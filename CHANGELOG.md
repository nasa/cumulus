# Changelog

All notable changes to this project will be documented in this file.

The format is based on [Keep a Changelog](http://keepachangelog.com/en/1.0.0/).

## [Unreleased]

### Migration Notes

- This release updates all core integration deployments to target [cumulus-message-adapter v1.5.0](https://github.com/nasa/cumulus-message-adapter/releases/tag/v1.5.0).  It is suggested that users update their deployment to utilize the updated CMA.  Updates are *not* required for compatibility in custom lambdas.

### Changed

- **CUMULUS-4155**
  - Update Cumulus integration tests to utilize:
    - Cumulus Message Adapter: v2.0.5
    - Cumulus Message Adapter-py: v2.4.0
    - Cumulus Process: 1.6.0
  - Update all Python dependencies to use boto >=1.40.29
  - Update all Core integration lambdas to use Python 3.12
  - Update external CNM lambdas to run on Java 21 in integration

- **CUMULUS-4191**
  - Updated `messageConsumer` and `sqsMessageConsumer` Lambdas to apply rule filtering
    based on the provider from the record message.
  - Updated `messageConsumer` lambda handler to async/await style

- **CUMULUS-4200**
  - updated metrics_es_host terraform variable description and validation
  - Users should ensure that the metrics_es_host does not include `https://`

## [v21.0.0] 2025-09-09

### **CUMULUS-4058** Epic: Handle Granules with Identical producerGranuleId in Different Collections

### Migration Notes

#### CUMULUS-4069 Update granules table to include producer_granule_id column

Please follow the instructions before upgrading Cumulus

- The updates in CUMULUS-4069 require a manual update to the PostgreSQL database
  in the production environment. Please follow the instructions in
  [Update granules to include producer_granule_id](https://nasa.github.io/cumulus/docs/next/upgrade-notes/update-granules-to-include-producer_granule_id)

### Breaking Changes

- **CUMULUS-4078**
  - Move Granules task will now check on file collision if the existing file is
    registered in Core's database to another collection.  If it is, the granule
    (and the task execution) will fail, regardless of the duplicate behavior
    configuration. If this behavior is undesirable for performance or logic
    reasons, the `checkCrossCollectionCollisions` may be set to `false` to
    disable the behavior on a per-workflow, per-collection or other config
    driven criteria.
- **CUMULUS-4072**
  - Updated the `parse-pdr` task component to throw an error if multiple
    granules within the same PDR have the same granuleId after applying the
    granuleIdFilter, unless the `uniquifyGranuleId` configuration parameter is
    explicitly set to `true`.
- **CUMULUS-4074**
  - Updates `updateGranulesCmrMetadataFileLinks` to always ensure
    `producerGranuleId` identifier is set in updated CMR metadata
- **CUMULUS-4121**
  - Updates example deployment `cnm_response_task` to use newest version `v3.2.0`, which supports
    `producerGranuleId`.
  - Users must ensure that `cumulus-tf` includes `cnm_response_version  = "3.2.0"` or greater.

### Added

- **CUMULUS-4059**
  - Added new non-null column `producer_granule_id` to Postgres `granules`
    table.
  - Added `producerGranuleId` property to `granule` record schema.
  - Updated `@cumulus` api/db/message packages to handle `producer_granule_id`
    and `producerGranuleId`.
  - Updated `@cumulus/api/lib/writeGranulesFromMessage` to set producerGranuleId
    = granuleId if not set.
  - Updated `queue-granules` task to set producerGranuleId = granuleId if not
    set.
- **CUMULUS-4061**
  - Added GenerateUniqueGranuleId to @cumulus/ingest for use in generating a
    hashed/'uniquified' granuleID
- **CUMULUS-4062**
  - Added `producerGranuleId` to `LzardsBackup` task component and lambda input/output schema
  - Updated `LzardsBackup` task component to submit `producerGranuleId` for storage in the lzards record as a key in the `metadata` object.
- **CUMULUS-4069**
  - Added migration script and instructions to add the producer_granule_id column
    to the granules table and populate it in the production environment.
- **CUMULUS-4072**
  - Updated `parse-pdr` task component to have the following behaviors:
    - Always populate producerGranuleId from the incoming parsed granuleId
    - If `uniquifyGranuleId` configuration value is set to true, parse-PDR will
      update the granuleId for all found granules to have a unique granule hash
      appended to the existing ID
    - Updated `parse-pdr` such that if the `uniquifyGranuleId` configuration
      parameter is not set to `true` , and a duplicate granuleId is created as
      part of the output after passing the `granuleIdFilter`, the task will
      throw with an error.
  - Added `ingestFromPdrWithUniqueGranuleIdsSpec.js` to the spec tests to
    demonstrate the ingest workflow works as expected with unique granuleIds and
    producerGranuleIds set.
- **CUMULUS-4073**
  - Adds AddUniqueGranuleId task to `ingest` terraform module for deployment
  with Core. This task will update a payload of existing granules to have
  'uniquified' IDs and preserve the original identifier in the
  `producerGranuleId` field
- **CUMULUS-4074**
  - Updated `IngestGranuleSuccessSpec`/`IngestUMMGSuccessSpec` to validate
    producerGranuleId is populated in CMR post ingest
  - Updated IngestGranuleSuccessSpec to include a `producerGranuleId` in the default test case
  - Added ticket-relevant typing doc/ts-check updates to
    `@cumulus/cmrjs/cmr-utils`
  - Updated `updateCMRMetadata` to take `updateGranuleIdentifiers` configuration
    flag/`producerGranuleId` such that that routine now will modify the CMR
    metadata object with the correct `GranuleUR`/`ProducerGranuleId` values in
    the CMR metadata.
  - Added unit test/refactored mocks to use direct injection for `cmr-utils`
  - Added `getCmrMetadata` helper to `@cumulus/integration-tests` to allow
    access to the full CMR metadata object for verification of record metadata
    fields
  - Added `ApiFileGranuleIdOptional` to `@cumulus/types/api` for cases where an
    ApiFile is being generated and refactored existing code to use this type
    instead of custom relaxed typing
  - Updates `update-granules-cmr-metadata-file-links` to use the updated `cmrjs`
    logic to set producerGranuleId identifiers in the CMR metadata, either equal
    to granuleId or the `producerGranuleID` set on the granule.
  - Updates `@cumulus/tasks/sync-granule/GranuleFetcher` to allow and pass through an
    incoming `granule.producerGranuleId`
- **CUMULUS-4077**
  - Updated `@cumulus/api/lib/ingest.reingestGranule` to only update the original granule
    to 'queued' if the original payload contains the granule. This avoids a situation
    where the original granule is updated to 'queued', but the reingest workflow
    creates a new granule, leaving the original granule stuck in 'queued'.
- **CUMULUS-4078**
  - Added `getGranuleIdAndCollectionIdFromFile` query method to `@cumulus/db` to
    retrieve granule and collection metadata from a file's S3 location.
  - Added new API route `GET /granules/files/get_collection_and_granule_id/:bucket/:key` in `@cumulus/api` to
    return the granule ID and collection ID associated with a file.
  - Added `getFileGranuleAndCollectionByBucketAndKey` method to
    `@cumulus/api-client/granules` to allow use of new endpoint.
  - Added integration and unit tests for the new DB query, API endpoint, and
    client method.
  - Updated `move-granules` task to validate cross-collection file collisions
    using the new lookup logic when `checkCrossCollectionCollisions` is enabled.
  - Update `@cumulus/db` to add getGranuleIdAndCollectionIdFromFile query method
- **CUMULUS-4079**
  - Added duplicate granule handling and related feature documentation, and updated related documentation to match
  - Added `update-granules-cmr-metadata-file-links` task README
- **CUMULUS-4080**
  - Add documentation for duplicate granule handling and, specifically, Collection configuration for duplicates.
  - Update `urlPathTemplate` to allow falling back from one null/undefined interpolated value to a second argument
- **CUMULUS-4082**
  - Updated example deployment to deploy `cnmResponse` lambda version
    3.1.0-alpha.2-SNAPSHOT which utilizes `producerGranuleId`.
  - Updated example deployment to deploy `cnmToGranule` lambda version 2.1.0.
  - Added `FakeProcessing` task configuration `matchFilesWithProducerGranuleId`
    to determine if the generated cmr file names should match
    `granuleId` or `producerGranuleId`
  - Updated `AddUniqueGranuleId` task configuration `hashLength` to accept
    additional types and removed the use of `hashDepth`.
  - Updated `FilesToGranules` task configuration
    `matchFilesWithProducerGranuleId` to accept additional types.
  - Updated `ParsePdr` task configuration `hashLength` to accept additional
    types.
  - Fixed `tf-modules/cumulus` `AddUniqueGranuleId` task output.
  - Updated example deployment workflow `CNMExampleWorkflow` to uniquify
    granuleIds based on collection configuration
  - Added `KinesisTestTriggerWithUniqueGranuleIdsSpec.js` to the spec test to
    demonstrate that the CNM ingest workflow ingests granules with unique
    granuleIds and producerGranuleIds set, and that CnmResponse sends responses
    using producerGranuleIds
- **CUMULUS-4085**
  - Added config option for files-to-granules task to use `producerGranuleId`
    when mapping files to their granules.
- **CUMULUS-4089**
  - Add integration testing for duplicate granule workflows. This includes new
    specs and workflows in the `ingestGranule`, `discoverGranules`,
    `lzardsBackup`, `cnmWorkflow`, and `orca` specs.
- **CUMULUS-4110**
  - Added the `workflow_configurations` variable to the `tf-modules/ingest` and
    `tf-modules/cumulus` modules.
    The property `sf_event_sqs_to_db_records_types` has been added to
    `workflow_template.json` under the `cumulus_meta` field to control which record
    types should be written to the database during different workflow execution statuses.
    Currently, both "execution" and "pdr" must be written to the database, so the
    record type list must include both.
  - Updated the `SfSqsReport` task to set `meta.reportMessageSource` in the Cumulus message.
  - Updated the `@cumulus/api/sfEventSqsToDbRecords` lambda to determine which
    record types ("execution", "granule", "pdr") should be written to the database based on the
    `cumulus_meta.sf_event_sqs_to_db_records_types` and `meta.reportMessageSource` fields.
    By default, all record types will be written to the database.
  - Added `@cumulus/api/lib.writeRecords.writeGranuleExecutionAssociationsFromMessage`
    to write granule-execution associations from message.
  - Updated the `@cumulus/integration-tests` `cmr.generateAndStoreCmrXml` to
    apply `matchFilesWithProducerGranuleId` when generaing `OnlineAccessURL`.
- **CUMULUS-4119**
  - Added assertions in `KinesisTestTriggerWithUniqueGranuleIdsSpec` to cover "duplicate"
    Granules in separate Collections.
- **CUMULUS-4162**
  - Added an optional `includeTimestampHashKey` parameter to the `generateUniqueGranuleId` function in the `@cumulus/ingest/granule`, with a default value of `false`.
  - Added an optional `includeTimestampHashKey` configuration to the `add-unique-granuleId` and `parse-pdr tasks`, also with a default value of `false`.
  - Added a documentation page titled `"Generate Unique GranuleId"` to explain the algorithm for generating unique `granuleIds`.
- **CUMULUS-4028**
  - Update AddUniqueGranuleId task to output the input payload in addition to the modified granules.
  - Added 'unique' version of ingest_and_publish granule workflow for 'uniquiy' feature ingest tests
- **CUMULUS-4209**
  - Updated the `producer_granule_id` migration script to disable autovacuum before the
    migration and re-enable it afterward to improve performance.

### Changed

<<<<<<< HEAD
### Added

=======
- **CUMULUS-4165**
  - Update Async Operation container to new version 54, `cumuluss/async-operation:54`. Users should update their references to `async-operation` with the new version.
>>>>>>> 6cd6c113
- **CUMULUS-4205**
  - Add S3 Replicator lambda ARN to s3-replicator outputs
- **CUMULUS-4124**
  - Add api endpoint granules/archive to archive granules
  - Add api endpoint executions/archive to archive executions
  - Task lambda to call above api endpoints with configuration
  - Add cron scheduler to call above task lambda and archive old records

## [v20.3.0] 2025-08-18

### Notable Changes

- **CUMULUS-4194**
  - update cumulus-process to 1.5.0
- **CUMULUS-4131**
  - Users upgrading to this release will be required to update their terraform version to at least 1.12.2. Reference migration instructions are included at [https://nasa.github.io/cumulus/docs/next/upgrade-notes/upgrade-terraform-1.12](https://nasa.github.io/cumulus/docs/next/upgrade-notes/upgrade-terraform-1.12)
- **CUMULUS-4176**
  - Updated `engine_version` default value to `17.4` in `example/rds-cluster-tf/variables.tf`.
  - Updated `tf-modules/cumulus-rds-tf` module to take additional parameter `enable_upgrade` in support of
    migration from Aurora PostgreSQl v13 to v17.

### Breaking Changes

- **CUMULUS-4131**
  - Updated Terraform version requirement to `>=1.12.2`
  - Updated AWS provider requirement to `5.100.x`

### Changed

- **CUMULUS-4142, CUMULUS-4144**
  - Updated the S3 credentials endpoint attached to TEA to delete the access token after successful authentication.
  - Configured both Cumulus distribution and S3 credentials to set the SameSite attribute on cookies in the response.

### Fixed

- **CUMULUS-4177**
  - Update form-data sub-dependency to safe version ^4.0.4
- **CUMULUS-4174**
  - Fix broken CreateReconciliationReportSpec test cleanup
- **CUMULUS-4170**
  - Upgrade Node Docker image from buster to bullseye for a compatible debian version

## [v20.2.1] 2025-08-14

### Changed

- **CUMULUS-4142, CUMULUS-4144**
  - Updated the S3 credentials endpoint attached to TEA to delete the access token after successful authentication.
  - Configured both Cumulus distribution and S3 credentials to set the SameSite attribute on cookies in the response.

## [v20.2.0] 2025-08-06 Updated

### Migration Notes

From this release forward, Cumulus Core will be tested against PostgreSQL v17. Users
should migrate their datastores to Aurora PostgreSQL 17.4+ compatible data
stores as soon as possible after upgrading to this release.

#### Database Upgrade

Users utilizing the `cumulus-rds-tf` module should reference [cumulus-rds-tf upgrade
instructions](https://nasa.github.io/cumulus/docs/upgrade-notes/upgrade-rds-cluster-tf-postgres-17).

### Fixed

- **CUMULUS-4176**
  - Updated `engine_version` default value to `17.4` in `example/rds-cluster-tf/variables.tf`.
  - Updated `tf-modules/cumulus-rds-tf` module to take additional parameter `enable_upgrade` in support of
    migration from Aurora PostgreSQl v13 to v17.
- **CUMULUS-4177**
  - Update form-data sub-dependency to safe version ^4.0.4
- **CUMULUS_4174**
  - Fix broken CreateReconciliationReportSpec test cleanup
- **CUMULUS-4170**
  - Upgrade Node Docker image from buster to bullseye for a compatible debian version

## [v20.2.0] 2025-06-24

### Added

- **CUMULUS-4108**
  - Added standalone lambda function code to scan and terminate old instances when they pass their 90 day expiration
- **CUMULUS-4123**
  - add "archived" column to granules and executions tables
  - add "archived" field to associated data types and schemas
  - add docs/upgrade-notes/archived_column_indexing.md docs page for database upgrade
  - add docs/features/record_archival.md docs page for explanation
- **CUMULUS-3945**
  - Upgrade Aurora Postgresql engine from 13.12 to 17.4
- **CUMULUS-4020**
  - Added sanitizeSensitive function to mitigate credential exposure in ElasticSearch client (metrics)
  - Update BaseSearch functions to sanitize the errors

### Fixed

- **CUMULUS-4130**
  - Update unit test CI scripts to split out api from other unit tests runs to make better use of bamboo agents

- **CUMULUS-4106**
  - Fixed the release npm publish error by adding private property to `@cumulus/change-granule-collection-pg`
    and `@cumulus/change-granule-collection-s3` package.json.
- **CUMULUS-4039**
  - update api-client endpoints to allow slashes in provider name and collection name

## [v20.1.2] 2025-04-22

### Added

- **CUMULUS-3868**
  - added listGranulesConcurrency parameter to control the size of requests made to the listGranules api endpoint. this should be lowered from default if granuleIds are larger than 300 characters.
- **CUMULUS-4004**
  - Add documentation explaining use and configuration of changegranuleCollections workflow
- **CUMULUS-3992**
  - Update `MoveCollectionsWorkflow` references to `ChangeGranuleCollectionsWorkflow`
  - Update `@cumulus/api-client` to add bulkChangeCollection endpoint
  - Update `@cumulus/api` to add api endpoint to allow trigger of `ChangeGranuleCollectionsWorkflow`
  - Update ChangeGranuleCollections integration test to use endpoint to trigger test instead of direct step function invocation
- **CUMULUS-3751**
  - Added `change-granule-collection-s3` to move granules to a different collection.
    - expects a list of granuleIds along with a new (target) collection
    - moves those granule files in S3 according to pathing of target collection
    - update CMR metadata file according to new collection information
  - Added CopyObject function in @cumulus/aws-client/S3 to facilitate multi-part s3 object copying
  - Added functions to allow manipulation in memory of cmr metadata objects in @cumulus/cmrjs/cmr-utils
    - updateUMMGMetadataObject updates file links for ummg metadata structure object
    - updateEcho10XMLMetadataObject updates file links for echo10 metadata structure object
    - setUMMGCollection sets collection name and version in ummg metadata structure object
    - setEcho10Collection sets collection name and version in echo10 metadata structure object
    - getCMRCollectionId gets collectionId from cmr metadata object using its filename to
      determine how to correctly parse the object (echo10 vs ummg)
  - Added MoveGranuleCollections workflow to cumulus core deployable according to terraform variables
  - Added ingest module terraform variable "deploy_cumulus_workflows": a map of workflows that should be deployed
    - as of merging only controls change_granule_collections_workflow
    - defaults to true (deploy the workflow)

### Fixed

- **CUMULUS-4090**
  - add limit = number of granules to get return out as requested from listGranules
- **CUMULUS-3868**
  - exclude package cloudflare:sockets" in webpack.config throughout to prevent packaging bug
- **CUMULUS-3752**
  - Fixed api return codes expected in api-client for bulkPatch and bulkPatchGranuleCollections
- **CUMULUS-3394**
  - Updated DLA table column tables to lowercase to avoid recurring terraform update
- **CUMULUS-4052**
  - Removed outdated elasticsearch reference from 'bulk delete executions by collection' endpoint

### Changed

- **CUMULUS-3868**
  - Use listGranules endpoint to gather granules from granuleIds
  - Bound cmr metadata download in post-to-cmr task to s3Concurrency limit

- **CUMULUS-3788**
  - Updated `@cumulus/launchpad-auth/getLaunchpadToken` to check if the token in s3 has been updated
    before updating it with a new token
- **CUMULUS-3980**
  - Updated bulkPatchGranuleCollection to error when the collection it is getting updated to doesn't exist
- **CUMULUS-4077**
  - Update list/search endpoints and corresponding BaseSearch `@cumulus/db` logic to allow `countOnly` as a configuration-modifying query parameter that *only* returns a useful value for `meta.count` to allow users to get a count without returning results/incurring pagination/translation costs
- **CUMULUS-4057**
  - Updated psql installation instruction for Amazon Linux 2023

## [v20.1.1] 2025-03-26

### Notable Changes

- Users upgrading to Release v20.1.x **must first deploy Release v20.0.x** to allow for Cumulus module reconfiguration of workflow/framework lambdas. Once this deployment is complete, users may upgrade to Release v20.1.x.
- Release v20.1.x includes an update (CUMULUS-3994) that will **permanently delete** the Elasticsearch domain. Ensure that the Elasticsearch domain is no longer needed before applying this update.

### Changed

- **CUMULUS-3994**
  - Removed references to the Elasticsearch domain named `{prefix}-es-vpc` in the data-persistence Terraform module and example.
  - Running `terraform apply` on this change will **permanently delete** the Elasticsearch domain named `{prefix}-es-vpc` and all of the the data it contains.
  - Ensure that the Elasticsearch domain named `{prefix}-es-vpc` is no longer needed before applying this update.
- **CUMULUS-3842**
  - Removed references to the DynamoDB table named `{prefix}-ReconciliationReportsTable` in the data-persistence Terraform module.
  - Running `terraform apply` on this change will **permanently delete** the DynamoDB table named `{prefix}-ReconciliationReportsTable` and all of the the data it contains.
  - Ensure that the DynamoDB table named `{prefix}-ReconciliationReportsTable` is no longer needed before applying this update.
- **CUMULUS-4019**
  - Updated `@cumulus/lzards-backup` task to make checksum type name comparison case-insensitive

### Fixed
- **CUMULUS-4056**
  - fix raise ava timeout in aws-client to prevent intermitten test failures
  - fix lambda deletion failure in aws-client tests to prevent intermitted failures
  - fix queue-granules test inconsistent output ordering to prevent intermitten unit test failues
- **CUMULUS-4018**
  - Updated `@cumulus/db/search` to correctly handle string parameter when limit is `null`

## [v20.0.1] 2025-03-12

### Notable Changes

- The async_operation_image property of the cumulus module should be updated to pull
  the ECR image for cumuluss/async-operation:53

### Added

- **CUMULUS-3993**
  - Added long PAN functionality and `panType` configuration option to `SendPan` task
  - Updated example workflow configuration to better handle error exceptions,
    see [Workflow Configuration](https://nasa.github.io/cumulus/docs/next/data-cookbooks/error-handling)
  - Updated `PdrStatusCheck` task to properly propagate workflow execution error.

### Fixed

- **CUMULUS-3862**
  - Updated `@cumulus/messages/Granules/convertDateToISOStringSettingNull` to handle empty string as null to address CMR metadata compatibility concern
- **CUMULUS-4006**
  - Created docker image from v20.0.0, and published new tag [`53` of `cumuluss/async-operation` to Docker Hub](https://hub.docker.com/layers/cumuluss/async-operation/53/images/sha256-6e1b26f5933bc6685861a7cb31fbbace01c3a0090b1e41c26e313b15620762cc?context=explore)
- **CUMULUS-4018**
  - Fixed API list endpoints pagination missing records issue by sorting on unique cumulus_id column

## [v20.0.0] 2025-02-04

## Phase 2 Release

### Breaking Changes

- **CUMULUS-3934**
  - Removed `ecs_cluster_instance_allow_ssh` resource.
  - The `ecs_cluster_instance_allow_ssh` was implemented before SSM hosts were deployed
    to NGAP accounts and allowed for SSHing into an instance from an SSH bastion, which no longer exists.
  - Tunneling into an EC2 via SSM is still supported. Users relying solely on SSH will need to transition to SSM.
- **CUMULUS-2564**
  - Updated `sync-granule` task to add `useGranIdPath` as a configuration flag.
    This modifies the task behavior to stage granules to
    `<staging_path>/<collection_id>/<md5_granuleIdHash>` to allow for better S3
    partitioning/performance for large collections.
    Because of this benefit
    the default has been set to `true`, however as sync-granules relies on
    object name collision, this configuration changes the duplicate collision
    behavior of sync-granules to be per-granule-id instead of per-collection
    when active.
    If the prior behavior is desired, please add `"useGranIdPath": false` to your
    task config in your workflow definitions that use `sync-granule`.
- **CUMULUS-3698**
  - GranuleSearch retrieving files/execution is toggled
      by setting "includeFullRecord" field to 'true' in relevant api endpoint params
  - GranuleSearch does *not* retrieve files/execution by default unless includeFullRecord is set to 'true'
  - @cumulus/db function getExecutionArnByGranuleCumulusId is removed. To replace this function use getExecutionInfoByGranuleCumulusId with parameter executionColumns set to ['arn'] or unset (['arn'] is the default argument)

### Migration Notes

#### CUMULUS-3833 Migration of ReconciliationReports from DynamoDB to Postgres after Cumulus is upgraded.

To invoke the Lambda and start the ReconciliationReport migration, you can use the AWS Console or CLI:

```bash
aws lambda invoke --function-name $PREFIX-ReconciliationReportMigration $OUTFILE
```

- `PREFIX` is your Cumulus deployment prefix.
- `OUTFILE` (**optional**) is the filepath where the Lambda output will be saved.


#### CUMULUS-3967

External tooling making use of `searchContext` in the `GET` `/granules/` endpoint will need to update to make use of standard pagination via `limit` and `page` scrolling, as `searchContext` is no longer supported/is an ES specific feature.

#### CUMULUS-4006

The async_operation_image property of the cumulus module should be [updated to pull the ECR image for cumuluss/async-operation:53](./packages/api/ecs/async-operation/README.md).
This version of the image will be made the default in the next release.

### Replace ElasticSearch Phase 2

- **CUMULUS-3967**
  - Remove `searchContext` from API granules GET `/granules` endpoint.
  - Update relevant tests to validate expected behavior utilizing postgres pagination
- **CUMULUS-3229**
  - Remove ElasticSearch queries from Rule LIST endpoint
- **CUMULUS-3230**
  - Remove ElasticSearch dependency from Rule Endpoints
- **CUMULUS-3231**
  - Updated API `pdrs` `LIST` endpoint to query postgres
- **CUMULUS-3232**
  - Update API PDR endpoints `DEL` and `GET` to not update Elasticsearch
- **CUMULUS-3233**
  - Updated `providers` list api endpoint and added `ProviderSearch` class to query postgres
  - Removed Elasticsearch dependency from `providers` endpoints
- **CUMULUS-3235**
  - Updated `asyncOperations` api endpoint to query postgres
- **CUMULUS-3236**
  - Update API AsyncOperation endpoints `POST` and `DEL` to not update
    Elasticsearch
  - Update `@cumlus/api/ecs/async-operation` to not update Elasticsearch index when
    reporting status of async operation
- **CUMULUS-3698**
  - GranuleSearch now can retrieve associated files for granules
  - GranuleSearch now can retrieve latest associated execution for granules
- **CUMULUS-3806**
  - Update `@cumulus/db/search` to allow for ordered collation as a
    dbQueryParameter
  - Update `@cumulus/db/search` to allow `dbQueryParameters.limit` to be set to
    `null` to allow for optional unlimited page sizes in search results
  - Update/add type annotations/logic fixes to `@cumulus/api` reconciliation report code
  - Annotation/typing fixes to `@cumulus/cmr-client`
  - Typing fixes to `@cumulus/db`
  - Re-enable Reconciliation Report integration tests
  - Update `@cumulus/client/CMR.getToken` to throw if a non-launchpad token is requested without a username
  - Update `Inventory` and `Granule Not Found` reports to query postgreSQL
    database instead of elasticsearch
  - Update `@cumulus/db/lib/granule.getGranulesByApiPropertiesQuery` to
    allow order by collation to be optionally specified
  - Update `@cumulus/db/lib/granule.getGranulesByApiPropertiesQuery` to
    be parameterized and include a modifier on `temporalBoundByCreatedAt`
  - Remove endpoint call to and all tests for Internal Reconciliation Reports
    and updated API to throw an error if report is requested
  - Update Orca reconciliation reports to pull granules for comparison from
    postgres via `getGranulesByApiPropertiesQuery`
- **CUMULUS-3837**
  - Added `reconciliation_reports` table in RDS, including indexes
  - Created pg model, types, and translation for `reconciliationReports` in `@cumulus/db`
- **CUMULUS-3833**
  - Created api types for `reconciliation_reports` in `@cumulus/types/api`
  - Updated reconciliation reports lambda to write to new RDS table instead of Dynamo
  - Updated `@cumulus/api/endpoints/reconciliation-reports` `getReport` and `deleteReport` to work with the new RDS table instead of Dynamo
- **CUMULUS-3842**
  - Remove reconciliationReports DynamoDB table
- **CUMULUS-3718**
  - Updated `reconciliation_reports` list api endpoint and added `ReconciliationReportSearch` class to query postgres
  - Added `reconciliationReports` type to stats endpoint, so `aggregate` query will work for reconciliation reports
- **CUMULUS-3859**
  - Updated `@cumulus/api/bin/serveUtils` to no longer add records to ElasticSearch
  - Removed ElasticSearch from local API server code
  - Updated CollectionSearch to filter granule fields in addition to time frame for active collections
- **CUMULUS-3847**
  - remove remaining ES indexing in code and tests
  - for asyncOperations test data, change any ES related values to other options
  - remove code from `@cumulus/api/lambdas/cleanExecutions` leaving a dummy handler, as the code worked with ES. lambda will be rewritten with CUMULUS-3982
  - remove `@cumulus/api/endpoints/elasticsearch`, `@cumulus/api/lambdas/bootstrap`, and `@cumulus/api/lambdas/index-from-database`
- **CUMULUS-3983**
  - Removed elasticsearch references used in in cumulus `tf-modules`

### Added

- **CUMULUS-3757**
  - Added a `/granules` [endpoint](https://nasa.github.io/cumulus-api/#bulk-update-granules-collectionId) `PATCH/bulkPatchGranuleCollection` which updates a batch of granule records collectionId to a new collectionId. This endpoint takes a list of granules and a collectionId, updating the granules' to the collectionId passed with the payload in postgres.
  - Added a `/granules` [endpoint](https://nasa.github.io/cumulus-api/#bulk-update-granules) `PATCH/bulkPatch` which applies PATCH to a list of granules. For its payload, this endpoint takes a list of granules (the updates to be made to the granule, similar to the pre-existing `PATCH`), a `dbConcurrency` and `dbMaxPool` variables for configuring concurrency and database thoroughput for postgres to tailor to performance and database needs.
- **CUMULUS-3919**
  - Added terraform variables `disableSSL` and `rejectUnauthorized` to `tf-modules/cumulus-rds-tf` module.
- **CUMULUS-3959**
  - Added documentation to help DAACs troubleshoot database migration issues.
- **CUMULUS-3978**
  - Added `iops` and `throughput` options to `elasticsearch_config` variable
    in `tf-modules/data-persistence`; These two options are necessary for gp3 EBS volume type.

### Changed

- **CUMULUS-3947**
  - Bump @cumulus/cumulus-message-adapter-js to version 2.3.0. This will explicitly put the Python cumulus-message-adapter spawn into UTF-8 mode. See https://github.com/nasa/cumulus-message-adapter-js/releases/tag/v2.3.0
- **CUMULUS-3967**
  - Pinned @aws-sdk/client-s3 in @cumulus/aws-client to 3.726.0 to address breaking changes/incompatibility in releases > 3.726.0
  - Pinned @aws-sdk/client-s3 in @cumulus/lib-storage to 3.726.0 to address breaking changes/incompatibility in releases > 3.726.0
- **CUMULUS-3940**
  - Added 'dead_letter_recovery_cpu' and 'dead_letter_recovery_memory' to `cumulus` and `archive` module configuration to allow configuration of the dead_letter_recovery_operation task definition to better allow configuration of the tool's operating environment.
  - Updated the dead letter recovery tool to utilize it's own log group "${var.prefix}-DeadLetterRecoveryEcsLogs"
  - Added `batchSize`, `concurrency` and `dbMaxPool` options to /endpoints/recoverCumulusMessage (note these values are correct at time of this release only):
    - `batchSize` - specifies how many DLA objects to read from S3 and hold in memory.  Defaults to 1000.
    - `concurrency` - specifies how many messages to process at the same time.  Defaults to 30.
    - `dbMaxPool` - specifies how many database connections to allow the process to utilize.  Defaults to 30.  Process should at minimum the value set for `concurrency`.
  - Add API memory-constrained performance test to test minimum functionality under default+ configuration
  - Updated `@cumulus/async-operations.startAsyncOperation to take `containerName` as a parameter name, allowing it to specify a container other than the default 'AsyncOperations' container
- **CUMULUS-3759**
  - Migrated `tf-modules/cumulus/ecs_cluster` ECS Autoscaling group from launch configurations to launch templates
- **CUMULUS-3955**
  - Removed `VACUUM` statements from db migrations. In cases where the PG database is very large, these queries
    can take a long time and exceed the Lambda timeout, causing failures on deployment.
- **CUMULUS-3931**
  - Add `force_new_deployment` to `cumulus_ecs_service` to allow users to force
    new task deployment on terraform redeploy.   See docs for more details:
    https://registry.terraform.io/providers/hashicorp/aws/latest/docs/resources/ecs_service#force_new_deployment"
- **CUMULUS-3941**
  - Updated `SendPan` task to generate short pan with FAILED disposition.
- **CUMULUS-3936,CUMULUS-3948**
  - Updated `tf-modules/cumulus/ecs_cluster_instance_autoscaling_cf_template.yml.tmpl`
    user-data for compatibility with Amazon Linux 2023 AMI
  - Fixed `tf-modules/cumulus` scripts to use Instance Metadata Service V2
  - Updated `fake-provider-cf.yml` to work for Amazon Linux 2023 AMI
- **CUMULUS-3960**
  - Updated `PostToCmr` task to be able to `republish` granules
- **CUMULUS-3965**
  - Updated `tf-modules/cumulus/ecs_cluster` and `fake-provider-cf.yml` launch templates to require IMDSv2
- **CUMULUS-3990**
  - Upgraded localstack from 3.0.0 to 4.0.3

### Fixed

- **CUMULUS-3933**
  - Update example/bamboo/integration-tests.sh to properly exit if lock-stack
    errors/detects another stack lock
- **CUMULUS-3876**
  - Fixed `s3-replicator` lambda cross region write failure
  - Added `target_region` variable to `tf-modules/s3-replicator` module
- **CUMULUS-3981**
  - Added required $metadata field when creating new instance of ServiceException.
- **Security Vulnerabilities**
  - Updated `@octokit/graphql` from 2.1.1 to ^2.3.0 to address [CVE-2024-21538]
    (https://github.com/advisories/GHSA-3xgq-45jj-v275)

## [v19.1.0] 2024-10-07

### Migration Notes

This release contains changes listed here as well as changes listed in v19.0.0,
despite v19.0.0 being deprecated. Please review Changelog entries and Migration Notes for
each Cumulus version between your current version and v19.1.0 as normal.

### Added

- **CUMULUS-3020**
  - Updated sfEventSqsToDbRecords to allow override of the default value
   (var.rds_connection_timing_configuration.acquireTimeoutMillis / 1000) + 60)
   via a key 'sfEventSqsToDbRecords' on `var.lambda_timeouts` on the main cumulus module/archive module

  **Please note** - updating this configuration is for adavanced users only.  Value changes will modify the visibility
  timeout on `sfEventSqsToDbRecordsDeadLetterQueue` and `sfEventSqsToDbRecordsInputQueue` and may lead to system
  instability.

- **CUMULUS-3756**
  - Added excludeFileRegex configuration to UpdateGranulesCmrMetadataFileLinks
  - This is to allow files matching specified regex to be excluded when updating the Related URLs list
  - Defaults to the current behavior of excluding no files.
- **CUMULUS-3773**
  - Added sftpFastDownload configuration to SyncGranule task.
  - Updated `@cumulus/sftp-client` and `@cumulus/ingest/SftpProviderClient` to support both regular and fastDownload.
  - Added sftp support to FakeProvider
  - Added sftp integration test

### Changed

- **CUMULUS-3928**
  - updated publish scripting to use cumulus.bot@gmail.com for user email
  - updated publish scripting to use esm over common import of latest-version
  - updated bigint testing to remove intermitted failure source.
  - updated postgres dependency version
- **CUMULUS-3838**
  - Updated python dependencies to latest:
    - cumulus-process-py 1.4.0
    - cumulus-message-adapter-python 2.3.0
- **CUMULUS-3906**
  - Bumps example ORCA deployment to version v10.0.1.

### Fixed

- **CUMULUS-3940**
  - Updated `process-s3-dead-letter-archive` and downstream calls to pass in a esClient to  `writeRecordsFunction` and update downstream calls to utilize the client.
- **CUMULUS-3904**
  - Passed sqs_message_consumer_watcher_message_limit and sqs_message_consumer_watcher_time_limit through the cumulus terraform module to the ingest terraform module.
- **CUMULUS-3902**
  - Update error handling to use AWS SDK V3 error classes instead of properties on js objects

## [v19.0.0] 2024-08-28

### Deprecated
This release has been deprecated in favor of the 18.5->19.1 release series. The changes
listed here are still valid and also contained in the v19.1.0 release and beyond.

### Breaking Changes

- This release includes `Replace ElasicSearch Phase 1` updates, we no longer save `collection/granule/execution` records to
ElasticSearch, the `collections/granules/executions` API endpoints are updated to perform operations on the postgres database.

### Migration Notes

#### CUMULUS-3792 Add database indexes. Please follow the instructions before upgrading Cumulus

- The updates in CUMULUS-3792 require a manual update to the postgres database in the production environment.
  Please follow [Update Table Indexes for CUMULUS-3792]
  (https://nasa.github.io/cumulus/docs/next/upgrade-notes/update_table_indexes_CUMULUS_3792)

### Replace ElasticSearch Phase 1

- **CUMULUS-3238**
  - Removed elasticsearch dependency from collections endpoint
- **CUMULUS-3239**
  - Updated `executions` list api endpoint and added `ExecutionSearch` class to query postgres
- **CUMULUS-3240**
  - Removed Elasticsearch dependency from `executions` endpoints
- **CUMULUS-3639**
  - Updated `/collections/active` endpoint to query postgres
- **CUMULUS-3640**
  - Removed elasticsearch dependency from granules endpoint
- **CUMULUS-3641**
  - Updated `collections` api endpoint to query postgres instead of elasticsearch except if `includeStats` is in the query parameters
- **CUMULUS-3642**
  - Adjusted queries to improve performance:
    - Used count(*) over count(id) to count rows
    - Estimated row count for large tables (granules and executions) by default for basic query
  - Updated stats summary to default to the last day
  - Updated ExecutionSearch to not include asyncOperationId by default
- **CUMULUS-3688**
  - Updated `stats` api endpoint to query postgres instead of elasticsearch
- **CUMULUS-3689**
  - Updated `stats/aggregate` api endpoint to query postgres instead of elasticsearch
  - Created a new StatsSearch class for querying postgres with the stats endpoint
- **CUMULUS-3692**
  - Added `@cumulus/db/src/search` `BaseSearch` and `GranuleSearch` classes to
    support basic queries for granules
  - Updated granules List endpoint to query postgres for basic queries
- **CUMULUS-3693**
  - Added functionality to `@cumulus/db/src/search` to support range queries
- **CUMULUS-3694**
  - Added functionality to `@cumulus/db/src/search` to support term queries
  - Updated `BaseSearch` and `GranuleSearch` classes to support term queries for granules
  - Updated granules List endpoint to search postgres
- **CUMULUS-3695**
  - Updated `granule` list api endpoint and BaseSearch class to handle sort fields
- **CUMULUS-3696**
  - Added functionality to `@cumulus/db/src/search` to support terms, `not` and `exists` queries
- **CUMULUS-3699**
  - Updated `collections` api endpoint to be able to support `includeStats` query string parameter
- **CUMULUS-3792**
  - Added database indexes to improve search performance

## [v18.5.6] 2025-04-10

### Added

- **CUMULUS-4004**
  - Add documentation explaining use and configuration of changegranuleCollections workflow
- **CUMULUS-3992**
  - Update `MoveCollectionsWorkflow` references to `ChangeGranuleCollectionsWorkflow`
  - Update `@cumulus/api-client` to add bulkChangeCollection endpoint
  - Update `@cumulus/api` to add api endpoint to allow trigger of `ChangeGranuleCollectionsWorkflow`
  - Update ChangeGranuleCollections integration test to use endpoint to trigger test instead of direct step function invocation
- **CUMULUS-3751**
  - Added `change-granule-collection-s3` to move granules to a different collection.
    - expects a list of granuleIds along with a new (target) collection
    - moves those granule files in S3 according to pathing of target collection
    - update CMR metadata file according to new collection information
  - Added CopyObject function in @cumulus/aws-client/S3 to facilitate multi-part s3 object copying
  - Added functions to allow manipulation in memory of cmr metadata objects in @cumulus/cmrjs/cmr-utils
    - updateUMMGMetadataObject updates file links for ummg metadata structure object
    - updateEcho10XMLMetadataObject updates file links for echo10 metadata structure object
    - setUMMGCollection sets collection name and version in ummg metadata structure object
    - setEcho10Collection sets collection name and version in echo10 metadata structure object
    - getCMRCollectionId gets collectionId from cmr metadata object using its filename to
      determine how to correctly parse the object (echo10 vs ummg)
  - Added MoveGranuleCollections workflow to cumulus core deployable according to terraform variables
  - Added ingest module terraform variable "deploy_cumulus_workflows": a map of workflows that should be deployed
    - as of merging only controls change_granule_collections_workflow
    - defaults to true (deploy the workflow)

### Fixed

- **CUMULUS-3752**
  - Fixed api return codes expected in api-client for bulkPatch and bulkPatchGranuleCollections

### Changed

- **CUMULUS-3960**
  - Updated `PostToCmr` task to be able to `republish` granules

## [v18.5.5] 2025-03-04

**Please note** changes in v18.5.5 may not yet be released in future versions, as this
is a backport/patch release on the v18.5.x series of releases.  Updates that are
included in the future will have a corresponding CHANGELOG entry in future releases.

### Added

- **CUMULUS-3993**
  - Added long PAN functionality and `panType` configuration option to `SendPan` task
  - Updated example workflow configuration to better handle error exceptions,
    see [Workflow Configuration](https://nasa.github.io/cumulus/docs/next/data-cookbooks/error-handling)
  - Updated `PdrStatusCheck` task to properly propagate workflow execution error.

## [v18.5.3] 2025-01-21

**Please note** changes in v18.5.3 may not yet be released in future versions, as this
is a backport/patch release on the v18.5.x series of releases.  Updates that are
included in the future will have a corresponding CHANGELOG entry in future releases.

### Added

- **CUMULUS-3757**
  - Added a `/granules` [endpoint](https://nasa.github.io/cumulus-api/#bulk-update-granules-collectionId) `PATCH/bulkPatchGranuleCollection` which updates a batch of granule records collectionId to a new collectionId. This endpoint takes a list of granules, a collectionId, and an `esConcurrency` variable, updating the granules' to the collectionId passed with the payload in both postgres and elasticsearch, while providing concurrency for updating elasticsearch to tailor for performance and database needs.
  - Added a `/granules` [endpoint](https://nasa.github.io/cumulus-api/#bulk-update-granules) `PATCH/bulkPatch` which applies PATCH to a list of granules. For its payload, this endpoint takes a list of granules (the updates to be made to the granule, similar to the pre-existing `PATCH`), a `dbConcurrency` and `dbMaxPool` variables for configuring concurrency and database thoroughput for postgres to tailor to performance and database needs.
- **CUMULUS-3978**
  - Added `iops` and `throughput` options to `elasticsearch_config` variable
    in `tf-modules/data-persistence`; These two options are necessary for gp3 EBS volume type.

### Changed

- **CUMULUS-3967**
  - Pinned @aws-sdk/client-s3 in @cumulus/aws-client to 3.726.0 to address breaking changes/incompatibility in releases > 3.726.0
  - Pinned @aws-sdk/client-s3 in @cumulus/lib-storage to 3.726.0 to address breaking changes/incompatibility in releases > 3.726.0

- **CUMULUS-3940**
  - Added 'dead_letter_recovery_cpu' and 'dead_letter_recovery_memory' to `cumulus` and `archive` module configuration to allow configuration of the dead_letter_recovery_operation task definition to better allow configuration of the tool's operating environment.
  - Updated the dead letter recovery tool to utilize it's own log group "${var.prefix}-DeadLetterRecoveryEcsLogs"
  - Added `batchSize`, `concurrency` and `dbMaxPool` options to /endpoints/recoverCumulusMessage (note these values are correct at time of this release only):
    - `batchSize` - specifies how many DLA objects to read from S3 and hold in memory.  Defaults to 1000.
    - `concurrency` - specifies how many messages to process at the same time.  Defaults to 30.
    - `dbMaxPool` - specifies how many database connections to allow the process to utilize.  Defaults to 30.  Process should at minimum the value set for `concurrency`.
  - Add API memory-constrained performance test to test minimum functionality under default+ configuration
  - Updated `@cumulus/async-operations.startAsyncOperation` to take `containerName` as a parameter name, allowing it to specify a container other than the default 'AsyncOperations' container

### Fixed

- **CUMULUS-3940**
  - Updated `process-s3-dead-letter-archive` and downstream calls to pass in a esClient to  `writeRecordsFunction` and update downstream calls to utilize the client.
- **CUMULUS-3981**
  - Added required $metadata field when creating new instance of ServiceException.


## [v18.5.2] 2024-12-12

### Breaking Changes

- **CUMULUS-3934**
  - Removed `ecs_cluster_instance_allow_ssh` resource.
  - The `ecs_cluster_instance_allow_ssh` was implemented before SSM hosts were deployed
    to NGAP accounts and allowed for SSHing into an instance from an SSH bastion, which no longer exists.
  - Tunneling into an EC2 via SSM is still supported. Users relying solely on SSH will need to transition to SSM.

### Changed

- **CUMULUS-3936,CUMULUS-3948**
  - Updated `tf-modules/cumulus/ecs_cluster_instance_autoscaling_cf_template.yml.tmpl`
    user-data for compatibility with Amazon Linux 2023 AMI
  - Fixed `tf-modules/cumulus` scripts to use Instance Metadata Service V2
  - Updated `fake-provider-cf.yml` to work for Amazon Linux 2023 AMI
- **CUMULUS-3941**
  - Updated `SendPan` task to generate short pan with FAILED disposition.
- **CUMULUS-3955**
  - Removed `VACUUM` statements from db migrations. In cases where the PG database is very large, these queries
    can take a long time and exceed the Lambda timeout, causing failures on deployment.

### Fixed

- **Security Vulnerabilities**
  - Updated `@octokit/graphql` from 2.1.1 to ^2.3.0 to address [CVE-2024-21538]
    (https://github.com/advisories/GHSA-3xgq-45jj-v275)

## [v18.5.1] 2024-10-25

**Please note** changes in v18.5.1 may not yet be released in future versions, as this
is a backport/patch release on the v18.5.x series of releases.  Updates that are
included in the future will have a corresponding CHANGELOG entry in future releases.

### Added

- **CUMULUS-3773**
  - Added sftpFastDownload configuration to SyncGranule task.
  - Updated `@cumulus/sftp-client` and `@cumulus/ingest/SftpProviderClient` to support both regular and fastDownload.
  - Added sftp support to FakeProvider
  - Added sftp integration test
- **CUMULUS-3756**
  - Added excludeFileRegex configuration to UpdateGranulesCmrMetadataFileLinks
  - This is to allow files matching specified regex to be excluded when updating the Related URLs list
  - Defaults to the current behavior of excluding no files.
- **CUMULUS-3919**
  - Added terraform variables `disableSSL` and `rejectUnauthorized` to `tf-modules/cumulus-rds-tf` module.

### Changed

- **CUMULUS-3928**
  - updated publish scripting to use cumulus.bot@gmail.com for user email
  - updated publish scripting to use esm over common import of latest-version
  - updated bigint testing to remove intermitted failure source.
  - updated postgres dependency version
- **CUMULUS-3838**
  - Updated python dependencies to latest:
    - cumulus-process-py 1.4.0
    - cumulus-message-adapter-python 2.3.0

### Fixed

- **CUMULUS-3902**
  - Update error handling to use AWS SDK V3 error classes instead of properties
    on js objects

## [v18.5.0] 2024-10-03

### Migration Notes

#### CUMULUS-3536 Upgrading from Aurora Serverless V1 to V2

- The updates in CUMULUS-3536 require an upgrade of the postgres database.
  Please follow [Upgrading from Aurora Serverless V1 to V2]
  (https://nasa.github.io/cumulus/docs/next/upgrade-notes/serverless-v2-upgrade)

### Added

- **CUMULUS-3536**
  - Added `rejectUnauthorized` = false to db-provision-user-database as the Lambda
    does not have the Serverless v2 SSL certifications installed.

### Changed

- **CUMULUS-3725**
  - Updated the default parameter group for `cumulus-rds-tf` to set `force_ssl`
    to 0. This setting for the Aurora Serverless v2 database allows non-SSL
    connections to the database, and is intended to be a temporary solution
    until Cumulus has been updated to import the RDS rds-ca-rsa2048-g1 CA bundles in Lambda environments.
    See [CUMULUS-3724](https://bugs.earthdata.nasa.gov/browse/CUMULUS-3724).

### Fixed

- **CUMULUS-3901**
  - Fix error checking in @cumulus/errors to use Error.name in addition to Error.code
- **CUMULUS-3824**
  - Added the missing double quote in ecs_cluster autoscaling cf template
- **CUMULUS-3846**
  - improve reliability of unit tests
    - tests for granules api get requests separated out to new file
    - cleanup of granule database resources to ensure no overlap
    - ensure uniqueness of execution names from getWorkflowNameIntersectFromGranuleIds
    - increase timeout in aws-client tests
- **Snyk**
  - Upgraded moment from 2.29.4 to 2.30.1
  - Upgraded pg from ~8.10 to ~8.12

## [v18.4.0] 2024-08-16

### Migration Notes

#### CUMULUS-3320 Update executions table

The work for CUMULUS-3320 required index updates as well as a modification of a
table constraint.   To install the update containing these changes you should:

- Pre-generate the indexes on the execution table.  This can be done via manual
  procedure prior to upgrading without downtime, or done more quickly before or
  during upgrade with downtime.
- Update the `executions_parent_cumulus_id_foreign` constraint.   This will
  require downtime as updating the constraint requires a table write lock, and
  the update may take some time.

Deployments with low volume databases and low activity and/or test/development
environments should be able to install these updates via the normal automatic
Cumulus deployment process.

Please *carefully* review the migration [process documentation](https://nasa.github.io/cumulus/docs/next/upgrade-notes/upgrade_execution_table_CUMULUS_3320).    Failure to
make these updates properly will likely result in deployment failure and/or
degraded execution table operations.

#### CUMULUS-3449 Please follow the instructions before upgrading Cumulus

- The updates in CUMULUS-3449 requires manual update to postgres database in
  production environment. Please follow [Update Cumulus_id Type and
  Indexes](https://nasa.github.io/cumulus/docs/next/upgrade-notes/update-cumulus_id-type-indexes-CUMULUS-3449)

### Breaking Changes

### Added

- **CUMULUS-3320**
  - Added endpoint `/executions/bulkDeleteExecutionsByCollection` to allow
    bulk deletion of executions from elasticsearch by collectionId
  - Added `Bulk Execution Delete` migration type to async operations types
- **CUMULUS-3608**
  - Exposes variables for sqs_message_consumer_watcher messageLimit and timeLimit configurations. Descriptions
    of the variables [here](tf-modules/ingest/variables.tf) include notes on usage and what users should
    consider if configuring something other than the default values.
- **CUMULUS-3449**
  - Updated the following database columns to BIGINT: executions.cumulus_id, executions.parent_cumulus_id,
    files.granule_cumulus_id, granules_executions.granule_cumulus_id, granules_executions.execution_cumulus_id
    and pdrs.execution_cumulus_id
  - Changed granules table unique constraint to granules_collection_cumulus_id_granule_id_unique
  - Added indexes granules_granule_id_index and granules_provider_collection_cumulus_id_granule_id_index
    to granules table

### Changed

- **CUMULUS-3320**
  - Updated executions table (please see Migration section and Upgrade
    Instructions for more information) to:
    - Add index on `collection_cumulus_id`
    - Add index on `parent_cumulus_id`
    - Update `executions_parent_cumulus_id_foreign` constraint to add `ON DELETE
      SET NULL`.  This change will cause deletions in the execution table to
      allow deletion of parent executions, when this occurs the child will have
      it's parent reference set to NULL as part of the deletion operations.
- **CUMULUS-3449**
  - Updated `@cumulus/db` package and configure knex hook postProcessResponse to convert the return string
    from columns ending with "cumulus_id" to number.
- **CUMULUS-3841**
  - Increased `fetchRules` page size to default to 100 instead of 10. This improves overall query time when
    fetching all rules such as in `sqsMessageConsumer`.

### Fixed

- **CUMULUS-3817**
  - updated applicable @aws-sdk dependencies to 3.621.0 to remove inherited vulnerability from fast-xml-parser
- **CUMULUS-3320**
  - Execution database deletions by `cumulus_id` should have greatly improved
    performance as a table scan will no longer be required for each record
    deletion to validate parent-child relationships
- **CUMULUS-3818**
  - Fixes default value (updated to tag 52) for async-operation-image in tf-modules/cumulus.
- **CUMULUS-3840**
  - Fixed `@cumulus/api/bin/serve` to correctly use EsClient.

## [v18.3.4] 2024-08-27

**Please note** changes in v18.3.4 may not yet be released in future versions, as this
is a backport/patch release on the v18.3.x series of releases.  Updates that are
included in the future will have a corresponding CHANGELOG entry in future releases.

### Changed

- **CUMULUS-3841**
  - Increased `fetchRules` page size to default to 100 instead of 10. This improves overall query time when fetching all rules such as in `sqsMessageConsumer`.

## [v18.3.3] 2024-08-09

**Please note** changes in v18.3.3 may not yet be released in future versions, as this
is a backport/patch release on the v18.3.x series of releases.  Updates that are
included in the future will have a corresponding CHANGELOG entry in future releases.

### Fixed

- **CUMULUS-3824**
  - Changed the ECS docker storage driver to `overlay2`, since `devicemapper` is removed in Docker Engine v25.0.
  - Removed `ecs_docker_storage_driver` property from cumulus module.
- **CUMULUS-3836**
  - Terraform configuration for cleanExecutions now correctly configures ES_HOST and lambda security group

## [v18.3.2] 2024-07-24

### Added

- **CUMULUS-3700**
  - Added `volume_type` option to `elasticsearch_config` in the
    `data-persistance` module to allow configuration of the EBS volume type for
    Elasticsarch; default remains `gp2`.
- **CUMULUS-3424**
  - Exposed `auto_pause` and `seconds_until_auto_pause` variables in
    `cumulus-rds-tf` module to modify `aws_rds_cluster` scaling_configuration
- **CUMULUS-3760**
  - Added guidance for handling large backlog of es executions
- **CUMULUS-3742**
  - Script for dumping data into postgres database for testing and replicating issues
- **CUMULUS-3385**
  - Added generate_db_executions to dump large scale postgres executions

### Changed

- **CUMULUS-3385**
  - updated cleanExecutions lambda to clean up postgres execution payloads
  - updated cleanExecutions lambda with configurable limit to control for large size
- **NDCUM-1051**
  - Modified addHyraxUrlToUmmG to test whether the provide Hyrax URL is already included in the metadata, and if so return the metadata unaltered.
  - Modified addHyraxUrlToEcho10 to test whether the provide Hyrax URL is already included in the metadata, and if so return the metadata unaltered.

### Fixed

- **CUMULUS-3807**
  - Pinned @aws-sdk/client-s3 to 3.614 to address timeout/bug in s3().listObjectsV2
- **CUMULUS-3787**
  - Fixed developer-side bug causing some ts errors to be swallowed in CI
- **CUMULUS-3785**
  - Fixed `SftpProviderClient` not awaiting `decryptBase64String` with AWS KMS
  - Fixed method typo in `@cumulus/api/endpoints/dashboard.js`
- **CUMULUS-3385**
  - fixed cleanExecutions lambda to clean up elasticsearch execution payloads
- **CUMULUS-3326**
  - Updated update-granules-cmr-metadata-file-links task to update the file size of the update metadata file and remove the invalidated checksum associated with this file.

## [v18.3.1] 2024-07-08

### Migration Notes

#### CUMULUS-3433 Update to node.js v20

The following applies only to users with a custom value configured for
`async-operation`:

- As part of the node v20 update process, a new version (52) of the Core
  async-operation container was published - [cumuluss/async
  operation](https://hub.docker.com/layers/cumuluss/async-operation/52/images/sha256-78c05f9809c29707f9da87c0fc380d39a71379669cbebd227378c8481eb11c3a?context=explore)  The
  default value for `async-operation` has been updated in the `cumulus`
  module, however if you are using an internal image repository such as ECR,
  please make sure to update your deployment configuration with the newly
  provided image.

  Users making use of a custom image configuration should note the base image
  for Core async operations must support node v20.x.

#### CUMULUS-3617 Migration of DLA messages should be performed after Cumulus is upgraded

Instructions for migrating old DLA (Dead Letter Archive) messages to new format:

- `YYYY-MM-DD` subfolders to organize by date
- new top level fields for simplified search and analysis
- captured error message

To invoke the Lambda and start the DLA migration, you can use the AWS Console or CLI:

```bash
aws lambda invoke --function-name $PREFIX-migrationHelperAsyncOperation \
  --payload $(echo '{"operationType": "DLA Migration"}' | base64) $OUTFILE
```

- `PREFIX` is your Cumulus deployment prefix.
- `OUTFILE` (**optional**) is the filepath where the Lambda output will be saved.

The Lambda will trigger an Async Operation and return an `id` such as:

```json
{"id":"41c9fbbf-a031-4dd8-91cc-8ec2d8b5e31a","description":"Migrate Dead Letter Archive Messages",
"operationType":"DLA Migration","status":"RUNNING",
"taskArn":"arn:aws:ecs:us-east-1:AWSID:task/$PREFIX-CumulusECSCluster/123456789"}
```

which you can then query the Async Operations [API
Endpoint](https://nasa.github.io/cumulus-api/#retrieve-async-operation) for the
output or status of your request. If you want to directly observe the progress
of the migration as it runs, you can view the CloudWatch logs for your async
operations (e.g. `PREFIX-AsyncOperationEcsLogs`).

#### CUMULUS-3779 async_operations Docker image version upgrade

The `async-operation` Docker image has been updated to support Node v20 and `aws-sdk` v3. Users of the image will need
to update to at least [async-operations:52](https://hub.docker.com/layers/cumuluss/async-operation/52/images/sha256-78c05f9809c29707f9da87c0fc380d39a71379669cbebd227378c8481eb11c3a?context=explore).

#### CUMULUS-3776 cumulus-ecs-task Docker image version upgrade

The `cumulus-ecs-task` Docker image has been updated to support Node v20 and `aws-sdk` v3. Users of the image will need
to update to at least [cumulus-ecs-task:2.1.0](https://hub.docker.com/layers/cumuluss/cumulus-ecs-task/2.1.0/images/sha256-17bebae3e55171c96272eeb533293b98e573be11dd5371310156b7c2564e691a?context=explore).

### Breaking Changes

- **CUMULUS-3618**
  - Modified @cumulus/es-client/search.BaseSearch:
    - Removed static class method `es` in favor of new class for managing
       elasticsearch clients `EsClient` which allows for credential
       refresh/reset.  Updated api/es-client code to
       utilize new pattern.    Users making use of @cumulus/es-client should
       update their code to make use of the new EsClient create/initialize pattern.
    - Added helper method getEsClient to encapsulate logic to create/initialize
      a new EsClient.

- **CUMULUS-2889**
  - Removed unused CloudWatch Logs AWS SDK client. This change removes the CloudWatch Logs
    client from the `@cumulus/aws-client` package.
- **CUMULUS-2890**
  - Removed unused CloudWatch AWS SDK client. This change removes the CloudWatch client
    from the `@cumulus/aws-client` package.
- **CUMULUS-3323**
  - Updated `@cumulus/db` to by default set the `ssl` option for knex, and
    reject non-SSL connections via use of the `rejectUnauthorized` configuration
    flag.   This causes all Cumulus database connections to require SSL (CA or
    self-signed) and reject connectivity if the database does not provide SSL.
    Users using serverless v1/`cumulus-rds-tf` should not be impacted by this
    change as certs are provided by default.   Users using databases that do not
    provide SSL should update their database secret with the optional value
    `disableSSL` set to `true`
  - Updated `cumulus-rds-tf` to set `rds.force_ssl` to `1`, forcing SSL enabled
    connections in the `db_parameters` configuration.   Users of this module
    defining their own `db_parameters` should make this configuration change to allow only SSL
    connections to the RDS datastore.
- **CUMULUS-2897**
  - Removed unused Systems Manager AWS SDK client. This change removes the Systems Manager client
    from the `@cumulus/aws-client` package.
- **CUMULUS-3779**
  - Updates async_operations Docker image to Node v20 and bumps its cumulus dependencies to v18.3.0 to
    support `aws-sdk` v3 changes.

### Added

- **CUMULUS-3614**
  - `tf-modules/monitoring` module now deploys Glue table for querying dead-letter-archive messages.
- **CUMULUS-3616**
  - Added user guide on querying dead-letter-archive messages using AWS Athena.
- **CUMULUS-3433**
  - Added `importGot` helper method to import `got` as an ESM module in
    CommmonJS typescript/webpack clients.
- **CUMULUS-3606**
  - Updated  with additional documentation covering tunneling configuration
    using a PKCS11 provider

### Changed

- **CUMULUS-3735**
  - Remove unused getGranuleIdsForPayload from `@cumulus/api/lib`
- **CUMULUS-3746**
  - cicd unit test error log changed to environment unique name
- **CUMULUS-3717**
  - Update `@cumulus/ingest/HttpProviderClient` to use direct injection test mocks, and remove rewire from unit tests
- **CUMULUS-3720**
  - add cicd unit test error logging to s3 for testing improvements
- **CUMULUS-3433**
  - Updated all node.js lambda dependencies to node 20.x/20.12.2
  - Modified `@cumulus/ingest` unit test HTTPs server to accept localhost POST
    requests, and removed nock dependency from tests involving `fs.Readstream`
    and `got` due to a likely incompatibility with changes in node v18, `got`,
    fs.Readstream and nock when used in combination in units
    (https://github.com/sindresorhus/got/issues/2341)
  - Updated `got` dependency in `@cumulus/ingest` to use `@cumulus/common`
    dynamic import helper / `got` > v10 in CommonJS.
  - Updated all Core lambdas to use [cumulus-message-adapter-js](https://github.com/nasa/cumulus-message-adapter-js) v2.2.0
- **CUMULUS-3629**
  - dla guarantees de-nested SQS message bodies, preferring outermost metadata as found.
  - dla uses execution Name as filename and ensures no ':' or '/' characters in name
- **CUMULUS-3570**
  - Updated Kinesis docs to support latest AWS UI and recommend server-side encryption.
- **CUMULUS-3519**
  - Updates SQS and SNS code to AWS SDK V3 Syntax
- **CUMULUS-3609**
  - Adds dla-migration lambda to async-operations to be used for updating existing DLA records
  - Moved hoistCumulusMessageDetails function from write-db-dlq-records-to-s3 lambda to @cumulus/message/DeadLetterMessage
- **CUMULUS-3613**
  - Updated writeDbRecordsDLQtoS3 lambda to write messages to `YYYY-MM-DD` subfolder of S3 dead letter archive.
- **CUMULUS-3518**
  - Update existing usage of `@cumulus/aws-client` lambda service to use AWS SDK v3 `send` syntax
  - Update Discover Granules lambda default memory to 1024 MB
- **CUMULUS-3600**
  - Update docs to clarify CloudFront HTTPS DIT requirements.
- **CUMULUS-2892**
  - Updates `aws-client`'s EC2 client to use AWS SDK v3.
- **CUMULUS-2896**
  - Updated Secrets Manager code to AWS SDK v3.
- **CUMULUS-2901**
  - Updated STS code to AWS SDK v3.
- **CUMULUS-2898**
  - Update Step Functions code to AWS SDK v3
- **CUMULUS-2902**
  - Removes `aws-sdk` from `es-client` package by replacing credential fetching with
  the `@aws-sdk/credential-providers` AWS SDK v3 package.
  - Removes `aws-sdk` from all cumulus packages and replaces usages with AWS SDK v3 clients.
- **CUMULUS-3456**
  - Added stateMachineArn, executionArn, collectionId, providerId, granules, status, time, and error fields to Dead Letter Archive message
  - Added cumulusError field to records in sfEventSqsToDbRecordsDeadLetterQueue
- **CUMULUS-3323**
  - Added `disableSSL` as a valid database secret key - setting this in your database credentials will
    disable SSL for all Core database connection attempts.
  - Added `rejectUnauthorized` as a valid database secret key - setting
    this to `false` in your database credentials will allow self-signed certs/certs with an unrecognized authority.
  - Updated the default parameter group for `cumulus-rds-tf` to set `force_ssl`
    to 1.   This setting for the Aurora Serverless v1 database disallows non-SSL
    connections to the database, and is intended to help enforce security
    compliance rules.  This update can be opted-out by supplying a non-default
    `db_parameters` set in the terraform configuration.
- **CUMULUS-3425**
  - Update `@cumulus/lzards-backup` task to either respect the `lzards_provider`
    terraform configuration value or utilize `lzardsProvider` as part of the task
    workflow configuration
  - Minor refactor of `@cumulus/lzards-api-client` to:
    - Use proper ECMAScript import for `@cumulus/launchpad-auth`
    - Update incorrect docstring
- **CUMULUS-3497**
  - Updated `example/cumulus-tf/orca.tf` to use v9.0.4
- **CUMULUS-3610**
  - Updated `aws-client`'s ES client to use AWS SDK v3.
- **CUMULUS-3617**
  - Added lambdas to migrate DLA messages to `YYYY-MM-DD` subfolder
  - Updated `@cumulus/aws-client/S3/recursivelyDeleteS3Bucket` to handle bucket with more than 1000 objects.
- **CUMULUS-2891**
  - Updated ECS code to aws sdk v3

### Fixed

- **CUMULUS-3715**
  - Update `ProvisionUserDatabase` lambda to correctly pass in knex/node debug
    flags to knex custom code
- **CUMULUS-3721**
  - Update lambda:GetFunctionConfiguration policy statement to fix error related to resource naming
- **CUMULUS-3701**
  - Updated `@cumulus/api` to no longer improperly pass PATCH/PUT null values to Eventbridge rules
- **CUMULUS-3618**
  - Fixed `@cumulus/es-client` credentialing issue in instance where
    lambda/Fargate task runtime would exceed the timeout for the es-client. Added retry/credential
    refresh behavior to `@cumulus/es-client/indexer.genericRecordUpdate` to ensure record indexing
    does not fail in those instances.
  - Updated `index-from-database` lambda to utilize updated es-client to prevent
    credentialing timeout in long-running ECS jobs.
- **CUMULUS-3323**
  - Minor edits to errant integration test titles (dyanmo->postgres)
- **AWS-SDK v3 Exclusion (v18.3.0 fix)***
  - Excludes aws-sdk v3 from packages to reduce overall package size. With the requirement of Node v20
    packaging the aws-sdk v3 with our code is no longer necessary and prevented some packages from being
    published to npm.

## [v18.2.2] 2024-06-4

### Migration Notes

#### CUMULUS-3591 - SNS topics set to use encrypted storage

As part of the requirements for this ticket Cumulus Core created SNS topics are
being updated to use server-side encryption with an AWS managed key.    No user
action is required, this note is being added to increase visibility re: this
modification.

### Changed

- **CUMULUS-3591**
  - Enable server-side encryption for all SNS topcis deployed by Cumulus Core
  - Update all integration/unit tests to use encrypted SNS topics

### Fixed

- **CUMULUS-3547**
  - Updated ECS Cluster `/dev/xvdcz` EBS volumes so they're encrypted.
- **CUMULUS-3527**
  - Added suppport for additional kex algorithms in the sftp-client.
- **CUMULUS-3587**
  - Ported https://github.com/scottcorgan/express-boom into API/lib to allow
    updates of sub-dependencies and maintain without refactoring errors in
    API/etc wholesale
  - Addresses [CVE-2020-36604](https://github.com/advisories/GHSA-c429-5p7v-vgjp)
- **CUMULUS-3673**
  - Fixes Granules API so that paths containing a granule and/or collection ID properly URI encode the ID.
- **Audit Issues**
  - Addressed [CVE-2023-45133](https://github.com/advisories/GHSA-67hx-6x53-jw92) by
    updating babel packages and .babelrc

## [v18.2.1] 2024-05-08

**Please note** changes in 18.2.1 may not yet be released in future versions, as this
is a backport/patch release on the 18.2.x series of releases.  Updates that are
included in the future will have a corresponding CHANGELOG entry in future releases.

### Fixed

- **CUMULUS-3721**
  - Update lambda:GetFunctionConfiguration policy statement to fix error related to resource naming
- **CUMULUS-3701**
  - Updated `@cumulus/api` to no longer improperly pass PATCH/PUT null values to Eventbridge rules

## [v18.2.0] 2024-02-02

### Migration Notes

From this release forward, Cumulus Core will be tested against PostgreSQL v13. Users
should migrate their datastores to Aurora PostgreSQL 13.9+ compatible data
stores as soon as possible after upgrading to this release.

#### Database Upgrade

Users utilizing the `cumulus-rds-tf` module should reference [cumulus-rds-tf
upgrade
instructions](https://nasa.github.io/cumulus/docs/upgrade-notes/upgrade-rds-cluster-tf-postgres-13).

### Breaking Changes

- **CUMULUS-2889**
  - Removed unused CloudWatch Logs AWS SDK client. This change removes the CloudWatch Logs
    client from the `@cumulus/aws-client` package.
- **CUMULUS-2890**
  - Removed unused CloudWatch AWS SDK client. This change removes the CloudWatch client
    from the `@cumulus/aws-client` package.

### Changed

- **CUMULUS-3492**
  - add teclark to select-stack.js
- **CUMULUS-3444**
  - Update `cumulus-rds-tf` module to take additional parameters in support of
    migration from Aurora PostgreSQl v11 to v13.   See Migration Notes for more details
- **CUMULUS-3564**
  - Update webpack configuration to explicitly disable chunking
- **CUMULUS-2895**
  - Updated KMS code to aws sdk v3
- **CUMULUS-2888**
  - Update CloudWatch Events code to AWS SDK v3
- **CUMULUS-2893**
  - Updated Kinesis code to AWS SDK v3
- **CUMULUS-3555**
  - Revert 3540, un-stubbing cmr facing tests
  - Raise memory_size of ftpPopulateTestLambda to 512MB
- **CUMULUS-2887**
  - Updated CloudFormation code to aws sdk v3
- **CUMULUS-2899**
  - Updated SNS code to aws sdk v3
- **CUMULUS_3499**
  - Update AWS-SDK dependency pin to "2.1490" to prevent SQS issue.  Dependency
    pin expected to be changed with the resolution to CUMULUS-2900
- **CUMULUS-2894**
  - Update Lambda code to AWS SDK v3
- **CUMULUS-3432**
  - Update `cumulus-rds-tf` `engine_version` to `13.9`
  - Update `cumulus-rds-tf` `parameter_group_family` to `aurora-postgresql13`
  - Update development/local stack postgres image version to postgres:13.9-alpine
- **CUMULUS-2900**
  - Update SQS code to AWS SDK v3
- **CUMULUS-3352**
  - Update example project to use CMA v2.0.3 for integration testing
  - Update example deployment to deploy cnmResponse lambda version
    2.1.1-aplha.2-SNAPSHOT
  - Update example deployment to deploy cnmToGranule lambda
    version 1.7.0-alpha.2-SNAPSHOT
- **CUMULUS-3501**
  - Updated CreateReconciliationReport lambda to save report record to Elasticsearch.
  - Created docker image cumuluss/async-operation:48 from v16.1.2, and used it as default async_operation_image.
- **CUMULUS-3502**
  - Upgraded localstack to v3.0.0 to support recent aws-sdk releases and update unit tests.
- **CUMULUS-3540**
  - stubbed cmr interfaces in integration tests allow integration tests to pass
  - needed while cmr is failing to continue needed releases and progress
  - this change should be reverted ASAP when cmr is working as needed again

### Fixed

- **CUMULUS-3177**
  - changed `_removeGranuleFromCmr` function for granule `bulkDelete` to not throw an error and instead catch the error when the granule is not found in CMR
- **CUMULUS-3293**
  - Process Dead Letter Archive is fixed to properly copy objects from `/sqs/` to `/failed-sqs/` location
- **CUMULUS-3467**
  - Added `childWorkflowMeta` to `QueueWorkflow` task configuration
- **CUMULUS-3474**
  - Fixed overridden changes to `rules.buildPayload' to restore changes from ticket `CUMULUS-2969` which limited the definition object to `name` and `arn` to
    account for AWS character limits.
- **CUMULUS-3479**
  - Fixed typo in s3-replicator resource declaration where `var.lambda_memory_size` is supposed to be `var.lambda_memory_sizes`
- **CUMULUS-3510**
  - Fixed `@cumulus/api` `validateAndUpdateSqsRule` method to allow 0 retries and 0 visibilityTimeout
    in rule's meta.  This fix from CUMULUS-2863 was not in release 16 and later.
- **CUMULUS-3562**
  - updated crypto-js to 4.2.0
  - updated aws-sdk/client-api-gateway to 3.499 to avoid older crypto-js dependency

## [v18.1.0] 2023-10-25

### MIGRATION notes

#### Rules API Endpoint Versioning

As part of the work on CUMULUS-3095, we have added a required header for the
rules PUT/PATCH endpoints -- to ensure that older clients/utilities do not
unexpectedly make destructive use of those endpoints, a validation check of a
header value against supported versions has been implemented.

Moving forward, if a breaking change is made to an existing endpoint that
requires user updates, as part of that update we will set the current version of
the core API and require a header that confirms the client is compatible with
the version required or greater.

In this instance, the rules PUT/PATCH
endpoints will require a `Cumulus-API-Version` value of at least `2`.

```bash
 curl --request PUT https://example.com/rules/repeat_test\
 --header 'Cumulus-API-Version: 2'\
 --header 'Content-Type: application/json'\
 --header 'Authorization: Bearer ReplaceWithToken'\
 --data ...
```

Users/clients that do not make use of these endpoints will not be impacted.

### Breaking Changes

- **CUMULUS-3427**
  - Changed the naming conventions for memory size and timeouts configuration to simply the lambda name

### Notable Changes

- **CUMULUS-3095**
  - Added `PATCH` rules endpoint to update rule which works as the existing `PUT` endpoint.
  - Updated `PUT` rules endpoint to replace rule.

### Added

- **CUMULUS-3218**
  - Added optional `maxDownloadTime` field to `provider` schema
  - Added `max_download_time` column to PostgreSQL `providers` table
  - Updated `@cumulus/ingest/lock` to check expired locks based on `provider.maxDownloadTime`

### Changed

- **CUMULUS-3095**
  - Updated `@cumulus/api-client/rules` to have`replaceRule` and `updateRule` methods.
  - Updated mapping for rule Elasticsearch records to prevent dynamic field for keys under
    `meta` and `payload`, and fixed `rule` field mapping.
- **CUMULUS-3351**
  - Updated `constructOnlineAccessUrls()` to group CMR online access URLs by link type.
- **CUMULUS-3377**
  - Added configuration option to cumulus-tf/terraform.tfvars to include sns:Subscribe access policy for
    executions, granules, collections, and PDRs report topics.
- **CUMULUS-3392**
  - Modify cloudwatch rule by deleting `custom`
- **CUMULUS-3434**
  - Updated `@cumulus/orca-recovery-adapter` task to output both input granules and recovery output.
  - Updated `example/cumulus-tf/orca.tf` to use v9.0.0.

### Fixed

- **CUMULUS-3095**
  - Added back `rule` schema validation which is missing after RDS phase 3.
  - Fixed a bug for creating rule with tags.
- **CUMULUS-3286**
  - Fixed `@cumulus/cmrjs/cmr-utils/getGranuleTemporalInfo` and `@cumulus/message/Granules/getGranuleCmrTemporalInfo`
    to handle non-existing cmr file.
  - Updated mapping for granule and deletedgranule Elasticsearch records to prevent dynamic field for keys under
    `queryFields`.
  - Updated mapping for collection Elasticsearch records to prevent dynamic field for keys under `meta`.
- **CUMULUS-3393**
  - Fixed `PUT` collection endpoint to update collection configuration in S3.
- **CUMULUS-3427**
  - Fixed issue where some lambda and task memory sizes and timeouts were not configurable
- **@aws-sdk upgrade**
  - Fixed TS compilation error on aws-client package caused by @aws-sdk/client-dynamodb 3.433.0 upgrade

## [v18.0.0] 2023-08-28

### Notable Changes

- **CUMULUS-3270**
  - update python lambdas to use python3.10
  - update dependencies to use python3.10 including cumulus-message-adapter, cumulus-message-adapter-python and cumulus-process-py
- **CUMULUS-3259**
  - Updated Terraform version from 0.13.6 to 1.5.3. Please see the [instructions to upgrade your deployments](https://github.com/nasa/cumulus/blob/master/docs/upgrade-notes/upgrading-tf-version-1.5.3.md).

### Changed

- **CUMULUS-3366**
  - Added logging to the `collectionRuleMatcher` Rules Helper, which is used by the sqs-message-consumer and message-consumer Lambdas,
    to report when an incoming message's collection does not match any rules.

## [v17.0.0] 2023-08-09

### MIGRATION notes

- This release updates the `hashicorp/aws` provider required by Cumulus to `~> 5.0`
  which in turn requires updates to all modules deployed with Core in the same stack
  to use a compatible provider version.
- This update is *not* compatible with prior stack states - Terraform will not
  allow redeployment of a prior version of Cumulus using an older version of
  the provider.  Please be sure to validate the install changeset is what you
  expect prior to upgrading to this version.
- Upgrading Cumulus to v17 from prior versions should only require the usual
  terraform init/apply steps.  As always **be sure** to inspect the `terraform plan` or
  `terraform apply` changeset to ensure the changes between providers are what
  you're expecting for all modules you've chosen to deploy with Cumulus

### Notable Changes

- **CUMULUS-3258**
  - @cumulus/api is now compatible *only* with Orca >= 8.1.0.    Prior versions of
    Orca are not compatible with Cumulus 17+
  - Updated all hashicorp terraform AWS provider configs to ~> 5.0
    - Upstream/downstream terraform modules will need to utilize an AWS provider
      that matches this range

### Breaking Changes

- **CUMULUS-3258**
  - Update @cumulus/api/lib/orca/getOrcaRecoveryStatusByGranuleCollection
    to @cumulus/api/lib/orca/getOrcaRecoveryStatusByGranuleIdAndCollection and
    add collectionId to arguments to support Orca v8+ required use of
    collectionId

  - Updated all terraform AWS providers to ~> 5.0

### Changed

- **CUMULUS-3258**
  - Update all Core integration tests/integrations to be compatible with Orca >=
    v8.1.0 only

### Fixed

- **CUMULUS-3319**
  - Removed @cumulus/api/models/schema and changed all references to
    @cumulus/api/lib/schema in docs and related models
  - Removed @cumulus/api/models/errors.js
  - Updated API granule write logic to cause postgres schema/db write failures on an individual granule file write to result  in a thrown error/400 return instead of a 200 return and a 'silent' update of the granule to failed status.
  - Update api/lib/_writeGranule/_writeGranulefiles logic to allow for schema failures on individual granule writes via an optional method parameter in _writeGranules, and an update to the API granule write calls.
  - Updated thrown error to include information related to automatic failure behavior in addition to the stack trace.

## [v16.1.3] 2024-1-15

**Please note** changes in 16.1.3 may not yet be released in future versions, as this
is a backport/patch release on the 16.x series of releases.  Updates that are
included in the future will have a corresponding CHANGELOG entry in future releases.

### Changed

- **CUMULUS_3499
  - Update AWS-SDK dependency pin to "2.1490" to prevent SQS issue.  Dependency
    pin expected to be changed with the resolution to CUMULUS-2900

### Fixed

- **CUMULUS-3474**
  - Fixed overriden changes to `rules.buildPayload' to restore changes from
    ticket `CUMULUS-2969` which limited the definition object to `name` and `arn` to
    account for AWS character limits.
- **CUMULUS-3501**
  - Updated CreateReconciliationReport lambda to save report record to Elasticsearch.
  - Created docker image cumuluss/async-operation:48 from v16.1.2, and used it as default async_operation_image.
- **CUMULUS-3510**
  - Fixed `@cumulus/api` `validateAndUpdateSqsRule` method to allow 0 retries and 0 visibilityTimeout
    in rule's meta.  This fix from CUMULUS-2863 was not in release 16 and later.
- **CUMULUS-3540**
  - stubbed cmr interfaces in integration tests allow integration tests to pass
  - needed while cmr is failing to continue needed releases and progress
  - this change should be reverted ASAP when cmr is working as needed again

## [v16.1.2] 2023-11-01

**Please note** changes in 16.1.2 may not yet be released in future versions, as this
is a backport/patch release on the 16.x series of releases.  Updates that are
included in the future will have a corresponding CHANGELOG entry in future releases.

### Added

- **CUMULUS-3218**
  - Added optional `maxDownloadTime` field to `provider` schema
  - Added `max_download_time` column to PostgreSQL `providers` table
  - Updated `@cumulus/ingest/lock` to check expired locks based on `provider.maxDownloadTime`

### Fixed

- **@aws-sdk upgrade**
  - Fixed TS compilation error on aws-client package caused by @aws-sdk/client-dynamodb 3.433.0 upgrade
  - Updated mapping for collection Elasticsearch records to prevent dynamic field for keys under `meta`.
- **CUMULUS-3286**
  - Fixed `@cumulus/cmrjs/cmr-utils/getGranuleTemporalInfo` and `@cumulus/message/Granules/getGranuleCmrTemporalInfo`
    to handle non-existing cmr file.
  - Updated mapping for granule and deletedgranule Elasticsearch records to prevent dynamic field for keys under
    `queryFields`.
- **CUMULUS-3293**
  - Process Dead Letter Archive is fixed to properly copy objects from `/sqs/` to `/failed-sqs/` location
- **CUMULUS-3393**
  - Fixed `PUT` collection endpoint to update collection configuration in S3.
- **CUMULUS-3467**
  - Added `childWorkflowMeta` to `QueueWorkflow` task configuration

## [v16.1.1] 2023-08-03

### Notable Changes

- The async_operation_image property of cumulus module should be updated to pull
  the ECR image for cumuluss/async-operation:47

### Added

- **CUMULUS-3298**
  - Added extra time to the buffer for replacing the launchpad token before it
    expires to alleviate CMR error messages
- **CUMULUS-3220**
  - Created a new send-pan task
- **CUMULUS-3287**
  - Added variable to allow the aws_ecs_task_definition health check to be configurable.
  - Added clarity to how the bucket field needs to be configured for the
    move-granules task definition

### Changed

- Security upgrade node from 14.19.3-buster to 14.21.1-buster
- **CUMULUS-2985**
  - Changed `onetime` rules RuleTrigger to only execute when the state is `ENABLED` and updated documentation to reflect the change
  - Changed the `invokeRerun` function to only re-run enabled rules
- **CUMULUS-3188**
  - Updated QueueGranules to support queueing granules that meet the required API granule schema.
  - Added optional additional properties to queue-granules input schema
- **CUMULUS-3252**
  - Updated example/cumulus-tf/orca.tf to use orca v8.0.1
  - Added cumulus task `@cumulus/orca-copy-to-archive-adapter`, and add the task to `tf-modules/ingest`
  - Updated `tf-modules/cumulus` module to take variable `orca_lambda_copy_to_archive_arn` and pass to `tf-modules/ingest`
  - Updated `example/cumulus-tf/ingest_and_publish_granule_with_orca_workflow.tf` `CopyToGlacier` (renamed to `CopyToArchive`) step to call
    `orca_copy_to_archive_adapter_task`
- **CUMULUS-3253**
  - Added cumulus task `@cumulus/orca-recovery-adapter`, and add the task to `tf-modules/ingest`
  - Updated `tf-modules/cumulus` module to take variable `orca_sfn_recovery_workflow_arn` and pass to `tf-modules/ingest`
  - Added `example/cumulus-tf/orca_recovery_adapter_workflow.tf`, `OrcaRecoveryAdapterWorkflow` workflow has `OrcaRecoveryAdapter` task
    to call the ORCA recovery step-function.
  - Updated `example/data/collections/` collection configuration `meta.granuleRecoveryWorkflow` to use `OrcaRecoveryAdapterWorkflow`
- **CUMULUS-3215**
  - Create reconciliation reports will properly throw errors and set the async
    operation status correctly to failed if there is an error.
  - Knex calls relating to reconciliation reports will retry if there is a
    connection terminated unexpectedly error
  - Improved logging for async operation
  - Set default async_operation_image_version to 47
- **CUMULUS-3024**
  - Combined unit testing of @cumulus/api/lib/rulesHelpers to a single test file
    `api/tests/lib/test-rulesHelpers` and removed extraneous test files.
- **CUMULUS-3209**
  - Apply brand color with high contrast settings for both (light and dark) themes.
  - Cumulus logo can be seen when scrolling down.
  - "Back to Top" button matches the brand color for both themes.
  - Update "note", "info", "tip", "caution", and "warning" components to [new admonition styling](https://docusaurus.io/docs/markdown-features/admonitions).
  - Add updated arch diagram for both themes.
- **CUMULUS-3203**
  - Removed ACL setting of private on S3.multipartCopyObject() call
  - Removed ACL setting of private for s3PutObject()
  - Removed ACL confguration on sync-granules task
  - Update documentation on dashboard deployment to exclude ACL public-read setting
- **CUMULUS-3245**
  - Update SQS consumer logic to catch ExecutionAlreadyExists error and
    delete SQS message accordingly.
  - Add ReportBatchItemFailures to event source mapping start_sf_mapping
- **CUMULUS-3357**
  - `@cumulus/queue-granules` is now written in TypeScript
  - `@cumulus/schemas` can now generate TypeScript interfaces for the task input, output and config.
- Added missing name to throttle_queue_watcher Cloudwatch event in `throttled-queue.tf`


### Fixed

- **CUMULUS-3258**
  - Fix un-prefixed s3 lifecycle configuration ID from CUMULUS-2915
- **CUMULUS-2625**
  - Optimized heap memory and api load in queue-granules task to scale to larger workloads.
- **CUMULUS-3265**
  - Fixed `@cumulus/api` `getGranulesForPayload` function to query cloud metrics es when needed.
- **CUMULUS-3389**
  - Updated runtime of `send-pan` and `startAsyncOperation` lambdas to `nodejs16.x`

## [v16.0.0] 2023-05-09

### Notable Changes

- The async_operation_image property of cumulus module should be updated to pull
  the ECR image for cumuluss/async-operation:46

### MIGRATION notes

#### PI release version

When updating directly to v16 from prior releases older that V15, please make sure to
read through all prior release notes.

Notable migration concerns since the last PI release version (11.1.x):

- [v14.1.0] - Postgres compatibility update to Aurora PostgreSQL 11.13.
- [v13.1.0] - Postgres update to add `files_granules_cumulus_id_index` to the
  `files` table may require manual steps depending on load.

#### RDS Phase 3 migration notes

This release includes updates that remove existing DynamoDB tables as part of
release deployment process.   This release *cannot* be properly rolled back in
production as redeploying a prior version of Cumulus will not recover the
associated Dynamo tables.

Please read the full change log for RDS Phase 3 and consult the [RDS Phase 3 update
documentation](https://nasa.github.io/cumulus/docs/next/upgrade-notes/upgrade-rds-phase-3-release)

#### API Endpoint Versioning

As part of the work on CUMULUS-3072, we have added a required header for the
granule PUT/PATCH endpoints -- to ensure that older clients/utilities do not
unexpectedly make destructive use of those endpoints, a validation check of a
header value against supported versions has been implemented.

Moving forward, if a breaking change is made to an existing endpoint that
requires user updates, as part of that update we will set the current version of
the core API and require a header that confirms the client is compatible with
the version required or greater.

In this instance, the granule PUT/PATCH
endpoints will require a `Cumulus-API-Version` value of at least `2`.

```bash
 curl --request PUT https://example.com/granules/granuleId.A19990103.006.1000\
 --header 'Cumulus-API-Version: 2'\
 --header 'Content-Type: application/json'\
 --header 'Authorization: Bearer ReplaceWithToken'\
 --data ...
```

Users/clients that do not make use of these endpoints will not be impacted.

### RDS Phase 3
#### Breaking Changes

- **CUMULUS-2688**
  - Updated bulk operation logic to use collectionId in addition to granuleId to fetch granules.
  - Tasks using the `bulk-operation` Lambda should provide collectionId and granuleId e.g. { granuleId: xxx, collectionId: xxx }
- **CUMULUS-2856**
  - Update execution PUT endpoint to no longer respect message write constraints and update all values passed in

#### Changed

- **CUMULUS-3282**
  - Updated internal granule endpoint parameters from :granuleName to :granuleId
    for maintenance/consistency reasons
- **CUMULUS-2312** - RDS Migration Epic Phase 3
  - **CUMULUS-2645**
    - Removed unused index functionality for all tables other than
      `ReconciliationReportsTable` from `dbIndexer` lambda
  - **CUMULUS-2398**
    - Remove all dynamoDB updates for `@cumulus/api/ecs/async-operation/*`
    - Updates all api endpoints with updated signature for
      `asyncOperationsStart` calls
    - Remove all dynamoDB models calls from async-operations api endpoints
  - **CUMULUS-2801**
    - Move `getFilesExistingAtLocation`from api granules model to api/lib, update granules put
      endpoint to remove model references
  - **CUMULUS-2804**
    - Updates api/lib/granule-delete.deleteGranuleAndFiles:
      - Updates dynamoGranule -> apiGranule in the signature and throughout the dependent code
      - Updates logic to make apiGranule optional, but pgGranule required, and
        all lookups use postgres instead of ES/implied apiGranule values
      - Updates logic to make pgGranule optional - in this case the logic removes the entry from ES only
    - Removes all dynamo model logic from api/endpoints/granules
    - Removes dynamo write logic from api/lib/writeRecords.*
    - Removes dynamo write logic from api/lib/ingest.*
    - Removes all granule model calls from api/lambdas/bulk-operations and any dependencies
    - Removes dynamo model calls from api/lib/granule-remove-from-cmr.unpublishGranule
    - Removes Post Deployment execution check from sf-event-sqs-to-db-records
    - Moves describeGranuleExecution from api granule model to api/lib/executions.js
  - **CUMULUS-2806**
    - Remove DynamoDB logic from executions `POST` endpoint
    - Remove DynamoDB logic from sf-event-sqs-to-db-records lambda execution writes.
    - Remove DynamoDB logic from executions `PUT` endpoint
  - **CUMULUS-2808**
    - Remove DynamoDB logic from executions `DELETE` endpoint
  - **CUMULUS-2809**
    - Remove DynamoDB logic from providers `PUT` endpoint
    - Updates DB models asyncOperation, provider and rule to return all fields on upsert.
  - **CUMULUS-2810**
    - Removes addition of DynamoDB record from API endpoint POST /provider/<name>
  - **CUMULUS-2811**
    - Removes deletion of DynamoDB record from API endpoint DELETE /provider/<name>
  - **CUMULUS-2817**
    - Removes deletion of DynamoDB record from API endpoint DELETE /collection/<name>/<version>
  - **CUMULUS-2814**
    - Move event resources deletion logic from `rulesModel` to `rulesHelper`
  - **CUMULUS-2815**
    - Move File Config and Core Config validation logic for Postgres Collections from `api/models/collections.js` to `api/lib/utils.js`
  - **CUMULUS-2813**
    - Removes creation and deletion of DynamoDB record from API endpoint POST /rules/
  - **CUMULUS-2816**
    - Removes addition of DynamoDB record from API endpoint POST /collections
  - **CUMULUS-2797**
    - Move rule helper functions to separate rulesHelpers file
  - **CUMULUS-2821**
    - Remove DynamoDB logic from `sfEventSqsToDbRecords` lambda
  - **CUMULUS-2856**
    - Update API/Message write logic to handle nulls as deletion in execution PUT/message write logic

#### Added

- **CUMULUS-2312** - RDS Migration Epic Phase 3
  - **CUMULUS-2813**
    - Added function `create` in the `db` model for Rules
      to return an array of objects containing all columns of the created record.
  - **CUMULUS-2812**
    - Move event resources logic from `rulesModel` to `rulesHelper`
  - **CUMULUS-2820**
    - Remove deletion of DynamoDB record from API endpoint DELETE /pdr/<pdrName>
  - **CUMULUS-2688**
    - Add new endpoint to fetch granules by collectionId as well as granuleId: GET /collectionId/granuleId
    - Add new endpoints to update and delete granules by collectionId as well as
      granuleId

#### Removed

- **CUMULUS-2994**
  - Delete code/lambdas that publish DynamoDB stream events to SNS
- **CUMULUS-3226**
  - Removed Dynamo Async Operations table
- **CUMULUS-3199**
  - Removed DbIndexer lambda and all associated terraform resources
- **CUMULUS-3009**
  - Removed Dynamo PDRs table
- **CUMULUS-3008**
  - Removed DynamoDB Collections table
- **CUMULUS-2815**
  - Remove update of DynamoDB record from API endpoint PUT /collections/<name>/<version>
- **CUMULUS-2814**
  - Remove DynamoDB logic from rules `DELETE` endpoint
- **CUMULUS-2812**
  - Remove DynamoDB logic from rules `PUT` endpoint
- **CUMULUS-2798**
  - Removed AsyncOperations model
- **CUMULUS-2797**
- **CUMULUS-2795**
  - Removed API executions model
- **CUMULUS-2796**
  - Remove API pdrs model and all related test code
  - Remove API Rules model and all related test code
- **CUMULUS-2794**
  - Remove API Collections model and all related test code
  - Remove lambdas/postgres-migration-count-tool, api/endpoints/migrationCounts and api-client/migrationCounts
  - Remove lambdas/data-migration1 tool
  - Remove lambdas/data-migration2 and
    lambdas/postgres-migration-async-operation
- **CUMULUS-2793**
  - Removed Provider Dynamo model and related test code
- **CUMULUS-2792**
  - Remove API Granule model and all related test code
  - Remove granule-csv endpoint
- **CUMULUS-2645**
  - Removed dynamo structural migrations and related code from `@cumulus/api`
  - Removed `executeMigrations` lambda
  - Removed `granuleFilesCacheUpdater` lambda
  - Removed dynamo files table from `data-persistence` module.  *This table and
    all of its data will be removed on deployment*.

### Added
- **CUMULUS-3072**
  - Added `replaceGranule` to `@cumulus/api-client/granules` to add usage of the
    updated RESTful PUT logic
- **CUMULUS-3121**
  - Added a map of variables for the cloud_watch_log retention_in_days for the various cloudwatch_log_groups, as opposed to keeping them hardcoded at 30 days. Can be configured by adding the <module>_<cloudwatch_log_group_name>_log_retention value in days to the cloudwatch_log_retention_groups map variable
- **CUMULUS-3201**
  - Added support for sha512 as checksumType for LZARDs backup task.

### Changed

- **CUMULUS-3315**
  - Updated `@cumulus/api-client/granules.bulkOperation` to remove `ids`
    parameter in favor of `granules` parameter, in the form of a
    `@cumulus/types/ApiGranule` that requires the following keys: `[granuleId, collectionId]`
- **CUMULUS-3307**
  - Pinned cumulus dependency on `pg` to `v8.10.x`
- **CUMULUS-3279**
  - Updated core dependencies on `xml2js` to `v0.5.0`
  - Forcibly updated downstream dependency for `xml2js` in `saml2-js` to
    `v0.5.0`
  - Added audit-ci CVE override until July 1 to allow for Core package releases
- **CUMULUS-3106**
  - Updated localstack version to 1.4.0 and removed 'skip' from all skipped tests
- **CUMULUS-3115**
  - Fixed DiscoverGranules' workflow's duplicateHandling when set to `skip` or `error` to stop retrying
    after receiving a 404 Not Found Response Error from the `cumulus-api`.
- **CUMULUS-3165**
  - Update example/cumulus-tf/orca.tf to use orca v6.0.3

### Fixed

- **CUMULUS-3315**
  - Update CI scripts to use shell logic/GNU timeout to bound test timeouts
    instead of NPM `parallel` package, as timeouts were not resulting in
    integration test failure
- **CUMULUS-3223**
  - Update `@cumulus/cmrjs/cmr-utils.getGranuleTemporalInfo` to handle the error when the cmr file s3url is not available
  - Update `sfEventSqsToDbRecords` lambda to return [partial batch failure](https://docs.aws.amazon.com/lambda/latest/dg/with-sqs.html#services-sqs-batchfailurereporting),
    and only reprocess messages when cumulus message can't be retrieved from the execution events.
  - Update `@cumulus/cumulus-message-adapter-js` to `2.0.5` for all cumulus tasks

## [v15.0.4] 2023-06-23

### Changed

- **CUMULUS-3307**
  - Pinned cumulus dependency on `pg` to `v8.10.x`

### Fixed

- **CUMULUS-3115**
  - Fixed DiscoverGranules' workflow's duplicateHandling when set to `skip` or `error` to stop retrying
    after receiving a 404 Not Found Response Error from the `cumulus-api`.
- **CUMULUS-3315**
  - Update CI scripts to use shell logic/GNU timeout to bound test timeouts
    instead of NPM `parallel` package, as timeouts were not resulting in
    integration test failure
- **CUMULUS-3223**
  - Update `@cumulus/cmrjs/cmr-utils.getGranuleTemporalInfo` to handle the error when the cmr file s3url is not available
  - Update `sfEventSqsToDbRecords` lambda to return [partial batch failure](https://docs.aws.amazon.com/lambda/latest/dg/with-sqs.html#services-sqs-batchfailurereporting),
    and only reprocess messages when cumulus message can't be retrieved from the execution events.
  - Update `@cumulus/cumulus-message-adapter-js` to `2.0.5` for all cumulus tasks

## [v15.0.3] 2023-04-28

### Fixed

- **CUMULUS-3243**
  - Updated granule delete logic to delete granule which is not in DynamoDB
  - Updated granule unpublish logic to handle granule which is not in DynamoDB and/or CMR

## [v15.0.2] 2023-04-25

### Fixed

- **CUMULUS-3120**
  - Fixed a bug by adding in `default_log_retention_periods` and `cloudwatch_log_retention_periods`
  to Cumulus modules so they can be used during deployment for configuring cloudwatch retention periods, for more information check here: [retention document](https://nasa.github.io/cumulus/docs/configuration/cloudwatch-retention)
  - Updated cloudwatch retention documentation to reflect the bugfix changes

## [v15.0.1] 2023-04-20

### Changed

- **CUMULUS-3279**
  - Updated core dependencies on `xml2js` to `v0.5.0`
  - Forcibly updated downstream dependency for `xml2js` in `saml2-js` to
    `v0.5.0`
  - Added audit-ci CVE override until July 1 to allow for Core package releases

## Fixed

- **CUMULUS-3285**
  - Updated `api/lib/distribution.js isAuthBearTokenRequest` to handle non-Bearer authorization header

## [v15.0.0] 2023-03-10

### Breaking Changes

- **CUMULUS-3147**
  - The minimum supported version for all published Cumulus Core npm packages is now Node 16.19.0
  - Tasks using the `cumuluss/cumulus-ecs-task` Docker image must be updated to `cumuluss/cumulus-ecs-task:1.9.0.` which is built with node:16.19.0-alpine.  This can be done by updating the `image` property of any tasks defined using the `cumulus_ecs_service` Terraform module.
  - Updated Dockerfile of async operation docker image to build from node:16.19.0-buster
  - Published new tag [`44` of `cumuluss/async-operation` to Docker Hub](https://hub.docker.com/layers/cumuluss/async-operation/44/images/sha256-8d757276714153e4ab8c24a2b7b6b9ffee14cc78b482d9924e7093af88362b04?context=explore).
  - The `async_operation_image` property of `cumulus` module must be updated to pull the ECR image for `cumuluss/async-operation:44`.

### Changed

- **CUMULUS-2997**
  - Migrate Cumulus Docs to Docusaurus v2 and DocSearch v3.
- **CUMULUS-3044**
  - Deployment section:
    - Consolidate and migrate Cumulus deployment (public facing) content from wiki to Cumulus Docs in GitHub.
    - Update links to make sure that the user can maintain flow between the wiki and GitHub deployment documentation.
    - Organize and update sidebar to include categories for similar deployment topics.
- **CUMULUS-3147**
  - Set example/cumulus-tf default async_operation_image_version to 44.
  - Set example/cumulus-tf default ecs_task_image_version to 1.9.0.
- **CUMULUS-3166**
  - Updated example/cumulus-tf/thin_egress_app.tf to use tea 1.3.2

### Fixed

- **CUMULUS-3187**
  - Restructured Earthdata Login class to be individual methods as opposed to a Class Object
  - Removed typescript no-checks and reformatted EarthdataLogin code to be more type friendly

## [v14.1.0] 2023-02-27

### MIGRATION notes

#### PostgreSQL compatibility update

From this release forward Core will be tested against PostgreSQL 11   Existing
release compatibility testing was done for release 11.1.8/14.0.0+.   Users
should migrate their datastores to Aurora PostgreSQL 11.13+ compatible data stores
as soon as possible.

Users utilizing the `cumulus-rds-tf` module will have upgraded/had their
database clusters forcibly upgraded at the next maintenance window after 31 Jan
2023.   Our guidance to mitigate this issue is to do a manual (outside of
terraform) upgrade.   This will result in the cluster being upgraded with a
manually set parameter group not managed by terraform.

If you manually upgraded and the cluster is now on version 11.13, to continue
using the `cumulus-rds-tf` module *once upgraded* update following module
configuration values if set, or allow their defaults to be utilized:

```terraform
parameter_group_family = "aurora-postgresql11"
engine_version = 11.13
```

When you apply this update, the original PostgreSQL v10 parameter group will be
removed, and recreated using PG11 defaults/configured terraform values and
update the database cluster to use the new configuration.

### Added

- **CUMULUS-3193**
  - Add a Python version file
- **CUMULUS-3121**
  - Added a map of variables in terraform for custom configuration of cloudwatch_log_groups' retention periods.
    Please refer to the [Cloudwatch-Retention] (https://nasa.github.io/cumulus/docs/configuration/cloudwatch-retention)
    section of the Cumulus documentation in order for more detailed information and an example into how to do this.
- **CUMULUS-3071**
  - Added 'PATCH' granules endpoint as an exact duplicate of the existing `PUT`
    endpoint.    In future releases the `PUT` endpoint will be replaced with valid PUT logic
    behavior (complete overwrite) in a future release.   **The existing PUT
    implementation is deprecated** and users should move all existing usage of
    `PUT` to `PATCH` before upgrading to a release with `CUMULUS-3072`.

### Fixed

- **CUMULUS-3033**
  - Fixed `granuleEsQuery` to properly terminate if `body.hit.total.value` is 0.

- The `getLambdaAliases` function has been removed from the `@cumulus/integration-tests` package
- The `getLambdaVersions` function has been removed from the `@cumulus/integration-tests` package
- **CUMULUS-3117**
  - Update `@cumulus/es-client/indexer.js` to properly handle framework write
    constraints for queued granules.    Queued writes will now be properly
    dropped from elasticsearch writes along with the primary datastore(s) when
    write constraints apply
- **CUMULUS-3134**
  - Get tests working on M1 Macs
- **CUMULUS-3148**:
  - Updates cumulus-rds-tf to use defaults for PostgreSQL 11.13
  - Update IngestGranuleSuccessSpec as test was dependant on file ordering and
    PostgreSQL 11 upgrade exposed dependency on database results in the API return
  - Update unit test container to utilize PostgreSQL 11.13 container
- **CUMULUS-3149**
  - Updates the api `/granules/bulkDelete` endpoint to take the
    following configuration keys for the bulkDelete:
    - concurrency - Number of concurrent bulk deletions to process at a time.
            Defaults to 10, increasing this value may improve throughput at the cost
            of additional database/CMR/etc load.
    - maxDbConnections - Defaults to `concurrency`, and generally should not be
        changed unless troubleshooting performance concerns.
  - Updates all bulk api endpoints to add knexDebug boolean query parameter to
    allow for debugging of database connection issues in the future.  Defaults
    to false.
  - Fixed logic defect in bulk deletion logic where an information query was
    nested in a transaction call, resulting in transactions holding knex
    connection pool connections in a blocking way that would not resolve,
    resulting in deletion failures.
- **CUMULUS-3142**
  - Fix issue from CUMULUS-3070 where undefined values for status results in
    unexpected insertion failure on PATCH.
- **CUMULUS-3181**
  - Fixed `sqsMessageRemover` lambda to correctly retrieve ENABLED sqs rules.

- **CUMULUS-3189**
  - Upgraded `cumulus-process` and `cumulus-message-adapter-python` versions to
    support pip 23.0
- **CUMULUS-3196**
  - Moved `createServer` initialization outside the `s3-credentials-endpoint` lambda
    handler to reduce file descriptor usage
- README shell snippets better support copying
- **CUMULUS-3111**
  - Fix issue where if granule update dropped due to write constraints for writeGranuleFromMessage, still possible for granule files to be written
  - Fix issue where if granule update is limited to status and timestamp values due to write constraints for writeGranuleFromMessage, Dynamo or ES granules could be out of sync with PG

### Breaking Changes

- **CUMULUS-3072**
  - Removed original PUT granule endpoint logic (in favor of utilizing new PATCH
    endpoint introduced in CUMULUS-3071)
  - Updated PUT granule endpoint to expected RESTful behavior:
    - PUT will now overwrite all non-provided fields as either non-defined or
      defaults, removing existing related database records (e.g. files,
      granule-execution linkages ) as appropriate.
    - PUT will continue to overwrite fields that are provided in the payload,
      excepting collectionId and granuleId which cannot be modified.
    - PUT will create a new granule record if one does not already exist
    - Like PATCH, the execution field is additive only - executions, once
      associated with a granule record cannot be unassociated via the granule
      endpoint.
  - /granule PUT and PATCH endpoints now require a header with values `{
    version: 2 }`
  - PUT endpoint will now only support /:collectionId/:granuleId formatted
    queries
  - `@cumulus/api-client.replaceGranule now utilizes body.collectionId to
    utilize the correct API PUT endpoint
  - Cumulus API version updated to `2`

### Changed

- **Snyk Security**
  - Upgraded jsonwebtoken from 8.5.1 to 9.0.0
  - CUMULUS-3160: Upgrade knex from 0.95.15 to 2.4.1
  - Upgraded got from 11.8.3 to ^11.8.5
- **Dependabot Security**
  - Upgraded the python package dependencies of the example lambdas
- **CUMULUS-3043**
  - Organize & link Getting Started public docs for better user guidance
  - Update Getting Started sections with current content
- **CUMULUS-3046**
  - Update 'Deployment' public docs
  - Apply grammar, link fixes, and continuity/taxonomy standards
- **CUMULUS-3071**
  - Updated `@cumulus/api-client` packages to use `PATCH` protocol for existing
    granule `PUT` calls, this change should not require user updates for
    `api-client` users.
    - `@cumulus/api-client/granules.updateGranule`
    - `@cumulus/api-client/granules.moveGranule`
    - `@cumulus/api-client/granules.updateGranule`
    - `@cumulus/api-client/granules.reingestGranule`
    - `@cumulus/api-client/granules.removeFromCMR`
    - `@cumulus/api-client/granules.applyWorkflow`
- **CUMULUS-3097**
  - Changed `@cumulus/cmr-client` package's token from Echo-Token to Earthdata Login (EDL) token in updateToken method
  - Updated CMR header and token tests to reflect the Earthdata Login changes
- **CUMULUS-3144**
  - Increased the memory of API lambda to 1280MB
- **CUMULUS-3140**
  - Update release note to include cumulus-api release
- **CUMULUS-3193**
  - Update eslint config to better support typing
- Improve linting of TS files

### Removed

- **CUMULUS-2798**
  - Removed AsyncOperations model

### Removed

- **CUMULUS-3009**
  - Removed Dynamo PDRs table

## [v14.0.0] 2022-12-08

### Breaking Changes

- **CUMULUS-2915**
  - API endpoint GET `/executions/status/${executionArn}` returns `presignedS3Url` and `data`
  - The user (dashboard) must read the `s3SignedURL` and `data` from the return
- **CUMULUS-3070/3074**
  - Updated granule PUT/POST endpoints to no longer respect message write
    constraints.  Functionally this means that:
    - Granules with older createdAt values will replace newer ones, instead of
        ignoring the write request
    - Granules that attempt to set a non-complete state (e.g. 'queued' and
        'running') will now ignore execution state/state change and always write
    - Granules being set to non-complete state will update all values passed in,
      instead of being restricted to `['createdAt', 'updatedAt', 'timestamp',
      'status', 'execution']`

### Added

- **CUMULUS-3070**
  - Remove granules dynamoDb model logic that sets default publish value on record
    validation
  - Update API granule write logic to not set default publish value on record
    updates to avoid overwrite (PATCH behavior)
  - Update API granule write logic to publish to false on record
    creation if not specified
  - Update message granule write logic to set default publish value on record
    creation update.
  - Update granule write logic to set published to default value of `false` if
    `null` is explicitly set with intention to delete the value.
  - Removed dataType/version from api granule schema
  - Added `@cumulus/api/endpoints/granules` unit to cover duration overwrite
    logic for PUT/PATCH endpoint.
- **CUMULUS-3098**
  - Added task configuration setting named `failTaskWhenFileBackupFail` to the
    `lzards-backup` task. This setting is `false` by default, but when set to
    `true`, task will fail if one of the file backup request fails.

### Changed

- Updated CI deploy process to utilize the distribution module in the published zip file which
    will be run against for the integration tests
- **CUMULUS-2915**
  - Updated API endpoint GET `/executions/status/${executionArn}` to return the
    presigned s3 URL in addition to execution status data
- **CUMULUS-3045**
  - Update GitHub FAQs:
    - Add new and refreshed content for previous sections
    - Add new dedicated Workflows section
- **CUMULUS-3070**
  - Updated API granule write logic to no longer require createdAt value in
    dynamo/API granule validation.   Write-time createdAt defaults will be set in the case
    of new API granule writes without the value set, and createdAt will be
    overwritten if it already exists.
  - Refactored granule write logic to allow PATCH behavior on API granule update
    such that existing createdAt values will be retained in case of overwrite
    across all API granule writes.
  - Updated granule write code to validate written createdAt is synced between
    datastores in cases where granule.createdAt is not provided for a new
    granule.
  - Updated @cumulus/db/translate/granules.translateApiGranuleToPostgresGranuleWithoutNilsRemoved to validate incoming values to ensure values that can't be set to null are not
  - Updated @cumulus/db/translate/granules.translateApiGranuleToPostgresGranuleWithoutNilsRemoved to handle null values in incoming ApiGranule
  - Updated @cumulus/db/types/granules.PostgresGranule typings to allow for null values
  - Added ApiGranuleRecord to @cumulus/api/granule type to represent a written/retrieved from datastore API granule record.
  - Update API/Message write logic to handle nulls as deletion in granule PUT/message write logic
- **CUMULUS-3075**
  - Changed the API endpoint return value for a granule with no files. When a granule has no files, the return value beforehand for
    the translatePostgresGranuletoApiGranule, the function which does the translation of a Postgres granule to an API granule, was
    undefined, now changed to an empty array.
  - Existing behavior which relied on the pre-disposed undefined value was changed to instead accept the empty array.
  - Standardized tests in order to expect an empty array for a granule with no files files' object instead of undefined.
- **CUMULUS-3077**
  - Updated `lambdas/data-migration2` granule and files migration to have a `removeExcessFiles` function like in write-granules that will remove file records no longer associated with a granule being migrated
- **CUMULUS-3080**
  - Changed the retention period in days from 14 to 30 for cloudwatch logs for NIST-5 compliance
- **CUMULUS-3100**
  - Updated `POST` granules endpoint to check if granuleId exists across all collections rather than a single collection.
  - Updated `PUT` granules endpoint to check if granuleId exists across a different collection and throw conflict error if so.
  - Updated logic for writing granules from a message to check if granuleId exists across a different collection and throw conflict error if so.

### Fixed

- **CUMULUS-3070**
  - Fixed inaccurate typings for PostgresGranule in @cumulus/db/types/granule
  - Fixed inaccurate typings for @cumulus/api/granules.ApiGranule and updated to
    allow null
- **CUMULUS-3104**
  - Fixed TS compilation error on aws-client package caused by @aws-sdk/client-s3 3.202.0 upgrade
- **CUMULUS-3116**
  - Reverted the default ElasticSearch sorting behavior to the pre-13.3.0 configuration
  - Results from ElasticSearch are sorted by default by the `timestamp` field. This means that the order
  is not guaranteed if two or more records have identical timestamps as there is no secondary sort/tie-breaker.

## [v13.4.0] 2022-10-31

### Notable changes

- **CUMULUS-3104**
  - Published new tag [`43` of `cumuluss/async-operation` to Docker Hub](https://hub.docker.com/layers/cumuluss/async-operation/43/images/sha256-5f989c7d45db3dde87c88c553182d1e4e250a1e09af691a84ff6aa683088b948?context=explore) which was built with node:14.19.3-buster.

### Added

- **CUMULUS-2998**
  - Added Memory Size and Timeout terraform variable configuration for the following Cumulus tasks:
    - fake_processing_task_timeout and fake_processing_task_memory_size
    - files_to_granules_task_timeout and files_to_granule_task_memory_size
    - hello_world_task_timeout and hello_world_task_memory_size
    - sf_sqs_report_task_timeout and sf_sqs_report_task_memory_size
- **CUMULUS-2986**
  - Adds Terraform memory_size configurations to lambda functions with customizable timeouts enabled (the minimum default size has also been raised from 256 MB to 512 MB)
    allowed properties include:
      - add_missing_file_checksums_task_memory_size
      - discover_granules_task_memory_size
      - discover_pdrs_task_memory_size
      - hyrax_metadata_updates_task_memory_size
      - lzards_backup_task_memory_size
      - move_granules_task_memory_size
      - parse_pdr_task_memory_size
      - pdr_status_check_task_memory_size
      - post_to_cmr_task_memory_size
      - queue_granules_task_memory_size
      - queue_pdrs_task_memory_size
      - queue_workflow_task_memory_size
      - sync_granule_task_memory_size
      - update_cmr_access_constraints_task_memory_size
      - update_granules_cmr_task_memory_size
  - Initializes the lambda_memory_size(s) variable in the Terraform variable list
  - Adds Terraform timeout variable for add_missing_file_checksums_task
- **CUMULUS-2631**
  - Added 'Bearer token' support to s3credentials endpoint
- **CUMULUS-2787**
  - Added `lzards-api-client` package to Cumulus with `submitQueryToLzards` method
- **CUMULUS-2944**
  - Added configuration to increase the limit for body-parser's JSON and URL encoded parsers to allow for larger input payloads

### Changed


- Updated `example/cumulus-tf/variables.tf` to have `cmr_oauth_provider` default to `launchpad`
- **CUMULUS-3024**
  - Update PUT /granules endpoint to operate consistently across datastores
    (PostgreSQL, ElasticSearch, DynamoDB). Previously it was possible, given a
    partial Granule payload to have different data in Dynamo/ElasticSearch and PostgreSQL
  - Given a partial Granule object, the /granules update endpoint now operates
    with behavior more consistent with a PATCH operation where fields not provided
    in the payload will not be updated in the datastores.
  - Granule translation (db/src/granules.ts) now supports removing null/undefined fields when converting from API to Postgres
    granule formats.
  - Update granule write logic: if a `null` files key is provided in an update payload (e.g. `files: null`),
    an error will be thrown. `null` files were not previously supported and would throw potentially unclear errors. This makes the error clearer and more explicit.
  - Update granule write logic: If an empty array is provided for the `files` key, all files will be removed in all datastores
- **CUMULUS-2787**
  - Updated `lzards-backup-task` to send Cumulus provider and granule createdAt values as metadata in LZARDS backup request to support querying LZARDS for reconciliation reports
- **CUMULUS-2913**
  - Changed `process-dead-letter-archive` lambda to put messages from S3 dead
    letter archive that fail to process to new S3 location.
- **CUMULUS-2974**
  - The `DELETE /granules/<granuleId>` endpoint now includes additional details about granule
    deletion, including collection, deleted granule ID, deleted files, and deletion time.
- **CUMULUS-3027**
  - Pinned typescript to ~4.7.x to address typing incompatibility issues
    discussed in https://github.com/knex/knex/pull/5279
  - Update generate-ts-build-cache script to always install root project dependencies
- **CUMULUS-3104**
  - Updated Dockerfile of async operation docker image to build from node:14.19.3-buster
  - Sets default async_operation_image version to 43.
  - Upgraded saml2-js 4.0.0, rewire to 6.0.0 to address security vulnerabilities
  - Fixed TS compilation error caused by @aws-sdk/client-s3 3.190->3.193 upgrade

## [v13.3.2] 2022-10-10 [BACKPORT]

**Please note** changes in 13.3.2 may not yet be released in future versions, as
this is a backport and patch release on the 13.3.x series of releases. Updates that
are included in the future will have a corresponding CHANGELOG entry in future
releases.

### Fixed

- **CUMULUS-2557**
  - Updated `@cumulus/aws-client/S3/moveObject` to handle zero byte files (0 byte files).
- **CUMULUS-2971**
  - Updated `@cumulus/aws-client/S3ObjectStore` class to take string query parameters and
    its methods `signGetObject` and `signHeadObject` to take parameter presignOptions
- **CUMULUS-3021**
  - Updated `@cumulus/api-client/collections` and `@cumulus/integration-tests/api` to encode
    collection version in the URI path
- **CUMULUS-3024**
  - Update PUT /granules endpoint to operate consistently across datastores
    (PostgreSQL, ElasticSearch, DynamoDB). Previously it was possible, given a
    partial Granule payload to have different data in Dynamo/ElasticSearch and PostgreSQL
  - Given a partial Granule object, the /granules update endpoint now operates
    with behavior more consistent with a PATCH operation where fields not provided
    in the payload will not be updated in the datastores.
  - Granule translation (db/src/granules.ts) now supports removing null/undefined fields when converting from API to Postgres
    granule formats.
  - Update granule write logic: if a `null` files key is provided in an update payload (e.g. `files: null`),
    an error will be thrown. `null` files were not previously supported and would throw potentially unclear errors. This makes the error clearer and more explicit.
  - Update granule write logic: If an empty array is provided for the `files` key, all files will be removed in all datastores

## [v13.3.0] 2022-8-19

### Notable Changes

- **CUMULUS-2930**
  - The `GET /granules` endpoint has a new optional query parameter:
    `searchContext`, which is used to resume listing within the same search
    context. It is provided in every response from the endpoint as
    `meta.searchContext`. The searchContext value must be submitted with every
    consequent API call, and must be fetched from each new response to maintain
    the context.
  - Use of the `searchContext` query string parameter allows listing past 10,000 results.
  - Note that using the `from` query param in a request will cause the `searchContext` to
    be ignored and also make the query subject to the 10,000 results cap again.
  - Updated `GET /granules` endpoint to leverage ElasticSearch search-after API.
    The endpoint will only use search-after when the `searchContext` parameter
    is provided in a request.

## [v13.2.1] 2022-8-10 [BACKPORT]

### Notable changes

- **CUMULUS-3019**
  - Fix file write logic to delete files by `granule_cumulus_id` instead of
    `cumulus_id`. Previous logic removed files by matching `file.cumulus_id`
    to `granule.cumulus_id`.

## [v13.2.0] 2022-8-04

### Changed

- **CUMULUS-2940**
  - Updated bulk operation lambda to utilize system wide rds_connection_timing
    configuration parameters from the main `cumulus` module
- **CUMULUS-2980**
  - Updated `ingestPdrWithNodeNameSpec.js` to use `deleteProvidersAndAllDependenciesByHost` function.
  - Removed `deleteProvidersByHost`function.
- **CUMULUS-2954**
  - Updated Backup LZARDS task to run as a single task in a step function workflow.
  - Updated task to allow user to provide `collectionId` in workflow input and
    updated task to use said `collectionId` to look up the corresponding collection record in RDS.

## [v13.1.0] 2022-7-22

### MIGRATION notes

- The changes introduced in CUMULUS-2962 will re-introduce a
  `files_granules_cumulus_id_index` on the `files` table in the RDS database.
  This index will be automatically created as part of the bootstrap lambda
  function *on deployment* of the `data-persistence` module.

  *In cases where the index is already applied, this update will have no effect*.

  **Please Note**: In some cases where ingest is occurring at high volume levels and/or the
  files table has > 150M file records, the migration may
  fail on deployment due to timing required to both acquire the table state needed for the
  migration and time to create the index given the resources available.

  For reference a rx.5 large Aurora/RDS database
  with *no activity* took roughly 6 minutes to create the index for a file table with 300M records and no active ingest, however timed out when the same migration was attempted
  in production with possible activity on the table.

  If you believe you are subject to the above consideration, you may opt to
  manually create the `files` table index *prior* to deploying this version of
  Core with the following procedure:

  -----

  - Verify you do not have the index:

  ```text
  select * from pg_indexes where tablename = 'files';

   schemaname | tablename |        indexname        | tablespace |                                       indexdef
  ------------+-----------+-------------------------+------------+---------------------------------------------------------------------------------------
   public     | files     | files_pkey              |            | CREATE UNIQUE INDEX files_pkey ON public.files USING btree (cumulus_id)
   public     | files     | files_bucket_key_unique |            | CREATE UNIQUE INDEX files_bucket_key_unique ON public.files USING btree (bucket, key)
  ```

  In this instance you should not see an `indexname` row with
  `files_granules_cumulus_id_index` as the value.     If you *do*, you should be
  clear to proceed with the installation.
  - Quiesce ingest

  Stop all ingest operations in Cumulus Core according to your operational
  procedures.    You should validate that it appears there are no active queries that
  appear to be inserting granules/files into the database as a secondary method
  of evaluating the database system state:

  ```text
  select pid, query, state, wait_event_type, wait_event from pg_stat_activity where state = 'active';
  ```

  If query rows are returned with a `query` value that involves the files table,
  make sure ingest is halted and no other granule-update activity is running on
  the system.

  Note: In rare instances if there are hung queries that are unable to resolve, it may be necessary to
  manually use psql [Server Signaling
  Functions](https://www.postgresql.org/docs/10/functions-admin.html#FUNCTIONS-ADMIN-SIGNAL)
  `pg_cancel_backend` and/or
  `pg_terminate_backend` if the migration will not complete in the next step.

  - Create the Index

  Run the following query to create the index.    Depending on the situation
  this may take many minutes to complete, and you will note your CPU load and
  disk I/O rates increase on your cluster:

  ```text
  CREATE INDEX files_granule_cumulus_id_index ON files (granule_cumulus_id);
  ```

  You should see a response like:

  ```text
  CREATE INDEX
  ```

  and can verify the index `files_granule_cumulus_id_index` was created:

  ```text
  => select * from pg_indexes where tablename = 'files';
  schemaname | tablename |           indexname            | tablespace |                                           indexdef
   ------------+-----------+--------------------------------+------------+----------------------------------------------------------------------------------------------
   public     | files     | files_pkey                     |            | CREATE UNIQUE INDEX files_pkey ON public.files USING btree (cumulus_id)
   public     | files     | files_bucket_key_unique        |            | CREATE UNIQUE INDEX files_bucket_key_unique ON public.files USING btree (bucket, key)
   public     | files     | files_granule_cumulus_id_index |            | CREATE INDEX files_granule_cumulus_id_index ON public.files USING btree (granule_cumulus_id)
  (3 rows)
  ```

  - Once this is complete, you may deploy this version of Cumulus as you
    normally would.
  **If you are unable to stop ingest for the above procedure** *and* cannot
  migrate with deployment, you may be able to manually create the index while
  writes are ongoing using postgres's `CONCURRENTLY` option for `CREATE INDEX`.
  This can have significant impacts on CPU/write IO, particularly if you are
  already using a significant amount of your cluster resources, and may result
  in failed writes or an unexpected index/database state.

  PostgreSQL's
  [documentation](https://www.postgresql.org/docs/10/sql-createindex.html#SQL-CREATEINDEX-CONCURRENTLY)
  provides more information on this option.   Please be aware it is
  **unsupported** by Cumulus at this time, so community members that opt to go
  this route should proceed with caution.

  -----

### Notable changes

- **CUMULUS-2962**
  - Re-added database structural migration to `files` table to add an index on `granule_cumulus_id`
- **CUMULUS-2929**
  - Updated `move-granule` task to check the optional collection configuration parameter
    `meta.granuleMetadataFileExtension` to determine the granule metadata file.
    If none is specified, the granule CMR metadata or ISO metadata file is used.

### Changed

- Updated Moment.js package to 2.29.4 to address security vulnerability
- **CUMULUS-2967**
  - Added fix example/spec/helpers/Provider that doesn't fail deletion 404 in
    case of deletion race conditions
### Fixed

- **CUMULUS-2995**
  - Updated Lerna package to 5.1.8 to address security vulnerability

- **CUMULUS-2863**
  - Fixed `@cumulus/api` `validateAndUpdateSqsRule` method to allow 0 retries and 0 visibilityTimeout
    in rule's meta.

- **CUMULUS-2959**
  - Fixed `@cumulus/api` `granules` module to convert numeric productVolume to string
    when an old granule record is retrieved from DynamoDB
- Fixed the following links on Cumulus docs' [Getting Started](https://nasa.github.io/cumulus/docs/getting-started) page:
    * Cumulus Deployment
    * Terraform Best Practices
    * Integrator Common Use Cases
- Also corrected the _How to Deploy Cumulus_ link in the [Glossary](https://nasa.github.io/cumulus/docs/glossary)


## [v13.0.1] 2022-7-12

- **CUMULUS-2995**
  - Updated Moment.js package to 2.29.4 to address security vulnerability

## [v13.0.0] 2022-06-13

### MIGRATION NOTES

- The changes introduced in CUMULUS-2955 should result in removal of
  `files_granule_cumulus_id_index` from the `files` table (added in the v11.1.1
  release).  The success of this operation is dependent on system ingest load.

  In rare cases where data-persistence deployment fails because the
  `postgres-db-migration` times out, it may be required to manually remove the
  index and then redeploy:

  ```text
  DROP INDEX IF EXISTS files_granule_cumulus_id_index;
  ```

### Breaking Changes

- **CUMULUS-2931**

  - Updates CustomBootstrap lambda to default to failing if attempting to remove
    a pre-existing `cumulus-alias` index that would collide with the required
    `cumulus-alias` *alias*.   A configuration parameter
    `elasticsearch_remove_index_alias_conflict`  on the `cumulus` and
    `archive` modules has been added to enable the original behavior that would
    remove the invalid index (and all it's data).
  - Updates `@cumulus/es-client.bootstrapElasticSearch` signature to be
    parameterized and accommodate a new parameter `removeAliasConflict` which
    allows/disallows the deletion of a conflicting `cumulus-alias` index

### Notable changes

- **CUMULUS-2929**
  - Updated `move-granule` task to check the optional collection configuration parameter
    `meta.granuleMetadataFileExtension` to determine the granule metadata file.
    If none is specified, the granule CMR metadata or ISO metadata file is used.

### Added

- **CUMULUS-2929**
  - Added optional collection configuration `meta.granuleMetadataFileExtension` to specify CMR metadata
    file extension for tasks that utilize metadata file lookups

- **CUMULUS-2939**
  - Added `@cumulus/api/lambdas/start-async-operation` to start an async operation

- **CUMULUS-2953**
  - Added `skipMetadataCheck` flag to config for Hyrax metadata updates task.
  - If this config flag is set to `true`, and a granule has no CMR file, the task will simply return the input values.

- **CUMULUS-2966**
  - Added extractPath operation and support of nested string replacement to `url_path` in the collection configuration

### Changed

- **CUMULUS-2965**
  - Update `cumulus-rds-tf` module to ignore `engine_version` lifecycle changes
- **CUMULUS-2967**
  - Added fix example/spec/helpers/Provider that doesn't fail deletion 404 in
    case of deletion race conditions
- **CUMULUS-2955**
  - Updates `20220126172008_files_granule_id_index` to *not* create an index on
    `granule_cumulus_id` on the files table.
  - Adds `20220609024044_remove_files_granule_id_index` migration to revert
    changes from `20220126172008_files_granule_id_index` on any deployed stacks
    that might have the index to ensure consistency in deployed stacks

- **CUMULUS-2923**
  - Changed public key setup for SFTP local testing.
- **CUMULUS-2939**
  - Updated `@cumulus/api` `granules/bulk*`, `elasticsearch/index-from-database` and
    `POST reconciliationReports` endpoints to invoke StartAsyncOperation lambda

### Fixed

- **CUMULUS-2863**
  - Fixed `@cumulus/api` `validateAndUpdateSqsRule` method to allow 0 retries
    and 0 visibilityTimeout in rule's meta.
- **CUMULUS-2961**
  - Fixed `data-migration2` granule migration logic to allow for DynamoDb granules that have a null/empty string value for `execution`.   The migration will now migrate them without a linked execution.
  - Fixed `@cumulus/api` `validateAndUpdateSqsRule` method to allow 0 retries and 0 visibilityTimeout
    in rule's meta.

- **CUMULUS-2959**
  - Fixed `@cumulus/api` `granules` module to convert numeric productVolume to string
    when an old granule record is retrieved from DynamoDB.

## [v12.0.3] 2022-10-03 [BACKPORT]

**Please note** changes in 12.0.3 may not yet be released in future versions, as
this is a backport and patch release on the 12.0.x series of releases. Updates that
are included in the future will have a corresponding CHANGELOG entry in future
releases.

### Fixed

- **CUMULUS-3024**
  - Update PUT /granules endpoint to operate consistently across datastores
    (PostgreSQL, ElasticSearch, DynamoDB). Previously it was possible, given a
    partial Granule payload to have different data in Dynamo/ElasticSearch and PostgreSQL
  - Given a partial Granule object, the /granules update endpoint now operates
    with behavior more consistent with a PATCH operation where fields not provided
    in the payload will not be updated in the datastores.
  - Granule translation (db/src/granules.ts) now supports removing null/undefined fields when converting from API to Postgres
    granule formats.
  - Update granule write logic: if a `null` files key is provided in an update payload (e.g. `files: null`),
    an error will be thrown. `null` files were not previously supported and would throw potentially unclear errors. This makes the error clearer and more explicit.
  - Update granule write logic: If an empty array is provided for the `files` key, all files will be removed in all datastores
- **CUMULUS-2971**
  - Updated `@cumulus/aws-client/S3ObjectStore` class to take string query parameters and
    its methods `signGetObject` and `signHeadObject` to take parameter presignOptions
- **CUMULUS-2557**
  - Updated `@cumulus/aws-client/S3/moveObject` to handle zero byte files (0 byte files).
- **CUMULUS-3021**
  - Updated `@cumulus/api-client/collections` and `@cumulus/integration-tests/api` to encode
    collection version in the URI path

## [v12.0.2] 2022-08-10 [BACKPORT]

**Please note** changes in 12.0.2 may not yet be released in future versions, as
this is a backport and patch release on the 12.0.x series of releases. Updates that
are included in the future will have a corresponding CHANGELOG entry in future
releases.

### Notable Changes

- **CUMULUS-3019**
  - Fix file write logic to delete files by `granule_cumulus_id` instead of
      `cumulus_id`. Previous logic removed files by matching `file.cumulus_id`
      to `granule.cumulus_id`.

## [v12.0.1] 2022-07-18

- **CUMULUS-2995**
  - Updated Moment.js package to 2.29.4 to address security vulnerability

## [v12.0.0] 2022-05-20

### Breaking Changes

- **CUMULUS-2903**

  - The minimum supported version for all published Cumulus Core npm packages is now Node 14.19.1
  - Tasks using the `cumuluss/cumulus-ecs-task` Docker image must be updated to
    `cumuluss/cumulus-ecs-task:1.8.0`. This can be done by updating the `image`
    property of any tasks defined using the `cumulus_ecs_service` Terraform
    module.

### Changed

- **CUMULUS-2932**

  - Updates `SyncGranule` task to include `disableOrDefaultAcl` function that uses
    the configuration ACL parameter to set ACL to private by default or disable ACL.
  - Updates `@cumulus/sync-granule` `download()` function to take in ACL parameter
  - Updates `@cumulus/ingest` `proceed()` function to take in ACL parameter
  - Updates `@cumulus/ingest` `addLock()` function to take in an optional ACL parameter
  - Updates `SyncGranule` example worfklow config
    `example/cumulus-tf/sync_granule_workflow.asl.json` to include `ACL`
    parameter.

## [v11.1.8] 2022-11-07 [BACKPORT]

**Please note** changes in 11.1.7 may not yet be released in future versions, as
this is a backport and patch release on the 11.1.x series of releases. Updates that
are included in the future will have a corresponding CHANGELOG entry in future
releases.

### Breaking Changes

- **CUMULUS-2903**
  - The minimum supported version for all published Cumulus Core npm packages is now Node 14.19.1
  - Tasks using the `cumuluss/cumulus-ecs-task` Docker image must be updated to
    `cumuluss/cumulus-ecs-task:1.8.0`. This can be done by updating the `image`
    property of any tasks defined using the `cumulus_ecs_service` Terraform
    module.

### Notable changes

- Published new tag [`43` of `cumuluss/async-operation` to Docker Hub](https://hub.docker.com/layers/cumuluss/async-operation/43/images/sha256-5f989c7d45db3dde87c88c553182d1e4e250a1e09af691a84ff6aa683088b948?context=explore) which was built with node:14.19.3-buster.

### Changed

- **CUMULUS-3104**
  - Updated Dockerfile of async operation docker image to build from node:14.19.3-buster
  - Sets default async_operation_image version to 43.
  - Upgraded saml2-js 4.0.0, rewire to 6.0.0 to address security vulnerabilities
  - Fixed TS compilation error on aws-client package caused by @aws-sdk/client-s3 3.202.0 upgrade

- **CUMULUS-3080**
  - Changed the retention period in days from 14 to 30 for cloudwatch logs for NIST-5 compliance

## [v11.1.7] 2022-10-05 [BACKPORT]

**Please note** changes in 11.1.7 may not yet be released in future versions, as
this is a backport and patch release on the 11.1.x series of releases. Updates that
are included in the future will have a corresponding CHANGELOG entry in future
releases.

### Fixed

- **CUMULUS-3024**
  - Update PUT /granules endpoint to operate consistently across datastores
    (PostgreSQL, ElasticSearch, DynamoDB). Previously it was possible, given a
    partial Granule payload to have different data in Dynamo/ElasticSearch and PostgreSQL
  - Given a partial Granule object, the /granules update endpoint now operates
    with behavior more consistent with a PATCH operation where fields not provided
    in the payload will not be updated in the datastores.
  - Granule translation (db/src/granules.ts) now supports removing null/undefined fields when converting from API to Postgres
    granule formats.
  - Update granule write logic: if a `null` files key is provided in an update payload (e.g. `files: null`),
    an error will be thrown. `null` files were not previously supported and would throw potentially unclear errors. This makes the error clearer and more explicit.
  - Update granule write logic: If an empty array is provided for the `files` key, all files will be removed in all datastores
- **CUMULUS-2971**
  - Updated `@cumulus/aws-client/S3ObjectStore` class to take string query parameters and
    its methods `signGetObject` and `signHeadObject` to take parameter presignOptions
- **CUMULUS-2557**
  - Updated `@cumulus/aws-client/S3/moveObject` to handle zero byte files (0 byte files).
- **CUMULUS-3021**
  - Updated `@cumulus/api-client/collections` and `@cumulus/integration-tests/api` to encode
    collection version in the URI path
- **CUMULUS-3027**
  - Pinned typescript to ~4.7.x to address typing incompatibility issues
    discussed in https://github.com/knex/knex/pull/5279
  - Update generate-ts-build-cache script to always install root project dependencies

## [v11.1.5] 2022-08-10 [BACKPORT]

**Please note** changes in 11.1.5 may not yet be released in future versions, as
this is a backport and patch release on the 11.1.x series of releases. Updates that
are included in the future will have a corresponding CHANGELOG entry in future
releases.

### Notable changes

- **CUMULUS-3019**
  - Fix file write logic to delete files by `granule_cumulus_id` instead of
      `cumulus_id`. Previous logic removed files by matching `file.cumulus_id`
      to `granule.cumulus_id`.

## [v11.1.4] 2022-07-18

**Please note** changes in 11.1.4 may not yet be released in future versions, as
this is a backport and patch release on the 11.1.x series of releases. Updates that
are included in the future will have a corresponding CHANGELOG entry in future
releases.

### MIGRATION notes


- The changes introduced in CUMULUS-2962 will re-introduce a
  `files_granules_cumulus_id_index` on the `files` table in the RDS database.
  This index will be automatically created as part of the bootstrap lambda
  function *on deployment* of the `data-persistence` module.

  *In cases where the index is already applied, this update will have no effect*.

  **Please Note**: In some cases where ingest is occurring at high volume levels and/or the
  files table has > 150M file records, the migration may
  fail on deployment due to timing required to both acquire the table state needed for the
  migration and time to create the index given the resources available.

  For reference a rx.5 large Aurora/RDS database
  with *no activity* took roughly 6 minutes to create the index for a file table with 300M records and no active ingest, however timed out when the same migration was attempted
  in production with possible activity on the table.

  If you believe you are subject to the above consideration, you may opt to
  manually create the `files` table index *prior* to deploying this version of
  Core with the following procedure:

  -----

  - Verify you do not have the index:

  ```text
  select * from pg_indexes where tablename = 'files';

   schemaname | tablename |        indexname        | tablespace |                                       indexdef
  ------------+-----------+-------------------------+------------+---------------------------------------------------------------------------------------
   public     | files     | files_pkey              |            | CREATE UNIQUE INDEX files_pkey ON public.files USING btree (cumulus_id)
   public     | files     | files_bucket_key_unique |            | CREATE UNIQUE INDEX files_bucket_key_unique ON public.files USING btree (bucket, key)
  ```

  In this instance you should not see an `indexname` row with
  `files_granules_cumulus_id_index` as the value.     If you *do*, you should be
  clear to proceed with the installation.
  - Quiesce ingest

  Stop all ingest operations in Cumulus Core according to your operational
  procedures.    You should validate that it appears there are no active queries that
  appear to be inserting granules/files into the database as a secondary method
  of evaluating the database system state:

  ```text
  select pid, query, state, wait_event_type, wait_event from pg_stat_activity where state = 'active';
  ```

  If query rows are returned with a `query` value that involves the files table,
  make sure ingest is halted and no other granule-update activity is running on
  the system.

  Note: In rare instances if there are hung queries that are unable to resolve, it may be necessary to
  manually use psql [Server Signaling
  Functions](https://www.postgresql.org/docs/10/functions-admin.html#FUNCTIONS-ADMIN-SIGNAL)
  `pg_cancel_backend` and/or
  `pg_terminate_backend` if the migration will not complete in the next step.

  - Create the Index

  Run the following query to create the index.    Depending on the situation
  this may take many minutes to complete, and you will note your CPU load and
  disk I/O rates increase on your cluster:

  ```text
  CREATE INDEX files_granule_cumulus_id_index ON files (granule_cumulus_id);
  ```

  You should see a response like:

  ```text
  CREATE INDEX
  ```

  and can verify the index `files_granule_cumulus_id_index` was created:

  ```text
  => select * from pg_indexes where tablename = 'files';
  schemaname | tablename |           indexname            | tablespace |                                           indexdef
   ------------+-----------+--------------------------------+------------+----------------------------------------------------------------------------------------------
   public     | files     | files_pkey                     |            | CREATE UNIQUE INDEX files_pkey ON public.files USING btree (cumulus_id)
   public     | files     | files_bucket_key_unique        |            | CREATE UNIQUE INDEX files_bucket_key_unique ON public.files USING btree (bucket, key)
   public     | files     | files_granule_cumulus_id_index |            | CREATE INDEX files_granule_cumulus_id_index ON public.files USING btree (granule_cumulus_id)
  (3 rows)
  ```

  - Once this is complete, you may deploy this version of Cumulus as you
    normally would.
  **If you are unable to stop ingest for the above procedure** *and* cannot
  migrate with deployment, you may be able to manually create the index while
  writes are ongoing using postgres's `CONCURRENTLY` option for `CREATE INDEX`.
  This can have significant impacts on CPU/write IO, particularly if you are
  already using a significant amount of your cluster resources, and may result
  in failed writes or an unexpected index/database state.

  PostgreSQL's
  [documentation](https://www.postgresql.org/docs/10/sql-createindex.html#SQL-CREATEINDEX-CONCURRENTLY)
  provides more information on this option.   Please be aware it is
  **unsupported** by Cumulus at this time, so community members that opt to go
  this route should proceed with caution.

  -----

### Changed

- Updated Moment.js package to 2.29.4 to address security vulnerability

## [v11.1.3] 2022-06-24

**Please note** changes in 11.1.3 may not yet be released in future versions, as
this is a backport and patch release on the 11.1.x series of releases. Updates that
are included in the future will have a corresponding CHANGELOG entry in future
releases.

### Notable changes

- **CUMULUS-2929**
  - Updated `move-granule` task to check the optional collection configuration parameter
    `meta.granuleMetadataFileExtension` to determine the granule metadata file.
    If none is specified, the granule CMR metadata or ISO metadata file is used.

### Added

- **CUMULUS-2929**
  - Added optional collection configuration `meta.granuleMetadataFileExtension` to specify CMR metadata
    file extension for tasks that utilize metadata file lookups
- **CUMULUS-2966**
  - Added extractPath operation and support of nested string replacement to `url_path` in the collection configuration
### Fixed

- **CUMULUS-2863**
  - Fixed `@cumulus/api` `validateAndUpdateSqsRule` method to allow 0 retries
    and 0 visibilityTimeout in rule's meta.
- **CUMULUS-2959**
  - Fixed `@cumulus/api` `granules` module to convert numeric productVolume to string
    when an old granule record is retrieved from DynamoDB.
- **CUMULUS-2961**
  - Fixed `data-migration2` granule migration logic to allow for DynamoDb granules that have a null/empty string value for `execution`.   The migration will now migrate them without a linked execution.

## [v11.1.2] 2022-06-13

**Please note** changes in 11.1.2 may not yet be released in future versions, as
this is a backport and patch release on the 11.1.x series of releases. Updates that
are included in the future will have a corresponding CHANGELOG entry in future
releases.

### MIGRATION NOTES

- The changes introduced in CUMULUS-2955 should result in removal of
  `files_granule_cumulus_id_index` from the `files` table (added in the v11.1.1
  release).  The success of this operation is dependent on system ingest load

  In rare cases where data-persistence deployment fails because the
  `postgres-db-migration` times out, it may be required to manually remove the
  index and then redeploy:

  ```text
  > DROP INDEX IF EXISTS postgres-db-migration;
  DROP INDEX
  ```

### Changed

- **CUMULUS-2955**
  - Updates `20220126172008_files_granule_id_index` to *not* create an index on
    `granule_cumulus_id` on the files table.
  - Adds `20220609024044_remove_files_granule_id_index` migration to revert
    changes from `20220126172008_files_granule_id_index` on any deployed stacks
    that might have the index to ensure consistency in deployed stacks

## [v11.1.1] 2022-04-26

### Added

### Changed

- **CUMULUS-2885**
  - Updated `@cumulus/aws-client` to use new AWS SDK v3 packages for S3 requests:
    - `@aws-sdk/client-s3`
    - `@aws-sdk/lib-storage`
    - `@aws-sdk/s3-request-presigner`
  - Updated code for compatibility with updated `@cumulus/aws-client` and AWS SDK v3 S3 packages:
    - `@cumulus/api`
    - `@cumulus/async-operations`
    - `@cumulus/cmrjs`
    - `@cumulus/common`
    - `@cumulus/collection-config-store`
    - `@cumulus/ingest`
    - `@cumulus/launchpad-auth`
    - `@cumulus/sftp-client`
    - `@cumulus/tf-inventory`
    - `lambdas/data-migration2`
    - `tasks/add-missing-file-checksums`
    - `tasks/hyrax-metadata-updates`
    - `tasks/lzards-backup`
    - `tasks/sync-granule`
- **CUMULUS-2886**
  - Updated `@cumulus/aws-client` to use new AWS SDK v3 packages for API Gateway requests:
    - `@aws-sdk/client-api-gateway`
- **CUMULUS-2920**
  - Update npm version for Core build to 8.6
- **CUMULUS-2922**
  - Added `@cumulus/example-lib` package to example project to allow unit tests `example/script/lib` dependency.
  - Updates Mutex unit test to address changes made in [#2902](https://github.com/nasa/cumulus/pull/2902/files)
- **CUMULUS-2924**
  - Update acquireTimeoutMillis to 400 seconds for the db-provision-lambda module to address potential timeout issues on RDS database start
- **CUMULUS-2925**
  - Updates CI to utilize `audit-ci` v6.2.0
  - Updates CI to utilize a on-container filesystem when building Core in 'uncached' mode
  - Updates CI to selectively bootstrap Core modules in the cleanup job phase
- **CUMULUS-2934**
  - Update CI Docker container build to install pipenv to prevent contention on parallel lambda builds


## [v11.1.0] 2022-04-07

### MIGRATION NOTES

- 11.1.0 is an amendment release and supersedes 11.0.0. However, follow the migration steps for 11.0.0.

- **CUMULUS-2905**
  - Updates migration script with new `migrateAndOverwrite` and
    `migrateOnlyFiles` options.

### Added

- **CUMULUS-2860**
  - Added an optional configuration parameter `skipMetadataValidation` to `hyrax-metadata-updates` task
- **CUMULUS-2870**
  - Added `last_modified_date` as output to all tasks in Terraform `ingest` module.
- **CUMULUS-NONE**
  - Added documentation on choosing and configuring RDS at `deployment/choosing_configuring_rds`.

### Changed

- **CUMULUS-2703**
  - Updated `ORCA Backup` reconciliation report to report `cumulusFilesCount` and `orcaFilesCount`
- **CUMULUS-2849**
  - Updated `@cumulus/aws-client` to use new AWS SDK v3 packages for DynamoDB requests:
    - `@aws-sdk/client-dynamodb`
    - `@aws-sdk/lib-dynamodb`
    - `@aws-sdk/util-dynamodb`
  - Updated code for compatibility with AWS SDK v3 Dynamo packages
    - `@cumulus/api`
    - `@cumulus/errors`
    - `@cumulus/tf-inventory`
    - `lambdas/data-migration2`
    - `packages/api/ecs/async-operation`
- **CUMULUS-2864**
  - Updated `@cumulus/cmr-client/ingestUMMGranule` and `@cumulus/cmr-client/ingestConcept`
    functions to not perform separate validation request
- **CUMULUS-2870**
  - Updated `hello_world_service` module to pass in `lastModified` parameter in command list to trigger a Terraform state change when the `hello_world_task` is modified.

### Fixed

- **CUMULUS-2849**
  - Fixed AWS service client memoization logic in `@cumulus/aws-client`

## [v11.0.0] 2022-03-24 [STABLE]

### v9.9->v11.0 MIGRATION NOTES

Release v11.0 is a maintenance release series, replacing v9.9.   If you are
upgrading to or past v11 from v9.9.x to this release, please pay attention to the following
migration notes from prior releases:

#### Migration steps

##### **After deploying the `data-persistence` module, but before deploying the main `cumulus` module**

- Due to a bug in the PUT `/rules/<name>` endpoint, the rule records in PostgreSQL may be
out of sync with records in DynamoDB. In order to bring the records into sync, re-deploy and re-run the
[`data-migration1` Lambda](https://nasa.github.io/cumulus/docs/upgrade-notes/upgrade-rds#3-deploy-and-run-data-migration1) with a payload of
`{"forceRulesMigration": true}`:

```shell
aws lambda invoke --function-name $PREFIX-data-migration1 \
  --payload $(echo '{"forceRulesMigration": true}' | base64) $OUTFILE
```

##### As part of the `cumulus` deployment

- Please read the [documentation on the updates to the granule files schema for our Cumulus workflow tasks and how to upgrade your deployment for compatibility](https://nasa.github.io/cumulus/docs/upgrade-notes/update-task-file-schemas).
- (Optional) Update the `task-config` for all workflows that use the `sync-granule` task to include `workflowStartTime` set to
`{$.cumulus_meta.workflow_start_time}`. See [here](https://github.com/nasa/cumulus/blob/master/example/cumulus-tf/sync_granule_workflow.asl.json#L9) for an example.

##### After the `cumulus` deployment

As part of the work on the RDS Phase 2 feature, it was decided to re-add the
granule file `type` property on the file table (detailed reasoning
https://wiki.earthdata.nasa.gov/pages/viewpage.action?pageId=219186829).  This
change was implemented as part of CUMULUS-2672/CUMULUS-2673, however granule
records ingested prior to v11 will *not* have the file.type property stored in the
PostGreSQL database, and on installation of v11 API calls to get granule.files
will not return this value. We anticipate most users are impacted by this issue.

Users that are impacted by these changes should re-run the granule migration
lambda to *only* migrate granule file records:

```shell
PAYLOAD=$(echo '{"migrationsList": ["granules"], "granuleMigrationParams": {"migrateOnlyFiles": "true"}}' | base64)
aws lambda invoke --function-name $PREFIX-postgres-migration-async-operation \
--payload $PAYLOAD $OUTFILE
```

You should note that this will *only* move files for granule records in
PostgreSQL.  **If you have not completed the phase 1 data migration or
have granule records in dynamo that are not in PostgreSQL, the migration will
report failure for both the DynamoDB granule and all the associated files and the file
records will not be updated**.

If you prefer to do a full granule and file migration, you may instead
opt to run the migration with the `migrateAndOverwrite` option instead, this will re-run a
full granule/files migration and overwrite all values in the PostgreSQL database from
what is in DynamoDB for both granules and associated files:

```shell
PAYLOAD=$(echo '{"migrationsList": ["granules"], "granuleMigrationParams": {"migrateAndOverwrite": "true"}}' | base64)
aws lambda invoke --function-name $PREFIX-postgres-migration-async-operation \
--payload $PAYLOAD $OUTFILE
```

*Please note*: Since this data migration is copying all of your granule data
from DynamoDB to PostgreSQL, it can take multiple hours (or even days) to run,
depending on how much data you have and how much parallelism you configure the
migration to use. In general, the more parallelism you configure the migration
to use, the faster it will go, but the higher load it will put on your
PostgreSQL database. Excessive database load can cause database outages and
result in data loss/recovery scenarios. Thus, the parallelism settings for the
migration are intentionally set by default to conservative values but are
configurable.      If this impacts only some of your data products you may want
to consider using other `granuleMigrationParams`.

Please see [the second data migration
docs](https://nasa.github.io/cumulus/docs/upgrade-notes/upgrade-rds#5-run-the-second-data-migration)
for more on this tool if you are unfamiliar with the various options.

### Notable changes

- **CUMULUS-2703**
  - `ORCA Backup` is now a supported `reportType` for the `POST /reconciliationReports` endpoint

### Added

- **CUMULUS-2311** - RDS Migration Epic Phase 2
  - **CUMULUS-2208**
    - Added `@cumulus/message/utils.parseException` to parse exception objects
    - Added helpers to `@cumulus/message/Granules`:
      - `getGranuleProductVolume`
      - `getGranuleTimeToPreprocess`
      - `getGranuleTimeToArchive`
      - `generateGranuleApiRecord`
    - Added `@cumulus/message/PDRs/generatePdrApiRecordFromMessage` to generate PDR from Cumulus workflow message
    - Added helpers to `@cumulus/es-client/indexer`:
      - `deleteAsyncOperation` to delete async operation records from Elasticsearch
      - `updateAsyncOperation` to update an async operation record in Elasticsearch
    - Added granules `PUT` endpoint to Cumulus API for updating a granule.
    Requests to this endpoint should be submitted **without an `action`**
    attribute in the request body.
    - Added `@cumulus/api-client/granules.updateGranule` to update granule via the API
  - **CUMULUS-2303**
    - Add translatePostgresProviderToApiProvider method to `@cumulus/db/translate/providers`
  - **CUMULUS-2306**
    - Updated API execution GET endpoint to read individual execution records
      from PostgreSQL database instead of DynamoDB
    - Updated API execution-status endpoint to read execution records from
      PostgreSQL database instead of DynamoDB
  - **CUMULUS-2302**
    - Added translatePostgresCollectionToApiCollection method to
      `@cumulus/db/translate/collections`
    - Added `searchWithUpdatedAtRange` method to
      `@cumulus/db/models/collections`
  - **CUMULUS-2301**
    - Created API asyncOperations POST endpoint to create async operations.
  - **CUMULUS-2307**
    - Updated API PDR GET endpoint to read individual PDR records from
      PostgreSQL database instead of DynamoDB
    - Added `deletePdr` to `@cumulus/api-client/pdrs`
  - **CUMULUS-2782**
    - Update API granules endpoint `move` action to update granules in the index
      and utilize postgres as the authoritative datastore
  - **CUMULUS-2769**
    - Update collection PUT endpoint to require existance of postgresql record
      and to ignore lack of dynamoDbRecord on update
  - **CUMULUS-2767**
    - Update provider PUT endpoint to require existence of PostgreSQL record
      and to ignore lack of DynamoDB record on update
  - **CUMULUS-2759**
    - Updates collection/provider/rules/granules creation (post) endpoints to
      primarily check for existence/collision in PostgreSQL database instead of DynamoDB
  - **CUMULUS-2714**
    - Added `@cumulus/db/base.deleteExcluding` method to allow for deletion of a
      record set with an exclusion list of cumulus_ids
  - **CUMULUS-2317**
    - Added `@cumulus/db/getFilesAndGranuleInfoQuery()` to build a query for searching file
    records in PostgreSQL and return specified granule information for each file
    - Added `@cumulus/db/QuerySearchClient` library to handle sequentially fetching and paging
    through results for an arbitrary PostgreSQL query
    - Added `insert` method to all `@cumulus/db` models to handle inserting multiple records into
    the database at once
    - Added `@cumulus/db/translatePostgresGranuleResultToApiGranule` helper to
    translate custom PostgreSQL granule result to API granule
  - **CUMULUS-2672**
    - Added migration to add `type` text column to Postgres database `files` table
  - **CUMULUS-2634**
    - Added new functions for upserting data to Elasticsearch:
      - `@cumulus/es-client/indexer.upsertExecution` to upsert an execution
      - `@cumulus/es-client/indexer.upsertPdr` to upsert a PDR
      - `@cumulus/es-client/indexer.upsertGranule` to upsert a granule
  - **CUMULUS-2510**
    - Added `execution_sns_topic_arn` environment variable to
      `sf_event_sqs_to_db_records` lambda TF definition.
    - Added to `sf_event_sqs_to_db_records_lambda` IAM policy to include
      permissions for SNS publish for `report_executions_topic`
    - Added `collection_sns_topic_arn` environment variable to
      `PrivateApiLambda` and `ApiEndpoints` lambdas.
    - Added `updateCollection` to `@cumulus/api-client`.
    - Added to `ecs_cluster` IAM policy to include permissions for SNS publish
      for `report_executions_sns_topic_arn`, `report_pdrs_sns_topic_arn`,
      `report_granules_sns_topic_arn`
    - Added variables for report topic ARNs to `process_dead_letter_archive.tf`
    - Added variable for granule report topic ARN to `bulk_operation.tf`
    - Added `pdr_sns_topic_arn` environment variable to
      `sf_event_sqs_to_db_records` lambda TF definition.
    - Added the new function `publishSnsMessageByDataType` in `@cumulus/api` to
      publish SNS messages to the report topics to PDRs, Collections, and
      Executions.
    - Added the following functions in `publishSnsMessageUtils` to handle
      publishing SNS messages for specific data and event types:
      - `publishCollectionUpdateSnsMessage`
      - `publishCollectionCreateSnsMessage`
      - `publishCollectionDeleteSnsMessage`
      - `publishGranuleUpdateSnsMessage`
      - `publishGranuleDeleteSnsMessage`
      - `publishGranuleCreateSnsMessage`
      - `publishExecutionSnsMessage`
      - `publishPdrSnsMessage`
      - `publishGranuleSnsMessageByEventType`
    - Added to `ecs_cluster` IAM policy to include permissions for SNS publish
      for `report_executions_topic` and `report_pdrs_topic`.
  - **CUMULUS-2315**
    - Added `paginateByCumulusId` to `@cumulus/db` `BasePgModel` to allow for paginated
      full-table select queries in support of elasticsearch indexing.
    - Added `getMaxCumulusId` to `@cumulus/db` `BasePgModel` to allow all
      derived table classes to support querying the current max `cumulus_id`.
  - **CUMULUS-2673**
    - Added `ES_HOST` environment variable to `postgres-migration-async-operation`
    Lambda using value of `elasticsearch_hostname` Terraform variable.
    - Added `elasticsearch_security_group_id` to security groups for
      `postgres-migration-async-operation` lambda.
    - Added permission for `DynamoDb:DeleteItem` to
      `postgres-migration-async-operation` lambda.
  - **CUMULUS-2778**
    - Updated default value of `async_operation_image` in
      `tf-modules/cumulus/variables.tf` to `cumuluss/async-operation:41`
    - Added `ES_HOST` environment variable to async operation ECS task
      definition to ensure that async operation tasks write to the correct
      Elasticsearch domain
- **CUMULUS-2642**
  - Reduces the reconcilation report's default maxResponseSize that returns
     the full report rather than an s3 signed url. Reports very close to the
     previous limits were failing to download, so the limit has been lowered to
     ensure all files are handled properly.
- **CUMULUS-2703**
  - Added `@cumulus/api/lambdas/reports/orca-backup-reconciliation-report` to create
    `ORCA Backup` reconciliation report

### Removed

- **CUMULUS-2311** - RDS Migration Epic Phase 2
  - **CUMULUS-2208**
    - Removed trigger for `dbIndexer` Lambda for DynamoDB tables:
      - `<prefix>-AsyncOperationsTable`
      - `<prefix>-CollectionsTable`
      - `<prefix>-ExecutionsTable`
      - `<prefix>-GranulesTable`
      - `<prefix>-PdrsTable`
      - `<prefix>-ProvidersTable`
      - `<prefix>-RulesTable`
  - **CUMULUS-2782**
    - Remove deprecated `@ingest/granule.moveGranuleFiles`
  - **CUMULUS-2770**
    - Removed `waitForModelStatus` from `example/spec/helpers/apiUtils` integration test helpers
  - **CUMULUS-2510**
    - Removed `stream_enabled` and `stream_view_type` from `executions_table` TF
      definition.
    - Removed `aws_lambda_event_source_mapping` TF definition on executions
      DynamoDB table.
    - Removed `stream_enabled` and `stream_view_type` from `collections_table`
      TF definition.
    - Removed `aws_lambda_event_source_mapping` TF definition on collections
      DynamoDB table.
    - Removed lambda `publish_collections` TF resource.
    - Removed `aws_lambda_event_source_mapping` TF definition on granules
    - Removed `stream_enabled` and `stream_view_type` from `pdrs_table` TF
      definition.
    - Removed `aws_lambda_event_source_mapping` TF definition on PDRs
      DynamoDB table.
  - **CUMULUS-2694**
    - Removed `@cumulus/api/models/granules.storeGranulesFromCumulusMessage()` method
  - **CUMULUS-2662**
    - Removed call to `addToLocalES` in POST `/granules` endpoint since it is
      redundant.
    - Removed call to `addToLocalES` in POST and PUT `/executions` endpoints
      since it is redundant.
    - Removed function `addToLocalES` from `es-client` package since it is no
      longer used.
  - **CUMULUS-2771**
    - Removed `_updateGranuleStatus` to update granule to "running" from `@cumulus/api/lib/ingest.reingestGranule`
    and `@cumulus/api/lib/ingest.applyWorkflow`

### Changed

- CVE-2022-2477
  - Update node-forge to 1.3.0 in `@cumulus/common` to address CVE-2022-2477
- **CUMULUS-2311** - RDS Migration Epic Phase 2
  - **CUMULUS_2641**
    - Update API granule schema to set productVolume as a string value
    - Update `@cumulus/message` package to set productVolume as string
      (calculated with `file.size` as a `BigInt`) to match API schema
    - Update `@cumulus/db` granule translation to translate `granule` objects to
      match the updated API schema
  - **CUMULUS-2714**
    - Updated
      - @cumulus/api/lib.writeRecords.writeGranulesFromMessage
      - @cumulus/api/lib.writeRecords.writeGranuleFromApi
      - @cumulus/api/lib.writeRecords.createGranuleFromApi
      - @cumulus/api/lib.writeRecords.updateGranuleFromApi
    - These methods now remove postgres file records that aren't contained in
        the write/update action if such file records exist.  This update
        maintains consistency with the writes to elasticsearch/dynamodb.
  - **CUMULUS-2672**
    - Updated `data-migration2` lambda to migrate Dynamo `granule.files[].type`
      instead of dropping it.
    - Updated `@cumlus/db` `translateApiFiletoPostgresFile` to retain `type`
    - Updated `@cumulus/db` `translatePostgresFileToApiFile` to retain `type`
    - Updated `@cumulus/types.api.file` to add `type` to the typing.
  - **CUMULUS-2315**
    - Update `index-from-database` lambda/ECS task and elasticsearch endpoint to read
      from PostgreSQL database
    - Update `index-from-database` endpoint to add the following configuration
      tuning parameters:
      - postgresResultPageSize -- The number of records to read from each
        postgres table per request.   Default is 1000.
      - postgresConnectionPoolSize -- The max number of connections to allow the
        index function to make to the database.  Default is 10.
      - esRequestConcurrency -- The maximium number of concurrent record
        translation/ES record update requests.   Default is 10.
  - **CUMULUS-2308**
    - Update `/granules/<granule_id>` GET endpoint to return PostgreSQL Granules instead of DynamoDB Granules
    - Update `/granules/<granule_id>` PUT endpoint to use PostgreSQL Granule as source rather than DynamoDB Granule
    - Update `unpublishGranule` (used in /granules PUT) to use PostgreSQL Granule as source rather than DynamoDB Granule
    - Update integration tests to use `waitForApiStatus` instead of `waitForModelStatus`
    - Update Granule ingest to update the Postgres Granule status as well as the DynamoDB Granule status
  - **CUMULUS-2302**
    - Update API collection GET endpoint to read individual provider records from
      PostgreSQL database instead of DynamoDB
    - Update sf-scheduler lambda to utilize API endpoint to get provider record
      from database via Private API lambda
    - Update API granule `reingest` endpoint to read collection from PostgreSQL
      database instead of DynamoDB
    - Update internal-reconciliation report to base report Collection comparison
      on PostgreSQL instead of DynamoDB
    - Moved createGranuleAndFiles `@cumulus/api` unit helper from `./lib` to
      `.test/helpers`
  - **CUMULUS-2208**
    - Moved all `@cumulus/api/es/*` code to new `@cumulus/es-client` package
    - Updated logic for collections API POST/PUT/DELETE to create/update/delete
      records directly in Elasticsearch in parallel with updates to
      DynamoDb/PostgreSQL
    - Updated logic for rules API POST/PUT/DELETE to create/update/delete
      records directly in Elasticsearch in parallel with updates to
      DynamoDb/PostgreSQL
    - Updated logic for providers API POST/PUT/DELETE to create/update/delete
      records directly in  Elasticsearch in parallel with updates to
      DynamoDb/PostgreSQL
    - Updated logic for PDRs API DELETE to delete records directly in
      Elasticsearch in parallel with deletes to DynamoDB/PostgreSQL
    - Updated logic for executions API DELETE to delete records directly in
      Elasticsearch in parallel with deletes to DynamoDB/PostgreSQL
    - Updated logic for granules API DELETE to delete records directly in
      Elasticsearch in parallel with deletes to DynamoDB/PostgreSQL
    - `sfEventSqsToDbRecords` Lambda now writes following data directly to
      Elasticsearch in parallel with writes to DynamoDB/PostgreSQL:
      - executions
      - PDRs
      - granules
    - All async operations are now written directly to Elasticsearch in parallel
      with DynamoDB/PostgreSQL
    - Updated logic for async operation API DELETE to delete records directly in
      Elasticsearch in parallel with deletes to DynamoDB/PostgreSQL
    - Moved:
      - `packages/api/lib/granules.getGranuleProductVolume` ->
      `@cumulus/message/Granules.getGranuleProductVolume`
      - `packages/api/lib/granules.getGranuleTimeToPreprocess`
      -> `@cumulus/message/Granules.getGranuleTimeToPreprocess`
      - `packages/api/lib/granules.getGranuleTimeToArchive` ->
      `@cumulus/message/Granules.getGranuleTimeToArchive`
      - `packages/api/models/Granule.generateGranuleRecord`
      -> `@cumulus/message/Granules.generateGranuleApiRecord`
  - **CUMULUS-2306**
    - Updated API local serve (`api/bin/serve.js`) setup code to add cleanup/executions
    related records
    - Updated @cumulus/db/models/granules-executions to add a delete method in
      support of local cleanup
    - Add spec/helpers/apiUtils/waitForApiStatus integration helper to retry API
      record retrievals on status in lieu of using `waitForModelStatus`
  - **CUMULUS-2303**
    - Update API provider GET endpoint to read individual provider records from
      PostgreSQL database instead of DynamoDB
    - Update sf-scheduler lambda to utilize API endpoint to get provider record
      from database via Private API lambda
  - **CUMULUS-2301**
    - Updated `getAsyncOperation` to read from PostgreSQL database instead of
      DynamoDB.
    - Added `translatePostgresAsyncOperationToApiAsyncOperation` function in
      `@cumulus/db/translate/async-operation`.
    - Updated `translateApiAsyncOperationToPostgresAsyncOperation` function to
      ensure that `output` is properly translated to an object for the
      PostgreSQL record for the following cases of `output` on the incoming API
      record:
      - `record.output` is a JSON stringified object
      - `record.output` is a JSON stringified array
      - `record.output` is a JSON stringified string
      - `record.output` is a string
  - **CUMULUS-2317**
    - Changed reconciliation reports to read file records from PostgreSQL instead of DynamoDB
  - **CUMULUS-2304**
    - Updated API rule GET endpoint to read individual rule records from
      PostgreSQL database instead of DynamoDB
    - Updated internal consumer lambdas for SNS, SQS and Kinesis to read
      rules from PostgreSQL.
  - **CUMULUS-2634**
    - Changed `sfEventSqsToDbRecords` Lambda to use new upsert helpers for executions, granules, and PDRs
    to ensure out-of-order writes are handled correctly when writing to Elasticsearch
  - **CUMULUS-2510**
    - Updated `@cumulus/api/lib/writeRecords/write-execution` to publish SNS
      messages after a successful write to Postgres, DynamoDB, and ES.
    - Updated functions `create` and `upsert` in the `db` model for Executions
      to return an array of objects containing all columns of the created or
      updated records.
    - Updated `@cumulus/api/endpoints/collections` to publish an SNS message
      after a successful collection delete, update (PUT), create (POST).
    - Updated functions `create` and `upsert` in the `db` model for Collections
      to return an array of objects containing all columns for the created or
      updated records.
    - Updated functions `create` and `upsert` in the `db` model for Granules
      to return an array of objects containing all columns for the created or
      updated records.
    - Updated `@cumulus/api/lib/writeRecords/write-granules` to publish SNS
      messages after a successful write to Postgres, DynamoDB, and ES.
    - Updated `@cumulus/api/lib/writeRecords/write-pdr` to publish SNS
      messages after a successful write to Postgres, DynamoDB, and ES.
  - **CUMULUS-2733**
    - Updated `_writeGranuleFiles` function creates an aggregate error which
      contains the workflow error, if any, as well as any error that may occur
      from writing granule files.
  - **CUMULUS-2674**
    - Updated `DELETE` endpoints for the following data types to check that record exists in
      PostgreSQL or Elasticsearch before proceeding with deletion:
      - `provider`
      - `async operations`
      - `collections`
      - `granules`
      - `executions`
      - `PDRs`
      - `rules`
  - **CUMULUS-2294**
    - Updated architecture and deployment documentation to reference RDS
  - **CUMULUS-2642**
    - Inventory and Granule Not Found Reconciliation Reports now compare
      Databse against S3 in on direction only, from Database to S3
      Objects. This means that only files in the database are compared against
      objects found on S3 and the filesInCumulus.onlyInS3 report key will
      always be empty. This significantly decreases the report output size and
      aligns with a users expectations.
    - Updates getFilesAndGranuleInfoQuery to take additional optional
      parameters `collectionIds`, `granuleIds`, and `providers` to allow
      targeting/filtering of the results.

  - **CUMULUS-2694**
    - Updated database write logic in `sfEventSqsToDbRccords` to log message if Cumulus
    workflow message is from pre-RDS deployment but still attempt parallel writing to DynamoDB
    and PostgreSQL
    - Updated database write logic in `sfEventSqsToDbRccords` to throw error if requirements to write execution to PostgreSQL cannot be met
  - **CUMULUS-2660**
    - Updated POST `/executions` endpoint to publish SNS message of created record to executions SNS topic
  - **CUMULUS-2661**
    - Updated PUT `/executions/<arn>` endpoint to publish SNS message of updated record to executions SNS topic
  - **CUMULUS-2765**
    - Updated `updateGranuleStatusToQueued` in `write-granules` to write to
      Elasticsearch and publish SNS message to granules topic.
  - **CUMULUS-2774**
    - Updated `constructGranuleSnsMessage` and `constructCollectionSnsMessage`
      to throw error if `eventType` is invalid or undefined.
  - **CUMULUS-2776**
    - Updated `getTableIndexDetails` in `db-indexer` to use correct
      `deleteFnName` for reconciliation reports.
  - **CUMULUS-2780**
    - Updated bulk granule reingest operation to read granules from PostgreSQL instead of DynamoDB.
  - **CUMULUS-2778**
    - Updated default value of `async_operation_image` in `tf-modules/cumulus/variables.tf` to `cumuluss/async-operation:38`
  - **CUMULUS-2854**
    - Updated rules model to decouple `createRuleTrigger` from `create`.
    - Updated rules POST endpoint to call `rulesModel.createRuleTrigger` directly to create rule trigger.
    - Updated rules PUT endpoints to call `rulesModel.createRuleTrigger` if update fails and reversion needs to occur.

### Fixed

- **CUMULUS-2311** - RDS Migration Epic Phase 2
  - **CUMULUS-2810**
    - Updated @cumulus/db/translate/translatePostgresProviderToApiProvider to
      correctly return provider password and updated tests to prevent
      reintroduction.
  - **CUMULUS-2778**
    - Fixed async operation docker image to correctly update record status in
    Elasticsearch
  - Updated localAPI to set additional env variable, and fixed `GET /executions/status` response
  - **CUMULUS-2877**
    - Ensure database records receive a timestamp when writing granules.

## [v10.1.3] 2022-06-28 [BACKPORT]

### Added

- **CUMULUS-2966**
  - Added extractPath operation and support of nested string replacement to `url_path` in the collection configuration

## [v10.1.2] 2022-03-11

### Added

- **CUMULUS-2859**
  - Update `postgres-db-migration` lambda timeout to default 900 seconds
  - Add `db_migration_lambda_timeout` variable to `data-persistence` module to
    allow this timeout to be user configurable
- **CUMULUS-2868**
  - Added `iam:PassRole` permission to `step_policy` in `tf-modules/ingest/iam.tf`

## [v10.1.1] 2022-03-04

### Migration steps

- Due to a bug in the PUT `/rules/<name>` endpoint, the rule records in PostgreSQL may be
out of sync with records in DynamoDB. In order to bring the records into sync, re-run the
[previously deployed `data-migration1` Lambda](https://nasa.github.io/cumulus/docs/upgrade-notes/upgrade-rds#3-deploy-and-run-data-migration1) with a payload of
`{"forceRulesMigration": true}`:

```shell
aws lambda invoke --function-name $PREFIX-data-migration1 \
  --payload $(echo '{"forceRulesMigration": true}' | base64) $OUTFILE
```

### Added

- **CUMULUS-2841**
  - Add integration test to validate PDR node provider that requires password
    credentials succeeds on ingest

- **CUMULUS-2846**
  - Added `@cumulus/db/translate/rule.translateApiRuleToPostgresRuleRaw` to translate API rule to PostgreSQL rules and
  **keep undefined fields**

### Changed

- **CUMULUS-NONE**
  - Adds logging to ecs/async-operation Docker container that launches async
    tasks on ECS. Sets default async_operation_image_version to 39.

- **CUMULUS-2845**
  - Updated rules model to decouple `createRuleTrigger` from `create`.
  - Updated rules POST endpoint to call `rulesModel.createRuleTrigger` directly to create rule trigger.
  - Updated rules PUT endpoints to call `rulesModel.createRuleTrigger` if update fails and reversion needs to occur.
- **CUMULUS-2846**
  - Updated version of `localstack/localstack` used in local unit testing to `0.11.5`

### Fixed

- Upgraded lodash to version 4.17.21 to fix vulnerability
- **CUMULUS-2845**
  - Fixed bug in POST `/rules` endpoint causing rule records to be created
  inconsistently in DynamoDB and PostgreSQL
- **CUMULUS-2846**
  - Fixed logic for `PUT /rules/<name>` endpoint causing rules to be saved
  inconsistently between DynamoDB and PostgreSQL
- **CUMULUS-2854**
  - Fixed queue granules behavior where the task was not accounting for granules that
  *already* had createdAt set. Workflows downstream in this scenario should no longer
  fail to write their granules due to order-of-db-writes constraints in the database
  update logic.

## [v10.1.0] 2022-02-23

### Added

- **CUMULUS-2775**
  - Added a configurable parameter group for the RDS serverless database cluster deployed by `tf-modules/rds-cluster-tf`. The allowed parameters for the parameter group can be found in the AWS documentation of [allowed parameters for an Aurora PostgreSQL cluster](https://docs.aws.amazon.com/AmazonRDS/latest/AuroraUserGuide/AuroraPostgreSQL.Reference.ParameterGroups.html). By default, the following parameters are specified:
    - `shared_preload_libraries`: `pg_stat_statements,auto_explain`
    - `log_min_duration_statement`: `250`
    - `auto_explain.log_min_duration`: `250`
- **CUMULUS-2781**
  - Add api_config secret to hold API/Private API lambda configuration values
- **CUMULUS-2840**
  - Added an index on `granule_cumulus_id` to the RDS files table.

### Changed

- **CUMULUS-2492**
  - Modify collectionId logic to accomodate trailing underscores in collection short names. e.g. `shortName____`
- **CUMULUS-2847**
  - Move DyanmoDb table name into API keystore and initialize only on lambda cold start
- **CUMULUS-2833**
  - Updates provider model schema titles to display on the dashboard.
- **CUMULUS-2837**
  - Update process-s3-dead-letter-archive to unpack SQS events in addition to
    Cumulus Messages
  - Update process-s3-dead-letter-archive to look up execution status using
    getCumulusMessageFromExecutionEvent (common method with sfEventSqsToDbRecords)
  - Move methods in api/lib/cwSfExecutionEventUtils to
    @cumulus/message/StepFunctions
- **CUMULUS-2775**
  - Changed the `timeout_action` to `ForceApplyCapacityChange` by default for the RDS serverless database cluster `tf-modules/rds-cluster-tf`
- **CUMULUS-2781**
  - Update API lambda to utilize api_config secret for initial environment variables

### Fixed

- **CUMULUS-2853**
  - Move OAUTH_PROVIDER to lambda env variables to address regression in CUMULUS-2781
  - Add logging output to api app router
- Added Cloudwatch permissions to `<prefix>-steprole` in `tf-modules/ingest/iam.tf` to address the
`Error: error creating Step Function State Machine (xxx): AccessDeniedException: 'arn:aws:iam::XXX:role/xxx-steprole' is not authorized to create managed-rule`
error in non-NGAP accounts:
  - `events:PutTargets`
  - `events:PutRule`
  - `events:DescribeRule`

## [v10.0.1] 2022-02-03

### Fixed

- Fixed IAM permissions issue with `<prefix>-postgres-migration-async-operation` Lambda
which prevented it from running a Fargate task for data migration.

## [v10.0.0] 2022-02-01

### Migration steps

- Please read the [documentation on the updates to the granule files schema for our Cumulus workflow tasks and how to upgrade your deployment for compatibility](https://nasa.github.io/cumulus/docs/upgrade-notes/update-task-file-schemas).
- (Optional) Update the `task-config` for all workflows that use the `sync-granule` task to include `workflowStartTime` set to
`{$.cumulus_meta.workflow_start_time}`. See [here](https://github.com/nasa/cumulus/blob/master/example/cumulus-tf/sync_granule_workflow.asl.json#L9) for an example.

### BREAKING CHANGES

- **NDCUM-624**
  - Functions in @cumulus/cmrjs renamed for consistency with `isCMRFilename` and `isCMRFile`
    - `isECHO10File` -> `isECHO10Filename`
    - `isUMMGFile` -> `isUMMGFilename`
    - `isISOFile` -> `isCMRISOFilename`
- **CUMULUS-2388**
  - In order to standardize task messaging formats, please note the updated input, output and config schemas for the following Cumulus workflow tasks:
    - add-missing-file-checksums
    - files-to-granules
    - hyrax-metadata-updates
    - lzards-backup
    - move-granules
    - post-to-cmr
    - sync-granule
    - update-cmr-access-constraints
    - update-granules-cmr-metadata-file-links
  The primary focus of the schema updates was to standardize the format of granules, and
  particularly their files data. The granule `files` object now matches the file schema in the
  Cumulus database and thus also matches the `files` object produced by the API with use cases like
  `applyWorkflow`. This includes removal of `name` and `filename` in favor of `bucket` and `key`,
  removal of certain properties such as `etag` and `duplicate_found` and outputting them as
  separate objects stored in `meta`.
  - Checksum values calculated by `@cumulus/checksum` are now converted to string to standardize
  checksum formatting across the Cumulus library.

### Notable changes

- **CUMULUS-2718**
  - The `sync-granule` task has been updated to support an optional configuration parameter `workflowStartTime`. The output payload of `sync-granule` now includes a `createdAt` time for each granule which is set to the
  provided `workflowStartTime` or falls back to `Date.now()` if not provided. Workflows using
  `sync-granule` may be updated to include this parameter with the value of `{$.cumulus_meta.workflow_start_time}` in the `task_config`.
- Updated version of `@cumulus/cumulus-message-adapter-js` from `2.0.3` to `2.0.4` for
all Cumulus workflow tasks
- **CUMULUS-2783**
  - A bug in the ECS cluster autoscaling configuration has been
resolved. ECS clusters should now correctly autoscale by adding new cluster
instances according to the [policy configuration](https://github.com/nasa/cumulus/blob/master/tf-modules/cumulus/ecs_cluster.tf).
  - Async operations that are started by these endpoints will be run as ECS tasks
  with a launch type of Fargate, not EC2:
    - `POST /deadLetterArchive/recoverCumulusMessages`
    - `POST /elasticsearch/index-from-database`
    - `POST /granules/bulk`
    - `POST /granules/bulkDelete`
    - `POST /granules/bulkReingest`
    - `POST /migrationCounts`
    - `POST /reconciliationReports`
    - `POST /replays`
    - `POST /replays/sqs`

### Added

- Upgraded version of dependencies on `knex` package from `0.95.11` to `0.95.15`
- Added Terraform data sources to `example/cumulus-tf` module to retrieve default VPC and subnets in NGAP accounts
  - Added `vpc_tag_name` variable which defines the tags used to look up a VPC. Defaults to VPC tag name used in NGAP accounts
  - Added `subnets_tag_name` variable which defines the tags used to look up VPC subnets. Defaults to a subnet tag name used in NGAP accounts
- Added Terraform data sources to `example/data-persistence-tf` module to retrieve default VPC and subnets in NGAP accounts
  - Added `vpc_tag_name` variable which defines the tags used to look up a VPC. Defaults to VPC tag name used in NGAP accounts
  - Added `subnets_tag_name` variable which defines the tags used to look up VPC subnets. Defaults to a subnet tag name used in NGAP accounts
- Added Terraform data sources to `example/rds-cluster-tf` module to retrieve default VPC and subnets in NGAP accounts
  - Added `vpc_tag_name` variable which defines the tags used to look up a VPC. Defaults to VPC tag name used in NGAP accounts
  - Added `subnets_tag_name` variable which defines the tags used to look up VPC subnets. Defaults to tag names used in subnets in for NGAP accounts
- **CUMULUS-2299**
  - Added support for SHA checksum types with hyphens (e.g. `SHA-256` vs `SHA256`) to tasks that calculate checksums.
- **CUMULUS-2439**
  - Added CMR search client setting to the CreateReconciliationReport lambda function.
  - Added `cmr_search_client_config` tfvars to the archive and cumulus terraform modules.
  - Updated CreateReconciliationReport lambda to search CMR collections with CMRSearchConceptQueue.
- **CUMULUS-2441**
  - Added support for 'PROD' CMR environment.
- **CUMULUS-2456**
  - Updated api lambdas to query ORCA Private API
  - Updated example/cumulus-tf/orca.tf to the ORCA release v4.0.0-Beta3
- **CUMULUS-2638**
  - Adds documentation to clarify bucket config object use.
- **CUMULUS-2684**
  - Added optional collection level parameter `s3MultipartChunksizeMb` to collection's `meta` field
  - Updated `move-granules` task to take in an optional config parameter s3MultipartChunksizeMb
- **CUMULUS-2747**
  - Updated data management type doc to include additional fields for provider configurations
- **CUMULUS-2773**
  - Added a document to the workflow-tasks docs describing deployment, configuration and usage of the LZARDS backup task.

### Changed

- Made `vpc_id` variable optional for `example/cumulus-tf` module
- Made `vpc_id` and `subnet_ids` variables optional for `example/data-persistence-tf` module
- Made `vpc_id` and `subnets` variables optional for `example/rds-cluster-tf` module
- Changes audit script to handle integration test failure when `USE\_CACHED\_BOOTSTRAP` is disabled.
- Increases wait time for CMR to return online resources in integration tests
- **CUMULUS-1823**
  - Updates to Cumulus rule/provider schemas to improve field titles and descriptions.
- **CUMULUS-2638**
  - Transparent to users, remove typescript type `BucketType`.
- **CUMULUS-2718**
  - Updated config for SyncGranules to support optional `workflowStartTime`
  - Updated SyncGranules to provide `createdAt` on output based on `workflowStartTime` if provided,
  falling back to `Date.now()` if not provided.
  - Updated `task_config` of SyncGranule in example workflows
- **CUMULUS-2735**
  - Updated reconciliation reports to write formatted JSON to S3 to improve readability for
    large reports
  - Updated TEA version from 102 to 121 to address TEA deployment issue with the max size of
    a policy role being exceeded
- **CUMULUS-2743**
  - Updated bamboo Dockerfile to upgrade pip as part of the image creation process
- **CUMULUS-2744**
  - GET executions/status returns associated granules for executions retrieved from the Step Function API
- **CUMULUS-2751**
  - Upgraded all Cumulus (node.js) workflow tasks to use
    `@cumulus/cumulus-message-adapter-js` version `2.0.3`, which includes an
    update cma-js to better expose CMA stderr stream output on lambda timeouts
    as well as minor logging enhancements.
- **CUMULUS-2752**
  - Add new mappings for execution records to prevent dynamic field expansion from exceeding
  Elasticsearch field limits
    - Nested objects under `finalPayload.*` will not dynamically add new fields to mapping
    - Nested objects under `originalPayload.*` will not dynamically add new fields to mapping
    - Nested keys under `tasks` will not dynamically add new fields to mapping
- **CUMULUS-2753**
  - Updated example/cumulus-tf/orca.tf to the latest ORCA release v4.0.0-Beta2 which is compatible with granule.files file schema
  - Updated /orca/recovery to call new lambdas request_status_for_granule and request_status_for_job.
  - Updated orca integration test
- [**PR #2569**](https://github.com/nasa/cumulus/pull/2569)
  - Fixed `TypeError` thrown by `@cumulus/cmrjs/cmr-utils.getGranuleTemporalInfo` when
    a granule's associated UMM-G JSON metadata file does not contain a `ProviderDates`
    element that has a `Type` of either `"Update"` or `"Insert"`.  If neither are
    present, the granule's last update date falls back to the `"Create"` type
    provider date, or `undefined`, if none is present.
- **CUMULUS-2775**
  - Changed `@cumulus/api-client/invokeApi()` to accept a single accepted status code or an array
  of accepted status codes via `expectedStatusCodes`
- [**PR #2611**](https://github.com/nasa/cumulus/pull/2611)
  - Changed `@cumulus/launchpad-auth/LaunchpadToken.requestToken` and `validateToken`
    to use the HTTPS request option `https.pfx` instead of the deprecated `pfx` option
    for providing the certificate.
- **CUMULUS-2836**
  - Updates `cmr-utils/getGranuleTemporalInfo` to search for a SingleDateTime
    element, when beginningDateTime value is not
    found in the metadata file.  The granule's temporal information is
    returned so that both beginningDateTime and endingDateTime are set to the
    discovered singleDateTimeValue.
- **CUMULUS-2756**
  - Updated `_writeGranule()` in `write-granules.js` to catch failed granule writes due to schema validation, log the failure and then attempt to set the status of the granule to `failed` if it already exists to prevent a failure from allowing the granule to get "stuck" in a non-failed status.

### Fixed

- **CUMULUS-2775**
  - Updated `@cumulus/api-client` to not log an error for 201 response from `updateGranule`
- **CUMULUS-2783**
  - Added missing lower bound on scale out policy for ECS cluster to ensure that
  the cluster will autoscale correctly.
- **CUMULUS-2835**
  - Updated `hyrax-metadata-updates` task to support reading the DatasetId from ECHO10 XML, and the EntryTitle from UMM-G JSON; these are both valid alternatives to the shortname and version ID.

## [v9.9.3] 2021-02-17 [BACKPORT]

**Please note** changes in 9.9.3 may not yet be released in future versions, as
this is a backport and patch release on the 9.9.x series of releases. Updates that
are included in the future will have a corresponding CHANGELOG entry in future
releases.

- **CUMULUS-2853**
  - Move OAUTH_PROVIDER to lambda env variables to address regression in 9.9.2/CUMULUS-2275
  - Add logging output to api app router

## [v9.9.2] 2021-02-10 [BACKPORT]

**Please note** changes in 9.9.2 may not yet be released in future versions, as
this is a backport and patch release on the 9.9.x series of releases. Updates that
are included in the future will have a corresponding CHANGELOG entry in future
releases.### Added

- **CUMULUS-2775**
  - Added a configurable parameter group for the RDS serverless database cluster deployed by `tf-modules/rds-cluster-tf`. The allowed parameters for the parameter group can be found in the AWS documentation of [allowed parameters for an Aurora PostgreSQL cluster](https://docs.aws.amazon.com/AmazonRDS/latest/AuroraUserGuide/AuroraPostgreSQL.Reference.ParameterGroups.html). By default, the following parameters are specified:
    - `shared_preload_libraries`: `pg_stat_statements,auto_explain`
    - `log_min_duration_statement`: `250`
    - `auto_explain.log_min_duration`: `250`
- **CUMULUS-2840**
  - Added an index on `granule_cumulus_id` to the RDS files table.

### Changed

- **CUMULUS-2847**
  - Move DyanmoDb table name into API keystore and initialize only on lambda cold start
- **CUMULUS-2781**
  - Add api_config secret to hold API/Private API lambda configuration values
- **CUMULUS-2775**
  - Changed the `timeout_action` to `ForceApplyCapacityChange` by default for the RDS serverless database cluster `tf-modules/rds-cluster-tf`

## [v9.9.1] 2021-02-10 [BACKPORT]

**Please note** changes in 9.9.1 may not yet be released in future versions, as
this is a backport and patch release on the 9.9.x series of releases. Updates that
are included in the future will have a corresponding CHANGELOG entry in future
releases.

### Fixed

- **CUMULUS-2775**
  - Updated `@cumulus/api-client` to not log an error for 201 response from `updateGranule`

### Changed

- Updated version of `@cumulus/cumulus-message-adapter-js` from `2.0.3` to `2.0.4` for
all Cumulus workflow tasks
- **CUMULUS-2775**
  - Changed `@cumulus/api-client/invokeApi()` to accept a single accepted status code or an array
  of accepted status codes via `expectedStatusCodes`
- **CUMULUS-2837**
  - Update process-s3-dead-letter-archive to unpack SQS events in addition to
    Cumulus Messages
  - Update process-s3-dead-letter-archive to look up execution status using
    getCumulusMessageFromExecutionEvent (common method with sfEventSqsToDbRecords)
  - Move methods in api/lib/cwSfExecutionEventUtils to
    @cumulus/message/StepFunctions

## [v9.9.0] 2021-11-03

### Added

- **NDCUM-624**: Add support for ISO metadata files for the `MoveGranules` step
  - Add function `isISOFile` to check if a given file object is an ISO file
  - `granuleToCmrFileObject` and `granulesToCmrFileObjects` now take a
    `filterFunc` argument
    - `filterFunc`'s default value is `isCMRFile`, so the previous behavior is
      maintained if no value is given for this argument
    - `MoveGranules` passes a custom filter function to
      `granulesToCmrFileObjects` to check for `isISOFile` in addition to
      `isCMRFile`, so that metadata from `.iso.xml` files can be used in the
      `urlPathTemplate`
- [**PR #2535**](https://github.com/nasa/cumulus/pull/2535)
  - NSIDC and other cumulus users had desire for returning formatted dates for
    the 'url_path' date extraction utilities. Added 'dateFormat' function as
    an option for extracting and formating the entire date. See
    docs/workflow/workflow-configuration-how-to.md for more information.
- [**PR #2548**](https://github.com/nasa/cumulus/pull/2548)
  - Updated webpack configuration for html-loader v2
- **CUMULUS-2640**
  - Added Elasticsearch client scroll setting to the CreateReconciliationReport lambda function.
  - Added `elasticsearch_client_config` tfvars to the archive and cumulus terraform modules.
- **CUMULUS-2683**
  - Added `default_s3_multipart_chunksize_mb` setting to the `move-granules` lambda function.
  - Added `default_s3_multipart_chunksize_mb` tfvars to the cumulus and ingest terraform modules.
  - Added optional parameter `chunkSize` to `@cumulus/aws-client/S3.moveObject` and
    `@cumulus/aws-client/S3.multipartCopyObject` to set the chunk size of the S3 multipart uploads.
  - Renamed optional parameter `maxChunkSize` to `chunkSize` in
    `@cumulus/aws-client/lib/S3MultipartUploads.createMultipartChunks`.

### Changed

- Upgraded all Cumulus workflow tasks to use `@cumulus/cumulus-message-adapter-js` version `2.0.1`
- **CUMULUS-2725**
  - Updated providers endpoint to return encrypted password
  - Updated providers model to try decrypting credentials before encryption to allow for better handling of updating providers
- **CUMULUS-2734**
  - Updated `@cumulus/api/launchpadSaml.launchpadPublicCertificate` to correctly retrieve
    certificate from launchpad IdP metadata with and without namespace prefix.

## [v9.8.0] 2021-10-19

### Notable changes

- Published new tag [`36` of `cumuluss/async-operation` to Docker Hub](https://hub.docker.com/layers/cumuluss/async-operation/35/images/sha256-cf777a6ef5081cd90a0f9302d45243b6c0a568e6d977c0ee2ccc5a90b12d45d0?context=explore) for compatibility with
upgrades to `knex` package and to address security vulnerabilities.

### Added

- Added `@cumulus/db/createRejectableTransaction()` to handle creating a Knex transaction that **will throw an error** if the transaction rolls back. [As of Knex 0.95+, promise rejection on transaction rollback is no longer the default behavior](https://github.com/knex/knex/blob/master/UPGRADING.md#upgrading-to-version-0950).

- **CUMULUS-2639**
  - Increases logging on reconciliation reports.

- **CUMULUS-2670**
  - Updated `lambda_timeouts` string map variable for `cumulus` module to accept a
  `update_granules_cmr_metadata_file_links_task_timeout` property
- **CUMULUS-2598**
  - Add unit and integration tests to describe queued granules as ignored when
    duplicate handling is 'skip'

### Changed

- Updated `knex` version from 0.23.11 to 0.95.11 to address security vulnerabilities
- Updated default version of async operations Docker image to `cumuluss/async-operation:36`
- **CUMULUS-2590**
  - Granule applyWorkflow, Reingest actions and Bulk operation now update granule status to `queued` when scheduling the granule.
- **CUMULUS-2643**
  - relocates system file `buckets.json` out of the
    `s3://internal-bucket/workflows` directory into
    `s3://internal-bucket/buckets`.


## [v9.7.1] 2021-12-08 [Backport]

Please note changes in 9.7.0 may not yet be released in future versions, as this is a backport and patch release on the 9.7.x series of releases. Updates that are included in the future will have a corresponding CHANGELOG entry in future releases.
Fixed

- **CUMULUS-2751**
  - Update all tasks to update to use cumulus-message-adapter-js version 2.0.4

## [v9.7.0] 2021-10-01

### Notable Changes

- **CUMULUS-2583**
  - The `queue-granules` task now updates granule status to `queued` when a granule is queued. In order to prevent issues with the private API endpoint and Lambda API request and concurrency limits, this functionality runs with limited concurrency, which may increase the task's overall runtime when large numbers of granules are being queued. If you are facing Lambda timeout errors with this task, we recommend converting your `queue-granules` task to an ECS activity. This concurrency is configurable via the task config's `concurrency` value.
- **CUMULUS-2676**
  - The `discover-granules` task has been updated to limit concurrency on checks to identify and skip already ingested granules in order to prevent issues with the private API endpoint and Lambda API request and concurrency limits. This may increase the task's overall runtime when large numbers of granules are discovered. If you are facing Lambda timeout errors with this task, we recommend converting your `discover-granules` task to an ECS activity. This concurrency is configurable via the task config's `concurrency` value.
- Updated memory of `<prefix>-sfEventSqsToDbRecords` Lambda to 1024MB

### Added

- **CUMULUS-2000**
  - Updated `@cumulus/queue-granules` to respect a new config parameter: `preferredQueueBatchSize`. Queue-granules will respect this batchsize as best as it can to batch granules into workflow payloads. As workflows generally rely on information such as collection and provider expected to be shared across all granules in a workflow, queue-granules will break batches up by collection, as well as provider if there is a `provider` field on the granule. This may result in batches that are smaller than the preferred size, but never larger ones. The default value is 1, which preserves current behavior of queueing 1 granule per workflow.
- **CUMULUS-2630**
  - Adds a new workflow `DiscoverGranulesToThrottledQueue` that discovers and writes
    granules to a throttled background queue.  This allows discovery and ingest
    of larger numbers of granules without running into limits with lambda
    concurrency.

### Changed

- **CUMULUS-2720**
  - Updated Core CI scripts to validate CHANGELOG diffs as part of the lint process
- **CUMULUS-2695**
  - Updates the example/cumulus-tf deployment to change
    `archive_api_reserved_concurrency` from 8 to 5 to use fewer reserved lambda
    functions. If you see throttling errors on the `<stack>-apiEndpoints` you
    should increase this value.
  - Updates cumulus-tf/cumulus/variables.tf to change
    `archive_api_reserved_concurrency` from 8 to 15 to prevent throttling on
    the dashboard for default deployments.
- **CUMULUS-2584**
  - Updates `api/endpoints/execution-status.js` `get` method to include associated granules, as
    an array, for the provided execution.
  - Added `getExecutionArnsByGranuleCumulusId` returning a list of executionArns sorted by most recent first,
    for an input Granule Cumulus ID in support of the move of `translatePostgresGranuleToApiGranule` from RDS-Phase2
    feature branch
  - Added `getApiExecutionCumulusIds` returning cumulus IDs for a given list of executions
- **CUMULUS-NONE**
  - Downgrades elasticsearch version in testing container to 5.3 to match AWS version.
  - Update serve.js -> `eraseDynamoTables()`. Changed the call `Promise.all()` to `Promise.allSettled()` to ensure all dynamo records (provider records in particular) are deleted prior to reseeding.

### Fixed

- **CUMULUS-2583**
  - Fixed a race condition where granules set as “queued” were not able to be set as “running” or “completed”

## [v9.6.0] 2021-09-20

### Added

- **CUMULUS-2576**
  - Adds `PUT /granules` API endpoint to update a granule
  - Adds helper `updateGranule` to `@cumulus/api-client/granules`
- **CUMULUS-2606**
  - Adds `POST /granules/{granuleId}/executions` API endpoint to associate an execution with a granule
  - Adds helper `associateExecutionWithGranule` to `@cumulus/api-client/granules`
- **CUMULUS-2583**
  - Adds `queued` as option for granule's `status` field

### Changed

- Moved `ssh2` package from `@cumulus/common` to `@cumulus/sftp-client` and
  upgraded package from `^0.8.7` to `^1.0.0` to address security vulnerability
  issue in previous version.
- **CUMULUS-2583**
  - `QueueGranules` task now updates granule status to `queued` once it is added to the queue.

- **CUMULUS-2617**
  - Use the `Authorization` header for CMR Launchpad authentication instead of the deprecated `Echo-Token` header.

### Fixed

- Added missing permission for `<prefix>_ecs_cluster_instance_role` IAM role (used when running ECS services/tasks)
to allow `kms:Decrypt` on the KMS key used to encrypt provider credentials. Adding this permission fixes the `sync-granule` task when run as an ECS activity in a Step Function, which previously failed trying to decrypt credentials for providers.

- **CUMULUS-2576**
  - Adds default value to granule's timestamp when updating a granule via API.

## [v9.5.0] 2021-09-07

### BREAKING CHANGES

- Removed `logs` record type from mappings from Elasticsearch. This change **should not have**
any adverse impact on existing deployments, even those which still contain `logs` records,
but technically it is a breaking change to the Elasticsearch mappings.
- Changed `@cumulus/api-client/asyncOperations.getAsyncOperation` to return parsed JSON body
of response and not the raw API endpoint response

### Added

- **CUMULUS-2670**
  - Updated core `cumulus` module to take lambda_timeouts string map variable that allows timeouts of ingest tasks to be configurable. Allowed properties for the mapping include:
  - discover_granules_task_timeout
  - discover_pdrs_task_timeout
  - hyrax_metadata_update_tasks_timeout
  - lzards_backup_task_timeout
  - move_granules_task_timeout
  - parse_pdr_task_timeout
  - pdr_status_check_task_timeout
  - post_to_cmr_task_timeout
  - queue_granules_task_timeout
  - queue_pdrs_task_timeout
  - queue_workflow_task_timeout
  - sync_granule_task_timeout
- **CUMULUS-2575**
  - Adds `POST /granules` API endpoint to create a granule
  - Adds helper `createGranule` to `@cumulus/api-client`
- **CUMULUS-2577**
  - Adds `POST /executions` endpoint to create an execution
- **CUMULUS-2578**
  - Adds `PUT /executions` endpoint to update an execution
- **CUMULUS-2592**
  - Adds logging when messages fail to be added to queue
- **CUMULUS-2644**
  - Pulled `delete` method for `granules-executions.ts` implemented as part of CUMULUS-2306
  from the RDS-Phase-2 feature branch in support of CUMULUS-2644.
  - Pulled `erasePostgresTables` method in `serve.js` implemented as part of CUMULUS-2644,
  and CUMULUS-2306 from the RDS-Phase-2 feature branch in support of CUMULUS-2644
  - Added `resetPostgresDb` method to support resetting between integration test suite runs

### Changed

- Updated `processDeadLetterArchive` Lambda to return an object where
`processingSucceededKeys` is an array of the S3 keys for successfully
processed objects and `processingFailedKeys` is an array of S3 keys
for objects that could not be processed
- Updated async operations to handle writing records to the databases
when output of the operation is `undefined`

- **CUMULUS-2644**
  - Moved `migration` directory from the `db-migration-lambda` to the `db` package and
  updated unit test references to migrationDir to be pulled from `@cumulus/db`
  - Updated `@cumulus/api/bin/serveUtils` to write records to PostgreSQL tables

- **CUMULUS-2575**
  - Updates model/granule to allow a granule created from API to not require an
    execution to be associated with it. This is a backwards compatible change
    that will not affect granules created in the normal way.
  - Updates `@cumulus/db/src/model/granules` functions `get` and `exists` to
    enforce parameter checking so that requests include either (granule\_id
    and collection\_cumulus\_id) or (cumulus\_id) to prevent incorrect results.
  - `@cumulus/message/src/Collections.deconstructCollectionId` has been
    modified to throw a descriptive error if the input `collectionId` is
    undefined rather than `TypeError: Cannot read property 'split' of
    undefined`. This function has also been updated to throw descriptive errors
    if an incorrectly formatted collectionId is input.

## [v9.4.1] 2022-02-14 [BACKPORT]

**Please note** changes in 9.4.1 may not yet be released in future versions, as
this is a backport and patch release on the 9.4.x series of releases. Updates that
are included in the future will have a corresponding CHANGELOG entry in future
releases.

- **CUMULUS-2847**
  - Update dynamo configuration to read from S3 instead of System Manager
    Parameter Store
  - Move api configuration initialization outside the lambda handler to
    eliminate unneded S3 calls/require config on cold-start only
  - Moved `ssh2` package from `@cumulus/common` to `@cumulus/sftp-client` and
    upgraded package from `^0.8.7` to `^1.0.0` to address security vulnerability
    issue in previous version.
  - Fixed hyrax task package.json dev dependency
  - Update CNM lambda dependencies for Core tasks
    - cumulus-cnm-response-task: 1.4.4
    - cumulus-cnm-to-granule: 1.5.4
  - Whitelist ssh2 re: https://github.com/advisories/GHSA-652h-xwhf-q4h6

## [v9.4.0] 2021-08-16

### Notable changes

- `@cumulus/sync-granule` task should now properly handle
syncing files from HTTP/HTTPS providers where basic auth is
required and involves a redirect to a different host (e.g.
downloading files protected by Earthdata Login)

### Added

- **CUMULUS-2591**
  - Adds `failedExecutionStepName` to failed execution's jsonb error records.
    This is the name of the Step Function step for the last failed event in the
    execution's event history.
- **CUMULUS-2548**
  - Added `allowed_redirects` field to PostgreSQL `providers` table
  - Added `allowedRedirects` field to DynamoDB `<prefix>-providers` table
  - Added `@cumulus/aws-client/S3.streamS3Upload` to handle uploading the contents
  of a readable stream to S3 and returning a promise
- **CUMULUS-2373**
  - Added `replaySqsMessages` lambda to replay archived incoming SQS
    messages from S3.
  - Added `/replays/sqs` endpoint to trigger an async operation for
    the `replaySqsMessages` lambda.
  - Added unit tests and integration tests for new endpoint and lambda.
  - Added `getS3PrefixForArchivedMessage` to `ingest/sqs` package to get prefix
    for an archived message.
  - Added new `async_operation` type `SQS Replay`.
- **CUMULUS-2460**
  - Adds `POST` /executions/workflows-by-granules for retrieving workflow names common to a set of granules
  - Adds `workflowsByGranules` to `@cumulus/api-client/executions`
- **CUMULUS-2635**
  - Added helper functions:
    - `@cumulus/db/translate/file/translateApiPdrToPostgresPdr`

### Fixed

- **CUMULUS-2548**
  - Fixed `@cumulus/ingest/HttpProviderClient.sync` to
properly handle basic auth when redirecting to a different
host and/or host with a different port
- **CUMULUS-2626**
  - Update [PDR migration](https://github.com/nasa/cumulus/blob/master/lambdas/data-migration2/src/pdrs.ts) to correctly find Executions by a Dynamo PDR's `execution` field
- **CUMULUS-2635**
  - Update `data-migration2` to migrate PDRs before migrating granules.
  - Update `data-migration2` unit tests testing granules migration to reference
    PDR records to better model the DB schema.
  - Update `migratePdrRecord` to use `translateApiPdrToPostgresPdr` function.

### Changed

- **CUMULUS-2373**
  - Updated `getS3KeyForArchivedMessage` in `ingest/sqs` to store SQS messages
    by `queueName`.
- **CUMULUS-2630**
  - Updates the example/cumulus-tf deployment to change
    `archive_api_reserved_concurrency` from 2 to 8 to prevent throttling with
    the dashboard.

## [v9.3.0] 2021-07-26

### BREAKING CHANGES

- All API requests made by `@cumulus/api-client` will now throw an error if the status code
does not match the expected response (200 for most requests and 202 for a few requests that
trigger async operations). Previously the helpers in this package would return the response
regardless of the status code, so you may need to update any code using helpers from this
package to catch or to otherwise handle errors that you may encounter.
- The Cumulus API Lambda function has now been configured with reserved concurrency to ensure
availability in a high-concurrency environment. However, this also caps max concurrency which
may result in throttling errors if trying to reach the Cumulus API multiple times in a short
period. Reserved concurrency can be configured with the `archive_api_reserved_concurrency`
terraform variable on the Cumulus module and increased if you are seeing throttling errors.
The default reserved concurrency value is 8.

### Notable changes

- `cmr_custom_host` variable for `cumulus` module can now be used to configure Cumulus to
  integrate with a custom CMR host name and protocol (e.g.
  `http://custom-cmr-host.com`). Note that you **must** include a protocol
  (`http://` or `https://)  if specifying a value for this variable.
- The cumulus module configuration value`rds_connetion_heartbeat` and it's
  behavior has been replaced by a more robust database connection 'retry'
  solution.   Users can remove this value from their configuration, regardless
  of value.  See the `Changed` section notes on CUMULUS-2528 for more details.

### Added

- Added user doc describing new features related to the Cumulus dead letter archive.
- **CUMULUS-2327**
  - Added reserved concurrency setting to the Cumulus API lambda function.
  - Added relevant tfvars to the archive and cumulus terraform modules.
- **CUMULUS-2460**
  - Adds `POST` /executions/search-by-granules for retrieving executions from a list of granules or granule query
  - Adds `searchExecutionsByGranules` to `@cumulus/api-client/executions`
- **CUMULUS-2475**
  - Adds `GET` endpoint to distribution API
- **CUMULUS-2463**
  - `PUT /granules` reingest action allows a user to override the default execution
    to use by providing an optional `workflowName` or `executionArn` parameter on
    the request body.
  - `PUT /granules/bulkReingest` action allows a user to override the default
    execution/workflow combination to reingest with by providing an optional
    `workflowName` on the request body.
- Adds `workflowName` and `executionArn` params to @cumulus/api-client/reingestGranules
- **CUMULUS-2476**
  - Adds handler for authenticated `HEAD` Distribution requests replicating current behavior of TEA
- **CUMULUS-2478**
  - Implemented [bucket map](https://github.com/asfadmin/thin-egress-app#bucket-mapping).
  - Implemented /locate endpoint
  - Cumulus distribution API checks the file request against bucket map:
    - retrieves the bucket and key from file path
    - determines if the file request is public based on the bucket map rather than the bucket type
    - (EDL only) restricts download from PRIVATE_BUCKETS to users who belong to certain EDL User Groups
    - bucket prefix and object prefix are supported
  - Add 'Bearer token' support as an authorization method
- **CUMULUS-2486**
  - Implemented support for custom headers
  - Added 'Bearer token' support as an authorization method
- **CUMULUS-2487**
  - Added integration test for cumulus distribution API
- **CUMULUS-2569**
  - Created bucket map cache for cumulus distribution API
- **CUMULUS-2568**
  - Add `deletePdr`/PDR deletion functionality to `@cumulus/api-client/pdrs`
  - Add `removeCollectionAndAllDependencies` to integration test helpers
  - Added `example/spec/apiUtils.waitForApiStatus` to wait for a
  record to be returned by the API with a specific value for
  `status`
  - Added `example/spec/discoverUtils.uploadS3GranuleDataForDiscovery` to upload granule data fixtures
  to S3 with a randomized granule ID for `discover-granules` based
  integration tests
  - Added `example/spec/Collections.removeCollectionAndAllDependencies` to remove a collection and
  all dependent objects (e.g. PDRs, granules, executions) from the
  database via the API
  - Added helpers to `@cumulus/api-client`:
    - `pdrs.deletePdr` - Delete a PDR via the API
    - `replays.postKinesisReplays` - Submit a POST request to the `/replays` endpoint for replaying Kinesis messages

- `@cumulus/api-client/granules.getGranuleResponse` to return the raw endpoint response from the GET `/granules/<granuleId>` endpoint

### Changed

- Moved functions from `@cumulus/integration-tests` to `example/spec/helpers/workflowUtils`:
  - `startWorkflowExecution`
  - `startWorkflow`
  - `executeWorkflow`
  - `buildWorkflow`
  - `testWorkflow`
  - `buildAndExecuteWorkflow`
  - `buildAndStartWorkflow`
- `example/spec/helpers/workflowUtils.executeWorkflow` now uses
`waitForApiStatus` to ensure that the execution is `completed` or
`failed` before resolving
- `example/spec/helpers/testUtils.updateAndUploadTestFileToBucket`
now accepts an object of parameters rather than positional
arguments
- Removed PDR from the `payload` in the input payload test fixture for reconciliation report integration tests
- The following integration tests for PDR-based workflows were
updated to use randomized granule IDs:
  - `example/spec/parallel/ingest/ingestFromPdrSpec.js`
  - `example/spec/parallel/ingest/ingestFromPdrWithChildWorkflowMetaSpec.js`
  - `example/spec/parallel/ingest/ingestFromPdrWithExecutionNamePrefixSpec.js`
  - `example/spec/parallel/ingest/ingestPdrWithNodeNameSpec.js`
- Updated the `@cumulus/api-client/CumulusApiClientError` error class to include new properties that can be accessed directly on
the error object:
  - `statusCode` - The HTTP status code of the API response
  - `apiMessage` - The message from the API response
- Added `params.pRetryOptions` parameter to
`@cumulus/api-client/granules.deleteGranule` to control the retry
behavior
- Updated `cmr_custom_host` variable to accept a full protocol and host name
(e.g. `http://cmr-custom-host.com`), whereas it previously only accepted a host name
- **CUMULUS-2482**
  - Switches the default distribution app in the `example/cumulus-tf` deployment to the new Cumulus Distribution
  - TEA is still available by following instructions in `example/README.md`
- **CUMULUS-2463**
  - Increases the duration of allowed backoff times for a successful test from
    0.5 sec to 1 sec.
- **CUMULUS-2528**
  - Removed `rds_connection_heartbeat` as a configuration option from all
    Cumulus terraform modules
  - Removed `dbHeartBeat` as an environmental switch from
    `@cumulus/db.getKnexClient` in favor of more comprehensive general db
    connect retry solution
  - Added new `rds_connection_timing_configuration` string map to allow for
    configuration and tuning of Core's internal database retry/connection
    timeout behaviors.  These values map to connection pool configuration
    values for tarn (https://github.com/vincit/tarn.js/) which Core's database
    module / knex(https://www.npmjs.com/package/knex) use for this purpose:
    - acquireTimeoutMillis
    - createRetryIntervalMillis
    - createTimeoutMillis
    - idleTimeoutMillis
    - reapIntervalMillis
      Connection errors will result in a log line prepended with 'knex failed on
      attempted connection error' and sent from '@cumulus/db/connection'
  - Updated `@cumulus/db` and all terraform mdules to set default retry
    configuration values for the database module to cover existing database
    heartbeat connection failures as well as all other knex/tarn connection
    creation failures.

### Fixed

- Fixed bug where `cmr_custom_host` variable was not properly forwarded into `archive`, `ingest`, and `sqs-message-remover` modules from `cumulus` module
- Fixed bug where `parse-pdr` set a granule's provider to the entire provider record when a `NODE_NAME`
  is present. Expected behavior consistent with other tasks is to set the provider name in that field.
- **CUMULUS-2568**
  - Update reconciliation report integration test to have better cleanup/failure behavior
  - Fixed `@cumulus/api-client/pdrs.getPdr` to request correct endpoint for returning a PDR from the API
- **CUMULUS-2620**
  - Fixed a bug where a granule could be removed from CMR but still be set as
  `published: true` and with a CMR link in the Dynamo/PostgreSQL databases. Now,
  the CMR deletion and the Dynamo/PostgreSQL record updates will all succeed or fail
  together, preventing the database records from being out of sync with CMR.
  - Fixed `@cumulus/api-client/pdrs.getPdr` to request correct
  endpoint for returning a PDR from the API

## [v9.2.2] 2021-08-06 - [BACKPORT]

**Please note** changes in 9.2.2 may not yet be released in future versions, as
this is a backport and patch release on the 9.2.x series of releases. Updates that
are included in the future will have a corresponding CHANGELOG entry in future
releases.

### Added

- **CUMULUS-2635**
  - Added helper functions:
    - `@cumulus/db/translate/file/translateApiPdrToPostgresPdr`

### Fixed

- **CUMULUS-2635**
  - Update `data-migration2` to migrate PDRs before migrating granules.
  - Update `data-migration2` unit tests testing granules migration to reference
    PDR records to better model the DB schema.
  - Update `migratePdrRecord` to use `translateApiPdrToPostgresPdr` function.

## [v9.2.1] 2021-07-29 - [BACKPORT]

### Fixed

- **CUMULUS-2626**
  - Update [PDR migration](https://github.com/nasa/cumulus/blob/master/lambdas/data-migration2/src/pdrs.ts) to correctly find Executions by a Dynamo PDR's `execution` field

## [v9.2.0] 2021-06-22

### Added

- **CUMULUS-2475**
  - Adds `GET` endpoint to distribution API
- **CUMULUS-2476**
  - Adds handler for authenticated `HEAD` Distribution requests replicating current behavior of TEA

### Changed

- **CUMULUS-2482**
  - Switches the default distribution app in the `example/cumulus-tf` deployment to the new Cumulus Distribution
  - TEA is still available by following instructions in `example/README.md`

### Fixed

- **CUMULUS-2520**
  - Fixed error that prevented `/elasticsearch/index-from-database` from starting.
- **CUMULUS-2558**
  - Fixed issue where executions original_payload would not be retained on successful execution

## [v9.1.0] 2021-06-03

### BREAKING CHANGES

- @cumulus/api-client/granules.getGranule now returns the granule record from the GET /granules/<granuleId> endpoint, not the raw endpoint response
- **CUMULUS-2434**
  - To use the updated `update-granules-cmr-metadata-file-links` task, the
    granule  UMM-G metadata should have version 1.6.2 or later, since CMR s3
    link type 'GET DATA VIA DIRECT ACCESS' is not valid until UMM-G version
    [1.6.2](https://cdn.earthdata.nasa.gov/umm/granule/v1.6.2/umm-g-json-schema.json)
- **CUMULUS-2488**
  - Removed all EMS reporting including lambdas, endpoints, params, etc as all
    reporting is now handled through Cloud Metrics
- **CUMULUS-2472**
  - Moved existing `EarthdataLoginClient` to
    `@cumulus/oauth-client/EarthdataLoginClient` and updated all references in
    Cumulus Core.
  - Rename `EarthdataLoginClient` property from `earthdataLoginUrl` to
    `loginUrl for consistency with new OAuth clients. See example in
    [oauth-client
    README](https://github.com/nasa/cumulus/blob/master/packages/oauth-client/README.md)

### Added

- **HYRAX-439** - Corrected README.md according to a new Hyrax URL format.
- **CUMULUS-2354**
  - Adds configuration options to allow `/s3credentials` endpoint to distribute
    same-region read-only tokens based on a user's CMR ACLs.
  - Configures the example deployment to enable this feature.
- **CUMULUS-2442**
  - Adds option to generate cloudfront URL to lzards-backup task. This will require a few new task config options that have been documented in the [task README](https://github.com/nasa/cumulus/blob/master/tasks/lzards-backup/README.md).
- **CUMULUS-2470**
  - Added `/s3credentials` endpoint for distribution API
- **CUMULUS-2471**
  - Add `/s3credentialsREADME` endpoint to distribution API
- **CUMULUS-2473**
  - Updated `tf-modules/cumulus_distribution` module to take earthdata or cognito credentials
  - Configured `example/cumulus-tf/cumulus_distribution.tf` to use CSDAP credentials
- **CUMULUS-2474**
  - Add `S3ObjectStore` to `aws-client`. This class allows for interaction with the S3 object store.
  - Add `object-store` package which contains abstracted object store functions for working with various cloud providers
- **CUMULUS-2477**
  - Added `/`, `/login` and `/logout` endpoints to cumulus distribution api
- **CUMULUS-2479**
  - Adds /version endpoint to distribution API
- **CUMULUS-2497**
  - Created `isISOFile()` to check if a CMR file is a CMR ISO file.
- **CUMULUS-2371**
  - Added helpers to `@cumulus/ingest/sqs`:
    - `archiveSqsMessageToS3` - archives an incoming SQS message to S3
    - `deleteArchivedMessageFromS3` - deletes a processed SQS message from S3
  - Added call to `archiveSqsMessageToS3` to `sqs-message-consumer` which
    archives all incoming SQS messages to S3.
  - Added call to `deleteArchivedMessageFrom` to `sqs-message-remover` which
    deletes archived SQS message from S3 once it has been processed.

### Changed

- **[PR2224](https://github.com/nasa/cumulus/pull/2244)**
- **CUMULUS-2208**
  - Moved all `@cumulus/api/es/*` code to new `@cumulus/es-client` package
- Changed timeout on `sfEventSqsToDbRecords` Lambda to 60 seconds to match
  timeout for Knex library to acquire database connections
- **CUMULUS-2517**
  - Updated postgres-migration-count-tool default concurrency to '1'
- **CUMULUS-2489**
  - Updated docs for Terraform references in FAQs, glossary, and in Deployment sections
- **CUMULUS-2434**
  - Updated `@cumulus/cmrjs` `updateCMRMetadata` and related functions to add
    both HTTPS URLS and S3 URIs to CMR metadata.
  - Updated `update-granules-cmr-metadata-file-links` task to add both HTTPS
    URLs and S3 URIs to the OnlineAccessURLs field of CMR metadata. The task
    configuration parameter `cmrGranuleUrlType` now has default value `both`.
  - To use the updated `update-granules-cmr-metadata-file-links` task, the
    granule UMM-G metadata should have version 1.6.2 or later, since CMR s3 link
    type 'GET DATA VIA DIRECT ACCESS' is not valid until UMM-G version
    [1.6.2](https://cdn.earthdata.nasa.gov/umm/granule/v1.6.2/umm-g-json-schema.json)
- **CUMULUS-2472**
  - Renamed `@cumulus/earthdata-login-client` to more generic
    `@cumulus/oauth-client` as a parent  class for new OAuth clients.
  - Added `@cumulus/oauth-client/CognitoClient` to interface with AWS cognito login service.
- **CUMULUS-2497**
  - Changed the `@cumulus/cmrjs` package:
    - Updated `@cumulus/cmrjs/cmr-utils.getGranuleTemporalInfo()` so it now
      returns temporal info for CMR ISO 19115 SMAP XML files.
    - Updated `@cumulus/cmrjs/cmr-utils.isCmrFilename()` to include
      `isISOFile()`.
- **CUMULUS-2532**
  - Changed integration tests to use `api-client/granules` functions as opposed to granulesApi from `@cumulus/integration-tests`.

### Fixed

- **CUMULUS-2519**
  - Update @cumulus/integration-tests.buildWorkflow to fail if provider/collection API response is not successful
- **CUMULUS-2518**
  - Update sf-event-sqs-to-db-records to not throw if a collection is not
    defined on a payload that has no granules/an empty granule payload object
- **CUMULUS-2512**
  - Updated ingest package S3 provider client to take additional parameter
    `remoteAltBucket` on `download` method to allow for per-file override of
    provider bucket for checksum
  - Updated @cumulus/ingest.fetchTextFile's signature to be parameterized and
    added `remoteAltBucket`to allow for an override of the passed in provider
    bucket for the source file
  - Update "eslint-plugin-import" to be pinned to 2.22.1
- **CUMULUS-2520**
  - Fixed error that prevented `/elasticsearch/index-from-database` from starting.
- **CUMULUS-2532**
  - Fixed integration tests to have granule deletion occur before provider and
    collection deletion in test cleanup.
- **[2231](https://github.com/nasa/cumulus/issues/2231)**
  - Fixes broken relative path links in `docs/README.md`

### Removed

- **CUMULUS-2502**
  - Removed outdated documentation regarding Kibana index patterns for metrics.

## [v9.0.1] 2021-05-07

### Migration Steps

Please review the migration steps for 9.0.0 as this release is only a patch to
correct a failure in our build script and push out corrected release artifacts. The previous migration steps still apply.

### Changed

- Corrected `@cumulus/db` configuration to correctly build package.

## [v9.0.0] 2021-05-03

### Migration steps

- This release of Cumulus enables integration with a PostgreSQL database for archiving Cumulus data. There are several upgrade steps involved, **some of which need to be done before redeploying Cumulus**. See the [documentation on upgrading to the RDS release](https://nasa.github.io/cumulus/docs/upgrade-notes/upgrade-rds).

### BREAKING CHANGES

- **CUMULUS-2185** - RDS Migration Epic
  - **CUMULUS-2191**
    - Removed the following from the `@cumulus/api/models.asyncOperation` class in
      favor of the added `@cumulus/async-operations` module:
      - `start`
      - `startAsyncOperations`
  - **CUMULUS-2187**
    - The `async-operations` endpoint will now omit `output` instead of
      returning `none` when the operation did not return output.
  - **CUMULUS-2309**
    - Removed `@cumulus/api/models/granule.unpublishAndDeleteGranule` in favor
      of `@cumulus/api/lib/granule-remove-from-cmr.unpublishGranule` and
      `@cumulus/api/lib/granule-delete.deleteGranuleAndFiles`.
  - **CUMULUS-2385**
    - Updated `sf-event-sqs-to-db-records` to write a granule's files to
      PostgreSQL only after the workflow has exited the `Running` status.
      Please note that any workflow that uses `sf_sqs_report_task` for
      mid-workflow updates will be impacted.
    - Changed PostgreSQL `file` schema and TypeScript type definition to require
      `bucket` and `key` fields.
    - Updated granule/file write logic to mark a granule's status as "failed"
  - **CUMULUS-2455**
    - API `move granule` endpoint now moves granule files on a per-file basis
    - API `move granule` endpoint on granule file move failure will retain the
      file at it's original location, but continue to move any other granule
      files.
    - Removed the `move` method from the `@cumulus/api/models.granule` class.
      logic is now handled in `@cumulus/api/endpoints/granules` and is
      accessible via the Core API.

### Added

- **CUMULUS-2185** - RDS Migration Epic
  - **CUMULUS-2130**
    - Added postgres-migration-count-tool lambda/ECS task to allow for
      evaluation of database state
    - Added /migrationCounts api endpoint that allows running of the
      postgres-migration-count-tool as an asyncOperation
  - **CUMULUS-2394**
    - Updated PDR and Granule writes to check the step function
      workflow_start_time against the createdAt field for each record to ensure
      old records do not overwrite newer ones for legacy Dynamo and PostgreSQL
      writes
  - **CUMULUS-2188**
    - Added `data-migration2` Lambda to be run after `data-migration1`
    - Added logic to `data-migration2` Lambda for migrating execution records
      from DynamoDB to PostgreSQL
  - **CUMULUS-2191**
    - Added `@cumulus/async-operations` to core packages, exposing
      `startAsyncOperation` which will handle starting an async operation and
      adding an entry to both PostgreSQL and DynamoDb
  - **CUMULUS-2127**
    - Add schema migration for `collections` table
  - **CUMULUS-2129**
    - Added logic to `data-migration1` Lambda for migrating collection records
      from Dynamo to PostgreSQL
  - **CUMULUS-2157**
    - Add schema migration for `providers` table
    - Added logic to `data-migration1` Lambda for migrating provider records
      from Dynamo to PostgreSQL
  - **CUMULUS-2187**
    - Added logic to `data-migration1` Lambda for migrating async operation
      records from Dynamo to PostgreSQL
  - **CUMULUS-2198**
    - Added logic to `data-migration1` Lambda for migrating rule records from
      DynamoDB to PostgreSQL
  - **CUMULUS-2182**
    - Add schema migration for PDRs table
  - **CUMULUS-2230**
    - Add schema migration for `rules` table
  - **CUMULUS-2183**
    - Add schema migration for `asyncOperations` table
  - **CUMULUS-2184**
    - Add schema migration for `executions` table
  - **CUMULUS-2257**
    - Updated PostgreSQL table and column names to snake_case
    - Added `translateApiAsyncOperationToPostgresAsyncOperation` function to `@cumulus/db`
  - **CUMULUS-2186**
    - Added logic to `data-migration2` Lambda for migrating PDR records from
      DynamoDB to PostgreSQL
  - **CUMULUS-2235**
    - Added initial ingest load spec test/utility
  - **CUMULUS-2167**
    - Added logic to `data-migration2` Lambda for migrating Granule records from
      DynamoDB to PostgreSQL and parse Granule records to store File records in
      RDS.
  - **CUMULUS-2367**
    - Added `granules_executions` table to PostgreSQL schema to allow for a
      many-to-many relationship between granules and executions
      - The table refers to granule and execution records using foreign keys
        defined with ON CASCADE DELETE, which means that any time a granule or
        execution record is deleted, all of the records in the
        `granules_executions` table referring to that record will also be
        deleted.
    - Added `upsertGranuleWithExecutionJoinRecord` helper to `@cumulus/db` to
      allow for upserting a granule record and its corresponding
      `granules_execution` record
  - **CUMULUS-2128**
    - Added helper functions:
      - `@cumulus/db/translate/file/translateApiFiletoPostgresFile`
      - `@cumulus/db/translate/file/translateApiGranuletoPostgresGranule`
      - `@cumulus/message/Providers/getMessageProvider`
  - **CUMULUS-2190**
    - Added helper functions:
      - `@cumulus/message/Executions/getMessageExecutionOriginalPayload`
      - `@cumulus/message/Executions/getMessageExecutionFinalPayload`
      - `@cumulus/message/workflows/getMessageWorkflowTasks`
      - `@cumulus/message/workflows/getMessageWorkflowStartTime`
      - `@cumulus/message/workflows/getMessageWorkflowStopTime`
      - `@cumulus/message/workflows/getMessageWorkflowName`
  - **CUMULUS-2192**
    - Added helper functions:
      - `@cumulus/message/PDRs/getMessagePdrRunningExecutions`
      - `@cumulus/message/PDRs/getMessagePdrCompletedExecutions`
      - `@cumulus/message/PDRs/getMessagePdrFailedExecutions`
      - `@cumulus/message/PDRs/getMessagePdrStats`
      - `@cumulus/message/PDRs/getPdrPercentCompletion`
      - `@cumulus/message/workflows/getWorkflowDuration`
  - **CUMULUS-2199**
    - Added `translateApiRuleToPostgresRule` to `@cumulus/db` to translate API
      Rule to conform to Postgres Rule definition.
  - **CUMUlUS-2128**
    - Added "upsert" logic to the `sfEventSqsToDbRecords` Lambda for granule and
      file writes to the core PostgreSQL database
  - **CUMULUS-2199**
    - Updated Rules endpoint to write rules to core PostgreSQL database in
      addition to DynamoDB and to delete rules from the PostgreSQL database in
      addition to DynamoDB.
    - Updated `create` in Rules Model to take in optional `createdAt` parameter
      which sets the value of createdAt if not specified during function call.
  - **CUMULUS-2189**
    - Updated Provider endpoint logic to write providers in parallel to Core
      PostgreSQL database
    - Update integration tests to utilize API calls instead of direct
      api/model/Provider calls
  - **CUMULUS-2191**
    - Updated cumuluss/async-operation task to write async-operations to the
      PostgreSQL database.
  - **CUMULUS-2228**
    - Added logic to the `sfEventSqsToDbRecords` Lambda to write execution, PDR,
      and granule records to the core PostgreSQL database in parallel with
      writes to DynamoDB
  - **CUMUlUS-2190**
    - Added "upsert" logic to the `sfEventSqsToDbRecords` Lambda for PDR writes
      to the core PostgreSQL database
  - **CUMUlUS-2192**
    - Added "upsert" logic to the `sfEventSqsToDbRecords` Lambda for execution
      writes to the core PostgreSQL database
  - **CUMULUS-2187**
    - The `async-operations` endpoint will now omit `output` instead of
      returning `none` when the operation did not return output.
  - **CUMULUS-2167**
    - Change PostgreSQL schema definition for `files` to remove `filename` and
      `name` and only support `file_name`.
    - Change PostgreSQL schema definition for `files` to remove `size` to only
      support `file_size`.
    - Change `PostgresFile` to remove duplicate fields `filename` and `name` and
      rename `size` to `file_size`.
  - **CUMULUS-2266**
    - Change `sf-event-sqs-to-db-records` behavior to discard and not throw an
      error on an out-of-order/delayed message so as not to have it be sent to
      the DLQ.
  - **CUMULUS-2305**
    - Changed `DELETE /pdrs/{pdrname}` API behavior to also delete record from
      PostgreSQL database.
  - **CUMULUS-2309**
    - Changed `DELETE /granules/{granuleName}` API behavior to also delete
      record from PostgreSQL database.
    - Changed `Bulk operation BULK_GRANULE_DELETE` API behavior to also delete
      records from PostgreSQL database.
  - **CUMULUS-2367**
    - Updated `granule_cumulus_id` foreign key to granule in PostgreSQL `files`
      table to use a CASCADE delete, so records in the files table are
      automatically deleted by the database when the corresponding granule is
      deleted.
  - **CUMULUS-2407**
    - Updated data-migration1 and data-migration2 Lambdas to use UPSERT instead
      of UPDATE when migrating dynamoDB records to PostgreSQL.
    - Changed data-migration1 and data-migration2 logic to only update already
      migrated records if the incoming record update has a newer timestamp
  - **CUMULUS-2329**
    - Add `write-db-dlq-records-to-s3` lambda.
    - Add terraform config to automatically write db records DLQ messages to an
      s3 archive on the system bucket.
    - Add unit tests and a component spec test for the above.
  - **CUMULUS-2380**
    - Add `process-dead-letter-archive` lambda to pick up and process dead letters in the S3 system bucket dead letter archive.
    - Add `/deadLetterArchive/recoverCumulusMessages` endpoint to trigger an async operation to leverage this capability on demand.
    - Add unit tests and integration test for all of the above.
  - **CUMULUS-2406**
    - Updated parallel write logic to ensure that updatedAt/updated_at
      timestamps are the same in Dynamo/PG on record write for the following
      data types:
      - async operations
      - granules
      - executions
      - PDRs
  - **CUMULUS-2446**
    - Remove schema validation check against DynamoDB table for collections when
      migrating records from DynamoDB to core PostgreSQL database.
  - **CUMULUS-2447**
    - Changed `translateApiAsyncOperationToPostgresAsyncOperation` to call
      `JSON.stringify` and then `JSON.parse` on output.
  - **CUMULUS-2313**
    - Added `postgres-migration-async-operation` lambda to start an ECS task to
      run a the `data-migration2` lambda.
    - Updated `async_operations` table to include `Data Migration 2` as a new
      `operation_type`.
    - Updated `cumulus-tf/variables.tf` to include `optional_dynamo_tables` that
      will be merged with `dynamo_tables`.
  - **CUMULUS-2451**
    - Added summary type file `packages/db/src/types/summary.ts` with
      `MigrationSummary` and `DataMigration1` and `DataMigration2` types.
    - Updated `data-migration1` and `data-migration2` lambdas to return
      `MigrationSummary` objects.
    - Added logging for every batch of 100 records processed for executions,
      granules and files, and PDRs.
    - Removed `RecordAlreadyMigrated` logs in `data-migration1` and
      `data-migration2`
  - **CUMULUS-2452**
    - Added support for only migrating certain granules by specifying the
      `granuleSearchParams.granuleId` or `granuleSearchParams.collectionId`
      properties in the payload for the
      `<prefix>-postgres-migration-async-operation` Lambda
    - Added support for only running certain migrations for data-migration2 by
      specifying the `migrationsList` property in the payload for the
      `<prefix>-postgres-migration-async-operation` Lambda
  - **CUMULUS-2453**
    - Created `storeErrors` function which stores errors in system bucket.
    - Updated `executions` and `granulesAndFiles` data migrations to call `storeErrors` to store migration errors.
    - Added `system_bucket` variable to `data-migration2`.
  - **CUMULUS-2455**
    - Move granules API endpoint records move updates for migrated granule files
      if writing any of the granule files fails.
  - **CUMULUS-2468**
    - Added support for doing [DynamoDB parallel scanning](https://docs.aws.amazon.com/amazondynamodb/latest/developerguide/Scan.html#Scan.ParallelScan) for `executions` and `granules` migrations to improve performance. The behavior of the parallel scanning and writes can be controlled via the following properties on the event input to the `<prefix>-postgres-migration-async-operation` Lambda:
      - `granuleMigrationParams.parallelScanSegments`: How many segments to divide your granules DynamoDB table into for parallel scanning
      - `granuleMigrationParams.parallelScanLimit`: The maximum number of granule records to evaluate for each parallel scanning segment of the DynamoDB table
      - `granuleMigrationParams.writeConcurrency`: The maximum number of concurrent granule/file writes to perform to the PostgreSQL database across all DynamoDB segments
      - `executionMigrationParams.parallelScanSegments`: How many segments to divide your executions DynamoDB table into for parallel scanning
      - `executionMigrationParams.parallelScanLimit`: The maximum number of execution records to evaluate for each parallel scanning segment of the DynamoDB table
      - `executionMigrationParams.writeConcurrency`: The maximum number of concurrent execution writes to perform to the PostgreSQL database across all DynamoDB segments
  - **CUMULUS-2468** - Added `@cumulus/aws-client/DynamoDb.parallelScan` helper to perform [parallel scanning on DynamoDb tables](https://docs.aws.amazon.com/amazondynamodb/latest/developerguide/Scan.html#Scan.ParallelScan)
  - **CUMULUS-2507**
    - Updated granule record write logic to set granule status to `failed` in both Postgres and DynamoDB if any/all of its files fail to write to the database.

### Deprecated

- **CUMULUS-2185** - RDS Migration Epic
  - **CUMULUS-2455**
    - `@cumulus/ingest/moveGranuleFiles`

## [v8.1.2] 2021-07-29

**Please note** changes in 8.1.2 may not yet be released in future versions, as this
is a backport/patch release on the 8.x series of releases.  Updates that are
included in the future will have a corresponding CHANGELOG entry in future releases.

### Notable changes

- `cmr_custom_host` variable for `cumulus` module can now be used to configure Cumulus to
integrate with a custom CMR host name and protocol (e.g. `http://custom-cmr-host.com`). Note
that you **must** include a protocol (`http://` or `https://`) if specifying a value for this
variable.
- `@cumulus/sync-granule` task should now properly handle
syncing files from HTTP/HTTPS providers where basic auth is
required and involves a redirect to a different host (e.g.
downloading files protected by Earthdata Login)

### Added

- **CUMULUS-2548**
  - Added `allowed_redirects` field to PostgreSQL `providers` table
  - Added `allowedRedirects` field to DynamoDB `<prefix>-providers` table
  - Added `@cumulus/aws-client/S3.streamS3Upload` to handle uploading the contents
  of a readable stream to S3 and returning a promise

### Changed

- Updated `cmr_custom_host` variable to accept a full protocol and host name
(e.g. `http://cmr-custom-host.com`), whereas it previously only accepted a host name

### Fixed

- Fixed bug where `cmr_custom_host` variable was not properly forwarded into `archive`, `ingest`, and `sqs-message-remover` modules from `cumulus` module
- **CUMULUS-2548**
  - Fixed `@cumulus/ingest/HttpProviderClient.sync` to
properly handle basic auth when redirecting to a different
host and/or host with a different port

## [v8.1.1] 2021-04-30 -- Patch Release

**Please note** changes in 8.1.1 may not yet be released in future versions, as this
is a backport/patch release on the 8.x series of releases.  Updates that are
included in the future will have a corresponding CHANGELOG entry in future releases.

### Added

- **CUMULUS-2497**
  - Created `isISOFile()` to check if a CMR file is a CMR ISO file.

### Fixed

- **CUMULUS-2512**
  - Updated ingest package S3 provider client to take additional parameter
    `remoteAltBucket` on `download` method to allow for per-file override of
    provider bucket for checksum
  - Updated @cumulus/ingest.fetchTextFile's signature to be parameterized and
    added `remoteAltBucket`to allow for an override of the passed in provider
    bucket for the source file
  - Update "eslint-plugin-import" to be pinned to 2.22.1

### Changed

- **CUMULUS-2497**
  - Changed the `@cumulus/cmrjs` package:
    - Updated `@cumulus/cmrjs/cmr-utils.getGranuleTemporalInfo()` so it now
      returns temporal info for CMR ISO 19115 SMAP XML files.
    - Updated `@cumulus/cmrjs/cmr-utils.isCmrFilename()` to include
      `isISOFile()`.

- **[2216](https://github.com/nasa/cumulus/issues/2216)**
  - Removed "node-forge", "xml-crypto" from audit whitelist, added "underscore"

## [v8.1.0] 2021-04-29

### Added

- **CUMULUS-2348**
  - The `@cumulus/api` `/granules` and `/granules/{granuleId}` endpoints now take `getRecoveryStatus` parameter
  to include recoveryStatus in result granule(s)
  - The `@cumulus/api-client.granules.getGranule` function takes a `query` parameter which can be used to
  request additional granule information.
  - Published `@cumulus/api@7.2.1-alpha.0` for dashboard testing
- **CUMULUS-2469**
  - Added `tf-modules/cumulus_distribution` module to standup a skeleton
    distribution api

## [v8.0.0] 2021-04-08

### BREAKING CHANGES

- **CUMULUS-2428**
  - Changed `/granules/bulk` to use `queueUrl` property instead of a `queueName` property for setting the queue to use for scheduling bulk granule workflows

### Notable changes

- Bulk granule operations endpoint now supports setting a custom queue for scheduling workflows via the `queueUrl` property in the request body. If provided, this value should be the full URL for an SQS queue.

### Added

- **CUMULUS-2374**
  - Add cookbok entry for queueing PostToCmr step
  - Add example workflow to go with cookbook
- **CUMULUS-2421**
  - Added **experimental** `ecs_include_docker_cleanup_cronjob` boolean variable to the Cumulus module to enable cron job to clean up docker root storage blocks in ECS cluster template for non-`device-mapper` storage drivers. Default value is `false`. This fulfills a specific user support request. This feature is otherwise untested and will remain so until we can iterate with a better, more general-purpose solution. Use of this feature is **NOT** recommended unless you are certain you need it.

- **CUMULUS-1808**
  - Add additional error messaging in `deleteSnsTrigger` to give users more context about where to look to resolve ResourceNotFound error when disabling or deleting a rule.

### Fixed

- **CUMULUS-2281**
  - Changed discover-granules task to write discovered granules directly to
    logger, instead of via environment variable. This fixes a problem where a
    large number of found granules prevents this lambda from running as an
    activity with an E2BIG error.

## [v7.2.0] 2021-03-23

### Added

- **CUMULUS-2346**
  - Added orca API endpoint to `@cumulus/api` to get recovery status
  - Add `CopyToGlacier` step to [example IngestAndPublishGranuleWithOrca workflow](https://github.com/nasa/cumulus/blob/master/example/cumulus-tf/ingest_and_publish_granule_with_orca_workflow.tf)

### Changed

- **HYRAX-357**
  - Format of NGAP OPeNDAP URL changed and by default now is referring to concept id and optionally can include short name and version of collection.
  - `addShortnameAndVersionIdToConceptId` field has been added to the config inputs of the `hyrax-metadata-updates` task

## [v7.1.0] 2021-03-12

### Notable changes

- `sync-granule` task will now properly handle syncing 0 byte files to S3
- SQS/Kinesis rules now support scheduling workflows to a custom queue via the `rule.queueUrl` property. If provided, this value should be the full URL for an SQS queue.

### Added

- `tf-modules/cumulus` module now supports a `cmr_custom_host` variable that can
  be used to set to an arbitrary  host for making CMR requests (e.g.
  `https://custom-cmr-host.com`).
- Added `buckets` variable to `tf-modules/archive`
- **CUMULUS-2345**
  - Deploy ORCA with Cumulus, see `example/cumulus-tf/orca.tf` and `example/cumulus-tf/terraform.tfvars.example`
  - Add `CopyToGlacier` step to [example IngestAndPublishGranule workflow](https://github.com/nasa/cumulus/blob/master/example/cumulus-tf/ingest_and_publish_granule_workflow.asl.json)
- **CUMULUS-2424**
  - Added `childWorkflowMeta` to `queue-pdrs` config. An object passed to this config value will be merged into a child workflow message's `meta` object. For an example of how this can be used, see `example/cumulus-tf/discover_and_queue_pdrs_with_child_workflow_meta_workflow.asl.json`.
- **CUMULUS-2427**
  - Added support for using a custom queue with SQS and Kinesis rules. Whatever queue URL is set on the `rule.queueUrl` property will be used to schedule workflows for that rule. This change allows SQS/Kinesis rules to use [any throttled queues defined for a deployment](https://nasa.github.io/cumulus/docs/data-cookbooks/throttling-queued-executions).

### Fixed

- **CUMULUS-2394**
  - Updated PDR and Granule writes to check the step function `workflow_start_time` against
      the `createdAt` field  for each record to ensure old records do not
      overwrite newer ones

### Changed

- `<prefix>-lambda-api-gateway` IAM role used by API Gateway Lambda now
  supports accessing all buckets defined in your `buckets` variable except
  "internal" buckets
- Updated the default scroll duration used in ESScrollSearch and part of the
  reconciliation report functions as a result of testing and seeing timeouts
  at its current value of 2min.
- **CUMULUS-2355**
  - Added logic to disable `/s3Credentials` endpoint based upon value for
    environment variable `DISABLE_S3_CREDENTIALS`. If set to "true", the
    endpoint will not dispense S3 credentials and instead return a message
    indicating that the endpoint has been disabled.
- **CUMULUS-2397**
  - Updated `/elasticsearch` endpoint's `reindex` function to prevent
    reindexing when source and destination indices are the same.
- **CUMULUS-2420**
  - Updated test function `waitForAsyncOperationStatus` to take a retryObject
    and use exponential backoff.  Increased the total test duration for both
    AsycOperation specs and the ReconciliationReports tests.
  - Updated the default scroll duration used in ESScrollSearch and part of the
    reconciliation report functions as a result of testing and seeing timeouts
    at its current value of 2min.
- **CUMULUS-2427**
  - Removed `queueUrl` from the parameters object for `@cumulus/message/Build.buildQueueMessageFromTemplate`
  - Removed `queueUrl` from the parameters object for `@cumulus/message/Build.buildCumulusMeta`

### Fixed

- Fixed issue in `@cumulus/ingest/S3ProviderClient.sync()` preventing 0 byte files from being synced to S3.

### Removed

- Removed variables from `tf-modules/archive`:
  - `private_buckets`
  - `protected_buckets`
  - `public_buckets`

## [v7.0.0] 2021-02-22

### BREAKING CHANGES

- **CUMULUS-2362** - Endpoints for the logs (/logs) will now throw an error unless Metrics is set up

### Added

- **CUMULUS-2345**
  - Deploy ORCA with Cumulus, see `example/cumulus-tf/orca.tf` and `example/cumulus-tf/terraform.tfvars.example`
  - Add `CopyToGlacier` step to [example IngestAndPublishGranule workflow](https://github.com/nasa/cumulus/blob/master/example/cumulus-tf/ingest_and_publish_granule_workflow.asl.json)
- **CUMULUS-2376**
  - Added `cmrRevisionId` as an optional parameter to `post-to-cmr` that will be used when publishing metadata to CMR.
- **CUMULUS-2412**
  - Adds function `getCollectionsByShortNameAndVersion` to @cumulus/cmrjs that performs a compound query to CMR to retrieve collection information on a list of collections. This replaces a series of calls to the CMR for each collection with a single call on the `/collections` endpoint and should improve performance when CMR return times are increased.

### Changed

- **CUMULUS-2362**
  - Logs endpoints only work with Metrics set up
- **CUMULUS-2376**
  - Updated `publishUMMGJSON2CMR` to take in an optional `revisionId` parameter.
  - Updated `publishUMMGJSON2CMR` to throw an error if optional `revisionId` does not match resulting revision ID.
  - Updated `publishECHO10XML2CMR` to take in an optional `revisionId` parameter.
  - Updated `publishECHO10XML2CMR` to throw an error if optional `revisionId` does not match resulting revision ID.
  - Updated `publish2CMR` to take in optional `cmrRevisionId`.
  - Updated `getWriteHeaders` to take in an optional CMR Revision ID.
  - Updated `ingestGranule` to take in an optional CMR Revision ID to pass to `getWriteHeaders`.
  - Updated `ingestUMMGranule` to take in an optional CMR Revision ID to pass to `getWriteHeaders`.
- **CUMULUS-2350**
  - Updates the examples on the `/s3credentialsREADME`, to include Python and
    JavaScript code demonstrating how to refrsh  the s3credential for
    programatic access.
- **CUMULUS-2383**
  - PostToCMR task will return CMRInternalError when a `500` status is returned from CMR

## [v6.0.0] 2021-02-16

### MIGRATION NOTES

- **CUMULUS-2255** - Cumulus has upgraded its supported version of Terraform
  from **0.12.12** to **0.13.6**. Please see the [instructions to upgrade your
  deployments](https://github.com/nasa/cumulus/blob/master/docs/upgrade-notes/upgrading-tf-version-0.13.6.md).

- **CUMULUS-2350**
  - If the  `/s3credentialsREADME`, does not appear to be working after
    deployment, [manual redeployment](https://docs.aws.amazon.com/apigateway/latest/developerguide/how-to-deploy-api-with-console.html)
    of the API-gateway stage may be necessary to finish the deployment.

### BREAKING CHANGES

- **CUMULUS-2255** - Cumulus has upgraded its supported version of Terraform from **0.12.12** to **0.13.6**.

### Added

- **CUMULUS-2291**
  - Add provider filter to Granule Inventory Report
- **CUMULUS-2300**
  - Added `childWorkflowMeta` to `queue-granules` config. Object passed to this
    value will be merged into a child workflow message's  `meta` object. For an
    example of how this can be used, see
    `example/cumulus-tf/discover_granules_workflow.asl.json`.
- **CUMULUS-2350**
  - Adds an unprotected endpoint, `/s3credentialsREADME`, to the
    s3-credentials-endpoint that displays  information on how to use the
    `/s3credentials` endpoint
- **CUMULUS-2368**
  - Add QueueWorkflow task
- **CUMULUS-2391**
  - Add reportToEms to collections.files file schema
- **CUMULUS-2395**
  - Add Core module parameter `ecs_custom_sg_ids` to Cumulus module to allow for
    custom security group mappings
- **CUMULUS-2402**
  - Officially expose `sftp()` for use in `@cumulus/sftp-client`

### Changed

- **CUMULUS-2323**
  - The sync granules task when used with the s3 provider now uses the
    `source_bucket` key in `granule.files` objects.  If incoming payloads using
    this task have a `source_bucket` value for a file using the s3 provider, the
    task will attempt to sync from the bucket defined in the file's
    `source_bucket` key instead of the `provider`.
    - Updated `S3ProviderClient.sync` to allow for an optional bucket parameter
      in support of the changed behavior.
  - Removed `addBucketToFile` and related code from sync-granules task

- **CUMULUS-2255**
  - Updated Terraform deployment code syntax for compatibility with version 0.13.6
- **CUMULUS-2321**
  - Updated API endpoint GET `/reconciliationReports/{name}` to return the
    presigned s3 URL in addition to report data

### Fixed

- Updated `hyrax-metadata-updates` task so the opendap url has Type 'USE SERVICE API'

- **CUMULUS-2310**
  - Use valid filename for reconciliation report
- **CUMULUS-2351**
  - Inventory report no longer includes the File/Granule relation object in the
    okCountByGranules key of a report.  The information is only included when a
    'Granule Not Found' report is run.

### Removed

- **CUMULUS-2364**
  - Remove the internal Cumulus logging lambda (log2elasticsearch)

## [v5.0.1] 2021-01-27

### Changed

- **CUMULUS-2344**
  - Elasticsearch API now allows you to reindex to an index that already exists
  - If using the Change Index operation and the new index doesn't exist, it will be created
  - Regarding instructions for CUMULUS-2020, you can now do a change index
    operation before a reindex operation. This will
    ensure that new data will end up in the new index while Elasticsearch is reindexing.

- **CUMULUS-2351**
  - Inventory report no longer includes the File/Granule relation object in the okCountByGranules key of a report. The information is only included when a 'Granule Not Found' report is run.

### Removed

- **CUMULUS-2367**
  - Removed `execution_cumulus_id` column from granules RDS schema and data type

## [v5.0.0] 2021-01-12

### BREAKING CHANGES

- **CUMULUS-2020**
  - Elasticsearch data mappings have been updated to improve search and the API
    has been update to reflect those changes. See Migration notes on how to
    update the Elasticsearch mappings.

### Migration notes

- **CUMULUS-2020**
  - Elasticsearch data mappings have been updated to improve search. For
    example, case insensitive searching will now work (e.g. 'MOD' and 'mod' will
    return the same granule results). To use the improved Elasticsearch queries,
    [reindex](https://nasa.github.io/cumulus-api/#reindex) to create a new index
    with the correct types. Then perform a [change
    index](https://nasa.github.io/cumulus-api/#change-index) operation to use
    the new index.
- **CUMULUS-2258**
  - Because the `egress_lambda_log_group` and
    `egress_lambda_log_subscription_filter` resource were removed from the
    `cumulus` module, new definitions for these resources must be added to
    `cumulus-tf/main.tf`. For reference on how to define these resources, see
    [`example/cumulus-tf/thin_egress_app.tf`](https://github.com/nasa/cumulus/blob/master/example/cumulus-tf/thin_egress_app.tf).
  - The `tea_stack_name` variable being passed into the `cumulus` module should be removed
- **CUMULUS-2344**
  - Regarding instructions for CUMULUS-2020, you can now do a change index operation before a reindex operation. This will
    ensure that new data will end up in the new index while Elasticsearch is reindexing.

### BREAKING CHANGES

- **CUMULUS-2020**
  - Elasticsearch data mappings have been updated to improve search and the API has been updated to reflect those changes. See Migration notes on how to update the Elasticsearch mappings.

### Added

- **CUMULUS-2318**
  - Added`async_operation_image` as `cumulus` module variable to allow for override of the async_operation container image.  Users can optionally specify a non-default docker image for use with Core async operations.
- **CUMULUS-2219**
  - Added `lzards-backup` Core task to facilitate making LZARDS backup requests in Cumulus ingest workflows
- **CUMULUS-2092**
  - Add documentation for Granule Not Found Reports
- **HYRAX-320**
  - `@cumulus/hyrax-metadata-updates`Add component URI encoding for entry title id and granule ur to allow for values with special characters in them. For example, EntryTitleId 'Sentinel-6A MF/Jason-CS L2 Advanced Microwave Radiometer (AMR-C) NRT Geophysical Parameters' Now, URLs generated from such values will be encoded correctly and parsable by HyraxInTheCloud
- **CUMULUS-1370**
  - Add documentation for Getting Started section including FAQs
- **CUMULUS-2092**
  - Add documentation for Granule Not Found Reports
- **CUMULUS-2219**
  - Added `lzards-backup` Core task to facilitate making LZARDS backup requests in Cumulus ingest workflows
- **CUMULUS-2280**
  - In local api, retry to create tables if they fail to ensure localstack has had time to start fully.
- **CUMULUS-2290**
  - Add `queryFields` to granule schema, and this allows workflow tasks to add queryable data to granule record. For reference on how to add data to `queryFields` field, see [`example/cumulus-tf/kinesis_trigger_test_workflow.tf`](https://github.com/nasa/cumulus/blob/master/example/cumulus-tf/kinesis_trigger_test_workflow.tf).
- **CUMULUS-2318**
  - Added`async_operation_image` as `cumulus` module variable to allow for override of the async_operation container image.  Users can optionally specify a non-default docker image for use with Core async operations.

### Changed

- **CUMULUS-2020**
  - Updated Elasticsearch mappings to support case-insensitive search
- **CUMULUS-2124**
  - cumulus-rds-tf terraform module now takes engine_version as an input variable.
- **CUMULUS-2279**
  - Changed the formatting of granule CMR links: instead of a link to the `/search/granules.json` endpoint, now it is a direct link to `/search/concepts/conceptid.format`
- **CUMULUS-2296**
  - Improved PDR spec compliance of `parse-pdr` by updating `@cumulus/pvl` to parse fields in a manner more consistent with the PDR ICD, with respect to numbers and dates. Anything not matching the ICD expectations, or incompatible with Javascript parsing, will be parsed as a string instead.
- **CUMULUS-2344**
  - Elasticsearch API now allows you to reindex to an index that already exists
  - If using the Change Index operation and the new index doesn't exist, it will be created

### Removed

- **CUMULUS-2258**
  - Removed `tea_stack_name` variable from `tf-modules/distribution/variables.tf` and `tf-modules/cumulus/variables.tf`
  - Removed `egress_lambda_log_group` and `egress_lambda_log_subscription_filter` resources from `tf-modules/distribution/main.tf`

## [v4.0.0] 2020-11-20

### Migration notes

- Update the name of your `cumulus_message_adapter_lambda_layer_arn` variable for the `cumulus` module to `cumulus_message_adapter_lambda_layer_version_arn`. The value of the variable should remain the same (a layer version ARN of a Lambda layer for the [`cumulus-message-adapter`](https://github.com/nasa/cumulus-message-adapter/).
- **CUMULUS-2138** - Update all workflows using the `MoveGranules` step to add `UpdateGranulesCmrMetadataFileLinksStep`that runs after it. See the example [`IngestAndPublishWorkflow`](https://github.com/nasa/cumulus/blob/master/example/cumulus-tf/ingest_and_publish_granule_workflow.asl.json) for reference.
- **CUMULUS-2251**
  - Because it has been removed from the `cumulus` module, a new resource definition for `egress_api_gateway_log_subscription_filter` must be added to `cumulus-tf/main.tf`. For reference on how to define this resource, see [`example/cumulus-tf/main.tf`](https://github.com/nasa/cumulus/blob/master/example/cumulus-tf/main.tf).

### Added

- **CUMULUS-2248**
  - Updates Integration Tests README to point to new fake provider template.
- **CUMULUS-2239**
  - Add resource declaration to create a VPC endpoint in tea-map-cache module if `deploy_to_ngap` is false.
- **CUMULUS-2063**
  - Adds a new, optional query parameter to the `/collections[&getMMT=true]` and `/collections/active[&getMMT=true]` endpoints. When a user provides a value of `true` for `getMMT` in the query parameters, the endpoint will search CMR and update each collection's results with new key `MMTLink` containing a link to the MMT (Metadata Management Tool) if a CMR collection id is found.
- **CUMULUS-2170**
  - Adds ability to filter granule inventory reports
- **CUMULUS-2211**
  - Adds `granules/bulkReingest` endpoint to `@cumulus/api`
- **CUMULUS-2251**
  - Adds `log_api_gateway_to_cloudwatch` variable to `example/cumulus-tf/variables.tf`.
  - Adds `log_api_gateway_to_cloudwatch` variable to `thin_egress_app` module definition.

### Changed

- **CUMULUS-2216**
  - `/collection` and `/collection/active` endpoints now return collections without granule aggregate statistics by default. The original behavior is preserved and can be found by including a query param of `includeStats=true` on the request to the endpoint.
  - The `es/collections` Collection class takes a new parameter includeStats. It no longer appends granule aggregate statistics to the returned results by default. One must set the new parameter to any non-false value.
- **CUMULUS-2201**
  - Update `dbIndexer` lambda to process requests in serial
  - Fixes ingestPdrWithNodeNameSpec parsePdr provider error
- **CUMULUS-2251**
  - Moves Egress Api Gateway Log Group Filter from `tf-modules/distribution/main.tf` to `example/cumulus-tf/main.tf`

### Fixed

- **CUMULUS-2251**
  - This fixes a deployment error caused by depending on the `thin_egress_app` module output for a resource count.

### Removed

- **CUMULUS-2251**
  - Removes `tea_api_egress_log_group` variable from `tf-modules/distribution/variables.tf` and `tf-modules/cumulus/variables.tf`.

### BREAKING CHANGES

- **CUMULUS-2138** - CMR metadata update behavior has been removed from the `move-granules` task into a
new `update-granules-cmr-metadata-file-links` task.
- **CUMULUS-2216**
  - `/collection` and `/collection/active` endpoints now return collections without granule aggregate statistics by default. The original behavior is preserved and can be found by including a query param of `includeStats=true` on the request to the endpoint.  This is likely to affect the dashboard only but included here for the change of behavior.
- **[1956](https://github.com/nasa/cumulus/issues/1956)**
  - Update the name of the `cumulus_message_adapter_lambda_layer_arn` output from the `cumulus-message-adapter` module to `cumulus_message_adapter_lambda_layer_version_arn`. The output value has changed from being the ARN of the Lambda layer **without a version** to the ARN of the Lambda layer **with a version**.
  - Update the variable name in the `cumulus` and `ingest` modules from `cumulus_message_adapter_lambda_layer_arn` to `cumulus_message_adapter_lambda_layer_version_arn`

## [v3.0.1] 2020-10-21

- **CUMULUS-2203**
  - Update Core tasks to use
    [cumulus-message-adapter-js](https://github.com/nasa/cumulus-message-adapter-js)
    v2.0.0 to resolve memory leak/lambda ENOMEM constant failure issue.   This
    issue caused lambdas to slowly use all memory in the run environment and
    prevented AWS from halting/restarting warmed instances when task code was
    throwing consistent errors under load.

- **CUMULUS-2232**
  - Updated versions for `ajv`, `lodash`, `googleapis`, `archiver`, and
    `@cumulus/aws-client` to remediate vulnerabilities found in SNYK scan.

### Fixed

- **CUMULUS-2233**
  - Fixes /s3credentials bug where the expiration time on the cookie was set to a time that is always expired, so authentication was never being recognized as complete by the API. Consequently, the user would end up in a redirect loop and requests to /s3credentials would never complete successfully. The bug was caused by the fact that the code setting the expiration time for the cookie was expecting a time value in milliseconds, but was receiving the expirationTime from the EarthdataLoginClient in seconds. This bug has been fixed by converting seconds into milliseconds. Unit tests were added to test that the expiration time has been converted to milliseconds and checking that the cookie's expiration time is greater than the current time.

## [v3.0.0] 2020-10-7

### MIGRATION STEPS

- **CUMULUS-2099**
  - All references to `meta.queues` in workflow configuration must be replaced with references to queue URLs from Terraform resources. See the updated [data cookbooks](https://nasa.github.io/cumulus/docs/data-cookbooks/about-cookbooks) or example [Discover Granules workflow configuration](https://github.com/nasa/cumulus/blob/master/example/cumulus-tf/discover_granules_workflow.asl.json).
  - The steps for configuring queued execution throttling have changed. See the [updated documentation](https://nasa.github.io/cumulus/docs/data-cookbooks/throttling-queued-executions).
  - In addition to the configuration for execution throttling, the internal mechanism for tracking executions by queue has changed. As a result, you should **disable any rules or workflows scheduling executions via a throttled queue** before upgrading. Otherwise, you may be at risk of having **twice as many executions** as are configured for the queue while the updated tracking is deployed. You can re-enable these rules/workflows once the upgrade is complete.

- **CUMULUS-2111**
  - **Before you re-deploy your `cumulus-tf` module**, note that the [`thin-egress-app`][thin-egress-app] is no longer deployed by default as part of the `cumulus` module, so you must add the TEA module to your deployment and manually modify your Terraform state **to avoid losing your API gateway and impacting any Cloudfront endpoints pointing to those gateways**. If you don't care about losing your API gateway and impacting Cloudfront endpoints, you can ignore the instructions for manually modifying state.

    1. Add the [`thin-egress-app`][thin-egress-app] module to your `cumulus-tf` deployment as shown in the [Cumulus example deployment](https://github.com/nasa/cumulus/tree/master/example/cumulus-tf/main.tf).

         - Note that the values for `tea_stack_name` variable to the `cumulus` module and the `stack_name` variable to the `thin_egress_app` module **must match**
         - Also, if you are specifying the `stage_name` variable to the `thin_egress_app` module, **the value of the `tea_api_gateway_stage` variable to the `cumulus` module must match it**

    2. **If you want to preserve your existing `thin-egress-app` API gateway and avoid having to update your Cloudfront endpoint for distribution, then you must follow these instructions**: <https://nasa.github.io/cumulus/docs/upgrade-notes/migrate_tea_standalone>. Otherwise, you can re-deploy as usual.

  - If you provide your own custom bucket map to TEA as a standalone module, **you must ensure that your custom bucket map includes mappings for the `protected` and `public` buckets specified in your `cumulus-tf/terraform.tfvars`, otherwise Cumulus may not be able to determine the correct distribution URL for ingested files and you may encounter errors**

- **CUMULUS-2197**
  - EMS resources are now optional, and `ems_deploy` is set to `false` by default, which will delete your EMS resources.
  - If you would like to keep any deployed EMS resources, add the `ems_deploy` variable set to `true` in your `cumulus-tf/terraform.tfvars`

### BREAKING CHANGES

- **CUMULUS-2200**
  - Changes return from 303 redirect to 200 success for `Granule Inventory`'s
    `/reconciliationReport` returns.  The user (dashboard) must read the value
    of `url` from the return to get the s3SignedURL and then download the report.
- **CUMULUS-2099**
  - `meta.queues` has been removed from Cumulus core workflow messages.
  - `@cumulus/sf-sqs-report` workflow task no longer reads the reporting queue URL from `input.meta.queues.reporting` on the incoming event. Instead, it requires that the queue URL be set as the `reporting_queue_url` environment variable on the deployed Lambda.
- **CUMULUS-2111**
  - The deployment of the `thin-egress-app` module has be removed from `tf-modules/distribution`, which is a part of the `tf-modules/cumulus` module. Thus, the `thin-egress-app` module is no longer deployed for you by default. See the migration steps for details about how to add deployment for the `thin-egress-app`.
- **CUMULUS-2141**
  - The `parse-pdr` task has been updated to respect the `NODE_NAME` property in
    a PDR's `FILE_GROUP`. If a `NODE_NAME` is present, the task will query the
    Cumulus API for a provider with that host. If a provider is found, the
    output granule from the task will contain a `provider` property containing
    that provider. If `NODE_NAME` is set but a provider with that host cannot be
    found in the API, or if multiple providers are found with that same host,
    the task will fail.
  - The `queue-granules` task has been updated to expect an optional
    `granule.provider` property on each granule. If present, the granule will be
    enqueued using that provider. If not present, the task's `config.provider`
    will be used instead.
- **CUMULUS-2197**
  - EMS resources are now optional and will not be deployed by default. See migration steps for information
    about how to deploy EMS resources.

#### CODE CHANGES

- The `@cumulus/api-client.providers.getProviders` function now takes a
  `queryStringParameters` parameter which can be used to filter the providers
  which are returned
- The `@cumulus/aws-client/S3.getS3ObjectReadStreamAsync` function has been
  removed. It read the entire S3 object into memory before returning a read
  stream, which could cause Lambdas to run out of memory. Use
  `@cumulus/aws-client/S3.getObjectReadStream` instead.
- The `@cumulus/ingest/util.lookupMimeType` function now returns `undefined`
  rather than `null` if the mime type could not be found.
- The `@cumulus/ingest/lock.removeLock` function now returns `undefined`
- The `@cumulus/ingest/granule.generateMoveFileParams` function now returns
  `source: undefined` and `target :undefined` on the response object if either could not be
  determined. Previously, `null` had been returned.
- The `@cumulus/ingest/recursion.recursion` function must now be imported using
  `const { recursion } = require('@cumulus/ingest/recursion');`
- The `@cumulus/ingest/granule.getRenamedS3File` function has been renamed to
  `listVersionedObjects`
- `@cumulus/common.http` has been removed
- `@cumulus/common/http.download` has been removed

### Added

- **CUMULUS-1855**
  - Fixed SyncGranule task to return an empty granules list when given an empty
    (or absent) granules list on input, rather than throwing an exception
- **CUMULUS-1955**
  - Added `@cumulus/aws-client/S3.getObject` to get an AWS S3 object
  - Added `@cumulus/aws-client/S3.waitForObject` to get an AWS S3 object,
    retrying, if necessary
- **CUMULUS-1961**
  - Adds `startTimestamp` and `endTimestamp` parameters to endpoint
    `reconcilationReports`.  Setting these values will filter the returned
    report to cumulus data that falls within the timestamps. It also causes the
    report to be one directional, meaning cumulus is only reconciled with CMR,
    but not the other direction. The Granules will be filtered by their
    `updatedAt` values. Collections are filtered by the updatedAt time of their
    granules, i.e. Collections with granules that are updatedAt a time between
    the time parameters will be returned in the reconciliation reports.
  - Adds `startTimestamp` and `endTimestamp` parameters to create-reconciliation-reports
    lambda function. If either of these params is passed in with a value that can be
    converted to a date object, the inter-platform comparison between Cumulus and CMR will
    be one way.  That is, collections, granules, and files will be filtered by time for
    those found in Cumulus and only those compared to the CMR holdings. For the moment
    there is not enough information to change the internal consistency check, and S3 vs
    Cumulus comparisons are unchanged by the timestamps.
- **CUMULUS-1962**
  - Adds `location` as parameter to `/reconciliationReports` endpoint. Options are `S3`
    resulting in a S3 vs. Cumulus database search or `CMR` resulting in CMR vs. Cumulus database search.
- **CUMULUS-1963**
  - Adds `granuleId` as input parameter to `/reconcilationReports`
    endpoint. Limits inputs parameters to either `collectionId` or `granuleId`
    and will fail to create the report if both are provided.  Adding granuleId
    will find collections in Cumulus by granuleId and compare those one way
    with those in CMR.
  - `/reconciliationReports` now validates any input json before starting the
    async operation and the lambda handler no longer validates input
    parameters.
- **CUMULUS-1964**
  - Reports can now be filtered on provider
- **CUMULUS-1965**
  - Adds `collectionId` parameter to the `/reconcilationReports`
    endpoint. Setting this value will limit the scope of the reconcilation
    report to only the input collectionId when comparing Cumulus and
    CMR. `collectionId` is provided an array of strings e.g. `[shortname___version, shortname2___version2]`
- **CUMULUS-2107**
  - Added a new task, `update-cmr-access-constraints`, that will set access constraints in CMR Metadata.
    Currently supports UMMG-JSON and Echo10XML, where it will configure `AccessConstraints` and
    `RestrictionFlag/RestrictionComment`, respectively.
  - Added an operator doc on how to configure and run the access constraint update workflow, which will update the metadata using the new task, and then publish the updated metadata to CMR.
  - Added an operator doc on bulk operations.
- **CUMULUS-2111**
  - Added variables to `cumulus` module:
    - `tea_api_egress_log_group`
    - `tea_external_api_endpoint`
    - `tea_internal_api_endpoint`
    - `tea_rest_api_id`
    - `tea_rest_api_root_resource_id`
    - `tea_stack_name`
  - Added variables to `distribution` module:
    - `tea_api_egress_log_group`
    - `tea_external_api_endpoint`
    - `tea_internal_api_endpoint`
    - `tea_rest_api_id`
    - `tea_rest_api_root_resource_id`
    - `tea_stack_name`
- **CUMULUS-2112**
  - Added `@cumulus/api/lambdas/internal-reconciliation-report`, so create-reconciliation-report
    lambda can create `Internal` reconciliation report
- **CUMULUS-2116**
  - Added `@cumulus/api/models/granule.unpublishAndDeleteGranule` which
  unpublishes a granule from CMR and deletes it from Cumulus, but does not
  update the record to `published: false` before deletion
- **CUMULUS-2113**
  - Added Granule not found report to reports endpoint
  - Update reports to return breakdown by Granule of files both in DynamoDB and S3
- **CUMULUS-2123**
  - Added `cumulus-rds-tf` DB cluster module to `tf-modules` that adds a
    serverless RDS Aurora/PostgreSQL database cluster to meet the PostgreSQL
    requirements for future releases.
  - Updated the default Cumulus module to take the following new required variables:
    - rds_user_access_secret_arn:
      AWS Secrets Manager secret ARN containing a JSON string of DB credentials
      (containing at least host, password, port as keys)
    - rds_security_group:
      RDS Security Group that provides connection access to the RDS cluster
  - Updated API lambdas and default ECS cluster to add them to the
    `rds_security_group` for database access
- **CUMULUS-2126**
  - The collections endpoint now writes to the RDS database
- **CUMULUS-2127**
  - Added migration to create collections relation for RDS database
- **CUMULUS-2129**
  - Added `data-migration1` Terraform module and Lambda to migrate data from Dynamo to RDS
    - Added support to Lambda for migrating collections data from Dynamo to RDS
- **CUMULUS-2155**
  - Added `rds_connection_heartbeat` to `cumulus` and `data-migration` tf
    modules.  If set to true, this diagnostic variable instructs Core's database
    code to fire off a connection 'heartbeat' query and log the timing/results
    for diagnostic purposes, and retry certain connection timeouts once.
    This option is disabled by default
- **CUMULUS-2156**
  - Support array inputs parameters for `Internal` reconciliation report
- **CUMULUS-2157**
  - Added support to `data-migration1` Lambda for migrating providers data from Dynamo to RDS
    - The migration process for providers will convert any credentials that are stored unencrypted or encrypted with an S3 keypair provider to be encrypted with a KMS key instead
- **CUMULUS-2161**
  - Rules now support an `executionNamePrefix` property. If set, any executions
    triggered as a result of that rule will use that prefix in the name of the
    execution.
  - The `QueueGranules` task now supports an `executionNamePrefix` property. Any
    executions queued by that task will use that prefix in the name of the
    execution. See the
    [example workflow](./example/cumulus-tf/discover_granules_with_execution_name_prefix_workflow.asl.json)
    for usage.
  - The `QueuePdrs` task now supports an `executionNamePrefix` config property.
    Any executions queued by that task will use that prefix in the name of the
    execution. See the
    [example workflow](./example/cumulus-tf/discover_and_queue_pdrs_with_execution_name_prefix_workflow.asl.json)
    for usage.
- **CUMULUS-2162**
  - Adds new report type to `/reconciliationReport` endpoint.  The new report
    is `Granule Inventory`. This report is a CSV file of all the granules in
    the Cumulus DB. This report will eventually replace the existing
    `granules-csv` endpoint which has been deprecated.
- **CUMULUS-2197**
  - Added `ems_deploy` variable to the `cumulus` module. This is set to false by default, except
    for our example deployment, where it is needed for integration tests.

### Changed

- Upgraded version of [TEA](https://github.com/asfadmin/thin-egress-app/) deployed with Cumulus to build 88.
- **CUMULUS-2107**
  - Updated the `applyWorkflow` functionality on the granules endpoint to take a `meta` property to pass into the workflow message.
  - Updated the `BULK_GRANULE` functionality on the granules endpoint to support the above `applyWorkflow` change.
- **CUMULUS-2111**
  - Changed `distribution_api_gateway_stage` variable for `cumulus` module to `tea_api_gateway_stage`
  - Changed `api_gateway_stage` variable for `distribution` module to `tea_api_gateway_stage`
- **CUMULUS-2224**
  - Updated `/reconciliationReport`'s file reconciliation to include `"EXTENDED METADATA"` as a valid CMR relatedUrls Type.

### Fixed

- **CUMULUS-2168**
  - Fixed issue where large number of documents (generally logs) in the
    `cumulus` elasticsearch index results in the collection granule stats
    queries failing for the collections list api endpoint
- **CUMULUS-1955**
  - Due to AWS's eventual consistency model, it was possible for PostToCMR to
    publish an earlier version of a CMR metadata file, rather than the latest
    version created in a workflow.  This fix guarantees that the latest version
    is published, as expected.
- **CUMULUS-1961**
  - Fixed `activeCollections` query only returning 10 results
- **CUMULUS-2201**
  - Fix Reconciliation Report integration test failures by waiting for collections appear
    in es list and ingesting a fake granule xml file to CMR
- **CUMULUS-2015**
  - Reduced concurrency of `QueueGranules` task. That task now has a
    `config.concurrency` option that defaults to `3`.
- **CUMULUS-2116**
  - Fixed a race condition with bulk granule delete causing deleted granules to still appear in Elasticsearch. Granules removed via bulk delete should now be removed from Elasticsearch.
- **CUMULUS-2163**
  - Remove the `public-read` ACL from the `move-granules` task
- **CUMULUS-2164**
  - Fix issue where `cumulus` index is recreated and attached to an alias if it has been previously deleted
- **CUMULUS-2195**
  - Fixed issue with redirect from `/token` not working when using a Cloudfront endpoint to access the Cumulus API with Launchpad authentication enabled. The redirect should now work properly whether you are using a plain API gateway URL or a Cloudfront endpoint pointing at an API gateway URL.
- **CUMULUS-2200**
  - Fixed issue where __in and __not queries were stripping spaces from values

### Deprecated

- **CUMULUS-1955**
  - `@cumulus/aws-client/S3.getS3Object()`
  - `@cumulus/message/Queue.getQueueNameByUrl()`
  - `@cumulus/message/Queue.getQueueName()`
- **CUMULUS-2162**
  - `@cumulus/api/endpoints/granules-csv/list()`

### Removed

- **CUMULUS-2111**
  - Removed `distribution_url` and `distribution_redirect_uri` outputs from the `cumulus` module
  - Removed variables from the `cumulus` module:
    - `distribution_url`
    - `log_api_gateway_to_cloudwatch`
    - `thin_egress_cookie_domain`
    - `thin_egress_domain_cert_arn`
    - `thin_egress_download_role_in_region_arn`
    - `thin_egress_jwt_algo`
    - `thin_egress_jwt_secret_name`
    - `thin_egress_lambda_code_dependency_archive_key`
    - `thin_egress_stack_name`
  - Removed outputs from the `distribution` module:
    - `distribution_url`
    - `internal_tea_api`
    - `rest_api_id`
    - `thin_egress_app_redirect_uri`
  - Removed variables from the `distribution` module:
    - `bucket_map_key`
    - `distribution_url`
    - `log_api_gateway_to_cloudwatch`
    - `thin_egress_cookie_domain`
    - `thin_egress_domain_cert_arn`
    - `thin_egress_download_role_in_region_arn`
    - `thin_egress_jwt_algo`
    - `thin_egress_jwt_secret_name`
    - `thin_egress_lambda_code_dependency_archive_key`
- **CUMULUS-2157**
  - Removed `providerSecretsMigration` and `verifyProviderSecretsMigration` lambdas
- Removed deprecated `@cumulus/sf-sns-report` task
- Removed code:
  - `@cumulus/aws-client/S3.calculateS3ObjectChecksum`
  - `@cumulus/aws-client/S3.getS3ObjectReadStream`
  - `@cumulus/cmrjs.getFullMetadata`
  - `@cumulus/cmrjs.getMetadata`
  - `@cumulus/common/util.isNil`
  - `@cumulus/common/util.isNull`
  - `@cumulus/common/util.isUndefined`
  - `@cumulus/common/util.lookupMimeType`
  - `@cumulus/common/util.mkdtempSync`
  - `@cumulus/common/util.negate`
  - `@cumulus/common/util.noop`
  - `@cumulus/common/util.omit`
  - `@cumulus/common/util.renameProperty`
  - `@cumulus/common/util.sleep`
  - `@cumulus/common/util.thread`
  - `@cumulus/ingest/granule.copyGranuleFile`
  - `@cumulus/ingest/granule.moveGranuleFile`
  - `@cumulus/integration-tests/api/rules.deleteRule`
  - `@cumulus/integration-tests/api/rules.getRule`
  - `@cumulus/integration-tests/api/rules.listRules`
  - `@cumulus/integration-tests/api/rules.postRule`
  - `@cumulus/integration-tests/api/rules.rerunRule`
  - `@cumulus/integration-tests/api/rules.updateRule`
  - `@cumulus/integration-tests/sfnStep.parseStepMessage`
  - `@cumulus/message/Queue.getQueueName`
  - `@cumulus/message/Queue.getQueueNameByUrl`

## v2.0.2+ Backport releases

Release v2.0.1 was the last release on the 2.0.x release series.

Changes after this version on the 2.0.x release series are limited
security/requested feature patches and will not be ported forward to future
releases unless there is a corresponding CHANGELOG entry.

For up-to-date CHANGELOG for the maintenance release branch see
[CHANGELOG.md](https://github.com/nasa/cumulus/blob/release-2.0.x/CHANGELOG.md)
from the 2.0.x branch.

For the most recent release information for the maintenance branch please see
the [release page](https://github.com/nasa/cumulus/releases)

## [v2.0.7] 2020-10-1 - [BACKPORT]

### Fixed

- CVE-2020-7720
  - Updated common `node-forge` dependency to 0.10.0 to address CVE finding

### [v2.0.6] 2020-09-25 - [BACKPORT]

### Fixed

- **CUMULUS-2168**
  - Fixed issue where large number of documents (generally logs) in the
    `cumulus` elasticsearch index results in the collection granule stats
    queries failing for the collections list api endpoint

### [v2.0.5] 2020-09-15 - [BACKPORT]

#### Added

- Added `thin_egress_stack_name` variable to `cumulus` and `distribution` Terraform modules to allow overriding the default Cloudformation stack name used for the `thin-egress-app`. **Please note that if you change/set this value for an existing deployment, it will destroy and re-create your API gateway for the `thin-egress-app`.**

#### Fixed

- Fix collection list queries. Removed fixes to collection stats, which break queries for a large number of granules.

### [v2.0.4] 2020-09-08 - [BACKPORT]

#### Changed

- Upgraded version of [TEA](https://github.com/asfadmin/thin-egress-app/) deployed with Cumulus to build 88.

### [v2.0.3] 2020-09-02 - [BACKPORT]

#### Fixed

- **CUMULUS-1961**
  - Fixed `activeCollections` query only returning 10 results

- **CUMULUS-2039**
  - Fix issue causing SyncGranules task to run out of memory on large granules

#### CODE CHANGES

- The `@cumulus/aws-client/S3.getS3ObjectReadStreamAsync` function has been
  removed. It read the entire S3 object into memory before returning a read
  stream, which could cause Lambdas to run out of memory. Use
  `@cumulus/aws-client/S3.getObjectReadStream` instead.

### [v2.0.2] 2020-08-17 - [BACKPORT]

#### CODE CHANGES

- The `@cumulus/ingest/util.lookupMimeType` function now returns `undefined`
  rather than `null` if the mime type could not be found.
- The `@cumulus/ingest/lock.removeLock` function now returns `undefined`

#### Added

- **CUMULUS-2116**
  - Added `@cumulus/api/models/granule.unpublishAndDeleteGranule` which
  unpublishes a granule from CMR and deletes it from Cumulus, but does not
  update the record to `published: false` before deletion

### Fixed

- **CUMULUS-2116**
  - Fixed a race condition with bulk granule delete causing deleted granules to still appear in Elasticsearch. Granules removed via bulk delete should now be removed from Elasticsearch.

## [v2.0.1] 2020-07-28

### Added

- **CUMULUS-1886**
  - Added `multiple sort keys` support to `@cumulus/api`
- **CUMULUS-2099**
  - `@cumulus/message/Queue.getQueueUrl` to get the queue URL specified in a Cumulus workflow message, if any.

### Fixed

- **[PR 1790](https://github.com/nasa/cumulus/pull/1790)**
  - Fixed bug with request headers in `@cumulus/launchpad-auth` causing Launchpad token requests to fail

## [v2.0.0] 2020-07-23

### BREAKING CHANGES

- Changes to the `@cumulus/api-client` package
  - The `CumulusApiClientError` class must now be imported using
    `const { CumulusApiClientError } = require('@cumulus/api-client/CumulusApiClientError')`
- The `@cumulus/sftp-client/SftpClient` class must now be imported using
  `const { SftpClient } = require('@cumulus/sftp-client');`
- Instances of `@cumulus/ingest/SftpProviderClient` no longer implicitly connect
  when `download`, `list`, or `sync` are called. You must call `connect` on the
  provider client before issuing one of those calls. Failure to do so will
  result in a "Client not connected" exception being thrown.
- Instances of `@cumulus/ingest/SftpProviderClient` no longer implicitly
  disconnect from the SFTP server when `list` is called.
- Instances of `@cumulus/sftp-client/SftpClient` must now be explicitly closed
  by calling `.end()`
- Instances of `@cumulus/sftp-client/SftpClient` no longer implicitly connect to
  the server when `download`, `unlink`, `syncToS3`, `syncFromS3`, and `list` are
  called. You must explicitly call `connect` before calling one of those
  methods.
- Changes to the `@cumulus/common` package
  - `cloudwatch-event.getSfEventMessageObject()` now returns `undefined` if the
    message could not be found or could not be parsed. It previously returned
    `null`.
  - `S3KeyPairProvider.decrypt()` now throws an exception if the bucket
    containing the key cannot be determined.
  - `S3KeyPairProvider.decrypt()` now throws an exception if the stack cannot be
    determined.
  - `S3KeyPairProvider.encrypt()` now throws an exception if the bucket
    containing the key cannot be determined.
  - `S3KeyPairProvider.encrypt()` now throws an exception if the stack cannot be
    determined.
  - `sns-event.getSnsEventMessageObject()` now returns `undefined` if it could
    not be parsed. It previously returned `null`.
  - The `aws` module has been removed.
  - The `BucketsConfig.buckets` property is now read-only and private
  - The `test-utils.validateConfig()` function now resolves to `undefined`
    rather than `true`.
  - The `test-utils.validateInput()` function now resolves to `undefined` rather
    than `true`.
  - The `test-utils.validateOutput()` function now resolves to `undefined`
    rather than `true`.
  - The static `S3KeyPairProvider.retrieveKey()` function has been removed.
- Changes to the `@cumulus/cmrjs` package
  - `@cumulus/cmrjs.constructOnlineAccessUrl()` and
    `@cumulus/cmrjs/cmr-utils.constructOnlineAccessUrl()` previously took a
    `buckets` parameter, which was an instance of
    `@cumulus/common/BucketsConfig`. They now take a `bucketTypes` parameter,
    which is a simple object mapping bucket names to bucket types. Example:
    `{ 'private-1': 'private', 'public-1': 'public' }`
  - `@cumulus/cmrjs.reconcileCMRMetadata()` and
    `@cumulus/cmrjs/cmr-utils.reconcileCMRMetadata()` now take a **required**
    `bucketTypes` parameter, which is a simple object mapping bucket names to
    bucket types. Example: `{ 'private-1': 'private', 'public-1': 'public' }`
  - `@cumulus/cmrjs.updateCMRMetadata()` and
    `@cumulus/cmrjs/cmr-utils.updateCMRMetadata()` previously took an optional
    `inBuckets` parameter, which was an instance of
    `@cumulus/common/BucketsConfig`. They now take a **required** `bucketTypes`
    parameter, which is a simple object mapping bucket names to bucket types.
    Example: `{ 'private-1': 'private', 'public-1': 'public' }`
- The minimum supported version of all published Cumulus packages is now Node
  12.18.0
  - Tasks using the `cumuluss/cumulus-ecs-task` Docker image must be updated to
    `cumuluss/cumulus-ecs-task:1.7.0`. This can be done by updating the `image`
    property of any tasks defined using the `cumulus_ecs_service` Terraform
    module.
- Changes to `@cumulus/aws-client/S3`
  - The signature of the `getObjectSize` function has changed. It now takes a
    params object with three properties:
    - **s3**: an instance of an AWS.S3 object
    - **bucket**
    - **key**
  - The `getObjectSize` function will no longer retry if the object does not
    exist
- **CUMULUS-1861**
  - `@cumulus/message/Collections.getCollectionIdFromMessage` now throws a
    `CumulusMessageError` if `collectionName` and `collectionVersion` are missing
    from `meta.collection`.   Previously this method would return
    `'undefined___undefined'` instead
  - `@cumulus/integration-tests/addCollections` now returns an array of collections that
    were added rather than the count of added collections
- **CUMULUS-1930**
  - The `@cumulus/common/util.uuid()` function has been removed
- **CUMULUS-1955**
  - `@cumulus/aws-client/S3.multipartCopyObject` now returns an object with the
    AWS `etag` of the destination object
  - `@cumulus/ingest/S3ProviderClient.list` now sets a file object's `path`
    property to `undefined` instead of `null` when the file is at the top level
    of its bucket
  - The `sync` methods of the following classes in the `@cumulus/ingest` package
    now return an object with the AWS `s3uri` and `etag` of the destination file
    (they previously returned only a string representing the S3 URI)
    - `FtpProviderClient`
    - `HttpProviderClient`
    - `S3ProviderClient`
    - `SftpProviderClient`
- **CUMULUS-1958**
  - The following methods exported from `@cumulus/cmr-js/cmr-utils` were made
    async, and added distributionBucketMap as a parameter:
    - constructOnlineAccessUrl
    - generateFileUrl
    - reconcileCMRMetadata
    - updateCMRMetadata
- **CUMULUS-1969**
  - The `DiscoverPdrs` task now expects `provider_path` to be provided at
    `event.config.provider_path`, not `event.config.collection.provider_path`
  - `event.config.provider_path` is now a required parameter of the
    `DiscoverPdrs` task
  - `event.config.collection` is no longer a parameter to the `DiscoverPdrs`
    task
  - Collections no longer support the `provider_path` property. The tasks that
    relied on that property are now referencing `config.meta.provider_path`.
    Workflows should be updated accordingly.
- **CUMULUS-1977**
  - Moved bulk granule deletion endpoint from `/bulkDelete` to
    `/granules/bulkDelete`
- **CUMULUS-1991**
  - Updated CMR metadata generation to use "Download file.hdf" (where `file.hdf` is the filename of the given resource) as the resource description instead of "File to download"
  - CMR metadata updates now respect changes to resource descriptions (previously only changes to resource URLs were respected)

### MIGRATION STEPS

- Due to an issue with the AWS API Gateway and how the Thin Egress App Cloudformation template applies updates, you may need to redeploy your
  `thin-egress-app-EgressGateway` manually as a one time migration step.    If your deployment fails with an
  error similar to:

  ```bash
  Error: Lambda function (<stack>-tf-TeaCache) returned error: ({"errorType":"HTTPError","errorMessage":"Response code 404 (Not Found)"})
  ```

  Then follow the [AWS
  instructions](https://docs.aws.amazon.com/apigateway/latest/developerguide/how-to-deploy-api-with-console.html)
  to `Redeploy a REST API to a stage` for your egress API and re-run `terraform
  apply`.

### Added

- **CUMULUS-2081**
  - Add Integrator Guide section for onboarding
  - Add helpful tips documentation

- **CUMULUS-1902**
  - Add Common Use Cases section under Operator Docs

- **CUMULUS-2058**
  - Added `lambda_processing_role_name` as an output from the `cumulus` module
    to provide the processing role name
- **CUMULUS-1417**
  - Added a `checksumFor` property to collection `files` config. Set this
    property on a checksum file's definition matching the `regex` of the target
    file. More details in the ['Data Cookbooks
    Setup'](https://nasa.github.io/cumulus/docs/next/data-cookbooks/setup)
    documentation.
  - Added `checksumFor` validation to collections model.
- **CUMULUS-1956**
  - Added `@cumulus/earthata-login-client` package
  - The `/s3credentials` endpoint that is deployed as part of distribution now
    supports authentication using tokens created by a different application. If
    a request contains the `EDL-ClientId` and `EDL-Token` headers,
    authentication will be handled using that token rather than attempting to
    use OAuth.
  - `@cumulus/earthata-login-client.getTokenUsername()` now accepts an
    `xRequestId` argument, which will be included as the `X-Request-Id` header
    when calling Earthdata Login.
  - If the `s3Credentials` endpoint is invoked with an EDL token and an
    `X-Request-Id` header, that `X-Request-Id` header will be forwarded to
    Earthata Login.
- **CUMULUS-1957**
  - If EDL token authentication is being used, and the `EDL-Client-Name` header
    is set, `@the-client-name` will be appended to the end of the Earthdata
    Login username that is used as the `RoleSessionName` of the temporary IAM
    credentials. This value will show up in the AWS S3 server access logs.
- **CUMULUS-1958**
  - Add the ability for users to specify a `bucket_map_key` to the `cumulus`
    terraform module as an override for the default .yaml values that are passed
    to TEA by Core.    Using this option *requires* that each configured
    Cumulus 'distribution' bucket (e.g. public/protected buckets) have a single
    TEA mapping.  Multiple maps per bucket are not supported.
  - Updated Generating a distribution URL, the MoveGranules task and all CMR
    reconciliation functionality to utilize the TEA bucket map override.
  - Updated deploy process to utilize a bootstrap 'tea-map-cache' lambda that
    will, after deployment of Cumulus Core's TEA instance, query TEA for all
    protected/public buckets and generate a mapping configuration used
    internally by Core.  This object is also exposed as an output of the Cumulus
    module as `distribution_bucket_map`.
- **CUMULUS-1961**
  - Replaces DynamoDB for Elasticsearch for reconciliationReportForCumulusCMR
    comparisons between Cumulus and CMR.
- **CUMULUS-1970**
  - Created the `add-missing-file-checksums` workflow task
  - Added `@cumulus/aws-client/S3.calculateObjectHash()` function
  - Added `@cumulus/aws-client/S3.getObjectReadStream()` function
- **CUMULUS-1887**
  - Add additional fields to the granule CSV download file
- **CUMULUS-2019**
  - Add `infix` search to es query builder `@cumulus/api/es/es/queries` to
    support partial matching of the keywords

### Changed

- **CUMULUS-2032**
  - Updated @cumulus/ingest/HttpProviderClient to utilize a configuration key
    `httpListTimeout` to set the default timeout for discovery HTTP/HTTPS
    requests, and updates the default for the provider to 5 minutes (300 seconds).
  - Updated the DiscoverGranules and DiscoverPDRs tasks to utilize the updated
    configuration value if set via workflow config, and updates the default for
    these tasks to 5 minutes (300 seconds).

- **CUMULUS-176**
  - The API will now respond with a 400 status code when a request body contains
    invalid JSON. It had previously returned a 500 status code.
- **CUMULUS-1861**
  - Updates Rule objects to no longer require a collection.
  - Changes the DLQ behavior for `sfEventSqsToDbRecords` and
    `sfEventSqsToDbRecordsInputQueue`. Previously failure to write a database
    record would result in lambda success, and an error log in the CloudWatch
    logs.   The lambda has been updated to manually add a record to
    the `sfEventSqsToDbRecordsDeadLetterQueue` if the granule, execution, *or*
    pdr record fails to write, in addition to the previous error logging.
- **CUMULUS-1956**
  - The `/s3credentials` endpoint that is deployed as part of distribution now
    supports authentication using tokens created by a different application. If
    a request contains the `EDL-ClientId` and `EDL-Token` headers,
    authentication will be handled using that token rather than attempting to
    use OAuth.
- **CUMULUS-1977**
  - API endpoint POST `/granules/bulk` now returns a 202 status on a successful
    response instead of a 200 response
  - API endpoint DELETE `/granules/<granule-id>` now returns a 404 status if the
    granule record was already deleted
  - `@cumulus/api/models/Granule.update()` now returns the updated granule
    record
  - Implemented POST `/granules/bulkDelete` API endpoint to support deleting
    granules specified by ID or returned by the provided query in the request
    body. If the request is successful, the endpoint returns the async operation
    ID that has been started to remove the granules.
    - To use a query in the request body, your deployment must be
      [configured to access the Elasticsearch host for ESDIS metrics](https://nasa.github.io/cumulus/docs/additional-deployment-options/cloudwatch-logs-delivery#esdis-metrics)
      in your environment
  - Added `@cumulus/api/models/Granule.getRecord()` method to return raw record
    from DynamoDB
  - Added `@cumulus/api/models/Granule.delete()` method which handles deleting
    the granule record from DynamoDB and the granule files from S3
- **CUMULUS-1982**
  - The `globalConnectionLimit` property of providers is now optional and
    defaults to "unlimited"
- **CUMULUS-1997**
  - Added optional `launchpad` configuration to `@cumulus/hyrax-metadata-updates` task config schema.
- **CUMULUS-1991**
  - `@cumulus/cmrjs/src/cmr-utils/constructOnlineAccessUrls()` now throws an error if `cmrGranuleUrlType = "distribution"` and no distribution endpoint argument is provided
- **CUMULUS-2011**
  - Reconciliation reports are now generated within an AsyncOperation
- **CUMULUS-2016**
  - Upgrade TEA to version 79

### Fixed

- **CUMULUS-1991**
  - Added missing `DISTRIBUTION_ENDPOINT` environment variable for API lambdas. This environment variable is required for API requests to move granules.

- **CUMULUS-1961**
  - Fixed granules and executions query params not getting sent to API in granule list operation in `@cumulus/api-client`

### Deprecated

- `@cumulus/aws-client/S3.calculateS3ObjectChecksum()`
- `@cumulus/aws-client/S3.getS3ObjectReadStream()`
- `@cumulus/common/log.convertLogLevel()`
- `@cumulus/collection-config-store`
- `@cumulus/common/util.sleep()`

- **CUMULUS-1930**
  - `@cumulus/common/log.convertLogLevel()`
  - `@cumulus/common/util.isNull()`
  - `@cumulus/common/util.isUndefined()`
  - `@cumulus/common/util.negate()`
  - `@cumulus/common/util.noop()`
  - `@cumulus/common/util.isNil()`
  - `@cumulus/common/util.renameProperty()`
  - `@cumulus/common/util.lookupMimeType()`
  - `@cumulus/common/util.thread()`
  - `@cumulus/common/util.mkdtempSync()`

### Removed

- The deprecated `@cumulus/common.bucketsConfigJsonObject` function has been
  removed
- The deprecated `@cumulus/common.CollectionConfigStore` class has been removed
- The deprecated `@cumulus/common.concurrency` module has been removed
- The deprecated `@cumulus/common.constructCollectionId` function has been
  removed
- The deprecated `@cumulus/common.launchpad` module has been removed
- The deprecated `@cumulus/common.LaunchpadToken` class has been removed
- The deprecated `@cumulus/common.Semaphore` class has been removed
- The deprecated `@cumulus/common.stringUtils` module has been removed
- The deprecated `@cumulus/common/aws.cloudwatchlogs` function has been removed
- The deprecated `@cumulus/common/aws.deleteS3Files` function has been removed
- The deprecated `@cumulus/common/aws.deleteS3Object` function has been removed
- The deprecated `@cumulus/common/aws.dynamodb` function has been removed
- The deprecated `@cumulus/common/aws.dynamodbDocClient` function has been
  removed
- The deprecated `@cumulus/common/aws.getExecutionArn` function has been removed
- The deprecated `@cumulus/common/aws.headObject` function has been removed
- The deprecated `@cumulus/common/aws.listS3ObjectsV2` function has been removed
- The deprecated `@cumulus/common/aws.parseS3Uri` function has been removed
- The deprecated `@cumulus/common/aws.promiseS3Upload` function has been removed
- The deprecated `@cumulus/common/aws.recursivelyDeleteS3Bucket` function has
  been removed
- The deprecated `@cumulus/common/aws.s3CopyObject` function has been removed
- The deprecated `@cumulus/common/aws.s3ObjectExists` function has been removed
- The deprecated `@cumulus/common/aws.s3PutObject` function has been removed
- The deprecated `@cumulus/common/bucketsConfigJsonObject` function has been
  removed
- The deprecated `@cumulus/common/CloudWatchLogger` class has been removed
- The deprecated `@cumulus/common/collection-config-store.CollectionConfigStore`
  class has been removed
- The deprecated `@cumulus/common/collection-config-store.constructCollectionId`
  function has been removed
- The deprecated `@cumulus/common/concurrency.limit` function has been removed
- The deprecated `@cumulus/common/concurrency.mapTolerant` function has been
  removed
- The deprecated `@cumulus/common/concurrency.promiseUrl` function has been
  removed
- The deprecated `@cumulus/common/concurrency.toPromise` function has been
  removed
- The deprecated `@cumulus/common/concurrency.unless` function has been removed
- The deprecated `@cumulus/common/config.parseConfig` function has been removed
- The deprecated `@cumulus/common/config.resolveResource` function has been
  removed
- The deprecated `@cumulus/common/DynamoDb.get` function has been removed
- The deprecated `@cumulus/common/DynamoDb.scan` function has been removed
- The deprecated `@cumulus/common/FieldPattern` class has been removed
- The deprecated `@cumulus/common/launchpad.getLaunchpadToken` function has been
  removed
- The deprecated `@cumulus/common/launchpad.validateLaunchpadToken` function has
  been removed
- The deprecated `@cumulus/common/LaunchpadToken` class has been removed
- The deprecated `@cumulus/common/message.buildCumulusMeta` function has been
  removed
- The deprecated `@cumulus/common/message.buildQueueMessageFromTemplate`
  function has been removed
- The deprecated `@cumulus/common/message.getCollectionIdFromMessage` function
  has been removed
- The deprecated `@cumulus/common/message.getMaximumExecutions` function has
  been removed
- The deprecated `@cumulus/common/message.getMessageExecutionArn` function has
  been removed
- The deprecated `@cumulus/common/message.getMessageExecutionName` function has
  been removed
- The deprecated `@cumulus/common/message.getMessageFromTemplate` function has
  been removed
- The deprecated `@cumulus/common/message.getMessageGranules` function has been
  removed
- The deprecated `@cumulus/common/message.getMessageStateMachineArn` function
  has been removed
- The deprecated `@cumulus/common/message.getQueueName` function has been
  removed
- The deprecated `@cumulus/common/message.getQueueNameByUrl` function has been
  removed
- The deprecated `@cumulus/common/message.hasQueueAndExecutionLimit` function
  has been removed
- The deprecated `@cumulus/common/Semaphore` class has been removed
- The deprecated `@cumulus/common/string.globalReplace` function has been removed
- The deprecated `@cumulus/common/string.isNonEmptyString` function has been
  removed
- The deprecated `@cumulus/common/string.isValidHostname` function has been
  removed
- The deprecated `@cumulus/common/string.match` function has been removed
- The deprecated `@cumulus/common/string.matches` function has been removed
- The deprecated `@cumulus/common/string.replace` function has been removed
- The deprecated `@cumulus/common/string.toLower` function has been removed
- The deprecated `@cumulus/common/string.toUpper` function has been removed
- The deprecated `@cumulus/common/testUtils.getLocalstackEndpoint` function has been removed
- The deprecated `@cumulus/common/util.setErrorStack` function has been removed
- The `@cumulus/common/util.uuid` function has been removed
- The deprecated `@cumulus/common/workflows.getWorkflowArn` function has been
  removed
- The deprecated `@cumulus/common/workflows.getWorkflowFile` function has been
  removed
- The deprecated `@cumulus/common/workflows.getWorkflowList` function has been
  removed
- The deprecated `@cumulus/common/workflows.getWorkflowTemplate` function has
  been removed
- `@cumulus/aws-client/StepFunctions.toSfnExecutionName()`
- `@cumulus/aws-client/StepFunctions.fromSfnExecutionName()`
- `@cumulus/aws-client/StepFunctions.getExecutionArn()`
- `@cumulus/aws-client/StepFunctions.getExecutionUrl()`
- `@cumulus/aws-client/StepFunctions.getStateMachineArn()`
- `@cumulus/aws-client/StepFunctions.pullStepFunctionEvent()`
- `@cumulus/common/test-utils/throttleOnce()`
- `@cumulus/integration-tests/api/distribution.invokeApiDistributionLambda()`
- `@cumulus/integration-tests/api/distribution.getDistributionApiRedirect()`
- `@cumulus/integration-tests/api/distribution.getDistributionApiFileStream()`

## [v1.24.0] 2020-06-03

### BREAKING CHANGES

- **CUMULUS-1969**
  - The `DiscoverPdrs` task now expects `provider_path` to be provided at
    `event.config.provider_path`, not `event.config.collection.provider_path`
  - `event.config.provider_path` is now a required parameter of the
    `DiscoverPdrs` task
  - `event.config.collection` is no longer a parameter to the `DiscoverPdrs`
    task
  - Collections no longer support the `provider_path` property. The tasks that
    relied on that property are now referencing `config.meta.provider_path`.
    Workflows should be updated accordingly.

- **CUMULUS-1997**
  - `@cumulus/cmr-client/CMRSearchConceptQueue` parameters have been changed to take a `cmrSettings` object containing clientId, provider, and auth information. This can be generated using `@cumulus/cmrjs/cmr-utils/getCmrSettings`. The `cmrEnvironment` variable has been removed.

### Added

- **CUMULUS-1800**
  - Added task configuration setting named `syncChecksumFiles` to the
    SyncGranule task. This setting is `false` by default, but when set to
    `true`, all checksum files associated with data files that are downloaded
    will be downloaded as well.
- **CUMULUS-1952**
  - Updated HTTP(S) provider client to accept username/password for Basic authorization. This change adds support for Basic Authorization such as Earthdata login redirects to ingest (i.e. as implemented in SyncGranule), but not to discovery (i.e. as implemented in DiscoverGranules). Discovery still expects the provider's file system to be publicly accessible, but not the individual files and their contents.
  - **NOTE**: Using this in combination with the HTTP protocol may expose usernames and passwords to intermediary network entities. HTTPS is highly recommended.
- **CUMULUS-1997**
  - Added optional `launchpad` configuration to `@cumulus/hyrax-metadata-updates` task config schema.

### Fixed

- **CUMULUS-1997**
  - Updated all CMR operations to use configured authentication scheme
- **CUMULUS-2010**
  - Updated `@cumulus/api/launchpadSaml` to support multiple userGroup attributes from the SAML response

## [v1.23.2] 2020-05-22

### BREAKING CHANGES

- Updates to the Cumulus archive API:
  - All endpoints now return a `401` response instead of a `403` for any request where the JWT passed as a Bearer token is invalid.
  - POST `/refresh` and DELETE `/token/<token>` endpoints now return a `401` response for requests with expired tokens

- **CUMULUS-1894**
  - `@cumulus/ingest/granule.handleDuplicateFile()`
    - The `copyOptions` parameter has been removed
    - An `ACL` parameter has been added
  - `@cumulus/ingest/granule.renameS3FileWithTimestamp()`
    - Now returns `undefined`

- **CUMULUS-1896**
  Updated all Cumulus core lambdas to utilize the new message adapter streaming interface via [cumulus-message-adapter-js v1.2.0](https://github.com/nasa/cumulus-message-adapter-js/releases/tag/v1.2.0).   Users of this version of Cumulus (or later) must utilize version 1.3.0 or greater of the [cumulus-message-adapter](https://github.com/nasa/cumulus-message-adapter) to support core lambdas.

- **CUMULUS-1912**
  - `@cumulus/api` reconciliationReports list endpoint returns a list of reconciliationReport records instead of S3Uri.

- **CUMULUS-1969**
  - The `DiscoverGranules` task now expects `provider_path` to be provided at
    `event.config.provider_path`, not `event.config.collection.provider_path`
  - `config.provider_path` is now a required parameter of the `DiscoverGranules`
    task

### MIGRATION STEPS

- To take advantage of the new TTL-based access token expiration implemented in CUMULUS-1777 (see notes below) and clear out existing records in your access tokens table, do the following:
  1. Log out of any active dashboard sessions
  2. Use the AWS console or CLI to delete your `<prefix>-AccessTokensTable` DynamoDB table
  3. [Re-deploy your `data-persistence` module](https://nasa.github.io/cumulus/docs/deployment/upgrade-readme#update-data-persistence-resources), which should re-create the `<prefix>-AccessTokensTable` DynamoDB table
  4. Return to using the Cumulus API/dashboard as normal
- This release requires the Cumulus Message Adapter layer deployed with Cumulus Core to be at least 1.3.0, as the core lambdas have updated to [cumulus-message-adapter-js v1.2.0](https://github.com/nasa/cumulus-message-adapter-js/releases/tag/v1.2.0) and the new CMA interface.  As a result, users should:
  1. Follow the [Cumulus Message Adapter (CMA) deployment instructions](https://nasa.github.io/cumulus/docs/deployment/deployment-readme#deploy-the-cumulus-message-adapter-layer) and install a CMA layer version >=1.3.0
  2. If you are using any custom Node.js Lambdas in your workflows **and** the Cumulus CMA layer/`cumulus-message-adapter-js`, you must update your lambda to use [cumulus-message-adapter-js v1.2.0](https://github.com/nasa/cumulus-message-adapter-js/releases/tag/v1.2.0) and follow the migration instructions in the release notes. Prior versions of `cumulus-message-adapter-js` are not compatible with CMA >= 1.3.0.
- Migrate existing s3 reconciliation report records to database (CUMULUS-1911):
  - After update your `data persistence` module and Cumulus resources, run the command:

  ```bash
  ./node_modules/.bin/cumulus-api migrate --stack `<your-terraform-deployment-prefix>` --migrationVersion migration5
  ```

### Added

- Added a limit for concurrent Elasticsearch requests when doing an index from database operation
- Added the `es_request_concurrency` parameter to the archive and cumulus Terraform modules

- **CUMULUS-1995**
  - Added the `es_index_shards` parameter to the archive and cumulus Terraform modules to configure the number of shards for the ES index
    - If you have an existing ES index, you will need to [reindex](https://nasa.github.io/cumulus-api/#reindex) and then [change index](https://nasa.github.io/cumulus-api/#change-index) to take advantage of shard updates

- **CUMULUS-1894**
  - Added `@cumulus/aws-client/S3.moveObject()`

- **CUMULUS-1911**
  - Added ReconciliationReports table
  - Updated CreateReconciliationReport lambda to save Reconciliation Report records to database
  - Updated dbIndexer and IndexFromDatabase lambdas to index Reconciliation Report records to Elasticsearch
  - Added migration_5 to migrate existing s3 reconciliation report records to database and Elasticsearch
  - Updated `@cumulus/api` package, `tf-modules/archive` and `tf-modules/data-persistence` Terraform modules

- **CUMULUS-1916**
  - Added util function for seeding reconciliation reports when running API locally in dashboard

### Changed

- **CUMULUS-1777**
  - The `expirationTime` property is now a **required field** of the access tokens model.
  - Updated the `AccessTokens` table to set a [TTL](https://docs.aws.amazon.com/amazondynamodb/latest/developerguide/howitworks-ttl.html) on the `expirationTime` field in `tf-modules/data-persistence/dynamo.tf`. As a result, access token records in this table whose `expirationTime` has passed should be **automatically deleted by DynamoDB**.
  - Updated all code creating access token records in the Dynamo `AccessTokens` table to set the `expirationTime` field value in seconds from the epoch.
- **CUMULUS-1912**
  - Updated reconciliationReports endpoints to query against Elasticsearch, delete report from both database and s3
  - Added `@cumulus/api-client/reconciliationReports`
- **CUMULUS-1999**
  - Updated `@cumulus/common/util.deprecate()` so that only a single deprecation notice is printed for each name/version combination

### Fixed

- **CUMULUS-1894**
  - The `SyncGranule` task can now handle files larger than 5 GB
- **CUMULUS-1987**
  - `Remove granule from CMR` operation in `@cumulus/api` now passes token to CMR when fetching granule metadata, allowing removal of private granules
- **CUMULUS-1993**
  - For a given queue, the `sqs-message-consumer` Lambda will now only schedule workflows for rules matching the queue **and the collection information in each queue message (if any)**
    - The consumer also now only reads each queue message **once per Lambda invocation**, whereas previously each message was read **once per queue rule per Lambda invocation**
  - Fixed bug preventing the deletion of multiple SNS rules that share the same SNS topic

### Deprecated

- **CUMULUS-1894**
  - `@cumulus/ingest/granule.copyGranuleFile()`
  - `@cumulus/ingest/granule.moveGranuleFile()`

- **CUMULUS-1987** - Deprecated the following functions:
  - `@cumulus/cmrjs/getMetadata(cmrLink)` -> `@cumulus/cmr-client/CMR.getGranuleMetadata(cmrLink)`
  - `@cumulus/cmrjs/getFullMetadata(cmrLink)`

## [v1.22.1] 2020-05-04

**Note**: v1.22.0 was not released as a package due to npm/release concerns.  Users upgrading to 1.22.x should start with 1.22.1

### Added

- **CUMULUS-1894**
  - Added `@cumulus/aws-client/S3.multipartCopyObject()`
- **CUMULUS-408**
  - Added `certificateUri` field to provider schema. This optional field allows operators to specify an S3 uri to a CA bundle to use for HTTPS requests.
- **CUMULUS-1787**
  - Added `collections/active` endpoint for returning collections with active granules in `@cumulus/api`
- **CUMULUS-1799**
  - Added `@cumulus/common/stack.getBucketsConfigKey()` to return the S3 key for the buckets config object
  - Added `@cumulus/common/workflows.getWorkflowFileKey()` to return the S3 key for a workflow definition object
  - Added `@cumulus/common/workflows.getWorkflowsListKeyPrefix()` to return the S3 key prefix for objects containing workflow definitions
  - Added `@cumulus/message` package containing utilities for building and parsing Cumulus messages
- **CUMULUS-1850**
  - Added `@cumulus/aws-client/Kinesis.describeStream()` to get a Kinesis stream description
- **CUMULUS-1853**
  - Added `@cumulus/integration-tests/collections.createCollection()`
  - Added `@cumulus/integration-tests/executions.findExecutionArn()`
  - Added `@cumulus/integration-tests/executions.getExecutionWithStatus()`
  - Added `@cumulus/integration-tests/granules.getGranuleWithStatus()`
  - Added `@cumulus/integration-tests/providers.createProvider()`
  - Added `@cumulus/integration-tests/rules.createOneTimeRule()`

### Changed

- **CUMULUS-1682**
  - Moved all `@cumulus/ingest/parse-pdr` code into the `parse-pdr` task as it had become tightly coupled with that task's handler and was not used anywhere else. Unit tests also restored.
- **CUMULUS-1820**
  - Updated the Thin Egress App module used in `tf-modules/distribution/main.tf` to build 74. [See the release notes](https://github.com/asfadmin/thin-egress-app/releases/tag/tea-build.74).
- **CUMULUS-1852**
  - Updated POST endpoints for `/collections`, `/providers`, and `/rules` to log errors when returning a 500 response
  - Updated POST endpoint for `/collections`:
    - Return a 400 response when the `name` or `version` fields are missing
    - Return a 409 response if the collection already exists
    - Improved error messages to be more explicit
  - Updated POST endpoint for `/providers`:
    - Return a 400 response if the `host` field value is invalid
    - Return a 409 response if the provider already exists
  - Updated POST endpoint for `/rules`:
    - Return a 400 response if rule `name` is invalid
    - Return a 400 response if rule `type` is invalid
- **CUMULUS-1891**
  - Updated the following endpoints using async operations to return a 503 error if the ECS task  cannot be started and a 500 response for a non-specific error:
    - POST `/replays`
    - POST `/bulkDelete`
    - POST `/elasticsearch/index-from-database`
    - POST `/granules/bulk`

### Fixed

- **CUMULUS-408**
  - Fixed HTTPS discovery and ingest.

- **CUMULUS-1850**
  - Fixed a bug in Kinesis event processing where the message consumer would not properly filter available rules based on the collection information in the event and the Kinesis stream ARN

- **CUMULUS-1853**
  - Fixed a bug where attempting to create a rule containing a payload property
    would fail schema validation.

- **CUMULUS-1854**
  - Rule schema is validated before starting workflows or creating event source mappings

- **CUMULUS-1974**
  - Fixed @cumulus/api webpack config for missing underscore object due to underscore update

- **CUMULUS-2210**
  - Fixed `cmr_oauth_provider` variable not being propagated to reconciliation reports

### Deprecated

- **CUMULUS-1799** - Deprecated the following code. For cases where the code was moved into another package, the new code location is noted:
  - `@cumulus/aws-client/StepFunctions.fromSfnExecutionName()`
  - `@cumulus/aws-client/StepFunctions.toSfnExecutionName()`
  - `@cumulus/aws-client/StepFunctions.getExecutionArn()` -> `@cumulus/message/Executions.buildExecutionArn()`
  - `@cumulus/aws-client/StepFunctions.getExecutionUrl()` -> `@cumulus/message/Executions.getExecutionUrlFromArn()`
  - `@cumulus/aws-client/StepFunctions.getStateMachineArn()` -> `@cumulus/message/Executions.getStateMachineArnFromExecutionArn()`
  - `@cumulus/aws-client/StepFunctions.pullStepFunctionEvent()` -> `@cumulus/message/StepFunctions.pullStepFunctionEvent()`
  - `@cumulus/common/bucketsConfigJsonObject()`
  - `@cumulus/common/CloudWatchLogger`
  - `@cumulus/common/collection-config-store/CollectionConfigStore` -> `@cumulus/collection-config-store`
  - `@cumulus/common/collection-config-store.constructCollectionId()` -> `@cumulus/message/Collections.constructCollectionId`
  - `@cumulus/common/concurrency.limit()`
  - `@cumulus/common/concurrency.mapTolerant()`
  - `@cumulus/common/concurrency.promiseUrl()`
  - `@cumulus/common/concurrency.toPromise()`
  - `@cumulus/common/concurrency.unless()`
  - `@cumulus/common/config.buildSchema()`
  - `@cumulus/common/config.parseConfig()`
  - `@cumulus/common/config.resolveResource()`
  - `@cumulus/common/config.resourceToArn()`
  - `@cumulus/common/FieldPattern`
  - `@cumulus/common/launchpad.getLaunchpadToken()` -> `@cumulus/launchpad-auth/index.getLaunchpadToken()`
  - `@cumulus/common/LaunchpadToken` -> `@cumulus/launchpad-auth/LaunchpadToken`
  - `@cumulus/common/launchpad.validateLaunchpadToken()` -> `@cumulus/launchpad-auth/index.validateLaunchpadToken()`
  - `@cumulus/common/message.buildCumulusMeta()` -> `@cumulus/message/Build.buildCumulusMeta()`
  - `@cumulus/common/message.buildQueueMessageFromTemplate()` -> `@cumulus/message/Build.buildQueueMessageFromTemplate()`
  - `@cumulus/common/message.getCollectionIdFromMessage()` -> `@cumulus/message/Collections.getCollectionIdFromMessage()`
  - `@cumulus/common/message.getMessageExecutionArn()` -> `@cumulus/message/Executions.getMessageExecutionArn()`
  - `@cumulus/common/message.getMessageExecutionName()` -> `@cumulus/message/Executions.getMessageExecutionName()`
  - `@cumulus/common/message.getMaximumExecutions()` -> `@cumulus/message/Queue.getMaximumExecutions()`
  - `@cumulus/common/message.getMessageFromTemplate()`
  - `@cumulus/common/message.getMessageStateMachineArn()` -> `@cumulus/message/Executions.getMessageStateMachineArn()`)
  - `@cumulus/common/message.getMessageGranules()` -> `@cumulus/message/Granules.getMessageGranules()`
  - `@cumulus/common/message.getQueueNameByUrl()` -> `@cumulus/message/Queue.getQueueNameByUrl()`
  - `@cumulus/common/message.getQueueName()` -> `@cumulus/message/Queue.getQueueName()`)
  - `@cumulus/common/message.hasQueueAndExecutionLimit()` -> `@cumulus/message/Queue.hasQueueAndExecutionLimit()`
  - `@cumulus/common/Semaphore`
  - `@cumulus/common/test-utils.throttleOnce()`
  - `@cumulus/common/workflows.getWorkflowArn()`
  - `@cumulus/common/workflows.getWorkflowFile()`
  - `@cumulus/common/workflows.getWorkflowList()`
  - `@cumulus/common/workflows.getWorkflowTemplate()`
  - `@cumulus/integration-tests/sfnStep/SfnStep.parseStepMessage()` -> `@cumulus/message/StepFunctions.parseStepMessage()`
- **CUMULUS-1858** - Deprecated the following functions.
  - `@cumulus/common/string.globalReplace()`
  - `@cumulus/common/string.isNonEmptyString()`
  - `@cumulus/common/string.isValidHostname()`
  - `@cumulus/common/string.match()`
  - `@cumulus/common/string.matches()`
  - `@cumulus/common/string.replace()`
  - `@cumulus/common/string.toLower()`
  - `@cumulus/common/string.toUpper()`

### Removed

- **CUMULUS-1799**: Deprecated code removals:
  - Removed from `@cumulus/common/aws`:
    - `pullStepFunctionEvent()`
  - Removed `@cumulus/common/sfnStep`
  - Removed `@cumulus/common/StepFunctions`

## [v1.21.0] 2020-03-30

### PLEASE NOTE

- **CUMULUS-1762**: the `messageConsumer` for `sns` and `kinesis`-type rules now fetches
  the collection information from the message. You should ensure that your rule's collection
  name and version match what is in the message for these ingest messages to be processed.
  If no matching rule is found, an error will be thrown and logged in the
  `messageConsumer` Lambda function's log group.

### Added

- **CUMULUS-1629**`
  - Updates discover-granules task to respect/utilize duplicateHandling configuration such that
    - skip:               Duplicates will be filtered from the granule list
    - error:              Duplicates encountered will result in step failure
    - replace, version:   Duplicates will be ignored and handled as normal.
  - Adds a new copy of the API lambda `PrivateApiLambda()` which is configured to not require authentication. This Lambda is not connected to an API gateway
  - Adds `@cumulus/api-client` with functions for use by workflow lambdas to call the API when needed

- **CUMULUS-1732**
  - Added Python task/activity workflow and integration test (`PythonReferenceSpec`) to test `cumulus-message-adapter-python`and `cumulus-process-py` integration.
- **CUMULUS-1795**
  - Added an IAM policy on the Cumulus EC2 creation to enable SSM when the `deploy_to_ngap` flag is true

### Changed

- **CUMULUS-1762**
  - the `messageConsumer` for `sns` and `kinesis`-type rules now fetches the collection
    information from the message.

### Deprecated

- **CUMULUS-1629**
  - Deprecate `granulesApi`, `rulesApi`, `emsApi`, `executionsAPI` from `@cumulus/integration-test/api` in favor of code moved to `@cumulus/api-client`

### Removed

- **CUMULUS-1799**: Deprecated code removals
  - Removed deprecated method `@cumulus/api/models/Granule.createGranulesFromSns()`
  - Removed deprecated method `@cumulus/api/models/Granule.removeGranuleFromCmr()`
  - Removed from `@cumulus/common/aws`:
    - `apigateway()`
    - `buildS3Uri()`
    - `calculateS3ObjectChecksum()`
    - `cf()`
    - `cloudwatch()`
    - `cloudwatchevents()`
    - `cloudwatchlogs()`
    - `createAndWaitForDynamoDbTable()`
    - `createQueue()`
    - `deleteSQSMessage()`
    - `describeCfStackResources()`
    - `downloadS3File()`
    - `downloadS3Files()`
    - `DynamoDbSearchQueue` class
    - `dynamodbstreams()`
    - `ec2()`
    - `ecs()`
    - `fileExists()`
    - `findResourceArn()`
    - `fromSfnExecutionName()`
    - `getFileBucketAndKey()`
    - `getJsonS3Object()`
    - `getQueueUrl()`
    - `getObjectSize()`
    - `getS3ObjectReadStream()`
    - `getSecretString()`
    - `getStateMachineArn()`
    - `headObject()`
    - `isThrottlingException()`
    - `kinesis()`
    - `lambda()`
    - `listS3Objects()`
    - `promiseS3Upload()`
    - `publishSnsMessage()`
    - `putJsonS3Object()`
    - `receiveSQSMessages()`
    - `s3CopyObject()`
    - `s3GetObjectTagging()`
    - `s3Join()`
    - `S3ListObjectsV2Queue` class
    - `s3TagSetToQueryString()`
    - `s3PutObjectTagging()`
    - `secretsManager()`
    - `sendSQSMessage()`
    - `sfn()`
    - `sns()`
    - `sqs()`
    - `sqsQueueExists()`
    - `toSfnExecutionName()`
    - `uploadS3FileStream()`
    - `uploadS3Files()`
    - `validateS3ObjectChecksum()`
  - Removed `@cumulus/common/CloudFormationGateway` class
  - Removed `@cumulus/common/concurrency/Mutex` class
  - Removed `@cumulus/common/errors`
  - Removed `@cumulus/common/sftp`
  - Removed `@cumulus/common/string.unicodeEscape`
  - Removed `@cumulus/cmrjs/cmr-utils.getGranuleId()`
  - Removed `@cumulus/cmrjs/cmr-utils.getCmrFiles()`
  - Removed `@cumulus/cmrjs/cmr/CMR` class
  - Removed `@cumulus/cmrjs/cmr/CMRSearchConceptQueue` class
  - Removed `@cumulus/cmrjs/utils.getHost()`
  - Removed `@cumulus/cmrjs/utils.getIp()`
  - Removed `@cumulus/cmrjs/utils.hostId()`
  - Removed `@cumulus/cmrjs/utils/ummVersion()`
  - Removed `@cumulus/cmrjs/utils.updateToken()`
  - Removed `@cumulus/cmrjs/utils.validateUMMG()`
  - Removed `@cumulus/ingest/aws.getEndpoint()`
  - Removed `@cumulus/ingest/aws.getExecutionUrl()`
  - Removed `@cumulus/ingest/aws/invoke()`
  - Removed `@cumulus/ingest/aws/CloudWatch` class
  - Removed `@cumulus/ingest/aws/ECS` class
  - Removed `@cumulus/ingest/aws/Events` class
  - Removed `@cumulus/ingest/aws/SQS` class
  - Removed `@cumulus/ingest/aws/StepFunction` class
  - Removed `@cumulus/ingest/util.normalizeProviderPath()`
  - Removed `@cumulus/integration-tests/index.listCollections()`
  - Removed `@cumulus/integration-tests/index.listProviders()`
  - Removed `@cumulus/integration-tests/index.rulesList()`
  - Removed `@cumulus/integration-tests/api/api.addCollectionApi()`

## [v1.20.0] 2020-03-12

### BREAKING CHANGES

- **CUMULUS-1714**
  - Changed the format of the message sent to the granule SNS Topic. Message includes the granule record under `record` and the type of event under `event`. Messages with `deleted` events will have the record that was deleted with a `deletedAt` timestamp. Options for `event` are `Create | Update | Delete`
- **CUMULUS-1769** - `deploy_to_ngap` is now a **required** variable for the `tf-modules/cumulus` module. **For those deploying to NGAP environments, this variable should always be set to `true`.**

### Notable changes

- **CUMULUS-1739** - You can now exclude Elasticsearch from your `tf-modules/data-persistence` deployment (via `include_elasticsearch = false`) and your `tf-modules/cumulus` module will still deploy successfully.

- **CUMULUS-1769** - If you set `deploy_to_ngap = true` for the `tf-modules/archive` Terraform module, **you can only deploy your archive API gateway as `PRIVATE`**, not `EDGE`.

### Added

- Added `@cumulus/aws-client/S3.getS3ObjectReadStreamAsync()` to deal with S3 eventual consistency issues by checking for the existence an S3 object with retries before getting a readable stream for that object.
- **CUMULUS-1769**
  - Added `deploy_to_ngap` boolean variable for the `tf-modules/cumulus` and `tf-modules/archive` Terraform modules. This variable is required. **For those deploying to NGAP environments, this variable should always be set to `true`.**
- **HYRAX-70**
  - Add the hyrax-metadata-update task

### Changed

- [`AccessToken.get()`](https://github.com/nasa/cumulus/blob/master/packages/api/models/access-tokens.js) now enforces [strongly consistent reads from DynamoDB](https://docs.aws.amazon.com/amazondynamodb/latest/developerguide/HowItWorks.ReadConsistency.html)
- **CUMULUS-1739**
  - Updated `tf-modules/data-persistence` to make Elasticsearch alarm resources and outputs conditional on the `include_elasticsearch` variable
  - Updated `@cumulus/aws-client/S3.getObjectSize` to include automatic retries for any failures from `S3.headObject`
- **CUMULUS-1784**
  - Updated `@cumulus/api/lib/DistributionEvent.remoteIP()` to parse the IP address in an S3 access log from the `A-sourceip` query parameter if present, otherwise fallback to the original parsing behavior.
- **CUMULUS-1768**
  - The `stats/summary` endpoint reports the distinct collections for the number of granules reported

### Fixed

- **CUMULUS-1739** - Fixed the `tf-modules/cumulus` and `tf-modules/archive` modules to make these Elasticsearch variables truly optional:
  - `elasticsearch_domain_arn`
  - `elasticsearch_hostname`
  - `elasticsearch_security_group_id`

- **CUMULUS-1768**
  - Fixed the `stats/` endpoint so that data is correctly filtered by timestamp and `processingTime` is calculated correctly.

- **CUMULUS-1769**
  - In the `tf-modules/archive` Terraform module, the `lifecycle` block ignoring changes to the `policy` of the archive API gateway is now only enforced if `deploy_to_ngap = true`. This fixes a bug where users deploying outside of NGAP could not update their API gateway's resource policy when going from `PRIVATE` to `EDGE`, preventing their API from being accessed publicly.

- **CUMULUS-1775**
  - Fix/update api endpoint to use updated google auth endpoints such that it will work with new accounts

### Removed

- **CUMULUS-1768**
  - Removed API endpoints `stats/histogram` and `stats/average`. All advanced stats needs should be acquired from Cloud Metrics or similarly configured ELK stack.

## [v1.19.0] 2020-02-28

### BREAKING CHANGES

- **CUMULUS-1736**
  - The `@cumulus/discover-granules` task now sets the `dataType` of discovered
    granules based on the `name` of the configured collection, not the
    `dataType`.
  - The config schema of the `@cumulus/discover-granules` task now requires that
    collections contain a `version`.
  - The `@cumulus/sync-granule` task will set the `dataType` and `version` of a
    granule based on the configured collection if those fields are not already
    set on the granule. Previously it was using the `dataType` field of the
    configured collection, then falling back to the `name` field of the
    collection. This update will just use the `name` field of the collection to
    set the `dataType` field of the granule.

- **CUMULUS-1446**
  - Update the `@cumulus/integration-tests/api/executions.getExecution()`
    function to parse the response and return the execution, rather than return
    the full API response.

- **CUMULUS-1672**
  - The `cumulus` Terraform module in previous releases set a
    `Deployment = var.prefix` tag on all resources that it managed. In this
    release, a `tags` input variable has been added to the `cumulus` Terraform
    module to allow resource tagging to be customized. No default tags will be
    applied to Cumulus-managed resources. To replicate the previous behavior,
    set `tags = { Deployment: var.prefix }` as an input variable for the
    `cumulus` Terraform module.

- **CUMULUS-1684 Migration Instructions**
  - In previous releases, a provider's username and password were encrypted
    using a custom encryption library. That has now been updated to use KMS.
    This release includes a Lambda function named
    `<prefix>-ProviderSecretsMigration`, which will re-encrypt existing
    provider credentials to use KMS. After this release has been deployed, you
    will need to manually invoke that Lambda function using either the AWS CLI
    or AWS Console. It should only need to be successfully run once.
  - Future releases of Cumulus will invoke a
    `<prefix>-VerifyProviderSecretsMigration` Lambda function as part of the
    deployment, which will cause the deployment to fail if the migration
    Lambda has not been run.

- **CUMULUS-1718**
  - The `@cumulus/sf-sns-report` task for reporting mid-workflow updates has been retired.
  This task was used as the `PdrStatusReport` task in our ParsePdr example workflow.
  If you have a ParsePdr or other workflow using this task, use `@cumulus/sf-sqs-report` instead.
  Trying to deploy the old task will result in an error as the cumulus module no longer exports `sf_sns_report_task`.
  - Migration instruction: In your workflow definition, for each step using the old task change:
  `"Resource": "${module.cumulus.sf_sns_report_task.task_arn}"`
  to
  `"Resource": "${module.cumulus.sf_sqs_report_task.task_arn}"`

- **CUMULUS-1755**
  - The `thin_egress_jwt_secret_name` variable for the `tf-modules/cumulus` Terraform module is now **required**. This variable is passed on to the Thin Egress App in `tf-modules/distribution/main.tf`, which uses the keys stored in the secret to sign JWTs. See the [Thin Egress App documentation on how to create a value for this secret](https://github.com/asfadmin/thin-egress-app#setting-up-the-jwt-cookie-secrets).

### Added

- **CUMULUS-1446**
  - Add `@cumulus/common/FileUtils.readJsonFile()` function
  - Add `@cumulus/common/FileUtils.readTextFile()` function
  - Add `@cumulus/integration-tests/api/collections.createCollection()` function
  - Add `@cumulus/integration-tests/api/collections.deleteCollection()` function
  - Add `@cumulus/integration-tests/api/collections.getCollection()` function
  - Add `@cumulus/integration-tests/api/providers.getProvider()` function
  - Add `@cumulus/integration-tests/index.getExecutionOutput()` function
  - Add `@cumulus/integration-tests/index.loadCollection()` function
  - Add `@cumulus/integration-tests/index.loadProvider()` function
  - Add `@cumulus/integration-tests/index.readJsonFilesFromDir()` function

- **CUMULUS-1672**
  - Add a `tags` input variable to the `archive` Terraform module
  - Add a `tags` input variable to the `cumulus` Terraform module
  - Add a `tags` input variable to the `cumulus_ecs_service` Terraform module
  - Add a `tags` input variable to the `data-persistence` Terraform module
  - Add a `tags` input variable to the `distribution` Terraform module
  - Add a `tags` input variable to the `ingest` Terraform module
  - Add a `tags` input variable to the `s3-replicator` Terraform module

- **CUMULUS-1707**
  - Enable logrotate on ECS cluster

- **CUMULUS-1684**
  - Add a `@cumulus/aws-client/KMS` library of KMS-related functions
  - Add `@cumulus/aws-client/S3.getTextObject()`
  - Add `@cumulus/sftp-client` package
  - Create `ProviderSecretsMigration` Lambda function
  - Create `VerifyProviderSecretsMigration` Lambda function

- **CUMULUS-1548**
  - Add ability to put default Cumulus logs in Metrics' ELK stack
  - Add ability to add custom logs to Metrics' ELK Stack

- **CUMULUS-1702**
  - When logs are sent to Metrics' ELK stack, the logs endpoints will return results from there

- **CUMULUS-1459**
  - Async Operations are indexed in Elasticsearch
  - To index any existing async operations you'll need to perform an index from
    database function.

- **CUMULUS-1717**
  - Add `@cumulus/aws-client/deleteAndWaitForDynamoDbTableNotExists`, which
    deletes a DynamoDB table and waits to ensure the table no longer exists
  - Added `publishGranules` Lambda to handle publishing granule messages to SNS when granule records are written to DynamoDB
  - Added `@cumulus/api/models/Granule.storeGranulesFromCumulusMessage` to store granules from a Cumulus message to DynamoDB

- **CUMULUS-1718**
  - Added `@cumulus/sf-sqs-report` task to allow mid-workflow reporting updates.
  - Added `stepfunction_event_reporter_queue_url` and `sf_sqs_report_task` outputs to the `cumulus` module.
  - Added `publishPdrs` Lambda to handle publishing PDR messages to SNS when PDR records are written to DynamoDB.
  - Added `@cumulus/api/models/Pdr.storePdrFromCumulusMessage` to store PDRs from a Cumulus message to DynamoDB.
  - Added `@cumulus/aws-client/parseSQSMessageBody` to parse an SQS message body string into an object.

- **Ability to set custom backend API url in the archive module**
  - Add `api_url` definition in `tf-modules/cumulus/archive.tf`
  - Add `archive_api_url` variable in `tf-modules/cumulus/variables.tf`

- **CUMULUS-1741**
  - Added an optional `elasticsearch_security_group_ids` variable to the
    `data-persistence` Terraform module to allow additional security groups to
    be assigned to the Elasticsearch Domain.

- **CUMULUS-1752**
  - Added `@cumulus/integration-tests/api/distribution.invokeTEADistributionLambda` to simulate a request to the [Thin Egress App](https://github.com/asfadmin/thin-egress-app) by invoking the Lambda and getting a response payload.
  - Added `@cumulus/integration-tests/api/distribution.getTEARequestHeaders` to generate necessary request headers for a request to the Thin Egress App
  - Added `@cumulus/integration-tests/api/distribution.getTEADistributionApiFileStream` to get a response stream for a file served by Thin Egress App
  - Added `@cumulus/integration-tests/api/distribution.getTEADistributionApiRedirect` to get a redirect response from the Thin Egress App

- **CUMULUS-1755**
  - Added `@cumulus/aws-client/CloudFormation.describeCfStack()` to describe a Cloudformation stack
  - Added `@cumulus/aws-client/CloudFormation.getCfStackParameterValues()` to get multiple parameter values for a Cloudformation stack

### Changed

- **CUMULUS-1725**
  - Moved the logic that updates the granule files cache Dynamo table into its
    own Lambda function called `granuleFilesCacheUpdater`.

- **CUMULUS-1736**
  - The `collections` model in the API package now determines the name of a
    collection based on the `name` property, rather than using `dataType` and
    then falling back to `name`.
  - The `@cumulus/integration-tests.loadCollection()` function no longer appends
    the postfix to the end of the collection's `dataType`.
  - The `@cumulus/integration-tests.addCollections()` function no longer appends
    the postfix to the end of the collection's `dataType`.

- **CUMULUS-1672**
  - Add a `retryOptions` parameter to the `@cumulus/aws-client/S3.headObject`
     function, which will retry if the object being queried does not exist.

- **CUMULUS-1446**
  - Mark the `@cumulus/integration-tests/api.addCollectionApi()` function as
    deprecated
  - Mark the `@cumulus/integration-tests/index.listCollections()` function as
    deprecated
  - Mark the `@cumulus/integration-tests/index.listProviders()` function as
    deprecated
  - Mark the `@cumulus/integration-tests/index.rulesList()` function as
    deprecated

- **CUMULUS-1672**
  - Previously, the `cumulus` module defaulted to setting a
    `Deployment = var.prefix` tag on all resources that it managed. In this
    release, the `cumulus` module will now accept a `tags` input variable that
    defines the tags to be assigned to all resources that it manages.
  - Previously, the `data-persistence` module defaulted to setting a
    `Deployment = var.prefix` tag on all resources that it managed. In this
    release, the `data-persistence` module will now accept a `tags` input
    variable that defines the tags to be assigned to all resources that it
    manages.
  - Previously, the `distribution` module defaulted to setting a
    `Deployment = var.prefix` tag on all resources that it managed. In this
    release, the `distribution` module will now accept a `tags` input variable
    that defines the tags to be assigned to all resources that it manages.
  - Previously, the `ingest` module defaulted to setting a
    `Deployment = var.prefix` tag on all resources that it managed. In this
    release, the `ingest` module will now accept a `tags` input variable that
    defines the tags to be assigned to all resources that it manages.
  - Previously, the `s3-replicator` module defaulted to setting a
    `Deployment = var.prefix` tag on all resources that it managed. In this
    release, the `s3-replicator` module will now accept a `tags` input variable
    that defines the tags to be assigned to all resources that it manages.

- **CUMULUS-1684**
  - Update the API package to encrypt provider credentials using KMS instead of
    using RSA keys stored in S3

- **CUMULUS-1717**
  - Changed name of `cwSfExecutionEventToDb` Lambda to `cwSfEventToDbRecords`
  - Updated `cwSfEventToDbRecords` to write granule records to DynamoDB from the incoming Cumulus message

- **CUMULUS-1718**
  - Renamed `cwSfEventToDbRecords` to `sfEventSqsToDbRecords` due to architecture change to being a consumer of an SQS queue of Step Function Cloudwatch events.
  - Updated `sfEventSqsToDbRecords` to write PDR records to DynamoDB from the incoming Cumulus message
  - Moved `data-cookbooks/sns.md` to `data-cookbooks/ingest-notifications.md` and updated it to reflect recent changes.

- **CUMULUS-1748**
  - (S)FTP discovery tasks now use the provider-path as-is instead of forcing it to a relative path.
  - Improved error handling to catch permission denied FTP errors better and log them properly. Workflows will still fail encountering this error and we intend to consider that approach in a future ticket.

- **CUMULUS-1752**
  - Moved class for parsing distribution events to its own file: `@cumulus/api/lib/DistributionEvent.js`
    - Updated `DistributionEvent` to properly parse S3 access logs generated by requests from the [Thin Egress App](https://github.com/asfadmin/thin-egress-app)

- **CUMULUS-1753** - Changes to `@cumulus/ingest/HttpProviderClient.js`:
  - Removed regex filter in `HttpProviderClient.list()` that was used to return only files with an extension between 1 and 4 characters long. `HttpProviderClient.list()` will now return all files linked from the HTTP provider host.

- **CUMULUS-1755**
  - Updated the Thin Egress App module used in `tf-modules/distribution/main.tf` to build 61. [See the release notes](https://github.com/asfadmin/thin-egress-app/releases/tag/tea-build.61).

- **CUMULUS-1757**
  - Update @cumulus/cmr-client CMRSearchConceptQueue to take optional cmrEnvironment parameter

### Deprecated

- **CUMULUS-1684**
  - Deprecate `@cumulus/common/key-pair-provider/S3KeyPairProvider`
  - Deprecate `@cumulus/common/key-pair-provider/S3KeyPairProvider.encrypt()`
  - Deprecate `@cumulus/common/key-pair-provider/S3KeyPairProvider.decrypt()`
  - Deprecate `@cumulus/common/kms/KMS`
  - Deprecate `@cumulus/common/kms/KMS.encrypt()`
  - Deprecate `@cumulus/common/kms/KMS.decrypt()`
  - Deprecate `@cumulus/common/sftp.Sftp`

- **CUMULUS-1717**
  - Deprecate `@cumulus/api/models/Granule.createGranulesFromSns`

- **CUMULUS-1718**
  - Deprecate `@cumulus/sf-sns-report`.
    - This task has been updated to always throw an error directing the user to use `@cumulus/sf-sqs-report` instead. This was done because there is no longer an SNS topic to which to publish, and no consumers to listen to it.

- **CUMULUS-1748**
  - Deprecate `@cumulus/ingest/util.normalizeProviderPath`

- **CUMULUS-1752**
  - Deprecate `@cumulus/integration-tests/api/distribution.getDistributionApiFileStream`
  - Deprecate `@cumulus/integration-tests/api/distribution.getDistributionApiRedirect`
  - Deprecate `@cumulus/integration-tests/api/distribution.invokeApiDistributionLambda`

### Removed

- **CUMULUS-1684**
  - Remove the deployment script that creates encryption keys and stores them to
    S3

- **CUMULUS-1768**
  - Removed API endpoints `stats/histogram` and `stats/average`. All advanced stats needs should be acquired from Cloud Metrics or similarly configured ELK stack.

### Fixed

- **Fix default values for urs_url in variables.tf files**
  - Remove trailing `/` from default `urs_url` values.

- **CUMULUS-1610** - Add the Elasticsearch security group to the EC2 security groups

- **CUMULUS-1740** - `cumulus_meta.workflow_start_time` is now set in Cumulus
  messages

- **CUMULUS-1753** - Fixed `@cumulus/ingest/HttpProviderClient.js` to properly handle HTTP providers with:
  - Multiple link tags (e.g. `<a>`) per line of source code
  - Link tags in uppercase or lowercase (e.g. `<A>`)
  - Links with filepaths in the link target (e.g. `<a href="/path/to/file.txt">`). These files will be returned from HTTP file discovery **as the file name only** (e.g. `file.txt`).

- **CUMULUS-1768**
  - Fix an issue in the stats endpoints in `@cumulus/api` to send back stats for the correct type

## [v1.18.0] 2020-02-03

### BREAKING CHANGES

- **CUMULUS-1686**

  - `ecs_cluster_instance_image_id` is now a _required_ variable of the `cumulus` module, instead of optional.

- **CUMULUS-1698**

  - Change variable `saml_launchpad_metadata_path` to `saml_launchpad_metadata_url` in the `tf-modules/cumulus` Terraform module.

- **CUMULUS-1703**
  - Remove the unused `forceDownload` option from the `sync-granule` tasks's config
  - Remove the `@cumulus/ingest/granule.Discover` class
  - Remove the `@cumulus/ingest/granule.Granule` class
  - Remove the `@cumulus/ingest/pdr.Discover` class
  - Remove the `@cumulus/ingest/pdr.Granule` class
  - Remove the `@cumulus/ingest/parse-pdr.parsePdr` function

### Added

- **CUMULUS-1040**

  - Added `@cumulus/aws-client` package to provide utilities for working with AWS services and the Node.js AWS SDK
  - Added `@cumulus/errors` package which exports error classes for use in Cumulus workflow code
  - Added `@cumulus/integration-tests/sfnStep` to provide utilities for parsing step function execution histories

- **CUMULUS-1102**

  - Adds functionality to the @cumulus/api package for better local testing.
    - Adds data seeding for @cumulus/api's localAPI.
      - seed functions allow adding collections, executions, granules, pdrs, providers, and rules to a Localstack Elasticsearch and DynamoDB via `addCollections`, `addExecutions`, `addGranules`, `addPdrs`, `addProviders`, and `addRules`.
    - Adds `eraseDataStack` function to local API server code allowing resetting of local datastack for testing (ES and DynamoDB).
    - Adds optional parameters to the @cumulus/api bin serve to allow for launching the api without destroying the current data.

- **CUMULUS-1697**

  - Added the `@cumulus/tf-inventory` package that provides command line utilities for managing Terraform resources in your AWS account

- **CUMULUS-1703**

  - Add `@cumulus/aws-client/S3.createBucket` function
  - Add `@cumulus/aws-client/S3.putFile` function
  - Add `@cumulus/common/string.isNonEmptyString` function
  - Add `@cumulus/ingest/FtpProviderClient` class
  - Add `@cumulus/ingest/HttpProviderClient` class
  - Add `@cumulus/ingest/S3ProviderClient` class
  - Add `@cumulus/ingest/SftpProviderClient` class
  - Add `@cumulus/ingest/providerClientUtils.buildProviderClient` function
  - Add `@cumulus/ingest/providerClientUtils.fetchTextFile` function

- **CUMULUS-1731**

  - Add new optional input variables to the Cumulus Terraform module to support TEA upgrade:
    - `thin_egress_cookie_domain` - Valid domain for Thin Egress App cookie
    - `thin_egress_domain_cert_arn` - Certificate Manager SSL Cert ARN for Thin
      Egress App if deployed outside NGAP/CloudFront
    - `thin_egress_download_role_in_region_arn` - ARN for reading of Thin Egress
      App data buckets for in-region requests
    - `thin_egress_jwt_algo` - Algorithm with which to encode the Thin Egress
      App JWT cookie
    - `thin_egress_jwt_secret_name` - Name of AWS secret where keys for the Thin
      Egress App JWT encode/decode are stored
    - `thin_egress_lambda_code_dependency_archive_key` - Thin Egress App - S3
      Key of packaged python modules for lambda dependency layer

- **CUMULUS-1733**
  - Add `discovery-filtering` operator doc to document previously undocumented functionality.

- **CUMULUS-1737**
  - Added the `cumulus-test-cleanup` module to run a nightly cleanup on resources left over from the integration tests run from the `example/spec` directory.

### Changed

- **CUMULUS-1102**

  - Updates `@cumulus/api/auth/testAuth` to use JWT instead of random tokens.
  - Updates the default AMI for the ecs_cluster_instance_image_id.

- **CUMULUS-1622**

  - Mutex class has been deprecated in `@cumulus/common/concurrency` and will be removed in a future release.

- **CUMULUS-1686**

  - Changed `ecs_cluster_instance_image_id` to be a required variable of the `cumulus` module and removed the default value.
    The default was not available across accounts and regions, nor outside of NGAP and therefore not particularly useful.

- **CUMULUS-1688**

  - Updated `@cumulus/aws.receiveSQSMessages` not to replace `message.Body` with a parsed object. This behavior was undocumented and confusing as received messages appeared to contradict AWS docs that state `message.Body` is always a string.
  - Replaced `sf_watcher` CloudWatch rule from `cloudwatch-events.tf` with an EventSourceMapping on `sqs2sf` mapped to the `start_sf` SQS queue (in `event-sources.tf`).
  - Updated `sqs2sf` with an EventSourceMapping handler and unit test.

- **CUMULUS-1698**

  - Change variable `saml_launchpad_metadata_path` to `saml_launchpad_metadata_url` in the `tf-modules/cumulus` Terraform module.
  - Updated `@cumulus/api/launchpadSaml` to download launchpad IDP metadata from configured location when the metadata in s3 is not valid, and to work with updated IDP metadata and SAML response.

- **CUMULUS-1731**
  - Upgrade the version of the Thin Egress App deployed by Cumulus to v48
    - Note: New variables available, see the 'Added' section of this changelog.

### Fixed

- **CUMULUS-1664**

  - Updated `dbIndexer` Lambda to remove hardcoded references to DynamoDB table names.

- **CUMULUS-1733**
  - Fixed granule discovery recursion algorithm used in S/FTP protocols.

### Removed

- **CUMULUS-1481**
  - removed `process` config and output from PostToCmr as it was not required by the task nor downstream steps, and should still be in the output message's `meta` regardless.

### Deprecated

- **CUMULUS-1040**
  - Deprecated the following code. For cases where the code was moved into another package, the new code location is noted:
    - `@cumulus/common/CloudFormationGateway` -> `@cumulus/aws-client/CloudFormationGateway`
    - `@cumulus/common/DynamoDb` -> `@cumulus/aws-client/DynamoDb`
    - `@cumulus/common/errors` -> `@cumulus/errors`
    - `@cumulus/common/StepFunctions` -> `@cumulus/aws-client/StepFunctions`
    - All of the exported functions in `@cumulus/commmon/aws` (moved into `@cumulus/aws-client`), except:
      - `@cumulus/common/aws/isThrottlingException` -> `@cumulus/errors/isThrottlingException`
      - `@cumulus/common/aws/improveStackTrace` (not deprecated)
      - `@cumulus/common/aws/retryOnThrottlingException` (not deprecated)
    - `@cumulus/common/sfnStep/SfnStep.parseStepMessage` -> `@cumulus/integration-tests/sfnStep/SfnStep.parseStepMessage`
    - `@cumulus/common/sfnStep/ActivityStep` -> `@cumulus/integration-tests/sfnStep/ActivityStep`
    - `@cumulus/common/sfnStep/LambdaStep` -> `@cumulus/integration-tests/sfnStep/LambdaStep`
    - `@cumulus/common/string/unicodeEscape` -> `@cumulus/aws-client/StepFunctions.unicodeEscape`
    - `@cumulus/common/util/setErrorStack` -> `@cumulus/aws-client/util/setErrorStack`
    - `@cumulus/ingest/aws/invoke` -> `@cumulus/aws-client/Lambda/invoke`
    - `@cumulus/ingest/aws/CloudWatch.bucketSize`
    - `@cumulus/ingest/aws/CloudWatch.cw`
    - `@cumulus/ingest/aws/ECS.ecs`
    - `@cumulus/ingest/aws/ECS`
    - `@cumulus/ingest/aws/Events.putEvent` -> `@cumulus/aws-client/CloudwatchEvents.putEvent`
    - `@cumulus/ingest/aws/Events.deleteEvent` -> `@cumulus/aws-client/CloudwatchEvents.deleteEvent`
    - `@cumulus/ingest/aws/Events.deleteTarget` -> `@cumulus/aws-client/CloudwatchEvents.deleteTarget`
    - `@cumulus/ingest/aws/Events.putTarget` -> `@cumulus/aws-client/CloudwatchEvents.putTarget`
    - `@cumulus/ingest/aws/SQS.attributes` -> `@cumulus/aws-client/SQS.getQueueAttributes`
    - `@cumulus/ingest/aws/SQS.deleteMessage` -> `@cumulus/aws-client/SQS.deleteSQSMessage`
    - `@cumulus/ingest/aws/SQS.deleteQueue` -> `@cumulus/aws-client/SQS.deleteQueue`
    - `@cumulus/ingest/aws/SQS.getUrl` -> `@cumulus/aws-client/SQS.getQueueUrlByName`
    - `@cumulus/ingest/aws/SQS.receiveMessage` -> `@cumulus/aws-client/SQS.receiveSQSMessages`
    - `@cumulus/ingest/aws/SQS.sendMessage` -> `@cumulus/aws-client/SQS.sendSQSMessage`
    - `@cumulus/ingest/aws/StepFunction.getExecutionStatus` -> `@cumulus/aws-client/StepFunction.getExecutionStatus`
    - `@cumulus/ingest/aws/StepFunction.getExecutionUrl` -> `@cumulus/aws-client/StepFunction.getExecutionUrl`

## [v1.17.0] - 2019-12-31

### BREAKING CHANGES

- **CUMULUS-1498**
  - The `@cumulus/cmrjs.publish2CMR` function expects that the value of its
    `creds.password` parameter is a plaintext password.
  - Rather than using an encrypted password from the `cmr_password` environment
    variable, the `@cumulus/cmrjs.updateCMRMetadata` function now looks for an
    environment variable called `cmr_password_secret_name` and fetches the CMR
    password from that secret in AWS Secrets Manager.
  - The `@cumulus/post-to-cmr` task now expects a
    `config.cmr.passwordSecretName` value, rather than `config.cmr.password`.
    The CMR password will be fetched from that secret in AWS Secrets Manager.

### Added

- **CUMULUS-630**

  - Added support for replaying Kinesis records on a stream into the Cumulus Kinesis workflow triggering mechanism: either all the records, or some time slice delimited by start and end timestamps.
  - Added `/replays` endpoint to the operator API for triggering replays.
  - Added `Replay Kinesis Messages` documentation to Operator Docs.
  - Added `manualConsumer` lambda function to consume a Kinesis stream. Used by the replay AsyncOperation.

- **CUMULUS-1687**
  - Added new API endpoint for listing async operations at `/asyncOperations`
  - All asyncOperations now include the fields `description` and `operationType`. `operationType` can be one of the following. [`Bulk Delete`, `Bulk Granules`, `ES Index`, `Kinesis Replay`]

### Changed

- **CUMULUS-1626**

  - Updates Cumulus to use node10/CMA 1.1.2 for all of its internal lambdas in prep for AWS node 8 EOL

- **CUMULUS-1498**
  - Remove the DynamoDB Users table. The list of OAuth users who are allowed to
    use the API is now stored in S3.
  - The CMR password and Launchpad passphrase are now stored in Secrets Manager

## [v1.16.1] - 2019-12-6

**Please note**:

- The `region` argument to the `cumulus` Terraform module has been removed. You may see a warning or error if you have that variable populated.
- Your workflow tasks should use the following versions of the CMA libraries to utilize new granule, parentArn, asyncOperationId, and stackName fields on the logs:
  - `cumulus-message-adapter-js` version 1.0.10+
  - `cumulus-message-adapter-python` version 1.1.1+
  - `cumulus-message-adapter-java` version 1.2.11+
- The `data-persistence` module no longer manages the creation of an Elasticsearch service-linked role for deploying Elasticsearch to a VPC. Follow the [deployment instructions on preparing your VPC](https://nasa.github.io/cumulus/docs/deployment/deployment-readme#vpc-subnets-and-security-group) for guidance on how to create the Elasticsearch service-linked role manually.
- There is now a `distribution_api_gateway_stage` variable for the `tf-modules/cumulus` Terraform module that will be used as the API gateway stage name used for the distribution API (Thin Egress App)
- Default value for the `urs_url` variable is now `https://uat.urs.earthdata.nasa.gov/` in the `tf-modules/cumulus` and `tf-modules/archive` Terraform modules. So deploying the `cumulus` module without a `urs_url` variable set will integrate your Cumulus deployment with the UAT URS environment.

### Added

- **CUMULUS-1563**

  - Added `custom_domain_name` variable to `tf-modules/data-persistence` module

- **CUMULUS-1654**
  - Added new helpers to `@cumulus/common/execution-history`:
    - `getStepExitedEvent()` returns the `TaskStateExited` event in a workflow execution history after the given step completion/failure event
    - `getTaskExitedEventOutput()` returns the output message for a `TaskStateExited` event in a workflow execution history

### Changed

- **CUMULUS-1578**

  - Updates SAML launchpad configuration to authorize via configured userGroup.
    [See the NASA specific documentation (protected)](https://wiki.earthdata.nasa.gov/display/CUMULUS/Cumulus+SAML+Launchpad+Integration)

- **CUMULUS-1579**

  - Elasticsearch list queries use `match` instead of `term`. `term` had been analyzing the terms and not supporting `-` in the field values.

- **CUMULUS-1619**

  - Adds 4 new keys to `@cumulus/logger` to display granules, parentArn, asyncOperationId, and stackName.
  - Depends on `cumulus-message-adapter-js` version 1.0.10+. Cumulus tasks updated to use this version.

- **CUMULUS-1654**

  - Changed `@cumulus/common/SfnStep.parseStepMessage()` to a static class method

- **CUMULUS-1641**
  - Added `meta.retries` and `meta.visibilityTimeout` properties to sqs-type rule. To create sqs-type rule, you're required to configure a dead-letter queue on your queue.
  - Added `sqsMessageRemover` lambda which removes the message from SQS queue upon successful workflow execution.
  - Updated `sqsMessageConsumer` lambda to not delete message from SQS queue, and to retry the SQS message for configured number of times.

### Removed

- Removed `create_service_linked_role` variable from `tf-modules/data-persistence` module.

- **CUMULUS-1321**
  - The `region` argument to the `cumulus` Terraform module has been removed

### Fixed

- **CUMULUS-1668** - Fixed a race condition where executions may not have been
  added to the database correctly
- **CUMULUS-1654** - Fixed issue with `publishReports` Lambda not including workflow execution error information for failed workflows with a single step
- Fixed `tf-modules/cumulus` module so that the `urs_url` variable is passed on to its invocation of the `tf-modules/archive` module

## [v1.16.0] - 2019-11-15

### Added

- **CUMULUS-1321**

  - A `deploy_distribution_s3_credentials_endpoint` variable has been added to
    the `cumulus` Terraform module. If true, the NGAP-backed S3 credentials
    endpoint will be added to the Thin Egress App's API. Default: true

- **CUMULUS-1544**

  - Updated the `/granules/bulk` endpoint to correctly query Elasticsearch when
    granule ids are not provided.

- **CUMULUS-1580**
  - Added `/granules/bulk` endpoint to `@cumulus/api` to perform bulk actions on granules given either a list of granule ids or an Elasticsearch query and the workflow to perform.

### Changed

- **CUMULUS-1561**

  - Fix the way that we are handling Terraform provider version requirements
  - Pass provider configs into child modules using the method that the
    [Terraform documentation](https://www.terraform.io/docs/configuration/modules.html#providers-within-modules)
    suggests
  - Remove the `region` input variable from the `s3_access_test` Terraform module
  - Remove the `aws_profile` and `aws_region` input variables from the
    `s3-replicator` Terraform module

- **CUMULUS-1639**
  - Because of
    [S3's Data Consistency Model](https://docs.aws.amazon.com/AmazonS3/latest/dev/Introduction.html#BasicsObjects),
    there may be situations where a GET operation for an object can temporarily
    return a `NoSuchKey` response even if that object _has_ been created. The
    `@cumulus/common/aws.getS3Object()` function has been updated to support
    retries if a `NoSuchKey` response is returned by S3. This behavior can be
    enabled by passing a `retryOptions` object to that function. Supported
    values for that object can be found here:
    <https://github.com/tim-kos/node-retry#retryoperationoptions>

### Removed

- **CUMULUS-1559**
  - `logToSharedDestination` has been migrated to the Terraform deployment as `log_api_gateway_to_cloudwatch` and will ONLY apply to egress lambdas.
    Due to the differences in the Terraform deployment model, we cannot support a global log subscription toggle for a configurable subset of lambdas.
    However, setting up your own log forwarding for a Lambda with Terraform is fairly simple, as you will only need to add SubscriptionFilters to your Terraform configuration, one per log group.
    See [the Terraform documentation](https://www.terraform.io/docs/providers/aws/r/cloudwatch_log_subscription_filter.html) for details on how to do this.
    An empty FilterPattern ("") will capture all logs in a group.

## [v1.15.0] - 2019-11-04

### BREAKING CHANGES

- **CUMULUS-1644** - When a workflow execution begins or ends, the workflow
  payload is parsed and any new or updated PDRs or granules referenced in that
  workflow are stored to the Cumulus archive. The defined interface says that a
  PDR in `payload.pdr` will be added to the archive, and any granules in
  `payload.granules` will also be added to the archive. In previous releases,
  PDRs found in `meta.pdr` and granules found in `meta.input_granules` were also
  added to the archive. This caused unexpected behavior and has been removed.
  Only PDRs from `payload.pdr` and granules from `payload.granules` will now be
  added to the Cumulus archive.

- **CUMULUS-1449** - Cumulus now uses a universal workflow template when
  starting a workflow that contains general information specific to the
  deployment, but not specific to the workflow. Workflow task configs must be
  defined using AWS step function parameters. As part of this change,
  `CumulusConfig` has been retired and task configs must now be defined under
  the `cma.task_config` key in the Parameters section of a step function
  definition.

  **Migration instructions**:

  NOTE: These instructions require the use of Cumulus Message Adapter v1.1.x+.
  Please ensure you are using a compatible version before attempting to migrate
  workflow configurations. When defining workflow steps, remove any
  `CumulusConfig` section, as shown below:

  ```yaml
  ParsePdr:
    CumulusConfig:
      provider: "{$.meta.provider}"
      bucket: "{$.meta.buckets.internal.name}"
      stack: "{$.meta.stack}"
  ```

  Instead, use AWS Parameters to pass `task_config` for the task directly into
  the Cumulus Message Adapter:

  ```yaml
  ParsePdr:
    Parameters:
      cma:
        event.$: "$"
        task_config:
          provider: "{$.meta.provider}"
          bucket: "{$.meta.buckets.internal.name}"
          stack: "{$.meta.stack}"
  ```

  In this example, the `cma` key is used to pass parameters to the message
  adapter. Using `task_config` in combination with `event.$: '$'` allows the
  message adapter to process `task_config` as the `config` passed to the Cumulus
  task. See `example/workflows/sips.yml` in the core repository for further
  examples of how to set the Parameters.

  Additionally, workflow configurations for the `QueueGranules` and `QueuePdrs`
  tasks need to be updated:

  - `queue-pdrs` config changes:
    - `parsePdrMessageTemplateUri` replaced with `parsePdrWorkflow`, which is
      the workflow name (i.e. top-level name in `config.yml`, e.g. 'ParsePdr').
    - `internalBucket` and `stackName` configs now required to look up
      configuration from the deployment. Brings the task config in line with
      that of `queue-granules`.
  - `queue-granules` config change: `ingestGranuleMessageTemplateUri` replaced
    with `ingestGranuleWorkflow`, which is the workflow name (e.g.
    'IngestGranule').

- **CUMULUS-1396** - **Workflow steps at the beginning and end of a workflow
  using the `SfSnsReport` Lambda have now been deprecated (e.g. `StartStatus`,
  `StopStatus`) and should be removed from your workflow definitions**. These
  steps were used for publishing ingest notifications and have been replaced by
  an implementation using Cloudwatch events for Step Functions to trigger a
  Lambda that publishes ingest notifications. For further detail on how ingest
  notifications are published, see the notes below on **CUMULUS-1394**. For
  examples of how to update your workflow definitions, see our
  [example workflow definitions](https://github.com/nasa/cumulus/blob/master/example/workflows/).

- **CUMULUS-1470**
  - Remove Cumulus-defined ECS service autoscaling, allowing integrators to
    better customize autoscaling to meet their needs. In order to use
    autoscaling with ECS services, appropriate
    `AWS::ApplicationAutoScaling::ScalableTarget`,
    `AWS::ApplicationAutoScaling::ScalingPolicy`, and `AWS::CloudWatch::Alarm`
    resources should be defined in a kes overrides file. See
    [this example](https://github.com/nasa/cumulus/blob/release-1.15.x/example/overrides/app/cloudformation.template.yml)
    for an example.
  - The following config parameters are no longer used:
    - ecs.services.\<NAME\>.minTasks
    - ecs.services.\<NAME\>.maxTasks
    - ecs.services.\<NAME\>.scaleInActivityScheduleTime
    - ecs.services.\<NAME\>.scaleInAdjustmentPercent
    - ecs.services.\<NAME\>.scaleOutActivityScheduleTime
    - ecs.services.\<NAME\>.scaleOutAdjustmentPercent
    - ecs.services.\<NAME\>.activityName

### Added

- **CUMULUS-1100**

  - Added 30-day retention properties to all log groups that were missing those policies.

- **CUMULUS-1396**

  - Added `@cumulus/common/sfnStep`:
    - `LambdaStep` - A class for retrieving and parsing input and output to Lambda steps in AWS Step Functions
    - `ActivityStep` - A class for retrieving and parsing input and output to ECS activity steps in AWS Step Functions

- **CUMULUS-1574**

  - Added `GET /token` endpoint for SAML authorization when cumulus is protected by Launchpad.
    This lets a user retrieve a token by hand that can be presented to the API.

- **CUMULUS-1625**

  - Added `sf_start_rate` variable to the `ingest` Terraform module, equivalent to `sqs_consumer_rate` in the old model, but will not be automatically applied to custom queues as that was.

- **CUMULUS-1513**
  - Added `sqs`-type rule support in the Cumulus API `@cumulus/api`
  - Added `sqsMessageConsumer` lambda which processes messages from the SQS queues configured in the `sqs` rules.

### Changed

- **CUMULUS-1639**

  - Because of
    [S3's Data Consistency Model](https://docs.aws.amazon.com/AmazonS3/latest/dev/Introduction.html#BasicsObjects),
    there may be situations where a GET operation for an object can temporarily
    return a `NoSuchKey` response even if that object _has_ been created. The
    `@cumulus/common/aws.getS3Object()` function will now retry up to 10 times
    if a `NoSuchKey` response is returned by S3. This can behavior can be
    overridden by passing `{ retries: 0 }` as the `retryOptions` argument.

- **CUMULUS-1449**

  - `queue-pdrs` & `queue-granules` config changes. Details in breaking changes section.
  - Cumulus now uses a universal workflow template when starting workflow that contains general information specific to the deployment, but not specific to the workflow.
  - Changed the way workflow configs are defined, from `CumulusConfig` to a `task_config` AWS Parameter.

- **CUMULUS-1452**

  - Changed the default ECS docker storage drive to `devicemapper`

- **CUMULUS-1453**
  - Removed config schema for `@cumulus/sf-sns-report` task
  - Updated `@cumulus/sf-sns-report` to always assume that it is running as an intermediate step in a workflow, not as the first or last step

### Removed

- **CUMULUS-1449**
  - Retired `CumulusConfig` as part of step function definitions, as this is an artifact of the way Kes parses workflow definitions that was not possible to migrate to Terraform. Use AWS Parameters and the `task_config` key instead. See change note above.
  - Removed individual workflow templates.

### Fixed

- **CUMULUS-1620** - Fixed bug where `message_adapter_version` does not correctly inject the CMA

- **CUMULUS-1396** - Updated `@cumulus/common/StepFunctions.getExecutionHistory()` to recursively fetch execution history when `nextToken` is returned in response

- **CUMULUS-1571** - Updated `@cumulus/common/DynamoDb.get()` to throw any errors encountered when trying to get a record and the record does exist

- **CUMULUS-1452**
  - Updated the EC2 initialization scripts to use full volume size for docker storage
  - Changed the default ECS docker storage drive to `devicemapper`

## [v1.14.5] - 2019-12-30 - [BACKPORT]

### Updated

- **CUMULUS-1626**
  - Updates Cumulus to use node10/CMA 1.1.2 for all of its internal lambdas in prep for AWS node 8 EOL

## [v1.14.4] - 2019-10-28

### Fixed

- **CUMULUS-1632** - Pinned `aws-elasticsearch-connector` package in `@cumulus/api` to version `8.1.3`, since `8.2.0` includes breaking changes

## [v1.14.3] - 2019-10-18

### Fixed

- **CUMULUS-1620** - Fixed bug where `message_adapter_version` does not correctly inject the CMA

- **CUMULUS-1572** - A granule is now included in discovery results even when
  none of its files has a matching file type in the associated collection
  configuration. Previously, if all files for a granule were unmatched by a file
  type configuration, the granule was excluded from the discovery results.
  Further, added support for a `boolean` property
  `ignoreFilesConfigForDiscovery`, which controls how a granule's files are
  filtered at discovery time.

## [v1.14.2] - 2019-10-08

### BREAKING CHANGES

Your Cumulus Message Adapter version should be pinned to `v1.0.13` or lower in your `app/config.yml` using `message_adapter_version: v1.0.13` OR you should use the workflow migration steps below to work with CMA v1.1.1+.

- **CUMULUS-1394** - The implementation of the `SfSnsReport` Lambda requires additional environment variables for integration with the new ingest notification SNS topics. Therefore, **you must update the definition of `SfSnsReport` in your `lambdas.yml` like so**:

```yaml
SfSnsReport:
  handler: index.handler
  timeout: 300
  source: node_modules/@cumulus/sf-sns-report/dist
  tables:
    - ExecutionsTable
  envs:
    execution_sns_topic_arn:
      function: Ref
      value: reportExecutionsSns
    granule_sns_topic_arn:
      function: Ref
      value: reportGranulesSns
    pdr_sns_topic_arn:
      function: Ref
      value: reportPdrsSns
```

- **CUMULUS-1447** -
  The newest release of the Cumulus Message Adapter (v1.1.1) requires that parameterized configuration be used for remote message functionality. Once released, Kes will automatically bring in CMA v1.1.1 without additional configuration.

  **Migration instructions**
  Oversized messages are no longer written to S3 automatically. In order to utilize remote messaging functionality, configure a `ReplaceConfig` AWS Step Function parameter on your CMA task:

  ```yaml
  ParsePdr:
    Parameters:
      cma:
        event.$: "$"
        ReplaceConfig:
          FullMessage: true
  ```

  Accepted fields in `ReplaceConfig` include `MaxSize`, `FullMessage`, `Path` and `TargetPath`.
  See https://github.com/nasa/cumulus-message-adapter/blob/master/CONTRACT.md#remote-message-configuration for full details.

  As this change is backward compatible in Cumulus Core, users wishing to utilize the previous version of the CMA may opt to transition to using a CMA lambda layer, or set `message_adapter_version` in their configuration to a version prior to v1.1.0.

### PLEASE NOTE

- **CUMULUS-1394** - Ingest notifications are now provided via 3 separate SNS topics for executions, granules, and PDRs, instead of a single `sftracker` SNS topic. Whereas the `sftracker` SNS topic received a full Cumulus execution message, the new topics all receive generated records for the given object. The new topics are only published to if the given object exists for the current execution. For a given execution/granule/PDR, **two messages will be received by each topic**: one message indicating that ingest is running and another message indicating that ingest has completed or failed. The new SNS topics are:

  - `reportExecutions` - Receives 1 message per execution
  - `reportGranules` - Receives 1 message per granule in an execution
  - `reportPdrs` - Receives 1 message per PDR

### Added

- **CUMULUS-639**

  - Adds SAML JWT and launchpad token authentication to Cumulus API (configurable)
    - **NOTE** to authenticate with Launchpad ensure your launchpad user_id is in the `<prefix>-UsersTable`
    - when Cumulus configured to protect API via Launchpad:
      - New endpoints
        - `GET /saml/login` - starting point for SAML SSO creates the login request url and redirects to the SAML Identity Provider Service (IDP)
        - `POST /saml/auth` - SAML Assertion Consumer Service. POST receiver from SAML IDP. Validates response, logs the user in, and returns a SAML-based JWT.
    - Disabled endpoints
      - `POST /refresh`
      - Changes authorization worklow:
      - `ensureAuthorized` now presumes the bearer token is a JWT and tries to validate. If the token is malformed, it attempts to validate the token against Launchpad. This allows users to bring their own token as described here https://wiki.earthdata.nasa.gov/display/CUMULUS/Cumulus+API+with+Launchpad+Authentication. But it also allows dashboard users to manually authenticate via Launchpad SAML to receive a Launchpad-based JWT.

- **CUMULUS-1394**
  - Added `Granule.generateGranuleRecord()` method to granules model to generate a granule database record from a Cumulus execution message
  - Added `Pdr.generatePdrRecord()` method to PDRs model to generate a granule database record from a Cumulus execution message
  - Added helpers to `@cumulus/common/message`:
    - `getMessageExecutionName()` - Get the execution name from a Cumulus execution message
    - `getMessageStateMachineArn()` - Get the state machine ARN from a Cumulus execution message
    - `getMessageExecutionArn()` - Get the execution ARN for a Cumulus execution message
    - `getMessageGranules()` - Get the granules from a Cumulus execution message, if any.
  - Added `@cumulus/common/cloudwatch-event/isFailedSfStatus()` to determine if a Step Function status from a Cloudwatch event is a failed status

### Changed

- **CUMULUS-1308**

  - HTTP PUT of a Collection, Provider, or Rule via the Cumulus API now
    performs full replacement of the existing object with the object supplied
    in the request payload. Previous behavior was to perform a modification
    (partial update) by merging the existing object with the (possibly partial)
    object in the payload, but this did not conform to the HTTP standard, which
    specifies PATCH as the means for modifications rather than replacements.

- **CUMULUS-1375**

  - Migrate Cumulus from deprecated Elasticsearch JS client to new, supported one in `@cumulus/api`

- **CUMULUS-1485** Update `@cumulus/cmr-client` to return error message from CMR for validation failures.

- **CUMULUS-1394**

  - Renamed `Execution.generateDocFromPayload()` to `Execution.generateRecord()` on executions model. The method generates an execution database record from a Cumulus execution message.

- **CUMULUS-1432**

  - `logs` endpoint takes the level parameter as a string and not a number
  - Elasticsearch term query generation no longer converts numbers to boolean

- **CUMULUS-1447**

  - Consolidated all remote message handling code into @common/aws
  - Update remote message code to handle updated CMA remote message flags
  - Update example SIPS workflows to utilize Parameterized CMA configuration

- **CUMULUS-1448** Refactor workflows that are mutating cumulus_meta to utilize meta field

- **CUMULUS-1451**

  - Elasticsearch cluster setting `auto_create_index` will be set to false. This had been causing issues in the bootstrap lambda on deploy.

- **CUMULUS-1456**
  - `@cumulus/api` endpoints default error handler uses `boom` package to format errors, which is consistent with other API endpoint errors.

### Fixed

- **CUMULUS-1432** `logs` endpoint filter correctly filters logs by level
- **CUMULUS-1484** `useMessageAdapter` now does not set CUMULUS_MESSAGE_ADAPTER_DIR when `true`

### Removed

- **CUMULUS-1394**
  - Removed `sfTracker` SNS topic. Replaced by three new SNS topics for granule, execution, and PDR ingest notifications.
  - Removed unused functions from `@cumulus/common/aws`:
    - `getGranuleS3Params()`
    - `setGranuleStatus()`

## [v1.14.1] - 2019-08-29

### Fixed

- **CUMULUS-1455**

  - CMR token links updated to point to CMR legacy services rather than echo

- **CUMULUS-1211**
  - Errors thrown during granule discovery are no longer swallowed and ignored.
    Rather, errors are propagated to allow for proper error-handling and
    meaningful messaging.

## [v1.14.0] - 2019-08-22

### PLEASE NOTE

- We have encountered transient lambda service errors in our integration testing. Please handle transient service errors following [these guidelines](https://docs.aws.amazon.com/step-functions/latest/dg/bp-lambda-serviceexception.html). The workflows in the `example/workflows` folder have been updated with retries configured for these errors.

- **CUMULUS-799** added additional IAM permissions to support reading CloudWatch and API Gateway, so **you will have to redeploy your IAM stack.**

- **CUMULUS-800** Several items:

  - **Delete existing API Gateway stages**: To allow enabling of API Gateway logging, Cumulus now creates and manages a Stage resource during deployment. Before upgrading Cumulus, it is necessary to delete the API Gateway stages on both the Backend API and the Distribution API. Instructions are included in the documentation under [Delete API Gateway Stages](https://nasa.github.io/cumulus/docs/additional-deployment-options/delete-api-gateway-stages).

  - **Set up account permissions for API Gateway to write to CloudWatch**: In a one time operation for your AWS account, to enable CloudWatch Logs for API Gateway, you must first grant the API Gateway permission to read and write logs to CloudWatch for your account. The `AmazonAPIGatewayPushToCloudWatchLogs` managed policy (with an ARN of `arn:aws:iam::aws:policy/service-role/AmazonAPIGatewayPushToCloudWatchLogs`) has all the required permissions. You can find a simple how to in the documentation under [Enable API Gateway Logging.](https://nasa.github.io/cumulus/docs/additional-deployment-options/enable-gateway-logging-permissions)

  - **Configure API Gateway to write logs to CloudWatch** To enable execution logging for the distribution API set `config.yaml` `apiConfigs.distribution.logApigatewayToCloudwatch` value to `true`. More information [Enable API Gateway Logs](https://nasa.github.io/cumulus/docs/additional-deployment-options/enable-api-logs)

  - **Configure CloudWatch log delivery**: It is possible to deliver CloudWatch API execution and access logs to a cross-account shared AWS::Logs::Destination. An operator does this by adding the key `logToSharedDestination` to the `config.yml` at the default level with a value of a writable log destination. More information in the documentation under [Configure CloudWatch Logs Delivery.](https://nasa.github.io/cumulus/docs/additional-deployment-options/configure-cloudwatch-logs-delivery)

  - **Additional Lambda Logging**: It is now possible to configure any lambda to deliver logs to a shared subscriptions by setting `logToSharedDestination` to the ARN of a writable location (either an AWS::Logs::Destination or a Kinesis Stream) on any lambda config. Documentation for [Lambda Log Subscriptions](https://nasa.github.io/cumulus/docs/additional-deployment-options/additional-lambda-logging)

  - **Configure S3 Server Access Logs**: If you are running Cumulus in an NGAP environment you may [configure S3 Server Access Logs](https://nasa.github.io/cumulus/docs/next/deployment/server_access_logging) to be delivered to a shared bucket where the Metrics Team will ingest the logs into their ELK stack. Contact the Metrics team for permission and location.

- **CUMULUS-1368** The Cumulus distribution API has been deprecated and is being replaced by ASF's Thin Egress App. By default, the distribution API will not deploy. Please follow [the instructions for deploying and configuring Thin Egress](https://nasa.github.io/cumulus/docs/deployment/thin_egress_app).

To instead continue to deploy and use the legacy Cumulus distribution app, add the following to your `config.yml`:

```yaml
deployDistributionApi: true
```

If you deploy with no distribution app your deployment will succeed but you may encounter errors in your workflows, particularly in the `MoveGranule` task.

- **CUMULUS-1418** Users who are packaging the CMA in their Lambdas outside of Cumulus may need to update their Lambda configuration. Please see `BREAKING CHANGES` below for details.

### Added

- **CUMULUS-642**
  - Adds Launchpad as an authentication option for the Cumulus API.
  - Updated deployment documentation and added [instructions to setup Cumulus API Launchpad authentication](https://wiki.earthdata.nasa.gov/display/CUMULUS/Cumulus+API+with+Launchpad+Authentication)
- **CUMULUS-1418**
  - Adds usage docs/testing of lambda layers (introduced in PR1125), updates Core example tasks to use the updated `cumulus-ecs-task` and a CMA layer instead of kes CMA injection.
  - Added Terraform module to publish CMA as layer to user account.
- **PR1125** - Adds `layers` config option to support deploying Lambdas with layers
- **PR1128** - Added `useXRay` config option to enable AWS X-Ray for Lambdas.
- **CUMULUS-1345**
  - Adds new variables to the app deployment under `cmr`.
  - `cmrEnvironment` values are `SIT`, `UAT`, or `OPS` with `UAT` as the default.
  - `cmrLimit` and `cmrPageSize` have been added as configurable options.
- **CUMULUS-1273**
  - Added lambda function EmsProductMetadataReport to generate EMS Product Metadata report
- **CUMULUS-1226**
  - Added API endpoint `elasticsearch/index-from-database` to index to an Elasticsearch index from the database for recovery purposes and `elasticsearch/indices-status` to check the status of Elasticsearch indices via the API.
- **CUMULUS-824**
  - Added new Collection parameter `reportToEms` to configure whether the collection is reported to EMS
- **CUMULUS-1357**
  - Added new BackendApi endpoint `ems` that generates EMS reports.
- **CUMULUS-1241**
  - Added information about queues with maximum execution limits defined to default workflow templates (`meta.queueExecutionLimits`)
- **CUMULUS-1311**
  - Added `@cumulus/common/message` with various message parsing/preparation helpers
- **CUMULUS-812**

  - Added support for limiting the number of concurrent executions started from a queue. [See the data cookbook](https://nasa.github.io/cumulus/docs/data-cookbooks/throttling-queued-executions) for more information.

- **CUMULUS-1337**

  - Adds `cumulus.stackName` value to the `instanceMetadata` endpoint.

- **CUMULUS-1368**

  - Added `cmrGranuleUrlType` to the `@cumulus/move-granules` task. This determines what kind of links go in the CMR files. The options are `distribution`, `s3`, or `none`, with the default being distribution. If there is no distribution API being used with Cumulus, you must set the value to `s3` or `none`.

- Added `packages/s3-replicator` Terraform module to allow same-region s3 replication to metrics bucket.

- **CUMULUS-1392**

  - Added `tf-modules/report-granules` Terraform module which processes granule ingest notifications received via SNS and stores granule data to a database. The module includes:
    - SNS topic for publishing granule ingest notifications
    - Lambda to process granule notifications and store data
    - IAM permissions for the Lambda
    - Subscription for the Lambda to the SNS topic

- **CUMULUS-1393**

  - Added `tf-modules/report-pdrs` Terraform module which processes PDR ingest notifications received via SNS and stores PDR data to a database. The module includes:
    - SNS topic for publishing PDR ingest notifications
    - Lambda to process PDR notifications and store data
    - IAM permissions for the Lambda
    - Subscription for the Lambda to the SNS topic
  - Added unit tests for `@cumulus/api/models/pdrs.createPdrFromSns()`

- **CUMULUS-1400**

  - Added `tf-modules/report-executions` Terraform module which processes workflow execution information received via SNS and stores it to a database. The module includes:
    - SNS topic for publishing execution data
    - Lambda to process and store execution data
    - IAM permissions for the Lambda
    - Subscription for the Lambda to the SNS topic
  - Added `@cumulus/common/sns-event` which contains helpers for SNS events:
    - `isSnsEvent()` returns true if event is from SNS
    - `getSnsEventMessage()` extracts and parses the message from an SNS event
    - `getSnsEventMessageObject()` extracts and parses message object from an SNS event
  - Added `@cumulus/common/cloudwatch-event` which contains helpers for Cloudwatch events:
    - `isSfExecutionEvent()` returns true if event is from Step Functions
    - `isTerminalSfStatus()` determines if a Step Function status from a Cloudwatch event is a terminal status
    - `getSfEventStatus()` gets the Step Function status from a Cloudwatch event
    - `getSfEventDetailValue()` extracts a Step Function event detail field from a Cloudwatch event
    - `getSfEventMessageObject()` extracts and parses Step Function detail object from a Cloudwatch event

- **CUMULUS-1429**

  - Added `tf-modules/data-persistence` Terraform module which includes resources for data persistence in Cumulus:
    - DynamoDB tables
    - Elasticsearch with optional support for VPC
    - Cloudwatch alarm for number of Elasticsearch nodes

- **CUMULUS-1379** CMR Launchpad Authentication
  - Added `launchpad` configuration to `@cumulus/deployment/app/config.yml`, and cloudformation templates, workflow message, lambda configuration, api endpoint configuration
  - Added `@cumulus/common/LaunchpadToken` and `@cumulus/common/launchpad` to provide methods to get token and validate token
  - Updated lambdas to use Launchpad token for CMR actions (ingest and delete granules)
  - Updated deployment documentation and added [instructions to setup CMR client for Launchpad authentication](https://wiki.earthdata.nasa.gov/display/CUMULUS/CMR+Launchpad+Authentication)

## Changed

- **CUMULUS-1232**

  - Added retries to update `@cumulus/cmr-client` `updateToken()`

- **CUMULUS-1245 CUMULUS-795**

  - Added additional `ems` configuration parameters for sending the ingest reports to EMS
  - Added functionality to send daily ingest reports to EMS

- **CUMULUS-1241**

  - Removed the concept of "priority levels" and added ability to define a number of maximum concurrent executions per SQS queue
  - Changed mapping of Cumulus message properties for the `sqs2sfThrottle` lambda:
    - Queue name is read from `cumulus_meta.queueName`
    - Maximum executions for the queue is read from `meta.queueExecutionLimits[queueName]`, where `queueName` is `cumulus_meta.queueName`
  - Changed `sfSemaphoreDown` lambda to only attempt decrementing semaphores when:
    - the message is for a completed/failed/aborted/timed out workflow AND
    - `cumulus_meta.queueName` exists on the Cumulus message AND
    - An entry for the queue name (`cumulus_meta.queueName`) exists in the the object `meta.queueExecutionLimits` on the Cumulus message

- **CUMULUS-1338**

  - Updated `sfSemaphoreDown` lambda to be triggered via AWS Step Function Cloudwatch events instead of subscription to `sfTracker` SNS topic

- **CUMULUS-1311**

  - Updated `@cumulus/queue-granules` to set `cumulus_meta.queueName` for queued execution messages
  - Updated `@cumulus/queue-pdrs` to set `cumulus_meta.queueName` for queued execution messages
  - Updated `sqs2sfThrottle` lambda to immediately decrement queue semaphore value if dispatching Step Function execution throws an error

- **CUMULUS-1362**

  - Granule `processingStartTime` and `processingEndTime` will be set to the execution start time and end time respectively when there is no sync granule or post to cmr task present in the workflow

- **CUMULUS-1400**
  - Deprecated `@cumulus/ingest/aws/getExecutionArn`. Use `@cumulus/common/aws/getExecutionArn` instead.

### Fixed

- **CUMULUS-1439**

  - Fix bug with rule.logEventArn deletion on Kinesis rule update and fix unit test to verify

- **CUMULUS-796**

  - Added production information (collection ShortName and Version, granuleId) to EMS distribution report
  - Added functionality to send daily distribution reports to EMS

- **CUMULUS-1319**

  - Fixed a bug where granule ingest times were not being stored to the database

- **CUMULUS-1356**

  - The `Collection` model's `delete` method now _removes_ the specified item
    from the collection config store that was inserted by the `create` method.
    Previously, this behavior was missing.

- **CUMULUS-1374**
  - Addressed audit concerns (https://www.npmjs.com/advisories/782) in api package

### BREAKING CHANGES

### Changed

- **CUMULUS-1418**
  - Adding a default `cmaDir` key to configuration will cause `CUMULUS_MESSAGE_ADAPTER_DIR` to be set by default to `/opt` for any Lambda not setting `useCma` to true, or explicitly setting the CMA environment variable. In lambdas that package the CMA independently of the Cumulus packaging. Lambdas manually packaging the CMA should have their Lambda configuration updated to set the CMA path, or alternately if not using the CMA as a Lambda layer in this deployment set `cmaDir` to `./cumulus-message-adapter`.

### Removed

- **CUMULUS-1337**

  - Removes the S3 Access Metrics package added in CUMULUS-799

- **PR1130**
  - Removed code deprecated since v1.11.1:
    - Removed `@cumulus/common/step-functions`. Use `@cumulus/common/StepFunctions` instead.
    - Removed `@cumulus/api/lib/testUtils.fakeFilesFactory`. Use `@cumulus/api/lib/testUtils.fakeFileFactory` instead.
    - Removed `@cumulus/cmrjs/cmr` functions: `searchConcept`, `ingestConcept`, `deleteConcept`. Use the functions in `@cumulus/cmr-client` instead.
    - Removed `@cumulus/ingest/aws.getExecutionHistory`. Use `@cumulus/common/StepFunctions.getExecutionHistory` instead.

## [v1.13.5] - 2019-08-29 - [BACKPORT]

### Fixed

- **CUMULUS-1455** - CMR token links updated to point to CMR legacy services rather than echo

## [v1.13.4] - 2019-07-29

- **CUMULUS-1411** - Fix deployment issue when using a template override

## [v1.13.3] - 2019-07-26

- **CUMULUS-1345** Full backport of CUMULUS-1345 features - Adds new variables to the app deployment under `cmr`.
  - `cmrEnvironment` values are `SIT`, `UAT`, or `OPS` with `UAT` as the default.
  - `cmrLimit` and `cmrPageSize` have been added as configurable options.

## [v1.13.2] - 2019-07-25

- Re-release of v1.13.1 to fix broken npm packages.

## [v1.13.1] - 2019-07-22

- **CUMULUS-1374** - Resolve audit compliance with lodash version for api package subdependency
- **CUMULUS-1412** - Resolve audit compliance with googleapi package
- **CUMULUS-1345** - Backported CMR environment setting in getUrl to address immediate user need. CMR_ENVIRONMENT can now be used to set the CMR environment to OPS/SIT

## [v1.13.0] - 2019-5-20

### PLEASE NOTE

**CUMULUS-802** added some additional IAM permissions to support ECS autoscaling, so **you will have to redeploy your IAM stack.**
As a result of the changes for **CUMULUS-1193**, **CUMULUS-1264**, and **CUMULUS-1310**, **you must delete your existing stacks (except IAM) before deploying this version of Cumulus.**
If running Cumulus within a VPC and extended downtime is acceptable, we recommend doing this at the end of the day to allow AWS backend resources and network interfaces to be cleaned up overnight.

### BREAKING CHANGES

- **CUMULUS-1228**

  - The default AMI used by ECS instances is now an NGAP-compliant AMI. This
    will be a breaking change for non-NGAP deployments. If you do not deploy to
    NGAP, you will need to find the AMI ID of the
    [most recent Amazon ECS-optimized AMI](https://docs.aws.amazon.com/AmazonECS/latest/developerguide/ecs-optimized_AMI.html),
    and set the `ecs.amiid` property in your config. Instructions for finding
    the most recent NGAP AMI can be found using
    [these instructions](https://wiki.earthdata.nasa.gov/display/ESKB/Select+an+NGAP+Created+AMI).

- **CUMULUS-1310**

  - Database resources (DynamoDB, ElasticSearch) have been moved to an independent `db` stack.
    Migrations for this version will need to be user-managed. (e.g. [elasticsearch](https://docs.aws.amazon.com/elasticsearch-service/latest/developerguide/es-version-migration.html#snapshot-based-migration) and [dynamoDB](https://docs.aws.amazon.com/datapipeline/latest/DeveloperGuide/dp-template-exports3toddb.html)).
    Order of stack deployment is `iam` -> `db` -> `app`.
  - All stacks can now be deployed using a single `config.yml` file, i.e.: `kes cf deploy --kes-folder app --template node_modules/@cumulus/deployment/[iam|db|app] [...]`
    Backwards-compatible. For development, please re-run `npm run bootstrap` to build new `kes` overrides.
    Deployment docs have been updated to show how to deploy a single-config Cumulus instance.
  - `params` have been moved: Nest `params` fields under `app`, `db` or `iam` to override all Parameters for a particular stack's cloudformation template. Backwards-compatible with multi-config setups.
  - `stackName` and `stackNameNoDash` have been retired. Use `prefix` and `prefixNoDash` instead.
  - The `iams` section in `app/config.yml` IAM roles has been deprecated as a user-facing parameter,
    _unless_ your IAM role ARNs do not match the convention shown in `@cumulus/deployment/app/config.yml`
  - The `vpc.securityGroup` will need to be set with a pre-existing security group ID to use Cumulus in a VPC. Must allow inbound HTTP(S) (Port 443).

- **CUMULUS-1212**

  - `@cumulus/post-to-cmr` will now fail if any granules being processed are missing a metadata file. You can set the new config option `skipMetaCheck` to `true` to pass post-to-cmr without a metadata file.

- **CUMULUS-1232**

  - `@cumulus/sync-granule` will no longer silently pass if no checksum data is provided. It will use input
    from the granule object to:
    - Verify checksum if `checksumType` and `checksumValue` are in the file record OR a checksum file is provided
      (throws `InvalidChecksum` on fail), else log warning that no checksum is available.
    - Then, verify synced S3 file size if `file.size` is in the file record (throws `UnexpectedFileSize` on fail),
      else log warning that no file size is available.
    - Pass the step.

- **CUMULUS-1264**

  - The Cloudformation templating and deployment configuration has been substantially refactored.
    - `CumulusApiDefault` nested stack resource has been renamed to `CumulusApiDistribution`
    - `CumulusApiV1` nested stack resource has been renamed to `CumulusApiBackend`
  - The `urs: true` config option for when defining your lambdas (e.g. in `lambdas.yml`) has been deprecated. There are two new options to replace it:
    - `urs_redirect: 'token'`: This will expose a `TOKEN_REDIRECT_ENDPOINT` environment variable to your lambda that references the `/token` endpoint on the Cumulus backend API
    - `urs_redirect: 'distribution'`: This will expose a `DISTRIBUTION_REDIRECT_ENDPOINT` environment variable to your lambda that references the `/redirect` endpoint on the Cumulus distribution API

- **CUMULUS-1193**

  - The elasticsearch instance is moved behind the VPC.
  - Your account will need an Elasticsearch Service Linked role. This is a one-time setup for the account. You can follow the instructions to use the AWS console or AWS CLI [here](https://docs.aws.amazon.com/IAM/latest/UserGuide/using-service-linked-roles.html) or use the following AWS CLI command: `aws iam create-service-linked-role --aws-service-name es.amazonaws.com`

- **CUMULUS-802**

  - ECS `maxInstances` must be greater than `minInstances`. If you use defaults, no change is required.

- **CUMULUS-1269**
  - Brought Cumulus data models in line with CNM JSON schema:
    - Renamed file object `fileType` field to `type`
    - Renamed file object `fileSize` field to `size`
    - Renamed file object `checksumValue` field to `checksum` where not already done.
    - Added `ancillary` and `linkage` type support to file objects.

### Added

- **CUMULUS-799**

  - Added an S3 Access Metrics package which will take S3 Server Access Logs and
    write access metrics to CloudWatch

- **CUMULUS-1242** - Added `sqs2sfThrottle` lambda. The lambda reads SQS messages for queued executions and uses semaphores to only start new executions if the maximum number of executions defined for the priority key (`cumulus_meta.priorityKey`) has not been reached. Any SQS messages that are read but not used to start executions remain in the queue.

- **CUMULUS-1240**

  - Added `sfSemaphoreDown` lambda. This lambda receives SNS messages and for each message it decrements the semaphore used to track the number of running executions if:
    - the message is for a completed/failed workflow AND
    - the message contains a level of priority (`cumulus_meta.priorityKey`)
  - Added `sfSemaphoreDown` lambda as a subscriber to the `sfTracker` SNS topic

- **CUMULUS-1265**

  - Added `apiConfigs` configuration option to configure API Gateway to be private
  - All internal lambdas configured to run inside the VPC by default
  - Removed references to `NoVpc` lambdas from documentation and `example` folder.

- **CUMULUS-802**
  - Adds autoscaling of ECS clusters
  - Adds autoscaling of ECS services that are handling StepFunction activities

## Changed

- Updated `@cumulus/ingest/http/httpMixin.list()` to trim trailing spaces on discovered filenames

- **CUMULUS-1310**

  - Database resources (DynamoDB, ElasticSearch) have been moved to an independent `db` stack.
    This will enable future updates to avoid affecting database resources or requiring migrations.
    Migrations for this version will need to be user-managed.
    (e.g. [elasticsearch](https://docs.aws.amazon.com/elasticsearch-service/latest/developerguide/es-version-migration.html#snapshot-based-migration) and [dynamoDB](https://docs.aws.amazon.com/datapipeline/latest/DeveloperGuide/dp-template-exports3toddb.html)).
    Order of stack deployment is `iam` -> `db` -> `app`.
  - All stacks can now be deployed using a single `config.yml` file, i.e.: `kes cf deploy --kes-folder app --template node_modules/@cumulus/deployment/[iam|db|app] [...]`
    Backwards-compatible. Please re-run `npm run bootstrap` to build new `kes` overrides.
    Deployment docs have been updated to show how to deploy a single-config Cumulus instance.
  - `params` fields should now be nested under the stack key (i.e. `app`, `db` or `iam`) to provide Parameters for a particular stack's cloudformation template,
    for use with single-config instances. Keys _must_ match the name of the deployment package folder (`app`, `db`, or `iam`).
    Backwards-compatible with multi-config setups.
  - `stackName` and `stackNameNoDash` have been retired as user-facing config parameters. Use `prefix` and `prefixNoDash` instead.
    This will be used to create stack names for all stacks in a single-config use case.
    `stackName` may still be used as an override in multi-config usage, although this is discouraged.
    Warning: overriding the `db` stack's `stackName` will require you to set `dbStackName` in your `app/config.yml`.
    This parameter is required to fetch outputs from the `db` stack to reference in the `app` stack.
  - The `iams` section in `app/config.yml` IAM roles has been retired as a user-facing parameter,
    _unless_ your IAM role ARNs do not match the convention shown in `@cumulus/deployment/app/config.yml`
    In that case, overriding `iams` in your own config is recommended.
  - `iam` and `db` `cloudformation.yml` file names will have respective prefixes (e.g `iam.cloudformation.yml`).
  - Cumulus will now only attempt to create reconciliation reports for buckets of the `private`, `public` and `protected` types.
  - Cumulus will no longer set up its own security group.
    To pass a pre-existing security group for in-VPC deployments as a parameter to the Cumulus template, populate `vpc.securityGroup` in `config.yml`.
    This security group must allow inbound HTTP(S) traffic (Port 443). SSH traffic (Port 22) must be permitted for SSH access to ECS instances.
  - Deployment docs have been updated with examples for the new deployment model.

- **CUMULUS-1236**

  - Moves access to public files behind the distribution endpoint. Authentication is not required, but direct http access has been disallowed.

- **CUMULUS-1223**

  - Adds unauthenticated access for public bucket files to the Distribution API. Public files should be requested the same way as protected files, but for public files a redirect to a self-signed S3 URL will happen without requiring authentication with Earthdata login.

- **CUMULUS-1232**

  - Unifies duplicate handling in `ingest/granule.handleDuplicateFile` for maintainability.
  - Changed `ingest/granule.ingestFile` and `move-granules/index.moveFileRequest` to use new function.
  - Moved file versioning code to `ingest/granule.moveGranuleFileWithVersioning`
  - `ingest/granule.verifyFile` now also tests `file.size` for verification if it is in the file record and throws
    `UnexpectedFileSize` error for file size not matching input.
  - `ingest/granule.verifyFile` logs warnings if checksum and/or file size are not available.

- **CUMULUS-1193**

  - Moved reindex CLI functionality to an API endpoint. See [API docs](https://nasa.github.io/cumulus-api/#elasticsearch-1)

- **CUMULUS-1207**
  - No longer disable lambda event source mappings when disabling a rule

### Fixed

- Updated Lerna publish script so that published Cumulus packages will pin their dependencies on other Cumulus packages to exact versions (e.g. `1.12.1` instead of `^1.12.1`)

- **CUMULUS-1203**

  - Fixes IAM template's use of intrinsic functions such that IAM template overrides now work with kes

- **CUMULUS-1268**
  - Deployment will not fail if there are no ES alarms or ECS services

## [v1.12.1] - 2019-4-8

## [v1.12.0] - 2019-4-4

Note: There was an issue publishing 1.12.0. Upgrade to 1.12.1.

### BREAKING CHANGES

- **CUMULUS-1139**

  - `granule.applyWorkflow` uses the new-style granule record as input to workflows.

- **CUMULUS-1171**

  - Fixed provider handling in the API to make it consistent between protocols.
    NOTE: This is a breaking change. When applying this upgrade, users will need to:
    1. Disable all workflow rules
    2. Update any `http` or `https` providers so that the host field only
       contains a valid hostname or IP address, and the port field contains the
       provider port.
    3. Perform the deployment
    4. Re-enable workflow rules

- **CUMULUS-1176**:

  - `@cumulus/move-granules` input expectations have changed. `@cumulus/files-to-granules` is a new intermediate task to perform input translation in the old style.
    See the Added and Changed sections of this release changelog for more information.

- **CUMULUS-670**

  - The behavior of ParsePDR and related code has changed in this release. PDRs with FILE_TYPEs that do not conform to the PDR ICD (+ TGZ) (https://cdn.earthdata.nasa.gov/conduit/upload/6376/ESDS-RFC-030v1.0.pdf) will fail to parse.

- **CUMULUS-1208**
  - The granule object input to `@cumulus/queue-granules` will now be added to ingest workflow messages **as is**. In practice, this means that if you are using `@cumulus/queue-granules` to trigger ingest workflows and your granule objects input have invalid properties, then your ingest workflows will fail due to schema validation errors.

### Added

- **CUMULUS-777**
  - Added new cookbook entry on configuring Cumulus to track ancillary files.
- **CUMULUS-1183**
  - Kes overrides will now abort with a warning if a workflow step is configured without a corresponding
    lambda configuration
- **CUMULUS-1223**

  - Adds convenience function `@cumulus/common/bucketsConfigJsonObject` for fetching stack's bucket configuration as an object.

- **CUMULUS-853**
  - Updated FakeProcessing example lambda to include option to generate fake browse
  - Added feature documentation for ancillary metadata export, a new cookbook entry describing a workflow with ancillary metadata generation(browse), and related task definition documentation
- **CUMULUS-805**
  - Added a CloudWatch alarm to check running ElasticSearch instances, and a CloudWatch dashboard to view the health of ElasticSearch
  - Specify `AWS_REGION` in `.env` to be used by deployment script
- **CUMULUS-803**
  - Added CloudWatch alarms to check running tasks of each ECS service, and add the alarms to CloudWatch dashboard
- **CUMULUS-670**
  - Added Ancillary Metadata Export feature (see https://nasa.github.io/cumulus/docs/features/ancillary_metadata for more information)
  - Added new Collection file parameter "fileType" that allows configuration of workflow granule file fileType
- **CUMULUS-1184** - Added kes logging output to ensure we always see the state machine reference before failures due to configuration
- **CUMULUS-1105** - Added a dashboard endpoint to serve the dashboard from an S3 bucket
- **CUMULUS-1199** - Moves `s3credentials` endpoint from the backend to the distribution API.
- **CUMULUS-666**
  - Added `@api/endpoints/s3credentials` to allow EarthData Login authorized users to retrieve temporary security credentials for same-region direct S3 access.
- **CUMULUS-671**
  - Added `@packages/integration-tests/api/distribution/getDistributionApiS3SignedUrl()` to return the S3 signed URL for a file protected by the distribution API
- **CUMULUS-672**
  - Added `cmrMetadataFormat` and `cmrConceptId` to output for individual granules from `@cumulus/post-to-cmr`. `cmrMetadataFormat` will be read from the `cmrMetadataFormat` generated for each granule in `@cumulus/cmrjs/publish2CMR()`
  - Added helpers to `@packages/integration-tests/api/distribution`:
    - `getDistributionApiFileStream()` returns a stream to download files protected by the distribution API
    - `getDistributionFileUrl()` constructs URLs for requesting files from the distribution API
- **CUMULUS-1185** `@cumulus/api/models/Granule.removeGranuleFromCmrByGranule` to replace `@cumulus/api/models/Granule.removeGranuleFromCmr` and use the Granule UR from the CMR metadata to remove the granule from CMR

- **CUMULUS-1101**

  - Added new `@cumulus/checksum` package. This package provides functions to calculate and validate checksums.
  - Added new checksumming functions to `@cumulus/common/aws`: `calculateS3ObjectChecksum` and `validateS3ObjectChecksum`, which depend on the `checksum` package.

- CUMULUS-1171

  - Added `@cumulus/common` API documentation to `packages/common/docs/API.md`
  - Added an `npm run build-docs` task to `@cumulus/common`
  - Added `@cumulus/common/string#isValidHostname()`
  - Added `@cumulus/common/string#match()`
  - Added `@cumulus/common/string#matches()`
  - Added `@cumulus/common/string#toLower()`
  - Added `@cumulus/common/string#toUpper()`
  - Added `@cumulus/common/URLUtils#buildURL()`
  - Added `@cumulus/common/util#isNil()`
  - Added `@cumulus/common/util#isNull()`
  - Added `@cumulus/common/util#isUndefined()`
  - Added `@cumulus/common/util#negate()`

- **CUMULUS-1176**

  - Added new `@cumulus/files-to-granules` task to handle converting file array output from `cumulus-process` tasks into granule objects.
    Allows simplification of `@cumulus/move-granules` and `@cumulus/post-to-cmr`, see Changed section for more details.

- CUMULUS-1151 Compare the granule holdings in CMR with Cumulus' internal data store
- CUMULUS-1152 Compare the granule file holdings in CMR with Cumulus' internal data store

### Changed

- **CUMULUS-1216** - Updated `@cumulus/ingest/granule/ingestFile` to download files to expected staging location.
- **CUMULUS-1208** - Updated `@cumulus/ingest/queue/enqueueGranuleIngestMessage()` to not transform granule object passed to it when building an ingest message
- **CUMULUS-1198** - `@cumulus/ingest` no longer enforces any expectations about whether `provider_path` contains a leading slash or not.
- **CUMULUS-1170**
  - Update scripts and docs to use `npm` instead of `yarn`
  - Use `package-lock.json` files to ensure matching versions of npm packages
  - Update CI builds to use `npm ci` instead of `npm install`
- **CUMULUS-670**
  - Updated ParsePDR task to read standard PDR types+ (+ tgz as an external customer requirement) and add a fileType to granule-files on Granule discovery
  - Updated ParsePDR to fail if unrecognized type is used
  - Updated all relevant task schemas to include granule->files->filetype as a string value
  - Updated tests/test fixtures to include the fileType in the step function/task inputs and output validations as needed
  - Updated MoveGranules task to handle incoming configuration with new "fileType" values and to add them as appropriate to the lambda output.
  - Updated DiscoverGranules step/related workflows to read new Collection file parameter fileType that will map a discovered file to a workflow fileType
  - Updated CNM parser to add the fileType to the defined granule file fileType on ingest and updated integration tests to verify/validate that behavior
  - Updated generateEcho10XMLString in cmr-utils.js to use a map/related library to ensure order as CMR requires ordering for their online resources.
  - Updated post-to-cmr task to appropriately export CNM filetypes to CMR in echo10/UMM exports
- **CUMULUS-1139** - Granules stored in the API contain a `files` property. That schema has been greatly
  simplified and now better matches the CNM format.
  - The `name` property has been renamed to `fileName`.
  - The `filepath` property has been renamed to `key`.
  - The `checksumValue` property has been renamed to `checksum`.
  - The `path` property has been removed.
  - The `url_path` property has been removed.
  - The `filename` property (which contained an `s3://` URL) has been removed, and the `bucket`
    and `key` properties should be used instead. Any requests sent to the API containing a `granule.files[].filename`
    property will be rejected, and any responses coming back from the API will not contain that
    `filename` property.
  - A `source` property has been added, which is a URL indicating the original source of the file.
  - `@cumulus/ingest/granule.moveGranuleFiles()` no longer includes a `filename` field in its
    output. The `bucket` and `key` fields should be used instead.
- **CUMULUS-672**

  - Changed `@cumulus/integration-tests/api/EarthdataLogin.getEarthdataLoginRedirectResponse` to `@cumulus/integration-tests/api/EarthdataLogin.getEarthdataAccessToken`. The new function returns an access response from Earthdata login, if successful.
  - `@cumulus/integration-tests/cmr/getOnlineResources` now accepts an object of options, including `cmrMetadataFormat`. Based on the `cmrMetadataFormat`, the function will correctly retrieve the online resources for each metadata format (ECHO10, UMM-G)

- **CUMULUS-1101**

  - Moved `@cumulus/common/file/getFileChecksumFromStream` into `@cumulus/checksum`, and renamed it to `generateChecksumFromStream`.
    This is a breaking change for users relying on `@cumulus/common/file/getFileChecksumFromStream`.
  - Refactored `@cumulus/ingest/Granule` to depend on new `common/aws` checksum functions and remove significantly present checksumming code.
    - Deprecated `@cumulus/ingest/granule.validateChecksum`. Replaced with `@cumulus/ingest/granule.verifyFile`.
    - Renamed `granule.getChecksumFromFile` to `granule.retrieveSuppliedFileChecksumInformation` to be more accurate.
  - Deprecated `@cumulus/common/aws.checksumS3Objects`. Use `@cumulus/common/aws.calculateS3ObjectChecksum` instead.

- CUMULUS-1171

  - Fixed provider handling in the API to make it consistent between protocols.
    Before this change, FTP providers were configured using the `host` and
    `port` properties. HTTP providers ignored `port` and `protocol`, and stored
    an entire URL in the `host` property. Updated the API to only accept valid
    hostnames or IP addresses in the `provider.host` field. Updated ingest code
    to properly build HTTP and HTTPS URLs from `provider.protocol`,
    `provider.host`, and `provider.port`.
  - The default provider port was being set to 21, no matter what protocol was
    being used. Removed that default.

- **CUMULUS-1176**

  - `@cumulus/move-granules` breaking change:
    Input to `move-granules` is now expected to be in the form of a granules object (i.e. `{ granules: [ { ... }, { ... } ] }`);
    For backwards compatibility with array-of-files outputs from processing steps, use the new `@cumulus/files-to-granules` task as an intermediate step.
    This task will perform the input translation. This change allows `move-granules` to be simpler and behave more predictably.
    `config.granuleIdExtraction` and `config.input_granules` are no longer needed/used by `move-granules`.
  - `@cumulus/post-to-cmr`: `config.granuleIdExtraction` is no longer needed/used by `post-to-cmr`.

- CUMULUS-1174
  - Better error message and stacktrace for S3KeyPairProvider error reporting.

### Fixed

- **CUMULUS-1218** Reconciliation report will now scan only completed granules.
- `@cumulus/api` files and granules were not getting indexed correctly because files indexing was failing in `db-indexer`
- `@cumulus/deployment` A bug in the Cloudformation template was preventing the API from being able to be launched in a VPC, updated the IAM template to give the permissions to be able to run the API in a VPC

### Deprecated

- `@cumulus/api/models/Granule.removeGranuleFromCmr`, instead use `@cumulus/api/models/Granule.removeGranuleFromCmrByGranule`
- `@cumulus/ingest/granule.validateChecksum`, instead use `@cumulus/ingest/granule.verifyFile`
- `@cumulus/common/aws.checksumS3Objects`, instead use `@cumulus/common/aws.calculateS3ObjectChecksum`
- `@cumulus/cmrjs`: `getGranuleId` and `getCmrFiles` are deprecated due to changes in input handling.

## [v1.11.3] - 2019-3-5

### Added

- **CUMULUS-1187** - Added `@cumulus/ingest/granule/duplicateHandlingType()` to determine how duplicate files should be handled in an ingest workflow

### Fixed

- **CUMULUS-1187** - workflows not respecting the duplicate handling value specified in the collection
- Removed refreshToken schema requirement for OAuth

## [v1.11.2] - 2019-2-15

### Added

- CUMULUS-1169
  - Added a `@cumulus/common/StepFunctions` module. It contains functions for querying the AWS
    StepFunctions API. These functions have the ability to retry when a ThrottlingException occurs.
  - Added `@cumulus/common/aws.retryOnThrottlingException()`, which will wrap a function in code to
    retry on ThrottlingExceptions.
  - Added `@cumulus/common/test-utils.throttleOnce()`, which will cause a function to return a
    ThrottlingException the first time it is called, then return its normal result after that.
- CUMULUS-1103 Compare the collection holdings in CMR with Cumulus' internal data store
- CUMULUS-1099 Add support for UMMG JSON metadata versions > 1.4.
  - If a version is found in the metadata object, that version is used for processing and publishing to CMR otherwise, version 1.4 is assumed.
- CUMULUS-678
  - Added support for UMMG json v1.4 metadata files.
    `reconcileCMRMetadata` added to `@cumulus/cmrjs` to update metadata record with new file locations.
    `@cumulus/common/errors` adds two new error types `CMRMetaFileNotFound` and `InvalidArgument`.
    `@cumulus/common/test-utils` adds new function `randomId` to create a random string with id to help in debugging.
    `@cumulus/common/BucketsConfig` adds a new helper class `BucketsConfig` for working with bucket stack configuration and bucket names.
    `@cumulus/common/aws` adds new function `s3PutObjectTagging` as a convenience for the aws [s3().putObjectTagging](https://docs.aws.amazon.com/AWSJavaScriptSDK/latest/AWS/S3.html#putObjectTagging-property) function.
    `@cumulus/cmrjs` Adds: - `isCMRFile` - Identify an echo10(xml) or UMMG(json) metadata file. - `metadataObjectFromCMRFile` Read and parse CMR XML file from s3. - `updateCMRMetadata` Modify a cmr metadata (xml/json) file with updated information. - `publish2CMR` Posts XML or UMMG CMR data to CMR service. - `reconcileCMRMetadata` Reconciles cmr metadata file after a file moves.
- Adds some ECS and other permissions to StepRole to enable running ECS tasks from a workflow
- Added Apache logs to cumulus api and distribution lambdas
- **CUMULUS-1119** - Added `@cumulus/integration-tests/api/EarthdataLogin.getEarthdataLoginRedirectResponse` helper for integration tests to handle login with Earthdata and to return response from redirect to Cumulus API
- **CUMULUS-673** Added `@cumulus/common/file/getFileChecksumFromStream` to get file checksum from a readable stream

### Fixed

- CUMULUS-1123
  - Cloudformation template overrides now work as expected

### Changed

- CUMULUS-1169
  - Deprecated the `@cumulus/common/step-functions` module.
  - Updated code that queries the StepFunctions API to use the retry-enabled functions from
    `@cumulus/common/StepFunctions`
- CUMULUS-1121
  - Schema validation is now strongly enforced when writing to the database.
    Additional properties are not allowed and will result in a validation error.
- CUMULUS-678
  `tasks/move-granules` simplified and refactored to use functionality from cmrjs.
  `ingest/granules.moveGranuleFiles` now just moves granule files and returns a list of the updated files. Updating metadata now handled by `@cumulus/cmrjs/reconcileCMRMetadata`.
  `move-granules.updateGranuleMetadata` refactored and bugs fixed in the case of a file matching multiple collection.files.regexps.
  `getCmrXmlFiles` simplified and now only returns an object with the cmrfilename and the granuleId.
  `@cumulus/test-processing` - test processing task updated to generate UMM-G metadata

- CUMULUS-1043

  - `@cumulus/api` now uses [express](http://expressjs.com/) as the API engine.
  - All `@cumulus/api` endpoints on ApiGateway are consolidated to a single endpoint the uses `{proxy+}` definition.
  - All files under `packages/api/endpoints` along with associated tests are updated to support express's request and response objects.
  - Replaced environment variables `internal`, `bucket` and `systemBucket` with `system_bucket`.
  - Update `@cumulus/integration-tests` to work with updated cumulus-api express endpoints

- `@cumulus/integration-tests` - `buildAndExecuteWorkflow` and `buildWorkflow` updated to take a `meta` param to allow for additional fields to be added to the workflow `meta`

- **CUMULUS-1049** Updated `Retrieve Execution Status API` in `@cumulus/api`: If the execution doesn't exist in Step Function API, Cumulus API returns the execution status information from the database.

- **CUMULUS-1119**
  - Renamed `DISTRIBUTION_URL` environment variable to `DISTRIBUTION_ENDPOINT`
  - Renamed `DEPLOYMENT_ENDPOINT` environment variable to `DISTRIBUTION_REDIRECT_ENDPOINT`
  - Renamed `API_ENDPOINT` environment variable to `TOKEN_REDIRECT_ENDPOINT`

### Removed

- Functions deprecated before 1.11.0:
  - @cumulus/api/models/base: static Manager.createTable() and static Manager.deleteTable()
  - @cumulus/ingest/aws/S3
  - @cumulus/ingest/aws/StepFunction.getExecution()
  - @cumulus/ingest/aws/StepFunction.pullEvent()
  - @cumulus/ingest/consumer.Consume
  - @cumulus/ingest/granule/Ingest.getBucket()

### Deprecated

`@cmrjs/ingestConcept`, instead use the CMR object methods. `@cmrjs/CMR.ingestGranule` or `@cmrjs/CMR.ingestCollection`
`@cmrjs/searchConcept`, instead use the CMR object methods. `@cmrjs/CMR.searchGranules` or `@cmrjs/CMR.searchCollections`
`@cmrjs/deleteConcept`, instead use the CMR object methods. `@cmrjs/CMR.deleteGranule` or `@cmrjs/CMR.deleteCollection`

## [v1.11.1] - 2018-12-18

**Please Note**

- Ensure your `app/config.yml` has a `clientId` specified in the `cmr` section. This will allow CMR to identify your requests for better support and metrics.
  - For an example, please see [the example config](https://github.com/nasa/cumulus/blob/1c7e2bf41b75da9f87004c4e40fbcf0f39f56794/example/app/config.yml#L128).

### Added

- Added a `/tokenDelete` endpoint in `@cumulus/api` to delete access token records

### Changed

- CUMULUS-678
  `@cumulus/ingest/crypto` moved and renamed to `@cumulus/common/key-pair-provider`
  `@cumulus/ingest/aws` function: `KMSDecryptionFailed` and class: `KMS` extracted and moved to `@cumulus/common` and `KMS` is exported as `KMSProvider` from `@cumulus/common/key-pair-provider`
  `@cumulus/ingest/granule` functions: `publish`, `getGranuleId`, `getXMLMetadataAsString`, `getMetadataBodyAndTags`, `parseXmlString`, `getCmrXMLFiles`, `postS3Object`, `contructOnlineAccessUrls`, `updateMetadata`, extracted and moved to `@cumulus/cmrjs`
  `getGranuleId`, `getCmrXMLFiles`, `publish`, `updateMetadata` removed from `@cumulus/ingest/granule` and added to `@cumulus/cmrjs`;
  `updateMetadata` renamed `updateCMRMetadata`.
  `@cumulus/ingest` test files renamed.
- **CUMULUS-1070**
  - Add `'Client-Id'` header to all `@cumulus/cmrjs` requests (made via `searchConcept`, `ingestConcept`, and `deleteConcept`).
  - Updated `cumulus/example/app/config.yml` entry for `cmr.clientId` to use stackName for easier CMR-side identification.

## [v1.11.0] - 2018-11-30

**Please Note**

- Redeploy IAM roles:
  - CUMULUS-817 includes a migration that requires reconfiguration/redeployment of IAM roles. Please see the [upgrade instructions](https://nasa.github.io/cumulus/docs/upgrade/1.11.0) for more information.
  - CUMULUS-977 includes a few new SNS-related permissions added to the IAM roles that will require redeployment of IAM roles.
- `cumulus-message-adapter` v1.0.13+ is required for `@cumulus/api` granule reingest API to work properly. The latest version should be downloaded automatically by kes.
- A `TOKEN_SECRET` value (preferably 256-bit for security) must be added to `.env` to securely sign JWTs used for authorization in `@cumulus/api`

### Changed

- **CUUMULUS-1000** - Distribution endpoint now persists logins, instead of
  redirecting to Earthdata Login on every request
- **CUMULUS-783 CUMULUS-790** - Updated `@cumulus/sync-granule` and `@cumulus/move-granules` tasks to always overwrite existing files for manually-triggered reingest.
- **CUMULUS-906** - Updated `@cumulus/api` granule reingest API to
  - add `reingestGranule: true` and `forceDuplicateOverwrite: true` to Cumulus message `cumulus_meta.cumulus_context` field to indicate that the workflow is a manually triggered re-ingest.
  - return warning message to operator when duplicateHandling is not `replace`
  - `cumulus-message-adapter` v1.0.13+ is required.
- **CUMULUS-793** - Updated the granule move PUT request in `@cumulus/api` to reject the move with a 409 status code if one or more of the files already exist at the destination location
- Updated `@cumulus/helloworld` to use S3 to store state for pass on retry tests
- Updated `@cumulus/ingest`:
  - [Required for MAAP] `http.js#list` will now find links with a trailing whitespace
  - Removed code from `granule.js` which looked for files in S3 using `{ Bucket: discoveredFile.bucket, Key: discoveredFile.name }`. This is obsolete since `@cumulus/ingest` uses a `file-staging` and `constructCollectionId()` directory prefixes by default.
- **CUMULUS-989**
  - Updated `@cumulus/api` to use [JWT (JSON Web Token)](https://jwt.io/introduction/) as the transport format for API authorization tokens and to use JWT verification in the request authorization
  - Updated `/token` endpoint in `@cumulus/api` to return tokens as JWTs
  - Added a `/refresh` endpoint in `@cumulus/api` to request new access tokens from the OAuth provider using the refresh token
  - Added `refreshAccessToken` to `@cumulus/api/lib/EarthdataLogin` to manage refresh token requests with the Earthdata OAuth provider

### Added

- **CUMULUS-1050**
  - Separated configuration flags for originalPayload/finalPayload cleanup such that they can be set to different retention times
- **CUMULUS-798**
  - Added daily Executions cleanup CloudWatch event that triggers cleanExecutions lambda
  - Added cleanExecutions lambda that removes finalPayload/originalPayload field entries for records older than configured timeout value (execution_payload_retention_period), with a default of 30 days
- **CUMULUS-815/816**
  - Added 'originalPayload' and 'finalPayload' fields to Executions table
  - Updated Execution model to populate originalPayload with the execution payload on record creation
  - Updated Execution model code to populate finalPayload field with the execution payload on execution completion
  - Execution API now exposes the above fields
- **CUMULUS-977**
  - Rename `kinesisConsumer` to `messageConsumer` as it handles both Kinesis streams and SNS topics as of this version.
  - Add `sns`-type rule support. These rules create a subscription between an SNS topic and the `messageConsumer`.
    When a message is received, `messageConsumer` is triggered and passes the SNS message (JSON format expected) in
    its entirety to the workflow in the `payload` field of the Cumulus message. For more information on sns-type rules,
    see the [documentation](https://nasa.github.io/cumulus/docs/data-cookbooks/setup#rules).
- **CUMULUS-975**
  - Add `KinesisInboundEventLogger` and `KinesisOutboundEventLogger` API lambdas. These lambdas
    are utilized to dump incoming and outgoing ingest workflow kinesis streams
    to cloudwatch for analytics in case of AWS/stream failure.
  - Update rules model to allow tracking of log_event ARNs related to
    Rule event logging. Kinesis rule types will now automatically log
    incoming events via a Kinesis event triggered lambda.
    CUMULUS-975-migration-4
  - Update migration code to require explicit migration names per run
  - Added migration_4 to migrate/update existing Kinesis rules to have a log event mapping
  - Added new IAM policy for migration lambda
- **CUMULUS-775**
  - Adds a instance metadata endpoint to the `@cumulus/api` package.
  - Adds a new convenience function `hostId` to the `@cumulus/cmrjs` to help build environment specific cmr urls.
  - Fixed `@cumulus/cmrjs.searchConcept` to search and return CMR results.
  - Modified `@cumulus/cmrjs.CMR.searchGranule` and `@cumulus/cmrjs.CMR.searchCollection` to include CMR's provider as a default parameter to searches.
- **CUMULUS-965**
  - Add `@cumulus/test-data.loadJSONTestData()`,
    `@cumulus/test-data.loadTestData()`, and
    `@cumulus/test-data.streamTestData()` to safely load test data. These
    functions should be used instead of using `require()` to load test data,
    which could lead to tests interfering with each other.
  - Add a `@cumulus/common/util/deprecate()` function to mark a piece of code as
    deprecated
- **CUMULUS-986**
  - Added `waitForTestExecutionStart` to `@cumulus/integration-tests`
- **CUMULUS-919**
  - In `@cumulus/deployment`, added support for NGAP permissions boundaries for IAM roles with `useNgapPermissionBoundary` flag in `iam/config.yml`. Defaults to false.

### Fixed

- Fixed a bug where FTP sockets were not closed after an error, keeping the Lambda function active until it timed out [CUMULUS-972]
- **CUMULUS-656**
  - The API will no longer allow the deletion of a provider if that provider is
    referenced by a rule
  - The API will no longer allow the deletion of a collection if that collection
    is referenced by a rule
- Fixed a bug where `@cumulus/sf-sns-report` was not pulling large messages from S3 correctly.

### Deprecated

- `@cumulus/ingest/aws/StepFunction.pullEvent()`. Use `@cumulus/common/aws.pullStepFunctionEvent()`.
- `@cumulus/ingest/consumer.Consume` due to unpredictable implementation. Use `@cumulus/ingest/consumer.Consumer`.
  Call `Consumer.consume()` instead of `Consume.read()`.

## [v1.10.4] - 2018-11-28

### Added

- **CUMULUS-1008**
  - New `config.yml` parameter for SQS consumers: `sqs_consumer_rate: (default 500)`, which is the maximum number of
    messages the consumer will attempt to process per execution. Currently this is only used by the sf-starter consumer,
    which runs every minute by default, making this a messages-per-minute upper bound. SQS does not guarantee the number
    of messages returned per call, so this is not a fixed rate of consumption, only attempted number of messages received.

### Deprecated

- `@cumulus/ingest/consumer.Consume` due to unpredictable implementation. Use `@cumulus/ingest/consumer.Consumer`.

### Changed

- Backported update of `packages/api` dependency `@mapbox/dyno` to `1.4.2` to mitigate `event-stream` vulnerability.

## [v1.10.3] - 2018-10-31

### Added

- **CUMULUS-817**
  - Added AWS Dead Letter Queues for lambdas that are scheduled asynchronously/such that failures show up only in cloudwatch logs.
- **CUMULUS-956**
  - Migrated developer documentation and data-cookbooks to Docusaurus
    - supports versioning of documentation
  - Added `docs/docs-how-to.md` to outline how to do things like add new docs or locally install for testing.
  - Deployment/CI scripts have been updated to work with the new format
- **CUMULUS-811**
  - Added new S3 functions to `@cumulus/common/aws`:
    - `aws.s3TagSetToQueryString`: converts S3 TagSet array to querystring (for use with upload()).
    - `aws.s3PutObject`: Returns promise of S3 `putObject`, which puts an object on S3
    - `aws.s3CopyObject`: Returns promise of S3 `copyObject`, which copies an object in S3 to a new S3 location
    - `aws.s3GetObjectTagging`: Returns promise of S3 `getObjectTagging`, which returns an object containing an S3 TagSet.
  - `@/cumulus/common/aws.s3PutObject` defaults to an explicit `ACL` of 'private' if not overridden.
  - `@/cumulus/common/aws.s3CopyObject` defaults to an explicit `TaggingDirective` of 'COPY' if not overridden.

### Deprecated

- **CUMULUS-811**
  - Deprecated `@cumulus/ingest/aws.S3`. Member functions of this class will now
    log warnings pointing to similar functionality in `@cumulus/common/aws`.

## [v1.10.2] - 2018-10-24

### Added

- **CUMULUS-965**
  - Added a `@cumulus/logger` package
- **CUMULUS-885**
  - Added 'human readable' version identifiers to Lambda Versioning lambda aliases
- **CUMULUS-705**
  - Note: Make sure to update the IAM stack when deploying this update.
  - Adds an AsyncOperations model and associated DynamoDB table to the
    `@cumulus/api` package
  - Adds an /asyncOperations endpoint to the `@cumulus/api` package, which can
    be used to fetch the status of an AsyncOperation.
  - Adds a /bulkDelete endpoint to the `@cumulus/api` package, which performs an
    asynchronous bulk-delete operation. This is a stub right now which is only
    intended to demonstration how AsyncOperations work.
  - Adds an AsyncOperation ECS task to the `@cumulus/api` package, which will
    fetch an Lambda function, run it in ECS, and then store the result to the
    AsyncOperations table in DynamoDB.
- **CUMULUS-851** - Added workflow lambda versioning feature to allow in-flight workflows to use lambda versions that were in place when a workflow was initiated

  - Updated Kes custom code to remove logic that used the CMA file key to determine template compilation logic. Instead, utilize a `customCompilation` template configuration flag to indicate a template should use Cumulus's kes customized methods instead of 'core'.
  - Added `useWorkflowLambdaVersions` configuration option to enable the lambdaVersioning feature set. **This option is set to true by default** and should be set to false to disable the feature.
  - Added uniqueIdentifier configuration key to S3 sourced lambdas to optionally support S3 lambda resource versioning within this scheme. This key must be unique for each modified version of the lambda package and must be updated in configuration each time the source changes.
  - Added a new nested stack template that will create a `LambdaVersions` stack that will take lambda parameters from the base template, generate lambda versions/aliases and return outputs with references to the most 'current' lambda alias reference, and updated 'core' template to utilize these outputs (if `useWorkflowLambdaVersions` is enabled).

- Created a `@cumulus/api/lib/OAuth2` interface, which is implemented by the
  `@cumulus/api/lib/EarthdataLogin` and `@cumulus/api/lib/GoogleOAuth2` classes.
  Endpoints that need to handle authentication will determine which class to use
  based on environment variables. This also greatly simplifies testing.
- Added `@cumulus/api/lib/assertions`, containing more complex AVA test assertions
- Added PublishGranule workflow to publish a granule to CMR without full reingest. (ingest-in-place capability)

- `@cumulus/integration-tests` new functionality:
  - `listCollections` to list collections from a provided data directory
  - `deleteCollection` to delete list of collections from a deployed stack
  - `cleanUpCollections` combines the above in one function.
  - `listProviders` to list providers from a provided data directory
  - `deleteProviders` to delete list of providers from a deployed stack
  - `cleanUpProviders` combines the above in one function.
  - `@cumulus/integrations-tests/api.js`: `deleteGranule` and `deletePdr` functions to make `DELETE` requests to Cumulus API
  - `rules` API functionality for posting and deleting a rule and listing all rules
  - `wait-for-deploy` lambda for use in the redeployment tests
- `@cumulus/ingest/granule.js`: `ingestFile` inserts new `duplicate_found: true` field in the file's record if a duplicate file already exists on S3.
- `@cumulus/api`: `/execution-status` endpoint requests and returns complete execution output if execution output is stored in S3 due to size.
- Added option to use environment variable to set CMR host in `@cumulus/cmrjs`.
- **CUMULUS-781** - Added integration tests for `@cumulus/sync-granule` when `duplicateHandling` is set to `replace` or `skip`
- **CUMULUS-791** - `@cumulus/move-granules`: `moveFileRequest` inserts new `duplicate_found: true` field in the file's record if a duplicate file already exists on S3. Updated output schema to document new `duplicate_found` field.

### Removed

- Removed `@cumulus/common/fake-earthdata-login-server`. Tests can now create a
  service stub based on `@cumulus/api/lib/OAuth2` if testing requires handling
  authentication.

### Changed

- **CUMULUS-940** - modified `@cumulus/common/aws` `receiveSQSMessages` to take a parameter object instead of positional parameters. All defaults remain the same, but now access to long polling is available through `options.waitTimeSeconds`.
- **CUMULUS-948** - Update lambda functions `CNMToCMA` and `CnmResponse` in the `cumulus-data-shared` bucket and point the default stack to them.
- **CUMULUS-782** - Updated `@cumulus/sync-granule` task and `Granule.ingestFile` in `@cumulus/ingest` to keep both old and new data when a destination file with different checksum already exists and `duplicateHandling` is `version`
- Updated the config schema in `@cumulus/move-granules` to include the `moveStagedFiles` param.
- **CUMULUS-778** - Updated config schema and documentation in `@cumulus/sync-granule` to include `duplicateHandling` parameter for specifying how duplicate filenames should be handled
- **CUMULUS-779** - Updated `@cumulus/sync-granule` to throw `DuplicateFile` error when destination files already exist and `duplicateHandling` is `error`
- **CUMULUS-780** - Updated `@cumulus/sync-granule` to use `error` as the default for `duplicateHandling` when it is not specified
- **CUMULUS-780** - Updated `@cumulus/api` to use `error` as the default value for `duplicateHandling` in the `Collection` model
- **CUMULUS-785** - Updated the config schema and documentation in `@cumulus/move-granules` to include `duplicateHandling` parameter for specifying how duplicate filenames should be handled
- **CUMULUS-786, CUMULUS-787** - Updated `@cumulus/move-granules` to throw `DuplicateFile` error when destination files already exist and `duplicateHandling` is `error` or not specified
- **CUMULUS-789** - Updated `@cumulus/move-granules` to keep both old and new data when a destination file with different checksum already exists and `duplicateHandling` is `version`

### Fixed

- `getGranuleId` in `@cumulus/ingest` bug: `getGranuleId` was constructing an error using `filename` which was undefined. The fix replaces `filename` with the `uri` argument.
- Fixes to `del` in `@cumulus/api/endpoints/granules.js` to not error/fail when not all files exist in S3 (e.g. delete granule which has only 2 of 3 files ingested).
- `@cumulus/deployment/lib/crypto.js` now checks for private key existence properly.

## [v1.10.1] - 2018-09-4

### Fixed

- Fixed cloudformation template errors in `@cumulus/deployment/`
  - Replaced references to Fn::Ref: with Ref:
  - Moved long form template references to a newline

## [v1.10.0] - 2018-08-31

### Removed

- Removed unused and broken code from `@cumulus/common`
  - Removed `@cumulus/common/test-helpers`
  - Removed `@cumulus/common/task`
  - Removed `@cumulus/common/message-source`
  - Removed the `getPossiblyRemote` function from `@cumulus/common/aws`
  - Removed the `startPromisedSfnExecution` function from `@cumulus/common/aws`
  - Removed the `getCurrentSfnTask` function from `@cumulus/common/aws`

### Changed

- **CUMULUS-839** - In `@cumulus/sync-granule`, 'collection' is now an optional config parameter

### Fixed

- **CUMULUS-859** Moved duplicate code in `@cumulus/move-granules` and `@cumulus/post-to-cmr` to `@cumulus/ingest`. Fixed imports making assumptions about directory structure.
- `@cumulus/ingest/consumer` correctly limits the number of messages being received and processed from SQS. Details:
  - **Background:** `@cumulus/api` includes a lambda `<stack-name>-sqs2sf` which processes messages from the `<stack-name>-startSF` SQS queue every minute. The `sqs2sf` lambda uses `@cumulus/ingest/consumer` to receive and process messages from SQS.
  - **Bug:** More than `messageLimit` number of messages were being consumed and processed from the `<stack-name>-startSF` SQS queue. Many step functions were being triggered simultaneously by the lambda `<stack-name>-sqs2sf` (which consumes every minute from the `startSF` queue) and resulting in step function failure with the error: `An error occurred (ThrottlingException) when calling the GetExecutionHistory`.
  - **Fix:** `@cumulus/ingest/consumer#processMessages` now processes messages until `timeLimit` has passed _OR_ once it receives up to `messageLimit` messages. `sqs2sf` is deployed with a [default `messageLimit` of 10](https://github.com/nasa/cumulus/blob/670000c8a821ff37ae162385f921c40956e293f7/packages/deployment/app/config.yml#L147).
  - **IMPORTANT NOTE:** `consumer` will actually process up to `messageLimit * 2 - 1` messages. This is because sometimes `receiveSQSMessages` will return less than `messageLimit` messages and thus the consumer will continue to make calls to `receiveSQSMessages`. For example, given a `messageLimit` of 10 and subsequent calls to `receiveSQSMessages` returns up to 9 messages, the loop will continue and a final call could return up to 10 messages.

## [v1.9.1] - 2018-08-22

**Please Note** To take advantage of the added granule tracking API functionality, updates are required for the message adapter and its libraries. You should be on the following versions:

- `cumulus-message-adapter` 1.0.9+
- `cumulus-message-adapter-js` 1.0.4+
- `cumulus-message-adapter-java` 1.2.7+
- `cumulus-message-adapter-python` 1.0.5+

### Added

- **CUMULUS-687** Added logs endpoint to search for logs from a specific workflow execution in `@cumulus/api`. Added integration test.
- **CUMULUS-836** - `@cumulus/deployment` supports a configurable docker storage driver for ECS. ECS can be configured with either `devicemapper` (the default storage driver for AWS ECS-optimized AMIs) or `overlay2` (the storage driver used by the NGAP 2.0 AMI). The storage driver can be configured in `app/config.yml` with `ecs.docker.storageDriver: overlay2 | devicemapper`. The default is `overlay2`.
  - To support this configuration, a [Handlebars](https://handlebarsjs.com/) helper `ifEquals` was added to `packages/deployment/lib/kes.js`.
- **CUMULUS-836** - `@cumulus/api` added IAM roles required by the NGAP 2.0 AMI. The NGAP 2.0 AMI runs a script `register_instances_with_ssm.py` which requires the ECS IAM role to include `ec2:DescribeInstances` and `ssm:GetParameter` permissions.

### Fixed

- **CUMULUS-836** - `@cumulus/deployment` uses `overlay2` driver by default and does not attempt to write `--storage-opt dm.basesize` to fix [this error](https://github.com/moby/moby/issues/37039).
- **CUMULUS-413** Kinesis processing now captures all errors.
  - Added kinesis fallback mechanism when errors occur during record processing.
  - Adds FallbackTopicArn to `@cumulus/api/lambdas.yml`
  - Adds fallbackConsumer lambda to `@cumulus/api`
  - Adds fallbackqueue option to lambda definitions capture lambda failures after three retries.
  - Adds kinesisFallback SNS topic to signal incoming errors from kinesis stream.
  - Adds kinesisFailureSQS to capture fully failed events from all retries.
- **CUMULUS-855** Adds integration test for kinesis' error path.
- **CUMULUS-686** Added workflow task name and version tracking via `@cumulus/api` executions endpoint under new `tasks` property, and under `workflow_tasks` in step input/output.
  - Depends on `cumulus-message-adapter` 1.0.9+, `cumulus-message-adapter-js` 1.0.4+, `cumulus-message-adapter-java` 1.2.7+ and `cumulus-message-adapter-python` 1.0.5+
- **CUMULUS-771**
  - Updated sync-granule to stream the remote file to s3
  - Added integration test for ingesting granules from ftp provider
  - Updated http/https integration tests for ingesting granules from http/https providers
- **CUMULUS-862** Updated `@cumulus/integration-tests` to handle remote lambda output
- **CUMULUS-856** Set the rule `state` to have default value `ENABLED`

### Changed

- In `@cumulus/deployment`, changed the example app config.yml to have additional IAM roles

## [v1.9.0] - 2018-08-06

**Please note** additional information and upgrade instructions [here](https://nasa.github.io/cumulus/docs/upgrade/1.9.0)

### Added

- **CUMULUS-712** - Added integration tests verifying expected behavior in workflows
- **GITC-776-2** - Add support for versioned collections

### Fixed

- **CUMULUS-832**
  - Fixed indentation in example config.yml in `@cumulus/deployment`
  - Fixed issue with new deployment using the default distribution endpoint in `@cumulus/deployment` and `@cumulus/api`

## [v1.8.1] - 2018-08-01

**Note** IAM roles should be re-deployed with this release.

- **Cumulus-726**
  - Added function to `@cumulus/integration-tests`: `sfnStep` includes `getStepInput` which returns the input to the schedule event of a given step function step.
  - Added IAM policy `@cumulus/deployment`: Lambda processing IAM role includes `kinesis::PutRecord` so step function lambdas can write to kinesis streams.
- **Cumulus Community Edition**
  - Added Google OAuth authentication token logic to `@cumulus/api`. Refactored token endpoint to use environment variable flag `OAUTH_PROVIDER` when determining with authentication method to use.
  - Added API Lambda memory configuration variable `api_lambda_memory` to `@cumulus/api` and `@cumulus/deployment`.

### Changed

- **Cumulus-726**
  - Changed function in `@cumulus/api`: `models/rules.js#addKinesisEventSource` was modified to call to `deleteKinesisEventSource` with all required parameters (rule's name, arn and type).
  - Changed function in `@cumulus/integration-tests`: `getStepOutput` can now be used to return output of failed steps. If users of this function want the output of a failed event, they can pass a third parameter `eventType` as `'failure'`. This function will work as always for steps which completed successfully.

### Removed

- **Cumulus-726**

  - Configuration change to `@cumulus/deployment`: Removed default auto scaling configuration for Granules and Files DynamoDB tables.

- **CUMULUS-688**
  - Add integration test for ExecutionStatus
  - Function addition to `@cumulus/integration-tests`: `api` includes `getExecutionStatus` which returns the execution status from the Cumulus API

## [v1.8.0] - 2018-07-23

### Added

- **CUMULUS-718** Adds integration test for Kinesis triggering a workflow.

- **GITC-776-3** Added more flexibility for rules. You can now edit all fields on the rule's record
  We may need to update the api documentation to reflect this.

- **CUMULUS-681** - Add ingest-in-place action to granules endpoint

  - new applyWorkflow action at PUT /granules/{granuleid} Applying a workflow starts an execution of the provided workflow and passes the granule record as payload.
    Parameter(s):
    - workflow - the workflow name

- **CUMULUS-685** - Add parent exeuction arn to the execution which is triggered from a parent step function

### Changed

- **CUMULUS-768** - Integration tests get S3 provider data from shared data folder

### Fixed

- **CUMULUS-746** - Move granule API correctly updates record in dynamo DB and cmr xml file
- **CUMULUS-766** - Populate database fileSize field from S3 if value not present in Ingest payload

## [v1.7.1] - 2018-07-27 - [BACKPORT]

### Fixed

- **CUMULUS-766** - Backport from 1.8.0 - Populate database fileSize field from S3 if value not present in Ingest payload

## [v1.7.0] - 2018-07-02

### Please note: [Upgrade Instructions](https://nasa.github.io/cumulus/docs/upgrade/1.7.0)

### Added

- **GITC-776-2** - Add support for versioned collections
- **CUMULUS-491** - Add granule reconciliation API endpoints.
- **CUMULUS-480** Add support for backup and recovery:
  - Add DynamoDB tables for granules, executions and pdrs
  - Add ability to write all records to S3
  - Add ability to download all DynamoDB records in form json files
  - Add ability to upload records to DynamoDB
  - Add migration scripts for copying granule, pdr and execution records from ElasticSearch to DynamoDB
  - Add IAM support for batchWrite on dynamoDB
-
- **CUMULUS-508** - `@cumulus/deployment` cloudformation template allows for lambdas and ECS clusters to have multiple AZ availability.
  - `@cumulus/deployment` also ensures docker uses `devicemapper` storage driver.
- **CUMULUS-755** - `@cumulus/deployment` Add DynamoDB autoscaling support.
  - Application developers can add autoscaling and override default values in their deployment's `app/config.yml` file using a `{TableName}Table:` key.

### Fixed

- **CUMULUS-747** - Delete granule API doesn't delete granule files in s3 and granule in elasticsearch
  - update the StreamSpecification DynamoDB tables to have StreamViewType: "NEW_AND_OLD_IMAGES"
  - delete granule files in s3
- **CUMULUS-398** - Fix not able to filter executions by workflow
- **CUMULUS-748** - Fix invalid lambda .zip files being validated/uploaded to AWS
- **CUMULUS-544** - Post to CMR task has UAT URL hard-coded
  - Made configurable: PostToCmr now requires CMR_ENVIRONMENT env to be set to 'SIT' or 'OPS' for those CMR environments. Default is UAT.

### Changed

- **GITC-776-4** - Changed Discover-pdrs to not rely on collection but use provider_path in config. It also has an optional filterPdrs regex configuration parameter

- **CUMULUS-710** - In the integration test suite, `getStepOutput` returns the output of the first successful step execution or last failed, if none exists

## [v1.6.0] - 2018-06-06

### Please note: [Upgrade Instructions](https://nasa.github.io/cumulus/docs/upgrade/1.6.0)

### Fixed

- **CUMULUS-602** - Format all logs sent to Elastic Search.
  - Extract cumulus log message and index it to Elastic Search.

### Added

- **CUMULUS-556** - add a mechanism for creating and running migration scripts on deployment.
- **CUMULUS-461** Support use of metadata date and other components in `url_path` property

### Changed

- **CUMULUS-477** Update bucket configuration to support multiple buckets of the same type:
  - Change the structure of the buckets to allow for more than one bucket of each type. The bucket structure is now:
    bucket-key:
    name: <bucket-name>
    type: <type> i.e. internal, public, etc.
  - Change IAM and app deployment configuration to support new bucket structure
  - Update tasks and workflows to support new bucket structure
  - Replace instances where buckets.internal is relied upon to either use the system bucket or a configured bucket
  - Move IAM template to the deployment package. NOTE: You now have to specify '--template node_modules/@cumulus/deployment/iam' in your IAM deployment
  - Add IAM cloudformation template support to filter buckets by type

## [v1.5.5] - 2018-05-30

### Added

- **CUMULUS-530** - PDR tracking through Queue-granules
  - Add optional `pdr` property to the sync-granule task's input config and output payload.
- **CUMULUS-548** - Create a Lambda task that generates EMS distribution reports
  - In order to supply EMS Distribution Reports, you must enable S3 Server
    Access Logging on any S3 buckets used for distribution. See [How Do I Enable Server Access Logging for an S3 Bucket?](https://docs.aws.amazon.com/AmazonS3/latest/user-guide/server-access-logging.html)
    The "Target bucket" setting should point at the Cumulus internal bucket.
    The "Target prefix" should be
    "<STACK_NAME>/ems-distribution/s3-server-access-logs/", where "STACK_NAME"
    is replaced with the name of your Cumulus stack.

### Fixed

- **CUMULUS-546 - Kinesis Consumer should catch and log invalid JSON**
  - Kinesis Consumer lambda catches and logs errors so that consumer doesn't get stuck in a loop re-processing bad json records.
- EMS report filenames are now based on their start time instead of the time
  instead of the time that the report was generated
- **CUMULUS-552 - Cumulus API returns different results for the same collection depending on query**
  - The collection, provider and rule records in elasticsearch are now replaced with records from dynamo db when the dynamo db records are updated.

### Added

- `@cumulus/deployment`'s default cloudformation template now configures storage for Docker to match the configured ECS Volume. The template defines Docker's devicemapper basesize (`dm.basesize`) using `ecs.volumeSize`. This addresses ECS default of limiting Docker containers to 10GB of storage ([Read more](https://aws.amazon.com/premiumsupport/knowledge-center/increase-default-ecs-docker-limit/)).

## [v1.5.4] - 2018-05-21

### Added

- **CUMULUS-535** - EMS Ingest, Archive, Archive Delete reports
  - Add lambda EmsReport to create daily EMS Ingest, Archive, Archive Delete reports
  - ems.provider property added to `@cumulus/deployment/app/config.yml`.
    To change the provider name, please add `ems: provider` property to `app/config.yml`.
- **CUMULUS-480** Use DynamoDB to store granules, pdrs and execution records
  - Activate PointInTime feature on DynamoDB tables
  - Increase test coverage on api package
  - Add ability to restore metadata records from json files to DynamoDB
- **CUMULUS-459** provide API endpoint for moving granules from one location on s3 to another

## [v1.5.3] - 2018-05-18

### Fixed

- **CUMULUS-557 - "Add dataType to DiscoverGranules output"**
  - Granules discovered by the DiscoverGranules task now include dataType
  - dataType is now a required property for granules used as input to the
    QueueGranules task
- **CUMULUS-550** Update deployment app/config.yml to force elasticsearch updates for deleted granules

## [v1.5.2] - 2018-05-15

### Fixed

- **CUMULUS-514 - "Unable to Delete the Granules"**
  - updated cmrjs.deleteConcept to return success if the record is not found
    in CMR.

### Added

- **CUMULUS-547** - The distribution API now includes an
  "earthdataLoginUsername" query parameter when it returns a signed S3 URL
- **CUMULUS-527 - "parse-pdr queues up all granules and ignores regex"**
  - Add an optional config property to the ParsePdr task called
    "granuleIdFilter". This property is a regular expression that is applied
    against the filename of the first file of each granule contained in the
    PDR. If the regular expression matches, then the granule is included in
    the output. Defaults to '.', which will match all granules in the PDR.
- File checksums in PDRs now support MD5
- Deployment support to subscribe to an SNS topic that already exists
- **CUMULUS-470, CUMULUS-471** In-region S3 Policy lambda added to API to update bucket policy for in-region access.
- **CUMULUS-533** Added fields to granule indexer to support EMS ingest and archive record creation
- **CUMULUS-534** Track deleted granules
  - added `deletedgranule` type to `cumulus` index.
  - **Important Note:** Force custom bootstrap to re-run by adding this to
    app/config.yml `es: elasticSearchMapping: 7`
- You can now deploy cumulus without ElasticSearch. Just add `es: null` to your `app/config.yml` file. This is only useful for debugging purposes. Cumulus still requires ElasticSearch to properly operate.
- `@cumulus/integration-tests` includes and exports the `addRules` function, which seeds rules into the DynamoDB table.
- Added capability to support EFS in cloud formation template. Also added
  optional capability to ssh to your instance and privileged lambda functions.
- Added support to force discovery of PDRs that have already been processed
  and filtering of selected data types
- `@cumulus/cmrjs` uses an environment variable `USER_IP_ADDRESS` or fallback
  IP address of `10.0.0.0` when a public IP address is not available. This
  supports lambda functions deployed into a VPC's private subnet, where no
  public IP address is available.

### Changed

- **CUMULUS-550** Custom bootstrap automatically adds new types to index on
  deployment

## [v1.5.1] - 2018-04-23

### Fixed

- add the missing dist folder to the hello-world task
- disable uglifyjs on the built version of the pdr-status-check (read: https://github.com/webpack-contrib/uglifyjs-webpack-plugin/issues/264)

## [v1.5.0] - 2018-04-23

### Changed

- Removed babel from all tasks and packages and increased minimum node requirements to version 8.10
- Lambda functions created by @cumulus/deployment will use node8.10 by default
- Moved [cumulus-integration-tests](https://github.com/nasa/cumulus-integration-tests) to the `example` folder CUMULUS-512
- Streamlined all packages dependencies (e.g. remove redundant dependencies and make sure versions are the same across packages)
- **CUMULUS-352:** Update Cumulus Elasticsearch indices to use [index aliases](https://www.elastic.co/guide/en/elasticsearch/reference/current/indices-aliases.html).
- **CUMULUS-519:** ECS tasks are no longer restarted after each CF deployment unless `ecs.restartTasksOnDeploy` is set to true
- **CUMULUS-298:** Updated log filterPattern to include all CloudWatch logs in ElasticSearch
- **CUMULUS-518:** Updates to the SyncGranule config schema
  - `granuleIdExtraction` is no longer a property
  - `process` is now an optional property
  - `provider_path` is no longer a property

### Fixed

- **CUMULUS-455 "Kes deployments using only an updated message adapter do not get automatically deployed"**
  - prepended the hash value of cumulus-message-adapter.zip file to the zip file name of lambda which uses message adapter.
  - the lambda function will be redeployed when message adapter or lambda function are updated
- Fixed a bug in the bootstrap lambda function where it stuck during update process
- Fixed a bug where the sf-sns-report task did not return the payload of the incoming message as the output of the task [CUMULUS-441]

### Added

- **CUMULUS-352:** Add reindex CLI to the API package.
- **CUMULUS-465:** Added mock http/ftp/sftp servers to the integration tests
- Added a `delete` method to the `@common/CollectionConfigStore` class
- **CUMULUS-467 "@cumulus/integration-tests or cumulus-integration-tests should seed provider and collection in deployed DynamoDB"**
  - `example` integration-tests populates providers and collections to database
  - `example` workflow messages are populated from workflow templates in s3, provider and collection information in database, and input payloads. Input templates are removed.
  - added `https` protocol to provider schema

## [v1.4.1] - 2018-04-11

### Fixed

- Sync-granule install

## [v1.4.0] - 2018-04-09

### Fixed

- **CUMULUS-392 "queue-granules not returning the sfn-execution-arns queued"**
  - updated queue-granules to return the sfn-execution-arns queued and pdr if exists.
  - added pdr to ingest message meta.pdr instead of payload, so the pdr information doesn't get lost in the ingest workflow, and ingested granule in elasticsearch has pdr name.
  - fixed sf-sns-report schema, remove the invalid part
  - fixed pdr-status-check schema, the failed execution contains arn and reason
- **CUMULUS-206** make sure homepage and repository urls exist in package.json files of tasks and packages

### Added

- Example folder with a cumulus deployment example

### Changed

- [CUMULUS-450](https://bugs.earthdata.nasa.gov/browse/CUMULUS-450) - Updated
  the config schema of the **queue-granules** task
  - The config no longer takes a "collection" property
  - The config now takes an "internalBucket" property
  - The config now takes a "stackName" property
- [CUMULUS-450](https://bugs.earthdata.nasa.gov/browse/CUMULUS-450) - Updated
  the config schema of the **parse-pdr** task
  - The config no longer takes a "collection" property
  - The "stack", "provider", and "bucket" config properties are now
    required
- **CUMULUS-469** Added a lambda to the API package to prototype creating an S3 bucket policy for direct, in-region S3 access for the prototype bucket

### Removed

- Removed the `findTmpTestDataDirectory()` function from
  `@cumulus/common/test-utils`

### Fixed

- [CUMULUS-450](https://bugs.earthdata.nasa.gov/browse/CUMULUS-450)
  - The **queue-granules** task now enqueues a **sync-granule** task with the
    correct collection config for that granule based on the granule's
    data-type. It had previously been using the collection config from the
    config of the **queue-granules** task, which was a problem if the granules
    being queued belonged to different data-types.
  - The **parse-pdr** task now handles the case where a PDR contains granules
    with different data types, and uses the correct granuleIdExtraction for
    each granule.

### Added

- **CUMULUS-448** Add code coverage checking using [nyc](https://github.com/istanbuljs/nyc).

## [v1.3.0] - 2018-03-29

### Deprecated

- discover-s3-granules is deprecated. The functionality is provided by the discover-granules task

### Fixed

- **CUMULUS-331:** Fix aws.downloadS3File to handle non-existent key
- Using test ftp provider for discover-granules testing [CUMULUS-427]
- **CUMULUS-304: "Add AWS API throttling to pdr-status-check task"** Added concurrency limit on SFN API calls. The default concurrency is 10 and is configurable through Lambda environment variable CONCURRENCY.
- **CUMULUS-414: "Schema validation not being performed on many tasks"** revised npm build scripts of tasks that use cumulus-message-adapter to place schema directories into dist directories.
- **CUMULUS-301:** Update all tests to use test-data package for testing data.
- **CUMULUS-271: "Empty response body from rules PUT endpoint"** Added the updated rule to response body.
- Increased memory allotment for `CustomBootstrap` lambda function. Resolves failed deployments where `CustomBootstrap` lambda function was failing with error `Process exited before completing request`. This was causing deployments to stall, fail to update and fail to rollback. This error is thrown when the lambda function tries to use more memory than it is allotted.
- Cumulus repository folders structure updated:
  - removed the `cumulus` folder altogether
  - moved `cumulus/tasks` to `tasks` folder at the root level
  - moved the tasks that are not converted to use CMA to `tasks/.not_CMA_compliant`
  - updated paths where necessary

### Added

- `@cumulus/integration-tests` - Added support for testing the output of an ECS activity as well as a Lambda function.

## [v1.2.0] - 2018-03-20

### Fixed

- Update vulnerable npm packages [CUMULUS-425]
- `@cumulus/api`: `kinesis-consumer.js` uses `sf-scheduler.js#schedule` instead of placing a message directly on the `startSF` SQS queue. This is a fix for [CUMULUS-359](https://bugs.earthdata.nasa.gov/browse/CUMULUS-359) because `sf-scheduler.js#schedule` looks up the provider and collection data in DynamoDB and adds it to the `meta` object of the enqueued message payload.
- `@cumulus/api`: `kinesis-consumer.js` catches and logs errors instead of doing an error callback. Before this change, `kinesis-consumer` was failing to process new records when an existing record caused an error because it would call back with an error and stop processing additional records. It keeps trying to process the record causing the error because it's "position" in the stream is unchanged. Catching and logging the errors is part 1 of the fix. Proposed part 2 is to enqueue the error and the message on a "dead-letter" queue so it can be processed later ([CUMULUS-413](https://bugs.earthdata.nasa.gov/browse/CUMULUS-413)).
- **CUMULUS-260: "PDR page on dashboard only shows zeros."** The PDR stats in LPDAAC are all 0s, even if the dashboard has been fixed to retrieve the correct fields. The current version of pdr-status-check has a few issues.
  - pdr is not included in the input/output schema. It's available from the input event. So the pdr status and stats are not updated when the ParsePdr workflow is complete. Adding the pdr to the input/output of the task will fix this.
  - pdr-status-check doesn't update pdr stats which prevent the real time pdr progress from showing up in the dashboard. To solve this, added lambda function sf-sns-report which is copied from @cumulus/api/lambdas/sf-sns-broadcast with modification, sf-sns-report can be used to report step function status anywhere inside a step function. So add step sf-sns-report after each pdr-status-check, we will get the PDR status progress at real time.
  - It's possible an execution is still in the queue and doesn't exist in sfn yet. Added code to handle 'ExecutionDoesNotExist' error when checking the execution status.
- Fixed `aws.cloudwatchevents()` typo in `packages/ingest/aws.js`. This typo was the root cause of the error: `Error: Could not process scheduled_ingest, Error: : aws.cloudwatchevents is not a constructor` seen when trying to update a rule.

### Removed

- `@cumulus/ingest/aws`: Remove queueWorkflowMessage which is no longer being used by `@cumulus/api`'s `kinesis-consumer.js`.

## [v1.1.4] - 2018-03-15

### Added

- added flag `useList` to parse-pdr [CUMULUS-404]

### Fixed

- Pass encrypted password to the ApiGranule Lambda function [CUMULUS-424]

## [v1.1.3] - 2018-03-14

### Fixed

- Changed @cumulus/deployment package install behavior. The build process will happen after installation

## [v1.1.2] - 2018-03-14

### Added

- added tools to @cumulus/integration-tests for local integration testing
- added end to end testing for discovering and parsing of PDRs
- `yarn e2e` command is available for end to end testing

### Fixed

- **CUMULUS-326: "Occasionally encounter "Too Many Requests" on deployment"** The api gateway calls will handle throttling errors
- **CUMULUS-175: "Dashboard providers not in sync with AWS providers."** The root cause of this bug - DynamoDB operations not showing up in Elasticsearch - was shared by collections and rules. The fix was to update providers', collections' and rules; POST, PUT and DELETE endpoints to operate on DynamoDB and using DynamoDB streams to update Elasticsearch. The following packages were made:
  - `@cumulus/deployment` deploys DynamoDB streams for the Collections, Providers and Rules tables as well as a new lambda function called `dbIndexer`. The `dbIndexer` lambda has an event source mapping which listens to each of the DynamoDB streams. The dbIndexer lambda receives events referencing operations on the DynamoDB table and updates the elasticsearch cluster accordingly.
  - The `@cumulus/api` endpoints for collections, providers and rules _only_ query DynamoDB, with the exception of LIST endpoints and the collections' GET endpoint.

### Updated

- Broke up `kes.override.js` of @cumulus/deployment to multiple modules and moved to a new location
- Expanded @cumulus/deployment test coverage
- all tasks were updated to use cumulus-message-adapter-js 1.0.1
- added build process to integration-tests package to babelify it before publication
- Update @cumulus/integration-tests lambda.js `getLambdaOutput` to return the entire lambda output. Previously `getLambdaOutput` returned only the payload.

## [v1.1.1] - 2018-03-08

### Removed

- Unused queue lambda in api/lambdas [CUMULUS-359]

### Fixed

- Kinesis message content is passed to the triggered workflow [CUMULUS-359]
- Kinesis message queues a workflow message and does not write to rules table [CUMULUS-359]

## [v1.1.0] - 2018-03-05

### Added

- Added a `jlog` function to `common/test-utils` to aid in test debugging
- Integration test package with command line tool [CUMULUS-200] by @laurenfrederick
- Test for FTP `useList` flag [CUMULUS-334] by @kkelly51

### Updated

- The `queue-pdrs` task now uses the [cumulus-message-adapter-js](https://github.com/nasa/cumulus-message-adapter-js)
  library
- Updated the `queue-pdrs` JSON schemas
- The test-utils schema validation functions now throw an error if validation
  fails
- The `queue-granules` task now uses the [cumulus-message-adapter-js](https://github.com/nasa/cumulus-message-adapter-js)
  library
- Updated the `queue-granules` JSON schemas

### Removed

- Removed the `getSfnExecutionByName` function from `common/aws`
- Removed the `getGranuleStatus` function from `common/aws`

## [v1.0.1] - 2018-02-27

### Added

- More tests for discover-pdrs, dicover-granules by @yjpa7145
- Schema validation utility for tests by @yjpa7145

### Changed

- Fix an FTP listing bug for servers that do not support STAT [CUMULUS-334] by @kkelly51

## [v1.0.0] - 2018-02-23


[Unreleased]: https://github.com/nasa/cumulus/compare/v21.0.0...HEAD
[v21.0.0]: https://github.com/nasa/cumulus/compare/v20.3.0...v21.0.0
[v20.3.0]: https://github.com/nasa/cumulus/compare/v20.2.1...v20.3.0
[v20.2.1]: https://github.com/nasa/cumulus/compare/v20.2.0...v20.2.1
[v20.2.0]: https://github.com/nasa/cumulus/compare/v20.1.2...v20.2.0
[v20.1.2]: https://github.com/nasa/cumulus/compare/v20.1.1...v20.1.2
[v20.1.1]: https://github.com/nasa/cumulus/compare/v20.0.1...v20.1.1
[v20.0.1]: https://github.com/nasa/cumulus/compare/v20.0.0...v20.0.1
[v20.0.0]: https://github.com/nasa/cumulus/compare/v19.1.0...v20.0.0
[v19.1.0]: https://github.com/nasa/cumulus/compare/v19.0.0...v19.1.0
[v19.0.0]: https://github.com/nasa/cumulus/compare/v18.5.5...v19.0.0
[v18.5.5]: https://github.com/nasa/cumulus/compare/v18.5.3...v18.5.5
[v18.5.3]: https://github.com/nasa/cumulus/compare/v18.5.2...v18.5.3
[v18.5.2]: https://github.com/nasa/cumulus/compare/v18.5.1...v18.5.2
[v18.5.1]: https://github.com/nasa/cumulus/compare/v18.5.0...v18.5.1
[v18.5.0]: https://github.com/nasa/cumulus/compare/v18.4.0...v18.5.0
[v18.4.0]: https://github.com/nasa/cumulus/compare/v18.3.4...v18.4.0
[v18.3.4]: https://github.com/nasa/cumulus/compare/v18.3.3...v18.3.4
[v18.3.3]: https://github.com/nasa/cumulus/compare/v18.3.2...v18.3.3
[v18.3.2]: https://github.com/nasa/cumulus/compare/v18.3.1...v18.3.2
[v18.3.1]: https://github.com/nasa/cumulus/compare/v18.2.2...v18.3.1
[v18.2.2]: https://github.com/nasa/cumulus/compare/v18.2.1...v18.2.2
[v18.2.1]: https://github.com/nasa/cumulus/compare/v18.2.0...v18.2.1
[v18.2.0]: https://github.com/nasa/cumulus/compare/v18.1.0...v18.2.0
[v18.1.0]: https://github.com/nasa/cumulus/compare/v18.0.0...v18.1.0
[v18.0.0]: https://github.com/nasa/cumulus/compare/v17.0.0...v18.0.0
[v17.0.0]: https://github.com/nasa/cumulus/compare/v16.1.3...v17.0.0
[v16.1.3]: https://github.com/nasa/cumulus/compare/v16.1.2...v16.1.3
[v16.1.2]: https://github.com/nasa/cumulus/compare/v16.1.1...v16.1.2
[v16.1.1]: https://github.com/nasa/cumulus/compare/v16.0.0...v16.1.1
[v16.0.0]: https://github.com/nasa/cumulus/compare/v15.0.4...v16.0.0
[v15.0.4]: https://github.com/nasa/cumulus/compare/v15.0.3...v15.0.4
[v15.0.3]: https://github.com/nasa/cumulus/compare/v15.0.2...v15.0.3
[v15.0.2]: https://github.com/nasa/cumulus/compare/v15.0.1...v15.0.2
[v15.0.1]: https://github.com/nasa/cumulus/compare/v15.0.0...v15.0.1
[v15.0.0]: https://github.com/nasa/cumulus/compare/v14.1.0...v15.0.0
[v14.1.0]: https://github.com/nasa/cumulus/compare/v14.0.0...v14.1.0
[v14.0.0]: https://github.com/nasa/cumulus/compare/v13.4.0...v14.0.0
[v13.4.0]: https://github.com/nasa/cumulus/compare/v13.3.2...v13.4.0
[v13.3.2]: https://github.com/nasa/cumulus/compare/v13.3.0...v13.3.2
[v13.3.0]: https://github.com/nasa/cumulus/compare/v13.2.1...v13.3.0
[v13.2.1]: https://github.com/nasa/cumulus/compare/v13.2.0...v13.2.1
[v13.2.0]: https://github.com/nasa/cumulus/compare/v13.1.0...v13.2.0
[v13.1.0]: https://github.com/nasa/cumulus/compare/v13.0.1...v13.1.0
[v13.0.1]: https://github.com/nasa/cumulus/compare/v13.0.0...v13.0.1
[v13.0.0]: https://github.com/nasa/cumulus/compare/v12.0.3...v13.0.0
[v12.0.3]: https://github.com/nasa/cumulus/compare/v12.0.2...v12.0.3
[v12.0.2]: https://github.com/nasa/cumulus/compare/v12.0.1...v12.0.2
[v12.0.1]: https://github.com/nasa/cumulus/compare/v12.0.0...v12.0.1
[v12.0.0]: https://github.com/nasa/cumulus/compare/v11.1.8...v12.0.0
[v11.1.8]: https://github.com/nasa/cumulus/compare/v11.1.7...v11.1.8
[v11.1.7]: https://github.com/nasa/cumulus/compare/v11.1.5...v11.1.7
[v11.1.5]: https://github.com/nasa/cumulus/compare/v11.1.4...v11.1.5
[v11.1.4]: https://github.com/nasa/cumulus/compare/v11.1.3...v11.1.4
[v11.1.3]: https://github.com/nasa/cumulus/compare/v11.1.2...v11.1.3
[v11.1.2]: https://github.com/nasa/cumulus/compare/v11.1.1...v11.1.2
[v11.1.1]: https://github.com/nasa/cumulus/compare/v11.1.0...v11.1.1
[v11.1.0]: https://github.com/nasa/cumulus/compare/v11.0.0...v11.1.0
[v11.0.0]: https://github.com/nasa/cumulus/compare/v10.1.3...v11.0.0
[v10.1.3]: https://github.com/nasa/cumulus/compare/v10.1.2...v10.1.3
[v10.1.2]: https://github.com/nasa/cumulus/compare/v10.1.1...v10.1.2
[v10.1.1]: https://github.com/nasa/cumulus/compare/v10.1.0...v10.1.1
[v10.1.0]: https://github.com/nasa/cumulus/compare/v10.0.1...v10.1.0
[v10.0.1]: https://github.com/nasa/cumulus/compare/v10.0.0...v10.0.1
[v10.0.0]: https://github.com/nasa/cumulus/compare/v9.9.0...v10.0.0
[v9.9.3]: https://github.com/nasa/cumulus/compare/v9.9.2...v9.9.3
[v9.9.2]: https://github.com/nasa/cumulus/compare/v9.9.1...v9.9.2
[v9.9.1]: https://github.com/nasa/cumulus/compare/v9.9.0...v9.9.1
[v9.9.0]: https://github.com/nasa/cumulus/compare/v9.8.0...v9.9.0
[v9.8.0]: https://github.com/nasa/cumulus/compare/v9.7.0...v9.8.0
[v9.7.1]: https://github.com/nasa/cumulus/compare/v9.7.0...v9.7.1
[v9.7.0]: https://github.com/nasa/cumulus/compare/v9.6.0...v9.7.0
[v9.6.0]: https://github.com/nasa/cumulus/compare/v9.5.0...v9.6.0
[v9.5.0]: https://github.com/nasa/cumulus/compare/v9.4.0...v9.5.0
[v9.4.1]: https://github.com/nasa/cumulus/compare/v9.3.0...v9.4.1
[v9.4.0]: https://github.com/nasa/cumulus/compare/v9.3.0...v9.4.0
[v9.3.0]: https://github.com/nasa/cumulus/compare/v9.2.2...v9.3.0
[v9.2.2]: https://github.com/nasa/cumulus/compare/v9.2.1...v9.2.2
[v9.2.1]: https://github.com/nasa/cumulus/compare/v9.2.0...v9.2.1
[v9.2.0]: https://github.com/nasa/cumulus/compare/v9.1.0...v9.2.0
[v9.1.0]: https://github.com/nasa/cumulus/compare/v9.0.1...v9.1.0
[v9.0.1]: https://github.com/nasa/cumulus/compare/v9.0.0...v9.0.1
[v9.0.0]: https://github.com/nasa/cumulus/compare/v8.1.0...v9.0.0
[v8.1.0]: https://github.com/nasa/cumulus/compare/v8.0.0...v8.1.0
[v8.0.0]: https://github.com/nasa/cumulus/compare/v7.2.0...v8.0.0
[v7.2.0]: https://github.com/nasa/cumulus/compare/v7.1.0...v7.2.0
[v7.1.0]: https://github.com/nasa/cumulus/compare/v7.0.0...v7.1.0
[v7.0.0]: https://github.com/nasa/cumulus/compare/v6.0.0...v7.0.0
[v6.0.0]: https://github.com/nasa/cumulus/compare/v5.0.1...v6.0.0
[v5.0.1]: https://github.com/nasa/cumulus/compare/v5.0.0...v5.0.1
[v5.0.0]: https://github.com/nasa/cumulus/compare/v4.0.0...v5.0.0
[v4.0.0]: https://github.com/nasa/cumulus/compare/v3.0.1...v4.0.0
[v3.0.1]: https://github.com/nasa/cumulus/compare/v3.0.0...v3.0.1
[v3.0.0]: https://github.com/nasa/cumulus/compare/v2.0.1...v3.0.0
[v2.0.7]: https://github.com/nasa/cumulus/compare/v2.0.6...v2.0.7
[v2.0.6]: https://github.com/nasa/cumulus/compare/v2.0.5...v2.0.6
[v2.0.5]: https://github.com/nasa/cumulus/compare/v2.0.4...v2.0.5
[v2.0.4]: https://github.com/nasa/cumulus/compare/v2.0.3...v2.0.4
[v2.0.3]: https://github.com/nasa/cumulus/compare/v2.0.2...v2.0.3
[v2.0.2]: https://github.com/nasa/cumulus/compare/v2.0.1...v2.0.2
[v2.0.1]: https://github.com/nasa/cumulus/compare/v1.24.0...v2.0.1
[v2.0.0]: https://github.com/nasa/cumulus/compare/v1.24.0...v2.0.0
[v1.24.0]: https://github.com/nasa/cumulus/compare/v1.23.2...v1.24.0
[v1.23.2]: https://github.com/nasa/cumulus/compare/v1.22.1...v1.23.2
[v1.22.1]: https://github.com/nasa/cumulus/compare/v1.21.0...v1.22.1
[v1.21.0]: https://github.com/nasa/cumulus/compare/v1.20.0...v1.21.0
[v1.20.0]: https://github.com/nasa/cumulus/compare/v1.19.0...v1.20.0
[v1.19.0]: https://github.com/nasa/cumulus/compare/v1.18.0...v1.19.0
[v1.18.0]: https://github.com/nasa/cumulus/compare/v1.17.0...v1.18.0
[v1.17.0]: https://github.com/nasa/cumulus/compare/v1.16.1...v1.17.0
[v1.16.1]: https://github.com/nasa/cumulus/compare/v1.16.0...v1.16.1
[v1.16.0]: https://github.com/nasa/cumulus/compare/v1.15.0...v1.16.0
[v1.15.0]: https://github.com/nasa/cumulus/compare/v1.14.5...v1.15.0
[v1.14.5]: https://github.com/nasa/cumulus/compare/v1.14.4...v1.14.5
[v1.14.4]: https://github.com/nasa/cumulus/compare/v1.14.3...v1.14.4
[v1.14.3]: https://github.com/nasa/cumulus/compare/v1.14.2...v1.14.3
[v1.14.2]: https://github.com/nasa/cumulus/compare/v1.14.1...v1.14.2
[v1.14.1]: https://github.com/nasa/cumulus/compare/v1.14.0...v1.14.1
[v1.14.0]: https://github.com/nasa/cumulus/compare/v1.13.5...v1.14.0
[v1.13.5]: https://github.com/nasa/cumulus/compare/v1.13.4...v1.13.5
[v1.13.4]: https://github.com/nasa/cumulus/compare/v1.13.3...v1.13.4
[v1.13.3]: https://github.com/nasa/cumulus/compare/v1.13.2...v1.13.3
[v1.13.2]: https://github.com/nasa/cumulus/compare/v1.13.1...v1.13.2
[v1.13.1]: https://github.com/nasa/cumulus/compare/v1.13.0...v1.13.1
[v1.13.0]: https://github.com/nasa/cumulus/compare/v1.12.1...v1.13.0
[v1.12.1]: https://github.com/nasa/cumulus/compare/v1.12.0...v1.12.1
[v1.12.0]: https://github.com/nasa/cumulus/compare/v1.11.3...v1.12.0
[v1.11.3]: https://github.com/nasa/cumulus/compare/v1.11.2...v1.11.3
[v1.11.2]: https://github.com/nasa/cumulus/compare/v1.11.1...v1.11.2
[v1.11.1]: https://github.com/nasa/cumulus/compare/v1.11.0...v1.11.1
[v1.11.0]: https://github.com/nasa/cumulus/compare/v1.10.4...v1.11.0
[v1.10.4]: https://github.com/nasa/cumulus/compare/v1.10.3...v1.10.4
[v1.10.3]: https://github.com/nasa/cumulus/compare/v1.10.2...v1.10.3
[v1.10.2]: https://github.com/nasa/cumulus/compare/v1.10.1...v1.10.2
[v1.10.1]: https://github.com/nasa/cumulus/compare/v1.10.0...v1.10.1
[v1.10.0]: https://github.com/nasa/cumulus/compare/v1.9.1...v1.10.0
[v1.9.1]: https://github.com/nasa/cumulus/compare/v1.9.0...v1.9.1
[v1.9.0]: https://github.com/nasa/cumulus/compare/v1.8.1...v1.9.0
[v1.8.1]: https://github.com/nasa/cumulus/compare/v1.8.0...v1.8.1
[v1.8.0]: https://github.com/nasa/cumulus/compare/v1.7.0...v1.8.0
[v1.7.0]: https://github.com/nasa/cumulus/compare/v1.6.0...v1.7.0
[v1.6.0]: https://github.com/nasa/cumulus/compare/v1.5.5...v1.6.0
[v1.5.5]: https://github.com/nasa/cumulus/compare/v1.5.4...v1.5.5
[v1.5.4]: https://github.com/nasa/cumulus/compare/v1.5.3...v1.5.4
[v1.5.3]: https://github.com/nasa/cumulus/compare/v1.5.2...v1.5.3
[v1.5.2]: https://github.com/nasa/cumulus/compare/v1.5.1...v1.5.2
[v1.5.1]: https://github.com/nasa/cumulus/compare/v1.5.0...v1.5.1
[v1.5.0]: https://github.com/nasa/cumulus/compare/v1.4.1...v1.5.0
[v1.4.1]: https://github.com/nasa/cumulus/compare/v1.4.0...v1.4.1
[v1.4.0]: https://github.com/nasa/cumulus/compare/v1.3.0...v1.4.0
[v1.3.0]: https://github.com/nasa/cumulus/compare/v1.2.0...v1.3.0
[v1.2.0]: https://github.com/nasa/cumulus/compare/v1.1.4...v1.2.0
[v1.1.4]: https://github.com/nasa/cumulus/compare/v1.1.3...v1.1.4
[v1.1.3]: https://github.com/nasa/cumulus/compare/v1.1.2...v1.1.3
[v1.1.2]: https://github.com/nasa/cumulus/compare/v1.1.1...v1.1.2
[v1.1.1]: https://github.com/nasa/cumulus/compare/v1.0.1...v1.1.1
[v1.1.0]: https://github.com/nasa/cumulus/compare/v1.0.1...v1.1.0
[v1.0.1]: https://github.com/nasa/cumulus/compare/v1.0.0...v1.0.1
[v1.0.0]: https://github.com/nasa/cumulus/compare/pre-v1-release...v1.0.0

[thin-egress-app]: <https://github.com/asfadmin/thin-egress-app> "Thin Egress App"<|MERGE_RESOLUTION|>--- conflicted
+++ resolved
@@ -211,13 +211,10 @@
 
 ### Changed
 
-<<<<<<< HEAD
-### Added
-
-=======
 - **CUMULUS-4165**
   - Update Async Operation container to new version 54, `cumuluss/async-operation:54`. Users should update their references to `async-operation` with the new version.
->>>>>>> 6cd6c113
+### Added
+
 - **CUMULUS-4205**
   - Add S3 Replicator lambda ARN to s3-replicator outputs
 - **CUMULUS-4124**
