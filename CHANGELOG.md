# Changelog

All notable changes to this project will be documented in this file.

The format is based on [Keep a Changelog](http://keepachangelog.com/en/1.0.0/).

## [Unreleased]

<<<<<<< HEAD
## **CUMULUS-3744** Epic: Handle Granules with identical file names within a collection

### Added

- **CUMULUS-4146**
  - Added new table and postgres model `granule_groups` to provide linkage between duplicate granule sets
- **CUMULUS-4147**
  - Added PostgreSQL sequence `granule_group_id_seq` and set the default value of
    `granule_groups.group_id` to use `nextval('granule_group_id_seq')`.
  - Added function `findActiveDuplicateGranules` to `@cumulus/db/src/lib/duplicate-detection` to
    return duplicate granules

### Notable Changes
=======
### Notable Changes

- **CUMULUS-3574**
  - Granule file writes are now atomic. Previously, some granule files could be written even if others failed;
    now, if any granule file fails, none are written.

### Changed

- **CUMULUS-3574**
  - Updated `@cumulus/api/lib/writeRecords/write-granules` to write all granule files in a single batch.

### Fixed

- **CUMULUS-4275**
  - Fixed unit tests broken by updated HTTP error messages in got

## [v21.1.0]
>>>>>>> c219d477

### Migration Notes

- This release updates all core integration deployments to target [cumulus-message-adapter v1.5.0](https://github.com/nasa/cumulus-message-adapter/releases/tag/v1.5.0).  It is suggested that users update their deployment to utilize the updated CMA.  Updates are *not* required for compatibility in custom lambdas.

### Notable Changes

- **CUMULUS-4124**
  When these changes are deployed, if no action is taken to reconfigure the cron, it will run once per day in the early morning, archiving

  - 100k granules
  - 100k executions
  - that are more than 1 year old.
  
  Being archived changes nothing about the record except to set a boolean flag (archived=true). this behavior can be reconfigured or turned off entirely. see features/record_archival.md for more details.

### Added

- **CUMULUS-4124**
  - Add api endpoint `granules/archive` to archive granules
  - Add api endpoint `executions/archive` to archive executions
  - Task lambda to call above api endpoints with configuration
  - Add cron scheduler to call above endpoints and archive old records
  
- **CUMULUS-4032**
  - Added S3 jitter functionality to prevent AWS S3 SlowDown errors during high-concurrency operations
  - Added `sync_granule_s3_jitter_max_ms` Terraform variable to configure random jitter delay (0-59000ms) for SyncGranule task
  - S3 operations in `@cumulus/aws-client` now support optional jitter via `S3_JITTER_MAX_MS` environment variable
  - Jitter is applied to: `headObject`, `putObject`, `copyObject`, `getObject`, `downloadS3File`, `promiseS3Upload`, and `multipartCopyObject`

### Changed

- **CUMULUS-4244**
  - Improve logging for Ingest Granules
    - Upgrade log level from debug to error for 403/401 errors 
    - Add detailed error context (status code, error type, bucket, key)
    - Add actionable remediation suggestions for permission issues 
    - Add try-catch in write-granules.js for better error context
- **CUMULUS-4155**
  - Update Cumulus integration tests to utilize:
    - Cumulus Message Adapter: v2.0.5
    - Cumulus Message Adapter-py: v2.4.0
    - Cumulus Process: 1.6.0
  - Update all Python dependencies to use boto >=1.40.29
  - Update all Core integration lambdas to use Python 3.12
  - Update external CNM lambdas to run on Java 21 in integration
- **CUMULUS-4191**
  - Updated `messageConsumer` and `sqsMessageConsumer` Lambdas to apply rule filtering
    based on the provider from the record message.
  - Updated `messageConsumer` lambda handler to async/await style
- **CUMULUS-4200**
  - updated metrics_es_host terraform variable description and validation
  - Users should ensure that the metrics_es_host does not include `https://`
- **CUMULUS-4242**
  - Skipped lzards api response assertions from lzards integration tests due to lzards api changes
- **CUMULUS-4252**
  - Fixed `@aws-client/S3` unit test failures caused by stricter validation introduced in
    `@aws-sdk/lib-storage@3.896.0`
- **CUMULUS-4242**
  - Updated @cumulus/lizards-api-client to include configured provider via `lzards_provider` env var in all queries
  - Updated LZARDS integration tests to work with updated API client query requirements for API version 1.5.25
- **CUMULUS-4232**
  - Update MoveGranules CUMULUS-4078 behavior such that it no longer defaults to throwing on an orphan (S3 file record not in database) situation when checking cross-collection file collisions.
  - Added configuration `crossCollectionThrowOnObjectNotFound` to allow setting MoveGranules to fail in a collision/orphan situation
  - Added `collectionCheckRetryCount` to allow configuration of the retry count for the `MoveGranules` crossCollection lookup
- **CUMULUS-4254**
  - Moved `@cumulus/api/lib/utils.errorify` function to `@cumulus/errors` and updated it to remove circular reference
  - Used `errorify` instead of `JSON.stringify` for AWS errors
  - Added required `collection` field to lzards api request in `LzardsBackupSpec` integration test to fix the bug in `CUMULUS-4242`
<<<<<<< HEAD
=======

## [v21.0.1] 2025-10-16

### Changed

- **CUMULUS-4191**
  - Updated `messageConsumer` and `sqsMessageConsumer` Lambdas to apply rule filtering
    based on the provider from the record message.
  - Updated `messageConsumer` lambda handler to async/await style

- **CUMULUS-4242**
  - Updated @cumulus/lizards-api-client to include configured provider via `lzards_provider` env var in all queries
  - Updated LZARDS integration tests to work with updated API client query requirements for API version 1.5.25

- **CUMULUS-4252**
  - Fixed `@aws-client/S3` unit test failures caused by stricter validation introduced in
    `@aws-sdk/lib-storage@3.896.0`

- **CUMULUS-4254**
  - Moved `@cumulus/api/lib/utils.errorify` function to `@cumulus/errors` and updated it to remove circular reference
  - Used `errorify` instead of `JSON.stringify` for AWS errors
  - Added required `collection` field to lzards api request in `LzardsBackupSpec` integration test to fix the bug in `CUMULUS-4242`

## [v20.3.1] 2025-10-14

### Changed

- **CUMULUS-4191**
  - Updated `messageConsumer` and `sqsMessageConsumer` Lambdas to apply rule filtering
    based on the provider from the record message.
  - Updated `messageConsumer` lambda handler to async/await style

- **CUMULUS-4242**
  - Updated @cumulus/lizards-api-client to include configured provider via `lzards_provider` env var in all queries
  - Updated LZARDS integration tests to work with updated API client query requirements for API version 1.5.25

- **CUMULUS-4252**
  - Fixed `@aws-client/S3` unit test failures caused by stricter validation introduced in
    `@aws-sdk/lib-storage@3.896.0`

- **CUMULUS-4254**
  - Moved `@cumulus/api/lib/utils.errorify` function to `@cumulus/errors` and updated it to remove circular reference
  - Used `errorify` instead of `JSON.stringify` for AWS errors
  - Added required `collection` field to lzards api request in `LzardsBackupSpec` integration test to fix the bug in `CUMULUS-4242`

## [v20.2.2] 2025-10-08

### Changed

- **CUMULUS-4191**
  - Updated `messageConsumer` and `sqsMessageConsumer` Lambdas to apply rule filtering
    based on the provider from the record message.
  - Updated `messageConsumer` lambda handler to async/await style

- **CUMULUS-4242**
  - Updated @cumulus/lizards-api-client to include configured provider via `lzards_provider` env var in all queries
  - Updated LZARDS integration tests to work with updated API client query requirements for API version 1.5.25

- **CUMULUS-4252**
  - Fixed `@aws-client/S3` unit test failures caused by stricter validation introduced in
    `@aws-sdk/lib-storage@3.896.0`

- **CUMULUS-4254**
  - Moved `@cumulus/api/lib/utils.errorify` function to `@cumulus/errors` and updated it to remove circular reference
  - Used `errorify` instead of `JSON.stringify` for AWS errors
  - Added required `collection` field to lzards api request in `LzardsBackupSpec` integration test to fix the bug in `CUMULUS-4242`
>>>>>>> c219d477

## [v21.0.0] 2025-09-09

### **CUMULUS-4058** Epic: Handle Granules with Identical producerGranuleId in Different Collections

### Migration Notes

#### CUMULUS-4069 Update granules table to include producer_granule_id column

Please follow the instructions before upgrading Cumulus

- The updates in CUMULUS-4069 require a manual update to the PostgreSQL database
  in the production environment. Please follow the instructions in
  [Update granules to include producer_granule_id](https://nasa.github.io/cumulus/docs/next/upgrade-notes/update-granules-to-include-producer_granule_id)

### Breaking Changes

- **CUMULUS-4078**
  - Move Granules task will now check on file collision if the existing file is
    registered in Core's database to another collection.  If it is, the granule
    (and the task execution) will fail, regardless of the duplicate behavior
    configuration. If this behavior is undesirable for performance or logic
    reasons, the `checkCrossCollectionCollisions` may be set to `false` to
    disable the behavior on a per-workflow, per-collection or other config
    driven criteria.
- **CUMULUS-4072**
  - Updated the `parse-pdr` task component to throw an error if multiple
    granules within the same PDR have the same granuleId after applying the
    granuleIdFilter, unless the `uniquifyGranuleId` configuration parameter is
    explicitly set to `true`.
- **CUMULUS-4074**
  - Updates `updateGranulesCmrMetadataFileLinks` to always ensure
    `producerGranuleId` identifier is set in updated CMR metadata
- **CUMULUS-4121**
  - Updates example deployment `cnm_response_task` to use newest version `v3.2.0`, which supports
    `producerGranuleId`.
  - Users must ensure that `cumulus-tf` includes `cnm_response_version  = "3.2.0"` or greater.

### Added

- **CUMULUS-4059**
  - Added new non-null column `producer_granule_id` to Postgres `granules`
    table.
  - Added `producerGranuleId` property to `granule` record schema.
  - Updated `@cumulus` api/db/message packages to handle `producer_granule_id`
    and `producerGranuleId`.
  - Updated `@cumulus/api/lib/writeGranulesFromMessage` to set producerGranuleId
    = granuleId if not set.
  - Updated `queue-granules` task to set producerGranuleId = granuleId if not
    set.
- **CUMULUS-4061**
  - Added GenerateUniqueGranuleId to @cumulus/ingest for use in generating a
    hashed/'uniquified' granuleID
- **CUMULUS-4062**
  - Added `producerGranuleId` to `LzardsBackup` task component and lambda input/output schema
  - Updated `LzardsBackup` task component to submit `producerGranuleId` for storage in the lzards record as a key in the `metadata` object.
- **CUMULUS-4069**
  - Added migration script and instructions to add the producer_granule_id column
    to the granules table and populate it in the production environment.
- **CUMULUS-4072**
  - Updated `parse-pdr` task component to have the following behaviors:
    - Always populate producerGranuleId from the incoming parsed granuleId
    - If `uniquifyGranuleId` configuration value is set to true, parse-PDR will
      update the granuleId for all found granules to have a unique granule hash
      appended to the existing ID
    - Updated `parse-pdr` such that if the `uniquifyGranuleId` configuration
      parameter is not set to `true` , and a duplicate granuleId is created as
      part of the output after passing the `granuleIdFilter`, the task will
      throw with an error.
  - Added `ingestFromPdrWithUniqueGranuleIdsSpec.js` to the spec tests to
    demonstrate the ingest workflow works as expected with unique granuleIds and
    producerGranuleIds set.
- **CUMULUS-4073**
  - Adds AddUniqueGranuleId task to `ingest` terraform module for deployment
  with Core. This task will update a payload of existing granules to have
  'uniquified' IDs and preserve the original identifier in the
  `producerGranuleId` field
- **CUMULUS-4074**
  - Updated `IngestGranuleSuccessSpec`/`IngestUMMGSuccessSpec` to validate
    producerGranuleId is populated in CMR post ingest
  - Updated IngestGranuleSuccessSpec to include a `producerGranuleId` in the default test case
  - Added ticket-relevant typing doc/ts-check updates to
    `@cumulus/cmrjs/cmr-utils`
  - Updated `updateCMRMetadata` to take `updateGranuleIdentifiers` configuration
    flag/`producerGranuleId` such that that routine now will modify the CMR
    metadata object with the correct `GranuleUR`/`ProducerGranuleId` values in
    the CMR metadata.
  - Added unit test/refactored mocks to use direct injection for `cmr-utils`
  - Added `getCmrMetadata` helper to `@cumulus/integration-tests` to allow
    access to the full CMR metadata object for verification of record metadata
    fields
  - Added `ApiFileGranuleIdOptional` to `@cumulus/types/api` for cases where an
    ApiFile is being generated and refactored existing code to use this type
    instead of custom relaxed typing
  - Updates `update-granules-cmr-metadata-file-links` to use the updated `cmrjs`
    logic to set producerGranuleId identifiers in the CMR metadata, either equal
    to granuleId or the `producerGranuleID` set on the granule.
  - Updates `@cumulus/tasks/sync-granule/GranuleFetcher` to allow and pass through an
    incoming `granule.producerGranuleId`
- **CUMULUS-4077**
  - Updated `@cumulus/api/lib/ingest.reingestGranule` to only update the original granule
    to 'queued' if the original payload contains the granule. This avoids a situation
    where the original granule is updated to 'queued', but the reingest workflow
    creates a new granule, leaving the original granule stuck in 'queued'.
- **CUMULUS-4078**
  - Added `getGranuleIdAndCollectionIdFromFile` query method to `@cumulus/db` to
    retrieve granule and collection metadata from a file's S3 location.
  - Added new API route `GET /granules/files/get_collection_and_granule_id/:bucket/:key` in `@cumulus/api` to
    return the granule ID and collection ID associated with a file.
  - Added `getFileGranuleAndCollectionByBucketAndKey` method to
    `@cumulus/api-client/granules` to allow use of new endpoint.
  - Added integration and unit tests for the new DB query, API endpoint, and
    client method.
  - Updated `move-granules` task to validate cross-collection file collisions
    using the new lookup logic when `checkCrossCollectionCollisions` is enabled.
  - Update `@cumulus/db` to add getGranuleIdAndCollectionIdFromFile query method
- **CUMULUS-4079**
  - Added duplicate granule handling and related feature documentation, and updated related documentation to match
  - Added `update-granules-cmr-metadata-file-links` task README
- **CUMULUS-4080**
  - Add documentation for duplicate granule handling and, specifically, Collection configuration for duplicates.
  - Update `urlPathTemplate` to allow falling back from one null/undefined interpolated value to a second argument
- **CUMULUS-4082**
  - Updated example deployment to deploy `cnmResponse` lambda version
    3.1.0-alpha.2-SNAPSHOT which utilizes `producerGranuleId`.
  - Updated example deployment to deploy `cnmToGranule` lambda version 2.1.0.
  - Added `FakeProcessing` task configuration `matchFilesWithProducerGranuleId`
    to determine if the generated cmr file names should match
    `granuleId` or `producerGranuleId`
  - Updated `AddUniqueGranuleId` task configuration `hashLength` to accept
    additional types and removed the use of `hashDepth`.
  - Updated `FilesToGranules` task configuration
    `matchFilesWithProducerGranuleId` to accept additional types.
  - Updated `ParsePdr` task configuration `hashLength` to accept additional
    types.
  - Fixed `tf-modules/cumulus` `AddUniqueGranuleId` task output.
  - Updated example deployment workflow `CNMExampleWorkflow` to uniquify
    granuleIds based on collection configuration
  - Added `KinesisTestTriggerWithUniqueGranuleIdsSpec.js` to the spec test to
    demonstrate that the CNM ingest workflow ingests granules with unique
    granuleIds and producerGranuleIds set, and that CnmResponse sends responses
    using producerGranuleIds
- **CUMULUS-4085**
  - Added config option for files-to-granules task to use `producerGranuleId`
    when mapping files to their granules.
- **CUMULUS-4089**
  - Add integration testing for duplicate granule workflows. This includes new
    specs and workflows in the `ingestGranule`, `discoverGranules`,
    `lzardsBackup`, `cnmWorkflow`, and `orca` specs.
- **CUMULUS-4110**
  - Added the `workflow_configurations` variable to the `tf-modules/ingest` and
    `tf-modules/cumulus` modules.
    The property `sf_event_sqs_to_db_records_types` has been added to
    `workflow_template.json` under the `cumulus_meta` field to control which record
    types should be written to the database during different workflow execution statuses.
    Currently, both "execution" and "pdr" must be written to the database, so the
    record type list must include both.
  - Updated the `SfSqsReport` task to set `meta.reportMessageSource` in the Cumulus message.
  - Updated the `@cumulus/api/sfEventSqsToDbRecords` lambda to determine which
    record types ("execution", "granule", "pdr") should be written to the database based on the
    `cumulus_meta.sf_event_sqs_to_db_records_types` and `meta.reportMessageSource` fields.
    By default, all record types will be written to the database.
  - Added `@cumulus/api/lib.writeRecords.writeGranuleExecutionAssociationsFromMessage`
    to write granule-execution associations from message.
  - Updated the `@cumulus/integration-tests` `cmr.generateAndStoreCmrXml` to
    apply `matchFilesWithProducerGranuleId` when generaing `OnlineAccessURL`.
- **CUMULUS-4119**
  - Added assertions in `KinesisTestTriggerWithUniqueGranuleIdsSpec` to cover "duplicate"
    Granules in separate Collections.
- **CUMULUS-4162**
  - Added an optional `includeTimestampHashKey` parameter to the `generateUniqueGranuleId` function in the `@cumulus/ingest/granule`, with a default value of `false`.
  - Added an optional `includeTimestampHashKey` configuration to the `add-unique-granuleId` and `parse-pdr tasks`, also with a default value of `false`.
  - Added a documentation page titled `"Generate Unique GranuleId"` to explain the algorithm for generating unique `granuleIds`.
- **CUMULUS-4028**
  - Update AddUniqueGranuleId task to output the input payload in addition to the modified granules.
  - Added 'unique' version of ingest_and_publish granule workflow for 'uniquiy' feature ingest tests
- **CUMULUS-4209**
  - Updated the `producer_granule_id` migration script to disable autovacuum before the
    migration and re-enable it afterward to improve performance.

### Changed

- **CUMULUS-4165**
  - Update Async Operation container to new version 54, `cumuluss/async-operation:54`. Users should update their references to `async-operation` with the new version.
### Added

- **CUMULUS-4205**
  - Add S3 Replicator lambda ARN to s3-replicator outputs

## [v20.3.0] 2025-08-18

### Notable Changes

- **CUMULUS-4194**
  - update cumulus-process to 1.5.0
- **CUMULUS-4131**
  - Users upgrading to this release will be required to update their terraform version to at least 1.12.2. Reference migration instructions are included at [https://nasa.github.io/cumulus/docs/next/upgrade-notes/upgrade-terraform-1.12](https://nasa.github.io/cumulus/docs/next/upgrade-notes/upgrade-terraform-1.12)
- **CUMULUS-4176**
  - Updated `engine_version` default value to `17.4` in `example/rds-cluster-tf/variables.tf`.
  - Updated `tf-modules/cumulus-rds-tf` module to take additional parameter `enable_upgrade` in support of
    migration from Aurora PostgreSQl v13 to v17.

### Breaking Changes

- **CUMULUS-4131**
  - Updated Terraform version requirement to `>=1.12.2`
  - Updated AWS provider requirement to `5.100.x`

### Changed

- **CUMULUS-4142, CUMULUS-4144**
  - Updated the S3 credentials endpoint attached to TEA to delete the access token after successful authentication.
  - Configured both Cumulus distribution and S3 credentials to set the SameSite attribute on cookies in the response.

### Fixed

- **CUMULUS-4177**
  - Update form-data sub-dependency to safe version ^4.0.4
- **CUMULUS-4174**
  - Fix broken CreateReconciliationReportSpec test cleanup
- **CUMULUS-4170**
  - Upgrade Node Docker image from buster to bullseye for a compatible debian version

## [v20.2.1] 2025-08-14

### Changed

- **CUMULUS-4142, CUMULUS-4144**
  - Updated the S3 credentials endpoint attached to TEA to delete the access token after successful authentication.
  - Configured both Cumulus distribution and S3 credentials to set the SameSite attribute on cookies in the response.

## [v20.2.0] 2025-08-06 Updated

### Migration Notes

From this release forward, Cumulus Core will be tested against PostgreSQL v17. Users
should migrate their datastores to Aurora PostgreSQL 17.4+ compatible data
stores as soon as possible after upgrading to this release.

#### Database Upgrade

Users utilizing the `cumulus-rds-tf` module should reference [cumulus-rds-tf upgrade
instructions](https://nasa.github.io/cumulus/docs/upgrade-notes/upgrade-rds-cluster-tf-postgres-17).

### Fixed

- **CUMULUS-4176**
  - Updated `engine_version` default value to `17.4` in `example/rds-cluster-tf/variables.tf`.
  - Updated `tf-modules/cumulus-rds-tf` module to take additional parameter `enable_upgrade` in support of
    migration from Aurora PostgreSQl v13 to v17.
- **CUMULUS-4177**
  - Update form-data sub-dependency to safe version ^4.0.4
- **CUMULUS_4174**
  - Fix broken CreateReconciliationReportSpec test cleanup
- **CUMULUS-4170**
  - Upgrade Node Docker image from buster to bullseye for a compatible debian version

## [v20.2.0] 2025-06-24

### Added

- **CUMULUS-4108**
  - Added standalone lambda function code to scan and terminate old instances when they pass their 90 day expiration
- **CUMULUS-4123**
  - add "archived" column to granules and executions tables
  - add "archived" field to associated data types and schemas
  - add docs/upgrade-notes/archived_column_indexing.md docs page for database upgrade
  - add docs/features/record_archival.md docs page for explanation
- **CUMULUS-3945**
  - Upgrade Aurora Postgresql engine from 13.12 to 17.4
- **CUMULUS-4020**
  - Added sanitizeSensitive function to mitigate credential exposure in ElasticSearch client (metrics)
  - Update BaseSearch functions to sanitize the errors

### Fixed

- **CUMULUS-4130**
  - Update unit test CI scripts to split out api from other unit tests runs to make better use of bamboo agents

- **CUMULUS-4106**
  - Fixed the release npm publish error by adding private property to `@cumulus/change-granule-collection-pg`
    and `@cumulus/change-granule-collection-s3` package.json.
- **CUMULUS-4039**
  - update api-client endpoints to allow slashes in provider name and collection name

## [v20.1.2] 2025-04-22

### Added

- **CUMULUS-3868**
  - added listGranulesConcurrency parameter to control the size of requests made to the listGranules api endpoint. this should be lowered from default if granuleIds are larger than 300 characters.
- **CUMULUS-4004**
  - Add documentation explaining use and configuration of changegranuleCollections workflow
- **CUMULUS-3992**
  - Update `MoveCollectionsWorkflow` references to `ChangeGranuleCollectionsWorkflow`
  - Update `@cumulus/api-client` to add bulkChangeCollection endpoint
  - Update `@cumulus/api` to add api endpoint to allow trigger of `ChangeGranuleCollectionsWorkflow`
  - Update ChangeGranuleCollections integration test to use endpoint to trigger test instead of direct step function invocation
- **CUMULUS-3751**
  - Added `change-granule-collection-s3` to move granules to a different collection.
    - expects a list of granuleIds along with a new (target) collection
    - moves those granule files in S3 according to pathing of target collection
    - update CMR metadata file according to new collection information
  - Added CopyObject function in @cumulus/aws-client/S3 to facilitate multi-part s3 object copying
  - Added functions to allow manipulation in memory of cmr metadata objects in @cumulus/cmrjs/cmr-utils
    - updateUMMGMetadataObject updates file links for ummg metadata structure object
    - updateEcho10XMLMetadataObject updates file links for echo10 metadata structure object
    - setUMMGCollection sets collection name and version in ummg metadata structure object
    - setEcho10Collection sets collection name and version in echo10 metadata structure object
    - getCMRCollectionId gets collectionId from cmr metadata object using its filename to
      determine how to correctly parse the object (echo10 vs ummg)
  - Added MoveGranuleCollections workflow to cumulus core deployable according to terraform variables
  - Added ingest module terraform variable "deploy_cumulus_workflows": a map of workflows that should be deployed
    - as of merging only controls change_granule_collections_workflow
    - defaults to true (deploy the workflow)

### Fixed

- **CUMULUS-4090**
  - add limit = number of granules to get return out as requested from listGranules
- **CUMULUS-3868**
  - exclude package cloudflare:sockets" in webpack.config throughout to prevent packaging bug
- **CUMULUS-3752**
  - Fixed api return codes expected in api-client for bulkPatch and bulkPatchGranuleCollections
- **CUMULUS-3394**
  - Updated DLA table column tables to lowercase to avoid recurring terraform update
- **CUMULUS-4052**
  - Removed outdated elasticsearch reference from 'bulk delete executions by collection' endpoint

### Changed

- **CUMULUS-3868**
  - Use listGranules endpoint to gather granules from granuleIds
  - Bound cmr metadata download in post-to-cmr task to s3Concurrency limit

- **CUMULUS-3788**
  - Updated `@cumulus/launchpad-auth/getLaunchpadToken` to check if the token in s3 has been updated
    before updating it with a new token
- **CUMULUS-3980**
  - Updated bulkPatchGranuleCollection to error when the collection it is getting updated to doesn't exist
- **CUMULUS-4077**
  - Update list/search endpoints and corresponding BaseSearch `@cumulus/db` logic to allow `countOnly` as a configuration-modifying query parameter that *only* returns a useful value for `meta.count` to allow users to get a count without returning results/incurring pagination/translation costs
- **CUMULUS-4057**
  - Updated psql installation instruction for Amazon Linux 2023

## [v20.1.1] 2025-03-26

### Notable Changes

- Users upgrading to Release v20.1.x **must first deploy Release v20.0.x** to allow for Cumulus module reconfiguration of workflow/framework lambdas. Once this deployment is complete, users may upgrade to Release v20.1.x.
- Release v20.1.x includes an update (CUMULUS-3994) that will **permanently delete** the Elasticsearch domain. Ensure that the Elasticsearch domain is no longer needed before applying this update.

### Changed

- **CUMULUS-3994**
  - Removed references to the Elasticsearch domain named `{prefix}-es-vpc` in the data-persistence Terraform module and example.
  - Running `terraform apply` on this change will **permanently delete** the Elasticsearch domain named `{prefix}-es-vpc` and all of the the data it contains.
  - Ensure that the Elasticsearch domain named `{prefix}-es-vpc` is no longer needed before applying this update.
- **CUMULUS-3842**
  - Removed references to the DynamoDB table named `{prefix}-ReconciliationReportsTable` in the data-persistence Terraform module.
  - Running `terraform apply` on this change will **permanently delete** the DynamoDB table named `{prefix}-ReconciliationReportsTable` and all of the the data it contains.
  - Ensure that the DynamoDB table named `{prefix}-ReconciliationReportsTable` is no longer needed before applying this update.
- **CUMULUS-4019**
  - Updated `@cumulus/lzards-backup` task to make checksum type name comparison case-insensitive

### Fixed
- **CUMULUS-4056**
  - fix raise ava timeout in aws-client to prevent intermitten test failures
  - fix lambda deletion failure in aws-client tests to prevent intermitted failures
  - fix queue-granules test inconsistent output ordering to prevent intermitten unit test failues
- **CUMULUS-4018**
  - Updated `@cumulus/db/search` to correctly handle string parameter when limit is `null`

## [v20.0.1] 2025-03-12

### Notable Changes

- The async_operation_image property of the cumulus module should be updated to pull
  the ECR image for cumuluss/async-operation:53

### Added

- **CUMULUS-3993**
  - Added long PAN functionality and `panType` configuration option to `SendPan` task
  - Updated example workflow configuration to better handle error exceptions,
    see [Workflow Configuration](https://nasa.github.io/cumulus/docs/next/data-cookbooks/error-handling)
  - Updated `PdrStatusCheck` task to properly propagate workflow execution error.

### Fixed

- **CUMULUS-3862**
  - Updated `@cumulus/messages/Granules/convertDateToISOStringSettingNull` to handle empty string as null to address CMR metadata compatibility concern
- **CUMULUS-4006**
  - Created docker image from v20.0.0, and published new tag [`53` of `cumuluss/async-operation` to Docker Hub](https://hub.docker.com/layers/cumuluss/async-operation/53/images/sha256-6e1b26f5933bc6685861a7cb31fbbace01c3a0090b1e41c26e313b15620762cc?context=explore)
- **CUMULUS-4018**
  - Fixed API list endpoints pagination missing records issue by sorting on unique cumulus_id column

## [v20.0.0] 2025-02-04

## Phase 2 Release

### Breaking Changes

- **CUMULUS-3934**
  - Removed `ecs_cluster_instance_allow_ssh` resource.
  - The `ecs_cluster_instance_allow_ssh` was implemented before SSM hosts were deployed
    to NGAP accounts and allowed for SSHing into an instance from an SSH bastion, which no longer exists.
  - Tunneling into an EC2 via SSM is still supported. Users relying solely on SSH will need to transition to SSM.
- **CUMULUS-2564**
  - Updated `sync-granule` task to add `useGranIdPath` as a configuration flag.
    This modifies the task behavior to stage granules to
    `<staging_path>/<collection_id>/<md5_granuleIdHash>` to allow for better S3
    partitioning/performance for large collections.
    Because of this benefit
    the default has been set to `true`, however as sync-granules relies on
    object name collision, this configuration changes the duplicate collision
    behavior of sync-granules to be per-granule-id instead of per-collection
    when active.
    If the prior behavior is desired, please add `"useGranIdPath": false` to your
    task config in your workflow definitions that use `sync-granule`.
- **CUMULUS-3698**
  - GranuleSearch retrieving files/execution is toggled
      by setting "includeFullRecord" field to 'true' in relevant api endpoint params
  - GranuleSearch does *not* retrieve files/execution by default unless includeFullRecord is set to 'true'
  - @cumulus/db function getExecutionArnByGranuleCumulusId is removed. To replace this function use getExecutionInfoByGranuleCumulusId with parameter executionColumns set to ['arn'] or unset (['arn'] is the default argument)

### Migration Notes

#### CUMULUS-3833 Migration of ReconciliationReports from DynamoDB to Postgres after Cumulus is upgraded.

To invoke the Lambda and start the ReconciliationReport migration, you can use the AWS Console or CLI:

```bash
aws lambda invoke --function-name $PREFIX-ReconciliationReportMigration $OUTFILE
```

- `PREFIX` is your Cumulus deployment prefix.
- `OUTFILE` (**optional**) is the filepath where the Lambda output will be saved.


#### CUMULUS-3967

External tooling making use of `searchContext` in the `GET` `/granules/` endpoint will need to update to make use of standard pagination via `limit` and `page` scrolling, as `searchContext` is no longer supported/is an ES specific feature.

#### CUMULUS-4006

The async_operation_image property of the cumulus module should be [updated to pull the ECR image for cumuluss/async-operation:53](./packages/api/ecs/async-operation/README.md).
This version of the image will be made the default in the next release.

### Replace ElasticSearch Phase 2

- **CUMULUS-3967**
  - Remove `searchContext` from API granules GET `/granules` endpoint.
  - Update relevant tests to validate expected behavior utilizing postgres pagination
- **CUMULUS-3229**
  - Remove ElasticSearch queries from Rule LIST endpoint
- **CUMULUS-3230**
  - Remove ElasticSearch dependency from Rule Endpoints
- **CUMULUS-3231**
  - Updated API `pdrs` `LIST` endpoint to query postgres
- **CUMULUS-3232**
  - Update API PDR endpoints `DEL` and `GET` to not update Elasticsearch
- **CUMULUS-3233**
  - Updated `providers` list api endpoint and added `ProviderSearch` class to query postgres
  - Removed Elasticsearch dependency from `providers` endpoints
- **CUMULUS-3235**
  - Updated `asyncOperations` api endpoint to query postgres
- **CUMULUS-3236**
  - Update API AsyncOperation endpoints `POST` and `DEL` to not update
    Elasticsearch
  - Update `@cumlus/api/ecs/async-operation` to not update Elasticsearch index when
    reporting status of async operation
- **CUMULUS-3698**
  - GranuleSearch now can retrieve associated files for granules
  - GranuleSearch now can retrieve latest associated execution for granules
- **CUMULUS-3806**
  - Update `@cumulus/db/search` to allow for ordered collation as a
    dbQueryParameter
  - Update `@cumulus/db/search` to allow `dbQueryParameters.limit` to be set to
    `null` to allow for optional unlimited page sizes in search results
  - Update/add type annotations/logic fixes to `@cumulus/api` reconciliation report code
  - Annotation/typing fixes to `@cumulus/cmr-client`
  - Typing fixes to `@cumulus/db`
  - Re-enable Reconciliation Report integration tests
  - Update `@cumulus/client/CMR.getToken` to throw if a non-launchpad token is requested without a username
  - Update `Inventory` and `Granule Not Found` reports to query postgreSQL
    database instead of elasticsearch
  - Update `@cumulus/db/lib/granule.getGranulesByApiPropertiesQuery` to
    allow order by collation to be optionally specified
  - Update `@cumulus/db/lib/granule.getGranulesByApiPropertiesQuery` to
    be parameterized and include a modifier on `temporalBoundByCreatedAt`
  - Remove endpoint call to and all tests for Internal Reconciliation Reports
    and updated API to throw an error if report is requested
  - Update Orca reconciliation reports to pull granules for comparison from
    postgres via `getGranulesByApiPropertiesQuery`
- **CUMULUS-3837**
  - Added `reconciliation_reports` table in RDS, including indexes
  - Created pg model, types, and translation for `reconciliationReports` in `@cumulus/db`
- **CUMULUS-3833**
  - Created api types for `reconciliation_reports` in `@cumulus/types/api`
  - Updated reconciliation reports lambda to write to new RDS table instead of Dynamo
  - Updated `@cumulus/api/endpoints/reconciliation-reports` `getReport` and `deleteReport` to work with the new RDS table instead of Dynamo
- **CUMULUS-3842**
  - Remove reconciliationReports DynamoDB table
- **CUMULUS-3718**
  - Updated `reconciliation_reports` list api endpoint and added `ReconciliationReportSearch` class to query postgres
  - Added `reconciliationReports` type to stats endpoint, so `aggregate` query will work for reconciliation reports
- **CUMULUS-3859**
  - Updated `@cumulus/api/bin/serveUtils` to no longer add records to ElasticSearch
  - Removed ElasticSearch from local API server code
  - Updated CollectionSearch to filter granule fields in addition to time frame for active collections
- **CUMULUS-3847**
  - remove remaining ES indexing in code and tests
  - for asyncOperations test data, change any ES related values to other options
  - remove code from `@cumulus/api/lambdas/cleanExecutions` leaving a dummy handler, as the code worked with ES. lambda will be rewritten with CUMULUS-3982
  - remove `@cumulus/api/endpoints/elasticsearch`, `@cumulus/api/lambdas/bootstrap`, and `@cumulus/api/lambdas/index-from-database`
- **CUMULUS-3983**
  - Removed elasticsearch references used in in cumulus `tf-modules`

### Added

- **CUMULUS-3757**
  - Added a `/granules` [endpoint](https://nasa.github.io/cumulus-api/#bulk-update-granules-collectionId) `PATCH/bulkPatchGranuleCollection` which updates a batch of granule records collectionId to a new collectionId. This endpoint takes a list of granules and a collectionId, updating the granules' to the collectionId passed with the payload in postgres.
  - Added a `/granules` [endpoint](https://nasa.github.io/cumulus-api/#bulk-update-granules) `PATCH/bulkPatch` which applies PATCH to a list of granules. For its payload, this endpoint takes a list of granules (the updates to be made to the granule, similar to the pre-existing `PATCH`), a `dbConcurrency` and `dbMaxPool` variables for configuring concurrency and database thoroughput for postgres to tailor to performance and database needs.
- **CUMULUS-3919**
  - Added terraform variables `disableSSL` and `rejectUnauthorized` to `tf-modules/cumulus-rds-tf` module.
- **CUMULUS-3959**
  - Added documentation to help DAACs troubleshoot database migration issues.
- **CUMULUS-3978**
  - Added `iops` and `throughput` options to `elasticsearch_config` variable
    in `tf-modules/data-persistence`; These two options are necessary for gp3 EBS volume type.

### Changed

- **CUMULUS-3947**
  - Bump @cumulus/cumulus-message-adapter-js to version 2.3.0. This will explicitly put the Python cumulus-message-adapter spawn into UTF-8 mode. See https://github.com/nasa/cumulus-message-adapter-js/releases/tag/v2.3.0
- **CUMULUS-3967**
  - Pinned @aws-sdk/client-s3 in @cumulus/aws-client to 3.726.0 to address breaking changes/incompatibility in releases > 3.726.0
  - Pinned @aws-sdk/client-s3 in @cumulus/lib-storage to 3.726.0 to address breaking changes/incompatibility in releases > 3.726.0
- **CUMULUS-3940**
  - Added 'dead_letter_recovery_cpu' and 'dead_letter_recovery_memory' to `cumulus` and `archive` module configuration to allow configuration of the dead_letter_recovery_operation task definition to better allow configuration of the tool's operating environment.
  - Updated the dead letter recovery tool to utilize it's own log group "${var.prefix}-DeadLetterRecoveryEcsLogs"
  - Added `batchSize`, `concurrency` and `dbMaxPool` options to /endpoints/recoverCumulusMessage (note these values are correct at time of this release only):
    - `batchSize` - specifies how many DLA objects to read from S3 and hold in memory.  Defaults to 1000.
    - `concurrency` - specifies how many messages to process at the same time.  Defaults to 30.
    - `dbMaxPool` - specifies how many database connections to allow the process to utilize.  Defaults to 30.  Process should at minimum the value set for `concurrency`.
  - Add API memory-constrained performance test to test minimum functionality under default+ configuration
  - Updated `@cumulus/async-operations.startAsyncOperation to take `containerName` as a parameter name, allowing it to specify a container other than the default 'AsyncOperations' container
- **CUMULUS-3759**
  - Migrated `tf-modules/cumulus/ecs_cluster` ECS Autoscaling group from launch configurations to launch templates
- **CUMULUS-3955**
  - Removed `VACUUM` statements from db migrations. In cases where the PG database is very large, these queries
    can take a long time and exceed the Lambda timeout, causing failures on deployment.
- **CUMULUS-3931**
  - Add `force_new_deployment` to `cumulus_ecs_service` to allow users to force
    new task deployment on terraform redeploy.   See docs for more details:
    https://registry.terraform.io/providers/hashicorp/aws/latest/docs/resources/ecs_service#force_new_deployment"
- **CUMULUS-3941**
  - Updated `SendPan` task to generate short pan with FAILED disposition.
- **CUMULUS-3936,CUMULUS-3948**
  - Updated `tf-modules/cumulus/ecs_cluster_instance_autoscaling_cf_template.yml.tmpl`
    user-data for compatibility with Amazon Linux 2023 AMI
  - Fixed `tf-modules/cumulus` scripts to use Instance Metadata Service V2
  - Updated `fake-provider-cf.yml` to work for Amazon Linux 2023 AMI
- **CUMULUS-3960**
  - Updated `PostToCmr` task to be able to `republish` granules
- **CUMULUS-3965**
  - Updated `tf-modules/cumulus/ecs_cluster` and `fake-provider-cf.yml` launch templates to require IMDSv2
- **CUMULUS-3990**
  - Upgraded localstack from 3.0.0 to 4.0.3

### Fixed

- **CUMULUS-3933**
  - Update example/bamboo/integration-tests.sh to properly exit if lock-stack
    errors/detects another stack lock
- **CUMULUS-3876**
  - Fixed `s3-replicator` lambda cross region write failure
  - Added `target_region` variable to `tf-modules/s3-replicator` module
- **CUMULUS-3981**
  - Added required $metadata field when creating new instance of ServiceException.
- **Security Vulnerabilities**
  - Updated `@octokit/graphql` from 2.1.1 to ^2.3.0 to address [CVE-2024-21538]
    (https://github.com/advisories/GHSA-3xgq-45jj-v275)

## [v19.1.0] 2024-10-07

### Migration Notes

This release contains changes listed here as well as changes listed in v19.0.0,
despite v19.0.0 being deprecated. Please review Changelog entries and Migration Notes for
each Cumulus version between your current version and v19.1.0 as normal.

### Added

- **CUMULUS-3020**
  - Updated sfEventSqsToDbRecords to allow override of the default value
   (var.rds_connection_timing_configuration.acquireTimeoutMillis / 1000) + 60)
   via a key 'sfEventSqsToDbRecords' on `var.lambda_timeouts` on the main cumulus module/archive module

  **Please note** - updating this configuration is for adavanced users only.  Value changes will modify the visibility
  timeout on `sfEventSqsToDbRecordsDeadLetterQueue` and `sfEventSqsToDbRecordsInputQueue` and may lead to system
  instability.

- **CUMULUS-3756**
  - Added excludeFileRegex configuration to UpdateGranulesCmrMetadataFileLinks
  - This is to allow files matching specified regex to be excluded when updating the Related URLs list
  - Defaults to the current behavior of excluding no files.
- **CUMULUS-3773**
  - Added sftpFastDownload configuration to SyncGranule task.
  - Updated `@cumulus/sftp-client` and `@cumulus/ingest/SftpProviderClient` to support both regular and fastDownload.
  - Added sftp support to FakeProvider
  - Added sftp integration test

### Changed

- **CUMULUS-3928**
  - updated publish scripting to use cumulus.bot@gmail.com for user email
  - updated publish scripting to use esm over common import of latest-version
  - updated bigint testing to remove intermitted failure source.
  - updated postgres dependency version
- **CUMULUS-3838**
  - Updated python dependencies to latest:
    - cumulus-process-py 1.4.0
    - cumulus-message-adapter-python 2.3.0
- **CUMULUS-3906**
  - Bumps example ORCA deployment to version v10.0.1.

### Fixed

- **CUMULUS-3940**
  - Updated `process-s3-dead-letter-archive` and downstream calls to pass in a esClient to  `writeRecordsFunction` and update downstream calls to utilize the client.
- **CUMULUS-3904**
  - Passed sqs_message_consumer_watcher_message_limit and sqs_message_consumer_watcher_time_limit through the cumulus terraform module to the ingest terraform module.
- **CUMULUS-3902**
  - Update error handling to use AWS SDK V3 error classes instead of properties on js objects

## [v19.0.0] 2024-08-28

### Deprecated
This release has been deprecated in favor of the 18.5->19.1 release series. The changes
listed here are still valid and also contained in the v19.1.0 release and beyond.

### Breaking Changes

- This release includes `Replace ElasicSearch Phase 1` updates, we no longer save `collection/granule/execution` records to
ElasticSearch, the `collections/granules/executions` API endpoints are updated to perform operations on the postgres database.

### Migration Notes

#### CUMULUS-3792 Add database indexes. Please follow the instructions before upgrading Cumulus

- The updates in CUMULUS-3792 require a manual update to the postgres database in the production environment.
  Please follow [Update Table Indexes for CUMULUS-3792]
  (https://nasa.github.io/cumulus/docs/next/upgrade-notes/update_table_indexes_CUMULUS_3792)

### Replace ElasticSearch Phase 1

- **CUMULUS-3238**
  - Removed elasticsearch dependency from collections endpoint
- **CUMULUS-3239**
  - Updated `executions` list api endpoint and added `ExecutionSearch` class to query postgres
- **CUMULUS-3240**
  - Removed Elasticsearch dependency from `executions` endpoints
- **CUMULUS-3639**
  - Updated `/collections/active` endpoint to query postgres
- **CUMULUS-3640**
  - Removed elasticsearch dependency from granules endpoint
- **CUMULUS-3641**
  - Updated `collections` api endpoint to query postgres instead of elasticsearch except if `includeStats` is in the query parameters
- **CUMULUS-3642**
  - Adjusted queries to improve performance:
    - Used count(*) over count(id) to count rows
    - Estimated row count for large tables (granules and executions) by default for basic query
  - Updated stats summary to default to the last day
  - Updated ExecutionSearch to not include asyncOperationId by default
- **CUMULUS-3688**
  - Updated `stats` api endpoint to query postgres instead of elasticsearch
- **CUMULUS-3689**
  - Updated `stats/aggregate` api endpoint to query postgres instead of elasticsearch
  - Created a new StatsSearch class for querying postgres with the stats endpoint
- **CUMULUS-3692**
  - Added `@cumulus/db/src/search` `BaseSearch` and `GranuleSearch` classes to
    support basic queries for granules
  - Updated granules List endpoint to query postgres for basic queries
- **CUMULUS-3693**
  - Added functionality to `@cumulus/db/src/search` to support range queries
- **CUMULUS-3694**
  - Added functionality to `@cumulus/db/src/search` to support term queries
  - Updated `BaseSearch` and `GranuleSearch` classes to support term queries for granules
  - Updated granules List endpoint to search postgres
- **CUMULUS-3695**
  - Updated `granule` list api endpoint and BaseSearch class to handle sort fields
- **CUMULUS-3696**
  - Added functionality to `@cumulus/db/src/search` to support terms, `not` and `exists` queries
- **CUMULUS-3699**
  - Updated `collections` api endpoint to be able to support `includeStats` query string parameter
- **CUMULUS-3792**
  - Added database indexes to improve search performance

## [v18.5.6] 2025-04-10

### Added

- **CUMULUS-4004**
  - Add documentation explaining use and configuration of changegranuleCollections workflow
- **CUMULUS-3992**
  - Update `MoveCollectionsWorkflow` references to `ChangeGranuleCollectionsWorkflow`
  - Update `@cumulus/api-client` to add bulkChangeCollection endpoint
  - Update `@cumulus/api` to add api endpoint to allow trigger of `ChangeGranuleCollectionsWorkflow`
  - Update ChangeGranuleCollections integration test to use endpoint to trigger test instead of direct step function invocation
- **CUMULUS-3751**
  - Added `change-granule-collection-s3` to move granules to a different collection.
    - expects a list of granuleIds along with a new (target) collection
    - moves those granule files in S3 according to pathing of target collection
    - update CMR metadata file according to new collection information
  - Added CopyObject function in @cumulus/aws-client/S3 to facilitate multi-part s3 object copying
  - Added functions to allow manipulation in memory of cmr metadata objects in @cumulus/cmrjs/cmr-utils
    - updateUMMGMetadataObject updates file links for ummg metadata structure object
    - updateEcho10XMLMetadataObject updates file links for echo10 metadata structure object
    - setUMMGCollection sets collection name and version in ummg metadata structure object
    - setEcho10Collection sets collection name and version in echo10 metadata structure object
    - getCMRCollectionId gets collectionId from cmr metadata object using its filename to
      determine how to correctly parse the object (echo10 vs ummg)
  - Added MoveGranuleCollections workflow to cumulus core deployable according to terraform variables
  - Added ingest module terraform variable "deploy_cumulus_workflows": a map of workflows that should be deployed
    - as of merging only controls change_granule_collections_workflow
    - defaults to true (deploy the workflow)

### Fixed

- **CUMULUS-3752**
  - Fixed api return codes expected in api-client for bulkPatch and bulkPatchGranuleCollections

### Changed

- **CUMULUS-3960**
  - Updated `PostToCmr` task to be able to `republish` granules

## [v18.5.5] 2025-03-04

**Please note** changes in v18.5.5 may not yet be released in future versions, as this
is a backport/patch release on the v18.5.x series of releases.  Updates that are
included in the future will have a corresponding CHANGELOG entry in future releases.

### Added

- **CUMULUS-3993**
  - Added long PAN functionality and `panType` configuration option to `SendPan` task
  - Updated example workflow configuration to better handle error exceptions,
    see [Workflow Configuration](https://nasa.github.io/cumulus/docs/next/data-cookbooks/error-handling)
  - Updated `PdrStatusCheck` task to properly propagate workflow execution error.

## [v18.5.3] 2025-01-21

**Please note** changes in v18.5.3 may not yet be released in future versions, as this
is a backport/patch release on the v18.5.x series of releases.  Updates that are
included in the future will have a corresponding CHANGELOG entry in future releases.

### Added

- **CUMULUS-3757**
  - Added a `/granules` [endpoint](https://nasa.github.io/cumulus-api/#bulk-update-granules-collectionId) `PATCH/bulkPatchGranuleCollection` which updates a batch of granule records collectionId to a new collectionId. This endpoint takes a list of granules, a collectionId, and an `esConcurrency` variable, updating the granules' to the collectionId passed with the payload in both postgres and elasticsearch, while providing concurrency for updating elasticsearch to tailor for performance and database needs.
  - Added a `/granules` [endpoint](https://nasa.github.io/cumulus-api/#bulk-update-granules) `PATCH/bulkPatch` which applies PATCH to a list of granules. For its payload, this endpoint takes a list of granules (the updates to be made to the granule, similar to the pre-existing `PATCH`), a `dbConcurrency` and `dbMaxPool` variables for configuring concurrency and database thoroughput for postgres to tailor to performance and database needs.
- **CUMULUS-3978**
  - Added `iops` and `throughput` options to `elasticsearch_config` variable
    in `tf-modules/data-persistence`; These two options are necessary for gp3 EBS volume type.

### Changed

- **CUMULUS-3967**
  - Pinned @aws-sdk/client-s3 in @cumulus/aws-client to 3.726.0 to address breaking changes/incompatibility in releases > 3.726.0
  - Pinned @aws-sdk/client-s3 in @cumulus/lib-storage to 3.726.0 to address breaking changes/incompatibility in releases > 3.726.0

- **CUMULUS-3940**
  - Added 'dead_letter_recovery_cpu' and 'dead_letter_recovery_memory' to `cumulus` and `archive` module configuration to allow configuration of the dead_letter_recovery_operation task definition to better allow configuration of the tool's operating environment.
  - Updated the dead letter recovery tool to utilize it's own log group "${var.prefix}-DeadLetterRecoveryEcsLogs"
  - Added `batchSize`, `concurrency` and `dbMaxPool` options to /endpoints/recoverCumulusMessage (note these values are correct at time of this release only):
    - `batchSize` - specifies how many DLA objects to read from S3 and hold in memory.  Defaults to 1000.
    - `concurrency` - specifies how many messages to process at the same time.  Defaults to 30.
    - `dbMaxPool` - specifies how many database connections to allow the process to utilize.  Defaults to 30.  Process should at minimum the value set for `concurrency`.
  - Add API memory-constrained performance test to test minimum functionality under default+ configuration
  - Updated `@cumulus/async-operations.startAsyncOperation` to take `containerName` as a parameter name, allowing it to specify a container other than the default 'AsyncOperations' container

### Fixed

- **CUMULUS-3940**
  - Updated `process-s3-dead-letter-archive` and downstream calls to pass in a esClient to  `writeRecordsFunction` and update downstream calls to utilize the client.
- **CUMULUS-3981**
  - Added required $metadata field when creating new instance of ServiceException.


## [v18.5.2] 2024-12-12

### Breaking Changes

- **CUMULUS-3934**
  - Removed `ecs_cluster_instance_allow_ssh` resource.
  - The `ecs_cluster_instance_allow_ssh` was implemented before SSM hosts were deployed
    to NGAP accounts and allowed for SSHing into an instance from an SSH bastion, which no longer exists.
  - Tunneling into an EC2 via SSM is still supported. Users relying solely on SSH will need to transition to SSM.

### Changed

- **CUMULUS-3936,CUMULUS-3948**
  - Updated `tf-modules/cumulus/ecs_cluster_instance_autoscaling_cf_template.yml.tmpl`
    user-data for compatibility with Amazon Linux 2023 AMI
  - Fixed `tf-modules/cumulus` scripts to use Instance Metadata Service V2
  - Updated `fake-provider-cf.yml` to work for Amazon Linux 2023 AMI
- **CUMULUS-3941**
  - Updated `SendPan` task to generate short pan with FAILED disposition.
- **CUMULUS-3955**
  - Removed `VACUUM` statements from db migrations. In cases where the PG database is very large, these queries
    can take a long time and exceed the Lambda timeout, causing failures on deployment.

### Fixed

- **Security Vulnerabilities**
  - Updated `@octokit/graphql` from 2.1.1 to ^2.3.0 to address [CVE-2024-21538]
    (https://github.com/advisories/GHSA-3xgq-45jj-v275)

## [v18.5.1] 2024-10-25

**Please note** changes in v18.5.1 may not yet be released in future versions, as this
is a backport/patch release on the v18.5.x series of releases.  Updates that are
included in the future will have a corresponding CHANGELOG entry in future releases.

### Added

- **CUMULUS-3773**
  - Added sftpFastDownload configuration to SyncGranule task.
  - Updated `@cumulus/sftp-client` and `@cumulus/ingest/SftpProviderClient` to support both regular and fastDownload.
  - Added sftp support to FakeProvider
  - Added sftp integration test
- **CUMULUS-3756**
  - Added excludeFileRegex configuration to UpdateGranulesCmrMetadataFileLinks
  - This is to allow files matching specified regex to be excluded when updating the Related URLs list
  - Defaults to the current behavior of excluding no files.
- **CUMULUS-3919**
  - Added terraform variables `disableSSL` and `rejectUnauthorized` to `tf-modules/cumulus-rds-tf` module.

### Changed

- **CUMULUS-3928**
  - updated publish scripting to use cumulus.bot@gmail.com for user email
  - updated publish scripting to use esm over common import of latest-version
  - updated bigint testing to remove intermitted failure source.
  - updated postgres dependency version
- **CUMULUS-3838**
  - Updated python dependencies to latest:
    - cumulus-process-py 1.4.0
    - cumulus-message-adapter-python 2.3.0

### Fixed

- **CUMULUS-3902**
  - Update error handling to use AWS SDK V3 error classes instead of properties
    on js objects

## [v18.5.0] 2024-10-03

### Migration Notes

#### CUMULUS-3536 Upgrading from Aurora Serverless V1 to V2

- The updates in CUMULUS-3536 require an upgrade of the postgres database.
  Please follow [Upgrading from Aurora Serverless V1 to V2]
  (https://nasa.github.io/cumulus/docs/next/upgrade-notes/serverless-v2-upgrade)

### Added

- **CUMULUS-3536**
  - Added `rejectUnauthorized` = false to db-provision-user-database as the Lambda
    does not have the Serverless v2 SSL certifications installed.

### Changed

- **CUMULUS-3725**
  - Updated the default parameter group for `cumulus-rds-tf` to set `force_ssl`
    to 0. This setting for the Aurora Serverless v2 database allows non-SSL
    connections to the database, and is intended to be a temporary solution
    until Cumulus has been updated to import the RDS rds-ca-rsa2048-g1 CA bundles in Lambda environments.
    See [CUMULUS-3724](https://bugs.earthdata.nasa.gov/browse/CUMULUS-3724).

### Fixed

- **CUMULUS-3901**
  - Fix error checking in @cumulus/errors to use Error.name in addition to Error.code
- **CUMULUS-3824**
  - Added the missing double quote in ecs_cluster autoscaling cf template
- **CUMULUS-3846**
  - improve reliability of unit tests
    - tests for granules api get requests separated out to new file
    - cleanup of granule database resources to ensure no overlap
    - ensure uniqueness of execution names from getWorkflowNameIntersectFromGranuleIds
    - increase timeout in aws-client tests
- **Snyk**
  - Upgraded moment from 2.29.4 to 2.30.1
  - Upgraded pg from ~8.10 to ~8.12

## [v18.4.0] 2024-08-16

### Migration Notes

#### CUMULUS-3320 Update executions table

The work for CUMULUS-3320 required index updates as well as a modification of a
table constraint.   To install the update containing these changes you should:

- Pre-generate the indexes on the execution table.  This can be done via manual
  procedure prior to upgrading without downtime, or done more quickly before or
  during upgrade with downtime.
- Update the `executions_parent_cumulus_id_foreign` constraint.   This will
  require downtime as updating the constraint requires a table write lock, and
  the update may take some time.

Deployments with low volume databases and low activity and/or test/development
environments should be able to install these updates via the normal automatic
Cumulus deployment process.

Please *carefully* review the migration [process documentation](https://nasa.github.io/cumulus/docs/next/upgrade-notes/upgrade_execution_table_CUMULUS_3320).    Failure to
make these updates properly will likely result in deployment failure and/or
degraded execution table operations.

#### CUMULUS-3449 Please follow the instructions before upgrading Cumulus

- The updates in CUMULUS-3449 requires manual update to postgres database in
  production environment. Please follow [Update Cumulus_id Type and
  Indexes](https://nasa.github.io/cumulus/docs/next/upgrade-notes/update-cumulus_id-type-indexes-CUMULUS-3449)

### Breaking Changes

### Added

- **CUMULUS-3320**
  - Added endpoint `/executions/bulkDeleteExecutionsByCollection` to allow
    bulk deletion of executions from elasticsearch by collectionId
  - Added `Bulk Execution Delete` migration type to async operations types
- **CUMULUS-3608**
  - Exposes variables for sqs_message_consumer_watcher messageLimit and timeLimit configurations. Descriptions
    of the variables [here](tf-modules/ingest/variables.tf) include notes on usage and what users should
    consider if configuring something other than the default values.
- **CUMULUS-3449**
  - Updated the following database columns to BIGINT: executions.cumulus_id, executions.parent_cumulus_id,
    files.granule_cumulus_id, granules_executions.granule_cumulus_id, granules_executions.execution_cumulus_id
    and pdrs.execution_cumulus_id
  - Changed granules table unique constraint to granules_collection_cumulus_id_granule_id_unique
  - Added indexes granules_granule_id_index and granules_provider_collection_cumulus_id_granule_id_index
    to granules table

### Changed

- **CUMULUS-3320**
  - Updated executions table (please see Migration section and Upgrade
    Instructions for more information) to:
    - Add index on `collection_cumulus_id`
    - Add index on `parent_cumulus_id`
    - Update `executions_parent_cumulus_id_foreign` constraint to add `ON DELETE
      SET NULL`.  This change will cause deletions in the execution table to
      allow deletion of parent executions, when this occurs the child will have
      it's parent reference set to NULL as part of the deletion operations.
- **CUMULUS-3449**
  - Updated `@cumulus/db` package and configure knex hook postProcessResponse to convert the return string
    from columns ending with "cumulus_id" to number.
- **CUMULUS-3841**
  - Increased `fetchRules` page size to default to 100 instead of 10. This improves overall query time when
    fetching all rules such as in `sqsMessageConsumer`.

### Fixed

- **CUMULUS-3817**
  - updated applicable @aws-sdk dependencies to 3.621.0 to remove inherited vulnerability from fast-xml-parser
- **CUMULUS-3320**
  - Execution database deletions by `cumulus_id` should have greatly improved
    performance as a table scan will no longer be required for each record
    deletion to validate parent-child relationships
- **CUMULUS-3818**
  - Fixes default value (updated to tag 52) for async-operation-image in tf-modules/cumulus.
- **CUMULUS-3840**
  - Fixed `@cumulus/api/bin/serve` to correctly use EsClient.

## [v18.3.4] 2024-08-27

**Please note** changes in v18.3.4 may not yet be released in future versions, as this
is a backport/patch release on the v18.3.x series of releases.  Updates that are
included in the future will have a corresponding CHANGELOG entry in future releases.

### Changed

- **CUMULUS-3841**
  - Increased `fetchRules` page size to default to 100 instead of 10. This improves overall query time when fetching all rules such as in `sqsMessageConsumer`.

## [v18.3.3] 2024-08-09

**Please note** changes in v18.3.3 may not yet be released in future versions, as this
is a backport/patch release on the v18.3.x series of releases.  Updates that are
included in the future will have a corresponding CHANGELOG entry in future releases.

### Fixed

- **CUMULUS-3824**
  - Changed the ECS docker storage driver to `overlay2`, since `devicemapper` is removed in Docker Engine v25.0.
  - Removed `ecs_docker_storage_driver` property from cumulus module.
- **CUMULUS-3836**
  - Terraform configuration for cleanExecutions now correctly configures ES_HOST and lambda security group

## [v18.3.2] 2024-07-24

### Added

- **CUMULUS-3700**
  - Added `volume_type` option to `elasticsearch_config` in the
    `data-persistance` module to allow configuration of the EBS volume type for
    Elasticsarch; default remains `gp2`.
- **CUMULUS-3424**
  - Exposed `auto_pause` and `seconds_until_auto_pause` variables in
    `cumulus-rds-tf` module to modify `aws_rds_cluster` scaling_configuration
- **CUMULUS-3760**
  - Added guidance for handling large backlog of es executions
- **CUMULUS-3742**
  - Script for dumping data into postgres database for testing and replicating issues
- **CUMULUS-3385**
  - Added generate_db_executions to dump large scale postgres executions

### Changed

- **CUMULUS-3385**
  - updated cleanExecutions lambda to clean up postgres execution payloads
  - updated cleanExecutions lambda with configurable limit to control for large size
- **NDCUM-1051**
  - Modified addHyraxUrlToUmmG to test whether the provide Hyrax URL is already included in the metadata, and if so return the metadata unaltered.
  - Modified addHyraxUrlToEcho10 to test whether the provide Hyrax URL is already included in the metadata, and if so return the metadata unaltered.

### Fixed

- **CUMULUS-3807**
  - Pinned @aws-sdk/client-s3 to 3.614 to address timeout/bug in s3().listObjectsV2
- **CUMULUS-3787**
  - Fixed developer-side bug causing some ts errors to be swallowed in CI
- **CUMULUS-3785**
  - Fixed `SftpProviderClient` not awaiting `decryptBase64String` with AWS KMS
  - Fixed method typo in `@cumulus/api/endpoints/dashboard.js`
- **CUMULUS-3385**
  - fixed cleanExecutions lambda to clean up elasticsearch execution payloads
- **CUMULUS-3326**
  - Updated update-granules-cmr-metadata-file-links task to update the file size of the update metadata file and remove the invalidated checksum associated with this file.

## [v18.3.1] 2024-07-08

### Migration Notes

#### CUMULUS-3433 Update to node.js v20

The following applies only to users with a custom value configured for
`async-operation`:

- As part of the node v20 update process, a new version (52) of the Core
  async-operation container was published - [cumuluss/async
  operation](https://hub.docker.com/layers/cumuluss/async-operation/52/images/sha256-78c05f9809c29707f9da87c0fc380d39a71379669cbebd227378c8481eb11c3a?context=explore)  The
  default value for `async-operation` has been updated in the `cumulus`
  module, however if you are using an internal image repository such as ECR,
  please make sure to update your deployment configuration with the newly
  provided image.

  Users making use of a custom image configuration should note the base image
  for Core async operations must support node v20.x.

#### CUMULUS-3617 Migration of DLA messages should be performed after Cumulus is upgraded

Instructions for migrating old DLA (Dead Letter Archive) messages to new format:

- `YYYY-MM-DD` subfolders to organize by date
- new top level fields for simplified search and analysis
- captured error message

To invoke the Lambda and start the DLA migration, you can use the AWS Console or CLI:

```bash
aws lambda invoke --function-name $PREFIX-migrationHelperAsyncOperation \
  --payload $(echo '{"operationType": "DLA Migration"}' | base64) $OUTFILE
```

- `PREFIX` is your Cumulus deployment prefix.
- `OUTFILE` (**optional**) is the filepath where the Lambda output will be saved.

The Lambda will trigger an Async Operation and return an `id` such as:

```json
{"id":"41c9fbbf-a031-4dd8-91cc-8ec2d8b5e31a","description":"Migrate Dead Letter Archive Messages",
"operationType":"DLA Migration","status":"RUNNING",
"taskArn":"arn:aws:ecs:us-east-1:AWSID:task/$PREFIX-CumulusECSCluster/123456789"}
```

which you can then query the Async Operations [API
Endpoint](https://nasa.github.io/cumulus-api/#retrieve-async-operation) for the
output or status of your request. If you want to directly observe the progress
of the migration as it runs, you can view the CloudWatch logs for your async
operations (e.g. `PREFIX-AsyncOperationEcsLogs`).

#### CUMULUS-3779 async_operations Docker image version upgrade

The `async-operation` Docker image has been updated to support Node v20 and `aws-sdk` v3. Users of the image will need
to update to at least [async-operations:52](https://hub.docker.com/layers/cumuluss/async-operation/52/images/sha256-78c05f9809c29707f9da87c0fc380d39a71379669cbebd227378c8481eb11c3a?context=explore).

#### CUMULUS-3776 cumulus-ecs-task Docker image version upgrade

The `cumulus-ecs-task` Docker image has been updated to support Node v20 and `aws-sdk` v3. Users of the image will need
to update to at least [cumulus-ecs-task:2.1.0](https://hub.docker.com/layers/cumuluss/cumulus-ecs-task/2.1.0/images/sha256-17bebae3e55171c96272eeb533293b98e573be11dd5371310156b7c2564e691a?context=explore).

### Breaking Changes

- **CUMULUS-3618**
  - Modified @cumulus/es-client/search.BaseSearch:
    - Removed static class method `es` in favor of new class for managing
       elasticsearch clients `EsClient` which allows for credential
       refresh/reset.  Updated api/es-client code to
       utilize new pattern.    Users making use of @cumulus/es-client should
       update their code to make use of the new EsClient create/initialize pattern.
    - Added helper method getEsClient to encapsulate logic to create/initialize
      a new EsClient.

- **CUMULUS-2889**
  - Removed unused CloudWatch Logs AWS SDK client. This change removes the CloudWatch Logs
    client from the `@cumulus/aws-client` package.
- **CUMULUS-2890**
  - Removed unused CloudWatch AWS SDK client. This change removes the CloudWatch client
    from the `@cumulus/aws-client` package.
- **CUMULUS-3323**
  - Updated `@cumulus/db` to by default set the `ssl` option for knex, and
    reject non-SSL connections via use of the `rejectUnauthorized` configuration
    flag.   This causes all Cumulus database connections to require SSL (CA or
    self-signed) and reject connectivity if the database does not provide SSL.
    Users using serverless v1/`cumulus-rds-tf` should not be impacted by this
    change as certs are provided by default.   Users using databases that do not
    provide SSL should update their database secret with the optional value
    `disableSSL` set to `true`
  - Updated `cumulus-rds-tf` to set `rds.force_ssl` to `1`, forcing SSL enabled
    connections in the `db_parameters` configuration.   Users of this module
    defining their own `db_parameters` should make this configuration change to allow only SSL
    connections to the RDS datastore.
- **CUMULUS-2897**
  - Removed unused Systems Manager AWS SDK client. This change removes the Systems Manager client
    from the `@cumulus/aws-client` package.
- **CUMULUS-3779**
  - Updates async_operations Docker image to Node v20 and bumps its cumulus dependencies to v18.3.0 to
    support `aws-sdk` v3 changes.

### Added

- **CUMULUS-3614**
  - `tf-modules/monitoring` module now deploys Glue table for querying dead-letter-archive messages.
- **CUMULUS-3616**
  - Added user guide on querying dead-letter-archive messages using AWS Athena.
- **CUMULUS-3433**
  - Added `importGot` helper method to import `got` as an ESM module in
    CommmonJS typescript/webpack clients.
- **CUMULUS-3606**
  - Updated  with additional documentation covering tunneling configuration
    using a PKCS11 provider

### Changed

- **CUMULUS-3735**
  - Remove unused getGranuleIdsForPayload from `@cumulus/api/lib`
- **CUMULUS-3746**
  - cicd unit test error log changed to environment unique name
- **CUMULUS-3717**
  - Update `@cumulus/ingest/HttpProviderClient` to use direct injection test mocks, and remove rewire from unit tests
- **CUMULUS-3720**
  - add cicd unit test error logging to s3 for testing improvements
- **CUMULUS-3433**
  - Updated all node.js lambda dependencies to node 20.x/20.12.2
  - Modified `@cumulus/ingest` unit test HTTPs server to accept localhost POST
    requests, and removed nock dependency from tests involving `fs.Readstream`
    and `got` due to a likely incompatibility with changes in node v18, `got`,
    fs.Readstream and nock when used in combination in units
    (https://github.com/sindresorhus/got/issues/2341)
  - Updated `got` dependency in `@cumulus/ingest` to use `@cumulus/common`
    dynamic import helper / `got` > v10 in CommonJS.
  - Updated all Core lambdas to use [cumulus-message-adapter-js](https://github.com/nasa/cumulus-message-adapter-js) v2.2.0
- **CUMULUS-3629**
  - dla guarantees de-nested SQS message bodies, preferring outermost metadata as found.
  - dla uses execution Name as filename and ensures no ':' or '/' characters in name
- **CUMULUS-3570**
  - Updated Kinesis docs to support latest AWS UI and recommend server-side encryption.
- **CUMULUS-3519**
  - Updates SQS and SNS code to AWS SDK V3 Syntax
- **CUMULUS-3609**
  - Adds dla-migration lambda to async-operations to be used for updating existing DLA records
  - Moved hoistCumulusMessageDetails function from write-db-dlq-records-to-s3 lambda to @cumulus/message/DeadLetterMessage
- **CUMULUS-3613**
  - Updated writeDbRecordsDLQtoS3 lambda to write messages to `YYYY-MM-DD` subfolder of S3 dead letter archive.
- **CUMULUS-3518**
  - Update existing usage of `@cumulus/aws-client` lambda service to use AWS SDK v3 `send` syntax
  - Update Discover Granules lambda default memory to 1024 MB
- **CUMULUS-3600**
  - Update docs to clarify CloudFront HTTPS DIT requirements.
- **CUMULUS-2892**
  - Updates `aws-client`'s EC2 client to use AWS SDK v3.
- **CUMULUS-2896**
  - Updated Secrets Manager code to AWS SDK v3.
- **CUMULUS-2901**
  - Updated STS code to AWS SDK v3.
- **CUMULUS-2898**
  - Update Step Functions code to AWS SDK v3
- **CUMULUS-2902**
  - Removes `aws-sdk` from `es-client` package by replacing credential fetching with
  the `@aws-sdk/credential-providers` AWS SDK v3 package.
  - Removes `aws-sdk` from all cumulus packages and replaces usages with AWS SDK v3 clients.
- **CUMULUS-3456**
  - Added stateMachineArn, executionArn, collectionId, providerId, granules, status, time, and error fields to Dead Letter Archive message
  - Added cumulusError field to records in sfEventSqsToDbRecordsDeadLetterQueue
- **CUMULUS-3323**
  - Added `disableSSL` as a valid database secret key - setting this in your database credentials will
    disable SSL for all Core database connection attempts.
  - Added `rejectUnauthorized` as a valid database secret key - setting
    this to `false` in your database credentials will allow self-signed certs/certs with an unrecognized authority.
  - Updated the default parameter group for `cumulus-rds-tf` to set `force_ssl`
    to 1.   This setting for the Aurora Serverless v1 database disallows non-SSL
    connections to the database, and is intended to help enforce security
    compliance rules.  This update can be opted-out by supplying a non-default
    `db_parameters` set in the terraform configuration.
- **CUMULUS-3425**
  - Update `@cumulus/lzards-backup` task to either respect the `lzards_provider`
    terraform configuration value or utilize `lzardsProvider` as part of the task
    workflow configuration
  - Minor refactor of `@cumulus/lzards-api-client` to:
    - Use proper ECMAScript import for `@cumulus/launchpad-auth`
    - Update incorrect docstring
- **CUMULUS-3497**
  - Updated `example/cumulus-tf/orca.tf` to use v9.0.4
- **CUMULUS-3610**
  - Updated `aws-client`'s ES client to use AWS SDK v3.
- **CUMULUS-3617**
  - Added lambdas to migrate DLA messages to `YYYY-MM-DD` subfolder
  - Updated `@cumulus/aws-client/S3/recursivelyDeleteS3Bucket` to handle bucket with more than 1000 objects.
- **CUMULUS-2891**
  - Updated ECS code to aws sdk v3

### Fixed

- **CUMULUS-3715**
  - Update `ProvisionUserDatabase` lambda to correctly pass in knex/node debug
    flags to knex custom code
- **CUMULUS-3721**
  - Update lambda:GetFunctionConfiguration policy statement to fix error related to resource naming
- **CUMULUS-3701**
  - Updated `@cumulus/api` to no longer improperly pass PATCH/PUT null values to Eventbridge rules
- **CUMULUS-3618**
  - Fixed `@cumulus/es-client` credentialing issue in instance where
    lambda/Fargate task runtime would exceed the timeout for the es-client. Added retry/credential
    refresh behavior to `@cumulus/es-client/indexer.genericRecordUpdate` to ensure record indexing
    does not fail in those instances.
  - Updated `index-from-database` lambda to utilize updated es-client to prevent
    credentialing timeout in long-running ECS jobs.
- **CUMULUS-3323**
  - Minor edits to errant integration test titles (dyanmo->postgres)
- **AWS-SDK v3 Exclusion (v18.3.0 fix)***
  - Excludes aws-sdk v3 from packages to reduce overall package size. With the requirement of Node v20
    packaging the aws-sdk v3 with our code is no longer necessary and prevented some packages from being
    published to npm.

## [v18.2.2] 2024-06-4

### Migration Notes

#### CUMULUS-3591 - SNS topics set to use encrypted storage

As part of the requirements for this ticket Cumulus Core created SNS topics are
being updated to use server-side encryption with an AWS managed key.    No user
action is required, this note is being added to increase visibility re: this
modification.

### Changed

- **CUMULUS-3591**
  - Enable server-side encryption for all SNS topcis deployed by Cumulus Core
  - Update all integration/unit tests to use encrypted SNS topics

### Fixed

- **CUMULUS-3547**
  - Updated ECS Cluster `/dev/xvdcz` EBS volumes so they're encrypted.
- **CUMULUS-3527**
  - Added suppport for additional kex algorithms in the sftp-client.
- **CUMULUS-3587**
  - Ported https://github.com/scottcorgan/express-boom into API/lib to allow
    updates of sub-dependencies and maintain without refactoring errors in
    API/etc wholesale
  - Addresses [CVE-2020-36604](https://github.com/advisories/GHSA-c429-5p7v-vgjp)
- **CUMULUS-3673**
  - Fixes Granules API so that paths containing a granule and/or collection ID properly URI encode the ID.
- **Audit Issues**
  - Addressed [CVE-2023-45133](https://github.com/advisories/GHSA-67hx-6x53-jw92) by
    updating babel packages and .babelrc

## [v18.2.1] 2024-05-08

**Please note** changes in 18.2.1 may not yet be released in future versions, as this
is a backport/patch release on the 18.2.x series of releases.  Updates that are
included in the future will have a corresponding CHANGELOG entry in future releases.

### Fixed

- **CUMULUS-3721**
  - Update lambda:GetFunctionConfiguration policy statement to fix error related to resource naming
- **CUMULUS-3701**
  - Updated `@cumulus/api` to no longer improperly pass PATCH/PUT null values to Eventbridge rules

## [v18.2.0] 2024-02-02

### Migration Notes

From this release forward, Cumulus Core will be tested against PostgreSQL v13. Users
should migrate their datastores to Aurora PostgreSQL 13.9+ compatible data
stores as soon as possible after upgrading to this release.

#### Database Upgrade

Users utilizing the `cumulus-rds-tf` module should reference [cumulus-rds-tf
upgrade
instructions](https://nasa.github.io/cumulus/docs/upgrade-notes/upgrade-rds-cluster-tf-postgres-13).

### Breaking Changes

- **CUMULUS-2889**
  - Removed unused CloudWatch Logs AWS SDK client. This change removes the CloudWatch Logs
    client from the `@cumulus/aws-client` package.
- **CUMULUS-2890**
  - Removed unused CloudWatch AWS SDK client. This change removes the CloudWatch client
    from the `@cumulus/aws-client` package.

### Changed

- **CUMULUS-3492**
  - add teclark to select-stack.js
- **CUMULUS-3444**
  - Update `cumulus-rds-tf` module to take additional parameters in support of
    migration from Aurora PostgreSQl v11 to v13.   See Migration Notes for more details
- **CUMULUS-3564**
  - Update webpack configuration to explicitly disable chunking
- **CUMULUS-2895**
  - Updated KMS code to aws sdk v3
- **CUMULUS-2888**
  - Update CloudWatch Events code to AWS SDK v3
- **CUMULUS-2893**
  - Updated Kinesis code to AWS SDK v3
- **CUMULUS-3555**
  - Revert 3540, un-stubbing cmr facing tests
  - Raise memory_size of ftpPopulateTestLambda to 512MB
- **CUMULUS-2887**
  - Updated CloudFormation code to aws sdk v3
- **CUMULUS-2899**
  - Updated SNS code to aws sdk v3
- **CUMULUS_3499**
  - Update AWS-SDK dependency pin to "2.1490" to prevent SQS issue.  Dependency
    pin expected to be changed with the resolution to CUMULUS-2900
- **CUMULUS-2894**
  - Update Lambda code to AWS SDK v3
- **CUMULUS-3432**
  - Update `cumulus-rds-tf` `engine_version` to `13.9`
  - Update `cumulus-rds-tf` `parameter_group_family` to `aurora-postgresql13`
  - Update development/local stack postgres image version to postgres:13.9-alpine
- **CUMULUS-2900**
  - Update SQS code to AWS SDK v3
- **CUMULUS-3352**
  - Update example project to use CMA v2.0.3 for integration testing
  - Update example deployment to deploy cnmResponse lambda version
    2.1.1-aplha.2-SNAPSHOT
  - Update example deployment to deploy cnmToGranule lambda
    version 1.7.0-alpha.2-SNAPSHOT
- **CUMULUS-3501**
  - Updated CreateReconciliationReport lambda to save report record to Elasticsearch.
  - Created docker image cumuluss/async-operation:48 from v16.1.2, and used it as default async_operation_image.
- **CUMULUS-3502**
  - Upgraded localstack to v3.0.0 to support recent aws-sdk releases and update unit tests.
- **CUMULUS-3540**
  - stubbed cmr interfaces in integration tests allow integration tests to pass
  - needed while cmr is failing to continue needed releases and progress
  - this change should be reverted ASAP when cmr is working as needed again

### Fixed

- **CUMULUS-3177**
  - changed `_removeGranuleFromCmr` function for granule `bulkDelete` to not throw an error and instead catch the error when the granule is not found in CMR
- **CUMULUS-3293**
  - Process Dead Letter Archive is fixed to properly copy objects from `/sqs/` to `/failed-sqs/` location
- **CUMULUS-3467**
  - Added `childWorkflowMeta` to `QueueWorkflow` task configuration
- **CUMULUS-3474**
  - Fixed overridden changes to `rules.buildPayload' to restore changes from ticket `CUMULUS-2969` which limited the definition object to `name` and `arn` to
    account for AWS character limits.
- **CUMULUS-3479**
  - Fixed typo in s3-replicator resource declaration where `var.lambda_memory_size` is supposed to be `var.lambda_memory_sizes`
- **CUMULUS-3510**
  - Fixed `@cumulus/api` `validateAndUpdateSqsRule` method to allow 0 retries and 0 visibilityTimeout
    in rule's meta.  This fix from CUMULUS-2863 was not in release 16 and later.
- **CUMULUS-3562**
  - updated crypto-js to 4.2.0
  - updated aws-sdk/client-api-gateway to 3.499 to avoid older crypto-js dependency

## [v18.1.0] 2023-10-25

### MIGRATION notes

#### Rules API Endpoint Versioning

As part of the work on CUMULUS-3095, we have added a required header for the
rules PUT/PATCH endpoints -- to ensure that older clients/utilities do not
unexpectedly make destructive use of those endpoints, a validation check of a
header value against supported versions has been implemented.

Moving forward, if a breaking change is made to an existing endpoint that
requires user updates, as part of that update we will set the current version of
the core API and require a header that confirms the client is compatible with
the version required or greater.

In this instance, the rules PUT/PATCH
endpoints will require a `Cumulus-API-Version` value of at least `2`.

```bash
 curl --request PUT https://example.com/rules/repeat_test\
 --header 'Cumulus-API-Version: 2'\
 --header 'Content-Type: application/json'\
 --header 'Authorization: Bearer ReplaceWithToken'\
 --data ...
```

Users/clients that do not make use of these endpoints will not be impacted.

### Breaking Changes

- **CUMULUS-3427**
  - Changed the naming conventions for memory size and timeouts configuration to simply the lambda name

### Notable Changes

- **CUMULUS-3095**
  - Added `PATCH` rules endpoint to update rule which works as the existing `PUT` endpoint.
  - Updated `PUT` rules endpoint to replace rule.

### Added

- **CUMULUS-3218**
  - Added optional `maxDownloadTime` field to `provider` schema
  - Added `max_download_time` column to PostgreSQL `providers` table
  - Updated `@cumulus/ingest/lock` to check expired locks based on `provider.maxDownloadTime`

### Changed

- **CUMULUS-3095**
  - Updated `@cumulus/api-client/rules` to have`replaceRule` and `updateRule` methods.
  - Updated mapping for rule Elasticsearch records to prevent dynamic field for keys under
    `meta` and `payload`, and fixed `rule` field mapping.
- **CUMULUS-3351**
  - Updated `constructOnlineAccessUrls()` to group CMR online access URLs by link type.
- **CUMULUS-3377**
  - Added configuration option to cumulus-tf/terraform.tfvars to include sns:Subscribe access policy for
    executions, granules, collections, and PDRs report topics.
- **CUMULUS-3392**
  - Modify cloudwatch rule by deleting `custom`
- **CUMULUS-3434**
  - Updated `@cumulus/orca-recovery-adapter` task to output both input granules and recovery output.
  - Updated `example/cumulus-tf/orca.tf` to use v9.0.0.

### Fixed

- **CUMULUS-3095**
  - Added back `rule` schema validation which is missing after RDS phase 3.
  - Fixed a bug for creating rule with tags.
- **CUMULUS-3286**
  - Fixed `@cumulus/cmrjs/cmr-utils/getGranuleTemporalInfo` and `@cumulus/message/Granules/getGranuleCmrTemporalInfo`
    to handle non-existing cmr file.
  - Updated mapping for granule and deletedgranule Elasticsearch records to prevent dynamic field for keys under
    `queryFields`.
  - Updated mapping for collection Elasticsearch records to prevent dynamic field for keys under `meta`.
- **CUMULUS-3393**
  - Fixed `PUT` collection endpoint to update collection configuration in S3.
- **CUMULUS-3427**
  - Fixed issue where some lambda and task memory sizes and timeouts were not configurable
- **@aws-sdk upgrade**
  - Fixed TS compilation error on aws-client package caused by @aws-sdk/client-dynamodb 3.433.0 upgrade

## [v18.0.0] 2023-08-28

### Notable Changes

- **CUMULUS-3270**
  - update python lambdas to use python3.10
  - update dependencies to use python3.10 including cumulus-message-adapter, cumulus-message-adapter-python and cumulus-process-py
- **CUMULUS-3259**
  - Updated Terraform version from 0.13.6 to 1.5.3. Please see the [instructions to upgrade your deployments](https://github.com/nasa/cumulus/blob/master/docs/upgrade-notes/upgrading-tf-version-1.5.3.md).

### Changed

- **CUMULUS-3366**
  - Added logging to the `collectionRuleMatcher` Rules Helper, which is used by the sqs-message-consumer and message-consumer Lambdas,
    to report when an incoming message's collection does not match any rules.

## [v17.0.0] 2023-08-09

### MIGRATION notes

- This release updates the `hashicorp/aws` provider required by Cumulus to `~> 5.0`
  which in turn requires updates to all modules deployed with Core in the same stack
  to use a compatible provider version.
- This update is *not* compatible with prior stack states - Terraform will not
  allow redeployment of a prior version of Cumulus using an older version of
  the provider.  Please be sure to validate the install changeset is what you
  expect prior to upgrading to this version.
- Upgrading Cumulus to v17 from prior versions should only require the usual
  terraform init/apply steps.  As always **be sure** to inspect the `terraform plan` or
  `terraform apply` changeset to ensure the changes between providers are what
  you're expecting for all modules you've chosen to deploy with Cumulus

### Notable Changes

- **CUMULUS-3258**
  - @cumulus/api is now compatible *only* with Orca >= 8.1.0.    Prior versions of
    Orca are not compatible with Cumulus 17+
  - Updated all hashicorp terraform AWS provider configs to ~> 5.0
    - Upstream/downstream terraform modules will need to utilize an AWS provider
      that matches this range

### Breaking Changes

- **CUMULUS-3258**
  - Update @cumulus/api/lib/orca/getOrcaRecoveryStatusByGranuleCollection
    to @cumulus/api/lib/orca/getOrcaRecoveryStatusByGranuleIdAndCollection and
    add collectionId to arguments to support Orca v8+ required use of
    collectionId

  - Updated all terraform AWS providers to ~> 5.0

### Changed

- **CUMULUS-3258**
  - Update all Core integration tests/integrations to be compatible with Orca >=
    v8.1.0 only

### Fixed

- **CUMULUS-3319**
  - Removed @cumulus/api/models/schema and changed all references to
    @cumulus/api/lib/schema in docs and related models
  - Removed @cumulus/api/models/errors.js
  - Updated API granule write logic to cause postgres schema/db write failures on an individual granule file write to result  in a thrown error/400 return instead of a 200 return and a 'silent' update of the granule to failed status.
  - Update api/lib/_writeGranule/_writeGranulefiles logic to allow for schema failures on individual granule writes via an optional method parameter in _writeGranules, and an update to the API granule write calls.
  - Updated thrown error to include information related to automatic failure behavior in addition to the stack trace.

## [v16.1.3] 2024-1-15

**Please note** changes in 16.1.3 may not yet be released in future versions, as this
is a backport/patch release on the 16.x series of releases.  Updates that are
included in the future will have a corresponding CHANGELOG entry in future releases.

### Changed

- **CUMULUS_3499
  - Update AWS-SDK dependency pin to "2.1490" to prevent SQS issue.  Dependency
    pin expected to be changed with the resolution to CUMULUS-2900

### Fixed

- **CUMULUS-3474**
  - Fixed overriden changes to `rules.buildPayload' to restore changes from
    ticket `CUMULUS-2969` which limited the definition object to `name` and `arn` to
    account for AWS character limits.
- **CUMULUS-3501**
  - Updated CreateReconciliationReport lambda to save report record to Elasticsearch.
  - Created docker image cumuluss/async-operation:48 from v16.1.2, and used it as default async_operation_image.
- **CUMULUS-3510**
  - Fixed `@cumulus/api` `validateAndUpdateSqsRule` method to allow 0 retries and 0 visibilityTimeout
    in rule's meta.  This fix from CUMULUS-2863 was not in release 16 and later.
- **CUMULUS-3540**
  - stubbed cmr interfaces in integration tests allow integration tests to pass
  - needed while cmr is failing to continue needed releases and progress
  - this change should be reverted ASAP when cmr is working as needed again

## [v16.1.2] 2023-11-01

**Please note** changes in 16.1.2 may not yet be released in future versions, as this
is a backport/patch release on the 16.x series of releases.  Updates that are
included in the future will have a corresponding CHANGELOG entry in future releases.

### Added

- **CUMULUS-3218**
  - Added optional `maxDownloadTime` field to `provider` schema
  - Added `max_download_time` column to PostgreSQL `providers` table
  - Updated `@cumulus/ingest/lock` to check expired locks based on `provider.maxDownloadTime`

### Fixed

- **@aws-sdk upgrade**
  - Fixed TS compilation error on aws-client package caused by @aws-sdk/client-dynamodb 3.433.0 upgrade
  - Updated mapping for collection Elasticsearch records to prevent dynamic field for keys under `meta`.
- **CUMULUS-3286**
  - Fixed `@cumulus/cmrjs/cmr-utils/getGranuleTemporalInfo` and `@cumulus/message/Granules/getGranuleCmrTemporalInfo`
    to handle non-existing cmr file.
  - Updated mapping for granule and deletedgranule Elasticsearch records to prevent dynamic field for keys under
    `queryFields`.
- **CUMULUS-3293**
  - Process Dead Letter Archive is fixed to properly copy objects from `/sqs/` to `/failed-sqs/` location
- **CUMULUS-3393**
  - Fixed `PUT` collection endpoint to update collection configuration in S3.
- **CUMULUS-3467**
  - Added `childWorkflowMeta` to `QueueWorkflow` task configuration

## [v16.1.1] 2023-08-03

### Notable Changes

- The async_operation_image property of cumulus module should be updated to pull
  the ECR image for cumuluss/async-operation:47

### Added

- **CUMULUS-3298**
  - Added extra time to the buffer for replacing the launchpad token before it
    expires to alleviate CMR error messages
- **CUMULUS-3220**
  - Created a new send-pan task
- **CUMULUS-3287**
  - Added variable to allow the aws_ecs_task_definition health check to be configurable.
  - Added clarity to how the bucket field needs to be configured for the
    move-granules task definition

### Changed

- Security upgrade node from 14.19.3-buster to 14.21.1-buster
- **CUMULUS-2985**
  - Changed `onetime` rules RuleTrigger to only execute when the state is `ENABLED` and updated documentation to reflect the change
  - Changed the `invokeRerun` function to only re-run enabled rules
- **CUMULUS-3188**
  - Updated QueueGranules to support queueing granules that meet the required API granule schema.
  - Added optional additional properties to queue-granules input schema
- **CUMULUS-3252**
  - Updated example/cumulus-tf/orca.tf to use orca v8.0.1
  - Added cumulus task `@cumulus/orca-copy-to-archive-adapter`, and add the task to `tf-modules/ingest`
  - Updated `tf-modules/cumulus` module to take variable `orca_lambda_copy_to_archive_arn` and pass to `tf-modules/ingest`
  - Updated `example/cumulus-tf/ingest_and_publish_granule_with_orca_workflow.tf` `CopyToGlacier` (renamed to `CopyToArchive`) step to call
    `orca_copy_to_archive_adapter_task`
- **CUMULUS-3253**
  - Added cumulus task `@cumulus/orca-recovery-adapter`, and add the task to `tf-modules/ingest`
  - Updated `tf-modules/cumulus` module to take variable `orca_sfn_recovery_workflow_arn` and pass to `tf-modules/ingest`
  - Added `example/cumulus-tf/orca_recovery_adapter_workflow.tf`, `OrcaRecoveryAdapterWorkflow` workflow has `OrcaRecoveryAdapter` task
    to call the ORCA recovery step-function.
  - Updated `example/data/collections/` collection configuration `meta.granuleRecoveryWorkflow` to use `OrcaRecoveryAdapterWorkflow`
- **CUMULUS-3215**
  - Create reconciliation reports will properly throw errors and set the async
    operation status correctly to failed if there is an error.
  - Knex calls relating to reconciliation reports will retry if there is a
    connection terminated unexpectedly error
  - Improved logging for async operation
  - Set default async_operation_image_version to 47
- **CUMULUS-3024**
  - Combined unit testing of @cumulus/api/lib/rulesHelpers to a single test file
    `api/tests/lib/test-rulesHelpers` and removed extraneous test files.
- **CUMULUS-3209**
  - Apply brand color with high contrast settings for both (light and dark) themes.
  - Cumulus logo can be seen when scrolling down.
  - "Back to Top" button matches the brand color for both themes.
  - Update "note", "info", "tip", "caution", and "warning" components to [new admonition styling](https://docusaurus.io/docs/markdown-features/admonitions).
  - Add updated arch diagram for both themes.
- **CUMULUS-3203**
  - Removed ACL setting of private on S3.multipartCopyObject() call
  - Removed ACL setting of private for s3PutObject()
  - Removed ACL confguration on sync-granules task
  - Update documentation on dashboard deployment to exclude ACL public-read setting
- **CUMULUS-3245**
  - Update SQS consumer logic to catch ExecutionAlreadyExists error and
    delete SQS message accordingly.
  - Add ReportBatchItemFailures to event source mapping start_sf_mapping
- **CUMULUS-3357**
  - `@cumulus/queue-granules` is now written in TypeScript
  - `@cumulus/schemas` can now generate TypeScript interfaces for the task input, output and config.
- Added missing name to throttle_queue_watcher Cloudwatch event in `throttled-queue.tf`


### Fixed

- **CUMULUS-3258**
  - Fix un-prefixed s3 lifecycle configuration ID from CUMULUS-2915
- **CUMULUS-2625**
  - Optimized heap memory and api load in queue-granules task to scale to larger workloads.
- **CUMULUS-3265**
  - Fixed `@cumulus/api` `getGranulesForPayload` function to query cloud metrics es when needed.
- **CUMULUS-3389**
  - Updated runtime of `send-pan` and `startAsyncOperation` lambdas to `nodejs16.x`

## [v16.0.0] 2023-05-09

### Notable Changes

- The async_operation_image property of cumulus module should be updated to pull
  the ECR image for cumuluss/async-operation:46

### MIGRATION notes

#### PI release version

When updating directly to v16 from prior releases older that V15, please make sure to
read through all prior release notes.

Notable migration concerns since the last PI release version (11.1.x):

- [v14.1.0] - Postgres compatibility update to Aurora PostgreSQL 11.13.
- [v13.1.0] - Postgres update to add `files_granules_cumulus_id_index` to the
  `files` table may require manual steps depending on load.

#### RDS Phase 3 migration notes

This release includes updates that remove existing DynamoDB tables as part of
release deployment process.   This release *cannot* be properly rolled back in
production as redeploying a prior version of Cumulus will not recover the
associated Dynamo tables.

Please read the full change log for RDS Phase 3 and consult the [RDS Phase 3 update
documentation](https://nasa.github.io/cumulus/docs/next/upgrade-notes/upgrade-rds-phase-3-release)

#### API Endpoint Versioning

As part of the work on CUMULUS-3072, we have added a required header for the
granule PUT/PATCH endpoints -- to ensure that older clients/utilities do not
unexpectedly make destructive use of those endpoints, a validation check of a
header value against supported versions has been implemented.

Moving forward, if a breaking change is made to an existing endpoint that
requires user updates, as part of that update we will set the current version of
the core API and require a header that confirms the client is compatible with
the version required or greater.

In this instance, the granule PUT/PATCH
endpoints will require a `Cumulus-API-Version` value of at least `2`.

```bash
 curl --request PUT https://example.com/granules/granuleId.A19990103.006.1000\
 --header 'Cumulus-API-Version: 2'\
 --header 'Content-Type: application/json'\
 --header 'Authorization: Bearer ReplaceWithToken'\
 --data ...
```

Users/clients that do not make use of these endpoints will not be impacted.

### RDS Phase 3
#### Breaking Changes

- **CUMULUS-2688**
  - Updated bulk operation logic to use collectionId in addition to granuleId to fetch granules.
  - Tasks using the `bulk-operation` Lambda should provide collectionId and granuleId e.g. { granuleId: xxx, collectionId: xxx }
- **CUMULUS-2856**
  - Update execution PUT endpoint to no longer respect message write constraints and update all values passed in

#### Changed

- **CUMULUS-3282**
  - Updated internal granule endpoint parameters from :granuleName to :granuleId
    for maintenance/consistency reasons
- **CUMULUS-2312** - RDS Migration Epic Phase 3
  - **CUMULUS-2645**
    - Removed unused index functionality for all tables other than
      `ReconciliationReportsTable` from `dbIndexer` lambda
  - **CUMULUS-2398**
    - Remove all dynamoDB updates for `@cumulus/api/ecs/async-operation/*`
    - Updates all api endpoints with updated signature for
      `asyncOperationsStart` calls
    - Remove all dynamoDB models calls from async-operations api endpoints
  - **CUMULUS-2801**
    - Move `getFilesExistingAtLocation`from api granules model to api/lib, update granules put
      endpoint to remove model references
  - **CUMULUS-2804**
    - Updates api/lib/granule-delete.deleteGranuleAndFiles:
      - Updates dynamoGranule -> apiGranule in the signature and throughout the dependent code
      - Updates logic to make apiGranule optional, but pgGranule required, and
        all lookups use postgres instead of ES/implied apiGranule values
      - Updates logic to make pgGranule optional - in this case the logic removes the entry from ES only
    - Removes all dynamo model logic from api/endpoints/granules
    - Removes dynamo write logic from api/lib/writeRecords.*
    - Removes dynamo write logic from api/lib/ingest.*
    - Removes all granule model calls from api/lambdas/bulk-operations and any dependencies
    - Removes dynamo model calls from api/lib/granule-remove-from-cmr.unpublishGranule
    - Removes Post Deployment execution check from sf-event-sqs-to-db-records
    - Moves describeGranuleExecution from api granule model to api/lib/executions.js
  - **CUMULUS-2806**
    - Remove DynamoDB logic from executions `POST` endpoint
    - Remove DynamoDB logic from sf-event-sqs-to-db-records lambda execution writes.
    - Remove DynamoDB logic from executions `PUT` endpoint
  - **CUMULUS-2808**
    - Remove DynamoDB logic from executions `DELETE` endpoint
  - **CUMULUS-2809**
    - Remove DynamoDB logic from providers `PUT` endpoint
    - Updates DB models asyncOperation, provider and rule to return all fields on upsert.
  - **CUMULUS-2810**
    - Removes addition of DynamoDB record from API endpoint POST /provider/<name>
  - **CUMULUS-2811**
    - Removes deletion of DynamoDB record from API endpoint DELETE /provider/<name>
  - **CUMULUS-2817**
    - Removes deletion of DynamoDB record from API endpoint DELETE /collection/<name>/<version>
  - **CUMULUS-2814**
    - Move event resources deletion logic from `rulesModel` to `rulesHelper`
  - **CUMULUS-2815**
    - Move File Config and Core Config validation logic for Postgres Collections from `api/models/collections.js` to `api/lib/utils.js`
  - **CUMULUS-2813**
    - Removes creation and deletion of DynamoDB record from API endpoint POST /rules/
  - **CUMULUS-2816**
    - Removes addition of DynamoDB record from API endpoint POST /collections
  - **CUMULUS-2797**
    - Move rule helper functions to separate rulesHelpers file
  - **CUMULUS-2821**
    - Remove DynamoDB logic from `sfEventSqsToDbRecords` lambda
  - **CUMULUS-2856**
    - Update API/Message write logic to handle nulls as deletion in execution PUT/message write logic

#### Added

- **CUMULUS-2312** - RDS Migration Epic Phase 3
  - **CUMULUS-2813**
    - Added function `create` in the `db` model for Rules
      to return an array of objects containing all columns of the created record.
  - **CUMULUS-2812**
    - Move event resources logic from `rulesModel` to `rulesHelper`
  - **CUMULUS-2820**
    - Remove deletion of DynamoDB record from API endpoint DELETE /pdr/<pdrName>
  - **CUMULUS-2688**
    - Add new endpoint to fetch granules by collectionId as well as granuleId: GET /collectionId/granuleId
    - Add new endpoints to update and delete granules by collectionId as well as
      granuleId

#### Removed

- **CUMULUS-2994**
  - Delete code/lambdas that publish DynamoDB stream events to SNS
- **CUMULUS-3226**
  - Removed Dynamo Async Operations table
- **CUMULUS-3199**
  - Removed DbIndexer lambda and all associated terraform resources
- **CUMULUS-3009**
  - Removed Dynamo PDRs table
- **CUMULUS-3008**
  - Removed DynamoDB Collections table
- **CUMULUS-2815**
  - Remove update of DynamoDB record from API endpoint PUT /collections/<name>/<version>
- **CUMULUS-2814**
  - Remove DynamoDB logic from rules `DELETE` endpoint
- **CUMULUS-2812**
  - Remove DynamoDB logic from rules `PUT` endpoint
- **CUMULUS-2798**
  - Removed AsyncOperations model
- **CUMULUS-2797**
- **CUMULUS-2795**
  - Removed API executions model
- **CUMULUS-2796**
  - Remove API pdrs model and all related test code
  - Remove API Rules model and all related test code
- **CUMULUS-2794**
  - Remove API Collections model and all related test code
  - Remove lambdas/postgres-migration-count-tool, api/endpoints/migrationCounts and api-client/migrationCounts
  - Remove lambdas/data-migration1 tool
  - Remove lambdas/data-migration2 and
    lambdas/postgres-migration-async-operation
- **CUMULUS-2793**
  - Removed Provider Dynamo model and related test code
- **CUMULUS-2792**
  - Remove API Granule model and all related test code
  - Remove granule-csv endpoint
- **CUMULUS-2645**
  - Removed dynamo structural migrations and related code from `@cumulus/api`
  - Removed `executeMigrations` lambda
  - Removed `granuleFilesCacheUpdater` lambda
  - Removed dynamo files table from `data-persistence` module.  *This table and
    all of its data will be removed on deployment*.

### Added
- **CUMULUS-3072**
  - Added `replaceGranule` to `@cumulus/api-client/granules` to add usage of the
    updated RESTful PUT logic
- **CUMULUS-3121**
  - Added a map of variables for the cloud_watch_log retention_in_days for the various cloudwatch_log_groups, as opposed to keeping them hardcoded at 30 days. Can be configured by adding the <module>_<cloudwatch_log_group_name>_log_retention value in days to the cloudwatch_log_retention_groups map variable
- **CUMULUS-3201**
  - Added support for sha512 as checksumType for LZARDs backup task.

### Changed

- **CUMULUS-3315**
  - Updated `@cumulus/api-client/granules.bulkOperation` to remove `ids`
    parameter in favor of `granules` parameter, in the form of a
    `@cumulus/types/ApiGranule` that requires the following keys: `[granuleId, collectionId]`
- **CUMULUS-3307**
  - Pinned cumulus dependency on `pg` to `v8.10.x`
- **CUMULUS-3279**
  - Updated core dependencies on `xml2js` to `v0.5.0`
  - Forcibly updated downstream dependency for `xml2js` in `saml2-js` to
    `v0.5.0`
  - Added audit-ci CVE override until July 1 to allow for Core package releases
- **CUMULUS-3106**
  - Updated localstack version to 1.4.0 and removed 'skip' from all skipped tests
- **CUMULUS-3115**
  - Fixed DiscoverGranules' workflow's duplicateHandling when set to `skip` or `error` to stop retrying
    after receiving a 404 Not Found Response Error from the `cumulus-api`.
- **CUMULUS-3165**
  - Update example/cumulus-tf/orca.tf to use orca v6.0.3

### Fixed

- **CUMULUS-3315**
  - Update CI scripts to use shell logic/GNU timeout to bound test timeouts
    instead of NPM `parallel` package, as timeouts were not resulting in
    integration test failure
- **CUMULUS-3223**
  - Update `@cumulus/cmrjs/cmr-utils.getGranuleTemporalInfo` to handle the error when the cmr file s3url is not available
  - Update `sfEventSqsToDbRecords` lambda to return [partial batch failure](https://docs.aws.amazon.com/lambda/latest/dg/with-sqs.html#services-sqs-batchfailurereporting),
    and only reprocess messages when cumulus message can't be retrieved from the execution events.
  - Update `@cumulus/cumulus-message-adapter-js` to `2.0.5` for all cumulus tasks

## [v15.0.4] 2023-06-23

### Changed

- **CUMULUS-3307**
  - Pinned cumulus dependency on `pg` to `v8.10.x`

### Fixed

- **CUMULUS-3115**
  - Fixed DiscoverGranules' workflow's duplicateHandling when set to `skip` or `error` to stop retrying
    after receiving a 404 Not Found Response Error from the `cumulus-api`.
- **CUMULUS-3315**
  - Update CI scripts to use shell logic/GNU timeout to bound test timeouts
    instead of NPM `parallel` package, as timeouts were not resulting in
    integration test failure
- **CUMULUS-3223**
  - Update `@cumulus/cmrjs/cmr-utils.getGranuleTemporalInfo` to handle the error when the cmr file s3url is not available
  - Update `sfEventSqsToDbRecords` lambda to return [partial batch failure](https://docs.aws.amazon.com/lambda/latest/dg/with-sqs.html#services-sqs-batchfailurereporting),
    and only reprocess messages when cumulus message can't be retrieved from the execution events.
  - Update `@cumulus/cumulus-message-adapter-js` to `2.0.5` for all cumulus tasks

## [v15.0.3] 2023-04-28

### Fixed

- **CUMULUS-3243**
  - Updated granule delete logic to delete granule which is not in DynamoDB
  - Updated granule unpublish logic to handle granule which is not in DynamoDB and/or CMR

## [v15.0.2] 2023-04-25

### Fixed

- **CUMULUS-3120**
  - Fixed a bug by adding in `default_log_retention_periods` and `cloudwatch_log_retention_periods`
  to Cumulus modules so they can be used during deployment for configuring cloudwatch retention periods, for more information check here: [retention document](https://nasa.github.io/cumulus/docs/configuration/cloudwatch-retention)
  - Updated cloudwatch retention documentation to reflect the bugfix changes

## [v15.0.1] 2023-04-20

### Changed

- **CUMULUS-3279**
  - Updated core dependencies on `xml2js` to `v0.5.0`
  - Forcibly updated downstream dependency for `xml2js` in `saml2-js` to
    `v0.5.0`
  - Added audit-ci CVE override until July 1 to allow for Core package releases

## Fixed

- **CUMULUS-3285**
  - Updated `api/lib/distribution.js isAuthBearTokenRequest` to handle non-Bearer authorization header

## [v15.0.0] 2023-03-10

### Breaking Changes

- **CUMULUS-3147**
  - The minimum supported version for all published Cumulus Core npm packages is now Node 16.19.0
  - Tasks using the `cumuluss/cumulus-ecs-task` Docker image must be updated to `cumuluss/cumulus-ecs-task:1.9.0.` which is built with node:16.19.0-alpine.  This can be done by updating the `image` property of any tasks defined using the `cumulus_ecs_service` Terraform module.
  - Updated Dockerfile of async operation docker image to build from node:16.19.0-buster
  - Published new tag [`44` of `cumuluss/async-operation` to Docker Hub](https://hub.docker.com/layers/cumuluss/async-operation/44/images/sha256-8d757276714153e4ab8c24a2b7b6b9ffee14cc78b482d9924e7093af88362b04?context=explore).
  - The `async_operation_image` property of `cumulus` module must be updated to pull the ECR image for `cumuluss/async-operation:44`.

### Changed

- **CUMULUS-2997**
  - Migrate Cumulus Docs to Docusaurus v2 and DocSearch v3.
- **CUMULUS-3044**
  - Deployment section:
    - Consolidate and migrate Cumulus deployment (public facing) content from wiki to Cumulus Docs in GitHub.
    - Update links to make sure that the user can maintain flow between the wiki and GitHub deployment documentation.
    - Organize and update sidebar to include categories for similar deployment topics.
- **CUMULUS-3147**
  - Set example/cumulus-tf default async_operation_image_version to 44.
  - Set example/cumulus-tf default ecs_task_image_version to 1.9.0.
- **CUMULUS-3166**
  - Updated example/cumulus-tf/thin_egress_app.tf to use tea 1.3.2

### Fixed

- **CUMULUS-3187**
  - Restructured Earthdata Login class to be individual methods as opposed to a Class Object
  - Removed typescript no-checks and reformatted EarthdataLogin code to be more type friendly

## [v14.1.0] 2023-02-27

### MIGRATION notes

#### PostgreSQL compatibility update

From this release forward Core will be tested against PostgreSQL 11   Existing
release compatibility testing was done for release 11.1.8/14.0.0+.   Users
should migrate their datastores to Aurora PostgreSQL 11.13+ compatible data stores
as soon as possible.

Users utilizing the `cumulus-rds-tf` module will have upgraded/had their
database clusters forcibly upgraded at the next maintenance window after 31 Jan
2023.   Our guidance to mitigate this issue is to do a manual (outside of
terraform) upgrade.   This will result in the cluster being upgraded with a
manually set parameter group not managed by terraform.

If you manually upgraded and the cluster is now on version 11.13, to continue
using the `cumulus-rds-tf` module *once upgraded* update following module
configuration values if set, or allow their defaults to be utilized:

```terraform
parameter_group_family = "aurora-postgresql11"
engine_version = 11.13
```

When you apply this update, the original PostgreSQL v10 parameter group will be
removed, and recreated using PG11 defaults/configured terraform values and
update the database cluster to use the new configuration.

### Added

- **CUMULUS-3193**
  - Add a Python version file
- **CUMULUS-3121**
  - Added a map of variables in terraform for custom configuration of cloudwatch_log_groups' retention periods.
    Please refer to the [Cloudwatch-Retention] (https://nasa.github.io/cumulus/docs/configuration/cloudwatch-retention)
    section of the Cumulus documentation in order for more detailed information and an example into how to do this.
- **CUMULUS-3071**
  - Added 'PATCH' granules endpoint as an exact duplicate of the existing `PUT`
    endpoint.    In future releases the `PUT` endpoint will be replaced with valid PUT logic
    behavior (complete overwrite) in a future release.   **The existing PUT
    implementation is deprecated** and users should move all existing usage of
    `PUT` to `PATCH` before upgrading to a release with `CUMULUS-3072`.

### Fixed

- **CUMULUS-3033**
  - Fixed `granuleEsQuery` to properly terminate if `body.hit.total.value` is 0.

- The `getLambdaAliases` function has been removed from the `@cumulus/integration-tests` package
- The `getLambdaVersions` function has been removed from the `@cumulus/integration-tests` package
- **CUMULUS-3117**
  - Update `@cumulus/es-client/indexer.js` to properly handle framework write
    constraints for queued granules.    Queued writes will now be properly
    dropped from elasticsearch writes along with the primary datastore(s) when
    write constraints apply
- **CUMULUS-3134**
  - Get tests working on M1 Macs
- **CUMULUS-3148**:
  - Updates cumulus-rds-tf to use defaults for PostgreSQL 11.13
  - Update IngestGranuleSuccessSpec as test was dependant on file ordering and
    PostgreSQL 11 upgrade exposed dependency on database results in the API return
  - Update unit test container to utilize PostgreSQL 11.13 container
- **CUMULUS-3149**
  - Updates the api `/granules/bulkDelete` endpoint to take the
    following configuration keys for the bulkDelete:
    - concurrency - Number of concurrent bulk deletions to process at a time.
            Defaults to 10, increasing this value may improve throughput at the cost
            of additional database/CMR/etc load.
    - maxDbConnections - Defaults to `concurrency`, and generally should not be
        changed unless troubleshooting performance concerns.
  - Updates all bulk api endpoints to add knexDebug boolean query parameter to
    allow for debugging of database connection issues in the future.  Defaults
    to false.
  - Fixed logic defect in bulk deletion logic where an information query was
    nested in a transaction call, resulting in transactions holding knex
    connection pool connections in a blocking way that would not resolve,
    resulting in deletion failures.
- **CUMULUS-3142**
  - Fix issue from CUMULUS-3070 where undefined values for status results in
    unexpected insertion failure on PATCH.
- **CUMULUS-3181**
  - Fixed `sqsMessageRemover` lambda to correctly retrieve ENABLED sqs rules.

- **CUMULUS-3189**
  - Upgraded `cumulus-process` and `cumulus-message-adapter-python` versions to
    support pip 23.0
- **CUMULUS-3196**
  - Moved `createServer` initialization outside the `s3-credentials-endpoint` lambda
    handler to reduce file descriptor usage
- README shell snippets better support copying
- **CUMULUS-3111**
  - Fix issue where if granule update dropped due to write constraints for writeGranuleFromMessage, still possible for granule files to be written
  - Fix issue where if granule update is limited to status and timestamp values due to write constraints for writeGranuleFromMessage, Dynamo or ES granules could be out of sync with PG

### Breaking Changes

- **CUMULUS-3072**
  - Removed original PUT granule endpoint logic (in favor of utilizing new PATCH
    endpoint introduced in CUMULUS-3071)
  - Updated PUT granule endpoint to expected RESTful behavior:
    - PUT will now overwrite all non-provided fields as either non-defined or
      defaults, removing existing related database records (e.g. files,
      granule-execution linkages ) as appropriate.
    - PUT will continue to overwrite fields that are provided in the payload,
      excepting collectionId and granuleId which cannot be modified.
    - PUT will create a new granule record if one does not already exist
    - Like PATCH, the execution field is additive only - executions, once
      associated with a granule record cannot be unassociated via the granule
      endpoint.
  - /granule PUT and PATCH endpoints now require a header with values `{
    version: 2 }`
  - PUT endpoint will now only support /:collectionId/:granuleId formatted
    queries
  - `@cumulus/api-client.replaceGranule now utilizes body.collectionId to
    utilize the correct API PUT endpoint
  - Cumulus API version updated to `2`

### Changed

- **Snyk Security**
  - Upgraded jsonwebtoken from 8.5.1 to 9.0.0
  - CUMULUS-3160: Upgrade knex from 0.95.15 to 2.4.1
  - Upgraded got from 11.8.3 to ^11.8.5
- **Dependabot Security**
  - Upgraded the python package dependencies of the example lambdas
- **CUMULUS-3043**
  - Organize & link Getting Started public docs for better user guidance
  - Update Getting Started sections with current content
- **CUMULUS-3046**
  - Update 'Deployment' public docs
  - Apply grammar, link fixes, and continuity/taxonomy standards
- **CUMULUS-3071**
  - Updated `@cumulus/api-client` packages to use `PATCH` protocol for existing
    granule `PUT` calls, this change should not require user updates for
    `api-client` users.
    - `@cumulus/api-client/granules.updateGranule`
    - `@cumulus/api-client/granules.moveGranule`
    - `@cumulus/api-client/granules.updateGranule`
    - `@cumulus/api-client/granules.reingestGranule`
    - `@cumulus/api-client/granules.removeFromCMR`
    - `@cumulus/api-client/granules.applyWorkflow`
- **CUMULUS-3097**
  - Changed `@cumulus/cmr-client` package's token from Echo-Token to Earthdata Login (EDL) token in updateToken method
  - Updated CMR header and token tests to reflect the Earthdata Login changes
- **CUMULUS-3144**
  - Increased the memory of API lambda to 1280MB
- **CUMULUS-3140**
  - Update release note to include cumulus-api release
- **CUMULUS-3193**
  - Update eslint config to better support typing
- Improve linting of TS files

### Removed

- **CUMULUS-2798**
  - Removed AsyncOperations model

### Removed

- **CUMULUS-3009**
  - Removed Dynamo PDRs table

## [v14.0.0] 2022-12-08

### Breaking Changes

- **CUMULUS-2915**
  - API endpoint GET `/executions/status/${executionArn}` returns `presignedS3Url` and `data`
  - The user (dashboard) must read the `s3SignedURL` and `data` from the return
- **CUMULUS-3070/3074**
  - Updated granule PUT/POST endpoints to no longer respect message write
    constraints.  Functionally this means that:
    - Granules with older createdAt values will replace newer ones, instead of
        ignoring the write request
    - Granules that attempt to set a non-complete state (e.g. 'queued' and
        'running') will now ignore execution state/state change and always write
    - Granules being set to non-complete state will update all values passed in,
      instead of being restricted to `['createdAt', 'updatedAt', 'timestamp',
      'status', 'execution']`

### Added

- **CUMULUS-3070**
  - Remove granules dynamoDb model logic that sets default publish value on record
    validation
  - Update API granule write logic to not set default publish value on record
    updates to avoid overwrite (PATCH behavior)
  - Update API granule write logic to publish to false on record
    creation if not specified
  - Update message granule write logic to set default publish value on record
    creation update.
  - Update granule write logic to set published to default value of `false` if
    `null` is explicitly set with intention to delete the value.
  - Removed dataType/version from api granule schema
  - Added `@cumulus/api/endpoints/granules` unit to cover duration overwrite
    logic for PUT/PATCH endpoint.
- **CUMULUS-3098**
  - Added task configuration setting named `failTaskWhenFileBackupFail` to the
    `lzards-backup` task. This setting is `false` by default, but when set to
    `true`, task will fail if one of the file backup request fails.

### Changed

- Updated CI deploy process to utilize the distribution module in the published zip file which
    will be run against for the integration tests
- **CUMULUS-2915**
  - Updated API endpoint GET `/executions/status/${executionArn}` to return the
    presigned s3 URL in addition to execution status data
- **CUMULUS-3045**
  - Update GitHub FAQs:
    - Add new and refreshed content for previous sections
    - Add new dedicated Workflows section
- **CUMULUS-3070**
  - Updated API granule write logic to no longer require createdAt value in
    dynamo/API granule validation.   Write-time createdAt defaults will be set in the case
    of new API granule writes without the value set, and createdAt will be
    overwritten if it already exists.
  - Refactored granule write logic to allow PATCH behavior on API granule update
    such that existing createdAt values will be retained in case of overwrite
    across all API granule writes.
  - Updated granule write code to validate written createdAt is synced between
    datastores in cases where granule.createdAt is not provided for a new
    granule.
  - Updated @cumulus/db/translate/granules.translateApiGranuleToPostgresGranuleWithoutNilsRemoved to validate incoming values to ensure values that can't be set to null are not
  - Updated @cumulus/db/translate/granules.translateApiGranuleToPostgresGranuleWithoutNilsRemoved to handle null values in incoming ApiGranule
  - Updated @cumulus/db/types/granules.PostgresGranule typings to allow for null values
  - Added ApiGranuleRecord to @cumulus/api/granule type to represent a written/retrieved from datastore API granule record.
  - Update API/Message write logic to handle nulls as deletion in granule PUT/message write logic
- **CUMULUS-3075**
  - Changed the API endpoint return value for a granule with no files. When a granule has no files, the return value beforehand for
    the translatePostgresGranuletoApiGranule, the function which does the translation of a Postgres granule to an API granule, was
    undefined, now changed to an empty array.
  - Existing behavior which relied on the pre-disposed undefined value was changed to instead accept the empty array.
  - Standardized tests in order to expect an empty array for a granule with no files files' object instead of undefined.
- **CUMULUS-3077**
  - Updated `lambdas/data-migration2` granule and files migration to have a `removeExcessFiles` function like in write-granules that will remove file records no longer associated with a granule being migrated
- **CUMULUS-3080**
  - Changed the retention period in days from 14 to 30 for cloudwatch logs for NIST-5 compliance
- **CUMULUS-3100**
  - Updated `POST` granules endpoint to check if granuleId exists across all collections rather than a single collection.
  - Updated `PUT` granules endpoint to check if granuleId exists across a different collection and throw conflict error if so.
  - Updated logic for writing granules from a message to check if granuleId exists across a different collection and throw conflict error if so.

### Fixed

- **CUMULUS-3070**
  - Fixed inaccurate typings for PostgresGranule in @cumulus/db/types/granule
  - Fixed inaccurate typings for @cumulus/api/granules.ApiGranule and updated to
    allow null
- **CUMULUS-3104**
  - Fixed TS compilation error on aws-client package caused by @aws-sdk/client-s3 3.202.0 upgrade
- **CUMULUS-3116**
  - Reverted the default ElasticSearch sorting behavior to the pre-13.3.0 configuration
  - Results from ElasticSearch are sorted by default by the `timestamp` field. This means that the order
  is not guaranteed if two or more records have identical timestamps as there is no secondary sort/tie-breaker.

## [v13.4.0] 2022-10-31

### Notable changes

- **CUMULUS-3104**
  - Published new tag [`43` of `cumuluss/async-operation` to Docker Hub](https://hub.docker.com/layers/cumuluss/async-operation/43/images/sha256-5f989c7d45db3dde87c88c553182d1e4e250a1e09af691a84ff6aa683088b948?context=explore) which was built with node:14.19.3-buster.

### Added

- **CUMULUS-2998**
  - Added Memory Size and Timeout terraform variable configuration for the following Cumulus tasks:
    - fake_processing_task_timeout and fake_processing_task_memory_size
    - files_to_granules_task_timeout and files_to_granule_task_memory_size
    - hello_world_task_timeout and hello_world_task_memory_size
    - sf_sqs_report_task_timeout and sf_sqs_report_task_memory_size
- **CUMULUS-2986**
  - Adds Terraform memory_size configurations to lambda functions with customizable timeouts enabled (the minimum default size has also been raised from 256 MB to 512 MB)
    allowed properties include:
      - add_missing_file_checksums_task_memory_size
      - discover_granules_task_memory_size
      - discover_pdrs_task_memory_size
      - hyrax_metadata_updates_task_memory_size
      - lzards_backup_task_memory_size
      - move_granules_task_memory_size
      - parse_pdr_task_memory_size
      - pdr_status_check_task_memory_size
      - post_to_cmr_task_memory_size
      - queue_granules_task_memory_size
      - queue_pdrs_task_memory_size
      - queue_workflow_task_memory_size
      - sync_granule_task_memory_size
      - update_cmr_access_constraints_task_memory_size
      - update_granules_cmr_task_memory_size
  - Initializes the lambda_memory_size(s) variable in the Terraform variable list
  - Adds Terraform timeout variable for add_missing_file_checksums_task
- **CUMULUS-2631**
  - Added 'Bearer token' support to s3credentials endpoint
- **CUMULUS-2787**
  - Added `lzards-api-client` package to Cumulus with `submitQueryToLzards` method
- **CUMULUS-2944**
  - Added configuration to increase the limit for body-parser's JSON and URL encoded parsers to allow for larger input payloads

### Changed


- Updated `example/cumulus-tf/variables.tf` to have `cmr_oauth_provider` default to `launchpad`
- **CUMULUS-3024**
  - Update PUT /granules endpoint to operate consistently across datastores
    (PostgreSQL, ElasticSearch, DynamoDB). Previously it was possible, given a
    partial Granule payload to have different data in Dynamo/ElasticSearch and PostgreSQL
  - Given a partial Granule object, the /granules update endpoint now operates
    with behavior more consistent with a PATCH operation where fields not provided
    in the payload will not be updated in the datastores.
  - Granule translation (db/src/granules.ts) now supports removing null/undefined fields when converting from API to Postgres
    granule formats.
  - Update granule write logic: if a `null` files key is provided in an update payload (e.g. `files: null`),
    an error will be thrown. `null` files were not previously supported and would throw potentially unclear errors. This makes the error clearer and more explicit.
  - Update granule write logic: If an empty array is provided for the `files` key, all files will be removed in all datastores
- **CUMULUS-2787**
  - Updated `lzards-backup-task` to send Cumulus provider and granule createdAt values as metadata in LZARDS backup request to support querying LZARDS for reconciliation reports
- **CUMULUS-2913**
  - Changed `process-dead-letter-archive` lambda to put messages from S3 dead
    letter archive that fail to process to new S3 location.
- **CUMULUS-2974**
  - The `DELETE /granules/<granuleId>` endpoint now includes additional details about granule
    deletion, including collection, deleted granule ID, deleted files, and deletion time.
- **CUMULUS-3027**
  - Pinned typescript to ~4.7.x to address typing incompatibility issues
    discussed in https://github.com/knex/knex/pull/5279
  - Update generate-ts-build-cache script to always install root project dependencies
- **CUMULUS-3104**
  - Updated Dockerfile of async operation docker image to build from node:14.19.3-buster
  - Sets default async_operation_image version to 43.
  - Upgraded saml2-js 4.0.0, rewire to 6.0.0 to address security vulnerabilities
  - Fixed TS compilation error caused by @aws-sdk/client-s3 3.190->3.193 upgrade

## [v13.3.2] 2022-10-10 [BACKPORT]

**Please note** changes in 13.3.2 may not yet be released in future versions, as
this is a backport and patch release on the 13.3.x series of releases. Updates that
are included in the future will have a corresponding CHANGELOG entry in future
releases.

### Fixed

- **CUMULUS-2557**
  - Updated `@cumulus/aws-client/S3/moveObject` to handle zero byte files (0 byte files).
- **CUMULUS-2971**
  - Updated `@cumulus/aws-client/S3ObjectStore` class to take string query parameters and
    its methods `signGetObject` and `signHeadObject` to take parameter presignOptions
- **CUMULUS-3021**
  - Updated `@cumulus/api-client/collections` and `@cumulus/integration-tests/api` to encode
    collection version in the URI path
- **CUMULUS-3024**
  - Update PUT /granules endpoint to operate consistently across datastores
    (PostgreSQL, ElasticSearch, DynamoDB). Previously it was possible, given a
    partial Granule payload to have different data in Dynamo/ElasticSearch and PostgreSQL
  - Given a partial Granule object, the /granules update endpoint now operates
    with behavior more consistent with a PATCH operation where fields not provided
    in the payload will not be updated in the datastores.
  - Granule translation (db/src/granules.ts) now supports removing null/undefined fields when converting from API to Postgres
    granule formats.
  - Update granule write logic: if a `null` files key is provided in an update payload (e.g. `files: null`),
    an error will be thrown. `null` files were not previously supported and would throw potentially unclear errors. This makes the error clearer and more explicit.
  - Update granule write logic: If an empty array is provided for the `files` key, all files will be removed in all datastores

## [v13.3.0] 2022-8-19

### Notable Changes

- **CUMULUS-2930**
  - The `GET /granules` endpoint has a new optional query parameter:
    `searchContext`, which is used to resume listing within the same search
    context. It is provided in every response from the endpoint as
    `meta.searchContext`. The searchContext value must be submitted with every
    consequent API call, and must be fetched from each new response to maintain
    the context.
  - Use of the `searchContext` query string parameter allows listing past 10,000 results.
  - Note that using the `from` query param in a request will cause the `searchContext` to
    be ignored and also make the query subject to the 10,000 results cap again.
  - Updated `GET /granules` endpoint to leverage ElasticSearch search-after API.
    The endpoint will only use search-after when the `searchContext` parameter
    is provided in a request.

## [v13.2.1] 2022-8-10 [BACKPORT]

### Notable changes

- **CUMULUS-3019**
  - Fix file write logic to delete files by `granule_cumulus_id` instead of
    `cumulus_id`. Previous logic removed files by matching `file.cumulus_id`
    to `granule.cumulus_id`.

## [v13.2.0] 2022-8-04

### Changed

- **CUMULUS-2940**
  - Updated bulk operation lambda to utilize system wide rds_connection_timing
    configuration parameters from the main `cumulus` module
- **CUMULUS-2980**
  - Updated `ingestPdrWithNodeNameSpec.js` to use `deleteProvidersAndAllDependenciesByHost` function.
  - Removed `deleteProvidersByHost`function.
- **CUMULUS-2954**
  - Updated Backup LZARDS task to run as a single task in a step function workflow.
  - Updated task to allow user to provide `collectionId` in workflow input and
    updated task to use said `collectionId` to look up the corresponding collection record in RDS.

## [v13.1.0] 2022-7-22

### MIGRATION notes

- The changes introduced in CUMULUS-2962 will re-introduce a
  `files_granules_cumulus_id_index` on the `files` table in the RDS database.
  This index will be automatically created as part of the bootstrap lambda
  function *on deployment* of the `data-persistence` module.

  *In cases where the index is already applied, this update will have no effect*.

  **Please Note**: In some cases where ingest is occurring at high volume levels and/or the
  files table has > 150M file records, the migration may
  fail on deployment due to timing required to both acquire the table state needed for the
  migration and time to create the index given the resources available.

  For reference a rx.5 large Aurora/RDS database
  with *no activity* took roughly 6 minutes to create the index for a file table with 300M records and no active ingest, however timed out when the same migration was attempted
  in production with possible activity on the table.

  If you believe you are subject to the above consideration, you may opt to
  manually create the `files` table index *prior* to deploying this version of
  Core with the following procedure:

  -----

  - Verify you do not have the index:

  ```text
  select * from pg_indexes where tablename = 'files';

   schemaname | tablename |        indexname        | tablespace |                                       indexdef
  ------------+-----------+-------------------------+------------+---------------------------------------------------------------------------------------
   public     | files     | files_pkey              |            | CREATE UNIQUE INDEX files_pkey ON public.files USING btree (cumulus_id)
   public     | files     | files_bucket_key_unique |            | CREATE UNIQUE INDEX files_bucket_key_unique ON public.files USING btree (bucket, key)
  ```

  In this instance you should not see an `indexname` row with
  `files_granules_cumulus_id_index` as the value.     If you *do*, you should be
  clear to proceed with the installation.
  - Quiesce ingest

  Stop all ingest operations in Cumulus Core according to your operational
  procedures.    You should validate that it appears there are no active queries that
  appear to be inserting granules/files into the database as a secondary method
  of evaluating the database system state:

  ```text
  select pid, query, state, wait_event_type, wait_event from pg_stat_activity where state = 'active';
  ```

  If query rows are returned with a `query` value that involves the files table,
  make sure ingest is halted and no other granule-update activity is running on
  the system.

  Note: In rare instances if there are hung queries that are unable to resolve, it may be necessary to
  manually use psql [Server Signaling
  Functions](https://www.postgresql.org/docs/10/functions-admin.html#FUNCTIONS-ADMIN-SIGNAL)
  `pg_cancel_backend` and/or
  `pg_terminate_backend` if the migration will not complete in the next step.

  - Create the Index

  Run the following query to create the index.    Depending on the situation
  this may take many minutes to complete, and you will note your CPU load and
  disk I/O rates increase on your cluster:

  ```text
  CREATE INDEX files_granule_cumulus_id_index ON files (granule_cumulus_id);
  ```

  You should see a response like:

  ```text
  CREATE INDEX
  ```

  and can verify the index `files_granule_cumulus_id_index` was created:

  ```text
  => select * from pg_indexes where tablename = 'files';
  schemaname | tablename |           indexname            | tablespace |                                           indexdef
   ------------+-----------+--------------------------------+------------+----------------------------------------------------------------------------------------------
   public     | files     | files_pkey                     |            | CREATE UNIQUE INDEX files_pkey ON public.files USING btree (cumulus_id)
   public     | files     | files_bucket_key_unique        |            | CREATE UNIQUE INDEX files_bucket_key_unique ON public.files USING btree (bucket, key)
   public     | files     | files_granule_cumulus_id_index |            | CREATE INDEX files_granule_cumulus_id_index ON public.files USING btree (granule_cumulus_id)
  (3 rows)
  ```

  - Once this is complete, you may deploy this version of Cumulus as you
    normally would.
  **If you are unable to stop ingest for the above procedure** *and* cannot
  migrate with deployment, you may be able to manually create the index while
  writes are ongoing using postgres's `CONCURRENTLY` option for `CREATE INDEX`.
  This can have significant impacts on CPU/write IO, particularly if you are
  already using a significant amount of your cluster resources, and may result
  in failed writes or an unexpected index/database state.

  PostgreSQL's
  [documentation](https://www.postgresql.org/docs/10/sql-createindex.html#SQL-CREATEINDEX-CONCURRENTLY)
  provides more information on this option.   Please be aware it is
  **unsupported** by Cumulus at this time, so community members that opt to go
  this route should proceed with caution.

  -----

### Notable changes

- **CUMULUS-2962**
  - Re-added database structural migration to `files` table to add an index on `granule_cumulus_id`
- **CUMULUS-2929**
  - Updated `move-granule` task to check the optional collection configuration parameter
    `meta.granuleMetadataFileExtension` to determine the granule metadata file.
    If none is specified, the granule CMR metadata or ISO metadata file is used.

### Changed

- Updated Moment.js package to 2.29.4 to address security vulnerability
- **CUMULUS-2967**
  - Added fix example/spec/helpers/Provider that doesn't fail deletion 404 in
    case of deletion race conditions
### Fixed

- **CUMULUS-2995**
  - Updated Lerna package to 5.1.8 to address security vulnerability

- **CUMULUS-2863**
  - Fixed `@cumulus/api` `validateAndUpdateSqsRule` method to allow 0 retries and 0 visibilityTimeout
    in rule's meta.

- **CUMULUS-2959**
  - Fixed `@cumulus/api` `granules` module to convert numeric productVolume to string
    when an old granule record is retrieved from DynamoDB
- Fixed the following links on Cumulus docs' [Getting Started](https://nasa.github.io/cumulus/docs/getting-started) page:
    * Cumulus Deployment
    * Terraform Best Practices
    * Integrator Common Use Cases
- Also corrected the _How to Deploy Cumulus_ link in the [Glossary](https://nasa.github.io/cumulus/docs/glossary)


## [v13.0.1] 2022-7-12

- **CUMULUS-2995**
  - Updated Moment.js package to 2.29.4 to address security vulnerability

## [v13.0.0] 2022-06-13

### MIGRATION NOTES

- The changes introduced in CUMULUS-2955 should result in removal of
  `files_granule_cumulus_id_index` from the `files` table (added in the v11.1.1
  release).  The success of this operation is dependent on system ingest load.

  In rare cases where data-persistence deployment fails because the
  `postgres-db-migration` times out, it may be required to manually remove the
  index and then redeploy:

  ```text
  DROP INDEX IF EXISTS files_granule_cumulus_id_index;
  ```

### Breaking Changes

- **CUMULUS-2931**

  - Updates CustomBootstrap lambda to default to failing if attempting to remove
    a pre-existing `cumulus-alias` index that would collide with the required
    `cumulus-alias` *alias*.   A configuration parameter
    `elasticsearch_remove_index_alias_conflict`  on the `cumulus` and
    `archive` modules has been added to enable the original behavior that would
    remove the invalid index (and all it's data).
  - Updates `@cumulus/es-client.bootstrapElasticSearch` signature to be
    parameterized and accommodate a new parameter `removeAliasConflict` which
    allows/disallows the deletion of a conflicting `cumulus-alias` index

### Notable changes

- **CUMULUS-2929**
  - Updated `move-granule` task to check the optional collection configuration parameter
    `meta.granuleMetadataFileExtension` to determine the granule metadata file.
    If none is specified, the granule CMR metadata or ISO metadata file is used.

### Added

- **CUMULUS-2929**
  - Added optional collection configuration `meta.granuleMetadataFileExtension` to specify CMR metadata
    file extension for tasks that utilize metadata file lookups

- **CUMULUS-2939**
  - Added `@cumulus/api/lambdas/start-async-operation` to start an async operation

- **CUMULUS-2953**
  - Added `skipMetadataCheck` flag to config for Hyrax metadata updates task.
  - If this config flag is set to `true`, and a granule has no CMR file, the task will simply return the input values.

- **CUMULUS-2966**
  - Added extractPath operation and support of nested string replacement to `url_path` in the collection configuration

### Changed

- **CUMULUS-2965**
  - Update `cumulus-rds-tf` module to ignore `engine_version` lifecycle changes
- **CUMULUS-2967**
  - Added fix example/spec/helpers/Provider that doesn't fail deletion 404 in
    case of deletion race conditions
- **CUMULUS-2955**
  - Updates `20220126172008_files_granule_id_index` to *not* create an index on
    `granule_cumulus_id` on the files table.
  - Adds `20220609024044_remove_files_granule_id_index` migration to revert
    changes from `20220126172008_files_granule_id_index` on any deployed stacks
    that might have the index to ensure consistency in deployed stacks

- **CUMULUS-2923**
  - Changed public key setup for SFTP local testing.
- **CUMULUS-2939**
  - Updated `@cumulus/api` `granules/bulk*`, `elasticsearch/index-from-database` and
    `POST reconciliationReports` endpoints to invoke StartAsyncOperation lambda

### Fixed

- **CUMULUS-2863**
  - Fixed `@cumulus/api` `validateAndUpdateSqsRule` method to allow 0 retries
    and 0 visibilityTimeout in rule's meta.
- **CUMULUS-2961**
  - Fixed `data-migration2` granule migration logic to allow for DynamoDb granules that have a null/empty string value for `execution`.   The migration will now migrate them without a linked execution.
  - Fixed `@cumulus/api` `validateAndUpdateSqsRule` method to allow 0 retries and 0 visibilityTimeout
    in rule's meta.

- **CUMULUS-2959**
  - Fixed `@cumulus/api` `granules` module to convert numeric productVolume to string
    when an old granule record is retrieved from DynamoDB.

## [v12.0.3] 2022-10-03 [BACKPORT]

**Please note** changes in 12.0.3 may not yet be released in future versions, as
this is a backport and patch release on the 12.0.x series of releases. Updates that
are included in the future will have a corresponding CHANGELOG entry in future
releases.

### Fixed

- **CUMULUS-3024**
  - Update PUT /granules endpoint to operate consistently across datastores
    (PostgreSQL, ElasticSearch, DynamoDB). Previously it was possible, given a
    partial Granule payload to have different data in Dynamo/ElasticSearch and PostgreSQL
  - Given a partial Granule object, the /granules update endpoint now operates
    with behavior more consistent with a PATCH operation where fields not provided
    in the payload will not be updated in the datastores.
  - Granule translation (db/src/granules.ts) now supports removing null/undefined fields when converting from API to Postgres
    granule formats.
  - Update granule write logic: if a `null` files key is provided in an update payload (e.g. `files: null`),
    an error will be thrown. `null` files were not previously supported and would throw potentially unclear errors. This makes the error clearer and more explicit.
  - Update granule write logic: If an empty array is provided for the `files` key, all files will be removed in all datastores
- **CUMULUS-2971**
  - Updated `@cumulus/aws-client/S3ObjectStore` class to take string query parameters and
    its methods `signGetObject` and `signHeadObject` to take parameter presignOptions
- **CUMULUS-2557**
  - Updated `@cumulus/aws-client/S3/moveObject` to handle zero byte files (0 byte files).
- **CUMULUS-3021**
  - Updated `@cumulus/api-client/collections` and `@cumulus/integration-tests/api` to encode
    collection version in the URI path

## [v12.0.2] 2022-08-10 [BACKPORT]

**Please note** changes in 12.0.2 may not yet be released in future versions, as
this is a backport and patch release on the 12.0.x series of releases. Updates that
are included in the future will have a corresponding CHANGELOG entry in future
releases.

### Notable Changes

- **CUMULUS-3019**
  - Fix file write logic to delete files by `granule_cumulus_id` instead of
      `cumulus_id`. Previous logic removed files by matching `file.cumulus_id`
      to `granule.cumulus_id`.

## [v12.0.1] 2022-07-18

- **CUMULUS-2995**
  - Updated Moment.js package to 2.29.4 to address security vulnerability

## [v12.0.0] 2022-05-20

### Breaking Changes

- **CUMULUS-2903**

  - The minimum supported version for all published Cumulus Core npm packages is now Node 14.19.1
  - Tasks using the `cumuluss/cumulus-ecs-task` Docker image must be updated to
    `cumuluss/cumulus-ecs-task:1.8.0`. This can be done by updating the `image`
    property of any tasks defined using the `cumulus_ecs_service` Terraform
    module.

### Changed

- **CUMULUS-2932**

  - Updates `SyncGranule` task to include `disableOrDefaultAcl` function that uses
    the configuration ACL parameter to set ACL to private by default or disable ACL.
  - Updates `@cumulus/sync-granule` `download()` function to take in ACL parameter
  - Updates `@cumulus/ingest` `proceed()` function to take in ACL parameter
  - Updates `@cumulus/ingest` `addLock()` function to take in an optional ACL parameter
  - Updates `SyncGranule` example worfklow config
    `example/cumulus-tf/sync_granule_workflow.asl.json` to include `ACL`
    parameter.

## [v11.1.8] 2022-11-07 [BACKPORT]

**Please note** changes in 11.1.7 may not yet be released in future versions, as
this is a backport and patch release on the 11.1.x series of releases. Updates that
are included in the future will have a corresponding CHANGELOG entry in future
releases.

### Breaking Changes

- **CUMULUS-2903**
  - The minimum supported version for all published Cumulus Core npm packages is now Node 14.19.1
  - Tasks using the `cumuluss/cumulus-ecs-task` Docker image must be updated to
    `cumuluss/cumulus-ecs-task:1.8.0`. This can be done by updating the `image`
    property of any tasks defined using the `cumulus_ecs_service` Terraform
    module.

### Notable changes

- Published new tag [`43` of `cumuluss/async-operation` to Docker Hub](https://hub.docker.com/layers/cumuluss/async-operation/43/images/sha256-5f989c7d45db3dde87c88c553182d1e4e250a1e09af691a84ff6aa683088b948?context=explore) which was built with node:14.19.3-buster.

### Changed

- **CUMULUS-3104**
  - Updated Dockerfile of async operation docker image to build from node:14.19.3-buster
  - Sets default async_operation_image version to 43.
  - Upgraded saml2-js 4.0.0, rewire to 6.0.0 to address security vulnerabilities
  - Fixed TS compilation error on aws-client package caused by @aws-sdk/client-s3 3.202.0 upgrade

- **CUMULUS-3080**
  - Changed the retention period in days from 14 to 30 for cloudwatch logs for NIST-5 compliance

## [v11.1.7] 2022-10-05 [BACKPORT]

**Please note** changes in 11.1.7 may not yet be released in future versions, as
this is a backport and patch release on the 11.1.x series of releases. Updates that
are included in the future will have a corresponding CHANGELOG entry in future
releases.

### Fixed

- **CUMULUS-3024**
  - Update PUT /granules endpoint to operate consistently across datastores
    (PostgreSQL, ElasticSearch, DynamoDB). Previously it was possible, given a
    partial Granule payload to have different data in Dynamo/ElasticSearch and PostgreSQL
  - Given a partial Granule object, the /granules update endpoint now operates
    with behavior more consistent with a PATCH operation where fields not provided
    in the payload will not be updated in the datastores.
  - Granule translation (db/src/granules.ts) now supports removing null/undefined fields when converting from API to Postgres
    granule formats.
  - Update granule write logic: if a `null` files key is provided in an update payload (e.g. `files: null`),
    an error will be thrown. `null` files were not previously supported and would throw potentially unclear errors. This makes the error clearer and more explicit.
  - Update granule write logic: If an empty array is provided for the `files` key, all files will be removed in all datastores
- **CUMULUS-2971**
  - Updated `@cumulus/aws-client/S3ObjectStore` class to take string query parameters and
    its methods `signGetObject` and `signHeadObject` to take parameter presignOptions
- **CUMULUS-2557**
  - Updated `@cumulus/aws-client/S3/moveObject` to handle zero byte files (0 byte files).
- **CUMULUS-3021**
  - Updated `@cumulus/api-client/collections` and `@cumulus/integration-tests/api` to encode
    collection version in the URI path
- **CUMULUS-3027**
  - Pinned typescript to ~4.7.x to address typing incompatibility issues
    discussed in https://github.com/knex/knex/pull/5279
  - Update generate-ts-build-cache script to always install root project dependencies

## [v11.1.5] 2022-08-10 [BACKPORT]

**Please note** changes in 11.1.5 may not yet be released in future versions, as
this is a backport and patch release on the 11.1.x series of releases. Updates that
are included in the future will have a corresponding CHANGELOG entry in future
releases.

### Notable changes

- **CUMULUS-3019**
  - Fix file write logic to delete files by `granule_cumulus_id` instead of
      `cumulus_id`. Previous logic removed files by matching `file.cumulus_id`
      to `granule.cumulus_id`.

## [v11.1.4] 2022-07-18

**Please note** changes in 11.1.4 may not yet be released in future versions, as
this is a backport and patch release on the 11.1.x series of releases. Updates that
are included in the future will have a corresponding CHANGELOG entry in future
releases.

### MIGRATION notes


- The changes introduced in CUMULUS-2962 will re-introduce a
  `files_granules_cumulus_id_index` on the `files` table in the RDS database.
  This index will be automatically created as part of the bootstrap lambda
  function *on deployment* of the `data-persistence` module.

  *In cases where the index is already applied, this update will have no effect*.

  **Please Note**: In some cases where ingest is occurring at high volume levels and/or the
  files table has > 150M file records, the migration may
  fail on deployment due to timing required to both acquire the table state needed for the
  migration and time to create the index given the resources available.

  For reference a rx.5 large Aurora/RDS database
  with *no activity* took roughly 6 minutes to create the index for a file table with 300M records and no active ingest, however timed out when the same migration was attempted
  in production with possible activity on the table.

  If you believe you are subject to the above consideration, you may opt to
  manually create the `files` table index *prior* to deploying this version of
  Core with the following procedure:

  -----

  - Verify you do not have the index:

  ```text
  select * from pg_indexes where tablename = 'files';

   schemaname | tablename |        indexname        | tablespace |                                       indexdef
  ------------+-----------+-------------------------+------------+---------------------------------------------------------------------------------------
   public     | files     | files_pkey              |            | CREATE UNIQUE INDEX files_pkey ON public.files USING btree (cumulus_id)
   public     | files     | files_bucket_key_unique |            | CREATE UNIQUE INDEX files_bucket_key_unique ON public.files USING btree (bucket, key)
  ```

  In this instance you should not see an `indexname` row with
  `files_granules_cumulus_id_index` as the value.     If you *do*, you should be
  clear to proceed with the installation.
  - Quiesce ingest

  Stop all ingest operations in Cumulus Core according to your operational
  procedures.    You should validate that it appears there are no active queries that
  appear to be inserting granules/files into the database as a secondary method
  of evaluating the database system state:

  ```text
  select pid, query, state, wait_event_type, wait_event from pg_stat_activity where state = 'active';
  ```

  If query rows are returned with a `query` value that involves the files table,
  make sure ingest is halted and no other granule-update activity is running on
  the system.

  Note: In rare instances if there are hung queries that are unable to resolve, it may be necessary to
  manually use psql [Server Signaling
  Functions](https://www.postgresql.org/docs/10/functions-admin.html#FUNCTIONS-ADMIN-SIGNAL)
  `pg_cancel_backend` and/or
  `pg_terminate_backend` if the migration will not complete in the next step.

  - Create the Index

  Run the following query to create the index.    Depending on the situation
  this may take many minutes to complete, and you will note your CPU load and
  disk I/O rates increase on your cluster:

  ```text
  CREATE INDEX files_granule_cumulus_id_index ON files (granule_cumulus_id);
  ```

  You should see a response like:

  ```text
  CREATE INDEX
  ```

  and can verify the index `files_granule_cumulus_id_index` was created:

  ```text
  => select * from pg_indexes where tablename = 'files';
  schemaname | tablename |           indexname            | tablespace |                                           indexdef
   ------------+-----------+--------------------------------+------------+----------------------------------------------------------------------------------------------
   public     | files     | files_pkey                     |            | CREATE UNIQUE INDEX files_pkey ON public.files USING btree (cumulus_id)
   public     | files     | files_bucket_key_unique        |            | CREATE UNIQUE INDEX files_bucket_key_unique ON public.files USING btree (bucket, key)
   public     | files     | files_granule_cumulus_id_index |            | CREATE INDEX files_granule_cumulus_id_index ON public.files USING btree (granule_cumulus_id)
  (3 rows)
  ```

  - Once this is complete, you may deploy this version of Cumulus as you
    normally would.
  **If you are unable to stop ingest for the above procedure** *and* cannot
  migrate with deployment, you may be able to manually create the index while
  writes are ongoing using postgres's `CONCURRENTLY` option for `CREATE INDEX`.
  This can have significant impacts on CPU/write IO, particularly if you are
  already using a significant amount of your cluster resources, and may result
  in failed writes or an unexpected index/database state.

  PostgreSQL's
  [documentation](https://www.postgresql.org/docs/10/sql-createindex.html#SQL-CREATEINDEX-CONCURRENTLY)
  provides more information on this option.   Please be aware it is
  **unsupported** by Cumulus at this time, so community members that opt to go
  this route should proceed with caution.

  -----

### Changed

- Updated Moment.js package to 2.29.4 to address security vulnerability

## [v11.1.3] 2022-06-24

**Please note** changes in 11.1.3 may not yet be released in future versions, as
this is a backport and patch release on the 11.1.x series of releases. Updates that
are included in the future will have a corresponding CHANGELOG entry in future
releases.

### Notable changes

- **CUMULUS-2929**
  - Updated `move-granule` task to check the optional collection configuration parameter
    `meta.granuleMetadataFileExtension` to determine the granule metadata file.
    If none is specified, the granule CMR metadata or ISO metadata file is used.

### Added

- **CUMULUS-2929**
  - Added optional collection configuration `meta.granuleMetadataFileExtension` to specify CMR metadata
    file extension for tasks that utilize metadata file lookups
- **CUMULUS-2966**
  - Added extractPath operation and support of nested string replacement to `url_path` in the collection configuration
### Fixed

- **CUMULUS-2863**
  - Fixed `@cumulus/api` `validateAndUpdateSqsRule` method to allow 0 retries
    and 0 visibilityTimeout in rule's meta.
- **CUMULUS-2959**
  - Fixed `@cumulus/api` `granules` module to convert numeric productVolume to string
    when an old granule record is retrieved from DynamoDB.
- **CUMULUS-2961**
  - Fixed `data-migration2` granule migration logic to allow for DynamoDb granules that have a null/empty string value for `execution`.   The migration will now migrate them without a linked execution.

## [v11.1.2] 2022-06-13

**Please note** changes in 11.1.2 may not yet be released in future versions, as
this is a backport and patch release on the 11.1.x series of releases. Updates that
are included in the future will have a corresponding CHANGELOG entry in future
releases.

### MIGRATION NOTES

- The changes introduced in CUMULUS-2955 should result in removal of
  `files_granule_cumulus_id_index` from the `files` table (added in the v11.1.1
  release).  The success of this operation is dependent on system ingest load

  In rare cases where data-persistence deployment fails because the
  `postgres-db-migration` times out, it may be required to manually remove the
  index and then redeploy:

  ```text
  > DROP INDEX IF EXISTS postgres-db-migration;
  DROP INDEX
  ```

### Changed

- **CUMULUS-2955**
  - Updates `20220126172008_files_granule_id_index` to *not* create an index on
    `granule_cumulus_id` on the files table.
  - Adds `20220609024044_remove_files_granule_id_index` migration to revert
    changes from `20220126172008_files_granule_id_index` on any deployed stacks
    that might have the index to ensure consistency in deployed stacks

## [v11.1.1] 2022-04-26

### Added

### Changed

- **CUMULUS-2885**
  - Updated `@cumulus/aws-client` to use new AWS SDK v3 packages for S3 requests:
    - `@aws-sdk/client-s3`
    - `@aws-sdk/lib-storage`
    - `@aws-sdk/s3-request-presigner`
  - Updated code for compatibility with updated `@cumulus/aws-client` and AWS SDK v3 S3 packages:
    - `@cumulus/api`
    - `@cumulus/async-operations`
    - `@cumulus/cmrjs`
    - `@cumulus/common`
    - `@cumulus/collection-config-store`
    - `@cumulus/ingest`
    - `@cumulus/launchpad-auth`
    - `@cumulus/sftp-client`
    - `@cumulus/tf-inventory`
    - `lambdas/data-migration2`
    - `tasks/add-missing-file-checksums`
    - `tasks/hyrax-metadata-updates`
    - `tasks/lzards-backup`
    - `tasks/sync-granule`
- **CUMULUS-2886**
  - Updated `@cumulus/aws-client` to use new AWS SDK v3 packages for API Gateway requests:
    - `@aws-sdk/client-api-gateway`
- **CUMULUS-2920**
  - Update npm version for Core build to 8.6
- **CUMULUS-2922**
  - Added `@cumulus/example-lib` package to example project to allow unit tests `example/script/lib` dependency.
  - Updates Mutex unit test to address changes made in [#2902](https://github.com/nasa/cumulus/pull/2902/files)
- **CUMULUS-2924**
  - Update acquireTimeoutMillis to 400 seconds for the db-provision-lambda module to address potential timeout issues on RDS database start
- **CUMULUS-2925**
  - Updates CI to utilize `audit-ci` v6.2.0
  - Updates CI to utilize a on-container filesystem when building Core in 'uncached' mode
  - Updates CI to selectively bootstrap Core modules in the cleanup job phase
- **CUMULUS-2934**
  - Update CI Docker container build to install pipenv to prevent contention on parallel lambda builds


## [v11.1.0] 2022-04-07

### MIGRATION NOTES

- 11.1.0 is an amendment release and supersedes 11.0.0. However, follow the migration steps for 11.0.0.

- **CUMULUS-2905**
  - Updates migration script with new `migrateAndOverwrite` and
    `migrateOnlyFiles` options.

### Added

- **CUMULUS-2860**
  - Added an optional configuration parameter `skipMetadataValidation` to `hyrax-metadata-updates` task
- **CUMULUS-2870**
  - Added `last_modified_date` as output to all tasks in Terraform `ingest` module.
- **CUMULUS-NONE**
  - Added documentation on choosing and configuring RDS at `deployment/choosing_configuring_rds`.

### Changed

- **CUMULUS-2703**
  - Updated `ORCA Backup` reconciliation report to report `cumulusFilesCount` and `orcaFilesCount`
- **CUMULUS-2849**
  - Updated `@cumulus/aws-client` to use new AWS SDK v3 packages for DynamoDB requests:
    - `@aws-sdk/client-dynamodb`
    - `@aws-sdk/lib-dynamodb`
    - `@aws-sdk/util-dynamodb`
  - Updated code for compatibility with AWS SDK v3 Dynamo packages
    - `@cumulus/api`
    - `@cumulus/errors`
    - `@cumulus/tf-inventory`
    - `lambdas/data-migration2`
    - `packages/api/ecs/async-operation`
- **CUMULUS-2864**
  - Updated `@cumulus/cmr-client/ingestUMMGranule` and `@cumulus/cmr-client/ingestConcept`
    functions to not perform separate validation request
- **CUMULUS-2870**
  - Updated `hello_world_service` module to pass in `lastModified` parameter in command list to trigger a Terraform state change when the `hello_world_task` is modified.

### Fixed

- **CUMULUS-2849**
  - Fixed AWS service client memoization logic in `@cumulus/aws-client`

## [v11.0.0] 2022-03-24 [STABLE]

### v9.9->v11.0 MIGRATION NOTES

Release v11.0 is a maintenance release series, replacing v9.9.   If you are
upgrading to or past v11 from v9.9.x to this release, please pay attention to the following
migration notes from prior releases:

#### Migration steps

##### **After deploying the `data-persistence` module, but before deploying the main `cumulus` module**

- Due to a bug in the PUT `/rules/<name>` endpoint, the rule records in PostgreSQL may be
out of sync with records in DynamoDB. In order to bring the records into sync, re-deploy and re-run the
[`data-migration1` Lambda](https://nasa.github.io/cumulus/docs/upgrade-notes/upgrade-rds#3-deploy-and-run-data-migration1) with a payload of
`{"forceRulesMigration": true}`:

```shell
aws lambda invoke --function-name $PREFIX-data-migration1 \
  --payload $(echo '{"forceRulesMigration": true}' | base64) $OUTFILE
```

##### As part of the `cumulus` deployment

- Please read the [documentation on the updates to the granule files schema for our Cumulus workflow tasks and how to upgrade your deployment for compatibility](https://nasa.github.io/cumulus/docs/upgrade-notes/update-task-file-schemas).
- (Optional) Update the `task-config` for all workflows that use the `sync-granule` task to include `workflowStartTime` set to
`{$.cumulus_meta.workflow_start_time}`. See [here](https://github.com/nasa/cumulus/blob/master/example/cumulus-tf/sync_granule_workflow.asl.json#L9) for an example.

##### After the `cumulus` deployment

As part of the work on the RDS Phase 2 feature, it was decided to re-add the
granule file `type` property on the file table (detailed reasoning
https://wiki.earthdata.nasa.gov/pages/viewpage.action?pageId=219186829).  This
change was implemented as part of CUMULUS-2672/CUMULUS-2673, however granule
records ingested prior to v11 will *not* have the file.type property stored in the
PostGreSQL database, and on installation of v11 API calls to get granule.files
will not return this value. We anticipate most users are impacted by this issue.

Users that are impacted by these changes should re-run the granule migration
lambda to *only* migrate granule file records:

```shell
PAYLOAD=$(echo '{"migrationsList": ["granules"], "granuleMigrationParams": {"migrateOnlyFiles": "true"}}' | base64)
aws lambda invoke --function-name $PREFIX-postgres-migration-async-operation \
--payload $PAYLOAD $OUTFILE
```

You should note that this will *only* move files for granule records in
PostgreSQL.  **If you have not completed the phase 1 data migration or
have granule records in dynamo that are not in PostgreSQL, the migration will
report failure for both the DynamoDB granule and all the associated files and the file
records will not be updated**.

If you prefer to do a full granule and file migration, you may instead
opt to run the migration with the `migrateAndOverwrite` option instead, this will re-run a
full granule/files migration and overwrite all values in the PostgreSQL database from
what is in DynamoDB for both granules and associated files:

```shell
PAYLOAD=$(echo '{"migrationsList": ["granules"], "granuleMigrationParams": {"migrateAndOverwrite": "true"}}' | base64)
aws lambda invoke --function-name $PREFIX-postgres-migration-async-operation \
--payload $PAYLOAD $OUTFILE
```

*Please note*: Since this data migration is copying all of your granule data
from DynamoDB to PostgreSQL, it can take multiple hours (or even days) to run,
depending on how much data you have and how much parallelism you configure the
migration to use. In general, the more parallelism you configure the migration
to use, the faster it will go, but the higher load it will put on your
PostgreSQL database. Excessive database load can cause database outages and
result in data loss/recovery scenarios. Thus, the parallelism settings for the
migration are intentionally set by default to conservative values but are
configurable.      If this impacts only some of your data products you may want
to consider using other `granuleMigrationParams`.

Please see [the second data migration
docs](https://nasa.github.io/cumulus/docs/upgrade-notes/upgrade-rds#5-run-the-second-data-migration)
for more on this tool if you are unfamiliar with the various options.

### Notable changes

- **CUMULUS-2703**
  - `ORCA Backup` is now a supported `reportType` for the `POST /reconciliationReports` endpoint

### Added

- **CUMULUS-2311** - RDS Migration Epic Phase 2
  - **CUMULUS-2208**
    - Added `@cumulus/message/utils.parseException` to parse exception objects
    - Added helpers to `@cumulus/message/Granules`:
      - `getGranuleProductVolume`
      - `getGranuleTimeToPreprocess`
      - `getGranuleTimeToArchive`
      - `generateGranuleApiRecord`
    - Added `@cumulus/message/PDRs/generatePdrApiRecordFromMessage` to generate PDR from Cumulus workflow message
    - Added helpers to `@cumulus/es-client/indexer`:
      - `deleteAsyncOperation` to delete async operation records from Elasticsearch
      - `updateAsyncOperation` to update an async operation record in Elasticsearch
    - Added granules `PUT` endpoint to Cumulus API for updating a granule.
    Requests to this endpoint should be submitted **without an `action`**
    attribute in the request body.
    - Added `@cumulus/api-client/granules.updateGranule` to update granule via the API
  - **CUMULUS-2303**
    - Add translatePostgresProviderToApiProvider method to `@cumulus/db/translate/providers`
  - **CUMULUS-2306**
    - Updated API execution GET endpoint to read individual execution records
      from PostgreSQL database instead of DynamoDB
    - Updated API execution-status endpoint to read execution records from
      PostgreSQL database instead of DynamoDB
  - **CUMULUS-2302**
    - Added translatePostgresCollectionToApiCollection method to
      `@cumulus/db/translate/collections`
    - Added `searchWithUpdatedAtRange` method to
      `@cumulus/db/models/collections`
  - **CUMULUS-2301**
    - Created API asyncOperations POST endpoint to create async operations.
  - **CUMULUS-2307**
    - Updated API PDR GET endpoint to read individual PDR records from
      PostgreSQL database instead of DynamoDB
    - Added `deletePdr` to `@cumulus/api-client/pdrs`
  - **CUMULUS-2782**
    - Update API granules endpoint `move` action to update granules in the index
      and utilize postgres as the authoritative datastore
  - **CUMULUS-2769**
    - Update collection PUT endpoint to require existance of postgresql record
      and to ignore lack of dynamoDbRecord on update
  - **CUMULUS-2767**
    - Update provider PUT endpoint to require existence of PostgreSQL record
      and to ignore lack of DynamoDB record on update
  - **CUMULUS-2759**
    - Updates collection/provider/rules/granules creation (post) endpoints to
      primarily check for existence/collision in PostgreSQL database instead of DynamoDB
  - **CUMULUS-2714**
    - Added `@cumulus/db/base.deleteExcluding` method to allow for deletion of a
      record set with an exclusion list of cumulus_ids
  - **CUMULUS-2317**
    - Added `@cumulus/db/getFilesAndGranuleInfoQuery()` to build a query for searching file
    records in PostgreSQL and return specified granule information for each file
    - Added `@cumulus/db/QuerySearchClient` library to handle sequentially fetching and paging
    through results for an arbitrary PostgreSQL query
    - Added `insert` method to all `@cumulus/db` models to handle inserting multiple records into
    the database at once
    - Added `@cumulus/db/translatePostgresGranuleResultToApiGranule` helper to
    translate custom PostgreSQL granule result to API granule
  - **CUMULUS-2672**
    - Added migration to add `type` text column to Postgres database `files` table
  - **CUMULUS-2634**
    - Added new functions for upserting data to Elasticsearch:
      - `@cumulus/es-client/indexer.upsertExecution` to upsert an execution
      - `@cumulus/es-client/indexer.upsertPdr` to upsert a PDR
      - `@cumulus/es-client/indexer.upsertGranule` to upsert a granule
  - **CUMULUS-2510**
    - Added `execution_sns_topic_arn` environment variable to
      `sf_event_sqs_to_db_records` lambda TF definition.
    - Added to `sf_event_sqs_to_db_records_lambda` IAM policy to include
      permissions for SNS publish for `report_executions_topic`
    - Added `collection_sns_topic_arn` environment variable to
      `PrivateApiLambda` and `ApiEndpoints` lambdas.
    - Added `updateCollection` to `@cumulus/api-client`.
    - Added to `ecs_cluster` IAM policy to include permissions for SNS publish
      for `report_executions_sns_topic_arn`, `report_pdrs_sns_topic_arn`,
      `report_granules_sns_topic_arn`
    - Added variables for report topic ARNs to `process_dead_letter_archive.tf`
    - Added variable for granule report topic ARN to `bulk_operation.tf`
    - Added `pdr_sns_topic_arn` environment variable to
      `sf_event_sqs_to_db_records` lambda TF definition.
    - Added the new function `publishSnsMessageByDataType` in `@cumulus/api` to
      publish SNS messages to the report topics to PDRs, Collections, and
      Executions.
    - Added the following functions in `publishSnsMessageUtils` to handle
      publishing SNS messages for specific data and event types:
      - `publishCollectionUpdateSnsMessage`
      - `publishCollectionCreateSnsMessage`
      - `publishCollectionDeleteSnsMessage`
      - `publishGranuleUpdateSnsMessage`
      - `publishGranuleDeleteSnsMessage`
      - `publishGranuleCreateSnsMessage`
      - `publishExecutionSnsMessage`
      - `publishPdrSnsMessage`
      - `publishGranuleSnsMessageByEventType`
    - Added to `ecs_cluster` IAM policy to include permissions for SNS publish
      for `report_executions_topic` and `report_pdrs_topic`.
  - **CUMULUS-2315**
    - Added `paginateByCumulusId` to `@cumulus/db` `BasePgModel` to allow for paginated
      full-table select queries in support of elasticsearch indexing.
    - Added `getMaxCumulusId` to `@cumulus/db` `BasePgModel` to allow all
      derived table classes to support querying the current max `cumulus_id`.
  - **CUMULUS-2673**
    - Added `ES_HOST` environment variable to `postgres-migration-async-operation`
    Lambda using value of `elasticsearch_hostname` Terraform variable.
    - Added `elasticsearch_security_group_id` to security groups for
      `postgres-migration-async-operation` lambda.
    - Added permission for `DynamoDb:DeleteItem` to
      `postgres-migration-async-operation` lambda.
  - **CUMULUS-2778**
    - Updated default value of `async_operation_image` in
      `tf-modules/cumulus/variables.tf` to `cumuluss/async-operation:41`
    - Added `ES_HOST` environment variable to async operation ECS task
      definition to ensure that async operation tasks write to the correct
      Elasticsearch domain
- **CUMULUS-2642**
  - Reduces the reconcilation report's default maxResponseSize that returns
     the full report rather than an s3 signed url. Reports very close to the
     previous limits were failing to download, so the limit has been lowered to
     ensure all files are handled properly.
- **CUMULUS-2703**
  - Added `@cumulus/api/lambdas/reports/orca-backup-reconciliation-report` to create
    `ORCA Backup` reconciliation report

### Removed

- **CUMULUS-2311** - RDS Migration Epic Phase 2
  - **CUMULUS-2208**
    - Removed trigger for `dbIndexer` Lambda for DynamoDB tables:
      - `<prefix>-AsyncOperationsTable`
      - `<prefix>-CollectionsTable`
      - `<prefix>-ExecutionsTable`
      - `<prefix>-GranulesTable`
      - `<prefix>-PdrsTable`
      - `<prefix>-ProvidersTable`
      - `<prefix>-RulesTable`
  - **CUMULUS-2782**
    - Remove deprecated `@ingest/granule.moveGranuleFiles`
  - **CUMULUS-2770**
    - Removed `waitForModelStatus` from `example/spec/helpers/apiUtils` integration test helpers
  - **CUMULUS-2510**
    - Removed `stream_enabled` and `stream_view_type` from `executions_table` TF
      definition.
    - Removed `aws_lambda_event_source_mapping` TF definition on executions
      DynamoDB table.
    - Removed `stream_enabled` and `stream_view_type` from `collections_table`
      TF definition.
    - Removed `aws_lambda_event_source_mapping` TF definition on collections
      DynamoDB table.
    - Removed lambda `publish_collections` TF resource.
    - Removed `aws_lambda_event_source_mapping` TF definition on granules
    - Removed `stream_enabled` and `stream_view_type` from `pdrs_table` TF
      definition.
    - Removed `aws_lambda_event_source_mapping` TF definition on PDRs
      DynamoDB table.
  - **CUMULUS-2694**
    - Removed `@cumulus/api/models/granules.storeGranulesFromCumulusMessage()` method
  - **CUMULUS-2662**
    - Removed call to `addToLocalES` in POST `/granules` endpoint since it is
      redundant.
    - Removed call to `addToLocalES` in POST and PUT `/executions` endpoints
      since it is redundant.
    - Removed function `addToLocalES` from `es-client` package since it is no
      longer used.
  - **CUMULUS-2771**
    - Removed `_updateGranuleStatus` to update granule to "running" from `@cumulus/api/lib/ingest.reingestGranule`
    and `@cumulus/api/lib/ingest.applyWorkflow`

### Changed

- CVE-2022-2477
  - Update node-forge to 1.3.0 in `@cumulus/common` to address CVE-2022-2477
- **CUMULUS-2311** - RDS Migration Epic Phase 2
  - **CUMULUS_2641**
    - Update API granule schema to set productVolume as a string value
    - Update `@cumulus/message` package to set productVolume as string
      (calculated with `file.size` as a `BigInt`) to match API schema
    - Update `@cumulus/db` granule translation to translate `granule` objects to
      match the updated API schema
  - **CUMULUS-2714**
    - Updated
      - @cumulus/api/lib.writeRecords.writeGranulesFromMessage
      - @cumulus/api/lib.writeRecords.writeGranuleFromApi
      - @cumulus/api/lib.writeRecords.createGranuleFromApi
      - @cumulus/api/lib.writeRecords.updateGranuleFromApi
    - These methods now remove postgres file records that aren't contained in
        the write/update action if such file records exist.  This update
        maintains consistency with the writes to elasticsearch/dynamodb.
  - **CUMULUS-2672**
    - Updated `data-migration2` lambda to migrate Dynamo `granule.files[].type`
      instead of dropping it.
    - Updated `@cumlus/db` `translateApiFiletoPostgresFile` to retain `type`
    - Updated `@cumulus/db` `translatePostgresFileToApiFile` to retain `type`
    - Updated `@cumulus/types.api.file` to add `type` to the typing.
  - **CUMULUS-2315**
    - Update `index-from-database` lambda/ECS task and elasticsearch endpoint to read
      from PostgreSQL database
    - Update `index-from-database` endpoint to add the following configuration
      tuning parameters:
      - postgresResultPageSize -- The number of records to read from each
        postgres table per request.   Default is 1000.
      - postgresConnectionPoolSize -- The max number of connections to allow the
        index function to make to the database.  Default is 10.
      - esRequestConcurrency -- The maximium number of concurrent record
        translation/ES record update requests.   Default is 10.
  - **CUMULUS-2308**
    - Update `/granules/<granule_id>` GET endpoint to return PostgreSQL Granules instead of DynamoDB Granules
    - Update `/granules/<granule_id>` PUT endpoint to use PostgreSQL Granule as source rather than DynamoDB Granule
    - Update `unpublishGranule` (used in /granules PUT) to use PostgreSQL Granule as source rather than DynamoDB Granule
    - Update integration tests to use `waitForApiStatus` instead of `waitForModelStatus`
    - Update Granule ingest to update the Postgres Granule status as well as the DynamoDB Granule status
  - **CUMULUS-2302**
    - Update API collection GET endpoint to read individual provider records from
      PostgreSQL database instead of DynamoDB
    - Update sf-scheduler lambda to utilize API endpoint to get provider record
      from database via Private API lambda
    - Update API granule `reingest` endpoint to read collection from PostgreSQL
      database instead of DynamoDB
    - Update internal-reconciliation report to base report Collection comparison
      on PostgreSQL instead of DynamoDB
    - Moved createGranuleAndFiles `@cumulus/api` unit helper from `./lib` to
      `.test/helpers`
  - **CUMULUS-2208**
    - Moved all `@cumulus/api/es/*` code to new `@cumulus/es-client` package
    - Updated logic for collections API POST/PUT/DELETE to create/update/delete
      records directly in Elasticsearch in parallel with updates to
      DynamoDb/PostgreSQL
    - Updated logic for rules API POST/PUT/DELETE to create/update/delete
      records directly in Elasticsearch in parallel with updates to
      DynamoDb/PostgreSQL
    - Updated logic for providers API POST/PUT/DELETE to create/update/delete
      records directly in  Elasticsearch in parallel with updates to
      DynamoDb/PostgreSQL
    - Updated logic for PDRs API DELETE to delete records directly in
      Elasticsearch in parallel with deletes to DynamoDB/PostgreSQL
    - Updated logic for executions API DELETE to delete records directly in
      Elasticsearch in parallel with deletes to DynamoDB/PostgreSQL
    - Updated logic for granules API DELETE to delete records directly in
      Elasticsearch in parallel with deletes to DynamoDB/PostgreSQL
    - `sfEventSqsToDbRecords` Lambda now writes following data directly to
      Elasticsearch in parallel with writes to DynamoDB/PostgreSQL:
      - executions
      - PDRs
      - granules
    - All async operations are now written directly to Elasticsearch in parallel
      with DynamoDB/PostgreSQL
    - Updated logic for async operation API DELETE to delete records directly in
      Elasticsearch in parallel with deletes to DynamoDB/PostgreSQL
    - Moved:
      - `packages/api/lib/granules.getGranuleProductVolume` ->
      `@cumulus/message/Granules.getGranuleProductVolume`
      - `packages/api/lib/granules.getGranuleTimeToPreprocess`
      -> `@cumulus/message/Granules.getGranuleTimeToPreprocess`
      - `packages/api/lib/granules.getGranuleTimeToArchive` ->
      `@cumulus/message/Granules.getGranuleTimeToArchive`
      - `packages/api/models/Granule.generateGranuleRecord`
      -> `@cumulus/message/Granules.generateGranuleApiRecord`
  - **CUMULUS-2306**
    - Updated API local serve (`api/bin/serve.js`) setup code to add cleanup/executions
    related records
    - Updated @cumulus/db/models/granules-executions to add a delete method in
      support of local cleanup
    - Add spec/helpers/apiUtils/waitForApiStatus integration helper to retry API
      record retrievals on status in lieu of using `waitForModelStatus`
  - **CUMULUS-2303**
    - Update API provider GET endpoint to read individual provider records from
      PostgreSQL database instead of DynamoDB
    - Update sf-scheduler lambda to utilize API endpoint to get provider record
      from database via Private API lambda
  - **CUMULUS-2301**
    - Updated `getAsyncOperation` to read from PostgreSQL database instead of
      DynamoDB.
    - Added `translatePostgresAsyncOperationToApiAsyncOperation` function in
      `@cumulus/db/translate/async-operation`.
    - Updated `translateApiAsyncOperationToPostgresAsyncOperation` function to
      ensure that `output` is properly translated to an object for the
      PostgreSQL record for the following cases of `output` on the incoming API
      record:
      - `record.output` is a JSON stringified object
      - `record.output` is a JSON stringified array
      - `record.output` is a JSON stringified string
      - `record.output` is a string
  - **CUMULUS-2317**
    - Changed reconciliation reports to read file records from PostgreSQL instead of DynamoDB
  - **CUMULUS-2304**
    - Updated API rule GET endpoint to read individual rule records from
      PostgreSQL database instead of DynamoDB
    - Updated internal consumer lambdas for SNS, SQS and Kinesis to read
      rules from PostgreSQL.
  - **CUMULUS-2634**
    - Changed `sfEventSqsToDbRecords` Lambda to use new upsert helpers for executions, granules, and PDRs
    to ensure out-of-order writes are handled correctly when writing to Elasticsearch
  - **CUMULUS-2510**
    - Updated `@cumulus/api/lib/writeRecords/write-execution` to publish SNS
      messages after a successful write to Postgres, DynamoDB, and ES.
    - Updated functions `create` and `upsert` in the `db` model for Executions
      to return an array of objects containing all columns of the created or
      updated records.
    - Updated `@cumulus/api/endpoints/collections` to publish an SNS message
      after a successful collection delete, update (PUT), create (POST).
    - Updated functions `create` and `upsert` in the `db` model for Collections
      to return an array of objects containing all columns for the created or
      updated records.
    - Updated functions `create` and `upsert` in the `db` model for Granules
      to return an array of objects containing all columns for the created or
      updated records.
    - Updated `@cumulus/api/lib/writeRecords/write-granules` to publish SNS
      messages after a successful write to Postgres, DynamoDB, and ES.
    - Updated `@cumulus/api/lib/writeRecords/write-pdr` to publish SNS
      messages after a successful write to Postgres, DynamoDB, and ES.
  - **CUMULUS-2733**
    - Updated `_writeGranuleFiles` function creates an aggregate error which
      contains the workflow error, if any, as well as any error that may occur
      from writing granule files.
  - **CUMULUS-2674**
    - Updated `DELETE` endpoints for the following data types to check that record exists in
      PostgreSQL or Elasticsearch before proceeding with deletion:
      - `provider`
      - `async operations`
      - `collections`
      - `granules`
      - `executions`
      - `PDRs`
      - `rules`
  - **CUMULUS-2294**
    - Updated architecture and deployment documentation to reference RDS
  - **CUMULUS-2642**
    - Inventory and Granule Not Found Reconciliation Reports now compare
      Databse against S3 in on direction only, from Database to S3
      Objects. This means that only files in the database are compared against
      objects found on S3 and the filesInCumulus.onlyInS3 report key will
      always be empty. This significantly decreases the report output size and
      aligns with a users expectations.
    - Updates getFilesAndGranuleInfoQuery to take additional optional
      parameters `collectionIds`, `granuleIds`, and `providers` to allow
      targeting/filtering of the results.

  - **CUMULUS-2694**
    - Updated database write logic in `sfEventSqsToDbRccords` to log message if Cumulus
    workflow message is from pre-RDS deployment but still attempt parallel writing to DynamoDB
    and PostgreSQL
    - Updated database write logic in `sfEventSqsToDbRccords` to throw error if requirements to write execution to PostgreSQL cannot be met
  - **CUMULUS-2660**
    - Updated POST `/executions` endpoint to publish SNS message of created record to executions SNS topic
  - **CUMULUS-2661**
    - Updated PUT `/executions/<arn>` endpoint to publish SNS message of updated record to executions SNS topic
  - **CUMULUS-2765**
    - Updated `updateGranuleStatusToQueued` in `write-granules` to write to
      Elasticsearch and publish SNS message to granules topic.
  - **CUMULUS-2774**
    - Updated `constructGranuleSnsMessage` and `constructCollectionSnsMessage`
      to throw error if `eventType` is invalid or undefined.
  - **CUMULUS-2776**
    - Updated `getTableIndexDetails` in `db-indexer` to use correct
      `deleteFnName` for reconciliation reports.
  - **CUMULUS-2780**
    - Updated bulk granule reingest operation to read granules from PostgreSQL instead of DynamoDB.
  - **CUMULUS-2778**
    - Updated default value of `async_operation_image` in `tf-modules/cumulus/variables.tf` to `cumuluss/async-operation:38`
  - **CUMULUS-2854**
    - Updated rules model to decouple `createRuleTrigger` from `create`.
    - Updated rules POST endpoint to call `rulesModel.createRuleTrigger` directly to create rule trigger.
    - Updated rules PUT endpoints to call `rulesModel.createRuleTrigger` if update fails and reversion needs to occur.

### Fixed

- **CUMULUS-2311** - RDS Migration Epic Phase 2
  - **CUMULUS-2810**
    - Updated @cumulus/db/translate/translatePostgresProviderToApiProvider to
      correctly return provider password and updated tests to prevent
      reintroduction.
  - **CUMULUS-2778**
    - Fixed async operation docker image to correctly update record status in
    Elasticsearch
  - Updated localAPI to set additional env variable, and fixed `GET /executions/status` response
  - **CUMULUS-2877**
    - Ensure database records receive a timestamp when writing granules.

## [v10.1.3] 2022-06-28 [BACKPORT]

### Added

- **CUMULUS-2966**
  - Added extractPath operation and support of nested string replacement to `url_path` in the collection configuration

## [v10.1.2] 2022-03-11

### Added

- **CUMULUS-2859**
  - Update `postgres-db-migration` lambda timeout to default 900 seconds
  - Add `db_migration_lambda_timeout` variable to `data-persistence` module to
    allow this timeout to be user configurable
- **CUMULUS-2868**
  - Added `iam:PassRole` permission to `step_policy` in `tf-modules/ingest/iam.tf`

## [v10.1.1] 2022-03-04

### Migration steps

- Due to a bug in the PUT `/rules/<name>` endpoint, the rule records in PostgreSQL may be
out of sync with records in DynamoDB. In order to bring the records into sync, re-run the
[previously deployed `data-migration1` Lambda](https://nasa.github.io/cumulus/docs/upgrade-notes/upgrade-rds#3-deploy-and-run-data-migration1) with a payload of
`{"forceRulesMigration": true}`:

```shell
aws lambda invoke --function-name $PREFIX-data-migration1 \
  --payload $(echo '{"forceRulesMigration": true}' | base64) $OUTFILE
```

### Added

- **CUMULUS-2841**
  - Add integration test to validate PDR node provider that requires password
    credentials succeeds on ingest

- **CUMULUS-2846**
  - Added `@cumulus/db/translate/rule.translateApiRuleToPostgresRuleRaw` to translate API rule to PostgreSQL rules and
  **keep undefined fields**

### Changed

- **CUMULUS-NONE**
  - Adds logging to ecs/async-operation Docker container that launches async
    tasks on ECS. Sets default async_operation_image_version to 39.

- **CUMULUS-2845**
  - Updated rules model to decouple `createRuleTrigger` from `create`.
  - Updated rules POST endpoint to call `rulesModel.createRuleTrigger` directly to create rule trigger.
  - Updated rules PUT endpoints to call `rulesModel.createRuleTrigger` if update fails and reversion needs to occur.
- **CUMULUS-2846**
  - Updated version of `localstack/localstack` used in local unit testing to `0.11.5`

### Fixed

- Upgraded lodash to version 4.17.21 to fix vulnerability
- **CUMULUS-2845**
  - Fixed bug in POST `/rules` endpoint causing rule records to be created
  inconsistently in DynamoDB and PostgreSQL
- **CUMULUS-2846**
  - Fixed logic for `PUT /rules/<name>` endpoint causing rules to be saved
  inconsistently between DynamoDB and PostgreSQL
- **CUMULUS-2854**
  - Fixed queue granules behavior where the task was not accounting for granules that
  *already* had createdAt set. Workflows downstream in this scenario should no longer
  fail to write their granules due to order-of-db-writes constraints in the database
  update logic.

## [v10.1.0] 2022-02-23

### Added

- **CUMULUS-2775**
  - Added a configurable parameter group for the RDS serverless database cluster deployed by `tf-modules/rds-cluster-tf`. The allowed parameters for the parameter group can be found in the AWS documentation of [allowed parameters for an Aurora PostgreSQL cluster](https://docs.aws.amazon.com/AmazonRDS/latest/AuroraUserGuide/AuroraPostgreSQL.Reference.ParameterGroups.html). By default, the following parameters are specified:
    - `shared_preload_libraries`: `pg_stat_statements,auto_explain`
    - `log_min_duration_statement`: `250`
    - `auto_explain.log_min_duration`: `250`
- **CUMULUS-2781**
  - Add api_config secret to hold API/Private API lambda configuration values
- **CUMULUS-2840**
  - Added an index on `granule_cumulus_id` to the RDS files table.

### Changed

- **CUMULUS-2492**
  - Modify collectionId logic to accomodate trailing underscores in collection short names. e.g. `shortName____`
- **CUMULUS-2847**
  - Move DyanmoDb table name into API keystore and initialize only on lambda cold start
- **CUMULUS-2833**
  - Updates provider model schema titles to display on the dashboard.
- **CUMULUS-2837**
  - Update process-s3-dead-letter-archive to unpack SQS events in addition to
    Cumulus Messages
  - Update process-s3-dead-letter-archive to look up execution status using
    getCumulusMessageFromExecutionEvent (common method with sfEventSqsToDbRecords)
  - Move methods in api/lib/cwSfExecutionEventUtils to
    @cumulus/message/StepFunctions
- **CUMULUS-2775**
  - Changed the `timeout_action` to `ForceApplyCapacityChange` by default for the RDS serverless database cluster `tf-modules/rds-cluster-tf`
- **CUMULUS-2781**
  - Update API lambda to utilize api_config secret for initial environment variables

### Fixed

- **CUMULUS-2853**
  - Move OAUTH_PROVIDER to lambda env variables to address regression in CUMULUS-2781
  - Add logging output to api app router
- Added Cloudwatch permissions to `<prefix>-steprole` in `tf-modules/ingest/iam.tf` to address the
`Error: error creating Step Function State Machine (xxx): AccessDeniedException: 'arn:aws:iam::XXX:role/xxx-steprole' is not authorized to create managed-rule`
error in non-NGAP accounts:
  - `events:PutTargets`
  - `events:PutRule`
  - `events:DescribeRule`

## [v10.0.1] 2022-02-03

### Fixed

- Fixed IAM permissions issue with `<prefix>-postgres-migration-async-operation` Lambda
which prevented it from running a Fargate task for data migration.

## [v10.0.0] 2022-02-01

### Migration steps

- Please read the [documentation on the updates to the granule files schema for our Cumulus workflow tasks and how to upgrade your deployment for compatibility](https://nasa.github.io/cumulus/docs/upgrade-notes/update-task-file-schemas).
- (Optional) Update the `task-config` for all workflows that use the `sync-granule` task to include `workflowStartTime` set to
`{$.cumulus_meta.workflow_start_time}`. See [here](https://github.com/nasa/cumulus/blob/master/example/cumulus-tf/sync_granule_workflow.asl.json#L9) for an example.

### BREAKING CHANGES

- **NDCUM-624**
  - Functions in @cumulus/cmrjs renamed for consistency with `isCMRFilename` and `isCMRFile`
    - `isECHO10File` -> `isECHO10Filename`
    - `isUMMGFile` -> `isUMMGFilename`
    - `isISOFile` -> `isCMRISOFilename`
- **CUMULUS-2388**
  - In order to standardize task messaging formats, please note the updated input, output and config schemas for the following Cumulus workflow tasks:
    - add-missing-file-checksums
    - files-to-granules
    - hyrax-metadata-updates
    - lzards-backup
    - move-granules
    - post-to-cmr
    - sync-granule
    - update-cmr-access-constraints
    - update-granules-cmr-metadata-file-links
  The primary focus of the schema updates was to standardize the format of granules, and
  particularly their files data. The granule `files` object now matches the file schema in the
  Cumulus database and thus also matches the `files` object produced by the API with use cases like
  `applyWorkflow`. This includes removal of `name` and `filename` in favor of `bucket` and `key`,
  removal of certain properties such as `etag` and `duplicate_found` and outputting them as
  separate objects stored in `meta`.
  - Checksum values calculated by `@cumulus/checksum` are now converted to string to standardize
  checksum formatting across the Cumulus library.

### Notable changes

- **CUMULUS-2718**
  - The `sync-granule` task has been updated to support an optional configuration parameter `workflowStartTime`. The output payload of `sync-granule` now includes a `createdAt` time for each granule which is set to the
  provided `workflowStartTime` or falls back to `Date.now()` if not provided. Workflows using
  `sync-granule` may be updated to include this parameter with the value of `{$.cumulus_meta.workflow_start_time}` in the `task_config`.
- Updated version of `@cumulus/cumulus-message-adapter-js` from `2.0.3` to `2.0.4` for
all Cumulus workflow tasks
- **CUMULUS-2783**
  - A bug in the ECS cluster autoscaling configuration has been
resolved. ECS clusters should now correctly autoscale by adding new cluster
instances according to the [policy configuration](https://github.com/nasa/cumulus/blob/master/tf-modules/cumulus/ecs_cluster.tf).
  - Async operations that are started by these endpoints will be run as ECS tasks
  with a launch type of Fargate, not EC2:
    - `POST /deadLetterArchive/recoverCumulusMessages`
    - `POST /elasticsearch/index-from-database`
    - `POST /granules/bulk`
    - `POST /granules/bulkDelete`
    - `POST /granules/bulkReingest`
    - `POST /migrationCounts`
    - `POST /reconciliationReports`
    - `POST /replays`
    - `POST /replays/sqs`

### Added

- Upgraded version of dependencies on `knex` package from `0.95.11` to `0.95.15`
- Added Terraform data sources to `example/cumulus-tf` module to retrieve default VPC and subnets in NGAP accounts
  - Added `vpc_tag_name` variable which defines the tags used to look up a VPC. Defaults to VPC tag name used in NGAP accounts
  - Added `subnets_tag_name` variable which defines the tags used to look up VPC subnets. Defaults to a subnet tag name used in NGAP accounts
- Added Terraform data sources to `example/data-persistence-tf` module to retrieve default VPC and subnets in NGAP accounts
  - Added `vpc_tag_name` variable which defines the tags used to look up a VPC. Defaults to VPC tag name used in NGAP accounts
  - Added `subnets_tag_name` variable which defines the tags used to look up VPC subnets. Defaults to a subnet tag name used in NGAP accounts
- Added Terraform data sources to `example/rds-cluster-tf` module to retrieve default VPC and subnets in NGAP accounts
  - Added `vpc_tag_name` variable which defines the tags used to look up a VPC. Defaults to VPC tag name used in NGAP accounts
  - Added `subnets_tag_name` variable which defines the tags used to look up VPC subnets. Defaults to tag names used in subnets in for NGAP accounts
- **CUMULUS-2299**
  - Added support for SHA checksum types with hyphens (e.g. `SHA-256` vs `SHA256`) to tasks that calculate checksums.
- **CUMULUS-2439**
  - Added CMR search client setting to the CreateReconciliationReport lambda function.
  - Added `cmr_search_client_config` tfvars to the archive and cumulus terraform modules.
  - Updated CreateReconciliationReport lambda to search CMR collections with CMRSearchConceptQueue.
- **CUMULUS-2441**
  - Added support for 'PROD' CMR environment.
- **CUMULUS-2456**
  - Updated api lambdas to query ORCA Private API
  - Updated example/cumulus-tf/orca.tf to the ORCA release v4.0.0-Beta3
- **CUMULUS-2638**
  - Adds documentation to clarify bucket config object use.
- **CUMULUS-2684**
  - Added optional collection level parameter `s3MultipartChunksizeMb` to collection's `meta` field
  - Updated `move-granules` task to take in an optional config parameter s3MultipartChunksizeMb
- **CUMULUS-2747**
  - Updated data management type doc to include additional fields for provider configurations
- **CUMULUS-2773**
  - Added a document to the workflow-tasks docs describing deployment, configuration and usage of the LZARDS backup task.

### Changed

- Made `vpc_id` variable optional for `example/cumulus-tf` module
- Made `vpc_id` and `subnet_ids` variables optional for `example/data-persistence-tf` module
- Made `vpc_id` and `subnets` variables optional for `example/rds-cluster-tf` module
- Changes audit script to handle integration test failure when `USE\_CACHED\_BOOTSTRAP` is disabled.
- Increases wait time for CMR to return online resources in integration tests
- **CUMULUS-1823**
  - Updates to Cumulus rule/provider schemas to improve field titles and descriptions.
- **CUMULUS-2638**
  - Transparent to users, remove typescript type `BucketType`.
- **CUMULUS-2718**
  - Updated config for SyncGranules to support optional `workflowStartTime`
  - Updated SyncGranules to provide `createdAt` on output based on `workflowStartTime` if provided,
  falling back to `Date.now()` if not provided.
  - Updated `task_config` of SyncGranule in example workflows
- **CUMULUS-2735**
  - Updated reconciliation reports to write formatted JSON to S3 to improve readability for
    large reports
  - Updated TEA version from 102 to 121 to address TEA deployment issue with the max size of
    a policy role being exceeded
- **CUMULUS-2743**
  - Updated bamboo Dockerfile to upgrade pip as part of the image creation process
- **CUMULUS-2744**
  - GET executions/status returns associated granules for executions retrieved from the Step Function API
- **CUMULUS-2751**
  - Upgraded all Cumulus (node.js) workflow tasks to use
    `@cumulus/cumulus-message-adapter-js` version `2.0.3`, which includes an
    update cma-js to better expose CMA stderr stream output on lambda timeouts
    as well as minor logging enhancements.
- **CUMULUS-2752**
  - Add new mappings for execution records to prevent dynamic field expansion from exceeding
  Elasticsearch field limits
    - Nested objects under `finalPayload.*` will not dynamically add new fields to mapping
    - Nested objects under `originalPayload.*` will not dynamically add new fields to mapping
    - Nested keys under `tasks` will not dynamically add new fields to mapping
- **CUMULUS-2753**
  - Updated example/cumulus-tf/orca.tf to the latest ORCA release v4.0.0-Beta2 which is compatible with granule.files file schema
  - Updated /orca/recovery to call new lambdas request_status_for_granule and request_status_for_job.
  - Updated orca integration test
- [**PR #2569**](https://github.com/nasa/cumulus/pull/2569)
  - Fixed `TypeError` thrown by `@cumulus/cmrjs/cmr-utils.getGranuleTemporalInfo` when
    a granule's associated UMM-G JSON metadata file does not contain a `ProviderDates`
    element that has a `Type` of either `"Update"` or `"Insert"`.  If neither are
    present, the granule's last update date falls back to the `"Create"` type
    provider date, or `undefined`, if none is present.
- **CUMULUS-2775**
  - Changed `@cumulus/api-client/invokeApi()` to accept a single accepted status code or an array
  of accepted status codes via `expectedStatusCodes`
- [**PR #2611**](https://github.com/nasa/cumulus/pull/2611)
  - Changed `@cumulus/launchpad-auth/LaunchpadToken.requestToken` and `validateToken`
    to use the HTTPS request option `https.pfx` instead of the deprecated `pfx` option
    for providing the certificate.
- **CUMULUS-2836**
  - Updates `cmr-utils/getGranuleTemporalInfo` to search for a SingleDateTime
    element, when beginningDateTime value is not
    found in the metadata file.  The granule's temporal information is
    returned so that both beginningDateTime and endingDateTime are set to the
    discovered singleDateTimeValue.
- **CUMULUS-2756**
  - Updated `_writeGranule()` in `write-granules.js` to catch failed granule writes due to schema validation, log the failure and then attempt to set the status of the granule to `failed` if it already exists to prevent a failure from allowing the granule to get "stuck" in a non-failed status.

### Fixed

- **CUMULUS-2775**
  - Updated `@cumulus/api-client` to not log an error for 201 response from `updateGranule`
- **CUMULUS-2783**
  - Added missing lower bound on scale out policy for ECS cluster to ensure that
  the cluster will autoscale correctly.
- **CUMULUS-2835**
  - Updated `hyrax-metadata-updates` task to support reading the DatasetId from ECHO10 XML, and the EntryTitle from UMM-G JSON; these are both valid alternatives to the shortname and version ID.

## [v9.9.3] 2021-02-17 [BACKPORT]

**Please note** changes in 9.9.3 may not yet be released in future versions, as
this is a backport and patch release on the 9.9.x series of releases. Updates that
are included in the future will have a corresponding CHANGELOG entry in future
releases.

- **CUMULUS-2853**
  - Move OAUTH_PROVIDER to lambda env variables to address regression in 9.9.2/CUMULUS-2275
  - Add logging output to api app router

## [v9.9.2] 2021-02-10 [BACKPORT]

**Please note** changes in 9.9.2 may not yet be released in future versions, as
this is a backport and patch release on the 9.9.x series of releases. Updates that
are included in the future will have a corresponding CHANGELOG entry in future
releases.### Added

- **CUMULUS-2775**
  - Added a configurable parameter group for the RDS serverless database cluster deployed by `tf-modules/rds-cluster-tf`. The allowed parameters for the parameter group can be found in the AWS documentation of [allowed parameters for an Aurora PostgreSQL cluster](https://docs.aws.amazon.com/AmazonRDS/latest/AuroraUserGuide/AuroraPostgreSQL.Reference.ParameterGroups.html). By default, the following parameters are specified:
    - `shared_preload_libraries`: `pg_stat_statements,auto_explain`
    - `log_min_duration_statement`: `250`
    - `auto_explain.log_min_duration`: `250`
- **CUMULUS-2840**
  - Added an index on `granule_cumulus_id` to the RDS files table.

### Changed

- **CUMULUS-2847**
  - Move DyanmoDb table name into API keystore and initialize only on lambda cold start
- **CUMULUS-2781**
  - Add api_config secret to hold API/Private API lambda configuration values
- **CUMULUS-2775**
  - Changed the `timeout_action` to `ForceApplyCapacityChange` by default for the RDS serverless database cluster `tf-modules/rds-cluster-tf`

## [v9.9.1] 2021-02-10 [BACKPORT]

**Please note** changes in 9.9.1 may not yet be released in future versions, as
this is a backport and patch release on the 9.9.x series of releases. Updates that
are included in the future will have a corresponding CHANGELOG entry in future
releases.

### Fixed

- **CUMULUS-2775**
  - Updated `@cumulus/api-client` to not log an error for 201 response from `updateGranule`

### Changed

- Updated version of `@cumulus/cumulus-message-adapter-js` from `2.0.3` to `2.0.4` for
all Cumulus workflow tasks
- **CUMULUS-2775**
  - Changed `@cumulus/api-client/invokeApi()` to accept a single accepted status code or an array
  of accepted status codes via `expectedStatusCodes`
- **CUMULUS-2837**
  - Update process-s3-dead-letter-archive to unpack SQS events in addition to
    Cumulus Messages
  - Update process-s3-dead-letter-archive to look up execution status using
    getCumulusMessageFromExecutionEvent (common method with sfEventSqsToDbRecords)
  - Move methods in api/lib/cwSfExecutionEventUtils to
    @cumulus/message/StepFunctions

## [v9.9.0] 2021-11-03

### Added

- **NDCUM-624**: Add support for ISO metadata files for the `MoveGranules` step
  - Add function `isISOFile` to check if a given file object is an ISO file
  - `granuleToCmrFileObject` and `granulesToCmrFileObjects` now take a
    `filterFunc` argument
    - `filterFunc`'s default value is `isCMRFile`, so the previous behavior is
      maintained if no value is given for this argument
    - `MoveGranules` passes a custom filter function to
      `granulesToCmrFileObjects` to check for `isISOFile` in addition to
      `isCMRFile`, so that metadata from `.iso.xml` files can be used in the
      `urlPathTemplate`
- [**PR #2535**](https://github.com/nasa/cumulus/pull/2535)
  - NSIDC and other cumulus users had desire for returning formatted dates for
    the 'url_path' date extraction utilities. Added 'dateFormat' function as
    an option for extracting and formating the entire date. See
    docs/workflow/workflow-configuration-how-to.md for more information.
- [**PR #2548**](https://github.com/nasa/cumulus/pull/2548)
  - Updated webpack configuration for html-loader v2
- **CUMULUS-2640**
  - Added Elasticsearch client scroll setting to the CreateReconciliationReport lambda function.
  - Added `elasticsearch_client_config` tfvars to the archive and cumulus terraform modules.
- **CUMULUS-2683**
  - Added `default_s3_multipart_chunksize_mb` setting to the `move-granules` lambda function.
  - Added `default_s3_multipart_chunksize_mb` tfvars to the cumulus and ingest terraform modules.
  - Added optional parameter `chunkSize` to `@cumulus/aws-client/S3.moveObject` and
    `@cumulus/aws-client/S3.multipartCopyObject` to set the chunk size of the S3 multipart uploads.
  - Renamed optional parameter `maxChunkSize` to `chunkSize` in
    `@cumulus/aws-client/lib/S3MultipartUploads.createMultipartChunks`.

### Changed

- Upgraded all Cumulus workflow tasks to use `@cumulus/cumulus-message-adapter-js` version `2.0.1`
- **CUMULUS-2725**
  - Updated providers endpoint to return encrypted password
  - Updated providers model to try decrypting credentials before encryption to allow for better handling of updating providers
- **CUMULUS-2734**
  - Updated `@cumulus/api/launchpadSaml.launchpadPublicCertificate` to correctly retrieve
    certificate from launchpad IdP metadata with and without namespace prefix.

## [v9.8.0] 2021-10-19

### Notable changes

- Published new tag [`36` of `cumuluss/async-operation` to Docker Hub](https://hub.docker.com/layers/cumuluss/async-operation/35/images/sha256-cf777a6ef5081cd90a0f9302d45243b6c0a568e6d977c0ee2ccc5a90b12d45d0?context=explore) for compatibility with
upgrades to `knex` package and to address security vulnerabilities.

### Added

- Added `@cumulus/db/createRejectableTransaction()` to handle creating a Knex transaction that **will throw an error** if the transaction rolls back. [As of Knex 0.95+, promise rejection on transaction rollback is no longer the default behavior](https://github.com/knex/knex/blob/master/UPGRADING.md#upgrading-to-version-0950).

- **CUMULUS-2639**
  - Increases logging on reconciliation reports.

- **CUMULUS-2670**
  - Updated `lambda_timeouts` string map variable for `cumulus` module to accept a
  `update_granules_cmr_metadata_file_links_task_timeout` property
- **CUMULUS-2598**
  - Add unit and integration tests to describe queued granules as ignored when
    duplicate handling is 'skip'

### Changed

- Updated `knex` version from 0.23.11 to 0.95.11 to address security vulnerabilities
- Updated default version of async operations Docker image to `cumuluss/async-operation:36`
- **CUMULUS-2590**
  - Granule applyWorkflow, Reingest actions and Bulk operation now update granule status to `queued` when scheduling the granule.
- **CUMULUS-2643**
  - relocates system file `buckets.json` out of the
    `s3://internal-bucket/workflows` directory into
    `s3://internal-bucket/buckets`.


## [v9.7.1] 2021-12-08 [Backport]

Please note changes in 9.7.0 may not yet be released in future versions, as this is a backport and patch release on the 9.7.x series of releases. Updates that are included in the future will have a corresponding CHANGELOG entry in future releases.
Fixed

- **CUMULUS-2751**
  - Update all tasks to update to use cumulus-message-adapter-js version 2.0.4

## [v9.7.0] 2021-10-01

### Notable Changes

- **CUMULUS-2583**
  - The `queue-granules` task now updates granule status to `queued` when a granule is queued. In order to prevent issues with the private API endpoint and Lambda API request and concurrency limits, this functionality runs with limited concurrency, which may increase the task's overall runtime when large numbers of granules are being queued. If you are facing Lambda timeout errors with this task, we recommend converting your `queue-granules` task to an ECS activity. This concurrency is configurable via the task config's `concurrency` value.
- **CUMULUS-2676**
  - The `discover-granules` task has been updated to limit concurrency on checks to identify and skip already ingested granules in order to prevent issues with the private API endpoint and Lambda API request and concurrency limits. This may increase the task's overall runtime when large numbers of granules are discovered. If you are facing Lambda timeout errors with this task, we recommend converting your `discover-granules` task to an ECS activity. This concurrency is configurable via the task config's `concurrency` value.
- Updated memory of `<prefix>-sfEventSqsToDbRecords` Lambda to 1024MB

### Added

- **CUMULUS-2000**
  - Updated `@cumulus/queue-granules` to respect a new config parameter: `preferredQueueBatchSize`. Queue-granules will respect this batchsize as best as it can to batch granules into workflow payloads. As workflows generally rely on information such as collection and provider expected to be shared across all granules in a workflow, queue-granules will break batches up by collection, as well as provider if there is a `provider` field on the granule. This may result in batches that are smaller than the preferred size, but never larger ones. The default value is 1, which preserves current behavior of queueing 1 granule per workflow.
- **CUMULUS-2630**
  - Adds a new workflow `DiscoverGranulesToThrottledQueue` that discovers and writes
    granules to a throttled background queue.  This allows discovery and ingest
    of larger numbers of granules without running into limits with lambda
    concurrency.

### Changed

- **CUMULUS-2720**
  - Updated Core CI scripts to validate CHANGELOG diffs as part of the lint process
- **CUMULUS-2695**
  - Updates the example/cumulus-tf deployment to change
    `archive_api_reserved_concurrency` from 8 to 5 to use fewer reserved lambda
    functions. If you see throttling errors on the `<stack>-apiEndpoints` you
    should increase this value.
  - Updates cumulus-tf/cumulus/variables.tf to change
    `archive_api_reserved_concurrency` from 8 to 15 to prevent throttling on
    the dashboard for default deployments.
- **CUMULUS-2584**
  - Updates `api/endpoints/execution-status.js` `get` method to include associated granules, as
    an array, for the provided execution.
  - Added `getExecutionArnsByGranuleCumulusId` returning a list of executionArns sorted by most recent first,
    for an input Granule Cumulus ID in support of the move of `translatePostgresGranuleToApiGranule` from RDS-Phase2
    feature branch
  - Added `getApiExecutionCumulusIds` returning cumulus IDs for a given list of executions
- **CUMULUS-NONE**
  - Downgrades elasticsearch version in testing container to 5.3 to match AWS version.
  - Update serve.js -> `eraseDynamoTables()`. Changed the call `Promise.all()` to `Promise.allSettled()` to ensure all dynamo records (provider records in particular) are deleted prior to reseeding.

### Fixed

- **CUMULUS-2583**
  - Fixed a race condition where granules set as “queued” were not able to be set as “running” or “completed”

## [v9.6.0] 2021-09-20

### Added

- **CUMULUS-2576**
  - Adds `PUT /granules` API endpoint to update a granule
  - Adds helper `updateGranule` to `@cumulus/api-client/granules`
- **CUMULUS-2606**
  - Adds `POST /granules/{granuleId}/executions` API endpoint to associate an execution with a granule
  - Adds helper `associateExecutionWithGranule` to `@cumulus/api-client/granules`
- **CUMULUS-2583**
  - Adds `queued` as option for granule's `status` field

### Changed

- Moved `ssh2` package from `@cumulus/common` to `@cumulus/sftp-client` and
  upgraded package from `^0.8.7` to `^1.0.0` to address security vulnerability
  issue in previous version.
- **CUMULUS-2583**
  - `QueueGranules` task now updates granule status to `queued` once it is added to the queue.

- **CUMULUS-2617**
  - Use the `Authorization` header for CMR Launchpad authentication instead of the deprecated `Echo-Token` header.

### Fixed

- Added missing permission for `<prefix>_ecs_cluster_instance_role` IAM role (used when running ECS services/tasks)
to allow `kms:Decrypt` on the KMS key used to encrypt provider credentials. Adding this permission fixes the `sync-granule` task when run as an ECS activity in a Step Function, which previously failed trying to decrypt credentials for providers.

- **CUMULUS-2576**
  - Adds default value to granule's timestamp when updating a granule via API.

## [v9.5.0] 2021-09-07

### BREAKING CHANGES

- Removed `logs` record type from mappings from Elasticsearch. This change **should not have**
any adverse impact on existing deployments, even those which still contain `logs` records,
but technically it is a breaking change to the Elasticsearch mappings.
- Changed `@cumulus/api-client/asyncOperations.getAsyncOperation` to return parsed JSON body
of response and not the raw API endpoint response

### Added

- **CUMULUS-2670**
  - Updated core `cumulus` module to take lambda_timeouts string map variable that allows timeouts of ingest tasks to be configurable. Allowed properties for the mapping include:
  - discover_granules_task_timeout
  - discover_pdrs_task_timeout
  - hyrax_metadata_update_tasks_timeout
  - lzards_backup_task_timeout
  - move_granules_task_timeout
  - parse_pdr_task_timeout
  - pdr_status_check_task_timeout
  - post_to_cmr_task_timeout
  - queue_granules_task_timeout
  - queue_pdrs_task_timeout
  - queue_workflow_task_timeout
  - sync_granule_task_timeout
- **CUMULUS-2575**
  - Adds `POST /granules` API endpoint to create a granule
  - Adds helper `createGranule` to `@cumulus/api-client`
- **CUMULUS-2577**
  - Adds `POST /executions` endpoint to create an execution
- **CUMULUS-2578**
  - Adds `PUT /executions` endpoint to update an execution
- **CUMULUS-2592**
  - Adds logging when messages fail to be added to queue
- **CUMULUS-2644**
  - Pulled `delete` method for `granules-executions.ts` implemented as part of CUMULUS-2306
  from the RDS-Phase-2 feature branch in support of CUMULUS-2644.
  - Pulled `erasePostgresTables` method in `serve.js` implemented as part of CUMULUS-2644,
  and CUMULUS-2306 from the RDS-Phase-2 feature branch in support of CUMULUS-2644
  - Added `resetPostgresDb` method to support resetting between integration test suite runs

### Changed

- Updated `processDeadLetterArchive` Lambda to return an object where
`processingSucceededKeys` is an array of the S3 keys for successfully
processed objects and `processingFailedKeys` is an array of S3 keys
for objects that could not be processed
- Updated async operations to handle writing records to the databases
when output of the operation is `undefined`

- **CUMULUS-2644**
  - Moved `migration` directory from the `db-migration-lambda` to the `db` package and
  updated unit test references to migrationDir to be pulled from `@cumulus/db`
  - Updated `@cumulus/api/bin/serveUtils` to write records to PostgreSQL tables

- **CUMULUS-2575**
  - Updates model/granule to allow a granule created from API to not require an
    execution to be associated with it. This is a backwards compatible change
    that will not affect granules created in the normal way.
  - Updates `@cumulus/db/src/model/granules` functions `get` and `exists` to
    enforce parameter checking so that requests include either (granule\_id
    and collection\_cumulus\_id) or (cumulus\_id) to prevent incorrect results.
  - `@cumulus/message/src/Collections.deconstructCollectionId` has been
    modified to throw a descriptive error if the input `collectionId` is
    undefined rather than `TypeError: Cannot read property 'split' of
    undefined`. This function has also been updated to throw descriptive errors
    if an incorrectly formatted collectionId is input.

## [v9.4.1] 2022-02-14 [BACKPORT]

**Please note** changes in 9.4.1 may not yet be released in future versions, as
this is a backport and patch release on the 9.4.x series of releases. Updates that
are included in the future will have a corresponding CHANGELOG entry in future
releases.

- **CUMULUS-2847**
  - Update dynamo configuration to read from S3 instead of System Manager
    Parameter Store
  - Move api configuration initialization outside the lambda handler to
    eliminate unneded S3 calls/require config on cold-start only
  - Moved `ssh2` package from `@cumulus/common` to `@cumulus/sftp-client` and
    upgraded package from `^0.8.7` to `^1.0.0` to address security vulnerability
    issue in previous version.
  - Fixed hyrax task package.json dev dependency
  - Update CNM lambda dependencies for Core tasks
    - cumulus-cnm-response-task: 1.4.4
    - cumulus-cnm-to-granule: 1.5.4
  - Whitelist ssh2 re: https://github.com/advisories/GHSA-652h-xwhf-q4h6

## [v9.4.0] 2021-08-16

### Notable changes

- `@cumulus/sync-granule` task should now properly handle
syncing files from HTTP/HTTPS providers where basic auth is
required and involves a redirect to a different host (e.g.
downloading files protected by Earthdata Login)

### Added

- **CUMULUS-2591**
  - Adds `failedExecutionStepName` to failed execution's jsonb error records.
    This is the name of the Step Function step for the last failed event in the
    execution's event history.
- **CUMULUS-2548**
  - Added `allowed_redirects` field to PostgreSQL `providers` table
  - Added `allowedRedirects` field to DynamoDB `<prefix>-providers` table
  - Added `@cumulus/aws-client/S3.streamS3Upload` to handle uploading the contents
  of a readable stream to S3 and returning a promise
- **CUMULUS-2373**
  - Added `replaySqsMessages` lambda to replay archived incoming SQS
    messages from S3.
  - Added `/replays/sqs` endpoint to trigger an async operation for
    the `replaySqsMessages` lambda.
  - Added unit tests and integration tests for new endpoint and lambda.
  - Added `getS3PrefixForArchivedMessage` to `ingest/sqs` package to get prefix
    for an archived message.
  - Added new `async_operation` type `SQS Replay`.
- **CUMULUS-2460**
  - Adds `POST` /executions/workflows-by-granules for retrieving workflow names common to a set of granules
  - Adds `workflowsByGranules` to `@cumulus/api-client/executions`
- **CUMULUS-2635**
  - Added helper functions:
    - `@cumulus/db/translate/file/translateApiPdrToPostgresPdr`

### Fixed

- **CUMULUS-2548**
  - Fixed `@cumulus/ingest/HttpProviderClient.sync` to
properly handle basic auth when redirecting to a different
host and/or host with a different port
- **CUMULUS-2626**
  - Update [PDR migration](https://github.com/nasa/cumulus/blob/master/lambdas/data-migration2/src/pdrs.ts) to correctly find Executions by a Dynamo PDR's `execution` field
- **CUMULUS-2635**
  - Update `data-migration2` to migrate PDRs before migrating granules.
  - Update `data-migration2` unit tests testing granules migration to reference
    PDR records to better model the DB schema.
  - Update `migratePdrRecord` to use `translateApiPdrToPostgresPdr` function.

### Changed

- **CUMULUS-2373**
  - Updated `getS3KeyForArchivedMessage` in `ingest/sqs` to store SQS messages
    by `queueName`.
- **CUMULUS-2630**
  - Updates the example/cumulus-tf deployment to change
    `archive_api_reserved_concurrency` from 2 to 8 to prevent throttling with
    the dashboard.

## [v9.3.0] 2021-07-26

### BREAKING CHANGES

- All API requests made by `@cumulus/api-client` will now throw an error if the status code
does not match the expected response (200 for most requests and 202 for a few requests that
trigger async operations). Previously the helpers in this package would return the response
regardless of the status code, so you may need to update any code using helpers from this
package to catch or to otherwise handle errors that you may encounter.
- The Cumulus API Lambda function has now been configured with reserved concurrency to ensure
availability in a high-concurrency environment. However, this also caps max concurrency which
may result in throttling errors if trying to reach the Cumulus API multiple times in a short
period. Reserved concurrency can be configured with the `archive_api_reserved_concurrency`
terraform variable on the Cumulus module and increased if you are seeing throttling errors.
The default reserved concurrency value is 8.

### Notable changes

- `cmr_custom_host` variable for `cumulus` module can now be used to configure Cumulus to
  integrate with a custom CMR host name and protocol (e.g.
  `http://custom-cmr-host.com`). Note that you **must** include a protocol
  (`http://` or `https://)  if specifying a value for this variable.
- The cumulus module configuration value`rds_connetion_heartbeat` and it's
  behavior has been replaced by a more robust database connection 'retry'
  solution.   Users can remove this value from their configuration, regardless
  of value.  See the `Changed` section notes on CUMULUS-2528 for more details.

### Added

- Added user doc describing new features related to the Cumulus dead letter archive.
- **CUMULUS-2327**
  - Added reserved concurrency setting to the Cumulus API lambda function.
  - Added relevant tfvars to the archive and cumulus terraform modules.
- **CUMULUS-2460**
  - Adds `POST` /executions/search-by-granules for retrieving executions from a list of granules or granule query
  - Adds `searchExecutionsByGranules` to `@cumulus/api-client/executions`
- **CUMULUS-2475**
  - Adds `GET` endpoint to distribution API
- **CUMULUS-2463**
  - `PUT /granules` reingest action allows a user to override the default execution
    to use by providing an optional `workflowName` or `executionArn` parameter on
    the request body.
  - `PUT /granules/bulkReingest` action allows a user to override the default
    execution/workflow combination to reingest with by providing an optional
    `workflowName` on the request body.
- Adds `workflowName` and `executionArn` params to @cumulus/api-client/reingestGranules
- **CUMULUS-2476**
  - Adds handler for authenticated `HEAD` Distribution requests replicating current behavior of TEA
- **CUMULUS-2478**
  - Implemented [bucket map](https://github.com/asfadmin/thin-egress-app#bucket-mapping).
  - Implemented /locate endpoint
  - Cumulus distribution API checks the file request against bucket map:
    - retrieves the bucket and key from file path
    - determines if the file request is public based on the bucket map rather than the bucket type
    - (EDL only) restricts download from PRIVATE_BUCKETS to users who belong to certain EDL User Groups
    - bucket prefix and object prefix are supported
  - Add 'Bearer token' support as an authorization method
- **CUMULUS-2486**
  - Implemented support for custom headers
  - Added 'Bearer token' support as an authorization method
- **CUMULUS-2487**
  - Added integration test for cumulus distribution API
- **CUMULUS-2569**
  - Created bucket map cache for cumulus distribution API
- **CUMULUS-2568**
  - Add `deletePdr`/PDR deletion functionality to `@cumulus/api-client/pdrs`
  - Add `removeCollectionAndAllDependencies` to integration test helpers
  - Added `example/spec/apiUtils.waitForApiStatus` to wait for a
  record to be returned by the API with a specific value for
  `status`
  - Added `example/spec/discoverUtils.uploadS3GranuleDataForDiscovery` to upload granule data fixtures
  to S3 with a randomized granule ID for `discover-granules` based
  integration tests
  - Added `example/spec/Collections.removeCollectionAndAllDependencies` to remove a collection and
  all dependent objects (e.g. PDRs, granules, executions) from the
  database via the API
  - Added helpers to `@cumulus/api-client`:
    - `pdrs.deletePdr` - Delete a PDR via the API
    - `replays.postKinesisReplays` - Submit a POST request to the `/replays` endpoint for replaying Kinesis messages

- `@cumulus/api-client/granules.getGranuleResponse` to return the raw endpoint response from the GET `/granules/<granuleId>` endpoint

### Changed

- Moved functions from `@cumulus/integration-tests` to `example/spec/helpers/workflowUtils`:
  - `startWorkflowExecution`
  - `startWorkflow`
  - `executeWorkflow`
  - `buildWorkflow`
  - `testWorkflow`
  - `buildAndExecuteWorkflow`
  - `buildAndStartWorkflow`
- `example/spec/helpers/workflowUtils.executeWorkflow` now uses
`waitForApiStatus` to ensure that the execution is `completed` or
`failed` before resolving
- `example/spec/helpers/testUtils.updateAndUploadTestFileToBucket`
now accepts an object of parameters rather than positional
arguments
- Removed PDR from the `payload` in the input payload test fixture for reconciliation report integration tests
- The following integration tests for PDR-based workflows were
updated to use randomized granule IDs:
  - `example/spec/parallel/ingest/ingestFromPdrSpec.js`
  - `example/spec/parallel/ingest/ingestFromPdrWithChildWorkflowMetaSpec.js`
  - `example/spec/parallel/ingest/ingestFromPdrWithExecutionNamePrefixSpec.js`
  - `example/spec/parallel/ingest/ingestPdrWithNodeNameSpec.js`
- Updated the `@cumulus/api-client/CumulusApiClientError` error class to include new properties that can be accessed directly on
the error object:
  - `statusCode` - The HTTP status code of the API response
  - `apiMessage` - The message from the API response
- Added `params.pRetryOptions` parameter to
`@cumulus/api-client/granules.deleteGranule` to control the retry
behavior
- Updated `cmr_custom_host` variable to accept a full protocol and host name
(e.g. `http://cmr-custom-host.com`), whereas it previously only accepted a host name
- **CUMULUS-2482**
  - Switches the default distribution app in the `example/cumulus-tf` deployment to the new Cumulus Distribution
  - TEA is still available by following instructions in `example/README.md`
- **CUMULUS-2463**
  - Increases the duration of allowed backoff times for a successful test from
    0.5 sec to 1 sec.
- **CUMULUS-2528**
  - Removed `rds_connection_heartbeat` as a configuration option from all
    Cumulus terraform modules
  - Removed `dbHeartBeat` as an environmental switch from
    `@cumulus/db.getKnexClient` in favor of more comprehensive general db
    connect retry solution
  - Added new `rds_connection_timing_configuration` string map to allow for
    configuration and tuning of Core's internal database retry/connection
    timeout behaviors.  These values map to connection pool configuration
    values for tarn (https://github.com/vincit/tarn.js/) which Core's database
    module / knex(https://www.npmjs.com/package/knex) use for this purpose:
    - acquireTimeoutMillis
    - createRetryIntervalMillis
    - createTimeoutMillis
    - idleTimeoutMillis
    - reapIntervalMillis
      Connection errors will result in a log line prepended with 'knex failed on
      attempted connection error' and sent from '@cumulus/db/connection'
  - Updated `@cumulus/db` and all terraform mdules to set default retry
    configuration values for the database module to cover existing database
    heartbeat connection failures as well as all other knex/tarn connection
    creation failures.

### Fixed

- Fixed bug where `cmr_custom_host` variable was not properly forwarded into `archive`, `ingest`, and `sqs-message-remover` modules from `cumulus` module
- Fixed bug where `parse-pdr` set a granule's provider to the entire provider record when a `NODE_NAME`
  is present. Expected behavior consistent with other tasks is to set the provider name in that field.
- **CUMULUS-2568**
  - Update reconciliation report integration test to have better cleanup/failure behavior
  - Fixed `@cumulus/api-client/pdrs.getPdr` to request correct endpoint for returning a PDR from the API
- **CUMULUS-2620**
  - Fixed a bug where a granule could be removed from CMR but still be set as
  `published: true` and with a CMR link in the Dynamo/PostgreSQL databases. Now,
  the CMR deletion and the Dynamo/PostgreSQL record updates will all succeed or fail
  together, preventing the database records from being out of sync with CMR.
  - Fixed `@cumulus/api-client/pdrs.getPdr` to request correct
  endpoint for returning a PDR from the API

## [v9.2.2] 2021-08-06 - [BACKPORT]

**Please note** changes in 9.2.2 may not yet be released in future versions, as
this is a backport and patch release on the 9.2.x series of releases. Updates that
are included in the future will have a corresponding CHANGELOG entry in future
releases.

### Added

- **CUMULUS-2635**
  - Added helper functions:
    - `@cumulus/db/translate/file/translateApiPdrToPostgresPdr`

### Fixed

- **CUMULUS-2635**
  - Update `data-migration2` to migrate PDRs before migrating granules.
  - Update `data-migration2` unit tests testing granules migration to reference
    PDR records to better model the DB schema.
  - Update `migratePdrRecord` to use `translateApiPdrToPostgresPdr` function.

## [v9.2.1] 2021-07-29 - [BACKPORT]

### Fixed

- **CUMULUS-2626**
  - Update [PDR migration](https://github.com/nasa/cumulus/blob/master/lambdas/data-migration2/src/pdrs.ts) to correctly find Executions by a Dynamo PDR's `execution` field

## [v9.2.0] 2021-06-22

### Added

- **CUMULUS-2475**
  - Adds `GET` endpoint to distribution API
- **CUMULUS-2476**
  - Adds handler for authenticated `HEAD` Distribution requests replicating current behavior of TEA

### Changed

- **CUMULUS-2482**
  - Switches the default distribution app in the `example/cumulus-tf` deployment to the new Cumulus Distribution
  - TEA is still available by following instructions in `example/README.md`

### Fixed

- **CUMULUS-2520**
  - Fixed error that prevented `/elasticsearch/index-from-database` from starting.
- **CUMULUS-2558**
  - Fixed issue where executions original_payload would not be retained on successful execution

## [v9.1.0] 2021-06-03

### BREAKING CHANGES

- @cumulus/api-client/granules.getGranule now returns the granule record from the GET /granules/<granuleId> endpoint, not the raw endpoint response
- **CUMULUS-2434**
  - To use the updated `update-granules-cmr-metadata-file-links` task, the
    granule  UMM-G metadata should have version 1.6.2 or later, since CMR s3
    link type 'GET DATA VIA DIRECT ACCESS' is not valid until UMM-G version
    [1.6.2](https://cdn.earthdata.nasa.gov/umm/granule/v1.6.2/umm-g-json-schema.json)
- **CUMULUS-2488**
  - Removed all EMS reporting including lambdas, endpoints, params, etc as all
    reporting is now handled through Cloud Metrics
- **CUMULUS-2472**
  - Moved existing `EarthdataLoginClient` to
    `@cumulus/oauth-client/EarthdataLoginClient` and updated all references in
    Cumulus Core.
  - Rename `EarthdataLoginClient` property from `earthdataLoginUrl` to
    `loginUrl for consistency with new OAuth clients. See example in
    [oauth-client
    README](https://github.com/nasa/cumulus/blob/master/packages/oauth-client/README.md)

### Added

- **HYRAX-439** - Corrected README.md according to a new Hyrax URL format.
- **CUMULUS-2354**
  - Adds configuration options to allow `/s3credentials` endpoint to distribute
    same-region read-only tokens based on a user's CMR ACLs.
  - Configures the example deployment to enable this feature.
- **CUMULUS-2442**
  - Adds option to generate cloudfront URL to lzards-backup task. This will require a few new task config options that have been documented in the [task README](https://github.com/nasa/cumulus/blob/master/tasks/lzards-backup/README.md).
- **CUMULUS-2470**
  - Added `/s3credentials` endpoint for distribution API
- **CUMULUS-2471**
  - Add `/s3credentialsREADME` endpoint to distribution API
- **CUMULUS-2473**
  - Updated `tf-modules/cumulus_distribution` module to take earthdata or cognito credentials
  - Configured `example/cumulus-tf/cumulus_distribution.tf` to use CSDAP credentials
- **CUMULUS-2474**
  - Add `S3ObjectStore` to `aws-client`. This class allows for interaction with the S3 object store.
  - Add `object-store` package which contains abstracted object store functions for working with various cloud providers
- **CUMULUS-2477**
  - Added `/`, `/login` and `/logout` endpoints to cumulus distribution api
- **CUMULUS-2479**
  - Adds /version endpoint to distribution API
- **CUMULUS-2497**
  - Created `isISOFile()` to check if a CMR file is a CMR ISO file.
- **CUMULUS-2371**
  - Added helpers to `@cumulus/ingest/sqs`:
    - `archiveSqsMessageToS3` - archives an incoming SQS message to S3
    - `deleteArchivedMessageFromS3` - deletes a processed SQS message from S3
  - Added call to `archiveSqsMessageToS3` to `sqs-message-consumer` which
    archives all incoming SQS messages to S3.
  - Added call to `deleteArchivedMessageFrom` to `sqs-message-remover` which
    deletes archived SQS message from S3 once it has been processed.

### Changed

- **[PR2224](https://github.com/nasa/cumulus/pull/2244)**
- **CUMULUS-2208**
  - Moved all `@cumulus/api/es/*` code to new `@cumulus/es-client` package
- Changed timeout on `sfEventSqsToDbRecords` Lambda to 60 seconds to match
  timeout for Knex library to acquire database connections
- **CUMULUS-2517**
  - Updated postgres-migration-count-tool default concurrency to '1'
- **CUMULUS-2489**
  - Updated docs for Terraform references in FAQs, glossary, and in Deployment sections
- **CUMULUS-2434**
  - Updated `@cumulus/cmrjs` `updateCMRMetadata` and related functions to add
    both HTTPS URLS and S3 URIs to CMR metadata.
  - Updated `update-granules-cmr-metadata-file-links` task to add both HTTPS
    URLs and S3 URIs to the OnlineAccessURLs field of CMR metadata. The task
    configuration parameter `cmrGranuleUrlType` now has default value `both`.
  - To use the updated `update-granules-cmr-metadata-file-links` task, the
    granule UMM-G metadata should have version 1.6.2 or later, since CMR s3 link
    type 'GET DATA VIA DIRECT ACCESS' is not valid until UMM-G version
    [1.6.2](https://cdn.earthdata.nasa.gov/umm/granule/v1.6.2/umm-g-json-schema.json)
- **CUMULUS-2472**
  - Renamed `@cumulus/earthdata-login-client` to more generic
    `@cumulus/oauth-client` as a parent  class for new OAuth clients.
  - Added `@cumulus/oauth-client/CognitoClient` to interface with AWS cognito login service.
- **CUMULUS-2497**
  - Changed the `@cumulus/cmrjs` package:
    - Updated `@cumulus/cmrjs/cmr-utils.getGranuleTemporalInfo()` so it now
      returns temporal info for CMR ISO 19115 SMAP XML files.
    - Updated `@cumulus/cmrjs/cmr-utils.isCmrFilename()` to include
      `isISOFile()`.
- **CUMULUS-2532**
  - Changed integration tests to use `api-client/granules` functions as opposed to granulesApi from `@cumulus/integration-tests`.

### Fixed

- **CUMULUS-2519**
  - Update @cumulus/integration-tests.buildWorkflow to fail if provider/collection API response is not successful
- **CUMULUS-2518**
  - Update sf-event-sqs-to-db-records to not throw if a collection is not
    defined on a payload that has no granules/an empty granule payload object
- **CUMULUS-2512**
  - Updated ingest package S3 provider client to take additional parameter
    `remoteAltBucket` on `download` method to allow for per-file override of
    provider bucket for checksum
  - Updated @cumulus/ingest.fetchTextFile's signature to be parameterized and
    added `remoteAltBucket`to allow for an override of the passed in provider
    bucket for the source file
  - Update "eslint-plugin-import" to be pinned to 2.22.1
- **CUMULUS-2520**
  - Fixed error that prevented `/elasticsearch/index-from-database` from starting.
- **CUMULUS-2532**
  - Fixed integration tests to have granule deletion occur before provider and
    collection deletion in test cleanup.
- **[2231](https://github.com/nasa/cumulus/issues/2231)**
  - Fixes broken relative path links in `docs/README.md`

### Removed

- **CUMULUS-2502**
  - Removed outdated documentation regarding Kibana index patterns for metrics.

## [v9.0.1] 2021-05-07

### Migration Steps

Please review the migration steps for 9.0.0 as this release is only a patch to
correct a failure in our build script and push out corrected release artifacts. The previous migration steps still apply.

### Changed

- Corrected `@cumulus/db` configuration to correctly build package.

## [v9.0.0] 2021-05-03

### Migration steps

- This release of Cumulus enables integration with a PostgreSQL database for archiving Cumulus data. There are several upgrade steps involved, **some of which need to be done before redeploying Cumulus**. See the [documentation on upgrading to the RDS release](https://nasa.github.io/cumulus/docs/upgrade-notes/upgrade-rds).

### BREAKING CHANGES

- **CUMULUS-2185** - RDS Migration Epic
  - **CUMULUS-2191**
    - Removed the following from the `@cumulus/api/models.asyncOperation` class in
      favor of the added `@cumulus/async-operations` module:
      - `start`
      - `startAsyncOperations`
  - **CUMULUS-2187**
    - The `async-operations` endpoint will now omit `output` instead of
      returning `none` when the operation did not return output.
  - **CUMULUS-2309**
    - Removed `@cumulus/api/models/granule.unpublishAndDeleteGranule` in favor
      of `@cumulus/api/lib/granule-remove-from-cmr.unpublishGranule` and
      `@cumulus/api/lib/granule-delete.deleteGranuleAndFiles`.
  - **CUMULUS-2385**
    - Updated `sf-event-sqs-to-db-records` to write a granule's files to
      PostgreSQL only after the workflow has exited the `Running` status.
      Please note that any workflow that uses `sf_sqs_report_task` for
      mid-workflow updates will be impacted.
    - Changed PostgreSQL `file` schema and TypeScript type definition to require
      `bucket` and `key` fields.
    - Updated granule/file write logic to mark a granule's status as "failed"
  - **CUMULUS-2455**
    - API `move granule` endpoint now moves granule files on a per-file basis
    - API `move granule` endpoint on granule file move failure will retain the
      file at it's original location, but continue to move any other granule
      files.
    - Removed the `move` method from the `@cumulus/api/models.granule` class.
      logic is now handled in `@cumulus/api/endpoints/granules` and is
      accessible via the Core API.

### Added

- **CUMULUS-2185** - RDS Migration Epic
  - **CUMULUS-2130**
    - Added postgres-migration-count-tool lambda/ECS task to allow for
      evaluation of database state
    - Added /migrationCounts api endpoint that allows running of the
      postgres-migration-count-tool as an asyncOperation
  - **CUMULUS-2394**
    - Updated PDR and Granule writes to check the step function
      workflow_start_time against the createdAt field for each record to ensure
      old records do not overwrite newer ones for legacy Dynamo and PostgreSQL
      writes
  - **CUMULUS-2188**
    - Added `data-migration2` Lambda to be run after `data-migration1`
    - Added logic to `data-migration2` Lambda for migrating execution records
      from DynamoDB to PostgreSQL
  - **CUMULUS-2191**
    - Added `@cumulus/async-operations` to core packages, exposing
      `startAsyncOperation` which will handle starting an async operation and
      adding an entry to both PostgreSQL and DynamoDb
  - **CUMULUS-2127**
    - Add schema migration for `collections` table
  - **CUMULUS-2129**
    - Added logic to `data-migration1` Lambda for migrating collection records
      from Dynamo to PostgreSQL
  - **CUMULUS-2157**
    - Add schema migration for `providers` table
    - Added logic to `data-migration1` Lambda for migrating provider records
      from Dynamo to PostgreSQL
  - **CUMULUS-2187**
    - Added logic to `data-migration1` Lambda for migrating async operation
      records from Dynamo to PostgreSQL
  - **CUMULUS-2198**
    - Added logic to `data-migration1` Lambda for migrating rule records from
      DynamoDB to PostgreSQL
  - **CUMULUS-2182**
    - Add schema migration for PDRs table
  - **CUMULUS-2230**
    - Add schema migration for `rules` table
  - **CUMULUS-2183**
    - Add schema migration for `asyncOperations` table
  - **CUMULUS-2184**
    - Add schema migration for `executions` table
  - **CUMULUS-2257**
    - Updated PostgreSQL table and column names to snake_case
    - Added `translateApiAsyncOperationToPostgresAsyncOperation` function to `@cumulus/db`
  - **CUMULUS-2186**
    - Added logic to `data-migration2` Lambda for migrating PDR records from
      DynamoDB to PostgreSQL
  - **CUMULUS-2235**
    - Added initial ingest load spec test/utility
  - **CUMULUS-2167**
    - Added logic to `data-migration2` Lambda for migrating Granule records from
      DynamoDB to PostgreSQL and parse Granule records to store File records in
      RDS.
  - **CUMULUS-2367**
    - Added `granules_executions` table to PostgreSQL schema to allow for a
      many-to-many relationship between granules and executions
      - The table refers to granule and execution records using foreign keys
        defined with ON CASCADE DELETE, which means that any time a granule or
        execution record is deleted, all of the records in the
        `granules_executions` table referring to that record will also be
        deleted.
    - Added `upsertGranuleWithExecutionJoinRecord` helper to `@cumulus/db` to
      allow for upserting a granule record and its corresponding
      `granules_execution` record
  - **CUMULUS-2128**
    - Added helper functions:
      - `@cumulus/db/translate/file/translateApiFiletoPostgresFile`
      - `@cumulus/db/translate/file/translateApiGranuletoPostgresGranule`
      - `@cumulus/message/Providers/getMessageProvider`
  - **CUMULUS-2190**
    - Added helper functions:
      - `@cumulus/message/Executions/getMessageExecutionOriginalPayload`
      - `@cumulus/message/Executions/getMessageExecutionFinalPayload`
      - `@cumulus/message/workflows/getMessageWorkflowTasks`
      - `@cumulus/message/workflows/getMessageWorkflowStartTime`
      - `@cumulus/message/workflows/getMessageWorkflowStopTime`
      - `@cumulus/message/workflows/getMessageWorkflowName`
  - **CUMULUS-2192**
    - Added helper functions:
      - `@cumulus/message/PDRs/getMessagePdrRunningExecutions`
      - `@cumulus/message/PDRs/getMessagePdrCompletedExecutions`
      - `@cumulus/message/PDRs/getMessagePdrFailedExecutions`
      - `@cumulus/message/PDRs/getMessagePdrStats`
      - `@cumulus/message/PDRs/getPdrPercentCompletion`
      - `@cumulus/message/workflows/getWorkflowDuration`
  - **CUMULUS-2199**
    - Added `translateApiRuleToPostgresRule` to `@cumulus/db` to translate API
      Rule to conform to Postgres Rule definition.
  - **CUMUlUS-2128**
    - Added "upsert" logic to the `sfEventSqsToDbRecords` Lambda for granule and
      file writes to the core PostgreSQL database
  - **CUMULUS-2199**
    - Updated Rules endpoint to write rules to core PostgreSQL database in
      addition to DynamoDB and to delete rules from the PostgreSQL database in
      addition to DynamoDB.
    - Updated `create` in Rules Model to take in optional `createdAt` parameter
      which sets the value of createdAt if not specified during function call.
  - **CUMULUS-2189**
    - Updated Provider endpoint logic to write providers in parallel to Core
      PostgreSQL database
    - Update integration tests to utilize API calls instead of direct
      api/model/Provider calls
  - **CUMULUS-2191**
    - Updated cumuluss/async-operation task to write async-operations to the
      PostgreSQL database.
  - **CUMULUS-2228**
    - Added logic to the `sfEventSqsToDbRecords` Lambda to write execution, PDR,
      and granule records to the core PostgreSQL database in parallel with
      writes to DynamoDB
  - **CUMUlUS-2190**
    - Added "upsert" logic to the `sfEventSqsToDbRecords` Lambda for PDR writes
      to the core PostgreSQL database
  - **CUMUlUS-2192**
    - Added "upsert" logic to the `sfEventSqsToDbRecords` Lambda for execution
      writes to the core PostgreSQL database
  - **CUMULUS-2187**
    - The `async-operations` endpoint will now omit `output` instead of
      returning `none` when the operation did not return output.
  - **CUMULUS-2167**
    - Change PostgreSQL schema definition for `files` to remove `filename` and
      `name` and only support `file_name`.
    - Change PostgreSQL schema definition for `files` to remove `size` to only
      support `file_size`.
    - Change `PostgresFile` to remove duplicate fields `filename` and `name` and
      rename `size` to `file_size`.
  - **CUMULUS-2266**
    - Change `sf-event-sqs-to-db-records` behavior to discard and not throw an
      error on an out-of-order/delayed message so as not to have it be sent to
      the DLQ.
  - **CUMULUS-2305**
    - Changed `DELETE /pdrs/{pdrname}` API behavior to also delete record from
      PostgreSQL database.
  - **CUMULUS-2309**
    - Changed `DELETE /granules/{granuleName}` API behavior to also delete
      record from PostgreSQL database.
    - Changed `Bulk operation BULK_GRANULE_DELETE` API behavior to also delete
      records from PostgreSQL database.
  - **CUMULUS-2367**
    - Updated `granule_cumulus_id` foreign key to granule in PostgreSQL `files`
      table to use a CASCADE delete, so records in the files table are
      automatically deleted by the database when the corresponding granule is
      deleted.
  - **CUMULUS-2407**
    - Updated data-migration1 and data-migration2 Lambdas to use UPSERT instead
      of UPDATE when migrating dynamoDB records to PostgreSQL.
    - Changed data-migration1 and data-migration2 logic to only update already
      migrated records if the incoming record update has a newer timestamp
  - **CUMULUS-2329**
    - Add `write-db-dlq-records-to-s3` lambda.
    - Add terraform config to automatically write db records DLQ messages to an
      s3 archive on the system bucket.
    - Add unit tests and a component spec test for the above.
  - **CUMULUS-2380**
    - Add `process-dead-letter-archive` lambda to pick up and process dead letters in the S3 system bucket dead letter archive.
    - Add `/deadLetterArchive/recoverCumulusMessages` endpoint to trigger an async operation to leverage this capability on demand.
    - Add unit tests and integration test for all of the above.
  - **CUMULUS-2406**
    - Updated parallel write logic to ensure that updatedAt/updated_at
      timestamps are the same in Dynamo/PG on record write for the following
      data types:
      - async operations
      - granules
      - executions
      - PDRs
  - **CUMULUS-2446**
    - Remove schema validation check against DynamoDB table for collections when
      migrating records from DynamoDB to core PostgreSQL database.
  - **CUMULUS-2447**
    - Changed `translateApiAsyncOperationToPostgresAsyncOperation` to call
      `JSON.stringify` and then `JSON.parse` on output.
  - **CUMULUS-2313**
    - Added `postgres-migration-async-operation` lambda to start an ECS task to
      run a the `data-migration2` lambda.
    - Updated `async_operations` table to include `Data Migration 2` as a new
      `operation_type`.
    - Updated `cumulus-tf/variables.tf` to include `optional_dynamo_tables` that
      will be merged with `dynamo_tables`.
  - **CUMULUS-2451**
    - Added summary type file `packages/db/src/types/summary.ts` with
      `MigrationSummary` and `DataMigration1` and `DataMigration2` types.
    - Updated `data-migration1` and `data-migration2` lambdas to return
      `MigrationSummary` objects.
    - Added logging for every batch of 100 records processed for executions,
      granules and files, and PDRs.
    - Removed `RecordAlreadyMigrated` logs in `data-migration1` and
      `data-migration2`
  - **CUMULUS-2452**
    - Added support for only migrating certain granules by specifying the
      `granuleSearchParams.granuleId` or `granuleSearchParams.collectionId`
      properties in the payload for the
      `<prefix>-postgres-migration-async-operation` Lambda
    - Added support for only running certain migrations for data-migration2 by
      specifying the `migrationsList` property in the payload for the
      `<prefix>-postgres-migration-async-operation` Lambda
  - **CUMULUS-2453**
    - Created `storeErrors` function which stores errors in system bucket.
    - Updated `executions` and `granulesAndFiles` data migrations to call `storeErrors` to store migration errors.
    - Added `system_bucket` variable to `data-migration2`.
  - **CUMULUS-2455**
    - Move granules API endpoint records move updates for migrated granule files
      if writing any of the granule files fails.
  - **CUMULUS-2468**
    - Added support for doing [DynamoDB parallel scanning](https://docs.aws.amazon.com/amazondynamodb/latest/developerguide/Scan.html#Scan.ParallelScan) for `executions` and `granules` migrations to improve performance. The behavior of the parallel scanning and writes can be controlled via the following properties on the event input to the `<prefix>-postgres-migration-async-operation` Lambda:
      - `granuleMigrationParams.parallelScanSegments`: How many segments to divide your granules DynamoDB table into for parallel scanning
      - `granuleMigrationParams.parallelScanLimit`: The maximum number of granule records to evaluate for each parallel scanning segment of the DynamoDB table
      - `granuleMigrationParams.writeConcurrency`: The maximum number of concurrent granule/file writes to perform to the PostgreSQL database across all DynamoDB segments
      - `executionMigrationParams.parallelScanSegments`: How many segments to divide your executions DynamoDB table into for parallel scanning
      - `executionMigrationParams.parallelScanLimit`: The maximum number of execution records to evaluate for each parallel scanning segment of the DynamoDB table
      - `executionMigrationParams.writeConcurrency`: The maximum number of concurrent execution writes to perform to the PostgreSQL database across all DynamoDB segments
  - **CUMULUS-2468** - Added `@cumulus/aws-client/DynamoDb.parallelScan` helper to perform [parallel scanning on DynamoDb tables](https://docs.aws.amazon.com/amazondynamodb/latest/developerguide/Scan.html#Scan.ParallelScan)
  - **CUMULUS-2507**
    - Updated granule record write logic to set granule status to `failed` in both Postgres and DynamoDB if any/all of its files fail to write to the database.

### Deprecated

- **CUMULUS-2185** - RDS Migration Epic
  - **CUMULUS-2455**
    - `@cumulus/ingest/moveGranuleFiles`

## [v8.1.2] 2021-07-29

**Please note** changes in 8.1.2 may not yet be released in future versions, as this
is a backport/patch release on the 8.x series of releases.  Updates that are
included in the future will have a corresponding CHANGELOG entry in future releases.

### Notable changes

- `cmr_custom_host` variable for `cumulus` module can now be used to configure Cumulus to
integrate with a custom CMR host name and protocol (e.g. `http://custom-cmr-host.com`). Note
that you **must** include a protocol (`http://` or `https://`) if specifying a value for this
variable.
- `@cumulus/sync-granule` task should now properly handle
syncing files from HTTP/HTTPS providers where basic auth is
required and involves a redirect to a different host (e.g.
downloading files protected by Earthdata Login)

### Added

- **CUMULUS-2548**
  - Added `allowed_redirects` field to PostgreSQL `providers` table
  - Added `allowedRedirects` field to DynamoDB `<prefix>-providers` table
  - Added `@cumulus/aws-client/S3.streamS3Upload` to handle uploading the contents
  of a readable stream to S3 and returning a promise

### Changed

- Updated `cmr_custom_host` variable to accept a full protocol and host name
(e.g. `http://cmr-custom-host.com`), whereas it previously only accepted a host name

### Fixed

- Fixed bug where `cmr_custom_host` variable was not properly forwarded into `archive`, `ingest`, and `sqs-message-remover` modules from `cumulus` module
- **CUMULUS-2548**
  - Fixed `@cumulus/ingest/HttpProviderClient.sync` to
properly handle basic auth when redirecting to a different
host and/or host with a different port

## [v8.1.1] 2021-04-30 -- Patch Release

**Please note** changes in 8.1.1 may not yet be released in future versions, as this
is a backport/patch release on the 8.x series of releases.  Updates that are
included in the future will have a corresponding CHANGELOG entry in future releases.

### Added

- **CUMULUS-2497**
  - Created `isISOFile()` to check if a CMR file is a CMR ISO file.

### Fixed

- **CUMULUS-2512**
  - Updated ingest package S3 provider client to take additional parameter
    `remoteAltBucket` on `download` method to allow for per-file override of
    provider bucket for checksum
  - Updated @cumulus/ingest.fetchTextFile's signature to be parameterized and
    added `remoteAltBucket`to allow for an override of the passed in provider
    bucket for the source file
  - Update "eslint-plugin-import" to be pinned to 2.22.1

### Changed

- **CUMULUS-2497**
  - Changed the `@cumulus/cmrjs` package:
    - Updated `@cumulus/cmrjs/cmr-utils.getGranuleTemporalInfo()` so it now
      returns temporal info for CMR ISO 19115 SMAP XML files.
    - Updated `@cumulus/cmrjs/cmr-utils.isCmrFilename()` to include
      `isISOFile()`.

- **[2216](https://github.com/nasa/cumulus/issues/2216)**
  - Removed "node-forge", "xml-crypto" from audit whitelist, added "underscore"

## [v8.1.0] 2021-04-29

### Added

- **CUMULUS-2348**
  - The `@cumulus/api` `/granules` and `/granules/{granuleId}` endpoints now take `getRecoveryStatus` parameter
  to include recoveryStatus in result granule(s)
  - The `@cumulus/api-client.granules.getGranule` function takes a `query` parameter which can be used to
  request additional granule information.
  - Published `@cumulus/api@7.2.1-alpha.0` for dashboard testing
- **CUMULUS-2469**
  - Added `tf-modules/cumulus_distribution` module to standup a skeleton
    distribution api

## [v8.0.0] 2021-04-08

### BREAKING CHANGES

- **CUMULUS-2428**
  - Changed `/granules/bulk` to use `queueUrl` property instead of a `queueName` property for setting the queue to use for scheduling bulk granule workflows

### Notable changes

- Bulk granule operations endpoint now supports setting a custom queue for scheduling workflows via the `queueUrl` property in the request body. If provided, this value should be the full URL for an SQS queue.

### Added

- **CUMULUS-2374**
  - Add cookbok entry for queueing PostToCmr step
  - Add example workflow to go with cookbook
- **CUMULUS-2421**
  - Added **experimental** `ecs_include_docker_cleanup_cronjob` boolean variable to the Cumulus module to enable cron job to clean up docker root storage blocks in ECS cluster template for non-`device-mapper` storage drivers. Default value is `false`. This fulfills a specific user support request. This feature is otherwise untested and will remain so until we can iterate with a better, more general-purpose solution. Use of this feature is **NOT** recommended unless you are certain you need it.

- **CUMULUS-1808**
  - Add additional error messaging in `deleteSnsTrigger` to give users more context about where to look to resolve ResourceNotFound error when disabling or deleting a rule.

### Fixed

- **CUMULUS-2281**
  - Changed discover-granules task to write discovered granules directly to
    logger, instead of via environment variable. This fixes a problem where a
    large number of found granules prevents this lambda from running as an
    activity with an E2BIG error.

## [v7.2.0] 2021-03-23

### Added

- **CUMULUS-2346**
  - Added orca API endpoint to `@cumulus/api` to get recovery status
  - Add `CopyToGlacier` step to [example IngestAndPublishGranuleWithOrca workflow](https://github.com/nasa/cumulus/blob/master/example/cumulus-tf/ingest_and_publish_granule_with_orca_workflow.tf)

### Changed

- **HYRAX-357**
  - Format of NGAP OPeNDAP URL changed and by default now is referring to concept id and optionally can include short name and version of collection.
  - `addShortnameAndVersionIdToConceptId` field has been added to the config inputs of the `hyrax-metadata-updates` task

## [v7.1.0] 2021-03-12

### Notable changes

- `sync-granule` task will now properly handle syncing 0 byte files to S3
- SQS/Kinesis rules now support scheduling workflows to a custom queue via the `rule.queueUrl` property. If provided, this value should be the full URL for an SQS queue.

### Added

- `tf-modules/cumulus` module now supports a `cmr_custom_host` variable that can
  be used to set to an arbitrary  host for making CMR requests (e.g.
  `https://custom-cmr-host.com`).
- Added `buckets` variable to `tf-modules/archive`
- **CUMULUS-2345**
  - Deploy ORCA with Cumulus, see `example/cumulus-tf/orca.tf` and `example/cumulus-tf/terraform.tfvars.example`
  - Add `CopyToGlacier` step to [example IngestAndPublishGranule workflow](https://github.com/nasa/cumulus/blob/master/example/cumulus-tf/ingest_and_publish_granule_workflow.asl.json)
- **CUMULUS-2424**
  - Added `childWorkflowMeta` to `queue-pdrs` config. An object passed to this config value will be merged into a child workflow message's `meta` object. For an example of how this can be used, see `example/cumulus-tf/discover_and_queue_pdrs_with_child_workflow_meta_workflow.asl.json`.
- **CUMULUS-2427**
  - Added support for using a custom queue with SQS and Kinesis rules. Whatever queue URL is set on the `rule.queueUrl` property will be used to schedule workflows for that rule. This change allows SQS/Kinesis rules to use [any throttled queues defined for a deployment](https://nasa.github.io/cumulus/docs/data-cookbooks/throttling-queued-executions).

### Fixed

- **CUMULUS-2394**
  - Updated PDR and Granule writes to check the step function `workflow_start_time` against
      the `createdAt` field  for each record to ensure old records do not
      overwrite newer ones

### Changed

- `<prefix>-lambda-api-gateway` IAM role used by API Gateway Lambda now
  supports accessing all buckets defined in your `buckets` variable except
  "internal" buckets
- Updated the default scroll duration used in ESScrollSearch and part of the
  reconciliation report functions as a result of testing and seeing timeouts
  at its current value of 2min.
- **CUMULUS-2355**
  - Added logic to disable `/s3Credentials` endpoint based upon value for
    environment variable `DISABLE_S3_CREDENTIALS`. If set to "true", the
    endpoint will not dispense S3 credentials and instead return a message
    indicating that the endpoint has been disabled.
- **CUMULUS-2397**
  - Updated `/elasticsearch` endpoint's `reindex` function to prevent
    reindexing when source and destination indices are the same.
- **CUMULUS-2420**
  - Updated test function `waitForAsyncOperationStatus` to take a retryObject
    and use exponential backoff.  Increased the total test duration for both
    AsycOperation specs and the ReconciliationReports tests.
  - Updated the default scroll duration used in ESScrollSearch and part of the
    reconciliation report functions as a result of testing and seeing timeouts
    at its current value of 2min.
- **CUMULUS-2427**
  - Removed `queueUrl` from the parameters object for `@cumulus/message/Build.buildQueueMessageFromTemplate`
  - Removed `queueUrl` from the parameters object for `@cumulus/message/Build.buildCumulusMeta`

### Fixed

- Fixed issue in `@cumulus/ingest/S3ProviderClient.sync()` preventing 0 byte files from being synced to S3.

### Removed

- Removed variables from `tf-modules/archive`:
  - `private_buckets`
  - `protected_buckets`
  - `public_buckets`

## [v7.0.0] 2021-02-22

### BREAKING CHANGES

- **CUMULUS-2362** - Endpoints for the logs (/logs) will now throw an error unless Metrics is set up

### Added

- **CUMULUS-2345**
  - Deploy ORCA with Cumulus, see `example/cumulus-tf/orca.tf` and `example/cumulus-tf/terraform.tfvars.example`
  - Add `CopyToGlacier` step to [example IngestAndPublishGranule workflow](https://github.com/nasa/cumulus/blob/master/example/cumulus-tf/ingest_and_publish_granule_workflow.asl.json)
- **CUMULUS-2376**
  - Added `cmrRevisionId` as an optional parameter to `post-to-cmr` that will be used when publishing metadata to CMR.
- **CUMULUS-2412**
  - Adds function `getCollectionsByShortNameAndVersion` to @cumulus/cmrjs that performs a compound query to CMR to retrieve collection information on a list of collections. This replaces a series of calls to the CMR for each collection with a single call on the `/collections` endpoint and should improve performance when CMR return times are increased.

### Changed

- **CUMULUS-2362**
  - Logs endpoints only work with Metrics set up
- **CUMULUS-2376**
  - Updated `publishUMMGJSON2CMR` to take in an optional `revisionId` parameter.
  - Updated `publishUMMGJSON2CMR` to throw an error if optional `revisionId` does not match resulting revision ID.
  - Updated `publishECHO10XML2CMR` to take in an optional `revisionId` parameter.
  - Updated `publishECHO10XML2CMR` to throw an error if optional `revisionId` does not match resulting revision ID.
  - Updated `publish2CMR` to take in optional `cmrRevisionId`.
  - Updated `getWriteHeaders` to take in an optional CMR Revision ID.
  - Updated `ingestGranule` to take in an optional CMR Revision ID to pass to `getWriteHeaders`.
  - Updated `ingestUMMGranule` to take in an optional CMR Revision ID to pass to `getWriteHeaders`.
- **CUMULUS-2350**
  - Updates the examples on the `/s3credentialsREADME`, to include Python and
    JavaScript code demonstrating how to refrsh  the s3credential for
    programatic access.
- **CUMULUS-2383**
  - PostToCMR task will return CMRInternalError when a `500` status is returned from CMR

## [v6.0.0] 2021-02-16

### MIGRATION NOTES

- **CUMULUS-2255** - Cumulus has upgraded its supported version of Terraform
  from **0.12.12** to **0.13.6**. Please see the [instructions to upgrade your
  deployments](https://github.com/nasa/cumulus/blob/master/docs/upgrade-notes/upgrading-tf-version-0.13.6.md).

- **CUMULUS-2350**
  - If the  `/s3credentialsREADME`, does not appear to be working after
    deployment, [manual redeployment](https://docs.aws.amazon.com/apigateway/latest/developerguide/how-to-deploy-api-with-console.html)
    of the API-gateway stage may be necessary to finish the deployment.

### BREAKING CHANGES

- **CUMULUS-2255** - Cumulus has upgraded its supported version of Terraform from **0.12.12** to **0.13.6**.

### Added

- **CUMULUS-2291**
  - Add provider filter to Granule Inventory Report
- **CUMULUS-2300**
  - Added `childWorkflowMeta` to `queue-granules` config. Object passed to this
    value will be merged into a child workflow message's  `meta` object. For an
    example of how this can be used, see
    `example/cumulus-tf/discover_granules_workflow.asl.json`.
- **CUMULUS-2350**
  - Adds an unprotected endpoint, `/s3credentialsREADME`, to the
    s3-credentials-endpoint that displays  information on how to use the
    `/s3credentials` endpoint
- **CUMULUS-2368**
  - Add QueueWorkflow task
- **CUMULUS-2391**
  - Add reportToEms to collections.files file schema
- **CUMULUS-2395**
  - Add Core module parameter `ecs_custom_sg_ids` to Cumulus module to allow for
    custom security group mappings
- **CUMULUS-2402**
  - Officially expose `sftp()` for use in `@cumulus/sftp-client`

### Changed

- **CUMULUS-2323**
  - The sync granules task when used with the s3 provider now uses the
    `source_bucket` key in `granule.files` objects.  If incoming payloads using
    this task have a `source_bucket` value for a file using the s3 provider, the
    task will attempt to sync from the bucket defined in the file's
    `source_bucket` key instead of the `provider`.
    - Updated `S3ProviderClient.sync` to allow for an optional bucket parameter
      in support of the changed behavior.
  - Removed `addBucketToFile` and related code from sync-granules task

- **CUMULUS-2255**
  - Updated Terraform deployment code syntax for compatibility with version 0.13.6
- **CUMULUS-2321**
  - Updated API endpoint GET `/reconciliationReports/{name}` to return the
    presigned s3 URL in addition to report data

### Fixed

- Updated `hyrax-metadata-updates` task so the opendap url has Type 'USE SERVICE API'

- **CUMULUS-2310**
  - Use valid filename for reconciliation report
- **CUMULUS-2351**
  - Inventory report no longer includes the File/Granule relation object in the
    okCountByGranules key of a report.  The information is only included when a
    'Granule Not Found' report is run.

### Removed

- **CUMULUS-2364**
  - Remove the internal Cumulus logging lambda (log2elasticsearch)

## [v5.0.1] 2021-01-27

### Changed

- **CUMULUS-2344**
  - Elasticsearch API now allows you to reindex to an index that already exists
  - If using the Change Index operation and the new index doesn't exist, it will be created
  - Regarding instructions for CUMULUS-2020, you can now do a change index
    operation before a reindex operation. This will
    ensure that new data will end up in the new index while Elasticsearch is reindexing.

- **CUMULUS-2351**
  - Inventory report no longer includes the File/Granule relation object in the okCountByGranules key of a report. The information is only included when a 'Granule Not Found' report is run.

### Removed

- **CUMULUS-2367**
  - Removed `execution_cumulus_id` column from granules RDS schema and data type

## [v5.0.0] 2021-01-12

### BREAKING CHANGES

- **CUMULUS-2020**
  - Elasticsearch data mappings have been updated to improve search and the API
    has been update to reflect those changes. See Migration notes on how to
    update the Elasticsearch mappings.

### Migration notes

- **CUMULUS-2020**
  - Elasticsearch data mappings have been updated to improve search. For
    example, case insensitive searching will now work (e.g. 'MOD' and 'mod' will
    return the same granule results). To use the improved Elasticsearch queries,
    [reindex](https://nasa.github.io/cumulus-api/#reindex) to create a new index
    with the correct types. Then perform a [change
    index](https://nasa.github.io/cumulus-api/#change-index) operation to use
    the new index.
- **CUMULUS-2258**
  - Because the `egress_lambda_log_group` and
    `egress_lambda_log_subscription_filter` resource were removed from the
    `cumulus` module, new definitions for these resources must be added to
    `cumulus-tf/main.tf`. For reference on how to define these resources, see
    [`example/cumulus-tf/thin_egress_app.tf`](https://github.com/nasa/cumulus/blob/master/example/cumulus-tf/thin_egress_app.tf).
  - The `tea_stack_name` variable being passed into the `cumulus` module should be removed
- **CUMULUS-2344**
  - Regarding instructions for CUMULUS-2020, you can now do a change index operation before a reindex operation. This will
    ensure that new data will end up in the new index while Elasticsearch is reindexing.

### BREAKING CHANGES

- **CUMULUS-2020**
  - Elasticsearch data mappings have been updated to improve search and the API has been updated to reflect those changes. See Migration notes on how to update the Elasticsearch mappings.

### Added

- **CUMULUS-2318**
  - Added`async_operation_image` as `cumulus` module variable to allow for override of the async_operation container image.  Users can optionally specify a non-default docker image for use with Core async operations.
- **CUMULUS-2219**
  - Added `lzards-backup` Core task to facilitate making LZARDS backup requests in Cumulus ingest workflows
- **CUMULUS-2092**
  - Add documentation for Granule Not Found Reports
- **HYRAX-320**
  - `@cumulus/hyrax-metadata-updates`Add component URI encoding for entry title id and granule ur to allow for values with special characters in them. For example, EntryTitleId 'Sentinel-6A MF/Jason-CS L2 Advanced Microwave Radiometer (AMR-C) NRT Geophysical Parameters' Now, URLs generated from such values will be encoded correctly and parsable by HyraxInTheCloud
- **CUMULUS-1370**
  - Add documentation for Getting Started section including FAQs
- **CUMULUS-2092**
  - Add documentation for Granule Not Found Reports
- **CUMULUS-2219**
  - Added `lzards-backup` Core task to facilitate making LZARDS backup requests in Cumulus ingest workflows
- **CUMULUS-2280**
  - In local api, retry to create tables if they fail to ensure localstack has had time to start fully.
- **CUMULUS-2290**
  - Add `queryFields` to granule schema, and this allows workflow tasks to add queryable data to granule record. For reference on how to add data to `queryFields` field, see [`example/cumulus-tf/kinesis_trigger_test_workflow.tf`](https://github.com/nasa/cumulus/blob/master/example/cumulus-tf/kinesis_trigger_test_workflow.tf).
- **CUMULUS-2318**
  - Added`async_operation_image` as `cumulus` module variable to allow for override of the async_operation container image.  Users can optionally specify a non-default docker image for use with Core async operations.

### Changed

- **CUMULUS-2020**
  - Updated Elasticsearch mappings to support case-insensitive search
- **CUMULUS-2124**
  - cumulus-rds-tf terraform module now takes engine_version as an input variable.
- **CUMULUS-2279**
  - Changed the formatting of granule CMR links: instead of a link to the `/search/granules.json` endpoint, now it is a direct link to `/search/concepts/conceptid.format`
- **CUMULUS-2296**
  - Improved PDR spec compliance of `parse-pdr` by updating `@cumulus/pvl` to parse fields in a manner more consistent with the PDR ICD, with respect to numbers and dates. Anything not matching the ICD expectations, or incompatible with Javascript parsing, will be parsed as a string instead.
- **CUMULUS-2344**
  - Elasticsearch API now allows you to reindex to an index that already exists
  - If using the Change Index operation and the new index doesn't exist, it will be created

### Removed

- **CUMULUS-2258**
  - Removed `tea_stack_name` variable from `tf-modules/distribution/variables.tf` and `tf-modules/cumulus/variables.tf`
  - Removed `egress_lambda_log_group` and `egress_lambda_log_subscription_filter` resources from `tf-modules/distribution/main.tf`

## [v4.0.0] 2020-11-20

### Migration notes

- Update the name of your `cumulus_message_adapter_lambda_layer_arn` variable for the `cumulus` module to `cumulus_message_adapter_lambda_layer_version_arn`. The value of the variable should remain the same (a layer version ARN of a Lambda layer for the [`cumulus-message-adapter`](https://github.com/nasa/cumulus-message-adapter/).
- **CUMULUS-2138** - Update all workflows using the `MoveGranules` step to add `UpdateGranulesCmrMetadataFileLinksStep`that runs after it. See the example [`IngestAndPublishWorkflow`](https://github.com/nasa/cumulus/blob/master/example/cumulus-tf/ingest_and_publish_granule_workflow.asl.json) for reference.
- **CUMULUS-2251**
  - Because it has been removed from the `cumulus` module, a new resource definition for `egress_api_gateway_log_subscription_filter` must be added to `cumulus-tf/main.tf`. For reference on how to define this resource, see [`example/cumulus-tf/main.tf`](https://github.com/nasa/cumulus/blob/master/example/cumulus-tf/main.tf).

### Added

- **CUMULUS-2248**
  - Updates Integration Tests README to point to new fake provider template.
- **CUMULUS-2239**
  - Add resource declaration to create a VPC endpoint in tea-map-cache module if `deploy_to_ngap` is false.
- **CUMULUS-2063**
  - Adds a new, optional query parameter to the `/collections[&getMMT=true]` and `/collections/active[&getMMT=true]` endpoints. When a user provides a value of `true` for `getMMT` in the query parameters, the endpoint will search CMR and update each collection's results with new key `MMTLink` containing a link to the MMT (Metadata Management Tool) if a CMR collection id is found.
- **CUMULUS-2170**
  - Adds ability to filter granule inventory reports
- **CUMULUS-2211**
  - Adds `granules/bulkReingest` endpoint to `@cumulus/api`
- **CUMULUS-2251**
  - Adds `log_api_gateway_to_cloudwatch` variable to `example/cumulus-tf/variables.tf`.
  - Adds `log_api_gateway_to_cloudwatch` variable to `thin_egress_app` module definition.

### Changed

- **CUMULUS-2216**
  - `/collection` and `/collection/active` endpoints now return collections without granule aggregate statistics by default. The original behavior is preserved and can be found by including a query param of `includeStats=true` on the request to the endpoint.
  - The `es/collections` Collection class takes a new parameter includeStats. It no longer appends granule aggregate statistics to the returned results by default. One must set the new parameter to any non-false value.
- **CUMULUS-2201**
  - Update `dbIndexer` lambda to process requests in serial
  - Fixes ingestPdrWithNodeNameSpec parsePdr provider error
- **CUMULUS-2251**
  - Moves Egress Api Gateway Log Group Filter from `tf-modules/distribution/main.tf` to `example/cumulus-tf/main.tf`

### Fixed

- **CUMULUS-2251**
  - This fixes a deployment error caused by depending on the `thin_egress_app` module output for a resource count.

### Removed

- **CUMULUS-2251**
  - Removes `tea_api_egress_log_group` variable from `tf-modules/distribution/variables.tf` and `tf-modules/cumulus/variables.tf`.

### BREAKING CHANGES

- **CUMULUS-2138** - CMR metadata update behavior has been removed from the `move-granules` task into a
new `update-granules-cmr-metadata-file-links` task.
- **CUMULUS-2216**
  - `/collection` and `/collection/active` endpoints now return collections without granule aggregate statistics by default. The original behavior is preserved and can be found by including a query param of `includeStats=true` on the request to the endpoint.  This is likely to affect the dashboard only but included here for the change of behavior.
- **[1956](https://github.com/nasa/cumulus/issues/1956)**
  - Update the name of the `cumulus_message_adapter_lambda_layer_arn` output from the `cumulus-message-adapter` module to `cumulus_message_adapter_lambda_layer_version_arn`. The output value has changed from being the ARN of the Lambda layer **without a version** to the ARN of the Lambda layer **with a version**.
  - Update the variable name in the `cumulus` and `ingest` modules from `cumulus_message_adapter_lambda_layer_arn` to `cumulus_message_adapter_lambda_layer_version_arn`

## [v3.0.1] 2020-10-21

- **CUMULUS-2203**
  - Update Core tasks to use
    [cumulus-message-adapter-js](https://github.com/nasa/cumulus-message-adapter-js)
    v2.0.0 to resolve memory leak/lambda ENOMEM constant failure issue.   This
    issue caused lambdas to slowly use all memory in the run environment and
    prevented AWS from halting/restarting warmed instances when task code was
    throwing consistent errors under load.

- **CUMULUS-2232**
  - Updated versions for `ajv`, `lodash`, `googleapis`, `archiver`, and
    `@cumulus/aws-client` to remediate vulnerabilities found in SNYK scan.

### Fixed

- **CUMULUS-2233**
  - Fixes /s3credentials bug where the expiration time on the cookie was set to a time that is always expired, so authentication was never being recognized as complete by the API. Consequently, the user would end up in a redirect loop and requests to /s3credentials would never complete successfully. The bug was caused by the fact that the code setting the expiration time for the cookie was expecting a time value in milliseconds, but was receiving the expirationTime from the EarthdataLoginClient in seconds. This bug has been fixed by converting seconds into milliseconds. Unit tests were added to test that the expiration time has been converted to milliseconds and checking that the cookie's expiration time is greater than the current time.

## [v3.0.0] 2020-10-7

### MIGRATION STEPS

- **CUMULUS-2099**
  - All references to `meta.queues` in workflow configuration must be replaced with references to queue URLs from Terraform resources. See the updated [data cookbooks](https://nasa.github.io/cumulus/docs/data-cookbooks/about-cookbooks) or example [Discover Granules workflow configuration](https://github.com/nasa/cumulus/blob/master/example/cumulus-tf/discover_granules_workflow.asl.json).
  - The steps for configuring queued execution throttling have changed. See the [updated documentation](https://nasa.github.io/cumulus/docs/data-cookbooks/throttling-queued-executions).
  - In addition to the configuration for execution throttling, the internal mechanism for tracking executions by queue has changed. As a result, you should **disable any rules or workflows scheduling executions via a throttled queue** before upgrading. Otherwise, you may be at risk of having **twice as many executions** as are configured for the queue while the updated tracking is deployed. You can re-enable these rules/workflows once the upgrade is complete.

- **CUMULUS-2111**
  - **Before you re-deploy your `cumulus-tf` module**, note that the [`thin-egress-app`][thin-egress-app] is no longer deployed by default as part of the `cumulus` module, so you must add the TEA module to your deployment and manually modify your Terraform state **to avoid losing your API gateway and impacting any Cloudfront endpoints pointing to those gateways**. If you don't care about losing your API gateway and impacting Cloudfront endpoints, you can ignore the instructions for manually modifying state.

    1. Add the [`thin-egress-app`][thin-egress-app] module to your `cumulus-tf` deployment as shown in the [Cumulus example deployment](https://github.com/nasa/cumulus/tree/master/example/cumulus-tf/main.tf).

         - Note that the values for `tea_stack_name` variable to the `cumulus` module and the `stack_name` variable to the `thin_egress_app` module **must match**
         - Also, if you are specifying the `stage_name` variable to the `thin_egress_app` module, **the value of the `tea_api_gateway_stage` variable to the `cumulus` module must match it**

    2. **If you want to preserve your existing `thin-egress-app` API gateway and avoid having to update your Cloudfront endpoint for distribution, then you must follow these instructions**: <https://nasa.github.io/cumulus/docs/upgrade-notes/migrate_tea_standalone>. Otherwise, you can re-deploy as usual.

  - If you provide your own custom bucket map to TEA as a standalone module, **you must ensure that your custom bucket map includes mappings for the `protected` and `public` buckets specified in your `cumulus-tf/terraform.tfvars`, otherwise Cumulus may not be able to determine the correct distribution URL for ingested files and you may encounter errors**

- **CUMULUS-2197**
  - EMS resources are now optional, and `ems_deploy` is set to `false` by default, which will delete your EMS resources.
  - If you would like to keep any deployed EMS resources, add the `ems_deploy` variable set to `true` in your `cumulus-tf/terraform.tfvars`

### BREAKING CHANGES

- **CUMULUS-2200**
  - Changes return from 303 redirect to 200 success for `Granule Inventory`'s
    `/reconciliationReport` returns.  The user (dashboard) must read the value
    of `url` from the return to get the s3SignedURL and then download the report.
- **CUMULUS-2099**
  - `meta.queues` has been removed from Cumulus core workflow messages.
  - `@cumulus/sf-sqs-report` workflow task no longer reads the reporting queue URL from `input.meta.queues.reporting` on the incoming event. Instead, it requires that the queue URL be set as the `reporting_queue_url` environment variable on the deployed Lambda.
- **CUMULUS-2111**
  - The deployment of the `thin-egress-app` module has be removed from `tf-modules/distribution`, which is a part of the `tf-modules/cumulus` module. Thus, the `thin-egress-app` module is no longer deployed for you by default. See the migration steps for details about how to add deployment for the `thin-egress-app`.
- **CUMULUS-2141**
  - The `parse-pdr` task has been updated to respect the `NODE_NAME` property in
    a PDR's `FILE_GROUP`. If a `NODE_NAME` is present, the task will query the
    Cumulus API for a provider with that host. If a provider is found, the
    output granule from the task will contain a `provider` property containing
    that provider. If `NODE_NAME` is set but a provider with that host cannot be
    found in the API, or if multiple providers are found with that same host,
    the task will fail.
  - The `queue-granules` task has been updated to expect an optional
    `granule.provider` property on each granule. If present, the granule will be
    enqueued using that provider. If not present, the task's `config.provider`
    will be used instead.
- **CUMULUS-2197**
  - EMS resources are now optional and will not be deployed by default. See migration steps for information
    about how to deploy EMS resources.

#### CODE CHANGES

- The `@cumulus/api-client.providers.getProviders` function now takes a
  `queryStringParameters` parameter which can be used to filter the providers
  which are returned
- The `@cumulus/aws-client/S3.getS3ObjectReadStreamAsync` function has been
  removed. It read the entire S3 object into memory before returning a read
  stream, which could cause Lambdas to run out of memory. Use
  `@cumulus/aws-client/S3.getObjectReadStream` instead.
- The `@cumulus/ingest/util.lookupMimeType` function now returns `undefined`
  rather than `null` if the mime type could not be found.
- The `@cumulus/ingest/lock.removeLock` function now returns `undefined`
- The `@cumulus/ingest/granule.generateMoveFileParams` function now returns
  `source: undefined` and `target :undefined` on the response object if either could not be
  determined. Previously, `null` had been returned.
- The `@cumulus/ingest/recursion.recursion` function must now be imported using
  `const { recursion } = require('@cumulus/ingest/recursion');`
- The `@cumulus/ingest/granule.getRenamedS3File` function has been renamed to
  `listVersionedObjects`
- `@cumulus/common.http` has been removed
- `@cumulus/common/http.download` has been removed

### Added

- **CUMULUS-1855**
  - Fixed SyncGranule task to return an empty granules list when given an empty
    (or absent) granules list on input, rather than throwing an exception
- **CUMULUS-1955**
  - Added `@cumulus/aws-client/S3.getObject` to get an AWS S3 object
  - Added `@cumulus/aws-client/S3.waitForObject` to get an AWS S3 object,
    retrying, if necessary
- **CUMULUS-1961**
  - Adds `startTimestamp` and `endTimestamp` parameters to endpoint
    `reconcilationReports`.  Setting these values will filter the returned
    report to cumulus data that falls within the timestamps. It also causes the
    report to be one directional, meaning cumulus is only reconciled with CMR,
    but not the other direction. The Granules will be filtered by their
    `updatedAt` values. Collections are filtered by the updatedAt time of their
    granules, i.e. Collections with granules that are updatedAt a time between
    the time parameters will be returned in the reconciliation reports.
  - Adds `startTimestamp` and `endTimestamp` parameters to create-reconciliation-reports
    lambda function. If either of these params is passed in with a value that can be
    converted to a date object, the inter-platform comparison between Cumulus and CMR will
    be one way.  That is, collections, granules, and files will be filtered by time for
    those found in Cumulus and only those compared to the CMR holdings. For the moment
    there is not enough information to change the internal consistency check, and S3 vs
    Cumulus comparisons are unchanged by the timestamps.
- **CUMULUS-1962**
  - Adds `location` as parameter to `/reconciliationReports` endpoint. Options are `S3`
    resulting in a S3 vs. Cumulus database search or `CMR` resulting in CMR vs. Cumulus database search.
- **CUMULUS-1963**
  - Adds `granuleId` as input parameter to `/reconcilationReports`
    endpoint. Limits inputs parameters to either `collectionId` or `granuleId`
    and will fail to create the report if both are provided.  Adding granuleId
    will find collections in Cumulus by granuleId and compare those one way
    with those in CMR.
  - `/reconciliationReports` now validates any input json before starting the
    async operation and the lambda handler no longer validates input
    parameters.
- **CUMULUS-1964**
  - Reports can now be filtered on provider
- **CUMULUS-1965**
  - Adds `collectionId` parameter to the `/reconcilationReports`
    endpoint. Setting this value will limit the scope of the reconcilation
    report to only the input collectionId when comparing Cumulus and
    CMR. `collectionId` is provided an array of strings e.g. `[shortname___version, shortname2___version2]`
- **CUMULUS-2107**
  - Added a new task, `update-cmr-access-constraints`, that will set access constraints in CMR Metadata.
    Currently supports UMMG-JSON and Echo10XML, where it will configure `AccessConstraints` and
    `RestrictionFlag/RestrictionComment`, respectively.
  - Added an operator doc on how to configure and run the access constraint update workflow, which will update the metadata using the new task, and then publish the updated metadata to CMR.
  - Added an operator doc on bulk operations.
- **CUMULUS-2111**
  - Added variables to `cumulus` module:
    - `tea_api_egress_log_group`
    - `tea_external_api_endpoint`
    - `tea_internal_api_endpoint`
    - `tea_rest_api_id`
    - `tea_rest_api_root_resource_id`
    - `tea_stack_name`
  - Added variables to `distribution` module:
    - `tea_api_egress_log_group`
    - `tea_external_api_endpoint`
    - `tea_internal_api_endpoint`
    - `tea_rest_api_id`
    - `tea_rest_api_root_resource_id`
    - `tea_stack_name`
- **CUMULUS-2112**
  - Added `@cumulus/api/lambdas/internal-reconciliation-report`, so create-reconciliation-report
    lambda can create `Internal` reconciliation report
- **CUMULUS-2116**
  - Added `@cumulus/api/models/granule.unpublishAndDeleteGranule` which
  unpublishes a granule from CMR and deletes it from Cumulus, but does not
  update the record to `published: false` before deletion
- **CUMULUS-2113**
  - Added Granule not found report to reports endpoint
  - Update reports to return breakdown by Granule of files both in DynamoDB and S3
- **CUMULUS-2123**
  - Added `cumulus-rds-tf` DB cluster module to `tf-modules` that adds a
    serverless RDS Aurora/PostgreSQL database cluster to meet the PostgreSQL
    requirements for future releases.
  - Updated the default Cumulus module to take the following new required variables:
    - rds_user_access_secret_arn:
      AWS Secrets Manager secret ARN containing a JSON string of DB credentials
      (containing at least host, password, port as keys)
    - rds_security_group:
      RDS Security Group that provides connection access to the RDS cluster
  - Updated API lambdas and default ECS cluster to add them to the
    `rds_security_group` for database access
- **CUMULUS-2126**
  - The collections endpoint now writes to the RDS database
- **CUMULUS-2127**
  - Added migration to create collections relation for RDS database
- **CUMULUS-2129**
  - Added `data-migration1` Terraform module and Lambda to migrate data from Dynamo to RDS
    - Added support to Lambda for migrating collections data from Dynamo to RDS
- **CUMULUS-2155**
  - Added `rds_connection_heartbeat` to `cumulus` and `data-migration` tf
    modules.  If set to true, this diagnostic variable instructs Core's database
    code to fire off a connection 'heartbeat' query and log the timing/results
    for diagnostic purposes, and retry certain connection timeouts once.
    This option is disabled by default
- **CUMULUS-2156**
  - Support array inputs parameters for `Internal` reconciliation report
- **CUMULUS-2157**
  - Added support to `data-migration1` Lambda for migrating providers data from Dynamo to RDS
    - The migration process for providers will convert any credentials that are stored unencrypted or encrypted with an S3 keypair provider to be encrypted with a KMS key instead
- **CUMULUS-2161**
  - Rules now support an `executionNamePrefix` property. If set, any executions
    triggered as a result of that rule will use that prefix in the name of the
    execution.
  - The `QueueGranules` task now supports an `executionNamePrefix` property. Any
    executions queued by that task will use that prefix in the name of the
    execution. See the
    [example workflow](./example/cumulus-tf/discover_granules_with_execution_name_prefix_workflow.asl.json)
    for usage.
  - The `QueuePdrs` task now supports an `executionNamePrefix` config property.
    Any executions queued by that task will use that prefix in the name of the
    execution. See the
    [example workflow](./example/cumulus-tf/discover_and_queue_pdrs_with_execution_name_prefix_workflow.asl.json)
    for usage.
- **CUMULUS-2162**
  - Adds new report type to `/reconciliationReport` endpoint.  The new report
    is `Granule Inventory`. This report is a CSV file of all the granules in
    the Cumulus DB. This report will eventually replace the existing
    `granules-csv` endpoint which has been deprecated.
- **CUMULUS-2197**
  - Added `ems_deploy` variable to the `cumulus` module. This is set to false by default, except
    for our example deployment, where it is needed for integration tests.

### Changed

- Upgraded version of [TEA](https://github.com/asfadmin/thin-egress-app/) deployed with Cumulus to build 88.
- **CUMULUS-2107**
  - Updated the `applyWorkflow` functionality on the granules endpoint to take a `meta` property to pass into the workflow message.
  - Updated the `BULK_GRANULE` functionality on the granules endpoint to support the above `applyWorkflow` change.
- **CUMULUS-2111**
  - Changed `distribution_api_gateway_stage` variable for `cumulus` module to `tea_api_gateway_stage`
  - Changed `api_gateway_stage` variable for `distribution` module to `tea_api_gateway_stage`
- **CUMULUS-2224**
  - Updated `/reconciliationReport`'s file reconciliation to include `"EXTENDED METADATA"` as a valid CMR relatedUrls Type.

### Fixed

- **CUMULUS-2168**
  - Fixed issue where large number of documents (generally logs) in the
    `cumulus` elasticsearch index results in the collection granule stats
    queries failing for the collections list api endpoint
- **CUMULUS-1955**
  - Due to AWS's eventual consistency model, it was possible for PostToCMR to
    publish an earlier version of a CMR metadata file, rather than the latest
    version created in a workflow.  This fix guarantees that the latest version
    is published, as expected.
- **CUMULUS-1961**
  - Fixed `activeCollections` query only returning 10 results
- **CUMULUS-2201**
  - Fix Reconciliation Report integration test failures by waiting for collections appear
    in es list and ingesting a fake granule xml file to CMR
- **CUMULUS-2015**
  - Reduced concurrency of `QueueGranules` task. That task now has a
    `config.concurrency` option that defaults to `3`.
- **CUMULUS-2116**
  - Fixed a race condition with bulk granule delete causing deleted granules to still appear in Elasticsearch. Granules removed via bulk delete should now be removed from Elasticsearch.
- **CUMULUS-2163**
  - Remove the `public-read` ACL from the `move-granules` task
- **CUMULUS-2164**
  - Fix issue where `cumulus` index is recreated and attached to an alias if it has been previously deleted
- **CUMULUS-2195**
  - Fixed issue with redirect from `/token` not working when using a Cloudfront endpoint to access the Cumulus API with Launchpad authentication enabled. The redirect should now work properly whether you are using a plain API gateway URL or a Cloudfront endpoint pointing at an API gateway URL.
- **CUMULUS-2200**
  - Fixed issue where __in and __not queries were stripping spaces from values

### Deprecated

- **CUMULUS-1955**
  - `@cumulus/aws-client/S3.getS3Object()`
  - `@cumulus/message/Queue.getQueueNameByUrl()`
  - `@cumulus/message/Queue.getQueueName()`
- **CUMULUS-2162**
  - `@cumulus/api/endpoints/granules-csv/list()`

### Removed

- **CUMULUS-2111**
  - Removed `distribution_url` and `distribution_redirect_uri` outputs from the `cumulus` module
  - Removed variables from the `cumulus` module:
    - `distribution_url`
    - `log_api_gateway_to_cloudwatch`
    - `thin_egress_cookie_domain`
    - `thin_egress_domain_cert_arn`
    - `thin_egress_download_role_in_region_arn`
    - `thin_egress_jwt_algo`
    - `thin_egress_jwt_secret_name`
    - `thin_egress_lambda_code_dependency_archive_key`
    - `thin_egress_stack_name`
  - Removed outputs from the `distribution` module:
    - `distribution_url`
    - `internal_tea_api`
    - `rest_api_id`
    - `thin_egress_app_redirect_uri`
  - Removed variables from the `distribution` module:
    - `bucket_map_key`
    - `distribution_url`
    - `log_api_gateway_to_cloudwatch`
    - `thin_egress_cookie_domain`
    - `thin_egress_domain_cert_arn`
    - `thin_egress_download_role_in_region_arn`
    - `thin_egress_jwt_algo`
    - `thin_egress_jwt_secret_name`
    - `thin_egress_lambda_code_dependency_archive_key`
- **CUMULUS-2157**
  - Removed `providerSecretsMigration` and `verifyProviderSecretsMigration` lambdas
- Removed deprecated `@cumulus/sf-sns-report` task
- Removed code:
  - `@cumulus/aws-client/S3.calculateS3ObjectChecksum`
  - `@cumulus/aws-client/S3.getS3ObjectReadStream`
  - `@cumulus/cmrjs.getFullMetadata`
  - `@cumulus/cmrjs.getMetadata`
  - `@cumulus/common/util.isNil`
  - `@cumulus/common/util.isNull`
  - `@cumulus/common/util.isUndefined`
  - `@cumulus/common/util.lookupMimeType`
  - `@cumulus/common/util.mkdtempSync`
  - `@cumulus/common/util.negate`
  - `@cumulus/common/util.noop`
  - `@cumulus/common/util.omit`
  - `@cumulus/common/util.renameProperty`
  - `@cumulus/common/util.sleep`
  - `@cumulus/common/util.thread`
  - `@cumulus/ingest/granule.copyGranuleFile`
  - `@cumulus/ingest/granule.moveGranuleFile`
  - `@cumulus/integration-tests/api/rules.deleteRule`
  - `@cumulus/integration-tests/api/rules.getRule`
  - `@cumulus/integration-tests/api/rules.listRules`
  - `@cumulus/integration-tests/api/rules.postRule`
  - `@cumulus/integration-tests/api/rules.rerunRule`
  - `@cumulus/integration-tests/api/rules.updateRule`
  - `@cumulus/integration-tests/sfnStep.parseStepMessage`
  - `@cumulus/message/Queue.getQueueName`
  - `@cumulus/message/Queue.getQueueNameByUrl`

## v2.0.2+ Backport releases

Release v2.0.1 was the last release on the 2.0.x release series.

Changes after this version on the 2.0.x release series are limited
security/requested feature patches and will not be ported forward to future
releases unless there is a corresponding CHANGELOG entry.

For up-to-date CHANGELOG for the maintenance release branch see
[CHANGELOG.md](https://github.com/nasa/cumulus/blob/release-2.0.x/CHANGELOG.md)
from the 2.0.x branch.

For the most recent release information for the maintenance branch please see
the [release page](https://github.com/nasa/cumulus/releases)

## [v2.0.7] 2020-10-1 - [BACKPORT]

### Fixed

- CVE-2020-7720
  - Updated common `node-forge` dependency to 0.10.0 to address CVE finding

### [v2.0.6] 2020-09-25 - [BACKPORT]

### Fixed

- **CUMULUS-2168**
  - Fixed issue where large number of documents (generally logs) in the
    `cumulus` elasticsearch index results in the collection granule stats
    queries failing for the collections list api endpoint

### [v2.0.5] 2020-09-15 - [BACKPORT]

#### Added

- Added `thin_egress_stack_name` variable to `cumulus` and `distribution` Terraform modules to allow overriding the default Cloudformation stack name used for the `thin-egress-app`. **Please note that if you change/set this value for an existing deployment, it will destroy and re-create your API gateway for the `thin-egress-app`.**

#### Fixed

- Fix collection list queries. Removed fixes to collection stats, which break queries for a large number of granules.

### [v2.0.4] 2020-09-08 - [BACKPORT]

#### Changed

- Upgraded version of [TEA](https://github.com/asfadmin/thin-egress-app/) deployed with Cumulus to build 88.

### [v2.0.3] 2020-09-02 - [BACKPORT]

#### Fixed

- **CUMULUS-1961**
  - Fixed `activeCollections` query only returning 10 results

- **CUMULUS-2039**
  - Fix issue causing SyncGranules task to run out of memory on large granules

#### CODE CHANGES

- The `@cumulus/aws-client/S3.getS3ObjectReadStreamAsync` function has been
  removed. It read the entire S3 object into memory before returning a read
  stream, which could cause Lambdas to run out of memory. Use
  `@cumulus/aws-client/S3.getObjectReadStream` instead.

### [v2.0.2] 2020-08-17 - [BACKPORT]

#### CODE CHANGES

- The `@cumulus/ingest/util.lookupMimeType` function now returns `undefined`
  rather than `null` if the mime type could not be found.
- The `@cumulus/ingest/lock.removeLock` function now returns `undefined`

#### Added

- **CUMULUS-2116**
  - Added `@cumulus/api/models/granule.unpublishAndDeleteGranule` which
  unpublishes a granule from CMR and deletes it from Cumulus, but does not
  update the record to `published: false` before deletion

### Fixed

- **CUMULUS-2116**
  - Fixed a race condition with bulk granule delete causing deleted granules to still appear in Elasticsearch. Granules removed via bulk delete should now be removed from Elasticsearch.

## [v2.0.1] 2020-07-28

### Added

- **CUMULUS-1886**
  - Added `multiple sort keys` support to `@cumulus/api`
- **CUMULUS-2099**
  - `@cumulus/message/Queue.getQueueUrl` to get the queue URL specified in a Cumulus workflow message, if any.

### Fixed

- **[PR 1790](https://github.com/nasa/cumulus/pull/1790)**
  - Fixed bug with request headers in `@cumulus/launchpad-auth` causing Launchpad token requests to fail

## [v2.0.0] 2020-07-23

### BREAKING CHANGES

- Changes to the `@cumulus/api-client` package
  - The `CumulusApiClientError` class must now be imported using
    `const { CumulusApiClientError } = require('@cumulus/api-client/CumulusApiClientError')`
- The `@cumulus/sftp-client/SftpClient` class must now be imported using
  `const { SftpClient } = require('@cumulus/sftp-client');`
- Instances of `@cumulus/ingest/SftpProviderClient` no longer implicitly connect
  when `download`, `list`, or `sync` are called. You must call `connect` on the
  provider client before issuing one of those calls. Failure to do so will
  result in a "Client not connected" exception being thrown.
- Instances of `@cumulus/ingest/SftpProviderClient` no longer implicitly
  disconnect from the SFTP server when `list` is called.
- Instances of `@cumulus/sftp-client/SftpClient` must now be explicitly closed
  by calling `.end()`
- Instances of `@cumulus/sftp-client/SftpClient` no longer implicitly connect to
  the server when `download`, `unlink`, `syncToS3`, `syncFromS3`, and `list` are
  called. You must explicitly call `connect` before calling one of those
  methods.
- Changes to the `@cumulus/common` package
  - `cloudwatch-event.getSfEventMessageObject()` now returns `undefined` if the
    message could not be found or could not be parsed. It previously returned
    `null`.
  - `S3KeyPairProvider.decrypt()` now throws an exception if the bucket
    containing the key cannot be determined.
  - `S3KeyPairProvider.decrypt()` now throws an exception if the stack cannot be
    determined.
  - `S3KeyPairProvider.encrypt()` now throws an exception if the bucket
    containing the key cannot be determined.
  - `S3KeyPairProvider.encrypt()` now throws an exception if the stack cannot be
    determined.
  - `sns-event.getSnsEventMessageObject()` now returns `undefined` if it could
    not be parsed. It previously returned `null`.
  - The `aws` module has been removed.
  - The `BucketsConfig.buckets` property is now read-only and private
  - The `test-utils.validateConfig()` function now resolves to `undefined`
    rather than `true`.
  - The `test-utils.validateInput()` function now resolves to `undefined` rather
    than `true`.
  - The `test-utils.validateOutput()` function now resolves to `undefined`
    rather than `true`.
  - The static `S3KeyPairProvider.retrieveKey()` function has been removed.
- Changes to the `@cumulus/cmrjs` package
  - `@cumulus/cmrjs.constructOnlineAccessUrl()` and
    `@cumulus/cmrjs/cmr-utils.constructOnlineAccessUrl()` previously took a
    `buckets` parameter, which was an instance of
    `@cumulus/common/BucketsConfig`. They now take a `bucketTypes` parameter,
    which is a simple object mapping bucket names to bucket types. Example:
    `{ 'private-1': 'private', 'public-1': 'public' }`
  - `@cumulus/cmrjs.reconcileCMRMetadata()` and
    `@cumulus/cmrjs/cmr-utils.reconcileCMRMetadata()` now take a **required**
    `bucketTypes` parameter, which is a simple object mapping bucket names to
    bucket types. Example: `{ 'private-1': 'private', 'public-1': 'public' }`
  - `@cumulus/cmrjs.updateCMRMetadata()` and
    `@cumulus/cmrjs/cmr-utils.updateCMRMetadata()` previously took an optional
    `inBuckets` parameter, which was an instance of
    `@cumulus/common/BucketsConfig`. They now take a **required** `bucketTypes`
    parameter, which is a simple object mapping bucket names to bucket types.
    Example: `{ 'private-1': 'private', 'public-1': 'public' }`
- The minimum supported version of all published Cumulus packages is now Node
  12.18.0
  - Tasks using the `cumuluss/cumulus-ecs-task` Docker image must be updated to
    `cumuluss/cumulus-ecs-task:1.7.0`. This can be done by updating the `image`
    property of any tasks defined using the `cumulus_ecs_service` Terraform
    module.
- Changes to `@cumulus/aws-client/S3`
  - The signature of the `getObjectSize` function has changed. It now takes a
    params object with three properties:
    - **s3**: an instance of an AWS.S3 object
    - **bucket**
    - **key**
  - The `getObjectSize` function will no longer retry if the object does not
    exist
- **CUMULUS-1861**
  - `@cumulus/message/Collections.getCollectionIdFromMessage` now throws a
    `CumulusMessageError` if `collectionName` and `collectionVersion` are missing
    from `meta.collection`.   Previously this method would return
    `'undefined___undefined'` instead
  - `@cumulus/integration-tests/addCollections` now returns an array of collections that
    were added rather than the count of added collections
- **CUMULUS-1930**
  - The `@cumulus/common/util.uuid()` function has been removed
- **CUMULUS-1955**
  - `@cumulus/aws-client/S3.multipartCopyObject` now returns an object with the
    AWS `etag` of the destination object
  - `@cumulus/ingest/S3ProviderClient.list` now sets a file object's `path`
    property to `undefined` instead of `null` when the file is at the top level
    of its bucket
  - The `sync` methods of the following classes in the `@cumulus/ingest` package
    now return an object with the AWS `s3uri` and `etag` of the destination file
    (they previously returned only a string representing the S3 URI)
    - `FtpProviderClient`
    - `HttpProviderClient`
    - `S3ProviderClient`
    - `SftpProviderClient`
- **CUMULUS-1958**
  - The following methods exported from `@cumulus/cmr-js/cmr-utils` were made
    async, and added distributionBucketMap as a parameter:
    - constructOnlineAccessUrl
    - generateFileUrl
    - reconcileCMRMetadata
    - updateCMRMetadata
- **CUMULUS-1969**
  - The `DiscoverPdrs` task now expects `provider_path` to be provided at
    `event.config.provider_path`, not `event.config.collection.provider_path`
  - `event.config.provider_path` is now a required parameter of the
    `DiscoverPdrs` task
  - `event.config.collection` is no longer a parameter to the `DiscoverPdrs`
    task
  - Collections no longer support the `provider_path` property. The tasks that
    relied on that property are now referencing `config.meta.provider_path`.
    Workflows should be updated accordingly.
- **CUMULUS-1977**
  - Moved bulk granule deletion endpoint from `/bulkDelete` to
    `/granules/bulkDelete`
- **CUMULUS-1991**
  - Updated CMR metadata generation to use "Download file.hdf" (where `file.hdf` is the filename of the given resource) as the resource description instead of "File to download"
  - CMR metadata updates now respect changes to resource descriptions (previously only changes to resource URLs were respected)

### MIGRATION STEPS

- Due to an issue with the AWS API Gateway and how the Thin Egress App Cloudformation template applies updates, you may need to redeploy your
  `thin-egress-app-EgressGateway` manually as a one time migration step.    If your deployment fails with an
  error similar to:

  ```bash
  Error: Lambda function (<stack>-tf-TeaCache) returned error: ({"errorType":"HTTPError","errorMessage":"Response code 404 (Not Found)"})
  ```

  Then follow the [AWS
  instructions](https://docs.aws.amazon.com/apigateway/latest/developerguide/how-to-deploy-api-with-console.html)
  to `Redeploy a REST API to a stage` for your egress API and re-run `terraform
  apply`.

### Added

- **CUMULUS-2081**
  - Add Integrator Guide section for onboarding
  - Add helpful tips documentation

- **CUMULUS-1902**
  - Add Common Use Cases section under Operator Docs

- **CUMULUS-2058**
  - Added `lambda_processing_role_name` as an output from the `cumulus` module
    to provide the processing role name
- **CUMULUS-1417**
  - Added a `checksumFor` property to collection `files` config. Set this
    property on a checksum file's definition matching the `regex` of the target
    file. More details in the ['Data Cookbooks
    Setup'](https://nasa.github.io/cumulus/docs/next/data-cookbooks/setup)
    documentation.
  - Added `checksumFor` validation to collections model.
- **CUMULUS-1956**
  - Added `@cumulus/earthata-login-client` package
  - The `/s3credentials` endpoint that is deployed as part of distribution now
    supports authentication using tokens created by a different application. If
    a request contains the `EDL-ClientId` and `EDL-Token` headers,
    authentication will be handled using that token rather than attempting to
    use OAuth.
  - `@cumulus/earthata-login-client.getTokenUsername()` now accepts an
    `xRequestId` argument, which will be included as the `X-Request-Id` header
    when calling Earthdata Login.
  - If the `s3Credentials` endpoint is invoked with an EDL token and an
    `X-Request-Id` header, that `X-Request-Id` header will be forwarded to
    Earthata Login.
- **CUMULUS-1957**
  - If EDL token authentication is being used, and the `EDL-Client-Name` header
    is set, `@the-client-name` will be appended to the end of the Earthdata
    Login username that is used as the `RoleSessionName` of the temporary IAM
    credentials. This value will show up in the AWS S3 server access logs.
- **CUMULUS-1958**
  - Add the ability for users to specify a `bucket_map_key` to the `cumulus`
    terraform module as an override for the default .yaml values that are passed
    to TEA by Core.    Using this option *requires* that each configured
    Cumulus 'distribution' bucket (e.g. public/protected buckets) have a single
    TEA mapping.  Multiple maps per bucket are not supported.
  - Updated Generating a distribution URL, the MoveGranules task and all CMR
    reconciliation functionality to utilize the TEA bucket map override.
  - Updated deploy process to utilize a bootstrap 'tea-map-cache' lambda that
    will, after deployment of Cumulus Core's TEA instance, query TEA for all
    protected/public buckets and generate a mapping configuration used
    internally by Core.  This object is also exposed as an output of the Cumulus
    module as `distribution_bucket_map`.
- **CUMULUS-1961**
  - Replaces DynamoDB for Elasticsearch for reconciliationReportForCumulusCMR
    comparisons between Cumulus and CMR.
- **CUMULUS-1970**
  - Created the `add-missing-file-checksums` workflow task
  - Added `@cumulus/aws-client/S3.calculateObjectHash()` function
  - Added `@cumulus/aws-client/S3.getObjectReadStream()` function
- **CUMULUS-1887**
  - Add additional fields to the granule CSV download file
- **CUMULUS-2019**
  - Add `infix` search to es query builder `@cumulus/api/es/es/queries` to
    support partial matching of the keywords

### Changed

- **CUMULUS-2032**
  - Updated @cumulus/ingest/HttpProviderClient to utilize a configuration key
    `httpListTimeout` to set the default timeout for discovery HTTP/HTTPS
    requests, and updates the default for the provider to 5 minutes (300 seconds).
  - Updated the DiscoverGranules and DiscoverPDRs tasks to utilize the updated
    configuration value if set via workflow config, and updates the default for
    these tasks to 5 minutes (300 seconds).

- **CUMULUS-176**
  - The API will now respond with a 400 status code when a request body contains
    invalid JSON. It had previously returned a 500 status code.
- **CUMULUS-1861**
  - Updates Rule objects to no longer require a collection.
  - Changes the DLQ behavior for `sfEventSqsToDbRecords` and
    `sfEventSqsToDbRecordsInputQueue`. Previously failure to write a database
    record would result in lambda success, and an error log in the CloudWatch
    logs.   The lambda has been updated to manually add a record to
    the `sfEventSqsToDbRecordsDeadLetterQueue` if the granule, execution, *or*
    pdr record fails to write, in addition to the previous error logging.
- **CUMULUS-1956**
  - The `/s3credentials` endpoint that is deployed as part of distribution now
    supports authentication using tokens created by a different application. If
    a request contains the `EDL-ClientId` and `EDL-Token` headers,
    authentication will be handled using that token rather than attempting to
    use OAuth.
- **CUMULUS-1977**
  - API endpoint POST `/granules/bulk` now returns a 202 status on a successful
    response instead of a 200 response
  - API endpoint DELETE `/granules/<granule-id>` now returns a 404 status if the
    granule record was already deleted
  - `@cumulus/api/models/Granule.update()` now returns the updated granule
    record
  - Implemented POST `/granules/bulkDelete` API endpoint to support deleting
    granules specified by ID or returned by the provided query in the request
    body. If the request is successful, the endpoint returns the async operation
    ID that has been started to remove the granules.
    - To use a query in the request body, your deployment must be
      [configured to access the Elasticsearch host for ESDIS metrics](https://nasa.github.io/cumulus/docs/additional-deployment-options/cloudwatch-logs-delivery#esdis-metrics)
      in your environment
  - Added `@cumulus/api/models/Granule.getRecord()` method to return raw record
    from DynamoDB
  - Added `@cumulus/api/models/Granule.delete()` method which handles deleting
    the granule record from DynamoDB and the granule files from S3
- **CUMULUS-1982**
  - The `globalConnectionLimit` property of providers is now optional and
    defaults to "unlimited"
- **CUMULUS-1997**
  - Added optional `launchpad` configuration to `@cumulus/hyrax-metadata-updates` task config schema.
- **CUMULUS-1991**
  - `@cumulus/cmrjs/src/cmr-utils/constructOnlineAccessUrls()` now throws an error if `cmrGranuleUrlType = "distribution"` and no distribution endpoint argument is provided
- **CUMULUS-2011**
  - Reconciliation reports are now generated within an AsyncOperation
- **CUMULUS-2016**
  - Upgrade TEA to version 79

### Fixed

- **CUMULUS-1991**
  - Added missing `DISTRIBUTION_ENDPOINT` environment variable for API lambdas. This environment variable is required for API requests to move granules.

- **CUMULUS-1961**
  - Fixed granules and executions query params not getting sent to API in granule list operation in `@cumulus/api-client`

### Deprecated

- `@cumulus/aws-client/S3.calculateS3ObjectChecksum()`
- `@cumulus/aws-client/S3.getS3ObjectReadStream()`
- `@cumulus/common/log.convertLogLevel()`
- `@cumulus/collection-config-store`
- `@cumulus/common/util.sleep()`

- **CUMULUS-1930**
  - `@cumulus/common/log.convertLogLevel()`
  - `@cumulus/common/util.isNull()`
  - `@cumulus/common/util.isUndefined()`
  - `@cumulus/common/util.negate()`
  - `@cumulus/common/util.noop()`
  - `@cumulus/common/util.isNil()`
  - `@cumulus/common/util.renameProperty()`
  - `@cumulus/common/util.lookupMimeType()`
  - `@cumulus/common/util.thread()`
  - `@cumulus/common/util.mkdtempSync()`

### Removed

- The deprecated `@cumulus/common.bucketsConfigJsonObject` function has been
  removed
- The deprecated `@cumulus/common.CollectionConfigStore` class has been removed
- The deprecated `@cumulus/common.concurrency` module has been removed
- The deprecated `@cumulus/common.constructCollectionId` function has been
  removed
- The deprecated `@cumulus/common.launchpad` module has been removed
- The deprecated `@cumulus/common.LaunchpadToken` class has been removed
- The deprecated `@cumulus/common.Semaphore` class has been removed
- The deprecated `@cumulus/common.stringUtils` module has been removed
- The deprecated `@cumulus/common/aws.cloudwatchlogs` function has been removed
- The deprecated `@cumulus/common/aws.deleteS3Files` function has been removed
- The deprecated `@cumulus/common/aws.deleteS3Object` function has been removed
- The deprecated `@cumulus/common/aws.dynamodb` function has been removed
- The deprecated `@cumulus/common/aws.dynamodbDocClient` function has been
  removed
- The deprecated `@cumulus/common/aws.getExecutionArn` function has been removed
- The deprecated `@cumulus/common/aws.headObject` function has been removed
- The deprecated `@cumulus/common/aws.listS3ObjectsV2` function has been removed
- The deprecated `@cumulus/common/aws.parseS3Uri` function has been removed
- The deprecated `@cumulus/common/aws.promiseS3Upload` function has been removed
- The deprecated `@cumulus/common/aws.recursivelyDeleteS3Bucket` function has
  been removed
- The deprecated `@cumulus/common/aws.s3CopyObject` function has been removed
- The deprecated `@cumulus/common/aws.s3ObjectExists` function has been removed
- The deprecated `@cumulus/common/aws.s3PutObject` function has been removed
- The deprecated `@cumulus/common/bucketsConfigJsonObject` function has been
  removed
- The deprecated `@cumulus/common/CloudWatchLogger` class has been removed
- The deprecated `@cumulus/common/collection-config-store.CollectionConfigStore`
  class has been removed
- The deprecated `@cumulus/common/collection-config-store.constructCollectionId`
  function has been removed
- The deprecated `@cumulus/common/concurrency.limit` function has been removed
- The deprecated `@cumulus/common/concurrency.mapTolerant` function has been
  removed
- The deprecated `@cumulus/common/concurrency.promiseUrl` function has been
  removed
- The deprecated `@cumulus/common/concurrency.toPromise` function has been
  removed
- The deprecated `@cumulus/common/concurrency.unless` function has been removed
- The deprecated `@cumulus/common/config.parseConfig` function has been removed
- The deprecated `@cumulus/common/config.resolveResource` function has been
  removed
- The deprecated `@cumulus/common/DynamoDb.get` function has been removed
- The deprecated `@cumulus/common/DynamoDb.scan` function has been removed
- The deprecated `@cumulus/common/FieldPattern` class has been removed
- The deprecated `@cumulus/common/launchpad.getLaunchpadToken` function has been
  removed
- The deprecated `@cumulus/common/launchpad.validateLaunchpadToken` function has
  been removed
- The deprecated `@cumulus/common/LaunchpadToken` class has been removed
- The deprecated `@cumulus/common/message.buildCumulusMeta` function has been
  removed
- The deprecated `@cumulus/common/message.buildQueueMessageFromTemplate`
  function has been removed
- The deprecated `@cumulus/common/message.getCollectionIdFromMessage` function
  has been removed
- The deprecated `@cumulus/common/message.getMaximumExecutions` function has
  been removed
- The deprecated `@cumulus/common/message.getMessageExecutionArn` function has
  been removed
- The deprecated `@cumulus/common/message.getMessageExecutionName` function has
  been removed
- The deprecated `@cumulus/common/message.getMessageFromTemplate` function has
  been removed
- The deprecated `@cumulus/common/message.getMessageGranules` function has been
  removed
- The deprecated `@cumulus/common/message.getMessageStateMachineArn` function
  has been removed
- The deprecated `@cumulus/common/message.getQueueName` function has been
  removed
- The deprecated `@cumulus/common/message.getQueueNameByUrl` function has been
  removed
- The deprecated `@cumulus/common/message.hasQueueAndExecutionLimit` function
  has been removed
- The deprecated `@cumulus/common/Semaphore` class has been removed
- The deprecated `@cumulus/common/string.globalReplace` function has been removed
- The deprecated `@cumulus/common/string.isNonEmptyString` function has been
  removed
- The deprecated `@cumulus/common/string.isValidHostname` function has been
  removed
- The deprecated `@cumulus/common/string.match` function has been removed
- The deprecated `@cumulus/common/string.matches` function has been removed
- The deprecated `@cumulus/common/string.replace` function has been removed
- The deprecated `@cumulus/common/string.toLower` function has been removed
- The deprecated `@cumulus/common/string.toUpper` function has been removed
- The deprecated `@cumulus/common/testUtils.getLocalstackEndpoint` function has been removed
- The deprecated `@cumulus/common/util.setErrorStack` function has been removed
- The `@cumulus/common/util.uuid` function has been removed
- The deprecated `@cumulus/common/workflows.getWorkflowArn` function has been
  removed
- The deprecated `@cumulus/common/workflows.getWorkflowFile` function has been
  removed
- The deprecated `@cumulus/common/workflows.getWorkflowList` function has been
  removed
- The deprecated `@cumulus/common/workflows.getWorkflowTemplate` function has
  been removed
- `@cumulus/aws-client/StepFunctions.toSfnExecutionName()`
- `@cumulus/aws-client/StepFunctions.fromSfnExecutionName()`
- `@cumulus/aws-client/StepFunctions.getExecutionArn()`
- `@cumulus/aws-client/StepFunctions.getExecutionUrl()`
- `@cumulus/aws-client/StepFunctions.getStateMachineArn()`
- `@cumulus/aws-client/StepFunctions.pullStepFunctionEvent()`
- `@cumulus/common/test-utils/throttleOnce()`
- `@cumulus/integration-tests/api/distribution.invokeApiDistributionLambda()`
- `@cumulus/integration-tests/api/distribution.getDistributionApiRedirect()`
- `@cumulus/integration-tests/api/distribution.getDistributionApiFileStream()`

## [v1.24.0] 2020-06-03

### BREAKING CHANGES

- **CUMULUS-1969**
  - The `DiscoverPdrs` task now expects `provider_path` to be provided at
    `event.config.provider_path`, not `event.config.collection.provider_path`
  - `event.config.provider_path` is now a required parameter of the
    `DiscoverPdrs` task
  - `event.config.collection` is no longer a parameter to the `DiscoverPdrs`
    task
  - Collections no longer support the `provider_path` property. The tasks that
    relied on that property are now referencing `config.meta.provider_path`.
    Workflows should be updated accordingly.

- **CUMULUS-1997**
  - `@cumulus/cmr-client/CMRSearchConceptQueue` parameters have been changed to take a `cmrSettings` object containing clientId, provider, and auth information. This can be generated using `@cumulus/cmrjs/cmr-utils/getCmrSettings`. The `cmrEnvironment` variable has been removed.

### Added

- **CUMULUS-1800**
  - Added task configuration setting named `syncChecksumFiles` to the
    SyncGranule task. This setting is `false` by default, but when set to
    `true`, all checksum files associated with data files that are downloaded
    will be downloaded as well.
- **CUMULUS-1952**
  - Updated HTTP(S) provider client to accept username/password for Basic authorization. This change adds support for Basic Authorization such as Earthdata login redirects to ingest (i.e. as implemented in SyncGranule), but not to discovery (i.e. as implemented in DiscoverGranules). Discovery still expects the provider's file system to be publicly accessible, but not the individual files and their contents.
  - **NOTE**: Using this in combination with the HTTP protocol may expose usernames and passwords to intermediary network entities. HTTPS is highly recommended.
- **CUMULUS-1997**
  - Added optional `launchpad` configuration to `@cumulus/hyrax-metadata-updates` task config schema.

### Fixed

- **CUMULUS-1997**
  - Updated all CMR operations to use configured authentication scheme
- **CUMULUS-2010**
  - Updated `@cumulus/api/launchpadSaml` to support multiple userGroup attributes from the SAML response

## [v1.23.2] 2020-05-22

### BREAKING CHANGES

- Updates to the Cumulus archive API:
  - All endpoints now return a `401` response instead of a `403` for any request where the JWT passed as a Bearer token is invalid.
  - POST `/refresh` and DELETE `/token/<token>` endpoints now return a `401` response for requests with expired tokens

- **CUMULUS-1894**
  - `@cumulus/ingest/granule.handleDuplicateFile()`
    - The `copyOptions` parameter has been removed
    - An `ACL` parameter has been added
  - `@cumulus/ingest/granule.renameS3FileWithTimestamp()`
    - Now returns `undefined`

- **CUMULUS-1896**
  Updated all Cumulus core lambdas to utilize the new message adapter streaming interface via [cumulus-message-adapter-js v1.2.0](https://github.com/nasa/cumulus-message-adapter-js/releases/tag/v1.2.0).   Users of this version of Cumulus (or later) must utilize version 1.3.0 or greater of the [cumulus-message-adapter](https://github.com/nasa/cumulus-message-adapter) to support core lambdas.

- **CUMULUS-1912**
  - `@cumulus/api` reconciliationReports list endpoint returns a list of reconciliationReport records instead of S3Uri.

- **CUMULUS-1969**
  - The `DiscoverGranules` task now expects `provider_path` to be provided at
    `event.config.provider_path`, not `event.config.collection.provider_path`
  - `config.provider_path` is now a required parameter of the `DiscoverGranules`
    task

### MIGRATION STEPS

- To take advantage of the new TTL-based access token expiration implemented in CUMULUS-1777 (see notes below) and clear out existing records in your access tokens table, do the following:
  1. Log out of any active dashboard sessions
  2. Use the AWS console or CLI to delete your `<prefix>-AccessTokensTable` DynamoDB table
  3. [Re-deploy your `data-persistence` module](https://nasa.github.io/cumulus/docs/deployment/upgrade-readme#update-data-persistence-resources), which should re-create the `<prefix>-AccessTokensTable` DynamoDB table
  4. Return to using the Cumulus API/dashboard as normal
- This release requires the Cumulus Message Adapter layer deployed with Cumulus Core to be at least 1.3.0, as the core lambdas have updated to [cumulus-message-adapter-js v1.2.0](https://github.com/nasa/cumulus-message-adapter-js/releases/tag/v1.2.0) and the new CMA interface.  As a result, users should:
  1. Follow the [Cumulus Message Adapter (CMA) deployment instructions](https://nasa.github.io/cumulus/docs/deployment/deployment-readme#deploy-the-cumulus-message-adapter-layer) and install a CMA layer version >=1.3.0
  2. If you are using any custom Node.js Lambdas in your workflows **and** the Cumulus CMA layer/`cumulus-message-adapter-js`, you must update your lambda to use [cumulus-message-adapter-js v1.2.0](https://github.com/nasa/cumulus-message-adapter-js/releases/tag/v1.2.0) and follow the migration instructions in the release notes. Prior versions of `cumulus-message-adapter-js` are not compatible with CMA >= 1.3.0.
- Migrate existing s3 reconciliation report records to database (CUMULUS-1911):
  - After update your `data persistence` module and Cumulus resources, run the command:

  ```bash
  ./node_modules/.bin/cumulus-api migrate --stack `<your-terraform-deployment-prefix>` --migrationVersion migration5
  ```

### Added

- Added a limit for concurrent Elasticsearch requests when doing an index from database operation
- Added the `es_request_concurrency` parameter to the archive and cumulus Terraform modules

- **CUMULUS-1995**
  - Added the `es_index_shards` parameter to the archive and cumulus Terraform modules to configure the number of shards for the ES index
    - If you have an existing ES index, you will need to [reindex](https://nasa.github.io/cumulus-api/#reindex) and then [change index](https://nasa.github.io/cumulus-api/#change-index) to take advantage of shard updates

- **CUMULUS-1894**
  - Added `@cumulus/aws-client/S3.moveObject()`

- **CUMULUS-1911**
  - Added ReconciliationReports table
  - Updated CreateReconciliationReport lambda to save Reconciliation Report records to database
  - Updated dbIndexer and IndexFromDatabase lambdas to index Reconciliation Report records to Elasticsearch
  - Added migration_5 to migrate existing s3 reconciliation report records to database and Elasticsearch
  - Updated `@cumulus/api` package, `tf-modules/archive` and `tf-modules/data-persistence` Terraform modules

- **CUMULUS-1916**
  - Added util function for seeding reconciliation reports when running API locally in dashboard

### Changed

- **CUMULUS-1777**
  - The `expirationTime` property is now a **required field** of the access tokens model.
  - Updated the `AccessTokens` table to set a [TTL](https://docs.aws.amazon.com/amazondynamodb/latest/developerguide/howitworks-ttl.html) on the `expirationTime` field in `tf-modules/data-persistence/dynamo.tf`. As a result, access token records in this table whose `expirationTime` has passed should be **automatically deleted by DynamoDB**.
  - Updated all code creating access token records in the Dynamo `AccessTokens` table to set the `expirationTime` field value in seconds from the epoch.
- **CUMULUS-1912**
  - Updated reconciliationReports endpoints to query against Elasticsearch, delete report from both database and s3
  - Added `@cumulus/api-client/reconciliationReports`
- **CUMULUS-1999**
  - Updated `@cumulus/common/util.deprecate()` so that only a single deprecation notice is printed for each name/version combination

### Fixed

- **CUMULUS-1894**
  - The `SyncGranule` task can now handle files larger than 5 GB
- **CUMULUS-1987**
  - `Remove granule from CMR` operation in `@cumulus/api` now passes token to CMR when fetching granule metadata, allowing removal of private granules
- **CUMULUS-1993**
  - For a given queue, the `sqs-message-consumer` Lambda will now only schedule workflows for rules matching the queue **and the collection information in each queue message (if any)**
    - The consumer also now only reads each queue message **once per Lambda invocation**, whereas previously each message was read **once per queue rule per Lambda invocation**
  - Fixed bug preventing the deletion of multiple SNS rules that share the same SNS topic

### Deprecated

- **CUMULUS-1894**
  - `@cumulus/ingest/granule.copyGranuleFile()`
  - `@cumulus/ingest/granule.moveGranuleFile()`

- **CUMULUS-1987** - Deprecated the following functions:
  - `@cumulus/cmrjs/getMetadata(cmrLink)` -> `@cumulus/cmr-client/CMR.getGranuleMetadata(cmrLink)`
  - `@cumulus/cmrjs/getFullMetadata(cmrLink)`

## [v1.22.1] 2020-05-04

**Note**: v1.22.0 was not released as a package due to npm/release concerns.  Users upgrading to 1.22.x should start with 1.22.1

### Added

- **CUMULUS-1894**
  - Added `@cumulus/aws-client/S3.multipartCopyObject()`
- **CUMULUS-408**
  - Added `certificateUri` field to provider schema. This optional field allows operators to specify an S3 uri to a CA bundle to use for HTTPS requests.
- **CUMULUS-1787**
  - Added `collections/active` endpoint for returning collections with active granules in `@cumulus/api`
- **CUMULUS-1799**
  - Added `@cumulus/common/stack.getBucketsConfigKey()` to return the S3 key for the buckets config object
  - Added `@cumulus/common/workflows.getWorkflowFileKey()` to return the S3 key for a workflow definition object
  - Added `@cumulus/common/workflows.getWorkflowsListKeyPrefix()` to return the S3 key prefix for objects containing workflow definitions
  - Added `@cumulus/message` package containing utilities for building and parsing Cumulus messages
- **CUMULUS-1850**
  - Added `@cumulus/aws-client/Kinesis.describeStream()` to get a Kinesis stream description
- **CUMULUS-1853**
  - Added `@cumulus/integration-tests/collections.createCollection()`
  - Added `@cumulus/integration-tests/executions.findExecutionArn()`
  - Added `@cumulus/integration-tests/executions.getExecutionWithStatus()`
  - Added `@cumulus/integration-tests/granules.getGranuleWithStatus()`
  - Added `@cumulus/integration-tests/providers.createProvider()`
  - Added `@cumulus/integration-tests/rules.createOneTimeRule()`

### Changed

- **CUMULUS-1682**
  - Moved all `@cumulus/ingest/parse-pdr` code into the `parse-pdr` task as it had become tightly coupled with that task's handler and was not used anywhere else. Unit tests also restored.
- **CUMULUS-1820**
  - Updated the Thin Egress App module used in `tf-modules/distribution/main.tf` to build 74. [See the release notes](https://github.com/asfadmin/thin-egress-app/releases/tag/tea-build.74).
- **CUMULUS-1852**
  - Updated POST endpoints for `/collections`, `/providers`, and `/rules` to log errors when returning a 500 response
  - Updated POST endpoint for `/collections`:
    - Return a 400 response when the `name` or `version` fields are missing
    - Return a 409 response if the collection already exists
    - Improved error messages to be more explicit
  - Updated POST endpoint for `/providers`:
    - Return a 400 response if the `host` field value is invalid
    - Return a 409 response if the provider already exists
  - Updated POST endpoint for `/rules`:
    - Return a 400 response if rule `name` is invalid
    - Return a 400 response if rule `type` is invalid
- **CUMULUS-1891**
  - Updated the following endpoints using async operations to return a 503 error if the ECS task  cannot be started and a 500 response for a non-specific error:
    - POST `/replays`
    - POST `/bulkDelete`
    - POST `/elasticsearch/index-from-database`
    - POST `/granules/bulk`

### Fixed

- **CUMULUS-408**
  - Fixed HTTPS discovery and ingest.

- **CUMULUS-1850**
  - Fixed a bug in Kinesis event processing where the message consumer would not properly filter available rules based on the collection information in the event and the Kinesis stream ARN

- **CUMULUS-1853**
  - Fixed a bug where attempting to create a rule containing a payload property
    would fail schema validation.

- **CUMULUS-1854**
  - Rule schema is validated before starting workflows or creating event source mappings

- **CUMULUS-1974**
  - Fixed @cumulus/api webpack config for missing underscore object due to underscore update

- **CUMULUS-2210**
  - Fixed `cmr_oauth_provider` variable not being propagated to reconciliation reports

### Deprecated

- **CUMULUS-1799** - Deprecated the following code. For cases where the code was moved into another package, the new code location is noted:
  - `@cumulus/aws-client/StepFunctions.fromSfnExecutionName()`
  - `@cumulus/aws-client/StepFunctions.toSfnExecutionName()`
  - `@cumulus/aws-client/StepFunctions.getExecutionArn()` -> `@cumulus/message/Executions.buildExecutionArn()`
  - `@cumulus/aws-client/StepFunctions.getExecutionUrl()` -> `@cumulus/message/Executions.getExecutionUrlFromArn()`
  - `@cumulus/aws-client/StepFunctions.getStateMachineArn()` -> `@cumulus/message/Executions.getStateMachineArnFromExecutionArn()`
  - `@cumulus/aws-client/StepFunctions.pullStepFunctionEvent()` -> `@cumulus/message/StepFunctions.pullStepFunctionEvent()`
  - `@cumulus/common/bucketsConfigJsonObject()`
  - `@cumulus/common/CloudWatchLogger`
  - `@cumulus/common/collection-config-store/CollectionConfigStore` -> `@cumulus/collection-config-store`
  - `@cumulus/common/collection-config-store.constructCollectionId()` -> `@cumulus/message/Collections.constructCollectionId`
  - `@cumulus/common/concurrency.limit()`
  - `@cumulus/common/concurrency.mapTolerant()`
  - `@cumulus/common/concurrency.promiseUrl()`
  - `@cumulus/common/concurrency.toPromise()`
  - `@cumulus/common/concurrency.unless()`
  - `@cumulus/common/config.buildSchema()`
  - `@cumulus/common/config.parseConfig()`
  - `@cumulus/common/config.resolveResource()`
  - `@cumulus/common/config.resourceToArn()`
  - `@cumulus/common/FieldPattern`
  - `@cumulus/common/launchpad.getLaunchpadToken()` -> `@cumulus/launchpad-auth/index.getLaunchpadToken()`
  - `@cumulus/common/LaunchpadToken` -> `@cumulus/launchpad-auth/LaunchpadToken`
  - `@cumulus/common/launchpad.validateLaunchpadToken()` -> `@cumulus/launchpad-auth/index.validateLaunchpadToken()`
  - `@cumulus/common/message.buildCumulusMeta()` -> `@cumulus/message/Build.buildCumulusMeta()`
  - `@cumulus/common/message.buildQueueMessageFromTemplate()` -> `@cumulus/message/Build.buildQueueMessageFromTemplate()`
  - `@cumulus/common/message.getCollectionIdFromMessage()` -> `@cumulus/message/Collections.getCollectionIdFromMessage()`
  - `@cumulus/common/message.getMessageExecutionArn()` -> `@cumulus/message/Executions.getMessageExecutionArn()`
  - `@cumulus/common/message.getMessageExecutionName()` -> `@cumulus/message/Executions.getMessageExecutionName()`
  - `@cumulus/common/message.getMaximumExecutions()` -> `@cumulus/message/Queue.getMaximumExecutions()`
  - `@cumulus/common/message.getMessageFromTemplate()`
  - `@cumulus/common/message.getMessageStateMachineArn()` -> `@cumulus/message/Executions.getMessageStateMachineArn()`)
  - `@cumulus/common/message.getMessageGranules()` -> `@cumulus/message/Granules.getMessageGranules()`
  - `@cumulus/common/message.getQueueNameByUrl()` -> `@cumulus/message/Queue.getQueueNameByUrl()`
  - `@cumulus/common/message.getQueueName()` -> `@cumulus/message/Queue.getQueueName()`)
  - `@cumulus/common/message.hasQueueAndExecutionLimit()` -> `@cumulus/message/Queue.hasQueueAndExecutionLimit()`
  - `@cumulus/common/Semaphore`
  - `@cumulus/common/test-utils.throttleOnce()`
  - `@cumulus/common/workflows.getWorkflowArn()`
  - `@cumulus/common/workflows.getWorkflowFile()`
  - `@cumulus/common/workflows.getWorkflowList()`
  - `@cumulus/common/workflows.getWorkflowTemplate()`
  - `@cumulus/integration-tests/sfnStep/SfnStep.parseStepMessage()` -> `@cumulus/message/StepFunctions.parseStepMessage()`
- **CUMULUS-1858** - Deprecated the following functions.
  - `@cumulus/common/string.globalReplace()`
  - `@cumulus/common/string.isNonEmptyString()`
  - `@cumulus/common/string.isValidHostname()`
  - `@cumulus/common/string.match()`
  - `@cumulus/common/string.matches()`
  - `@cumulus/common/string.replace()`
  - `@cumulus/common/string.toLower()`
  - `@cumulus/common/string.toUpper()`

### Removed

- **CUMULUS-1799**: Deprecated code removals:
  - Removed from `@cumulus/common/aws`:
    - `pullStepFunctionEvent()`
  - Removed `@cumulus/common/sfnStep`
  - Removed `@cumulus/common/StepFunctions`

## [v1.21.0] 2020-03-30

### PLEASE NOTE

- **CUMULUS-1762**: the `messageConsumer` for `sns` and `kinesis`-type rules now fetches
  the collection information from the message. You should ensure that your rule's collection
  name and version match what is in the message for these ingest messages to be processed.
  If no matching rule is found, an error will be thrown and logged in the
  `messageConsumer` Lambda function's log group.

### Added

- **CUMULUS-1629**`
  - Updates discover-granules task to respect/utilize duplicateHandling configuration such that
    - skip:               Duplicates will be filtered from the granule list
    - error:              Duplicates encountered will result in step failure
    - replace, version:   Duplicates will be ignored and handled as normal.
  - Adds a new copy of the API lambda `PrivateApiLambda()` which is configured to not require authentication. This Lambda is not connected to an API gateway
  - Adds `@cumulus/api-client` with functions for use by workflow lambdas to call the API when needed

- **CUMULUS-1732**
  - Added Python task/activity workflow and integration test (`PythonReferenceSpec`) to test `cumulus-message-adapter-python`and `cumulus-process-py` integration.
- **CUMULUS-1795**
  - Added an IAM policy on the Cumulus EC2 creation to enable SSM when the `deploy_to_ngap` flag is true

### Changed

- **CUMULUS-1762**
  - the `messageConsumer` for `sns` and `kinesis`-type rules now fetches the collection
    information from the message.

### Deprecated

- **CUMULUS-1629**
  - Deprecate `granulesApi`, `rulesApi`, `emsApi`, `executionsAPI` from `@cumulus/integration-test/api` in favor of code moved to `@cumulus/api-client`

### Removed

- **CUMULUS-1799**: Deprecated code removals
  - Removed deprecated method `@cumulus/api/models/Granule.createGranulesFromSns()`
  - Removed deprecated method `@cumulus/api/models/Granule.removeGranuleFromCmr()`
  - Removed from `@cumulus/common/aws`:
    - `apigateway()`
    - `buildS3Uri()`
    - `calculateS3ObjectChecksum()`
    - `cf()`
    - `cloudwatch()`
    - `cloudwatchevents()`
    - `cloudwatchlogs()`
    - `createAndWaitForDynamoDbTable()`
    - `createQueue()`
    - `deleteSQSMessage()`
    - `describeCfStackResources()`
    - `downloadS3File()`
    - `downloadS3Files()`
    - `DynamoDbSearchQueue` class
    - `dynamodbstreams()`
    - `ec2()`
    - `ecs()`
    - `fileExists()`
    - `findResourceArn()`
    - `fromSfnExecutionName()`
    - `getFileBucketAndKey()`
    - `getJsonS3Object()`
    - `getQueueUrl()`
    - `getObjectSize()`
    - `getS3ObjectReadStream()`
    - `getSecretString()`
    - `getStateMachineArn()`
    - `headObject()`
    - `isThrottlingException()`
    - `kinesis()`
    - `lambda()`
    - `listS3Objects()`
    - `promiseS3Upload()`
    - `publishSnsMessage()`
    - `putJsonS3Object()`
    - `receiveSQSMessages()`
    - `s3CopyObject()`
    - `s3GetObjectTagging()`
    - `s3Join()`
    - `S3ListObjectsV2Queue` class
    - `s3TagSetToQueryString()`
    - `s3PutObjectTagging()`
    - `secretsManager()`
    - `sendSQSMessage()`
    - `sfn()`
    - `sns()`
    - `sqs()`
    - `sqsQueueExists()`
    - `toSfnExecutionName()`
    - `uploadS3FileStream()`
    - `uploadS3Files()`
    - `validateS3ObjectChecksum()`
  - Removed `@cumulus/common/CloudFormationGateway` class
  - Removed `@cumulus/common/concurrency/Mutex` class
  - Removed `@cumulus/common/errors`
  - Removed `@cumulus/common/sftp`
  - Removed `@cumulus/common/string.unicodeEscape`
  - Removed `@cumulus/cmrjs/cmr-utils.getGranuleId()`
  - Removed `@cumulus/cmrjs/cmr-utils.getCmrFiles()`
  - Removed `@cumulus/cmrjs/cmr/CMR` class
  - Removed `@cumulus/cmrjs/cmr/CMRSearchConceptQueue` class
  - Removed `@cumulus/cmrjs/utils.getHost()`
  - Removed `@cumulus/cmrjs/utils.getIp()`
  - Removed `@cumulus/cmrjs/utils.hostId()`
  - Removed `@cumulus/cmrjs/utils/ummVersion()`
  - Removed `@cumulus/cmrjs/utils.updateToken()`
  - Removed `@cumulus/cmrjs/utils.validateUMMG()`
  - Removed `@cumulus/ingest/aws.getEndpoint()`
  - Removed `@cumulus/ingest/aws.getExecutionUrl()`
  - Removed `@cumulus/ingest/aws/invoke()`
  - Removed `@cumulus/ingest/aws/CloudWatch` class
  - Removed `@cumulus/ingest/aws/ECS` class
  - Removed `@cumulus/ingest/aws/Events` class
  - Removed `@cumulus/ingest/aws/SQS` class
  - Removed `@cumulus/ingest/aws/StepFunction` class
  - Removed `@cumulus/ingest/util.normalizeProviderPath()`
  - Removed `@cumulus/integration-tests/index.listCollections()`
  - Removed `@cumulus/integration-tests/index.listProviders()`
  - Removed `@cumulus/integration-tests/index.rulesList()`
  - Removed `@cumulus/integration-tests/api/api.addCollectionApi()`

## [v1.20.0] 2020-03-12

### BREAKING CHANGES

- **CUMULUS-1714**
  - Changed the format of the message sent to the granule SNS Topic. Message includes the granule record under `record` and the type of event under `event`. Messages with `deleted` events will have the record that was deleted with a `deletedAt` timestamp. Options for `event` are `Create | Update | Delete`
- **CUMULUS-1769** - `deploy_to_ngap` is now a **required** variable for the `tf-modules/cumulus` module. **For those deploying to NGAP environments, this variable should always be set to `true`.**

### Notable changes

- **CUMULUS-1739** - You can now exclude Elasticsearch from your `tf-modules/data-persistence` deployment (via `include_elasticsearch = false`) and your `tf-modules/cumulus` module will still deploy successfully.

- **CUMULUS-1769** - If you set `deploy_to_ngap = true` for the `tf-modules/archive` Terraform module, **you can only deploy your archive API gateway as `PRIVATE`**, not `EDGE`.

### Added

- Added `@cumulus/aws-client/S3.getS3ObjectReadStreamAsync()` to deal with S3 eventual consistency issues by checking for the existence an S3 object with retries before getting a readable stream for that object.
- **CUMULUS-1769**
  - Added `deploy_to_ngap` boolean variable for the `tf-modules/cumulus` and `tf-modules/archive` Terraform modules. This variable is required. **For those deploying to NGAP environments, this variable should always be set to `true`.**
- **HYRAX-70**
  - Add the hyrax-metadata-update task

### Changed

- [`AccessToken.get()`](https://github.com/nasa/cumulus/blob/master/packages/api/models/access-tokens.js) now enforces [strongly consistent reads from DynamoDB](https://docs.aws.amazon.com/amazondynamodb/latest/developerguide/HowItWorks.ReadConsistency.html)
- **CUMULUS-1739**
  - Updated `tf-modules/data-persistence` to make Elasticsearch alarm resources and outputs conditional on the `include_elasticsearch` variable
  - Updated `@cumulus/aws-client/S3.getObjectSize` to include automatic retries for any failures from `S3.headObject`
- **CUMULUS-1784**
  - Updated `@cumulus/api/lib/DistributionEvent.remoteIP()` to parse the IP address in an S3 access log from the `A-sourceip` query parameter if present, otherwise fallback to the original parsing behavior.
- **CUMULUS-1768**
  - The `stats/summary` endpoint reports the distinct collections for the number of granules reported

### Fixed

- **CUMULUS-1739** - Fixed the `tf-modules/cumulus` and `tf-modules/archive` modules to make these Elasticsearch variables truly optional:
  - `elasticsearch_domain_arn`
  - `elasticsearch_hostname`
  - `elasticsearch_security_group_id`

- **CUMULUS-1768**
  - Fixed the `stats/` endpoint so that data is correctly filtered by timestamp and `processingTime` is calculated correctly.

- **CUMULUS-1769**
  - In the `tf-modules/archive` Terraform module, the `lifecycle` block ignoring changes to the `policy` of the archive API gateway is now only enforced if `deploy_to_ngap = true`. This fixes a bug where users deploying outside of NGAP could not update their API gateway's resource policy when going from `PRIVATE` to `EDGE`, preventing their API from being accessed publicly.

- **CUMULUS-1775**
  - Fix/update api endpoint to use updated google auth endpoints such that it will work with new accounts

### Removed

- **CUMULUS-1768**
  - Removed API endpoints `stats/histogram` and `stats/average`. All advanced stats needs should be acquired from Cloud Metrics or similarly configured ELK stack.

## [v1.19.0] 2020-02-28

### BREAKING CHANGES

- **CUMULUS-1736**
  - The `@cumulus/discover-granules` task now sets the `dataType` of discovered
    granules based on the `name` of the configured collection, not the
    `dataType`.
  - The config schema of the `@cumulus/discover-granules` task now requires that
    collections contain a `version`.
  - The `@cumulus/sync-granule` task will set the `dataType` and `version` of a
    granule based on the configured collection if those fields are not already
    set on the granule. Previously it was using the `dataType` field of the
    configured collection, then falling back to the `name` field of the
    collection. This update will just use the `name` field of the collection to
    set the `dataType` field of the granule.

- **CUMULUS-1446**
  - Update the `@cumulus/integration-tests/api/executions.getExecution()`
    function to parse the response and return the execution, rather than return
    the full API response.

- **CUMULUS-1672**
  - The `cumulus` Terraform module in previous releases set a
    `Deployment = var.prefix` tag on all resources that it managed. In this
    release, a `tags` input variable has been added to the `cumulus` Terraform
    module to allow resource tagging to be customized. No default tags will be
    applied to Cumulus-managed resources. To replicate the previous behavior,
    set `tags = { Deployment: var.prefix }` as an input variable for the
    `cumulus` Terraform module.

- **CUMULUS-1684 Migration Instructions**
  - In previous releases, a provider's username and password were encrypted
    using a custom encryption library. That has now been updated to use KMS.
    This release includes a Lambda function named
    `<prefix>-ProviderSecretsMigration`, which will re-encrypt existing
    provider credentials to use KMS. After this release has been deployed, you
    will need to manually invoke that Lambda function using either the AWS CLI
    or AWS Console. It should only need to be successfully run once.
  - Future releases of Cumulus will invoke a
    `<prefix>-VerifyProviderSecretsMigration` Lambda function as part of the
    deployment, which will cause the deployment to fail if the migration
    Lambda has not been run.

- **CUMULUS-1718**
  - The `@cumulus/sf-sns-report` task for reporting mid-workflow updates has been retired.
  This task was used as the `PdrStatusReport` task in our ParsePdr example workflow.
  If you have a ParsePdr or other workflow using this task, use `@cumulus/sf-sqs-report` instead.
  Trying to deploy the old task will result in an error as the cumulus module no longer exports `sf_sns_report_task`.
  - Migration instruction: In your workflow definition, for each step using the old task change:
  `"Resource": "${module.cumulus.sf_sns_report_task.task_arn}"`
  to
  `"Resource": "${module.cumulus.sf_sqs_report_task.task_arn}"`

- **CUMULUS-1755**
  - The `thin_egress_jwt_secret_name` variable for the `tf-modules/cumulus` Terraform module is now **required**. This variable is passed on to the Thin Egress App in `tf-modules/distribution/main.tf`, which uses the keys stored in the secret to sign JWTs. See the [Thin Egress App documentation on how to create a value for this secret](https://github.com/asfadmin/thin-egress-app#setting-up-the-jwt-cookie-secrets).

### Added

- **CUMULUS-1446**
  - Add `@cumulus/common/FileUtils.readJsonFile()` function
  - Add `@cumulus/common/FileUtils.readTextFile()` function
  - Add `@cumulus/integration-tests/api/collections.createCollection()` function
  - Add `@cumulus/integration-tests/api/collections.deleteCollection()` function
  - Add `@cumulus/integration-tests/api/collections.getCollection()` function
  - Add `@cumulus/integration-tests/api/providers.getProvider()` function
  - Add `@cumulus/integration-tests/index.getExecutionOutput()` function
  - Add `@cumulus/integration-tests/index.loadCollection()` function
  - Add `@cumulus/integration-tests/index.loadProvider()` function
  - Add `@cumulus/integration-tests/index.readJsonFilesFromDir()` function

- **CUMULUS-1672**
  - Add a `tags` input variable to the `archive` Terraform module
  - Add a `tags` input variable to the `cumulus` Terraform module
  - Add a `tags` input variable to the `cumulus_ecs_service` Terraform module
  - Add a `tags` input variable to the `data-persistence` Terraform module
  - Add a `tags` input variable to the `distribution` Terraform module
  - Add a `tags` input variable to the `ingest` Terraform module
  - Add a `tags` input variable to the `s3-replicator` Terraform module

- **CUMULUS-1707**
  - Enable logrotate on ECS cluster

- **CUMULUS-1684**
  - Add a `@cumulus/aws-client/KMS` library of KMS-related functions
  - Add `@cumulus/aws-client/S3.getTextObject()`
  - Add `@cumulus/sftp-client` package
  - Create `ProviderSecretsMigration` Lambda function
  - Create `VerifyProviderSecretsMigration` Lambda function

- **CUMULUS-1548**
  - Add ability to put default Cumulus logs in Metrics' ELK stack
  - Add ability to add custom logs to Metrics' ELK Stack

- **CUMULUS-1702**
  - When logs are sent to Metrics' ELK stack, the logs endpoints will return results from there

- **CUMULUS-1459**
  - Async Operations are indexed in Elasticsearch
  - To index any existing async operations you'll need to perform an index from
    database function.

- **CUMULUS-1717**
  - Add `@cumulus/aws-client/deleteAndWaitForDynamoDbTableNotExists`, which
    deletes a DynamoDB table and waits to ensure the table no longer exists
  - Added `publishGranules` Lambda to handle publishing granule messages to SNS when granule records are written to DynamoDB
  - Added `@cumulus/api/models/Granule.storeGranulesFromCumulusMessage` to store granules from a Cumulus message to DynamoDB

- **CUMULUS-1718**
  - Added `@cumulus/sf-sqs-report` task to allow mid-workflow reporting updates.
  - Added `stepfunction_event_reporter_queue_url` and `sf_sqs_report_task` outputs to the `cumulus` module.
  - Added `publishPdrs` Lambda to handle publishing PDR messages to SNS when PDR records are written to DynamoDB.
  - Added `@cumulus/api/models/Pdr.storePdrFromCumulusMessage` to store PDRs from a Cumulus message to DynamoDB.
  - Added `@cumulus/aws-client/parseSQSMessageBody` to parse an SQS message body string into an object.

- **Ability to set custom backend API url in the archive module**
  - Add `api_url` definition in `tf-modules/cumulus/archive.tf`
  - Add `archive_api_url` variable in `tf-modules/cumulus/variables.tf`

- **CUMULUS-1741**
  - Added an optional `elasticsearch_security_group_ids` variable to the
    `data-persistence` Terraform module to allow additional security groups to
    be assigned to the Elasticsearch Domain.

- **CUMULUS-1752**
  - Added `@cumulus/integration-tests/api/distribution.invokeTEADistributionLambda` to simulate a request to the [Thin Egress App](https://github.com/asfadmin/thin-egress-app) by invoking the Lambda and getting a response payload.
  - Added `@cumulus/integration-tests/api/distribution.getTEARequestHeaders` to generate necessary request headers for a request to the Thin Egress App
  - Added `@cumulus/integration-tests/api/distribution.getTEADistributionApiFileStream` to get a response stream for a file served by Thin Egress App
  - Added `@cumulus/integration-tests/api/distribution.getTEADistributionApiRedirect` to get a redirect response from the Thin Egress App

- **CUMULUS-1755**
  - Added `@cumulus/aws-client/CloudFormation.describeCfStack()` to describe a Cloudformation stack
  - Added `@cumulus/aws-client/CloudFormation.getCfStackParameterValues()` to get multiple parameter values for a Cloudformation stack

### Changed

- **CUMULUS-1725**
  - Moved the logic that updates the granule files cache Dynamo table into its
    own Lambda function called `granuleFilesCacheUpdater`.

- **CUMULUS-1736**
  - The `collections` model in the API package now determines the name of a
    collection based on the `name` property, rather than using `dataType` and
    then falling back to `name`.
  - The `@cumulus/integration-tests.loadCollection()` function no longer appends
    the postfix to the end of the collection's `dataType`.
  - The `@cumulus/integration-tests.addCollections()` function no longer appends
    the postfix to the end of the collection's `dataType`.

- **CUMULUS-1672**
  - Add a `retryOptions` parameter to the `@cumulus/aws-client/S3.headObject`
     function, which will retry if the object being queried does not exist.

- **CUMULUS-1446**
  - Mark the `@cumulus/integration-tests/api.addCollectionApi()` function as
    deprecated
  - Mark the `@cumulus/integration-tests/index.listCollections()` function as
    deprecated
  - Mark the `@cumulus/integration-tests/index.listProviders()` function as
    deprecated
  - Mark the `@cumulus/integration-tests/index.rulesList()` function as
    deprecated

- **CUMULUS-1672**
  - Previously, the `cumulus` module defaulted to setting a
    `Deployment = var.prefix` tag on all resources that it managed. In this
    release, the `cumulus` module will now accept a `tags` input variable that
    defines the tags to be assigned to all resources that it manages.
  - Previously, the `data-persistence` module defaulted to setting a
    `Deployment = var.prefix` tag on all resources that it managed. In this
    release, the `data-persistence` module will now accept a `tags` input
    variable that defines the tags to be assigned to all resources that it
    manages.
  - Previously, the `distribution` module defaulted to setting a
    `Deployment = var.prefix` tag on all resources that it managed. In this
    release, the `distribution` module will now accept a `tags` input variable
    that defines the tags to be assigned to all resources that it manages.
  - Previously, the `ingest` module defaulted to setting a
    `Deployment = var.prefix` tag on all resources that it managed. In this
    release, the `ingest` module will now accept a `tags` input variable that
    defines the tags to be assigned to all resources that it manages.
  - Previously, the `s3-replicator` module defaulted to setting a
    `Deployment = var.prefix` tag on all resources that it managed. In this
    release, the `s3-replicator` module will now accept a `tags` input variable
    that defines the tags to be assigned to all resources that it manages.

- **CUMULUS-1684**
  - Update the API package to encrypt provider credentials using KMS instead of
    using RSA keys stored in S3

- **CUMULUS-1717**
  - Changed name of `cwSfExecutionEventToDb` Lambda to `cwSfEventToDbRecords`
  - Updated `cwSfEventToDbRecords` to write granule records to DynamoDB from the incoming Cumulus message

- **CUMULUS-1718**
  - Renamed `cwSfEventToDbRecords` to `sfEventSqsToDbRecords` due to architecture change to being a consumer of an SQS queue of Step Function Cloudwatch events.
  - Updated `sfEventSqsToDbRecords` to write PDR records to DynamoDB from the incoming Cumulus message
  - Moved `data-cookbooks/sns.md` to `data-cookbooks/ingest-notifications.md` and updated it to reflect recent changes.

- **CUMULUS-1748**
  - (S)FTP discovery tasks now use the provider-path as-is instead of forcing it to a relative path.
  - Improved error handling to catch permission denied FTP errors better and log them properly. Workflows will still fail encountering this error and we intend to consider that approach in a future ticket.

- **CUMULUS-1752**
  - Moved class for parsing distribution events to its own file: `@cumulus/api/lib/DistributionEvent.js`
    - Updated `DistributionEvent` to properly parse S3 access logs generated by requests from the [Thin Egress App](https://github.com/asfadmin/thin-egress-app)

- **CUMULUS-1753** - Changes to `@cumulus/ingest/HttpProviderClient.js`:
  - Removed regex filter in `HttpProviderClient.list()` that was used to return only files with an extension between 1 and 4 characters long. `HttpProviderClient.list()` will now return all files linked from the HTTP provider host.

- **CUMULUS-1755**
  - Updated the Thin Egress App module used in `tf-modules/distribution/main.tf` to build 61. [See the release notes](https://github.com/asfadmin/thin-egress-app/releases/tag/tea-build.61).

- **CUMULUS-1757**
  - Update @cumulus/cmr-client CMRSearchConceptQueue to take optional cmrEnvironment parameter

### Deprecated

- **CUMULUS-1684**
  - Deprecate `@cumulus/common/key-pair-provider/S3KeyPairProvider`
  - Deprecate `@cumulus/common/key-pair-provider/S3KeyPairProvider.encrypt()`
  - Deprecate `@cumulus/common/key-pair-provider/S3KeyPairProvider.decrypt()`
  - Deprecate `@cumulus/common/kms/KMS`
  - Deprecate `@cumulus/common/kms/KMS.encrypt()`
  - Deprecate `@cumulus/common/kms/KMS.decrypt()`
  - Deprecate `@cumulus/common/sftp.Sftp`

- **CUMULUS-1717**
  - Deprecate `@cumulus/api/models/Granule.createGranulesFromSns`

- **CUMULUS-1718**
  - Deprecate `@cumulus/sf-sns-report`.
    - This task has been updated to always throw an error directing the user to use `@cumulus/sf-sqs-report` instead. This was done because there is no longer an SNS topic to which to publish, and no consumers to listen to it.

- **CUMULUS-1748**
  - Deprecate `@cumulus/ingest/util.normalizeProviderPath`

- **CUMULUS-1752**
  - Deprecate `@cumulus/integration-tests/api/distribution.getDistributionApiFileStream`
  - Deprecate `@cumulus/integration-tests/api/distribution.getDistributionApiRedirect`
  - Deprecate `@cumulus/integration-tests/api/distribution.invokeApiDistributionLambda`

### Removed

- **CUMULUS-1684**
  - Remove the deployment script that creates encryption keys and stores them to
    S3

- **CUMULUS-1768**
  - Removed API endpoints `stats/histogram` and `stats/average`. All advanced stats needs should be acquired from Cloud Metrics or similarly configured ELK stack.

### Fixed

- **Fix default values for urs_url in variables.tf files**
  - Remove trailing `/` from default `urs_url` values.

- **CUMULUS-1610** - Add the Elasticsearch security group to the EC2 security groups

- **CUMULUS-1740** - `cumulus_meta.workflow_start_time` is now set in Cumulus
  messages

- **CUMULUS-1753** - Fixed `@cumulus/ingest/HttpProviderClient.js` to properly handle HTTP providers with:
  - Multiple link tags (e.g. `<a>`) per line of source code
  - Link tags in uppercase or lowercase (e.g. `<A>`)
  - Links with filepaths in the link target (e.g. `<a href="/path/to/file.txt">`). These files will be returned from HTTP file discovery **as the file name only** (e.g. `file.txt`).

- **CUMULUS-1768**
  - Fix an issue in the stats endpoints in `@cumulus/api` to send back stats for the correct type

## [v1.18.0] 2020-02-03

### BREAKING CHANGES

- **CUMULUS-1686**

  - `ecs_cluster_instance_image_id` is now a _required_ variable of the `cumulus` module, instead of optional.

- **CUMULUS-1698**

  - Change variable `saml_launchpad_metadata_path` to `saml_launchpad_metadata_url` in the `tf-modules/cumulus` Terraform module.

- **CUMULUS-1703**
  - Remove the unused `forceDownload` option from the `sync-granule` tasks's config
  - Remove the `@cumulus/ingest/granule.Discover` class
  - Remove the `@cumulus/ingest/granule.Granule` class
  - Remove the `@cumulus/ingest/pdr.Discover` class
  - Remove the `@cumulus/ingest/pdr.Granule` class
  - Remove the `@cumulus/ingest/parse-pdr.parsePdr` function

### Added

- **CUMULUS-1040**

  - Added `@cumulus/aws-client` package to provide utilities for working with AWS services and the Node.js AWS SDK
  - Added `@cumulus/errors` package which exports error classes for use in Cumulus workflow code
  - Added `@cumulus/integration-tests/sfnStep` to provide utilities for parsing step function execution histories

- **CUMULUS-1102**

  - Adds functionality to the @cumulus/api package for better local testing.
    - Adds data seeding for @cumulus/api's localAPI.
      - seed functions allow adding collections, executions, granules, pdrs, providers, and rules to a Localstack Elasticsearch and DynamoDB via `addCollections`, `addExecutions`, `addGranules`, `addPdrs`, `addProviders`, and `addRules`.
    - Adds `eraseDataStack` function to local API server code allowing resetting of local datastack for testing (ES and DynamoDB).
    - Adds optional parameters to the @cumulus/api bin serve to allow for launching the api without destroying the current data.

- **CUMULUS-1697**

  - Added the `@cumulus/tf-inventory` package that provides command line utilities for managing Terraform resources in your AWS account

- **CUMULUS-1703**

  - Add `@cumulus/aws-client/S3.createBucket` function
  - Add `@cumulus/aws-client/S3.putFile` function
  - Add `@cumulus/common/string.isNonEmptyString` function
  - Add `@cumulus/ingest/FtpProviderClient` class
  - Add `@cumulus/ingest/HttpProviderClient` class
  - Add `@cumulus/ingest/S3ProviderClient` class
  - Add `@cumulus/ingest/SftpProviderClient` class
  - Add `@cumulus/ingest/providerClientUtils.buildProviderClient` function
  - Add `@cumulus/ingest/providerClientUtils.fetchTextFile` function

- **CUMULUS-1731**

  - Add new optional input variables to the Cumulus Terraform module to support TEA upgrade:
    - `thin_egress_cookie_domain` - Valid domain for Thin Egress App cookie
    - `thin_egress_domain_cert_arn` - Certificate Manager SSL Cert ARN for Thin
      Egress App if deployed outside NGAP/CloudFront
    - `thin_egress_download_role_in_region_arn` - ARN for reading of Thin Egress
      App data buckets for in-region requests
    - `thin_egress_jwt_algo` - Algorithm with which to encode the Thin Egress
      App JWT cookie
    - `thin_egress_jwt_secret_name` - Name of AWS secret where keys for the Thin
      Egress App JWT encode/decode are stored
    - `thin_egress_lambda_code_dependency_archive_key` - Thin Egress App - S3
      Key of packaged python modules for lambda dependency layer

- **CUMULUS-1733**
  - Add `discovery-filtering` operator doc to document previously undocumented functionality.

- **CUMULUS-1737**
  - Added the `cumulus-test-cleanup` module to run a nightly cleanup on resources left over from the integration tests run from the `example/spec` directory.

### Changed

- **CUMULUS-1102**

  - Updates `@cumulus/api/auth/testAuth` to use JWT instead of random tokens.
  - Updates the default AMI for the ecs_cluster_instance_image_id.

- **CUMULUS-1622**

  - Mutex class has been deprecated in `@cumulus/common/concurrency` and will be removed in a future release.

- **CUMULUS-1686**

  - Changed `ecs_cluster_instance_image_id` to be a required variable of the `cumulus` module and removed the default value.
    The default was not available across accounts and regions, nor outside of NGAP and therefore not particularly useful.

- **CUMULUS-1688**

  - Updated `@cumulus/aws.receiveSQSMessages` not to replace `message.Body` with a parsed object. This behavior was undocumented and confusing as received messages appeared to contradict AWS docs that state `message.Body` is always a string.
  - Replaced `sf_watcher` CloudWatch rule from `cloudwatch-events.tf` with an EventSourceMapping on `sqs2sf` mapped to the `start_sf` SQS queue (in `event-sources.tf`).
  - Updated `sqs2sf` with an EventSourceMapping handler and unit test.

- **CUMULUS-1698**

  - Change variable `saml_launchpad_metadata_path` to `saml_launchpad_metadata_url` in the `tf-modules/cumulus` Terraform module.
  - Updated `@cumulus/api/launchpadSaml` to download launchpad IDP metadata from configured location when the metadata in s3 is not valid, and to work with updated IDP metadata and SAML response.

- **CUMULUS-1731**
  - Upgrade the version of the Thin Egress App deployed by Cumulus to v48
    - Note: New variables available, see the 'Added' section of this changelog.

### Fixed

- **CUMULUS-1664**

  - Updated `dbIndexer` Lambda to remove hardcoded references to DynamoDB table names.

- **CUMULUS-1733**
  - Fixed granule discovery recursion algorithm used in S/FTP protocols.

### Removed

- **CUMULUS-1481**
  - removed `process` config and output from PostToCmr as it was not required by the task nor downstream steps, and should still be in the output message's `meta` regardless.

### Deprecated

- **CUMULUS-1040**
  - Deprecated the following code. For cases where the code was moved into another package, the new code location is noted:
    - `@cumulus/common/CloudFormationGateway` -> `@cumulus/aws-client/CloudFormationGateway`
    - `@cumulus/common/DynamoDb` -> `@cumulus/aws-client/DynamoDb`
    - `@cumulus/common/errors` -> `@cumulus/errors`
    - `@cumulus/common/StepFunctions` -> `@cumulus/aws-client/StepFunctions`
    - All of the exported functions in `@cumulus/commmon/aws` (moved into `@cumulus/aws-client`), except:
      - `@cumulus/common/aws/isThrottlingException` -> `@cumulus/errors/isThrottlingException`
      - `@cumulus/common/aws/improveStackTrace` (not deprecated)
      - `@cumulus/common/aws/retryOnThrottlingException` (not deprecated)
    - `@cumulus/common/sfnStep/SfnStep.parseStepMessage` -> `@cumulus/integration-tests/sfnStep/SfnStep.parseStepMessage`
    - `@cumulus/common/sfnStep/ActivityStep` -> `@cumulus/integration-tests/sfnStep/ActivityStep`
    - `@cumulus/common/sfnStep/LambdaStep` -> `@cumulus/integration-tests/sfnStep/LambdaStep`
    - `@cumulus/common/string/unicodeEscape` -> `@cumulus/aws-client/StepFunctions.unicodeEscape`
    - `@cumulus/common/util/setErrorStack` -> `@cumulus/aws-client/util/setErrorStack`
    - `@cumulus/ingest/aws/invoke` -> `@cumulus/aws-client/Lambda/invoke`
    - `@cumulus/ingest/aws/CloudWatch.bucketSize`
    - `@cumulus/ingest/aws/CloudWatch.cw`
    - `@cumulus/ingest/aws/ECS.ecs`
    - `@cumulus/ingest/aws/ECS`
    - `@cumulus/ingest/aws/Events.putEvent` -> `@cumulus/aws-client/CloudwatchEvents.putEvent`
    - `@cumulus/ingest/aws/Events.deleteEvent` -> `@cumulus/aws-client/CloudwatchEvents.deleteEvent`
    - `@cumulus/ingest/aws/Events.deleteTarget` -> `@cumulus/aws-client/CloudwatchEvents.deleteTarget`
    - `@cumulus/ingest/aws/Events.putTarget` -> `@cumulus/aws-client/CloudwatchEvents.putTarget`
    - `@cumulus/ingest/aws/SQS.attributes` -> `@cumulus/aws-client/SQS.getQueueAttributes`
    - `@cumulus/ingest/aws/SQS.deleteMessage` -> `@cumulus/aws-client/SQS.deleteSQSMessage`
    - `@cumulus/ingest/aws/SQS.deleteQueue` -> `@cumulus/aws-client/SQS.deleteQueue`
    - `@cumulus/ingest/aws/SQS.getUrl` -> `@cumulus/aws-client/SQS.getQueueUrlByName`
    - `@cumulus/ingest/aws/SQS.receiveMessage` -> `@cumulus/aws-client/SQS.receiveSQSMessages`
    - `@cumulus/ingest/aws/SQS.sendMessage` -> `@cumulus/aws-client/SQS.sendSQSMessage`
    - `@cumulus/ingest/aws/StepFunction.getExecutionStatus` -> `@cumulus/aws-client/StepFunction.getExecutionStatus`
    - `@cumulus/ingest/aws/StepFunction.getExecutionUrl` -> `@cumulus/aws-client/StepFunction.getExecutionUrl`

## [v1.17.0] - 2019-12-31

### BREAKING CHANGES

- **CUMULUS-1498**
  - The `@cumulus/cmrjs.publish2CMR` function expects that the value of its
    `creds.password` parameter is a plaintext password.
  - Rather than using an encrypted password from the `cmr_password` environment
    variable, the `@cumulus/cmrjs.updateCMRMetadata` function now looks for an
    environment variable called `cmr_password_secret_name` and fetches the CMR
    password from that secret in AWS Secrets Manager.
  - The `@cumulus/post-to-cmr` task now expects a
    `config.cmr.passwordSecretName` value, rather than `config.cmr.password`.
    The CMR password will be fetched from that secret in AWS Secrets Manager.

### Added

- **CUMULUS-630**

  - Added support for replaying Kinesis records on a stream into the Cumulus Kinesis workflow triggering mechanism: either all the records, or some time slice delimited by start and end timestamps.
  - Added `/replays` endpoint to the operator API for triggering replays.
  - Added `Replay Kinesis Messages` documentation to Operator Docs.
  - Added `manualConsumer` lambda function to consume a Kinesis stream. Used by the replay AsyncOperation.

- **CUMULUS-1687**
  - Added new API endpoint for listing async operations at `/asyncOperations`
  - All asyncOperations now include the fields `description` and `operationType`. `operationType` can be one of the following. [`Bulk Delete`, `Bulk Granules`, `ES Index`, `Kinesis Replay`]

### Changed

- **CUMULUS-1626**

  - Updates Cumulus to use node10/CMA 1.1.2 for all of its internal lambdas in prep for AWS node 8 EOL

- **CUMULUS-1498**
  - Remove the DynamoDB Users table. The list of OAuth users who are allowed to
    use the API is now stored in S3.
  - The CMR password and Launchpad passphrase are now stored in Secrets Manager

## [v1.16.1] - 2019-12-6

**Please note**:

- The `region` argument to the `cumulus` Terraform module has been removed. You may see a warning or error if you have that variable populated.
- Your workflow tasks should use the following versions of the CMA libraries to utilize new granule, parentArn, asyncOperationId, and stackName fields on the logs:
  - `cumulus-message-adapter-js` version 1.0.10+
  - `cumulus-message-adapter-python` version 1.1.1+
  - `cumulus-message-adapter-java` version 1.2.11+
- The `data-persistence` module no longer manages the creation of an Elasticsearch service-linked role for deploying Elasticsearch to a VPC. Follow the [deployment instructions on preparing your VPC](https://nasa.github.io/cumulus/docs/deployment/deployment-readme#vpc-subnets-and-security-group) for guidance on how to create the Elasticsearch service-linked role manually.
- There is now a `distribution_api_gateway_stage` variable for the `tf-modules/cumulus` Terraform module that will be used as the API gateway stage name used for the distribution API (Thin Egress App)
- Default value for the `urs_url` variable is now `https://uat.urs.earthdata.nasa.gov/` in the `tf-modules/cumulus` and `tf-modules/archive` Terraform modules. So deploying the `cumulus` module without a `urs_url` variable set will integrate your Cumulus deployment with the UAT URS environment.

### Added

- **CUMULUS-1563**

  - Added `custom_domain_name` variable to `tf-modules/data-persistence` module

- **CUMULUS-1654**
  - Added new helpers to `@cumulus/common/execution-history`:
    - `getStepExitedEvent()` returns the `TaskStateExited` event in a workflow execution history after the given step completion/failure event
    - `getTaskExitedEventOutput()` returns the output message for a `TaskStateExited` event in a workflow execution history

### Changed

- **CUMULUS-1578**

  - Updates SAML launchpad configuration to authorize via configured userGroup.
    [See the NASA specific documentation (protected)](https://wiki.earthdata.nasa.gov/display/CUMULUS/Cumulus+SAML+Launchpad+Integration)

- **CUMULUS-1579**

  - Elasticsearch list queries use `match` instead of `term`. `term` had been analyzing the terms and not supporting `-` in the field values.

- **CUMULUS-1619**

  - Adds 4 new keys to `@cumulus/logger` to display granules, parentArn, asyncOperationId, and stackName.
  - Depends on `cumulus-message-adapter-js` version 1.0.10+. Cumulus tasks updated to use this version.

- **CUMULUS-1654**

  - Changed `@cumulus/common/SfnStep.parseStepMessage()` to a static class method

- **CUMULUS-1641**
  - Added `meta.retries` and `meta.visibilityTimeout` properties to sqs-type rule. To create sqs-type rule, you're required to configure a dead-letter queue on your queue.
  - Added `sqsMessageRemover` lambda which removes the message from SQS queue upon successful workflow execution.
  - Updated `sqsMessageConsumer` lambda to not delete message from SQS queue, and to retry the SQS message for configured number of times.

### Removed

- Removed `create_service_linked_role` variable from `tf-modules/data-persistence` module.

- **CUMULUS-1321**
  - The `region` argument to the `cumulus` Terraform module has been removed

### Fixed

- **CUMULUS-1668** - Fixed a race condition where executions may not have been
  added to the database correctly
- **CUMULUS-1654** - Fixed issue with `publishReports` Lambda not including workflow execution error information for failed workflows with a single step
- Fixed `tf-modules/cumulus` module so that the `urs_url` variable is passed on to its invocation of the `tf-modules/archive` module

## [v1.16.0] - 2019-11-15

### Added

- **CUMULUS-1321**

  - A `deploy_distribution_s3_credentials_endpoint` variable has been added to
    the `cumulus` Terraform module. If true, the NGAP-backed S3 credentials
    endpoint will be added to the Thin Egress App's API. Default: true

- **CUMULUS-1544**

  - Updated the `/granules/bulk` endpoint to correctly query Elasticsearch when
    granule ids are not provided.

- **CUMULUS-1580**
  - Added `/granules/bulk` endpoint to `@cumulus/api` to perform bulk actions on granules given either a list of granule ids or an Elasticsearch query and the workflow to perform.

### Changed

- **CUMULUS-1561**

  - Fix the way that we are handling Terraform provider version requirements
  - Pass provider configs into child modules using the method that the
    [Terraform documentation](https://www.terraform.io/docs/configuration/modules.html#providers-within-modules)
    suggests
  - Remove the `region` input variable from the `s3_access_test` Terraform module
  - Remove the `aws_profile` and `aws_region` input variables from the
    `s3-replicator` Terraform module

- **CUMULUS-1639**
  - Because of
    [S3's Data Consistency Model](https://docs.aws.amazon.com/AmazonS3/latest/dev/Introduction.html#BasicsObjects),
    there may be situations where a GET operation for an object can temporarily
    return a `NoSuchKey` response even if that object _has_ been created. The
    `@cumulus/common/aws.getS3Object()` function has been updated to support
    retries if a `NoSuchKey` response is returned by S3. This behavior can be
    enabled by passing a `retryOptions` object to that function. Supported
    values for that object can be found here:
    <https://github.com/tim-kos/node-retry#retryoperationoptions>

### Removed

- **CUMULUS-1559**
  - `logToSharedDestination` has been migrated to the Terraform deployment as `log_api_gateway_to_cloudwatch` and will ONLY apply to egress lambdas.
    Due to the differences in the Terraform deployment model, we cannot support a global log subscription toggle for a configurable subset of lambdas.
    However, setting up your own log forwarding for a Lambda with Terraform is fairly simple, as you will only need to add SubscriptionFilters to your Terraform configuration, one per log group.
    See [the Terraform documentation](https://www.terraform.io/docs/providers/aws/r/cloudwatch_log_subscription_filter.html) for details on how to do this.
    An empty FilterPattern ("") will capture all logs in a group.

## [v1.15.0] - 2019-11-04

### BREAKING CHANGES

- **CUMULUS-1644** - When a workflow execution begins or ends, the workflow
  payload is parsed and any new or updated PDRs or granules referenced in that
  workflow are stored to the Cumulus archive. The defined interface says that a
  PDR in `payload.pdr` will be added to the archive, and any granules in
  `payload.granules` will also be added to the archive. In previous releases,
  PDRs found in `meta.pdr` and granules found in `meta.input_granules` were also
  added to the archive. This caused unexpected behavior and has been removed.
  Only PDRs from `payload.pdr` and granules from `payload.granules` will now be
  added to the Cumulus archive.

- **CUMULUS-1449** - Cumulus now uses a universal workflow template when
  starting a workflow that contains general information specific to the
  deployment, but not specific to the workflow. Workflow task configs must be
  defined using AWS step function parameters. As part of this change,
  `CumulusConfig` has been retired and task configs must now be defined under
  the `cma.task_config` key in the Parameters section of a step function
  definition.

  **Migration instructions**:

  NOTE: These instructions require the use of Cumulus Message Adapter v1.1.x+.
  Please ensure you are using a compatible version before attempting to migrate
  workflow configurations. When defining workflow steps, remove any
  `CumulusConfig` section, as shown below:

  ```yaml
  ParsePdr:
    CumulusConfig:
      provider: "{$.meta.provider}"
      bucket: "{$.meta.buckets.internal.name}"
      stack: "{$.meta.stack}"
  ```

  Instead, use AWS Parameters to pass `task_config` for the task directly into
  the Cumulus Message Adapter:

  ```yaml
  ParsePdr:
    Parameters:
      cma:
        event.$: "$"
        task_config:
          provider: "{$.meta.provider}"
          bucket: "{$.meta.buckets.internal.name}"
          stack: "{$.meta.stack}"
  ```

  In this example, the `cma` key is used to pass parameters to the message
  adapter. Using `task_config` in combination with `event.$: '$'` allows the
  message adapter to process `task_config` as the `config` passed to the Cumulus
  task. See `example/workflows/sips.yml` in the core repository for further
  examples of how to set the Parameters.

  Additionally, workflow configurations for the `QueueGranules` and `QueuePdrs`
  tasks need to be updated:

  - `queue-pdrs` config changes:
    - `parsePdrMessageTemplateUri` replaced with `parsePdrWorkflow`, which is
      the workflow name (i.e. top-level name in `config.yml`, e.g. 'ParsePdr').
    - `internalBucket` and `stackName` configs now required to look up
      configuration from the deployment. Brings the task config in line with
      that of `queue-granules`.
  - `queue-granules` config change: `ingestGranuleMessageTemplateUri` replaced
    with `ingestGranuleWorkflow`, which is the workflow name (e.g.
    'IngestGranule').

- **CUMULUS-1396** - **Workflow steps at the beginning and end of a workflow
  using the `SfSnsReport` Lambda have now been deprecated (e.g. `StartStatus`,
  `StopStatus`) and should be removed from your workflow definitions**. These
  steps were used for publishing ingest notifications and have been replaced by
  an implementation using Cloudwatch events for Step Functions to trigger a
  Lambda that publishes ingest notifications. For further detail on how ingest
  notifications are published, see the notes below on **CUMULUS-1394**. For
  examples of how to update your workflow definitions, see our
  [example workflow definitions](https://github.com/nasa/cumulus/blob/master/example/workflows/).

- **CUMULUS-1470**
  - Remove Cumulus-defined ECS service autoscaling, allowing integrators to
    better customize autoscaling to meet their needs. In order to use
    autoscaling with ECS services, appropriate
    `AWS::ApplicationAutoScaling::ScalableTarget`,
    `AWS::ApplicationAutoScaling::ScalingPolicy`, and `AWS::CloudWatch::Alarm`
    resources should be defined in a kes overrides file. See
    [this example](https://github.com/nasa/cumulus/blob/release-1.15.x/example/overrides/app/cloudformation.template.yml)
    for an example.
  - The following config parameters are no longer used:
    - ecs.services.\<NAME\>.minTasks
    - ecs.services.\<NAME\>.maxTasks
    - ecs.services.\<NAME\>.scaleInActivityScheduleTime
    - ecs.services.\<NAME\>.scaleInAdjustmentPercent
    - ecs.services.\<NAME\>.scaleOutActivityScheduleTime
    - ecs.services.\<NAME\>.scaleOutAdjustmentPercent
    - ecs.services.\<NAME\>.activityName

### Added

- **CUMULUS-1100**

  - Added 30-day retention properties to all log groups that were missing those policies.

- **CUMULUS-1396**

  - Added `@cumulus/common/sfnStep`:
    - `LambdaStep` - A class for retrieving and parsing input and output to Lambda steps in AWS Step Functions
    - `ActivityStep` - A class for retrieving and parsing input and output to ECS activity steps in AWS Step Functions

- **CUMULUS-1574**

  - Added `GET /token` endpoint for SAML authorization when cumulus is protected by Launchpad.
    This lets a user retrieve a token by hand that can be presented to the API.

- **CUMULUS-1625**

  - Added `sf_start_rate` variable to the `ingest` Terraform module, equivalent to `sqs_consumer_rate` in the old model, but will not be automatically applied to custom queues as that was.

- **CUMULUS-1513**
  - Added `sqs`-type rule support in the Cumulus API `@cumulus/api`
  - Added `sqsMessageConsumer` lambda which processes messages from the SQS queues configured in the `sqs` rules.

### Changed

- **CUMULUS-1639**

  - Because of
    [S3's Data Consistency Model](https://docs.aws.amazon.com/AmazonS3/latest/dev/Introduction.html#BasicsObjects),
    there may be situations where a GET operation for an object can temporarily
    return a `NoSuchKey` response even if that object _has_ been created. The
    `@cumulus/common/aws.getS3Object()` function will now retry up to 10 times
    if a `NoSuchKey` response is returned by S3. This can behavior can be
    overridden by passing `{ retries: 0 }` as the `retryOptions` argument.

- **CUMULUS-1449**

  - `queue-pdrs` & `queue-granules` config changes. Details in breaking changes section.
  - Cumulus now uses a universal workflow template when starting workflow that contains general information specific to the deployment, but not specific to the workflow.
  - Changed the way workflow configs are defined, from `CumulusConfig` to a `task_config` AWS Parameter.

- **CUMULUS-1452**

  - Changed the default ECS docker storage drive to `devicemapper`

- **CUMULUS-1453**
  - Removed config schema for `@cumulus/sf-sns-report` task
  - Updated `@cumulus/sf-sns-report` to always assume that it is running as an intermediate step in a workflow, not as the first or last step

### Removed

- **CUMULUS-1449**
  - Retired `CumulusConfig` as part of step function definitions, as this is an artifact of the way Kes parses workflow definitions that was not possible to migrate to Terraform. Use AWS Parameters and the `task_config` key instead. See change note above.
  - Removed individual workflow templates.

### Fixed

- **CUMULUS-1620** - Fixed bug where `message_adapter_version` does not correctly inject the CMA

- **CUMULUS-1396** - Updated `@cumulus/common/StepFunctions.getExecutionHistory()` to recursively fetch execution history when `nextToken` is returned in response

- **CUMULUS-1571** - Updated `@cumulus/common/DynamoDb.get()` to throw any errors encountered when trying to get a record and the record does exist

- **CUMULUS-1452**
  - Updated the EC2 initialization scripts to use full volume size for docker storage
  - Changed the default ECS docker storage drive to `devicemapper`

## [v1.14.5] - 2019-12-30 - [BACKPORT]

### Updated

- **CUMULUS-1626**
  - Updates Cumulus to use node10/CMA 1.1.2 for all of its internal lambdas in prep for AWS node 8 EOL

## [v1.14.4] - 2019-10-28

### Fixed

- **CUMULUS-1632** - Pinned `aws-elasticsearch-connector` package in `@cumulus/api` to version `8.1.3`, since `8.2.0` includes breaking changes

## [v1.14.3] - 2019-10-18

### Fixed

- **CUMULUS-1620** - Fixed bug where `message_adapter_version` does not correctly inject the CMA

- **CUMULUS-1572** - A granule is now included in discovery results even when
  none of its files has a matching file type in the associated collection
  configuration. Previously, if all files for a granule were unmatched by a file
  type configuration, the granule was excluded from the discovery results.
  Further, added support for a `boolean` property
  `ignoreFilesConfigForDiscovery`, which controls how a granule's files are
  filtered at discovery time.

## [v1.14.2] - 2019-10-08

### BREAKING CHANGES

Your Cumulus Message Adapter version should be pinned to `v1.0.13` or lower in your `app/config.yml` using `message_adapter_version: v1.0.13` OR you should use the workflow migration steps below to work with CMA v1.1.1+.

- **CUMULUS-1394** - The implementation of the `SfSnsReport` Lambda requires additional environment variables for integration with the new ingest notification SNS topics. Therefore, **you must update the definition of `SfSnsReport` in your `lambdas.yml` like so**:

```yaml
SfSnsReport:
  handler: index.handler
  timeout: 300
  source: node_modules/@cumulus/sf-sns-report/dist
  tables:
    - ExecutionsTable
  envs:
    execution_sns_topic_arn:
      function: Ref
      value: reportExecutionsSns
    granule_sns_topic_arn:
      function: Ref
      value: reportGranulesSns
    pdr_sns_topic_arn:
      function: Ref
      value: reportPdrsSns
```

- **CUMULUS-1447** -
  The newest release of the Cumulus Message Adapter (v1.1.1) requires that parameterized configuration be used for remote message functionality. Once released, Kes will automatically bring in CMA v1.1.1 without additional configuration.

  **Migration instructions**
  Oversized messages are no longer written to S3 automatically. In order to utilize remote messaging functionality, configure a `ReplaceConfig` AWS Step Function parameter on your CMA task:

  ```yaml
  ParsePdr:
    Parameters:
      cma:
        event.$: "$"
        ReplaceConfig:
          FullMessage: true
  ```

  Accepted fields in `ReplaceConfig` include `MaxSize`, `FullMessage`, `Path` and `TargetPath`.
  See https://github.com/nasa/cumulus-message-adapter/blob/master/CONTRACT.md#remote-message-configuration for full details.

  As this change is backward compatible in Cumulus Core, users wishing to utilize the previous version of the CMA may opt to transition to using a CMA lambda layer, or set `message_adapter_version` in their configuration to a version prior to v1.1.0.

### PLEASE NOTE

- **CUMULUS-1394** - Ingest notifications are now provided via 3 separate SNS topics for executions, granules, and PDRs, instead of a single `sftracker` SNS topic. Whereas the `sftracker` SNS topic received a full Cumulus execution message, the new topics all receive generated records for the given object. The new topics are only published to if the given object exists for the current execution. For a given execution/granule/PDR, **two messages will be received by each topic**: one message indicating that ingest is running and another message indicating that ingest has completed or failed. The new SNS topics are:

  - `reportExecutions` - Receives 1 message per execution
  - `reportGranules` - Receives 1 message per granule in an execution
  - `reportPdrs` - Receives 1 message per PDR

### Added

- **CUMULUS-639**

  - Adds SAML JWT and launchpad token authentication to Cumulus API (configurable)
    - **NOTE** to authenticate with Launchpad ensure your launchpad user_id is in the `<prefix>-UsersTable`
    - when Cumulus configured to protect API via Launchpad:
      - New endpoints
        - `GET /saml/login` - starting point for SAML SSO creates the login request url and redirects to the SAML Identity Provider Service (IDP)
        - `POST /saml/auth` - SAML Assertion Consumer Service. POST receiver from SAML IDP. Validates response, logs the user in, and returns a SAML-based JWT.
    - Disabled endpoints
      - `POST /refresh`
      - Changes authorization worklow:
      - `ensureAuthorized` now presumes the bearer token is a JWT and tries to validate. If the token is malformed, it attempts to validate the token against Launchpad. This allows users to bring their own token as described here https://wiki.earthdata.nasa.gov/display/CUMULUS/Cumulus+API+with+Launchpad+Authentication. But it also allows dashboard users to manually authenticate via Launchpad SAML to receive a Launchpad-based JWT.

- **CUMULUS-1394**
  - Added `Granule.generateGranuleRecord()` method to granules model to generate a granule database record from a Cumulus execution message
  - Added `Pdr.generatePdrRecord()` method to PDRs model to generate a granule database record from a Cumulus execution message
  - Added helpers to `@cumulus/common/message`:
    - `getMessageExecutionName()` - Get the execution name from a Cumulus execution message
    - `getMessageStateMachineArn()` - Get the state machine ARN from a Cumulus execution message
    - `getMessageExecutionArn()` - Get the execution ARN for a Cumulus execution message
    - `getMessageGranules()` - Get the granules from a Cumulus execution message, if any.
  - Added `@cumulus/common/cloudwatch-event/isFailedSfStatus()` to determine if a Step Function status from a Cloudwatch event is a failed status

### Changed

- **CUMULUS-1308**

  - HTTP PUT of a Collection, Provider, or Rule via the Cumulus API now
    performs full replacement of the existing object with the object supplied
    in the request payload. Previous behavior was to perform a modification
    (partial update) by merging the existing object with the (possibly partial)
    object in the payload, but this did not conform to the HTTP standard, which
    specifies PATCH as the means for modifications rather than replacements.

- **CUMULUS-1375**

  - Migrate Cumulus from deprecated Elasticsearch JS client to new, supported one in `@cumulus/api`

- **CUMULUS-1485** Update `@cumulus/cmr-client` to return error message from CMR for validation failures.

- **CUMULUS-1394**

  - Renamed `Execution.generateDocFromPayload()` to `Execution.generateRecord()` on executions model. The method generates an execution database record from a Cumulus execution message.

- **CUMULUS-1432**

  - `logs` endpoint takes the level parameter as a string and not a number
  - Elasticsearch term query generation no longer converts numbers to boolean

- **CUMULUS-1447**

  - Consolidated all remote message handling code into @common/aws
  - Update remote message code to handle updated CMA remote message flags
  - Update example SIPS workflows to utilize Parameterized CMA configuration

- **CUMULUS-1448** Refactor workflows that are mutating cumulus_meta to utilize meta field

- **CUMULUS-1451**

  - Elasticsearch cluster setting `auto_create_index` will be set to false. This had been causing issues in the bootstrap lambda on deploy.

- **CUMULUS-1456**
  - `@cumulus/api` endpoints default error handler uses `boom` package to format errors, which is consistent with other API endpoint errors.

### Fixed

- **CUMULUS-1432** `logs` endpoint filter correctly filters logs by level
- **CUMULUS-1484** `useMessageAdapter` now does not set CUMULUS_MESSAGE_ADAPTER_DIR when `true`

### Removed

- **CUMULUS-1394**
  - Removed `sfTracker` SNS topic. Replaced by three new SNS topics for granule, execution, and PDR ingest notifications.
  - Removed unused functions from `@cumulus/common/aws`:
    - `getGranuleS3Params()`
    - `setGranuleStatus()`

## [v1.14.1] - 2019-08-29

### Fixed

- **CUMULUS-1455**

  - CMR token links updated to point to CMR legacy services rather than echo

- **CUMULUS-1211**
  - Errors thrown during granule discovery are no longer swallowed and ignored.
    Rather, errors are propagated to allow for proper error-handling and
    meaningful messaging.

## [v1.14.0] - 2019-08-22

### PLEASE NOTE

- We have encountered transient lambda service errors in our integration testing. Please handle transient service errors following [these guidelines](https://docs.aws.amazon.com/step-functions/latest/dg/bp-lambda-serviceexception.html). The workflows in the `example/workflows` folder have been updated with retries configured for these errors.

- **CUMULUS-799** added additional IAM permissions to support reading CloudWatch and API Gateway, so **you will have to redeploy your IAM stack.**

- **CUMULUS-800** Several items:

  - **Delete existing API Gateway stages**: To allow enabling of API Gateway logging, Cumulus now creates and manages a Stage resource during deployment. Before upgrading Cumulus, it is necessary to delete the API Gateway stages on both the Backend API and the Distribution API. Instructions are included in the documentation under [Delete API Gateway Stages](https://nasa.github.io/cumulus/docs/additional-deployment-options/delete-api-gateway-stages).

  - **Set up account permissions for API Gateway to write to CloudWatch**: In a one time operation for your AWS account, to enable CloudWatch Logs for API Gateway, you must first grant the API Gateway permission to read and write logs to CloudWatch for your account. The `AmazonAPIGatewayPushToCloudWatchLogs` managed policy (with an ARN of `arn:aws:iam::aws:policy/service-role/AmazonAPIGatewayPushToCloudWatchLogs`) has all the required permissions. You can find a simple how to in the documentation under [Enable API Gateway Logging.](https://nasa.github.io/cumulus/docs/additional-deployment-options/enable-gateway-logging-permissions)

  - **Configure API Gateway to write logs to CloudWatch** To enable execution logging for the distribution API set `config.yaml` `apiConfigs.distribution.logApigatewayToCloudwatch` value to `true`. More information [Enable API Gateway Logs](https://nasa.github.io/cumulus/docs/additional-deployment-options/enable-api-logs)

  - **Configure CloudWatch log delivery**: It is possible to deliver CloudWatch API execution and access logs to a cross-account shared AWS::Logs::Destination. An operator does this by adding the key `logToSharedDestination` to the `config.yml` at the default level with a value of a writable log destination. More information in the documentation under [Configure CloudWatch Logs Delivery.](https://nasa.github.io/cumulus/docs/additional-deployment-options/configure-cloudwatch-logs-delivery)

  - **Additional Lambda Logging**: It is now possible to configure any lambda to deliver logs to a shared subscriptions by setting `logToSharedDestination` to the ARN of a writable location (either an AWS::Logs::Destination or a Kinesis Stream) on any lambda config. Documentation for [Lambda Log Subscriptions](https://nasa.github.io/cumulus/docs/additional-deployment-options/additional-lambda-logging)

  - **Configure S3 Server Access Logs**: If you are running Cumulus in an NGAP environment you may [configure S3 Server Access Logs](https://nasa.github.io/cumulus/docs/next/deployment/server_access_logging) to be delivered to a shared bucket where the Metrics Team will ingest the logs into their ELK stack. Contact the Metrics team for permission and location.

- **CUMULUS-1368** The Cumulus distribution API has been deprecated and is being replaced by ASF's Thin Egress App. By default, the distribution API will not deploy. Please follow [the instructions for deploying and configuring Thin Egress](https://nasa.github.io/cumulus/docs/deployment/thin_egress_app).

To instead continue to deploy and use the legacy Cumulus distribution app, add the following to your `config.yml`:

```yaml
deployDistributionApi: true
```

If you deploy with no distribution app your deployment will succeed but you may encounter errors in your workflows, particularly in the `MoveGranule` task.

- **CUMULUS-1418** Users who are packaging the CMA in their Lambdas outside of Cumulus may need to update their Lambda configuration. Please see `BREAKING CHANGES` below for details.

### Added

- **CUMULUS-642**
  - Adds Launchpad as an authentication option for the Cumulus API.
  - Updated deployment documentation and added [instructions to setup Cumulus API Launchpad authentication](https://wiki.earthdata.nasa.gov/display/CUMULUS/Cumulus+API+with+Launchpad+Authentication)
- **CUMULUS-1418**
  - Adds usage docs/testing of lambda layers (introduced in PR1125), updates Core example tasks to use the updated `cumulus-ecs-task` and a CMA layer instead of kes CMA injection.
  - Added Terraform module to publish CMA as layer to user account.
- **PR1125** - Adds `layers` config option to support deploying Lambdas with layers
- **PR1128** - Added `useXRay` config option to enable AWS X-Ray for Lambdas.
- **CUMULUS-1345**
  - Adds new variables to the app deployment under `cmr`.
  - `cmrEnvironment` values are `SIT`, `UAT`, or `OPS` with `UAT` as the default.
  - `cmrLimit` and `cmrPageSize` have been added as configurable options.
- **CUMULUS-1273**
  - Added lambda function EmsProductMetadataReport to generate EMS Product Metadata report
- **CUMULUS-1226**
  - Added API endpoint `elasticsearch/index-from-database` to index to an Elasticsearch index from the database for recovery purposes and `elasticsearch/indices-status` to check the status of Elasticsearch indices via the API.
- **CUMULUS-824**
  - Added new Collection parameter `reportToEms` to configure whether the collection is reported to EMS
- **CUMULUS-1357**
  - Added new BackendApi endpoint `ems` that generates EMS reports.
- **CUMULUS-1241**
  - Added information about queues with maximum execution limits defined to default workflow templates (`meta.queueExecutionLimits`)
- **CUMULUS-1311**
  - Added `@cumulus/common/message` with various message parsing/preparation helpers
- **CUMULUS-812**

  - Added support for limiting the number of concurrent executions started from a queue. [See the data cookbook](https://nasa.github.io/cumulus/docs/data-cookbooks/throttling-queued-executions) for more information.

- **CUMULUS-1337**

  - Adds `cumulus.stackName` value to the `instanceMetadata` endpoint.

- **CUMULUS-1368**

  - Added `cmrGranuleUrlType` to the `@cumulus/move-granules` task. This determines what kind of links go in the CMR files. The options are `distribution`, `s3`, or `none`, with the default being distribution. If there is no distribution API being used with Cumulus, you must set the value to `s3` or `none`.

- Added `packages/s3-replicator` Terraform module to allow same-region s3 replication to metrics bucket.

- **CUMULUS-1392**

  - Added `tf-modules/report-granules` Terraform module which processes granule ingest notifications received via SNS and stores granule data to a database. The module includes:
    - SNS topic for publishing granule ingest notifications
    - Lambda to process granule notifications and store data
    - IAM permissions for the Lambda
    - Subscription for the Lambda to the SNS topic

- **CUMULUS-1393**

  - Added `tf-modules/report-pdrs` Terraform module which processes PDR ingest notifications received via SNS and stores PDR data to a database. The module includes:
    - SNS topic for publishing PDR ingest notifications
    - Lambda to process PDR notifications and store data
    - IAM permissions for the Lambda
    - Subscription for the Lambda to the SNS topic
  - Added unit tests for `@cumulus/api/models/pdrs.createPdrFromSns()`

- **CUMULUS-1400**

  - Added `tf-modules/report-executions` Terraform module which processes workflow execution information received via SNS and stores it to a database. The module includes:
    - SNS topic for publishing execution data
    - Lambda to process and store execution data
    - IAM permissions for the Lambda
    - Subscription for the Lambda to the SNS topic
  - Added `@cumulus/common/sns-event` which contains helpers for SNS events:
    - `isSnsEvent()` returns true if event is from SNS
    - `getSnsEventMessage()` extracts and parses the message from an SNS event
    - `getSnsEventMessageObject()` extracts and parses message object from an SNS event
  - Added `@cumulus/common/cloudwatch-event` which contains helpers for Cloudwatch events:
    - `isSfExecutionEvent()` returns true if event is from Step Functions
    - `isTerminalSfStatus()` determines if a Step Function status from a Cloudwatch event is a terminal status
    - `getSfEventStatus()` gets the Step Function status from a Cloudwatch event
    - `getSfEventDetailValue()` extracts a Step Function event detail field from a Cloudwatch event
    - `getSfEventMessageObject()` extracts and parses Step Function detail object from a Cloudwatch event

- **CUMULUS-1429**

  - Added `tf-modules/data-persistence` Terraform module which includes resources for data persistence in Cumulus:
    - DynamoDB tables
    - Elasticsearch with optional support for VPC
    - Cloudwatch alarm for number of Elasticsearch nodes

- **CUMULUS-1379** CMR Launchpad Authentication
  - Added `launchpad` configuration to `@cumulus/deployment/app/config.yml`, and cloudformation templates, workflow message, lambda configuration, api endpoint configuration
  - Added `@cumulus/common/LaunchpadToken` and `@cumulus/common/launchpad` to provide methods to get token and validate token
  - Updated lambdas to use Launchpad token for CMR actions (ingest and delete granules)
  - Updated deployment documentation and added [instructions to setup CMR client for Launchpad authentication](https://wiki.earthdata.nasa.gov/display/CUMULUS/CMR+Launchpad+Authentication)

## Changed

- **CUMULUS-1232**

  - Added retries to update `@cumulus/cmr-client` `updateToken()`

- **CUMULUS-1245 CUMULUS-795**

  - Added additional `ems` configuration parameters for sending the ingest reports to EMS
  - Added functionality to send daily ingest reports to EMS

- **CUMULUS-1241**

  - Removed the concept of "priority levels" and added ability to define a number of maximum concurrent executions per SQS queue
  - Changed mapping of Cumulus message properties for the `sqs2sfThrottle` lambda:
    - Queue name is read from `cumulus_meta.queueName`
    - Maximum executions for the queue is read from `meta.queueExecutionLimits[queueName]`, where `queueName` is `cumulus_meta.queueName`
  - Changed `sfSemaphoreDown` lambda to only attempt decrementing semaphores when:
    - the message is for a completed/failed/aborted/timed out workflow AND
    - `cumulus_meta.queueName` exists on the Cumulus message AND
    - An entry for the queue name (`cumulus_meta.queueName`) exists in the the object `meta.queueExecutionLimits` on the Cumulus message

- **CUMULUS-1338**

  - Updated `sfSemaphoreDown` lambda to be triggered via AWS Step Function Cloudwatch events instead of subscription to `sfTracker` SNS topic

- **CUMULUS-1311**

  - Updated `@cumulus/queue-granules` to set `cumulus_meta.queueName` for queued execution messages
  - Updated `@cumulus/queue-pdrs` to set `cumulus_meta.queueName` for queued execution messages
  - Updated `sqs2sfThrottle` lambda to immediately decrement queue semaphore value if dispatching Step Function execution throws an error

- **CUMULUS-1362**

  - Granule `processingStartTime` and `processingEndTime` will be set to the execution start time and end time respectively when there is no sync granule or post to cmr task present in the workflow

- **CUMULUS-1400**
  - Deprecated `@cumulus/ingest/aws/getExecutionArn`. Use `@cumulus/common/aws/getExecutionArn` instead.

### Fixed

- **CUMULUS-1439**

  - Fix bug with rule.logEventArn deletion on Kinesis rule update and fix unit test to verify

- **CUMULUS-796**

  - Added production information (collection ShortName and Version, granuleId) to EMS distribution report
  - Added functionality to send daily distribution reports to EMS

- **CUMULUS-1319**

  - Fixed a bug where granule ingest times were not being stored to the database

- **CUMULUS-1356**

  - The `Collection` model's `delete` method now _removes_ the specified item
    from the collection config store that was inserted by the `create` method.
    Previously, this behavior was missing.

- **CUMULUS-1374**
  - Addressed audit concerns (https://www.npmjs.com/advisories/782) in api package

### BREAKING CHANGES

### Changed

- **CUMULUS-1418**
  - Adding a default `cmaDir` key to configuration will cause `CUMULUS_MESSAGE_ADAPTER_DIR` to be set by default to `/opt` for any Lambda not setting `useCma` to true, or explicitly setting the CMA environment variable. In lambdas that package the CMA independently of the Cumulus packaging. Lambdas manually packaging the CMA should have their Lambda configuration updated to set the CMA path, or alternately if not using the CMA as a Lambda layer in this deployment set `cmaDir` to `./cumulus-message-adapter`.

### Removed

- **CUMULUS-1337**

  - Removes the S3 Access Metrics package added in CUMULUS-799

- **PR1130**
  - Removed code deprecated since v1.11.1:
    - Removed `@cumulus/common/step-functions`. Use `@cumulus/common/StepFunctions` instead.
    - Removed `@cumulus/api/lib/testUtils.fakeFilesFactory`. Use `@cumulus/api/lib/testUtils.fakeFileFactory` instead.
    - Removed `@cumulus/cmrjs/cmr` functions: `searchConcept`, `ingestConcept`, `deleteConcept`. Use the functions in `@cumulus/cmr-client` instead.
    - Removed `@cumulus/ingest/aws.getExecutionHistory`. Use `@cumulus/common/StepFunctions.getExecutionHistory` instead.

## [v1.13.5] - 2019-08-29 - [BACKPORT]

### Fixed

- **CUMULUS-1455** - CMR token links updated to point to CMR legacy services rather than echo

## [v1.13.4] - 2019-07-29

- **CUMULUS-1411** - Fix deployment issue when using a template override

## [v1.13.3] - 2019-07-26

- **CUMULUS-1345** Full backport of CUMULUS-1345 features - Adds new variables to the app deployment under `cmr`.
  - `cmrEnvironment` values are `SIT`, `UAT`, or `OPS` with `UAT` as the default.
  - `cmrLimit` and `cmrPageSize` have been added as configurable options.

## [v1.13.2] - 2019-07-25

- Re-release of v1.13.1 to fix broken npm packages.

## [v1.13.1] - 2019-07-22

- **CUMULUS-1374** - Resolve audit compliance with lodash version for api package subdependency
- **CUMULUS-1412** - Resolve audit compliance with googleapi package
- **CUMULUS-1345** - Backported CMR environment setting in getUrl to address immediate user need. CMR_ENVIRONMENT can now be used to set the CMR environment to OPS/SIT

## [v1.13.0] - 2019-5-20

### PLEASE NOTE

**CUMULUS-802** added some additional IAM permissions to support ECS autoscaling, so **you will have to redeploy your IAM stack.**
As a result of the changes for **CUMULUS-1193**, **CUMULUS-1264**, and **CUMULUS-1310**, **you must delete your existing stacks (except IAM) before deploying this version of Cumulus.**
If running Cumulus within a VPC and extended downtime is acceptable, we recommend doing this at the end of the day to allow AWS backend resources and network interfaces to be cleaned up overnight.

### BREAKING CHANGES

- **CUMULUS-1228**

  - The default AMI used by ECS instances is now an NGAP-compliant AMI. This
    will be a breaking change for non-NGAP deployments. If you do not deploy to
    NGAP, you will need to find the AMI ID of the
    [most recent Amazon ECS-optimized AMI](https://docs.aws.amazon.com/AmazonECS/latest/developerguide/ecs-optimized_AMI.html),
    and set the `ecs.amiid` property in your config. Instructions for finding
    the most recent NGAP AMI can be found using
    [these instructions](https://wiki.earthdata.nasa.gov/display/ESKB/Select+an+NGAP+Created+AMI).

- **CUMULUS-1310**

  - Database resources (DynamoDB, ElasticSearch) have been moved to an independent `db` stack.
    Migrations for this version will need to be user-managed. (e.g. [elasticsearch](https://docs.aws.amazon.com/elasticsearch-service/latest/developerguide/es-version-migration.html#snapshot-based-migration) and [dynamoDB](https://docs.aws.amazon.com/datapipeline/latest/DeveloperGuide/dp-template-exports3toddb.html)).
    Order of stack deployment is `iam` -> `db` -> `app`.
  - All stacks can now be deployed using a single `config.yml` file, i.e.: `kes cf deploy --kes-folder app --template node_modules/@cumulus/deployment/[iam|db|app] [...]`
    Backwards-compatible. For development, please re-run `npm run bootstrap` to build new `kes` overrides.
    Deployment docs have been updated to show how to deploy a single-config Cumulus instance.
  - `params` have been moved: Nest `params` fields under `app`, `db` or `iam` to override all Parameters for a particular stack's cloudformation template. Backwards-compatible with multi-config setups.
  - `stackName` and `stackNameNoDash` have been retired. Use `prefix` and `prefixNoDash` instead.
  - The `iams` section in `app/config.yml` IAM roles has been deprecated as a user-facing parameter,
    _unless_ your IAM role ARNs do not match the convention shown in `@cumulus/deployment/app/config.yml`
  - The `vpc.securityGroup` will need to be set with a pre-existing security group ID to use Cumulus in a VPC. Must allow inbound HTTP(S) (Port 443).

- **CUMULUS-1212**

  - `@cumulus/post-to-cmr` will now fail if any granules being processed are missing a metadata file. You can set the new config option `skipMetaCheck` to `true` to pass post-to-cmr without a metadata file.

- **CUMULUS-1232**

  - `@cumulus/sync-granule` will no longer silently pass if no checksum data is provided. It will use input
    from the granule object to:
    - Verify checksum if `checksumType` and `checksumValue` are in the file record OR a checksum file is provided
      (throws `InvalidChecksum` on fail), else log warning that no checksum is available.
    - Then, verify synced S3 file size if `file.size` is in the file record (throws `UnexpectedFileSize` on fail),
      else log warning that no file size is available.
    - Pass the step.

- **CUMULUS-1264**

  - The Cloudformation templating and deployment configuration has been substantially refactored.
    - `CumulusApiDefault` nested stack resource has been renamed to `CumulusApiDistribution`
    - `CumulusApiV1` nested stack resource has been renamed to `CumulusApiBackend`
  - The `urs: true` config option for when defining your lambdas (e.g. in `lambdas.yml`) has been deprecated. There are two new options to replace it:
    - `urs_redirect: 'token'`: This will expose a `TOKEN_REDIRECT_ENDPOINT` environment variable to your lambda that references the `/token` endpoint on the Cumulus backend API
    - `urs_redirect: 'distribution'`: This will expose a `DISTRIBUTION_REDIRECT_ENDPOINT` environment variable to your lambda that references the `/redirect` endpoint on the Cumulus distribution API

- **CUMULUS-1193**

  - The elasticsearch instance is moved behind the VPC.
  - Your account will need an Elasticsearch Service Linked role. This is a one-time setup for the account. You can follow the instructions to use the AWS console or AWS CLI [here](https://docs.aws.amazon.com/IAM/latest/UserGuide/using-service-linked-roles.html) or use the following AWS CLI command: `aws iam create-service-linked-role --aws-service-name es.amazonaws.com`

- **CUMULUS-802**

  - ECS `maxInstances` must be greater than `minInstances`. If you use defaults, no change is required.

- **CUMULUS-1269**
  - Brought Cumulus data models in line with CNM JSON schema:
    - Renamed file object `fileType` field to `type`
    - Renamed file object `fileSize` field to `size`
    - Renamed file object `checksumValue` field to `checksum` where not already done.
    - Added `ancillary` and `linkage` type support to file objects.

### Added

- **CUMULUS-799**

  - Added an S3 Access Metrics package which will take S3 Server Access Logs and
    write access metrics to CloudWatch

- **CUMULUS-1242** - Added `sqs2sfThrottle` lambda. The lambda reads SQS messages for queued executions and uses semaphores to only start new executions if the maximum number of executions defined for the priority key (`cumulus_meta.priorityKey`) has not been reached. Any SQS messages that are read but not used to start executions remain in the queue.

- **CUMULUS-1240**

  - Added `sfSemaphoreDown` lambda. This lambda receives SNS messages and for each message it decrements the semaphore used to track the number of running executions if:
    - the message is for a completed/failed workflow AND
    - the message contains a level of priority (`cumulus_meta.priorityKey`)
  - Added `sfSemaphoreDown` lambda as a subscriber to the `sfTracker` SNS topic

- **CUMULUS-1265**

  - Added `apiConfigs` configuration option to configure API Gateway to be private
  - All internal lambdas configured to run inside the VPC by default
  - Removed references to `NoVpc` lambdas from documentation and `example` folder.

- **CUMULUS-802**
  - Adds autoscaling of ECS clusters
  - Adds autoscaling of ECS services that are handling StepFunction activities

## Changed

- Updated `@cumulus/ingest/http/httpMixin.list()` to trim trailing spaces on discovered filenames

- **CUMULUS-1310**

  - Database resources (DynamoDB, ElasticSearch) have been moved to an independent `db` stack.
    This will enable future updates to avoid affecting database resources or requiring migrations.
    Migrations for this version will need to be user-managed.
    (e.g. [elasticsearch](https://docs.aws.amazon.com/elasticsearch-service/latest/developerguide/es-version-migration.html#snapshot-based-migration) and [dynamoDB](https://docs.aws.amazon.com/datapipeline/latest/DeveloperGuide/dp-template-exports3toddb.html)).
    Order of stack deployment is `iam` -> `db` -> `app`.
  - All stacks can now be deployed using a single `config.yml` file, i.e.: `kes cf deploy --kes-folder app --template node_modules/@cumulus/deployment/[iam|db|app] [...]`
    Backwards-compatible. Please re-run `npm run bootstrap` to build new `kes` overrides.
    Deployment docs have been updated to show how to deploy a single-config Cumulus instance.
  - `params` fields should now be nested under the stack key (i.e. `app`, `db` or `iam`) to provide Parameters for a particular stack's cloudformation template,
    for use with single-config instances. Keys _must_ match the name of the deployment package folder (`app`, `db`, or `iam`).
    Backwards-compatible with multi-config setups.
  - `stackName` and `stackNameNoDash` have been retired as user-facing config parameters. Use `prefix` and `prefixNoDash` instead.
    This will be used to create stack names for all stacks in a single-config use case.
    `stackName` may still be used as an override in multi-config usage, although this is discouraged.
    Warning: overriding the `db` stack's `stackName` will require you to set `dbStackName` in your `app/config.yml`.
    This parameter is required to fetch outputs from the `db` stack to reference in the `app` stack.
  - The `iams` section in `app/config.yml` IAM roles has been retired as a user-facing parameter,
    _unless_ your IAM role ARNs do not match the convention shown in `@cumulus/deployment/app/config.yml`
    In that case, overriding `iams` in your own config is recommended.
  - `iam` and `db` `cloudformation.yml` file names will have respective prefixes (e.g `iam.cloudformation.yml`).
  - Cumulus will now only attempt to create reconciliation reports for buckets of the `private`, `public` and `protected` types.
  - Cumulus will no longer set up its own security group.
    To pass a pre-existing security group for in-VPC deployments as a parameter to the Cumulus template, populate `vpc.securityGroup` in `config.yml`.
    This security group must allow inbound HTTP(S) traffic (Port 443). SSH traffic (Port 22) must be permitted for SSH access to ECS instances.
  - Deployment docs have been updated with examples for the new deployment model.

- **CUMULUS-1236**

  - Moves access to public files behind the distribution endpoint. Authentication is not required, but direct http access has been disallowed.

- **CUMULUS-1223**

  - Adds unauthenticated access for public bucket files to the Distribution API. Public files should be requested the same way as protected files, but for public files a redirect to a self-signed S3 URL will happen without requiring authentication with Earthdata login.

- **CUMULUS-1232**

  - Unifies duplicate handling in `ingest/granule.handleDuplicateFile` for maintainability.
  - Changed `ingest/granule.ingestFile` and `move-granules/index.moveFileRequest` to use new function.
  - Moved file versioning code to `ingest/granule.moveGranuleFileWithVersioning`
  - `ingest/granule.verifyFile` now also tests `file.size` for verification if it is in the file record and throws
    `UnexpectedFileSize` error for file size not matching input.
  - `ingest/granule.verifyFile` logs warnings if checksum and/or file size are not available.

- **CUMULUS-1193**

  - Moved reindex CLI functionality to an API endpoint. See [API docs](https://nasa.github.io/cumulus-api/#elasticsearch-1)

- **CUMULUS-1207**
  - No longer disable lambda event source mappings when disabling a rule

### Fixed

- Updated Lerna publish script so that published Cumulus packages will pin their dependencies on other Cumulus packages to exact versions (e.g. `1.12.1` instead of `^1.12.1`)

- **CUMULUS-1203**

  - Fixes IAM template's use of intrinsic functions such that IAM template overrides now work with kes

- **CUMULUS-1268**
  - Deployment will not fail if there are no ES alarms or ECS services

## [v1.12.1] - 2019-4-8

## [v1.12.0] - 2019-4-4

Note: There was an issue publishing 1.12.0. Upgrade to 1.12.1.

### BREAKING CHANGES

- **CUMULUS-1139**

  - `granule.applyWorkflow` uses the new-style granule record as input to workflows.

- **CUMULUS-1171**

  - Fixed provider handling in the API to make it consistent between protocols.
    NOTE: This is a breaking change. When applying this upgrade, users will need to:
    1. Disable all workflow rules
    2. Update any `http` or `https` providers so that the host field only
       contains a valid hostname or IP address, and the port field contains the
       provider port.
    3. Perform the deployment
    4. Re-enable workflow rules

- **CUMULUS-1176**:

  - `@cumulus/move-granules` input expectations have changed. `@cumulus/files-to-granules` is a new intermediate task to perform input translation in the old style.
    See the Added and Changed sections of this release changelog for more information.

- **CUMULUS-670**

  - The behavior of ParsePDR and related code has changed in this release. PDRs with FILE_TYPEs that do not conform to the PDR ICD (+ TGZ) (https://cdn.earthdata.nasa.gov/conduit/upload/6376/ESDS-RFC-030v1.0.pdf) will fail to parse.

- **CUMULUS-1208**
  - The granule object input to `@cumulus/queue-granules` will now be added to ingest workflow messages **as is**. In practice, this means that if you are using `@cumulus/queue-granules` to trigger ingest workflows and your granule objects input have invalid properties, then your ingest workflows will fail due to schema validation errors.

### Added

- **CUMULUS-777**
  - Added new cookbook entry on configuring Cumulus to track ancillary files.
- **CUMULUS-1183**
  - Kes overrides will now abort with a warning if a workflow step is configured without a corresponding
    lambda configuration
- **CUMULUS-1223**

  - Adds convenience function `@cumulus/common/bucketsConfigJsonObject` for fetching stack's bucket configuration as an object.

- **CUMULUS-853**
  - Updated FakeProcessing example lambda to include option to generate fake browse
  - Added feature documentation for ancillary metadata export, a new cookbook entry describing a workflow with ancillary metadata generation(browse), and related task definition documentation
- **CUMULUS-805**
  - Added a CloudWatch alarm to check running ElasticSearch instances, and a CloudWatch dashboard to view the health of ElasticSearch
  - Specify `AWS_REGION` in `.env` to be used by deployment script
- **CUMULUS-803**
  - Added CloudWatch alarms to check running tasks of each ECS service, and add the alarms to CloudWatch dashboard
- **CUMULUS-670**
  - Added Ancillary Metadata Export feature (see https://nasa.github.io/cumulus/docs/features/ancillary_metadata for more information)
  - Added new Collection file parameter "fileType" that allows configuration of workflow granule file fileType
- **CUMULUS-1184** - Added kes logging output to ensure we always see the state machine reference before failures due to configuration
- **CUMULUS-1105** - Added a dashboard endpoint to serve the dashboard from an S3 bucket
- **CUMULUS-1199** - Moves `s3credentials` endpoint from the backend to the distribution API.
- **CUMULUS-666**
  - Added `@api/endpoints/s3credentials` to allow EarthData Login authorized users to retrieve temporary security credentials for same-region direct S3 access.
- **CUMULUS-671**
  - Added `@packages/integration-tests/api/distribution/getDistributionApiS3SignedUrl()` to return the S3 signed URL for a file protected by the distribution API
- **CUMULUS-672**
  - Added `cmrMetadataFormat` and `cmrConceptId` to output for individual granules from `@cumulus/post-to-cmr`. `cmrMetadataFormat` will be read from the `cmrMetadataFormat` generated for each granule in `@cumulus/cmrjs/publish2CMR()`
  - Added helpers to `@packages/integration-tests/api/distribution`:
    - `getDistributionApiFileStream()` returns a stream to download files protected by the distribution API
    - `getDistributionFileUrl()` constructs URLs for requesting files from the distribution API
- **CUMULUS-1185** `@cumulus/api/models/Granule.removeGranuleFromCmrByGranule` to replace `@cumulus/api/models/Granule.removeGranuleFromCmr` and use the Granule UR from the CMR metadata to remove the granule from CMR

- **CUMULUS-1101**

  - Added new `@cumulus/checksum` package. This package provides functions to calculate and validate checksums.
  - Added new checksumming functions to `@cumulus/common/aws`: `calculateS3ObjectChecksum` and `validateS3ObjectChecksum`, which depend on the `checksum` package.

- CUMULUS-1171

  - Added `@cumulus/common` API documentation to `packages/common/docs/API.md`
  - Added an `npm run build-docs` task to `@cumulus/common`
  - Added `@cumulus/common/string#isValidHostname()`
  - Added `@cumulus/common/string#match()`
  - Added `@cumulus/common/string#matches()`
  - Added `@cumulus/common/string#toLower()`
  - Added `@cumulus/common/string#toUpper()`
  - Added `@cumulus/common/URLUtils#buildURL()`
  - Added `@cumulus/common/util#isNil()`
  - Added `@cumulus/common/util#isNull()`
  - Added `@cumulus/common/util#isUndefined()`
  - Added `@cumulus/common/util#negate()`

- **CUMULUS-1176**

  - Added new `@cumulus/files-to-granules` task to handle converting file array output from `cumulus-process` tasks into granule objects.
    Allows simplification of `@cumulus/move-granules` and `@cumulus/post-to-cmr`, see Changed section for more details.

- CUMULUS-1151 Compare the granule holdings in CMR with Cumulus' internal data store
- CUMULUS-1152 Compare the granule file holdings in CMR with Cumulus' internal data store

### Changed

- **CUMULUS-1216** - Updated `@cumulus/ingest/granule/ingestFile` to download files to expected staging location.
- **CUMULUS-1208** - Updated `@cumulus/ingest/queue/enqueueGranuleIngestMessage()` to not transform granule object passed to it when building an ingest message
- **CUMULUS-1198** - `@cumulus/ingest` no longer enforces any expectations about whether `provider_path` contains a leading slash or not.
- **CUMULUS-1170**
  - Update scripts and docs to use `npm` instead of `yarn`
  - Use `package-lock.json` files to ensure matching versions of npm packages
  - Update CI builds to use `npm ci` instead of `npm install`
- **CUMULUS-670**
  - Updated ParsePDR task to read standard PDR types+ (+ tgz as an external customer requirement) and add a fileType to granule-files on Granule discovery
  - Updated ParsePDR to fail if unrecognized type is used
  - Updated all relevant task schemas to include granule->files->filetype as a string value
  - Updated tests/test fixtures to include the fileType in the step function/task inputs and output validations as needed
  - Updated MoveGranules task to handle incoming configuration with new "fileType" values and to add them as appropriate to the lambda output.
  - Updated DiscoverGranules step/related workflows to read new Collection file parameter fileType that will map a discovered file to a workflow fileType
  - Updated CNM parser to add the fileType to the defined granule file fileType on ingest and updated integration tests to verify/validate that behavior
  - Updated generateEcho10XMLString in cmr-utils.js to use a map/related library to ensure order as CMR requires ordering for their online resources.
  - Updated post-to-cmr task to appropriately export CNM filetypes to CMR in echo10/UMM exports
- **CUMULUS-1139** - Granules stored in the API contain a `files` property. That schema has been greatly
  simplified and now better matches the CNM format.
  - The `name` property has been renamed to `fileName`.
  - The `filepath` property has been renamed to `key`.
  - The `checksumValue` property has been renamed to `checksum`.
  - The `path` property has been removed.
  - The `url_path` property has been removed.
  - The `filename` property (which contained an `s3://` URL) has been removed, and the `bucket`
    and `key` properties should be used instead. Any requests sent to the API containing a `granule.files[].filename`
    property will be rejected, and any responses coming back from the API will not contain that
    `filename` property.
  - A `source` property has been added, which is a URL indicating the original source of the file.
  - `@cumulus/ingest/granule.moveGranuleFiles()` no longer includes a `filename` field in its
    output. The `bucket` and `key` fields should be used instead.
- **CUMULUS-672**

  - Changed `@cumulus/integration-tests/api/EarthdataLogin.getEarthdataLoginRedirectResponse` to `@cumulus/integration-tests/api/EarthdataLogin.getEarthdataAccessToken`. The new function returns an access response from Earthdata login, if successful.
  - `@cumulus/integration-tests/cmr/getOnlineResources` now accepts an object of options, including `cmrMetadataFormat`. Based on the `cmrMetadataFormat`, the function will correctly retrieve the online resources for each metadata format (ECHO10, UMM-G)

- **CUMULUS-1101**

  - Moved `@cumulus/common/file/getFileChecksumFromStream` into `@cumulus/checksum`, and renamed it to `generateChecksumFromStream`.
    This is a breaking change for users relying on `@cumulus/common/file/getFileChecksumFromStream`.
  - Refactored `@cumulus/ingest/Granule` to depend on new `common/aws` checksum functions and remove significantly present checksumming code.
    - Deprecated `@cumulus/ingest/granule.validateChecksum`. Replaced with `@cumulus/ingest/granule.verifyFile`.
    - Renamed `granule.getChecksumFromFile` to `granule.retrieveSuppliedFileChecksumInformation` to be more accurate.
  - Deprecated `@cumulus/common/aws.checksumS3Objects`. Use `@cumulus/common/aws.calculateS3ObjectChecksum` instead.

- CUMULUS-1171

  - Fixed provider handling in the API to make it consistent between protocols.
    Before this change, FTP providers were configured using the `host` and
    `port` properties. HTTP providers ignored `port` and `protocol`, and stored
    an entire URL in the `host` property. Updated the API to only accept valid
    hostnames or IP addresses in the `provider.host` field. Updated ingest code
    to properly build HTTP and HTTPS URLs from `provider.protocol`,
    `provider.host`, and `provider.port`.
  - The default provider port was being set to 21, no matter what protocol was
    being used. Removed that default.

- **CUMULUS-1176**

  - `@cumulus/move-granules` breaking change:
    Input to `move-granules` is now expected to be in the form of a granules object (i.e. `{ granules: [ { ... }, { ... } ] }`);
    For backwards compatibility with array-of-files outputs from processing steps, use the new `@cumulus/files-to-granules` task as an intermediate step.
    This task will perform the input translation. This change allows `move-granules` to be simpler and behave more predictably.
    `config.granuleIdExtraction` and `config.input_granules` are no longer needed/used by `move-granules`.
  - `@cumulus/post-to-cmr`: `config.granuleIdExtraction` is no longer needed/used by `post-to-cmr`.

- CUMULUS-1174
  - Better error message and stacktrace for S3KeyPairProvider error reporting.

### Fixed

- **CUMULUS-1218** Reconciliation report will now scan only completed granules.
- `@cumulus/api` files and granules were not getting indexed correctly because files indexing was failing in `db-indexer`
- `@cumulus/deployment` A bug in the Cloudformation template was preventing the API from being able to be launched in a VPC, updated the IAM template to give the permissions to be able to run the API in a VPC

### Deprecated

- `@cumulus/api/models/Granule.removeGranuleFromCmr`, instead use `@cumulus/api/models/Granule.removeGranuleFromCmrByGranule`
- `@cumulus/ingest/granule.validateChecksum`, instead use `@cumulus/ingest/granule.verifyFile`
- `@cumulus/common/aws.checksumS3Objects`, instead use `@cumulus/common/aws.calculateS3ObjectChecksum`
- `@cumulus/cmrjs`: `getGranuleId` and `getCmrFiles` are deprecated due to changes in input handling.

## [v1.11.3] - 2019-3-5

### Added

- **CUMULUS-1187** - Added `@cumulus/ingest/granule/duplicateHandlingType()` to determine how duplicate files should be handled in an ingest workflow

### Fixed

- **CUMULUS-1187** - workflows not respecting the duplicate handling value specified in the collection
- Removed refreshToken schema requirement for OAuth

## [v1.11.2] - 2019-2-15

### Added

- CUMULUS-1169
  - Added a `@cumulus/common/StepFunctions` module. It contains functions for querying the AWS
    StepFunctions API. These functions have the ability to retry when a ThrottlingException occurs.
  - Added `@cumulus/common/aws.retryOnThrottlingException()`, which will wrap a function in code to
    retry on ThrottlingExceptions.
  - Added `@cumulus/common/test-utils.throttleOnce()`, which will cause a function to return a
    ThrottlingException the first time it is called, then return its normal result after that.
- CUMULUS-1103 Compare the collection holdings in CMR with Cumulus' internal data store
- CUMULUS-1099 Add support for UMMG JSON metadata versions > 1.4.
  - If a version is found in the metadata object, that version is used for processing and publishing to CMR otherwise, version 1.4 is assumed.
- CUMULUS-678
  - Added support for UMMG json v1.4 metadata files.
    `reconcileCMRMetadata` added to `@cumulus/cmrjs` to update metadata record with new file locations.
    `@cumulus/common/errors` adds two new error types `CMRMetaFileNotFound` and `InvalidArgument`.
    `@cumulus/common/test-utils` adds new function `randomId` to create a random string with id to help in debugging.
    `@cumulus/common/BucketsConfig` adds a new helper class `BucketsConfig` for working with bucket stack configuration and bucket names.
    `@cumulus/common/aws` adds new function `s3PutObjectTagging` as a convenience for the aws [s3().putObjectTagging](https://docs.aws.amazon.com/AWSJavaScriptSDK/latest/AWS/S3.html#putObjectTagging-property) function.
    `@cumulus/cmrjs` Adds: - `isCMRFile` - Identify an echo10(xml) or UMMG(json) metadata file. - `metadataObjectFromCMRFile` Read and parse CMR XML file from s3. - `updateCMRMetadata` Modify a cmr metadata (xml/json) file with updated information. - `publish2CMR` Posts XML or UMMG CMR data to CMR service. - `reconcileCMRMetadata` Reconciles cmr metadata file after a file moves.
- Adds some ECS and other permissions to StepRole to enable running ECS tasks from a workflow
- Added Apache logs to cumulus api and distribution lambdas
- **CUMULUS-1119** - Added `@cumulus/integration-tests/api/EarthdataLogin.getEarthdataLoginRedirectResponse` helper for integration tests to handle login with Earthdata and to return response from redirect to Cumulus API
- **CUMULUS-673** Added `@cumulus/common/file/getFileChecksumFromStream` to get file checksum from a readable stream

### Fixed

- CUMULUS-1123
  - Cloudformation template overrides now work as expected

### Changed

- CUMULUS-1169
  - Deprecated the `@cumulus/common/step-functions` module.
  - Updated code that queries the StepFunctions API to use the retry-enabled functions from
    `@cumulus/common/StepFunctions`
- CUMULUS-1121
  - Schema validation is now strongly enforced when writing to the database.
    Additional properties are not allowed and will result in a validation error.
- CUMULUS-678
  `tasks/move-granules` simplified and refactored to use functionality from cmrjs.
  `ingest/granules.moveGranuleFiles` now just moves granule files and returns a list of the updated files. Updating metadata now handled by `@cumulus/cmrjs/reconcileCMRMetadata`.
  `move-granules.updateGranuleMetadata` refactored and bugs fixed in the case of a file matching multiple collection.files.regexps.
  `getCmrXmlFiles` simplified and now only returns an object with the cmrfilename and the granuleId.
  `@cumulus/test-processing` - test processing task updated to generate UMM-G metadata

- CUMULUS-1043

  - `@cumulus/api` now uses [express](http://expressjs.com/) as the API engine.
  - All `@cumulus/api` endpoints on ApiGateway are consolidated to a single endpoint the uses `{proxy+}` definition.
  - All files under `packages/api/endpoints` along with associated tests are updated to support express's request and response objects.
  - Replaced environment variables `internal`, `bucket` and `systemBucket` with `system_bucket`.
  - Update `@cumulus/integration-tests` to work with updated cumulus-api express endpoints

- `@cumulus/integration-tests` - `buildAndExecuteWorkflow` and `buildWorkflow` updated to take a `meta` param to allow for additional fields to be added to the workflow `meta`

- **CUMULUS-1049** Updated `Retrieve Execution Status API` in `@cumulus/api`: If the execution doesn't exist in Step Function API, Cumulus API returns the execution status information from the database.

- **CUMULUS-1119**
  - Renamed `DISTRIBUTION_URL` environment variable to `DISTRIBUTION_ENDPOINT`
  - Renamed `DEPLOYMENT_ENDPOINT` environment variable to `DISTRIBUTION_REDIRECT_ENDPOINT`
  - Renamed `API_ENDPOINT` environment variable to `TOKEN_REDIRECT_ENDPOINT`

### Removed

- Functions deprecated before 1.11.0:
  - @cumulus/api/models/base: static Manager.createTable() and static Manager.deleteTable()
  - @cumulus/ingest/aws/S3
  - @cumulus/ingest/aws/StepFunction.getExecution()
  - @cumulus/ingest/aws/StepFunction.pullEvent()
  - @cumulus/ingest/consumer.Consume
  - @cumulus/ingest/granule/Ingest.getBucket()

### Deprecated

`@cmrjs/ingestConcept`, instead use the CMR object methods. `@cmrjs/CMR.ingestGranule` or `@cmrjs/CMR.ingestCollection`
`@cmrjs/searchConcept`, instead use the CMR object methods. `@cmrjs/CMR.searchGranules` or `@cmrjs/CMR.searchCollections`
`@cmrjs/deleteConcept`, instead use the CMR object methods. `@cmrjs/CMR.deleteGranule` or `@cmrjs/CMR.deleteCollection`

## [v1.11.1] - 2018-12-18

**Please Note**

- Ensure your `app/config.yml` has a `clientId` specified in the `cmr` section. This will allow CMR to identify your requests for better support and metrics.
  - For an example, please see [the example config](https://github.com/nasa/cumulus/blob/1c7e2bf41b75da9f87004c4e40fbcf0f39f56794/example/app/config.yml#L128).

### Added

- Added a `/tokenDelete` endpoint in `@cumulus/api` to delete access token records

### Changed

- CUMULUS-678
  `@cumulus/ingest/crypto` moved and renamed to `@cumulus/common/key-pair-provider`
  `@cumulus/ingest/aws` function: `KMSDecryptionFailed` and class: `KMS` extracted and moved to `@cumulus/common` and `KMS` is exported as `KMSProvider` from `@cumulus/common/key-pair-provider`
  `@cumulus/ingest/granule` functions: `publish`, `getGranuleId`, `getXMLMetadataAsString`, `getMetadataBodyAndTags`, `parseXmlString`, `getCmrXMLFiles`, `postS3Object`, `contructOnlineAccessUrls`, `updateMetadata`, extracted and moved to `@cumulus/cmrjs`
  `getGranuleId`, `getCmrXMLFiles`, `publish`, `updateMetadata` removed from `@cumulus/ingest/granule` and added to `@cumulus/cmrjs`;
  `updateMetadata` renamed `updateCMRMetadata`.
  `@cumulus/ingest` test files renamed.
- **CUMULUS-1070**
  - Add `'Client-Id'` header to all `@cumulus/cmrjs` requests (made via `searchConcept`, `ingestConcept`, and `deleteConcept`).
  - Updated `cumulus/example/app/config.yml` entry for `cmr.clientId` to use stackName for easier CMR-side identification.

## [v1.11.0] - 2018-11-30

**Please Note**

- Redeploy IAM roles:
  - CUMULUS-817 includes a migration that requires reconfiguration/redeployment of IAM roles. Please see the [upgrade instructions](https://nasa.github.io/cumulus/docs/upgrade/1.11.0) for more information.
  - CUMULUS-977 includes a few new SNS-related permissions added to the IAM roles that will require redeployment of IAM roles.
- `cumulus-message-adapter` v1.0.13+ is required for `@cumulus/api` granule reingest API to work properly. The latest version should be downloaded automatically by kes.
- A `TOKEN_SECRET` value (preferably 256-bit for security) must be added to `.env` to securely sign JWTs used for authorization in `@cumulus/api`

### Changed

- **CUUMULUS-1000** - Distribution endpoint now persists logins, instead of
  redirecting to Earthdata Login on every request
- **CUMULUS-783 CUMULUS-790** - Updated `@cumulus/sync-granule` and `@cumulus/move-granules` tasks to always overwrite existing files for manually-triggered reingest.
- **CUMULUS-906** - Updated `@cumulus/api` granule reingest API to
  - add `reingestGranule: true` and `forceDuplicateOverwrite: true` to Cumulus message `cumulus_meta.cumulus_context` field to indicate that the workflow is a manually triggered re-ingest.
  - return warning message to operator when duplicateHandling is not `replace`
  - `cumulus-message-adapter` v1.0.13+ is required.
- **CUMULUS-793** - Updated the granule move PUT request in `@cumulus/api` to reject the move with a 409 status code if one or more of the files already exist at the destination location
- Updated `@cumulus/helloworld` to use S3 to store state for pass on retry tests
- Updated `@cumulus/ingest`:
  - [Required for MAAP] `http.js#list` will now find links with a trailing whitespace
  - Removed code from `granule.js` which looked for files in S3 using `{ Bucket: discoveredFile.bucket, Key: discoveredFile.name }`. This is obsolete since `@cumulus/ingest` uses a `file-staging` and `constructCollectionId()` directory prefixes by default.
- **CUMULUS-989**
  - Updated `@cumulus/api` to use [JWT (JSON Web Token)](https://jwt.io/introduction/) as the transport format for API authorization tokens and to use JWT verification in the request authorization
  - Updated `/token` endpoint in `@cumulus/api` to return tokens as JWTs
  - Added a `/refresh` endpoint in `@cumulus/api` to request new access tokens from the OAuth provider using the refresh token
  - Added `refreshAccessToken` to `@cumulus/api/lib/EarthdataLogin` to manage refresh token requests with the Earthdata OAuth provider

### Added

- **CUMULUS-1050**
  - Separated configuration flags for originalPayload/finalPayload cleanup such that they can be set to different retention times
- **CUMULUS-798**
  - Added daily Executions cleanup CloudWatch event that triggers cleanExecutions lambda
  - Added cleanExecutions lambda that removes finalPayload/originalPayload field entries for records older than configured timeout value (execution_payload_retention_period), with a default of 30 days
- **CUMULUS-815/816**
  - Added 'originalPayload' and 'finalPayload' fields to Executions table
  - Updated Execution model to populate originalPayload with the execution payload on record creation
  - Updated Execution model code to populate finalPayload field with the execution payload on execution completion
  - Execution API now exposes the above fields
- **CUMULUS-977**
  - Rename `kinesisConsumer` to `messageConsumer` as it handles both Kinesis streams and SNS topics as of this version.
  - Add `sns`-type rule support. These rules create a subscription between an SNS topic and the `messageConsumer`.
    When a message is received, `messageConsumer` is triggered and passes the SNS message (JSON format expected) in
    its entirety to the workflow in the `payload` field of the Cumulus message. For more information on sns-type rules,
    see the [documentation](https://nasa.github.io/cumulus/docs/data-cookbooks/setup#rules).
- **CUMULUS-975**
  - Add `KinesisInboundEventLogger` and `KinesisOutboundEventLogger` API lambdas. These lambdas
    are utilized to dump incoming and outgoing ingest workflow kinesis streams
    to cloudwatch for analytics in case of AWS/stream failure.
  - Update rules model to allow tracking of log_event ARNs related to
    Rule event logging. Kinesis rule types will now automatically log
    incoming events via a Kinesis event triggered lambda.
    CUMULUS-975-migration-4
  - Update migration code to require explicit migration names per run
  - Added migration_4 to migrate/update existing Kinesis rules to have a log event mapping
  - Added new IAM policy for migration lambda
- **CUMULUS-775**
  - Adds a instance metadata endpoint to the `@cumulus/api` package.
  - Adds a new convenience function `hostId` to the `@cumulus/cmrjs` to help build environment specific cmr urls.
  - Fixed `@cumulus/cmrjs.searchConcept` to search and return CMR results.
  - Modified `@cumulus/cmrjs.CMR.searchGranule` and `@cumulus/cmrjs.CMR.searchCollection` to include CMR's provider as a default parameter to searches.
- **CUMULUS-965**
  - Add `@cumulus/test-data.loadJSONTestData()`,
    `@cumulus/test-data.loadTestData()`, and
    `@cumulus/test-data.streamTestData()` to safely load test data. These
    functions should be used instead of using `require()` to load test data,
    which could lead to tests interfering with each other.
  - Add a `@cumulus/common/util/deprecate()` function to mark a piece of code as
    deprecated
- **CUMULUS-986**
  - Added `waitForTestExecutionStart` to `@cumulus/integration-tests`
- **CUMULUS-919**
  - In `@cumulus/deployment`, added support for NGAP permissions boundaries for IAM roles with `useNgapPermissionBoundary` flag in `iam/config.yml`. Defaults to false.

### Fixed

- Fixed a bug where FTP sockets were not closed after an error, keeping the Lambda function active until it timed out [CUMULUS-972]
- **CUMULUS-656**
  - The API will no longer allow the deletion of a provider if that provider is
    referenced by a rule
  - The API will no longer allow the deletion of a collection if that collection
    is referenced by a rule
- Fixed a bug where `@cumulus/sf-sns-report` was not pulling large messages from S3 correctly.

### Deprecated

- `@cumulus/ingest/aws/StepFunction.pullEvent()`. Use `@cumulus/common/aws.pullStepFunctionEvent()`.
- `@cumulus/ingest/consumer.Consume` due to unpredictable implementation. Use `@cumulus/ingest/consumer.Consumer`.
  Call `Consumer.consume()` instead of `Consume.read()`.

## [v1.10.4] - 2018-11-28

### Added

- **CUMULUS-1008**
  - New `config.yml` parameter for SQS consumers: `sqs_consumer_rate: (default 500)`, which is the maximum number of
    messages the consumer will attempt to process per execution. Currently this is only used by the sf-starter consumer,
    which runs every minute by default, making this a messages-per-minute upper bound. SQS does not guarantee the number
    of messages returned per call, so this is not a fixed rate of consumption, only attempted number of messages received.

### Deprecated

- `@cumulus/ingest/consumer.Consume` due to unpredictable implementation. Use `@cumulus/ingest/consumer.Consumer`.

### Changed

- Backported update of `packages/api` dependency `@mapbox/dyno` to `1.4.2` to mitigate `event-stream` vulnerability.

## [v1.10.3] - 2018-10-31

### Added

- **CUMULUS-817**
  - Added AWS Dead Letter Queues for lambdas that are scheduled asynchronously/such that failures show up only in cloudwatch logs.
- **CUMULUS-956**
  - Migrated developer documentation and data-cookbooks to Docusaurus
    - supports versioning of documentation
  - Added `docs/docs-how-to.md` to outline how to do things like add new docs or locally install for testing.
  - Deployment/CI scripts have been updated to work with the new format
- **CUMULUS-811**
  - Added new S3 functions to `@cumulus/common/aws`:
    - `aws.s3TagSetToQueryString`: converts S3 TagSet array to querystring (for use with upload()).
    - `aws.s3PutObject`: Returns promise of S3 `putObject`, which puts an object on S3
    - `aws.s3CopyObject`: Returns promise of S3 `copyObject`, which copies an object in S3 to a new S3 location
    - `aws.s3GetObjectTagging`: Returns promise of S3 `getObjectTagging`, which returns an object containing an S3 TagSet.
  - `@/cumulus/common/aws.s3PutObject` defaults to an explicit `ACL` of 'private' if not overridden.
  - `@/cumulus/common/aws.s3CopyObject` defaults to an explicit `TaggingDirective` of 'COPY' if not overridden.

### Deprecated

- **CUMULUS-811**
  - Deprecated `@cumulus/ingest/aws.S3`. Member functions of this class will now
    log warnings pointing to similar functionality in `@cumulus/common/aws`.

## [v1.10.2] - 2018-10-24

### Added

- **CUMULUS-965**
  - Added a `@cumulus/logger` package
- **CUMULUS-885**
  - Added 'human readable' version identifiers to Lambda Versioning lambda aliases
- **CUMULUS-705**
  - Note: Make sure to update the IAM stack when deploying this update.
  - Adds an AsyncOperations model and associated DynamoDB table to the
    `@cumulus/api` package
  - Adds an /asyncOperations endpoint to the `@cumulus/api` package, which can
    be used to fetch the status of an AsyncOperation.
  - Adds a /bulkDelete endpoint to the `@cumulus/api` package, which performs an
    asynchronous bulk-delete operation. This is a stub right now which is only
    intended to demonstration how AsyncOperations work.
  - Adds an AsyncOperation ECS task to the `@cumulus/api` package, which will
    fetch an Lambda function, run it in ECS, and then store the result to the
    AsyncOperations table in DynamoDB.
- **CUMULUS-851** - Added workflow lambda versioning feature to allow in-flight workflows to use lambda versions that were in place when a workflow was initiated

  - Updated Kes custom code to remove logic that used the CMA file key to determine template compilation logic. Instead, utilize a `customCompilation` template configuration flag to indicate a template should use Cumulus's kes customized methods instead of 'core'.
  - Added `useWorkflowLambdaVersions` configuration option to enable the lambdaVersioning feature set. **This option is set to true by default** and should be set to false to disable the feature.
  - Added uniqueIdentifier configuration key to S3 sourced lambdas to optionally support S3 lambda resource versioning within this scheme. This key must be unique for each modified version of the lambda package and must be updated in configuration each time the source changes.
  - Added a new nested stack template that will create a `LambdaVersions` stack that will take lambda parameters from the base template, generate lambda versions/aliases and return outputs with references to the most 'current' lambda alias reference, and updated 'core' template to utilize these outputs (if `useWorkflowLambdaVersions` is enabled).

- Created a `@cumulus/api/lib/OAuth2` interface, which is implemented by the
  `@cumulus/api/lib/EarthdataLogin` and `@cumulus/api/lib/GoogleOAuth2` classes.
  Endpoints that need to handle authentication will determine which class to use
  based on environment variables. This also greatly simplifies testing.
- Added `@cumulus/api/lib/assertions`, containing more complex AVA test assertions
- Added PublishGranule workflow to publish a granule to CMR without full reingest. (ingest-in-place capability)

- `@cumulus/integration-tests` new functionality:
  - `listCollections` to list collections from a provided data directory
  - `deleteCollection` to delete list of collections from a deployed stack
  - `cleanUpCollections` combines the above in one function.
  - `listProviders` to list providers from a provided data directory
  - `deleteProviders` to delete list of providers from a deployed stack
  - `cleanUpProviders` combines the above in one function.
  - `@cumulus/integrations-tests/api.js`: `deleteGranule` and `deletePdr` functions to make `DELETE` requests to Cumulus API
  - `rules` API functionality for posting and deleting a rule and listing all rules
  - `wait-for-deploy` lambda for use in the redeployment tests
- `@cumulus/ingest/granule.js`: `ingestFile` inserts new `duplicate_found: true` field in the file's record if a duplicate file already exists on S3.
- `@cumulus/api`: `/execution-status` endpoint requests and returns complete execution output if execution output is stored in S3 due to size.
- Added option to use environment variable to set CMR host in `@cumulus/cmrjs`.
- **CUMULUS-781** - Added integration tests for `@cumulus/sync-granule` when `duplicateHandling` is set to `replace` or `skip`
- **CUMULUS-791** - `@cumulus/move-granules`: `moveFileRequest` inserts new `duplicate_found: true` field in the file's record if a duplicate file already exists on S3. Updated output schema to document new `duplicate_found` field.

### Removed

- Removed `@cumulus/common/fake-earthdata-login-server`. Tests can now create a
  service stub based on `@cumulus/api/lib/OAuth2` if testing requires handling
  authentication.

### Changed

- **CUMULUS-940** - modified `@cumulus/common/aws` `receiveSQSMessages` to take a parameter object instead of positional parameters. All defaults remain the same, but now access to long polling is available through `options.waitTimeSeconds`.
- **CUMULUS-948** - Update lambda functions `CNMToCMA` and `CnmResponse` in the `cumulus-data-shared` bucket and point the default stack to them.
- **CUMULUS-782** - Updated `@cumulus/sync-granule` task and `Granule.ingestFile` in `@cumulus/ingest` to keep both old and new data when a destination file with different checksum already exists and `duplicateHandling` is `version`
- Updated the config schema in `@cumulus/move-granules` to include the `moveStagedFiles` param.
- **CUMULUS-778** - Updated config schema and documentation in `@cumulus/sync-granule` to include `duplicateHandling` parameter for specifying how duplicate filenames should be handled
- **CUMULUS-779** - Updated `@cumulus/sync-granule` to throw `DuplicateFile` error when destination files already exist and `duplicateHandling` is `error`
- **CUMULUS-780** - Updated `@cumulus/sync-granule` to use `error` as the default for `duplicateHandling` when it is not specified
- **CUMULUS-780** - Updated `@cumulus/api` to use `error` as the default value for `duplicateHandling` in the `Collection` model
- **CUMULUS-785** - Updated the config schema and documentation in `@cumulus/move-granules` to include `duplicateHandling` parameter for specifying how duplicate filenames should be handled
- **CUMULUS-786, CUMULUS-787** - Updated `@cumulus/move-granules` to throw `DuplicateFile` error when destination files already exist and `duplicateHandling` is `error` or not specified
- **CUMULUS-789** - Updated `@cumulus/move-granules` to keep both old and new data when a destination file with different checksum already exists and `duplicateHandling` is `version`

### Fixed

- `getGranuleId` in `@cumulus/ingest` bug: `getGranuleId` was constructing an error using `filename` which was undefined. The fix replaces `filename` with the `uri` argument.
- Fixes to `del` in `@cumulus/api/endpoints/granules.js` to not error/fail when not all files exist in S3 (e.g. delete granule which has only 2 of 3 files ingested).
- `@cumulus/deployment/lib/crypto.js` now checks for private key existence properly.

## [v1.10.1] - 2018-09-4

### Fixed

- Fixed cloudformation template errors in `@cumulus/deployment/`
  - Replaced references to Fn::Ref: with Ref:
  - Moved long form template references to a newline

## [v1.10.0] - 2018-08-31

### Removed

- Removed unused and broken code from `@cumulus/common`
  - Removed `@cumulus/common/test-helpers`
  - Removed `@cumulus/common/task`
  - Removed `@cumulus/common/message-source`
  - Removed the `getPossiblyRemote` function from `@cumulus/common/aws`
  - Removed the `startPromisedSfnExecution` function from `@cumulus/common/aws`
  - Removed the `getCurrentSfnTask` function from `@cumulus/common/aws`

### Changed

- **CUMULUS-839** - In `@cumulus/sync-granule`, 'collection' is now an optional config parameter

### Fixed

- **CUMULUS-859** Moved duplicate code in `@cumulus/move-granules` and `@cumulus/post-to-cmr` to `@cumulus/ingest`. Fixed imports making assumptions about directory structure.
- `@cumulus/ingest/consumer` correctly limits the number of messages being received and processed from SQS. Details:
  - **Background:** `@cumulus/api` includes a lambda `<stack-name>-sqs2sf` which processes messages from the `<stack-name>-startSF` SQS queue every minute. The `sqs2sf` lambda uses `@cumulus/ingest/consumer` to receive and process messages from SQS.
  - **Bug:** More than `messageLimit` number of messages were being consumed and processed from the `<stack-name>-startSF` SQS queue. Many step functions were being triggered simultaneously by the lambda `<stack-name>-sqs2sf` (which consumes every minute from the `startSF` queue) and resulting in step function failure with the error: `An error occurred (ThrottlingException) when calling the GetExecutionHistory`.
  - **Fix:** `@cumulus/ingest/consumer#processMessages` now processes messages until `timeLimit` has passed _OR_ once it receives up to `messageLimit` messages. `sqs2sf` is deployed with a [default `messageLimit` of 10](https://github.com/nasa/cumulus/blob/670000c8a821ff37ae162385f921c40956e293f7/packages/deployment/app/config.yml#L147).
  - **IMPORTANT NOTE:** `consumer` will actually process up to `messageLimit * 2 - 1` messages. This is because sometimes `receiveSQSMessages` will return less than `messageLimit` messages and thus the consumer will continue to make calls to `receiveSQSMessages`. For example, given a `messageLimit` of 10 and subsequent calls to `receiveSQSMessages` returns up to 9 messages, the loop will continue and a final call could return up to 10 messages.

## [v1.9.1] - 2018-08-22

**Please Note** To take advantage of the added granule tracking API functionality, updates are required for the message adapter and its libraries. You should be on the following versions:

- `cumulus-message-adapter` 1.0.9+
- `cumulus-message-adapter-js` 1.0.4+
- `cumulus-message-adapter-java` 1.2.7+
- `cumulus-message-adapter-python` 1.0.5+

### Added

- **CUMULUS-687** Added logs endpoint to search for logs from a specific workflow execution in `@cumulus/api`. Added integration test.
- **CUMULUS-836** - `@cumulus/deployment` supports a configurable docker storage driver for ECS. ECS can be configured with either `devicemapper` (the default storage driver for AWS ECS-optimized AMIs) or `overlay2` (the storage driver used by the NGAP 2.0 AMI). The storage driver can be configured in `app/config.yml` with `ecs.docker.storageDriver: overlay2 | devicemapper`. The default is `overlay2`.
  - To support this configuration, a [Handlebars](https://handlebarsjs.com/) helper `ifEquals` was added to `packages/deployment/lib/kes.js`.
- **CUMULUS-836** - `@cumulus/api` added IAM roles required by the NGAP 2.0 AMI. The NGAP 2.0 AMI runs a script `register_instances_with_ssm.py` which requires the ECS IAM role to include `ec2:DescribeInstances` and `ssm:GetParameter` permissions.

### Fixed

- **CUMULUS-836** - `@cumulus/deployment` uses `overlay2` driver by default and does not attempt to write `--storage-opt dm.basesize` to fix [this error](https://github.com/moby/moby/issues/37039).
- **CUMULUS-413** Kinesis processing now captures all errors.
  - Added kinesis fallback mechanism when errors occur during record processing.
  - Adds FallbackTopicArn to `@cumulus/api/lambdas.yml`
  - Adds fallbackConsumer lambda to `@cumulus/api`
  - Adds fallbackqueue option to lambda definitions capture lambda failures after three retries.
  - Adds kinesisFallback SNS topic to signal incoming errors from kinesis stream.
  - Adds kinesisFailureSQS to capture fully failed events from all retries.
- **CUMULUS-855** Adds integration test for kinesis' error path.
- **CUMULUS-686** Added workflow task name and version tracking via `@cumulus/api` executions endpoint under new `tasks` property, and under `workflow_tasks` in step input/output.
  - Depends on `cumulus-message-adapter` 1.0.9+, `cumulus-message-adapter-js` 1.0.4+, `cumulus-message-adapter-java` 1.2.7+ and `cumulus-message-adapter-python` 1.0.5+
- **CUMULUS-771**
  - Updated sync-granule to stream the remote file to s3
  - Added integration test for ingesting granules from ftp provider
  - Updated http/https integration tests for ingesting granules from http/https providers
- **CUMULUS-862** Updated `@cumulus/integration-tests` to handle remote lambda output
- **CUMULUS-856** Set the rule `state` to have default value `ENABLED`

### Changed

- In `@cumulus/deployment`, changed the example app config.yml to have additional IAM roles

## [v1.9.0] - 2018-08-06

**Please note** additional information and upgrade instructions [here](https://nasa.github.io/cumulus/docs/upgrade/1.9.0)

### Added

- **CUMULUS-712** - Added integration tests verifying expected behavior in workflows
- **GITC-776-2** - Add support for versioned collections

### Fixed

- **CUMULUS-832**
  - Fixed indentation in example config.yml in `@cumulus/deployment`
  - Fixed issue with new deployment using the default distribution endpoint in `@cumulus/deployment` and `@cumulus/api`

## [v1.8.1] - 2018-08-01

**Note** IAM roles should be re-deployed with this release.

- **Cumulus-726**
  - Added function to `@cumulus/integration-tests`: `sfnStep` includes `getStepInput` which returns the input to the schedule event of a given step function step.
  - Added IAM policy `@cumulus/deployment`: Lambda processing IAM role includes `kinesis::PutRecord` so step function lambdas can write to kinesis streams.
- **Cumulus Community Edition**
  - Added Google OAuth authentication token logic to `@cumulus/api`. Refactored token endpoint to use environment variable flag `OAUTH_PROVIDER` when determining with authentication method to use.
  - Added API Lambda memory configuration variable `api_lambda_memory` to `@cumulus/api` and `@cumulus/deployment`.

### Changed

- **Cumulus-726**
  - Changed function in `@cumulus/api`: `models/rules.js#addKinesisEventSource` was modified to call to `deleteKinesisEventSource` with all required parameters (rule's name, arn and type).
  - Changed function in `@cumulus/integration-tests`: `getStepOutput` can now be used to return output of failed steps. If users of this function want the output of a failed event, they can pass a third parameter `eventType` as `'failure'`. This function will work as always for steps which completed successfully.

### Removed

- **Cumulus-726**

  - Configuration change to `@cumulus/deployment`: Removed default auto scaling configuration for Granules and Files DynamoDB tables.

- **CUMULUS-688**
  - Add integration test for ExecutionStatus
  - Function addition to `@cumulus/integration-tests`: `api` includes `getExecutionStatus` which returns the execution status from the Cumulus API

## [v1.8.0] - 2018-07-23

### Added

- **CUMULUS-718** Adds integration test for Kinesis triggering a workflow.

- **GITC-776-3** Added more flexibility for rules. You can now edit all fields on the rule's record
  We may need to update the api documentation to reflect this.

- **CUMULUS-681** - Add ingest-in-place action to granules endpoint

  - new applyWorkflow action at PUT /granules/{granuleid} Applying a workflow starts an execution of the provided workflow and passes the granule record as payload.
    Parameter(s):
    - workflow - the workflow name

- **CUMULUS-685** - Add parent exeuction arn to the execution which is triggered from a parent step function

### Changed

- **CUMULUS-768** - Integration tests get S3 provider data from shared data folder

### Fixed

- **CUMULUS-746** - Move granule API correctly updates record in dynamo DB and cmr xml file
- **CUMULUS-766** - Populate database fileSize field from S3 if value not present in Ingest payload

## [v1.7.1] - 2018-07-27 - [BACKPORT]

### Fixed

- **CUMULUS-766** - Backport from 1.8.0 - Populate database fileSize field from S3 if value not present in Ingest payload

## [v1.7.0] - 2018-07-02

### Please note: [Upgrade Instructions](https://nasa.github.io/cumulus/docs/upgrade/1.7.0)

### Added

- **GITC-776-2** - Add support for versioned collections
- **CUMULUS-491** - Add granule reconciliation API endpoints.
- **CUMULUS-480** Add support for backup and recovery:
  - Add DynamoDB tables for granules, executions and pdrs
  - Add ability to write all records to S3
  - Add ability to download all DynamoDB records in form json files
  - Add ability to upload records to DynamoDB
  - Add migration scripts for copying granule, pdr and execution records from ElasticSearch to DynamoDB
  - Add IAM support for batchWrite on dynamoDB
-
- **CUMULUS-508** - `@cumulus/deployment` cloudformation template allows for lambdas and ECS clusters to have multiple AZ availability.
  - `@cumulus/deployment` also ensures docker uses `devicemapper` storage driver.
- **CUMULUS-755** - `@cumulus/deployment` Add DynamoDB autoscaling support.
  - Application developers can add autoscaling and override default values in their deployment's `app/config.yml` file using a `{TableName}Table:` key.

### Fixed

- **CUMULUS-747** - Delete granule API doesn't delete granule files in s3 and granule in elasticsearch
  - update the StreamSpecification DynamoDB tables to have StreamViewType: "NEW_AND_OLD_IMAGES"
  - delete granule files in s3
- **CUMULUS-398** - Fix not able to filter executions by workflow
- **CUMULUS-748** - Fix invalid lambda .zip files being validated/uploaded to AWS
- **CUMULUS-544** - Post to CMR task has UAT URL hard-coded
  - Made configurable: PostToCmr now requires CMR_ENVIRONMENT env to be set to 'SIT' or 'OPS' for those CMR environments. Default is UAT.

### Changed

- **GITC-776-4** - Changed Discover-pdrs to not rely on collection but use provider_path in config. It also has an optional filterPdrs regex configuration parameter

- **CUMULUS-710** - In the integration test suite, `getStepOutput` returns the output of the first successful step execution or last failed, if none exists

## [v1.6.0] - 2018-06-06

### Please note: [Upgrade Instructions](https://nasa.github.io/cumulus/docs/upgrade/1.6.0)

### Fixed

- **CUMULUS-602** - Format all logs sent to Elastic Search.
  - Extract cumulus log message and index it to Elastic Search.

### Added

- **CUMULUS-556** - add a mechanism for creating and running migration scripts on deployment.
- **CUMULUS-461** Support use of metadata date and other components in `url_path` property

### Changed

- **CUMULUS-477** Update bucket configuration to support multiple buckets of the same type:
  - Change the structure of the buckets to allow for more than one bucket of each type. The bucket structure is now:
    bucket-key:
    name: <bucket-name>
    type: <type> i.e. internal, public, etc.
  - Change IAM and app deployment configuration to support new bucket structure
  - Update tasks and workflows to support new bucket structure
  - Replace instances where buckets.internal is relied upon to either use the system bucket or a configured bucket
  - Move IAM template to the deployment package. NOTE: You now have to specify '--template node_modules/@cumulus/deployment/iam' in your IAM deployment
  - Add IAM cloudformation template support to filter buckets by type

## [v1.5.5] - 2018-05-30

### Added

- **CUMULUS-530** - PDR tracking through Queue-granules
  - Add optional `pdr` property to the sync-granule task's input config and output payload.
- **CUMULUS-548** - Create a Lambda task that generates EMS distribution reports
  - In order to supply EMS Distribution Reports, you must enable S3 Server
    Access Logging on any S3 buckets used for distribution. See [How Do I Enable Server Access Logging for an S3 Bucket?](https://docs.aws.amazon.com/AmazonS3/latest/user-guide/server-access-logging.html)
    The "Target bucket" setting should point at the Cumulus internal bucket.
    The "Target prefix" should be
    "<STACK_NAME>/ems-distribution/s3-server-access-logs/", where "STACK_NAME"
    is replaced with the name of your Cumulus stack.

### Fixed

- **CUMULUS-546 - Kinesis Consumer should catch and log invalid JSON**
  - Kinesis Consumer lambda catches and logs errors so that consumer doesn't get stuck in a loop re-processing bad json records.
- EMS report filenames are now based on their start time instead of the time
  instead of the time that the report was generated
- **CUMULUS-552 - Cumulus API returns different results for the same collection depending on query**
  - The collection, provider and rule records in elasticsearch are now replaced with records from dynamo db when the dynamo db records are updated.

### Added

- `@cumulus/deployment`'s default cloudformation template now configures storage for Docker to match the configured ECS Volume. The template defines Docker's devicemapper basesize (`dm.basesize`) using `ecs.volumeSize`. This addresses ECS default of limiting Docker containers to 10GB of storage ([Read more](https://aws.amazon.com/premiumsupport/knowledge-center/increase-default-ecs-docker-limit/)).

## [v1.5.4] - 2018-05-21

### Added

- **CUMULUS-535** - EMS Ingest, Archive, Archive Delete reports
  - Add lambda EmsReport to create daily EMS Ingest, Archive, Archive Delete reports
  - ems.provider property added to `@cumulus/deployment/app/config.yml`.
    To change the provider name, please add `ems: provider` property to `app/config.yml`.
- **CUMULUS-480** Use DynamoDB to store granules, pdrs and execution records
  - Activate PointInTime feature on DynamoDB tables
  - Increase test coverage on api package
  - Add ability to restore metadata records from json files to DynamoDB
- **CUMULUS-459** provide API endpoint for moving granules from one location on s3 to another

## [v1.5.3] - 2018-05-18

### Fixed

- **CUMULUS-557 - "Add dataType to DiscoverGranules output"**
  - Granules discovered by the DiscoverGranules task now include dataType
  - dataType is now a required property for granules used as input to the
    QueueGranules task
- **CUMULUS-550** Update deployment app/config.yml to force elasticsearch updates for deleted granules

## [v1.5.2] - 2018-05-15

### Fixed

- **CUMULUS-514 - "Unable to Delete the Granules"**
  - updated cmrjs.deleteConcept to return success if the record is not found
    in CMR.

### Added

- **CUMULUS-547** - The distribution API now includes an
  "earthdataLoginUsername" query parameter when it returns a signed S3 URL
- **CUMULUS-527 - "parse-pdr queues up all granules and ignores regex"**
  - Add an optional config property to the ParsePdr task called
    "granuleIdFilter". This property is a regular expression that is applied
    against the filename of the first file of each granule contained in the
    PDR. If the regular expression matches, then the granule is included in
    the output. Defaults to '.', which will match all granules in the PDR.
- File checksums in PDRs now support MD5
- Deployment support to subscribe to an SNS topic that already exists
- **CUMULUS-470, CUMULUS-471** In-region S3 Policy lambda added to API to update bucket policy for in-region access.
- **CUMULUS-533** Added fields to granule indexer to support EMS ingest and archive record creation
- **CUMULUS-534** Track deleted granules
  - added `deletedgranule` type to `cumulus` index.
  - **Important Note:** Force custom bootstrap to re-run by adding this to
    app/config.yml `es: elasticSearchMapping: 7`
- You can now deploy cumulus without ElasticSearch. Just add `es: null` to your `app/config.yml` file. This is only useful for debugging purposes. Cumulus still requires ElasticSearch to properly operate.
- `@cumulus/integration-tests` includes and exports the `addRules` function, which seeds rules into the DynamoDB table.
- Added capability to support EFS in cloud formation template. Also added
  optional capability to ssh to your instance and privileged lambda functions.
- Added support to force discovery of PDRs that have already been processed
  and filtering of selected data types
- `@cumulus/cmrjs` uses an environment variable `USER_IP_ADDRESS` or fallback
  IP address of `10.0.0.0` when a public IP address is not available. This
  supports lambda functions deployed into a VPC's private subnet, where no
  public IP address is available.

### Changed

- **CUMULUS-550** Custom bootstrap automatically adds new types to index on
  deployment

## [v1.5.1] - 2018-04-23

### Fixed

- add the missing dist folder to the hello-world task
- disable uglifyjs on the built version of the pdr-status-check (read: https://github.com/webpack-contrib/uglifyjs-webpack-plugin/issues/264)

## [v1.5.0] - 2018-04-23

### Changed

- Removed babel from all tasks and packages and increased minimum node requirements to version 8.10
- Lambda functions created by @cumulus/deployment will use node8.10 by default
- Moved [cumulus-integration-tests](https://github.com/nasa/cumulus-integration-tests) to the `example` folder CUMULUS-512
- Streamlined all packages dependencies (e.g. remove redundant dependencies and make sure versions are the same across packages)
- **CUMULUS-352:** Update Cumulus Elasticsearch indices to use [index aliases](https://www.elastic.co/guide/en/elasticsearch/reference/current/indices-aliases.html).
- **CUMULUS-519:** ECS tasks are no longer restarted after each CF deployment unless `ecs.restartTasksOnDeploy` is set to true
- **CUMULUS-298:** Updated log filterPattern to include all CloudWatch logs in ElasticSearch
- **CUMULUS-518:** Updates to the SyncGranule config schema
  - `granuleIdExtraction` is no longer a property
  - `process` is now an optional property
  - `provider_path` is no longer a property

### Fixed

- **CUMULUS-455 "Kes deployments using only an updated message adapter do not get automatically deployed"**
  - prepended the hash value of cumulus-message-adapter.zip file to the zip file name of lambda which uses message adapter.
  - the lambda function will be redeployed when message adapter or lambda function are updated
- Fixed a bug in the bootstrap lambda function where it stuck during update process
- Fixed a bug where the sf-sns-report task did not return the payload of the incoming message as the output of the task [CUMULUS-441]

### Added

- **CUMULUS-352:** Add reindex CLI to the API package.
- **CUMULUS-465:** Added mock http/ftp/sftp servers to the integration tests
- Added a `delete` method to the `@common/CollectionConfigStore` class
- **CUMULUS-467 "@cumulus/integration-tests or cumulus-integration-tests should seed provider and collection in deployed DynamoDB"**
  - `example` integration-tests populates providers and collections to database
  - `example` workflow messages are populated from workflow templates in s3, provider and collection information in database, and input payloads. Input templates are removed.
  - added `https` protocol to provider schema

## [v1.4.1] - 2018-04-11

### Fixed

- Sync-granule install

## [v1.4.0] - 2018-04-09

### Fixed

- **CUMULUS-392 "queue-granules not returning the sfn-execution-arns queued"**
  - updated queue-granules to return the sfn-execution-arns queued and pdr if exists.
  - added pdr to ingest message meta.pdr instead of payload, so the pdr information doesn't get lost in the ingest workflow, and ingested granule in elasticsearch has pdr name.
  - fixed sf-sns-report schema, remove the invalid part
  - fixed pdr-status-check schema, the failed execution contains arn and reason
- **CUMULUS-206** make sure homepage and repository urls exist in package.json files of tasks and packages

### Added

- Example folder with a cumulus deployment example

### Changed

- [CUMULUS-450](https://bugs.earthdata.nasa.gov/browse/CUMULUS-450) - Updated
  the config schema of the **queue-granules** task
  - The config no longer takes a "collection" property
  - The config now takes an "internalBucket" property
  - The config now takes a "stackName" property
- [CUMULUS-450](https://bugs.earthdata.nasa.gov/browse/CUMULUS-450) - Updated
  the config schema of the **parse-pdr** task
  - The config no longer takes a "collection" property
  - The "stack", "provider", and "bucket" config properties are now
    required
- **CUMULUS-469** Added a lambda to the API package to prototype creating an S3 bucket policy for direct, in-region S3 access for the prototype bucket

### Removed

- Removed the `findTmpTestDataDirectory()` function from
  `@cumulus/common/test-utils`

### Fixed

- [CUMULUS-450](https://bugs.earthdata.nasa.gov/browse/CUMULUS-450)
  - The **queue-granules** task now enqueues a **sync-granule** task with the
    correct collection config for that granule based on the granule's
    data-type. It had previously been using the collection config from the
    config of the **queue-granules** task, which was a problem if the granules
    being queued belonged to different data-types.
  - The **parse-pdr** task now handles the case where a PDR contains granules
    with different data types, and uses the correct granuleIdExtraction for
    each granule.

### Added

- **CUMULUS-448** Add code coverage checking using [nyc](https://github.com/istanbuljs/nyc).

## [v1.3.0] - 2018-03-29

### Deprecated

- discover-s3-granules is deprecated. The functionality is provided by the discover-granules task

### Fixed

- **CUMULUS-331:** Fix aws.downloadS3File to handle non-existent key
- Using test ftp provider for discover-granules testing [CUMULUS-427]
- **CUMULUS-304: "Add AWS API throttling to pdr-status-check task"** Added concurrency limit on SFN API calls. The default concurrency is 10 and is configurable through Lambda environment variable CONCURRENCY.
- **CUMULUS-414: "Schema validation not being performed on many tasks"** revised npm build scripts of tasks that use cumulus-message-adapter to place schema directories into dist directories.
- **CUMULUS-301:** Update all tests to use test-data package for testing data.
- **CUMULUS-271: "Empty response body from rules PUT endpoint"** Added the updated rule to response body.
- Increased memory allotment for `CustomBootstrap` lambda function. Resolves failed deployments where `CustomBootstrap` lambda function was failing with error `Process exited before completing request`. This was causing deployments to stall, fail to update and fail to rollback. This error is thrown when the lambda function tries to use more memory than it is allotted.
- Cumulus repository folders structure updated:
  - removed the `cumulus` folder altogether
  - moved `cumulus/tasks` to `tasks` folder at the root level
  - moved the tasks that are not converted to use CMA to `tasks/.not_CMA_compliant`
  - updated paths where necessary

### Added

- `@cumulus/integration-tests` - Added support for testing the output of an ECS activity as well as a Lambda function.

## [v1.2.0] - 2018-03-20

### Fixed

- Update vulnerable npm packages [CUMULUS-425]
- `@cumulus/api`: `kinesis-consumer.js` uses `sf-scheduler.js#schedule` instead of placing a message directly on the `startSF` SQS queue. This is a fix for [CUMULUS-359](https://bugs.earthdata.nasa.gov/browse/CUMULUS-359) because `sf-scheduler.js#schedule` looks up the provider and collection data in DynamoDB and adds it to the `meta` object of the enqueued message payload.
- `@cumulus/api`: `kinesis-consumer.js` catches and logs errors instead of doing an error callback. Before this change, `kinesis-consumer` was failing to process new records when an existing record caused an error because it would call back with an error and stop processing additional records. It keeps trying to process the record causing the error because it's "position" in the stream is unchanged. Catching and logging the errors is part 1 of the fix. Proposed part 2 is to enqueue the error and the message on a "dead-letter" queue so it can be processed later ([CUMULUS-413](https://bugs.earthdata.nasa.gov/browse/CUMULUS-413)).
- **CUMULUS-260: "PDR page on dashboard only shows zeros."** The PDR stats in LPDAAC are all 0s, even if the dashboard has been fixed to retrieve the correct fields. The current version of pdr-status-check has a few issues.
  - pdr is not included in the input/output schema. It's available from the input event. So the pdr status and stats are not updated when the ParsePdr workflow is complete. Adding the pdr to the input/output of the task will fix this.
  - pdr-status-check doesn't update pdr stats which prevent the real time pdr progress from showing up in the dashboard. To solve this, added lambda function sf-sns-report which is copied from @cumulus/api/lambdas/sf-sns-broadcast with modification, sf-sns-report can be used to report step function status anywhere inside a step function. So add step sf-sns-report after each pdr-status-check, we will get the PDR status progress at real time.
  - It's possible an execution is still in the queue and doesn't exist in sfn yet. Added code to handle 'ExecutionDoesNotExist' error when checking the execution status.
- Fixed `aws.cloudwatchevents()` typo in `packages/ingest/aws.js`. This typo was the root cause of the error: `Error: Could not process scheduled_ingest, Error: : aws.cloudwatchevents is not a constructor` seen when trying to update a rule.

### Removed

- `@cumulus/ingest/aws`: Remove queueWorkflowMessage which is no longer being used by `@cumulus/api`'s `kinesis-consumer.js`.

## [v1.1.4] - 2018-03-15

### Added

- added flag `useList` to parse-pdr [CUMULUS-404]

### Fixed

- Pass encrypted password to the ApiGranule Lambda function [CUMULUS-424]

## [v1.1.3] - 2018-03-14

### Fixed

- Changed @cumulus/deployment package install behavior. The build process will happen after installation

## [v1.1.2] - 2018-03-14

### Added

- added tools to @cumulus/integration-tests for local integration testing
- added end to end testing for discovering and parsing of PDRs
- `yarn e2e` command is available for end to end testing

### Fixed

- **CUMULUS-326: "Occasionally encounter "Too Many Requests" on deployment"** The api gateway calls will handle throttling errors
- **CUMULUS-175: "Dashboard providers not in sync with AWS providers."** The root cause of this bug - DynamoDB operations not showing up in Elasticsearch - was shared by collections and rules. The fix was to update providers', collections' and rules; POST, PUT and DELETE endpoints to operate on DynamoDB and using DynamoDB streams to update Elasticsearch. The following packages were made:
  - `@cumulus/deployment` deploys DynamoDB streams for the Collections, Providers and Rules tables as well as a new lambda function called `dbIndexer`. The `dbIndexer` lambda has an event source mapping which listens to each of the DynamoDB streams. The dbIndexer lambda receives events referencing operations on the DynamoDB table and updates the elasticsearch cluster accordingly.
  - The `@cumulus/api` endpoints for collections, providers and rules _only_ query DynamoDB, with the exception of LIST endpoints and the collections' GET endpoint.

### Updated

- Broke up `kes.override.js` of @cumulus/deployment to multiple modules and moved to a new location
- Expanded @cumulus/deployment test coverage
- all tasks were updated to use cumulus-message-adapter-js 1.0.1
- added build process to integration-tests package to babelify it before publication
- Update @cumulus/integration-tests lambda.js `getLambdaOutput` to return the entire lambda output. Previously `getLambdaOutput` returned only the payload.

## [v1.1.1] - 2018-03-08

### Removed

- Unused queue lambda in api/lambdas [CUMULUS-359]

### Fixed

- Kinesis message content is passed to the triggered workflow [CUMULUS-359]
- Kinesis message queues a workflow message and does not write to rules table [CUMULUS-359]

## [v1.1.0] - 2018-03-05

### Added

- Added a `jlog` function to `common/test-utils` to aid in test debugging
- Integration test package with command line tool [CUMULUS-200] by @laurenfrederick
- Test for FTP `useList` flag [CUMULUS-334] by @kkelly51

### Updated

- The `queue-pdrs` task now uses the [cumulus-message-adapter-js](https://github.com/nasa/cumulus-message-adapter-js)
  library
- Updated the `queue-pdrs` JSON schemas
- The test-utils schema validation functions now throw an error if validation
  fails
- The `queue-granules` task now uses the [cumulus-message-adapter-js](https://github.com/nasa/cumulus-message-adapter-js)
  library
- Updated the `queue-granules` JSON schemas

### Removed

- Removed the `getSfnExecutionByName` function from `common/aws`
- Removed the `getGranuleStatus` function from `common/aws`

## [v1.0.1] - 2018-02-27

### Added

- More tests for discover-pdrs, dicover-granules by @yjpa7145
- Schema validation utility for tests by @yjpa7145

### Changed

- Fix an FTP listing bug for servers that do not support STAT [CUMULUS-334] by @kkelly51

## [v1.0.0] - 2018-02-23

[Unreleased]: https://github.com/nasa/cumulus/compare/v21.0.1...HEAD
[v21.0.1]: https://github.com/nasa/cumulus/compare/v21.0.0...v21.0.1
[v21.0.0]: https://github.com/nasa/cumulus/compare/v20.3.1...v21.0.0
[v20.3.1]: https://github.com/nasa/cumulus/compare/v20.3.0...v20.3.1
[v20.3.0]: https://github.com/nasa/cumulus/compare/v20.2.2...v20.3.0
[v20.2.2]: https://github.com/nasa/cumulus/compare/v20.2.1...v20.2.2
[v20.2.1]: https://github.com/nasa/cumulus/compare/v20.2.0...v20.2.1
[v20.2.0]: https://github.com/nasa/cumulus/compare/v20.1.2...v20.2.0
[v20.1.2]: https://github.com/nasa/cumulus/compare/v20.1.1...v20.1.2
[v20.1.1]: https://github.com/nasa/cumulus/compare/v20.0.2...v20.1.1
[v20.0.2]: https://github.com/nasa/cumulus/compare/v20.0.1...v20.0.2
[v20.0.1]: https://github.com/nasa/cumulus/compare/v20.0.0...v20.0.1
[v20.0.0]: https://github.com/nasa/cumulus/compare/v19.1.0...v20.0.0
[v19.1.0]: https://github.com/nasa/cumulus/compare/v19.0.0...v19.1.0
[v19.0.0]: https://github.com/nasa/cumulus/compare/v18.5.6...v19.0.0
[v18.5.6]: https://github.com/nasa/cumulus/compare/v18.5.5...v18.5.6
[v18.5.5]: https://github.com/nasa/cumulus/compare/v18.5.3...v18.5.5
[v18.5.3]: https://github.com/nasa/cumulus/compare/v18.5.2...v18.5.3
[v18.5.2]: https://github.com/nasa/cumulus/compare/v18.5.1...v18.5.2
[v18.5.1]: https://github.com/nasa/cumulus/compare/v18.5.0...v18.5.1
[v18.5.0]: https://github.com/nasa/cumulus/compare/v18.4.0...v18.5.0
[v18.4.0]: https://github.com/nasa/cumulus/compare/v18.3.4...v18.4.0
[v18.3.4]: https://github.com/nasa/cumulus/compare/v18.3.3...v18.3.4
[v18.3.3]: https://github.com/nasa/cumulus/compare/v18.3.2...v18.3.3
[v18.3.2]: https://github.com/nasa/cumulus/compare/v18.3.1...v18.3.2
[v18.3.1]: https://github.com/nasa/cumulus/compare/v18.2.2...v18.3.1
[v18.2.2]: https://github.com/nasa/cumulus/compare/v18.2.1...v18.2.2
[v18.2.1]: https://github.com/nasa/cumulus/compare/v18.2.0...v18.2.1
[v18.2.0]: https://github.com/nasa/cumulus/compare/v18.1.0...v18.2.0
[v18.1.0]: https://github.com/nasa/cumulus/compare/v18.0.0...v18.1.0
[v18.0.0]: https://github.com/nasa/cumulus/compare/v17.0.0...v18.0.0
[v17.0.0]: https://github.com/nasa/cumulus/compare/v16.1.3...v17.0.0
[v16.1.3]: https://github.com/nasa/cumulus/compare/v16.1.2...v16.1.3
[v16.1.2]: https://github.com/nasa/cumulus/compare/v16.1.1...v16.1.2
[v16.1.1]: https://github.com/nasa/cumulus/compare/v16.0.0...v16.1.1
[v16.0.0]: https://github.com/nasa/cumulus/compare/v15.0.4...v16.0.0
[v15.0.4]: https://github.com/nasa/cumulus/compare/v15.0.3...v15.0.4
[v15.0.3]: https://github.com/nasa/cumulus/compare/v15.0.2...v15.0.3
[v15.0.2]: https://github.com/nasa/cumulus/compare/v15.0.1...v15.0.2
[v15.0.1]: https://github.com/nasa/cumulus/compare/v15.0.0...v15.0.1
[v15.0.0]: https://github.com/nasa/cumulus/compare/v14.1.0...v15.0.0
[v14.1.0]: https://github.com/nasa/cumulus/compare/v14.0.0...v14.1.0
[v14.0.0]: https://github.com/nasa/cumulus/compare/v13.4.0...v14.0.0
[v13.4.0]: https://github.com/nasa/cumulus/compare/v13.3.2...v13.4.0
[v13.3.2]: https://github.com/nasa/cumulus/compare/v13.3.0...v13.3.2
[v13.3.0]: https://github.com/nasa/cumulus/compare/v13.2.1...v13.3.0
[v13.2.1]: https://github.com/nasa/cumulus/compare/v13.2.0...v13.2.1
[v13.2.0]: https://github.com/nasa/cumulus/compare/v13.1.0...v13.2.0
[v13.1.0]: https://github.com/nasa/cumulus/compare/v13.0.1...v13.1.0
[v13.0.1]: https://github.com/nasa/cumulus/compare/v13.0.0...v13.0.1
[v13.0.0]: https://github.com/nasa/cumulus/compare/v12.0.3...v13.0.0
[v12.0.3]: https://github.com/nasa/cumulus/compare/v12.0.2...v12.0.3
[v12.0.2]: https://github.com/nasa/cumulus/compare/v12.0.1...v12.0.2
[v12.0.1]: https://github.com/nasa/cumulus/compare/v12.0.0...v12.0.1
[v12.0.0]: https://github.com/nasa/cumulus/compare/v11.1.8...v12.0.0
[v11.1.8]: https://github.com/nasa/cumulus/compare/v11.1.7...v11.1.8
[v11.1.7]: https://github.com/nasa/cumulus/compare/v11.1.5...v11.1.7
[v11.1.5]: https://github.com/nasa/cumulus/compare/v11.1.4...v11.1.5
[v11.1.4]: https://github.com/nasa/cumulus/compare/v11.1.3...v11.1.4
[v11.1.3]: https://github.com/nasa/cumulus/compare/v11.1.2...v11.1.3
[v11.1.2]: https://github.com/nasa/cumulus/compare/v11.1.1...v11.1.2
[v11.1.1]: https://github.com/nasa/cumulus/compare/v11.1.0...v11.1.1
[v11.1.0]: https://github.com/nasa/cumulus/compare/v11.0.0...v11.1.0
[v11.0.0]: https://github.com/nasa/cumulus/compare/v10.1.3...v11.0.0
[v10.1.3]: https://github.com/nasa/cumulus/compare/v10.1.2...v10.1.3
[v10.1.2]: https://github.com/nasa/cumulus/compare/v10.1.1...v10.1.2
[v10.1.1]: https://github.com/nasa/cumulus/compare/v10.1.0...v10.1.1
[v10.1.0]: https://github.com/nasa/cumulus/compare/v10.0.1...v10.1.0
[v10.0.1]: https://github.com/nasa/cumulus/compare/v10.0.0...v10.0.1
[v10.0.0]: https://github.com/nasa/cumulus/compare/v9.9.0...v10.0.0
[v9.9.3]: https://github.com/nasa/cumulus/compare/v9.9.2...v9.9.3
[v9.9.2]: https://github.com/nasa/cumulus/compare/v9.9.1...v9.9.2
[v9.9.1]: https://github.com/nasa/cumulus/compare/v9.9.0...v9.9.1
[v9.9.0]: https://github.com/nasa/cumulus/compare/v9.8.0...v9.9.0
[v9.8.0]: https://github.com/nasa/cumulus/compare/v9.7.0...v9.8.0
[v9.7.1]: https://github.com/nasa/cumulus/compare/v9.7.0...v9.7.1
[v9.7.0]: https://github.com/nasa/cumulus/compare/v9.6.0...v9.7.0
[v9.6.0]: https://github.com/nasa/cumulus/compare/v9.5.0...v9.6.0
[v9.5.0]: https://github.com/nasa/cumulus/compare/v9.4.0...v9.5.0
[v9.4.1]: https://github.com/nasa/cumulus/compare/v9.3.0...v9.4.1
[v9.4.0]: https://github.com/nasa/cumulus/compare/v9.3.0...v9.4.0
[v9.3.0]: https://github.com/nasa/cumulus/compare/v9.2.2...v9.3.0
[v9.2.2]: https://github.com/nasa/cumulus/compare/v9.2.1...v9.2.2
[v9.2.1]: https://github.com/nasa/cumulus/compare/v9.2.0...v9.2.1
[v9.2.0]: https://github.com/nasa/cumulus/compare/v9.1.0...v9.2.0
[v9.1.0]: https://github.com/nasa/cumulus/compare/v9.0.1...v9.1.0
[v9.0.1]: https://github.com/nasa/cumulus/compare/v9.0.0...v9.0.1
[v9.0.0]: https://github.com/nasa/cumulus/compare/v8.1.0...v9.0.0
[v8.1.0]: https://github.com/nasa/cumulus/compare/v8.0.0...v8.1.0
[v8.0.0]: https://github.com/nasa/cumulus/compare/v7.2.0...v8.0.0
[v7.2.0]: https://github.com/nasa/cumulus/compare/v7.1.0...v7.2.0
[v7.1.0]: https://github.com/nasa/cumulus/compare/v7.0.0...v7.1.0
[v7.0.0]: https://github.com/nasa/cumulus/compare/v6.0.0...v7.0.0
[v6.0.0]: https://github.com/nasa/cumulus/compare/v5.0.1...v6.0.0
[v5.0.1]: https://github.com/nasa/cumulus/compare/v5.0.0...v5.0.1
[v5.0.0]: https://github.com/nasa/cumulus/compare/v4.0.0...v5.0.0
[v4.0.0]: https://github.com/nasa/cumulus/compare/v3.0.1...v4.0.0
[v3.0.1]: https://github.com/nasa/cumulus/compare/v3.0.0...v3.0.1
[v3.0.0]: https://github.com/nasa/cumulus/compare/v2.0.1...v3.0.0
[v2.0.7]: https://github.com/nasa/cumulus/compare/v2.0.6...v2.0.7
[v2.0.6]: https://github.com/nasa/cumulus/compare/v2.0.5...v2.0.6
[v2.0.5]: https://github.com/nasa/cumulus/compare/v2.0.4...v2.0.5
[v2.0.4]: https://github.com/nasa/cumulus/compare/v2.0.3...v2.0.4
[v2.0.3]: https://github.com/nasa/cumulus/compare/v2.0.2...v2.0.3
[v2.0.2]: https://github.com/nasa/cumulus/compare/v2.0.1...v2.0.2
[v2.0.1]: https://github.com/nasa/cumulus/compare/v1.24.0...v2.0.1
[v2.0.0]: https://github.com/nasa/cumulus/compare/v1.24.0...v2.0.0
[v1.24.0]: https://github.com/nasa/cumulus/compare/v1.23.2...v1.24.0
[v1.23.2]: https://github.com/nasa/cumulus/compare/v1.22.1...v1.23.2
[v1.22.1]: https://github.com/nasa/cumulus/compare/v1.21.0...v1.22.1
[v1.21.0]: https://github.com/nasa/cumulus/compare/v1.20.0...v1.21.0
[v1.20.0]: https://github.com/nasa/cumulus/compare/v1.19.0...v1.20.0
[v1.19.0]: https://github.com/nasa/cumulus/compare/v1.18.0...v1.19.0
[v1.18.0]: https://github.com/nasa/cumulus/compare/v1.17.0...v1.18.0
[v1.17.0]: https://github.com/nasa/cumulus/compare/v1.16.1...v1.17.0
[v1.16.1]: https://github.com/nasa/cumulus/compare/v1.16.0...v1.16.1
[v1.16.0]: https://github.com/nasa/cumulus/compare/v1.15.0...v1.16.0
[v1.15.0]: https://github.com/nasa/cumulus/compare/v1.14.5...v1.15.0
[v1.14.5]: https://github.com/nasa/cumulus/compare/v1.14.4...v1.14.5
[v1.14.4]: https://github.com/nasa/cumulus/compare/v1.14.3...v1.14.4
[v1.14.3]: https://github.com/nasa/cumulus/compare/v1.14.2...v1.14.3
[v1.14.2]: https://github.com/nasa/cumulus/compare/v1.14.1...v1.14.2
[v1.14.1]: https://github.com/nasa/cumulus/compare/v1.14.0...v1.14.1
[v1.14.0]: https://github.com/nasa/cumulus/compare/v1.13.5...v1.14.0
[v1.13.5]: https://github.com/nasa/cumulus/compare/v1.13.4...v1.13.5
[v1.13.4]: https://github.com/nasa/cumulus/compare/v1.13.3...v1.13.4
[v1.13.3]: https://github.com/nasa/cumulus/compare/v1.13.2...v1.13.3
[v1.13.2]: https://github.com/nasa/cumulus/compare/v1.13.1...v1.13.2
[v1.13.1]: https://github.com/nasa/cumulus/compare/v1.13.0...v1.13.1
[v1.13.0]: https://github.com/nasa/cumulus/compare/v1.12.1...v1.13.0
[v1.12.1]: https://github.com/nasa/cumulus/compare/v1.12.0...v1.12.1
[v1.12.0]: https://github.com/nasa/cumulus/compare/v1.11.3...v1.12.0
[v1.11.3]: https://github.com/nasa/cumulus/compare/v1.11.2...v1.11.3
[v1.11.2]: https://github.com/nasa/cumulus/compare/v1.11.1...v1.11.2
[v1.11.1]: https://github.com/nasa/cumulus/compare/v1.11.0...v1.11.1
[v1.11.0]: https://github.com/nasa/cumulus/compare/v1.10.4...v1.11.0
[v1.10.4]: https://github.com/nasa/cumulus/compare/v1.10.3...v1.10.4
[v1.10.3]: https://github.com/nasa/cumulus/compare/v1.10.2...v1.10.3
[v1.10.2]: https://github.com/nasa/cumulus/compare/v1.10.1...v1.10.2
[v1.10.1]: https://github.com/nasa/cumulus/compare/v1.10.0...v1.10.1
[v1.10.0]: https://github.com/nasa/cumulus/compare/v1.9.1...v1.10.0
[v1.9.1]: https://github.com/nasa/cumulus/compare/v1.9.0...v1.9.1
[v1.9.0]: https://github.com/nasa/cumulus/compare/v1.8.1...v1.9.0
[v1.8.1]: https://github.com/nasa/cumulus/compare/v1.8.0...v1.8.1
[v1.8.0]: https://github.com/nasa/cumulus/compare/v1.7.0...v1.8.0
[v1.7.0]: https://github.com/nasa/cumulus/compare/v1.6.0...v1.7.0
[v1.6.0]: https://github.com/nasa/cumulus/compare/v1.5.5...v1.6.0
[v1.5.5]: https://github.com/nasa/cumulus/compare/v1.5.4...v1.5.5
[v1.5.4]: https://github.com/nasa/cumulus/compare/v1.5.3...v1.5.4
[v1.5.3]: https://github.com/nasa/cumulus/compare/v1.5.2...v1.5.3
[v1.5.2]: https://github.com/nasa/cumulus/compare/v1.5.1...v1.5.2
[v1.5.1]: https://github.com/nasa/cumulus/compare/v1.5.0...v1.5.1
[v1.5.0]: https://github.com/nasa/cumulus/compare/v1.4.1...v1.5.0
[v1.4.1]: https://github.com/nasa/cumulus/compare/v1.4.0...v1.4.1
[v1.4.0]: https://github.com/nasa/cumulus/compare/v1.3.0...v1.4.0
[v1.3.0]: https://github.com/nasa/cumulus/compare/v1.2.0...v1.3.0
[v1.2.0]: https://github.com/nasa/cumulus/compare/v1.1.4...v1.2.0
[v1.1.4]: https://github.com/nasa/cumulus/compare/v1.1.3...v1.1.4
[v1.1.3]: https://github.com/nasa/cumulus/compare/v1.1.2...v1.1.3
[v1.1.2]: https://github.com/nasa/cumulus/compare/v1.1.1...v1.1.2
[v1.1.1]: https://github.com/nasa/cumulus/compare/v1.0.1...v1.1.1
[v1.1.0]: https://github.com/nasa/cumulus/compare/v1.0.1...v1.1.0
[v1.0.1]: https://github.com/nasa/cumulus/compare/v1.0.0...v1.0.1
[v1.0.0]: https://github.com/nasa/cumulus/compare/pre-v1-release...v1.0.0

[thin-egress-app]: <https://github.com/asfadmin/thin-egress-app> "Thin Egress App"<|MERGE_RESOLUTION|>--- conflicted
+++ resolved
@@ -4,9 +4,6 @@
 
 The format is based on [Keep a Changelog](http://keepachangelog.com/en/1.0.0/).
 
-## [Unreleased]
-
-<<<<<<< HEAD
 ## **CUMULUS-3744** Epic: Handle Granules with identical file names within a collection
 
 ### Added
@@ -19,8 +16,8 @@
   - Added function `findActiveDuplicateGranules` to `@cumulus/db/src/lib/duplicate-detection` to
     return duplicate granules
 
-### Notable Changes
-=======
+## [Unreleased]
+
 ### Notable Changes
 
 - **CUMULUS-3574**
@@ -38,7 +35,6 @@
   - Fixed unit tests broken by updated HTTP error messages in got
 
 ## [v21.1.0]
->>>>>>> c219d477
 
 ### Migration Notes
 
@@ -108,8 +104,6 @@
   - Moved `@cumulus/api/lib/utils.errorify` function to `@cumulus/errors` and updated it to remove circular reference
   - Used `errorify` instead of `JSON.stringify` for AWS errors
   - Added required `collection` field to lzards api request in `LzardsBackupSpec` integration test to fix the bug in `CUMULUS-4242`
-<<<<<<< HEAD
-=======
 
 ## [v21.0.1] 2025-10-16
 
@@ -176,7 +170,6 @@
   - Moved `@cumulus/api/lib/utils.errorify` function to `@cumulus/errors` and updated it to remove circular reference
   - Used `errorify` instead of `JSON.stringify` for AWS errors
   - Added required `collection` field to lzards api request in `LzardsBackupSpec` integration test to fix the bug in `CUMULUS-4242`
->>>>>>> c219d477
 
 ## [v21.0.0] 2025-09-09
 
