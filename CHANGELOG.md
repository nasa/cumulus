# Changelog

All notable changes to this project will be documented in this file.

The format is based on [Keep a Changelog](http://keepachangelog.com/en/1.0.0/).

## [Unreleased]

### Migration Notes

#### CUMULUS-3536 Upgrading from Aurora Serverless V1 to V2

- The updates in CUMULUS-3536 require an upgrade of the postgres database.
  Please follow [Upgrading from Aurora Serverless V1 to V2]
  (https://nasa.github.io/cumulus/docs/next/upgrade-notes/serverless-v2-upgrade)
  
### Added

- **CUMULUS-3536**
  - Added `rejectUnauthorized` = false to db-provision-user-database as the Lambda
    does not have the Serverless v2 SSL certifications installed.

### Changed

- **CUMULUS-3725**
  - Updated the default parameter group for `cumulus-rds-tf` to set `force_ssl`
    to 0. This setting for the Aurora Serverless v2 database allows non-SSL
    connections to the database, and is intended to be a temporary solution
    until Cumulus has been updated to import the RDS rds-ca-rsa2048-g1 CA bundles in Lambda environments.
    See [CUMULUS-3724](https://bugs.earthdata.nasa.gov/browse/CUMULUS-3724).

### Fixed
- **CUMULUS-3901**
  - Fix error checking in @cumulus/errors to use Error.name in addition to Error.code
- **CUMULUS-3824**
  - Added the missing double quote in ecs_cluster autoscaling cf template
- **CUMULUS-3846**
  - improve reliability of unit tests
    - tests for granules api get requests separated out to new file
    - cleanup of granule database resources to ensure no overlap
    - ensure uniqueness of execution names from getWorkflowNameIntersectFromGranuleIds
    - increase timeout in aws-client tests
- **Snyk**
  - Upgraded moment from 2.29.4 to 2.30.1
  - Upgraded pg from ~8.10 to ~8.12

## [v19.0.0] 2024-08-28

### Breaking Changes

- This release includes `Replace ElasicSearch Phase 1` updates, we no longer save `collection/granule/execution` records to
ElasticSearch, the `collections/granules/executions` API endpoints are updated to perform operations on the postgres database.

### Migration Notes

#### CUMULUS-3792 Add database indexes. Please follow the instructions before upgrading Cumulus

- The updates in CUMULUS-3792 require a manual update to the postgres database in the production environment.
  Please follow [Update Table Indexes for CUMULUS-3792]
  (https://nasa.github.io/cumulus/docs/next/upgrade-notes/update_table_indexes_CUMULUS_3792)

### Replace ElasticSearch Phase 1

- **CUMULUS-3238**
  - Removed elasticsearch dependency from collections endpoint
- **CUMULUS-3239**
  - Updated `executions` list api endpoint and added `ExecutionSearch` class to query postgres
- **CUMULUS-3240**
  - Removed Elasticsearch dependency from `executions` endpoints
- **CUMULUS-3639**
  - Updated `/collections/active` endpoint to query postgres
- **CUMULUS-3640**
  - Removed elasticsearch dependency from granules endpoint
- **CUMULUS-3641**
  - Updated `collections` api endpoint to query postgres instead of elasticsearch except if `includeStats` is in the query parameters
- **CUMULUS-3642**
  - Adjusted queries to improve performance:
    - Used count(*) over count(id) to count rows
    - Estimated row count for large tables (granules and executions) by default for basic query
  - Updated stats summary to default to the last day
  - Updated ExecutionSearch to not include asyncOperationId by default
- **CUMULUS-3688**
  - Updated `stats` api endpoint to query postgres instead of elasticsearch
- **CUMULUS-3689**
  - Updated `stats/aggregate` api endpoint to query postgres instead of elasticsearch
  - Created a new StatsSearch class for querying postgres with the stats endpoint
- **CUMULUS-3692**
  - Added `@cumulus/db/src/search` `BaseSearch` and `GranuleSearch` classes to
    support basic queries for granules
  - Updated granules List endpoint to query postgres for basic queries
- **CUMULUS-3693**
  - Added functionality to `@cumulus/db/src/search` to support range queries
- **CUMULUS-3694**
  - Added functionality to `@cumulus/db/src/search` to support term queries
  - Updated `BaseSearch` and `GranuleSearch` classes to support term queries for granules
  - Updated granules List endpoint to search postgres
- **CUMULUS-3695**
  - Updated `granule` list api endpoint and BaseSearch class to handle sort fields
- **CUMULUS-3696**
  - Added functionality to `@cumulus/db/src/search` to support terms, `not` and `exists` queries
- **CUMULUS-3699**
  - Updated `collections` api endpoint to be able to support `includeStats` query string parameter
- **CUMULUS-3792**
  - Added database indexes to improve search performance

## [v18.4.0] 2024-08-16

### Migration Notes

#### CUMULUS-3320 Update executions table

The work for CUMULUS-3320 required index updates as well as a modification of a
table constraint.   To install the update containing these changes you should:

- Pre-generate the indexes on the execution table.  This can be done via manual
  procedure prior to upgrading without downtime, or done more quickly before or
  during upgrade with downtime.
- Update the `executions_parent_cumulus_id_foreign` constraint.   This will
  require downtime as updating the constraint requires a table write lock, and
  the update may take some time.

Deployments with low volume databases and low activity and/or test/development
environments should be able to install these updates via the normal automatic
Cumulus deployment process.

Please *carefully* review the migration [process documentation](https://nasa.github.io/cumulus/docs/next/upgrade-notes/upgrade_execution_table_CUMULUS_3320).    Failure to
make these updates properly will likely result in deployment failure and/or
degraded execution table operations.

#### CUMULUS-3449 Please follow the instructions before upgrading Cumulus

- The updates in CUMULUS-3449 requires manual update to postgres database in
  production environment. Please follow [Update Cumulus_id Type and
  Indexes](https://nasa.github.io/cumulus/docs/next/upgrade-notes/update-cumulus_id-type-indexes-CUMULUS-3449)

### Breaking Changes

### Added
<<<<<<< HEAD

- **CUMULUS-3020**
  - Add sf_event_sqs_lambda_timeout option to `cumulus`/`archive` terraform modules to allow user modification of sfEventSqsLambda's timeout, overriding the default configuration value derived from postgres `acquireTimeoutMillis`configuration
=======
>>>>>>> 7bac3407
- **CUMULUS-3320**
  - Added endpoint `/executions/bulkDeleteExecutionsByCollection` to allow
    bulk deletion of executions from elasticsearch by collectionId
  - Added `Bulk Execution Delete` migration type to async operations types
- **CUMULUS-3608**
  - Exposes variables for sqs_message_consumer_watcher messageLimit and timeLimit configurations. Descriptions
    of the variables [here](tf-modules/ingest/variables.tf) include notes on usage and what users should
    consider if configuring something other than the default values.
- **CUMULUS-3449**
  - Updated the following database columns to BIGINT: executions.cumulus_id, executions.parent_cumulus_id,
    files.granule_cumulus_id, granules_executions.granule_cumulus_id, granules_executions.execution_cumulus_id
    and pdrs.execution_cumulus_id
  - Changed granules table unique constraint to granules_collection_cumulus_id_granule_id_unique
  - Added indexes granules_granule_id_index and granules_provider_collection_cumulus_id_granule_id_index
    to granules table

### Changed

- **CUMULUS-3320**
  - Updated executions table (please see Migration section and Upgrade
    Instructions for more information) to:
    - Add index on `collection_cumulus_id`
    - Add index on `parent_cumulus_id`
    - Update `executions_parent_cumulus_id_foreign` constraint to add `ON DELETE
      SET NULL`.  This change will cause deletions in the execution table to
      allow deletion of parent executions, when this occurs the child will have
      it's parent reference set to NULL as part of the deletion operations.
- **CUMULUS-3449**
  - Updated `@cumulus/db` package and configure knex hook postProcessResponse to convert the return string
    from columns ending with "cumulus_id" to number.
- **CUMULUS-3841**
  - Increased `fetchRules` page size to default to 100 instead of 10. This improves overall query time when
    fetching all rules such as in `sqsMessageConsumer`.

### Fixed

- **CUMULUS-3817**
  - updated applicable @aws-sdk dependencies to 3.621.0 to remove inherited vulnerability from fast-xml-parser
- **CUMULUS-3320**
  - Execution database deletions by `cumulus_id` should have greatly improved
    performance as a table scan will no longer be required for each record
    deletion to validate parent-child relationships
- **CUMULUS-3818**
  - Fixes default value (updated to tag 52) for async-operation-image in tf-modules/cumulus.
- **CUMULUS-3840**
  - Fixed `@cumulus/api/bin/serve` to correctly use EsClient.

## [v18.3.4] 2024-08-27

**Please note** changes in v18.3.4 may not yet be released in future versions, as this
is a backport/patch release on the v18.3.x series of releases.  Updates that are
included in the future will have a corresponding CHANGELOG entry in future releases.

### Changed

- **CUMULUS-3841**
  - Increased `fetchRules` page size to default to 100 instead of 10. This improves overall query time when fetching all rules such as in `sqsMessageConsumer`.

## [v18.3.3] 2024-08-09

**Please note** changes in v18.3.3 may not yet be released in future versions, as this
is a backport/patch release on the v18.3.x series of releases.  Updates that are
included in the future will have a corresponding CHANGELOG entry in future releases.

### Fixed

- **CUMULUS-3824**
  - Changed the ECS docker storage driver to `overlay2`, since `devicemapper` is removed in Docker Engine v25.0.
  - Removed `ecs_docker_storage_driver` property from cumulus module.
- **CUMULUS-3836**
  - Terraform configuration for cleanExecutions now correctly configures ES_HOST and lambda security group

## [v18.3.2] 2024-07-24

### Added

- **CUMULUS-3700**
  - Added `volume_type` option to `elasticsearch_config` in the
    `data-persistance` module to allow configuration of the EBS volume type for
    Elasticsarch; default remains `gp2`.
- **CUMULUS-3424**
  - Exposed `auto_pause` and `seconds_until_auto_pause` variables in
    `cumulus-rds-tf` module to modify `aws_rds_cluster` scaling_configuration
- **CUMULUS-3760**
  - Added guidance for handling large backlog of es executions
- **CUMULUS-3742**
  - Script for dumping data into postgres database for testing and replicating issues
- **CUMULUS-3385**
  - Added generate_db_executions to dump large scale postgres executions

### Changed

- **CUMULUS-3385**
  - updated cleanExecutions lambda to clean up postgres execution payloads
  - updated cleanExecutions lambda with configurable limit to control for large size
- **NDCUM-1051**
  - Modified addHyraxUrlToUmmG to test whether the provide Hyrax URL is already included in the metadata, and if so return the metadata unaltered.
  - Modified addHyraxUrlToEcho10 to test whether the provide Hyrax URL is already included in the metadata, and if so return the metadata unaltered.

### Fixed

- **CUMULUS-3807**
  - Pinned @aws-sdk/client-s3 to 3.614 to address timeout/bug in s3().listObjectsV2
- **CUMULUS-3787**
  - Fixed developer-side bug causing some ts errors to be swallowed in CI
- **CUMULUS-3785**
  - Fixed `SftpProviderClient` not awaiting `decryptBase64String` with AWS KMS
  - Fixed method typo in `@cumulus/api/endpoints/dashboard.js`
- **CUMULUS-3385**
  - fixed cleanExecutions lambda to clean up elasticsearch execution payloads
- **CUMULUS-3326**
  - Updated update-granules-cmr-metadata-file-links task to update the file size of the update metadata file and remove the invalidated checksum associated with this file.

## [v18.3.1] 2024-07-08

### Migration Notes

#### CUMULUS-3433 Update to node.js v20

The following applies only to users with a custom value configured for
`async-operation`:

- As part of the node v20 update process, a new version (52) of the Core
  async-operation container was published - [cumuluss/async
  operation](https://hub.docker.com/layers/cumuluss/async-operation/52/images/sha256-78c05f9809c29707f9da87c0fc380d39a71379669cbebd227378c8481eb11c3a?context=explore)  The
  default value for `async-operation` has been updated in the `cumulus`
  module, however if you are using an internal image repository such as ECR,
  please make sure to update your deployment configuration with the newly
  provided image.

  Users making use of a custom image configuration should note the base image
  for Core async operations must support node v20.x.

#### CUMULUS-3617 Migration of DLA messages should be performed after Cumulus is upgraded

Instructions for migrating old DLA (Dead Letter Archive) messages to new format:

- `YYYY-MM-DD` subfolders to organize by date
- new top level fields for simplified search and analysis
- captured error message

To invoke the Lambda and start the DLA migration, you can use the AWS Console or CLI:

```bash
aws lambda invoke --function-name $PREFIX-migrationHelperAsyncOperation \
  --payload $(echo '{"operationType": "DLA Migration"}' | base64) $OUTFILE
```

- `PREFIX` is your Cumulus deployment prefix.
- `OUTFILE` (**optional**) is the filepath where the Lambda output will be saved.

The Lambda will trigger an Async Operation and return an `id` such as:

```json
{"id":"41c9fbbf-a031-4dd8-91cc-8ec2d8b5e31a","description":"Migrate Dead Letter Archive Messages",
"operationType":"DLA Migration","status":"RUNNING",
"taskArn":"arn:aws:ecs:us-east-1:AWSID:task/$PREFIX-CumulusECSCluster/123456789"}
```

which you can then query the Async Operations [API
Endpoint](https://nasa.github.io/cumulus-api/#retrieve-async-operation) for the
output or status of your request. If you want to directly observe the progress
of the migration as it runs, you can view the CloudWatch logs for your async
operations (e.g. `PREFIX-AsyncOperationEcsLogs`).

#### CUMULUS-3779 async_operations Docker image version upgrade

The `async-operation` Docker image has been updated to support Node v20 and `aws-sdk` v3. Users of the image will need
to update to at least [async-operations:52](https://hub.docker.com/layers/cumuluss/async-operation/52/images/sha256-78c05f9809c29707f9da87c0fc380d39a71379669cbebd227378c8481eb11c3a?context=explore).

#### CUMULUS-3776 cumulus-ecs-task Docker image version upgrade

The `cumulus-ecs-task` Docker image has been updated to support Node v20 and `aws-sdk` v3. Users of the image will need
to update to at least [cumulus-ecs-task:2.1.0](https://hub.docker.com/layers/cumuluss/cumulus-ecs-task/2.1.0/images/sha256-17bebae3e55171c96272eeb533293b98e573be11dd5371310156b7c2564e691a?context=explore).

### Breaking Changes

- **CUMULUS-3618**
  - Modified @cumulus/es-client/search.BaseSearch:
    - Removed static class method `es` in favor of new class for managing
       elasticsearch clients `EsClient` which allows for credential
       refresh/reset.  Updated api/es-client code to
       utilize new pattern.    Users making use of @cumulus/es-client should
       update their code to make use of the new EsClient create/initialize pattern.
    - Added helper method getEsClient to encapsulate logic to create/initialize
      a new EsClient.

- **CUMULUS-2889**
  - Removed unused CloudWatch Logs AWS SDK client. This change removes the CloudWatch Logs
    client from the `@cumulus/aws-client` package.
- **CUMULUS-2890**
  - Removed unused CloudWatch AWS SDK client. This change removes the CloudWatch client
    from the `@cumulus/aws-client` package.
- **CUMULUS-3323**
  - Updated `@cumulus/db` to by default set the `ssl` option for knex, and
    reject non-SSL connections via use of the `rejectUnauthorized` configuration
    flag.   This causes all Cumulus database connections to require SSL (CA or
    self-signed) and reject connectivity if the database does not provide SSL.
    Users using serverless v1/`cumulus-rds-tf` should not be impacted by this
    change as certs are provided by default.   Users using databases that do not
    provide SSL should update their database secret with the optional value
    `disableSSL` set to `true`
  - Updated `cumulus-rds-tf` to set `rds.force_ssl` to `1`, forcing SSL enabled
    connections in the `db_parameters` configuration.   Users of this module
    defining their own `db_parameters` should make this configuration change to allow only SSL
    connections to the RDS datastore.
- **CUMULUS-2897**
  - Removed unused Systems Manager AWS SDK client. This change removes the Systems Manager client
    from the `@cumulus/aws-client` package.
- **CUMULUS-3779**
  - Updates async_operations Docker image to Node v20 and bumps its cumulus dependencies to v18.3.0 to
    support `aws-sdk` v3 changes.

### Added

- **CUMULUS-3614**
  - `tf-modules/monitoring` module now deploys Glue table for querying dead-letter-archive messages.
- **CUMULUS-3616**
  - Added user guide on querying dead-letter-archive messages using AWS Athena.
- **CUMULUS-3433**
  - Added `importGot` helper method to import `got` as an ESM module in
    CommmonJS typescript/webpack clients.
- **CUMULUS-3606**
  - Updated  with additional documentation covering tunneling configuration
    using a PKCS11 provider

### Changed

- **CUMULUS-3735**
  - Remove unused getGranuleIdsForPayload from `@cumulus/api/lib`
- **CUMULUS-3746**
  - cicd unit test error log changed to environment unique name
- **CUMULUS-3717**
  - Update `@cumulus/ingest/HttpProviderClient` to use direct injection test mocks, and remove rewire from unit tests
- **CUMULUS-3720**
  - add cicd unit test error logging to s3 for testing improvements
- **CUMULUS-3433**
  - Updated all node.js lambda dependencies to node 20.x/20.12.2
  - Modified `@cumulus/ingest` unit test HTTPs server to accept localhost POST
    requests, and removed nock dependency from tests involving `fs.Readstream`
    and `got` due to a likely incompatibility with changes in node v18, `got`,
    fs.Readstream and nock when used in combination in units
    (https://github.com/sindresorhus/got/issues/2341)
  - Updated `got` dependency in `@cumulus/ingest` to use `@cumulus/common`
    dynamic import helper / `got` > v10 in CommonJS.
  - Updated all Core lambdas to use [cumulus-message-adapter-js](https://github.com/nasa/cumulus-message-adapter-js) v2.2.0
- **CUMULUS-3629**
  - dla guarantees de-nested SQS message bodies, preferring outermost metadata as found.
  - dla uses execution Name as filename and ensures no ':' or '/' characters in name
- **CUMULUS-3570**
  - Updated Kinesis docs to support latest AWS UI and recommend server-side encryption.
- **CUMULUS-3519**
  - Updates SQS and SNS code to AWS SDK V3 Syntax
- **CUMULUS-3609**
  - Adds dla-migration lambda to async-operations to be used for updating existing DLA records
  - Moved hoistCumulusMessageDetails function from write-db-dlq-records-to-s3 lambda to @cumulus/message/DeadLetterMessage
- **CUMULUS-3613**
  - Updated writeDbRecordsDLQtoS3 lambda to write messages to `YYYY-MM-DD` subfolder of S3 dead letter archive.
- **CUMULUS-3518**
  - Update existing usage of `@cumulus/aws-client` lambda service to use AWS SDK v3 `send` syntax
  - Update Discover Granules lambda default memory to 1024 MB
- **CUMULUS-3600**
  - Update docs to clarify CloudFront HTTPS DIT requirements.
- **CUMULUS-2892**
  - Updates `aws-client`'s EC2 client to use AWS SDK v3.
- **CUMULUS-2896**
  - Updated Secrets Manager code to AWS SDK v3.
- **CUMULUS-2901**
  - Updated STS code to AWS SDK v3.
- **CUMULUS-2898**
  - Update Step Functions code to AWS SDK v3
- **CUMULUS-2902**
  - Removes `aws-sdk` from `es-client` package by replacing credential fetching with
  the `@aws-sdk/credential-providers` AWS SDK v3 package.
  - Removes `aws-sdk` from all cumulus packages and replaces usages with AWS SDK v3 clients.
- **CUMULUS-3456**
  - Added stateMachineArn, executionArn, collectionId, providerId, granules, status, time, and error fields to Dead Letter Archive message
  - Added cumulusError field to records in sfEventSqsToDbRecordsDeadLetterQueue
- **CUMULUS-3323**
  - Added `disableSSL` as a valid database secret key - setting this in your database credentials will
    disable SSL for all Core database connection attempts.
  - Added `rejectUnauthorized` as a valid database secret key - setting
    this to `false` in your database credentials will allow self-signed certs/certs with an unrecognized authority.
  - Updated the default parameter group for `cumulus-rds-tf` to set `force_ssl`
    to 1.   This setting for the Aurora Serverless v1 database disallows non-SSL
    connections to the database, and is intended to help enforce security
    compliance rules.  This update can be opted-out by supplying a non-default
    `db_parameters` set in the terraform configuration.
- **CUMULUS-3425**
  - Update `@cumulus/lzards-backup` task to either respect the `lzards_provider`
    terraform configuration value or utilize `lzardsProvider` as part of the task
    workflow configuration
  - Minor refactor of `@cumulus/lzards-api-client` to:
    - Use proper ECMAScript import for `@cumulus/launchpad-auth`
    - Update incorrect docstring
- **CUMULUS-3497**
  - Updated `example/cumulus-tf/orca.tf` to use v9.0.4
- **CUMULUS-3610**
  - Updated `aws-client`'s ES client to use AWS SDK v3.
- **CUMULUS-3617**
  - Added lambdas to migrate DLA messages to `YYYY-MM-DD` subfolder
  - Updated `@cumulus/aws-client/S3/recursivelyDeleteS3Bucket` to handle bucket with more than 1000 objects.
- **CUMULUS-2891**
  - Updated ECS code to aws sdk v3

### Fixed

- **CUMULUS-3715**
  - Update `ProvisionUserDatabase` lambda to correctly pass in knex/node debug
    flags to knex custom code
- **CUMULUS-3721**
  - Update lambda:GetFunctionConfiguration policy statement to fix error related to resource naming
- **CUMULUS-3701**
  - Updated `@cumulus/api` to no longer improperly pass PATCH/PUT null values to Eventbridge rules
- **CUMULUS-3618**
  - Fixed `@cumulus/es-client` credentialing issue in instance where
    lambda/Fargate task runtime would exceed the timeout for the es-client. Added retry/credential
    refresh behavior to `@cumulus/es-client/indexer.genericRecordUpdate` to ensure record indexing
    does not fail in those instances.
  - Updated `index-from-database` lambda to utilize updated es-client to prevent
    credentialing timeout in long-running ECS jobs.
- **CUMULUS-3323**
  - Minor edits to errant integration test titles (dyanmo->postgres)
- **AWS-SDK v3 Exclusion (v18.3.0 fix)***
  - Excludes aws-sdk v3 from packages to reduce overall package size. With the requirement of Node v20
    packaging the aws-sdk v3 with our code is no longer necessary and prevented some packages from being
    published to npm.

## [v18.2.2] 2024-06-4

### Migration Notes

#### CUMULUS-3591 - SNS topics set to use encrypted storage

As part of the requirements for this ticket Cumulus Core created SNS topics are
being updated to use server-side encryption with an AWS managed key.    No user
action is required, this note is being added to increase visibility re: this
modification.

### Changed

- **CUMULUS-3591**
  - Enable server-side encryption for all SNS topcis deployed by Cumulus Core
  - Update all integration/unit tests to use encrypted SNS topics

### Fixed

- **CUMULUS-3547**
  - Updated ECS Cluster `/dev/xvdcz` EBS volumes so they're encrypted.
- **CUMULUS-3527**
  - Added suppport for additional kex algorithms in the sftp-client.
- **CUMULUS-3587**
  - Ported https://github.com/scottcorgan/express-boom into API/lib to allow
    updates of sub-dependencies and maintain without refactoring errors in
    API/etc wholesale
  - Addresses [CVE-2020-36604](https://github.com/advisories/GHSA-c429-5p7v-vgjp)
- **CUMULUS-3673**
  - Fixes Granules API so that paths containing a granule and/or collection ID properly URI encode the ID.
- **Audit Issues**
  - Addressed [CVE-2023-45133](https://github.com/advisories/GHSA-67hx-6x53-jw92) by
    updating babel packages and .babelrc

## [v18.2.1] 2024-05-08

**Please note** changes in 18.2.1 may not yet be released in future versions, as this
is a backport/patch release on the 18.2.x series of releases.  Updates that are
included in the future will have a corresponding CHANGELOG entry in future releases.

### Fixed

- **CUMULUS-3721**
  - Update lambda:GetFunctionConfiguration policy statement to fix error related to resource naming
- **CUMULUS-3701**
  - Updated `@cumulus/api` to no longer improperly pass PATCH/PUT null values to Eventbridge rules

## [v18.2.0] 2024-02-02

### Migration Notes

From this release forward, Cumulus Core will be tested against PostgreSQL v13. Users
should migrate their datastores to Aurora PostgreSQL 13.9+ compatible data
stores as soon as possible after upgrading to this release.

#### Database Upgrade

Users utilizing the `cumulus-rds-tf` module should reference [cumulus-rds-tf
upgrade
instructions](https://nasa.github.io/cumulus/docs/upgrade-notes/upgrade-rds-cluster-tf-postgres-13).

### Breaking Changes

- **CUMULUS-2889**
  - Removed unused CloudWatch Logs AWS SDK client. This change removes the CloudWatch Logs
    client from the `@cumulus/aws-client` package.
- **CUMULUS-2890**
  - Removed unused CloudWatch AWS SDK client. This change removes the CloudWatch client
    from the `@cumulus/aws-client` package.

### Changed

- **CUMULUS-3492**
  - add teclark to select-stack.js
- **CUMULUS-3444**
  - Update `cumulus-rds-tf` module to take additional parameters in support of
    migration from Aurora PostgreSQl v11 to v13.   See Migration Notes for more details
- **CUMULUS-3564**
  - Update webpack configuration to explicitly disable chunking
- **CUMULUS-2895**
  - Updated KMS code to aws sdk v3
- **CUMULUS-2888**
  - Update CloudWatch Events code to AWS SDK v3
- **CUMULUS-2893**
  - Updated Kinesis code to AWS SDK v3
- **CUMULUS-3555**
  - Revert 3540, un-stubbing cmr facing tests
  - Raise memory_size of ftpPopulateTestLambda to 512MB
- **CUMULUS-2887**
  - Updated CloudFormation code to aws sdk v3
- **CUMULUS-2899**
  - Updated SNS code to aws sdk v3
- **CUMULUS_3499**
  - Update AWS-SDK dependency pin to "2.1490" to prevent SQS issue.  Dependency
    pin expected to be changed with the resolution to CUMULUS-2900
- **CUMULUS-2894**
  - Update Lambda code to AWS SDK v3
- **CUMULUS-3432**
  - Update `cumulus-rds-tf` `engine_version` to `13.9`
  - Update `cumulus-rds-tf` `parameter_group_family` to `aurora-postgresql13`
  - Update development/local stack postgres image version to postgres:13.9-alpine
- **CUMULUS-2900**
  - Update SQS code to AWS SDK v3
- **CUMULUS-3352**
  - Update example project to use CMA v2.0.3 for integration testing
  - Update example deployment to deploy cnmResponse lambda version
    2.1.1-aplha.2-SNAPSHOT
  - Update example deployment to deploy cnmToGranule lambda
    version 1.7.0-alpha.2-SNAPSHOT
- **CUMULUS-3501**
  - Updated CreateReconciliationReport lambda to save report record to Elasticsearch.
  - Created docker image cumuluss/async-operation:48 from v16.1.2, and used it as default async_operation_image.
- **CUMULUS-3502**
  - Upgraded localstack to v3.0.0 to support recent aws-sdk releases and update unit tests.
- **CUMULUS-3540**
  - stubbed cmr interfaces in integration tests allow integration tests to pass
  - needed while cmr is failing to continue needed releases and progress
  - this change should be reverted ASAP when cmr is working as needed again

### Fixed

- **CUMULUS-3177**
  - changed `_removeGranuleFromCmr` function for granule `bulkDelete` to not throw an error and instead catch the error when the granule is not found in CMR
- **CUMULUS-3293**
  - Process Dead Letter Archive is fixed to properly copy objects from `/sqs/` to `/failed-sqs/` location
- **CUMULUS-3467**
  - Added `childWorkflowMeta` to `QueueWorkflow` task configuration
- **CUMULUS-3474**
  - Fixed overridden changes to `rules.buildPayload' to restore changes from ticket `CUMULUS-2969` which limited the definition object to `name` and `arn` to
    account for AWS character limits.
- **CUMULUS-3479**
  - Fixed typo in s3-replicator resource declaration where `var.lambda_memory_size` is supposed to be `var.lambda_memory_sizes`
- **CUMULUS-3510**
  - Fixed `@cumulus/api` `validateAndUpdateSqsRule` method to allow 0 retries and 0 visibilityTimeout
    in rule's meta.  This fix from CUMULUS-2863 was not in release 16 and later.
- **CUMULUS-3562**
  - updated crypto-js to 4.2.0
  - updated aws-sdk/client-api-gateway to 3.499 to avoid older crypto-js dependency

## [v18.1.0] 2023-10-25

### MIGRATION notes

#### Rules API Endpoint Versioning

As part of the work on CUMULUS-3095, we have added a required header for the
rules PUT/PATCH endpoints -- to ensure that older clients/utilities do not
unexpectedly make destructive use of those endpoints, a validation check of a
header value against supported versions has been implemented.

Moving forward, if a breaking change is made to an existing endpoint that
requires user updates, as part of that update we will set the current version of
the core API and require a header that confirms the client is compatible with
the version required or greater.

In this instance, the rules PUT/PATCH
endpoints will require a `Cumulus-API-Version` value of at least `2`.

```bash
 curl --request PUT https://example.com/rules/repeat_test\
 --header 'Cumulus-API-Version: 2'\
 --header 'Content-Type: application/json'\
 --header 'Authorization: Bearer ReplaceWithToken'\
 --data ...
```

Users/clients that do not make use of these endpoints will not be impacted.

### Breaking Changes

- **CUMULUS-3427**
  - Changed the naming conventions for memory size and timeouts configuration to simply the lambda name

### Notable Changes

- **CUMULUS-3095**
  - Added `PATCH` rules endpoint to update rule which works as the existing `PUT` endpoint.
  - Updated `PUT` rules endpoint to replace rule.

### Added

- **CUMULUS-3218**
  - Added optional `maxDownloadTime` field to `provider` schema
  - Added `max_download_time` column to PostgreSQL `providers` table
  - Updated `@cumulus/ingest/lock` to check expired locks based on `provider.maxDownloadTime`

### Changed

- **CUMULUS-3095**
  - Updated `@cumulus/api-client/rules` to have`replaceRule` and `updateRule` methods.
  - Updated mapping for rule Elasticsearch records to prevent dynamic field for keys under
    `meta` and `payload`, and fixed `rule` field mapping.
- **CUMULUS-3351**
  - Updated `constructOnlineAccessUrls()` to group CMR online access URLs by link type.
- **CUMULUS-3377**
  - Added configuration option to cumulus-tf/terraform.tfvars to include sns:Subscribe access policy for
    executions, granules, collections, and PDRs report topics.
- **CUMULUS-3392**
  - Modify cloudwatch rule by deleting `custom`
- **CUMULUS-3434**
  - Updated `@cumulus/orca-recovery-adapter` task to output both input granules and recovery output.
  - Updated `example/cumulus-tf/orca.tf` to use v9.0.0.

### Fixed

- **CUMULUS-3095**
  - Added back `rule` schema validation which is missing after RDS phase 3.
  - Fixed a bug for creating rule with tags.
- **CUMULUS-3286**
  - Fixed `@cumulus/cmrjs/cmr-utils/getGranuleTemporalInfo` and `@cumulus/message/Granules/getGranuleCmrTemporalInfo`
    to handle non-existing cmr file.
  - Updated mapping for granule and deletedgranule Elasticsearch records to prevent dynamic field for keys under
    `queryFields`.
  - Updated mapping for collection Elasticsearch records to prevent dynamic field for keys under `meta`.
- **CUMULUS-3393**
  - Fixed `PUT` collection endpoint to update collection configuration in S3.
- **CUMULUS-3427**
  - Fixed issue where some lambda and task memory sizes and timeouts were not configurable
- **@aws-sdk upgrade**
  - Fixed TS compilation error on aws-client package caused by @aws-sdk/client-dynamodb 3.433.0 upgrade

## [v18.0.0] 2023-08-28

### Notable Changes

- **CUMULUS-3270**
  - update python lambdas to use python3.10
  - update dependencies to use python3.10 including cumulus-message-adapter, cumulus-message-adapter-python and cumulus-process-py
- **CUMULUS-3259**
  - Updated Terraform version from 0.13.6 to 1.5.3. Please see the [instructions to upgrade your deployments](https://github.com/nasa/cumulus/blob/master/docs/upgrade-notes/upgrading-tf-version-1.5.3.md).

### Changed

- **CUMULUS-3366**
  - Added logging to the `collectionRuleMatcher` Rules Helper, which is used by the sqs-message-consumer and message-consumer Lambdas,
    to report when an incoming message's collection does not match any rules.

## [v17.0.0] 2023-08-09

### MIGRATION notes

- This release updates the `hashicorp/aws` provider required by Cumulus to `~> 5.0`
  which in turn requires updates to all modules deployed with Core in the same stack
  to use a compatible provider version.
- This update is *not* compatible with prior stack states - Terraform will not
  allow redeployment of a prior version of Cumulus using an older version of
  the provider.  Please be sure to validate the install changeset is what you
  expect prior to upgrading to this version.
- Upgrading Cumulus to v17 from prior versions should only require the usual
  terraform init/apply steps.  As always **be sure** to inspect the `terraform plan` or
  `terraform apply` changeset to ensure the changes between providers are what
  you're expecting for all modules you've chosen to deploy with Cumulus

### Notable Changes

- **CUMULUS-3258**
  - @cumulus/api is now compatible *only* with Orca >= 8.1.0.    Prior versions of
    Orca are not compatible with Cumulus 17+
  - Updated all hashicorp terraform AWS provider configs to ~> 5.0
    - Upstream/downstream terraform modules will need to utilize an AWS provider
      that matches this range

### Breaking Changes

- **CUMULUS-3258**
  - Update @cumulus/api/lib/orca/getOrcaRecoveryStatusByGranuleCollection
    to @cumulus/api/lib/orca/getOrcaRecoveryStatusByGranuleIdAndCollection and
    add collectionId to arguments to support Orca v8+ required use of
    collectionId

  - Updated all terraform AWS providers to ~> 5.0

### Changed

- **CUMULUS-3258**
  - Update all Core integration tests/integrations to be compatible with Orca >=
    v8.1.0 only

### Fixed

- **CUMULUS-3319**
  - Removed @cumulus/api/models/schema and changed all references to
    @cumulus/api/lib/schema in docs and related models
  - Removed @cumulus/api/models/errors.js
  - Updated API granule write logic to cause postgres schema/db write failures on an individual granule file write to result  in a thrown error/400 return instead of a 200 return and a 'silent' update of the granule to failed status.
  - Update api/lib/_writeGranule/_writeGranulefiles logic to allow for schema failures on individual granule writes via an optional method parameter in _writeGranules, and an update to the API granule write calls.
  - Updated thrown error to include information related to automatic failure behavior in addition to the stack trace.

## [v16.1.3] 2024-1-15

**Please note** changes in 16.1.3 may not yet be released in future versions, as this
is a backport/patch release on the 16.x series of releases.  Updates that are
included in the future will have a corresponding CHANGELOG entry in future releases.

### Changed

- **CUMULUS_3499
  - Update AWS-SDK dependency pin to "2.1490" to prevent SQS issue.  Dependency
    pin expected to be changed with the resolution to CUMULUS-2900

### Fixed

- **CUMULUS-3474**
  - Fixed overriden changes to `rules.buildPayload' to restore changes from
    ticket `CUMULUS-2969` which limited the definition object to `name` and `arn` to
    account for AWS character limits.
- **CUMULUS-3501**
  - Updated CreateReconciliationReport lambda to save report record to Elasticsearch.
  - Created docker image cumuluss/async-operation:48 from v16.1.2, and used it as default async_operation_image.
- **CUMULUS-3510**
  - Fixed `@cumulus/api` `validateAndUpdateSqsRule` method to allow 0 retries and 0 visibilityTimeout
    in rule's meta.  This fix from CUMULUS-2863 was not in release 16 and later.
- **CUMULUS-3540**
  - stubbed cmr interfaces in integration tests allow integration tests to pass
  - needed while cmr is failing to continue needed releases and progress
  - this change should be reverted ASAP when cmr is working as needed again

## [v16.1.2] 2023-11-01

**Please note** changes in 16.1.2 may not yet be released in future versions, as this
is a backport/patch release on the 16.x series of releases.  Updates that are
included in the future will have a corresponding CHANGELOG entry in future releases.

### Added

- **CUMULUS-3218**
  - Added optional `maxDownloadTime` field to `provider` schema
  - Added `max_download_time` column to PostgreSQL `providers` table
  - Updated `@cumulus/ingest/lock` to check expired locks based on `provider.maxDownloadTime`

### Fixed

- **@aws-sdk upgrade**
  - Fixed TS compilation error on aws-client package caused by @aws-sdk/client-dynamodb 3.433.0 upgrade
  - Updated mapping for collection Elasticsearch records to prevent dynamic field for keys under `meta`.
- **CUMULUS-3286**
  - Fixed `@cumulus/cmrjs/cmr-utils/getGranuleTemporalInfo` and `@cumulus/message/Granules/getGranuleCmrTemporalInfo`
    to handle non-existing cmr file.
  - Updated mapping for granule and deletedgranule Elasticsearch records to prevent dynamic field for keys under
    `queryFields`.
- **CUMULUS-3293**
  - Process Dead Letter Archive is fixed to properly copy objects from `/sqs/` to `/failed-sqs/` location
- **CUMULUS-3393**
  - Fixed `PUT` collection endpoint to update collection configuration in S3.
- **CUMULUS-3467**
  - Added `childWorkflowMeta` to `QueueWorkflow` task configuration

## [v16.1.1] 2023-08-03

### Notable Changes

- The async_operation_image property of cumulus module should be updated to pull
  the ECR image for cumuluss/async-operation:47

### Added

- **CUMULUS-3298**
  - Added extra time to the buffer for replacing the launchpad token before it
    expires to alleviate CMR error messages
- **CUMULUS-3220**
  - Created a new send-pan task
- **CUMULUS-3287**
  - Added variable to allow the aws_ecs_task_definition health check to be configurable.
  - Added clarity to how the bucket field needs to be configured for the
    move-granules task definition

### Changed

- Security upgrade node from 14.19.3-buster to 14.21.1-buster
- **CUMULUS-2985**
  - Changed `onetime` rules RuleTrigger to only execute when the state is `ENABLED` and updated documentation to reflect the change
  - Changed the `invokeRerun` function to only re-run enabled rules
- **CUMULUS-3188**
  - Updated QueueGranules to support queueing granules that meet the required API granule schema.
  - Added optional additional properties to queue-granules input schema
- **CUMULUS-3252**
  - Updated example/cumulus-tf/orca.tf to use orca v8.0.1
  - Added cumulus task `@cumulus/orca-copy-to-archive-adapter`, and add the task to `tf-modules/ingest`
  - Updated `tf-modules/cumulus` module to take variable `orca_lambda_copy_to_archive_arn` and pass to `tf-modules/ingest`
  - Updated `example/cumulus-tf/ingest_and_publish_granule_with_orca_workflow.tf` `CopyToGlacier` (renamed to `CopyToArchive`) step to call
    `orca_copy_to_archive_adapter_task`
- **CUMULUS-3253**
  - Added cumulus task `@cumulus/orca-recovery-adapter`, and add the task to `tf-modules/ingest`
  - Updated `tf-modules/cumulus` module to take variable `orca_sfn_recovery_workflow_arn` and pass to `tf-modules/ingest`
  - Added `example/cumulus-tf/orca_recovery_adapter_workflow.tf`, `OrcaRecoveryAdapterWorkflow` workflow has `OrcaRecoveryAdapter` task
    to call the ORCA recovery step-function.
  - Updated `example/data/collections/` collection configuration `meta.granuleRecoveryWorkflow` to use `OrcaRecoveryAdapterWorkflow`
- **CUMULUS-3215**
  - Create reconciliation reports will properly throw errors and set the async
    operation status correctly to failed if there is an error.
  - Knex calls relating to reconciliation reports will retry if there is a
    connection terminated unexpectedly error
  - Improved logging for async operation
  - Set default async_operation_image_version to 47
- **CUMULUS-3024**
  - Combined unit testing of @cumulus/api/lib/rulesHelpers to a single test file
    `api/tests/lib/test-rulesHelpers` and removed extraneous test files.
- **CUMULUS-3209**
  - Apply brand color with high contrast settings for both (light and dark) themes.
  - Cumulus logo can be seen when scrolling down.
  - "Back to Top" button matches the brand color for both themes.
  - Update "note", "info", "tip", "caution", and "warning" components to [new admonition styling](https://docusaurus.io/docs/markdown-features/admonitions).
  - Add updated arch diagram for both themes.
- **CUMULUS-3203**
  - Removed ACL setting of private on S3.multipartCopyObject() call
  - Removed ACL setting of private for s3PutObject()
  - Removed ACL confguration on sync-granules task
  - Update documentation on dashboard deployment to exclude ACL public-read setting
- **CUMULUS-3245**
  - Update SQS consumer logic to catch ExecutionAlreadyExists error and
    delete SQS message accordingly.
  - Add ReportBatchItemFailures to event source mapping start_sf_mapping
- **CUMULUS-3357**
  - `@cumulus/queue-granules` is now written in TypeScript
  - `@cumulus/schemas` can now generate TypeScript interfaces for the task input, output and config.
- Added missing name to throttle_queue_watcher Cloudwatch event in `throttled-queue.tf`


### Fixed

- **CUMULUS-3258**
  - Fix un-prefixed s3 lifecycle configuration ID from CUMULUS-2915
- **CUMULUS-2625**
  - Optimized heap memory and api load in queue-granules task to scale to larger workloads.
- **CUMULUS-3265**
  - Fixed `@cumulus/api` `getGranulesForPayload` function to query cloud metrics es when needed.
- **CUMULUS-3389**
  - Updated runtime of `send-pan` and `startAsyncOperation` lambdas to `nodejs16.x`

## [v16.0.0] 2023-05-09

### Notable Changes

- The async_operation_image property of cumulus module should be updated to pull
  the ECR image for cumuluss/async-operation:46

### MIGRATION notes

#### PI release version

When updating directly to v16 from prior releases older that V15, please make sure to
read through all prior release notes.

Notable migration concerns since the last PI release version (11.1.x):

- [v14.1.0] - Postgres compatibility update to Aurora PostgreSQL 11.13.
- [v13.1.0] - Postgres update to add `files_granules_cumulus_id_index` to the
  `files` table may require manual steps depending on load.

#### RDS Phase 3 migration notes

This release includes updates that remove existing DynamoDB tables as part of
release deployment process.   This release *cannot* be properly rolled back in
production as redeploying a prior version of Cumulus will not recover the
associated Dynamo tables.

Please read the full change log for RDS Phase 3 and consult the [RDS Phase 3 update
documentation](https://nasa.github.io/cumulus/docs/next/upgrade-notes/upgrade-rds-phase-3-release)

#### API Endpoint Versioning

As part of the work on CUMULUS-3072, we have added a required header for the
granule PUT/PATCH endpoints -- to ensure that older clients/utilities do not
unexpectedly make destructive use of those endpoints, a validation check of a
header value against supported versions has been implemented.

Moving forward, if a breaking change is made to an existing endpoint that
requires user updates, as part of that update we will set the current version of
the core API and require a header that confirms the client is compatible with
the version required or greater.

In this instance, the granule PUT/PATCH
endpoints will require a `Cumulus-API-Version` value of at least `2`.

```bash
 curl --request PUT https://example.com/granules/granuleId.A19990103.006.1000\
 --header 'Cumulus-API-Version: 2'\
 --header 'Content-Type: application/json'\
 --header 'Authorization: Bearer ReplaceWithToken'\
 --data ...
```

Users/clients that do not make use of these endpoints will not be impacted.

### RDS Phase 3
#### Breaking Changes

- **CUMULUS-2688**
  - Updated bulk operation logic to use collectionId in addition to granuleId to fetch granules.
  - Tasks using the `bulk-operation` Lambda should provide collectionId and granuleId e.g. { granuleId: xxx, collectionId: xxx }
- **CUMULUS-2856**
  - Update execution PUT endpoint to no longer respect message write constraints and update all values passed in

#### Changed

- **CUMULUS-3282**
  - Updated internal granule endpoint parameters from :granuleName to :granuleId
    for maintenance/consistency reasons
- **CUMULUS-2312** - RDS Migration Epic Phase 3
  - **CUMULUS-2645**
    - Removed unused index functionality for all tables other than
      `ReconciliationReportsTable` from `dbIndexer` lambda
  - **CUMULUS-2398**
    - Remove all dynamoDB updates for `@cumulus/api/ecs/async-operation/*`
    - Updates all api endpoints with updated signature for
      `asyncOperationsStart` calls
    - Remove all dynamoDB models calls from async-operations api endpoints
  - **CUMULUS-2801**
    - Move `getFilesExistingAtLocation`from api granules model to api/lib, update granules put
      endpoint to remove model references
  - **CUMULUS-2804**
    - Updates api/lib/granule-delete.deleteGranuleAndFiles:
      - Updates dynamoGranule -> apiGranule in the signature and throughout the dependent code
      - Updates logic to make apiGranule optional, but pgGranule required, and
        all lookups use postgres instead of ES/implied apiGranule values
      - Updates logic to make pgGranule optional - in this case the logic removes the entry from ES only
    - Removes all dynamo model logic from api/endpoints/granules
    - Removes dynamo write logic from api/lib/writeRecords.*
    - Removes dynamo write logic from api/lib/ingest.*
    - Removes all granule model calls from api/lambdas/bulk-operations and any dependencies
    - Removes dynamo model calls from api/lib/granule-remove-from-cmr.unpublishGranule
    - Removes Post Deployment execution check from sf-event-sqs-to-db-records
    - Moves describeGranuleExecution from api granule model to api/lib/executions.js
  - **CUMULUS-2806**
    - Remove DynamoDB logic from executions `POST` endpoint
    - Remove DynamoDB logic from sf-event-sqs-to-db-records lambda execution writes.
    - Remove DynamoDB logic from executions `PUT` endpoint
  - **CUMULUS-2808**
    - Remove DynamoDB logic from executions `DELETE` endpoint
  - **CUMULUS-2809**
    - Remove DynamoDB logic from providers `PUT` endpoint
    - Updates DB models asyncOperation, provider and rule to return all fields on upsert.
  - **CUMULUS-2810**
    - Removes addition of DynamoDB record from API endpoint POST /provider/<name>
  - **CUMULUS-2811**
    - Removes deletion of DynamoDB record from API endpoint DELETE /provider/<name>
  - **CUMULUS-2817**
    - Removes deletion of DynamoDB record from API endpoint DELETE /collection/<name>/<version>
  - **CUMULUS-2814**
    - Move event resources deletion logic from `rulesModel` to `rulesHelper`
  - **CUMULUS-2815**
    - Move File Config and Core Config validation logic for Postgres Collections from `api/models/collections.js` to `api/lib/utils.js`
  - **CUMULUS-2813**
    - Removes creation and deletion of DynamoDB record from API endpoint POST /rules/
  - **CUMULUS-2816**
    - Removes addition of DynamoDB record from API endpoint POST /collections
  - **CUMULUS-2797**
    - Move rule helper functions to separate rulesHelpers file
  - **CUMULUS-2821**
    - Remove DynamoDB logic from `sfEventSqsToDbRecords` lambda
  - **CUMULUS-2856**
    - Update API/Message write logic to handle nulls as deletion in execution PUT/message write logic

#### Added

- **CUMULUS-2312** - RDS Migration Epic Phase 3
  - **CUMULUS-2813**
    - Added function `create` in the `db` model for Rules
      to return an array of objects containing all columns of the created record.
  - **CUMULUS-2812**
    - Move event resources logic from `rulesModel` to `rulesHelper`
  - **CUMULUS-2820**
    - Remove deletion of DynamoDB record from API endpoint DELETE /pdr/<pdrName>
  - **CUMULUS-2688**
    - Add new endpoint to fetch granules by collectionId as well as granuleId: GET /collectionId/granuleId
    - Add new endpoints to update and delete granules by collectionId as well as
      granuleId

#### Removed

- **CUMULUS-2994**
  - Delete code/lambdas that publish DynamoDB stream events to SNS
- **CUMULUS-3226**
  - Removed Dynamo Async Operations table
- **CUMULUS-3199**
  - Removed DbIndexer lambda and all associated terraform resources
- **CUMULUS-3009**
  - Removed Dynamo PDRs table
- **CUMULUS-3008**
  - Removed DynamoDB Collections table
- **CUMULUS-2815**
  - Remove update of DynamoDB record from API endpoint PUT /collections/<name>/<version>
- **CUMULUS-2814**
  - Remove DynamoDB logic from rules `DELETE` endpoint
- **CUMULUS-2812**
  - Remove DynamoDB logic from rules `PUT` endpoint
- **CUMULUS-2798**
  - Removed AsyncOperations model
- **CUMULUS-2797**
- **CUMULUS-2795**
  - Removed API executions model
- **CUMULUS-2796**
  - Remove API pdrs model and all related test code
  - Remove API Rules model and all related test code
- **CUMULUS-2794**
  - Remove API Collections model and all related test code
  - Remove lambdas/postgres-migration-count-tool, api/endpoints/migrationCounts and api-client/migrationCounts
  - Remove lambdas/data-migration1 tool
  - Remove lambdas/data-migration2 and
    lambdas/postgres-migration-async-operation
- **CUMULUS-2793**
  - Removed Provider Dynamo model and related test code
- **CUMULUS-2792**
  - Remove API Granule model and all related test code
  - Remove granule-csv endpoint
- **CUMULUS-2645**
  - Removed dynamo structural migrations and related code from `@cumulus/api`
  - Removed `executeMigrations` lambda
  - Removed `granuleFilesCacheUpdater` lambda
  - Removed dynamo files table from `data-persistence` module.  *This table and
    all of its data will be removed on deployment*.

### Added
- **CUMULUS-3072**
  - Added `replaceGranule` to `@cumulus/api-client/granules` to add usage of the
    updated RESTful PUT logic
- **CUMULUS-3121**
  - Added a map of variables for the cloud_watch_log retention_in_days for the various cloudwatch_log_groups, as opposed to keeping them hardcoded at 30 days. Can be configured by adding the <module>_<cloudwatch_log_group_name>_log_retention value in days to the cloudwatch_log_retention_groups map variable
- **CUMULUS-3201**
  - Added support for sha512 as checksumType for LZARDs backup task.

### Changed

- **CUMULUS-3315**
  - Updated `@cumulus/api-client/granules.bulkOperation` to remove `ids`
    parameter in favor of `granules` parameter, in the form of a
    `@cumulus/types/ApiGranule` that requires the following keys: `[granuleId, collectionId]`
- **CUMULUS-3307**
  - Pinned cumulus dependency on `pg` to `v8.10.x`
- **CUMULUS-3279**
  - Updated core dependencies on `xml2js` to `v0.5.0`
  - Forcibly updated downstream dependency for `xml2js` in `saml2-js` to
    `v0.5.0`
  - Added audit-ci CVE override until July 1 to allow for Core package releases
- **CUMULUS-3106**
  - Updated localstack version to 1.4.0 and removed 'skip' from all skipped tests
- **CUMULUS-3115**
  - Fixed DiscoverGranules' workflow's duplicateHandling when set to `skip` or `error` to stop retrying
    after receiving a 404 Not Found Response Error from the `cumulus-api`.
- **CUMULUS-3165**
  - Update example/cumulus-tf/orca.tf to use orca v6.0.3

### Fixed

- **CUMULUS-3315**
  - Update CI scripts to use shell logic/GNU timeout to bound test timeouts
    instead of NPM `parallel` package, as timeouts were not resulting in
    integration test failure
- **CUMULUS-3223**
  - Update `@cumulus/cmrjs/cmr-utils.getGranuleTemporalInfo` to handle the error when the cmr file s3url is not available
  - Update `sfEventSqsToDbRecords` lambda to return [partial batch failure](https://docs.aws.amazon.com/lambda/latest/dg/with-sqs.html#services-sqs-batchfailurereporting),
    and only reprocess messages when cumulus message can't be retrieved from the execution events.
  - Update `@cumulus/cumulus-message-adapter-js` to `2.0.5` for all cumulus tasks

## [v15.0.4] 2023-06-23

### Changed

- **CUMULUS-3307**
  - Pinned cumulus dependency on `pg` to `v8.10.x`

### Fixed

- **CUMULUS-3115**
  - Fixed DiscoverGranules' workflow's duplicateHandling when set to `skip` or `error` to stop retrying
    after receiving a 404 Not Found Response Error from the `cumulus-api`.
- **CUMULUS-3315**
  - Update CI scripts to use shell logic/GNU timeout to bound test timeouts
    instead of NPM `parallel` package, as timeouts were not resulting in
    integration test failure
- **CUMULUS-3223**
  - Update `@cumulus/cmrjs/cmr-utils.getGranuleTemporalInfo` to handle the error when the cmr file s3url is not available
  - Update `sfEventSqsToDbRecords` lambda to return [partial batch failure](https://docs.aws.amazon.com/lambda/latest/dg/with-sqs.html#services-sqs-batchfailurereporting),
    and only reprocess messages when cumulus message can't be retrieved from the execution events.
  - Update `@cumulus/cumulus-message-adapter-js` to `2.0.5` for all cumulus tasks

## [v15.0.3] 2023-04-28

### Fixed

- **CUMULUS-3243**
  - Updated granule delete logic to delete granule which is not in DynamoDB
  - Updated granule unpublish logic to handle granule which is not in DynamoDB and/or CMR

## [v15.0.2] 2023-04-25

### Fixed

- **CUMULUS-3120**
  - Fixed a bug by adding in `default_log_retention_periods` and `cloudwatch_log_retention_periods`
  to Cumulus modules so they can be used during deployment for configuring cloudwatch retention periods, for more information check here: [retention document](https://nasa.github.io/cumulus/docs/configuration/cloudwatch-retention)
  - Updated cloudwatch retention documentation to reflect the bugfix changes

## [v15.0.1] 2023-04-20

### Changed

- **CUMULUS-3279**
  - Updated core dependencies on `xml2js` to `v0.5.0`
  - Forcibly updated downstream dependency for `xml2js` in `saml2-js` to
    `v0.5.0`
  - Added audit-ci CVE override until July 1 to allow for Core package releases

## Fixed

- **CUMULUS-3285**
  - Updated `api/lib/distribution.js isAuthBearTokenRequest` to handle non-Bearer authorization header

## [v15.0.0] 2023-03-10

### Breaking Changes

- **CUMULUS-3147**
  - The minimum supported version for all published Cumulus Core npm packages is now Node 16.19.0
  - Tasks using the `cumuluss/cumulus-ecs-task` Docker image must be updated to `cumuluss/cumulus-ecs-task:1.9.0.` which is built with node:16.19.0-alpine.  This can be done by updating the `image` property of any tasks defined using the `cumulus_ecs_service` Terraform module.
  - Updated Dockerfile of async operation docker image to build from node:16.19.0-buster
  - Published new tag [`44` of `cumuluss/async-operation` to Docker Hub](https://hub.docker.com/layers/cumuluss/async-operation/44/images/sha256-8d757276714153e4ab8c24a2b7b6b9ffee14cc78b482d9924e7093af88362b04?context=explore).
  - The `async_operation_image` property of `cumulus` module must be updated to pull the ECR image for `cumuluss/async-operation:44`.

### Changed

- **CUMULUS-2997**
  - Migrate Cumulus Docs to Docusaurus v2 and DocSearch v3.
- **CUMULUS-3044**
  - Deployment section:
    - Consolidate and migrate Cumulus deployment (public facing) content from wiki to Cumulus Docs in GitHub.
    - Update links to make sure that the user can maintain flow between the wiki and GitHub deployment documentation.
    - Organize and update sidebar to include categories for similar deployment topics.
- **CUMULUS-3147**
  - Set example/cumulus-tf default async_operation_image_version to 44.
  - Set example/cumulus-tf default ecs_task_image_version to 1.9.0.
- **CUMULUS-3166**
  - Updated example/cumulus-tf/thin_egress_app.tf to use tea 1.3.2

### Fixed

- **CUMULUS-3187**
  - Restructured Earthdata Login class to be individual methods as opposed to a Class Object
  - Removed typescript no-checks and reformatted EarthdataLogin code to be more type friendly

## [v14.1.0] 2023-02-27

### MIGRATION notes

#### PostgreSQL compatibility update

From this release forward Core will be tested against PostgreSQL 11   Existing
release compatibility testing was done for release 11.1.8/14.0.0+.   Users
should migrate their datastores to Aurora PostgreSQL 11.13+ compatible data stores
as soon as possible.

Users utilizing the `cumulus-rds-tf` module will have upgraded/had their
database clusters forcibly upgraded at the next maintenance window after 31 Jan
2023.   Our guidance to mitigate this issue is to do a manual (outside of
terraform) upgrade.   This will result in the cluster being upgraded with a
manually set parameter group not managed by terraform.

If you manually upgraded and the cluster is now on version 11.13, to continue
using the `cumulus-rds-tf` module *once upgraded* update following module
configuration values if set, or allow their defaults to be utilized:

```terraform
parameter_group_family = "aurora-postgresql11"
engine_version = 11.13
```

When you apply this update, the original PostgreSQL v10 parameter group will be
removed, and recreated using PG11 defaults/configured terraform values and
update the database cluster to use the new configuration.

### Added

- **CUMULUS-3193**
  - Add a Python version file
- **CUMULUS-3121**
  - Added a map of variables in terraform for custom configuration of cloudwatch_log_groups' retention periods.
    Please refer to the [Cloudwatch-Retention] (https://nasa.github.io/cumulus/docs/configuration/cloudwatch-retention)
    section of the Cumulus documentation in order for more detailed information and an example into how to do this.
- **CUMULUS-3071**
  - Added 'PATCH' granules endpoint as an exact duplicate of the existing `PUT`
    endpoint.    In future releases the `PUT` endpoint will be replaced with valid PUT logic
    behavior (complete overwrite) in a future release.   **The existing PUT
    implementation is deprecated** and users should move all existing usage of
    `PUT` to `PATCH` before upgrading to a release with `CUMULUS-3072`.

### Fixed

- **CUMULUS-3033**
  - Fixed `granuleEsQuery` to properly terminate if `body.hit.total.value` is 0.

- The `getLambdaAliases` function has been removed from the `@cumulus/integration-tests` package
- The `getLambdaVersions` function has been removed from the `@cumulus/integration-tests` package
- **CUMULUS-3117**
  - Update `@cumulus/es-client/indexer.js` to properly handle framework write
    constraints for queued granules.    Queued writes will now be properly
    dropped from elasticsearch writes along with the primary datastore(s) when
    write constraints apply
- **CUMULUS-3134**
  - Get tests working on M1 Macs
- **CUMULUS-3148**:
  - Updates cumulus-rds-tf to use defaults for PostgreSQL 11.13
  - Update IngestGranuleSuccessSpec as test was dependant on file ordering and
    PostgreSQL 11 upgrade exposed dependency on database results in the API return
  - Update unit test container to utilize PostgreSQL 11.13 container
- **CUMULUS-3149**
  - Updates the api `/granules/bulkDelete` endpoint to take the
    following configuration keys for the bulkDelete:
    - concurrency - Number of concurrent bulk deletions to process at a time.
            Defaults to 10, increasing this value may improve throughput at the cost
            of additional database/CMR/etc load.
    - maxDbConnections - Defaults to `concurrency`, and generally should not be
        changed unless troubleshooting performance concerns.
  - Updates all bulk api endpoints to add knexDebug boolean query parameter to
    allow for debugging of database connection issues in the future.  Defaults
    to false.
  - Fixed logic defect in bulk deletion logic where an information query was
    nested in a transaction call, resulting in transactions holding knex
    connection pool connections in a blocking way that would not resolve,
    resulting in deletion failures.
- **CUMULUS-3142**
  - Fix issue from CUMULUS-3070 where undefined values for status results in
    unexpected insertion failure on PATCH.
- **CUMULUS-3181**
  - Fixed `sqsMessageRemover` lambda to correctly retrieve ENABLED sqs rules.

- **CUMULUS-3189**
  - Upgraded `cumulus-process` and `cumulus-message-adapter-python` versions to
    support pip 23.0
- **CUMULUS-3196**
  - Moved `createServer` initialization outside the `s3-credentials-endpoint` lambda
    handler to reduce file descriptor usage
- README shell snippets better support copying
- **CUMULUS-3111**
  - Fix issue where if granule update dropped due to write constraints for writeGranuleFromMessage, still possible for granule files to be written
  - Fix issue where if granule update is limited to status and timestamp values due to write constraints for writeGranuleFromMessage, Dynamo or ES granules could be out of sync with PG

### Breaking Changes

- **CUMULUS-3072**
  - Removed original PUT granule endpoint logic (in favor of utilizing new PATCH
    endpoint introduced in CUMULUS-3071)
  - Updated PUT granule endpoint to expected RESTful behavior:
    - PUT will now overwrite all non-provided fields as either non-defined or
      defaults, removing existing related database records (e.g. files,
      granule-execution linkages ) as appropriate.
    - PUT will continue to overwrite fields that are provided in the payload,
      excepting collectionId and granuleId which cannot be modified.
    - PUT will create a new granule record if one does not already exist
    - Like PATCH, the execution field is additive only - executions, once
      associated with a granule record cannot be unassociated via the granule
      endpoint.
  - /granule PUT and PATCH endpoints now require a header with values `{
    version: 2 }`
  - PUT endpoint will now only support /:collectionId/:granuleId formatted
    queries
  - `@cumulus/api-client.replaceGranule now utilizes body.collectionId to
    utilize the correct API PUT endpoint
  - Cumulus API version updated to `2`

### Changed

- **Snyk Security**
  - Upgraded jsonwebtoken from 8.5.1 to 9.0.0
  - CUMULUS-3160: Upgrade knex from 0.95.15 to 2.4.1
  - Upgraded got from 11.8.3 to ^11.8.5
- **Dependabot Security**
  - Upgraded the python package dependencies of the example lambdas
- **CUMULUS-3043**
  - Organize & link Getting Started public docs for better user guidance
  - Update Getting Started sections with current content
- **CUMULUS-3046**
  - Update 'Deployment' public docs
  - Apply grammar, link fixes, and continuity/taxonomy standards
- **CUMULUS-3071**
  - Updated `@cumulus/api-client` packages to use `PATCH` protocol for existing
    granule `PUT` calls, this change should not require user updates for
    `api-client` users.
    - `@cumulus/api-client/granules.updateGranule`
    - `@cumulus/api-client/granules.moveGranule`
    - `@cumulus/api-client/granules.updateGranule`
    - `@cumulus/api-client/granules.reingestGranule`
    - `@cumulus/api-client/granules.removeFromCMR`
    - `@cumulus/api-client/granules.applyWorkflow`
- **CUMULUS-3097**
  - Changed `@cumulus/cmr-client` package's token from Echo-Token to Earthdata Login (EDL) token in updateToken method
  - Updated CMR header and token tests to reflect the Earthdata Login changes
- **CUMULUS-3144**
  - Increased the memory of API lambda to 1280MB
- **CUMULUS-3140**
  - Update release note to include cumulus-api release
- **CUMULUS-3193**
  - Update eslint config to better support typing
- Improve linting of TS files

### Removed

- **CUMULUS-2798**
  - Removed AsyncOperations model

### Removed

- **CUMULUS-3009**
  - Removed Dynamo PDRs table

## [v14.0.0] 2022-12-08

### Breaking Changes

- **CUMULUS-2915**
  - API endpoint GET `/executions/status/${executionArn}` returns `presignedS3Url` and `data`
  - The user (dashboard) must read the `s3SignedURL` and `data` from the return
- **CUMULUS-3070/3074**
  - Updated granule PUT/POST endpoints to no longer respect message write
    constraints.  Functionally this means that:
    - Granules with older createdAt values will replace newer ones, instead of
        ignoring the write request
    - Granules that attempt to set a non-complete state (e.g. 'queued' and
        'running') will now ignore execution state/state change and always write
    - Granules being set to non-complete state will update all values passed in,
      instead of being restricted to `['createdAt', 'updatedAt', 'timestamp',
      'status', 'execution']`

### Added

- **CUMULUS-3070**
  - Remove granules dynamoDb model logic that sets default publish value on record
    validation
  - Update API granule write logic to not set default publish value on record
    updates to avoid overwrite (PATCH behavior)
  - Update API granule write logic to publish to false on record
    creation if not specified
  - Update message granule write logic to set default publish value on record
    creation update.
  - Update granule write logic to set published to default value of `false` if
    `null` is explicitly set with intention to delete the value.
  - Removed dataType/version from api granule schema
  - Added `@cumulus/api/endpoints/granules` unit to cover duration overwrite
    logic for PUT/PATCH endpoint.
- **CUMULUS-3098**
  - Added task configuration setting named `failTaskWhenFileBackupFail` to the
    `lzards-backup` task. This setting is `false` by default, but when set to
    `true`, task will fail if one of the file backup request fails.

### Changed

- Updated CI deploy process to utilize the distribution module in the published zip file which
    will be run against for the integration tests
- **CUMULUS-2915**
  - Updated API endpoint GET `/executions/status/${executionArn}` to return the
    presigned s3 URL in addition to execution status data
- **CUMULUS-3045**
  - Update GitHub FAQs:
    - Add new and refreshed content for previous sections
    - Add new dedicated Workflows section
- **CUMULUS-3070**
  - Updated API granule write logic to no longer require createdAt value in
    dynamo/API granule validation.   Write-time createdAt defaults will be set in the case
    of new API granule writes without the value set, and createdAt will be
    overwritten if it already exists.
  - Refactored granule write logic to allow PATCH behavior on API granule update
    such that existing createdAt values will be retained in case of overwrite
    across all API granule writes.
  - Updated granule write code to validate written createdAt is synced between
    datastores in cases where granule.createdAt is not provided for a new
    granule.
  - Updated @cumulus/db/translate/granules.translateApiGranuleToPostgresGranuleWithoutNilsRemoved to validate incoming values to ensure values that can't be set to null are not
  - Updated @cumulus/db/translate/granules.translateApiGranuleToPostgresGranuleWithoutNilsRemoved to handle null values in incoming ApiGranule
  - Updated @cumulus/db/types/granules.PostgresGranule typings to allow for null values
  - Added ApiGranuleRecord to @cumulus/api/granule type to represent a written/retrieved from datastore API granule record.
  - Update API/Message write logic to handle nulls as deletion in granule PUT/message write logic
- **CUMULUS-3075**
  - Changed the API endpoint return value for a granule with no files. When a granule has no files, the return value beforehand for
    the translatePostgresGranuletoApiGranule, the function which does the translation of a Postgres granule to an API granule, was
    undefined, now changed to an empty array.
  - Existing behavior which relied on the pre-disposed undefined value was changed to instead accept the empty array.
  - Standardized tests in order to expect an empty array for a granule with no files files' object instead of undefined.
- **CUMULUS-3077**
  - Updated `lambdas/data-migration2` granule and files migration to have a `removeExcessFiles` function like in write-granules that will remove file records no longer associated with a granule being migrated
- **CUMULUS-3080**
  - Changed the retention period in days from 14 to 30 for cloudwatch logs for NIST-5 compliance
- **CUMULUS-3100**
  - Updated `POST` granules endpoint to check if granuleId exists across all collections rather than a single collection.
  - Updated `PUT` granules endpoint to check if granuleId exists across a different collection and throw conflict error if so.
  - Updated logic for writing granules from a message to check if granuleId exists across a different collection and throw conflict error if so.

### Fixed

- **CUMULUS-3070**
  - Fixed inaccurate typings for PostgresGranule in @cumulus/db/types/granule
  - Fixed inaccurate typings for @cumulus/api/granules.ApiGranule and updated to
    allow null
- **CUMULUS-3104**
  - Fixed TS compilation error on aws-client package caused by @aws-sdk/client-s3 3.202.0 upgrade
- **CUMULUS-3116**
  - Reverted the default ElasticSearch sorting behavior to the pre-13.3.0 configuration
  - Results from ElasticSearch are sorted by default by the `timestamp` field. This means that the order
  is not guaranteed if two or more records have identical timestamps as there is no secondary sort/tie-breaker.

## [v13.4.0] 2022-10-31

### Notable changes

- **CUMULUS-3104**
  - Published new tag [`43` of `cumuluss/async-operation` to Docker Hub](https://hub.docker.com/layers/cumuluss/async-operation/43/images/sha256-5f989c7d45db3dde87c88c553182d1e4e250a1e09af691a84ff6aa683088b948?context=explore) which was built with node:14.19.3-buster.

### Added

- **CUMULUS-2998**
  - Added Memory Size and Timeout terraform variable configuration for the following Cumulus tasks:
    - fake_processing_task_timeout and fake_processing_task_memory_size
    - files_to_granules_task_timeout and files_to_granule_task_memory_size
    - hello_world_task_timeout and hello_world_task_memory_size
    - sf_sqs_report_task_timeout and sf_sqs_report_task_memory_size
- **CUMULUS-2986**
  - Adds Terraform memory_size configurations to lambda functions with customizable timeouts enabled (the minimum default size has also been raised from 256 MB to 512 MB)
    allowed properties include:
      - add_missing_file_checksums_task_memory_size
      - discover_granules_task_memory_size
      - discover_pdrs_task_memory_size
      - hyrax_metadata_updates_task_memory_size
      - lzards_backup_task_memory_size
      - move_granules_task_memory_size
      - parse_pdr_task_memory_size
      - pdr_status_check_task_memory_size
      - post_to_cmr_task_memory_size
      - queue_granules_task_memory_size
      - queue_pdrs_task_memory_size
      - queue_workflow_task_memory_size
      - sync_granule_task_memory_size
      - update_cmr_access_constraints_task_memory_size
      - update_granules_cmr_task_memory_size
  - Initializes the lambda_memory_size(s) variable in the Terraform variable list
  - Adds Terraform timeout variable for add_missing_file_checksums_task
- **CUMULUS-2631**
  - Added 'Bearer token' support to s3credentials endpoint
- **CUMULUS-2787**
  - Added `lzards-api-client` package to Cumulus with `submitQueryToLzards` method
- **CUMULUS-2944**
  - Added configuration to increase the limit for body-parser's JSON and URL encoded parsers to allow for larger input payloads

### Changed


- Updated `example/cumulus-tf/variables.tf` to have `cmr_oauth_provider` default to `launchpad`
- **CUMULUS-3024**
  - Update PUT /granules endpoint to operate consistently across datastores
    (PostgreSQL, ElasticSearch, DynamoDB). Previously it was possible, given a
    partial Granule payload to have different data in Dynamo/ElasticSearch and PostgreSQL
  - Given a partial Granule object, the /granules update endpoint now operates
    with behavior more consistent with a PATCH operation where fields not provided
    in the payload will not be updated in the datastores.
  - Granule translation (db/src/granules.ts) now supports removing null/undefined fields when converting from API to Postgres
    granule formats.
  - Update granule write logic: if a `null` files key is provided in an update payload (e.g. `files: null`),
    an error will be thrown. `null` files were not previously supported and would throw potentially unclear errors. This makes the error clearer and more explicit.
  - Update granule write logic: If an empty array is provided for the `files` key, all files will be removed in all datastores
- **CUMULUS-2787**
  - Updated `lzards-backup-task` to send Cumulus provider and granule createdAt values as metadata in LZARDS backup request to support querying LZARDS for reconciliation reports
- **CUMULUS-2913**
  - Changed `process-dead-letter-archive` lambda to put messages from S3 dead
    letter archive that fail to process to new S3 location.
- **CUMULUS-2974**
  - The `DELETE /granules/<granuleId>` endpoint now includes additional details about granule
    deletion, including collection, deleted granule ID, deleted files, and deletion time.
- **CUMULUS-3027**
  - Pinned typescript to ~4.7.x to address typing incompatibility issues
    discussed in https://github.com/knex/knex/pull/5279
  - Update generate-ts-build-cache script to always install root project dependencies
- **CUMULUS-3104**
  - Updated Dockerfile of async operation docker image to build from node:14.19.3-buster
  - Sets default async_operation_image version to 43.
  - Upgraded saml2-js 4.0.0, rewire to 6.0.0 to address security vulnerabilities
  - Fixed TS compilation error caused by @aws-sdk/client-s3 3.190->3.193 upgrade

## [v13.3.2] 2022-10-10 [BACKPORT]

**Please note** changes in 13.3.2 may not yet be released in future versions, as
this is a backport and patch release on the 13.3.x series of releases. Updates that
are included in the future will have a corresponding CHANGELOG entry in future
releases.

### Fixed

- **CUMULUS-2557**
  - Updated `@cumulus/aws-client/S3/moveObject` to handle zero byte files (0 byte files).
- **CUMULUS-2971**
  - Updated `@cumulus/aws-client/S3ObjectStore` class to take string query parameters and
    its methods `signGetObject` and `signHeadObject` to take parameter presignOptions
- **CUMULUS-3021**
  - Updated `@cumulus/api-client/collections` and `@cumulus/integration-tests/api` to encode
    collection version in the URI path
- **CUMULUS-3024**
  - Update PUT /granules endpoint to operate consistently across datastores
    (PostgreSQL, ElasticSearch, DynamoDB). Previously it was possible, given a
    partial Granule payload to have different data in Dynamo/ElasticSearch and PostgreSQL
  - Given a partial Granule object, the /granules update endpoint now operates
    with behavior more consistent with a PATCH operation where fields not provided
    in the payload will not be updated in the datastores.
  - Granule translation (db/src/granules.ts) now supports removing null/undefined fields when converting from API to Postgres
    granule formats.
  - Update granule write logic: if a `null` files key is provided in an update payload (e.g. `files: null`),
    an error will be thrown. `null` files were not previously supported and would throw potentially unclear errors. This makes the error clearer and more explicit.
  - Update granule write logic: If an empty array is provided for the `files` key, all files will be removed in all datastores

## [v13.3.0] 2022-8-19

### Notable Changes

- **CUMULUS-2930**
  - The `GET /granules` endpoint has a new optional query parameter:
    `searchContext`, which is used to resume listing within the same search
    context. It is provided in every response from the endpoint as
    `meta.searchContext`. The searchContext value must be submitted with every
    consequent API call, and must be fetched from each new response to maintain
    the context.
  - Use of the `searchContext` query string parameter allows listing past 10,000 results.
  - Note that using the `from` query param in a request will cause the `searchContext` to
    be ignored and also make the query subject to the 10,000 results cap again.
  - Updated `GET /granules` endpoint to leverage ElasticSearch search-after API.
    The endpoint will only use search-after when the `searchContext` parameter
    is provided in a request.

## [v13.2.1] 2022-8-10 [BACKPORT]

### Notable changes

- **CUMULUS-3019**
  - Fix file write logic to delete files by `granule_cumulus_id` instead of
    `cumulus_id`. Previous logic removed files by matching `file.cumulus_id`
    to `granule.cumulus_id`.

## [v13.2.0] 2022-8-04

### Changed

- **CUMULUS-2940**
  - Updated bulk operation lambda to utilize system wide rds_connection_timing
    configuration parameters from the main `cumulus` module
- **CUMULUS-2980**
  - Updated `ingestPdrWithNodeNameSpec.js` to use `deleteProvidersAndAllDependenciesByHost` function.
  - Removed `deleteProvidersByHost`function.
- **CUMULUS-2954**
  - Updated Backup LZARDS task to run as a single task in a step function workflow.
  - Updated task to allow user to provide `collectionId` in workflow input and
    updated task to use said `collectionId` to look up the corresponding collection record in RDS.

## [v13.1.0] 2022-7-22

### MIGRATION notes

- The changes introduced in CUMULUS-2962 will re-introduce a
  `files_granules_cumulus_id_index` on the `files` table in the RDS database.
  This index will be automatically created as part of the bootstrap lambda
  function *on deployment* of the `data-persistence` module.

  *In cases where the index is already applied, this update will have no effect*.

  **Please Note**: In some cases where ingest is occurring at high volume levels and/or the
  files table has > 150M file records, the migration may
  fail on deployment due to timing required to both acquire the table state needed for the
  migration and time to create the index given the resources available.

  For reference a rx.5 large Aurora/RDS database
  with *no activity* took roughly 6 minutes to create the index for a file table with 300M records and no active ingest, however timed out when the same migration was attempted
  in production with possible activity on the table.

  If you believe you are subject to the above consideration, you may opt to
  manually create the `files` table index *prior* to deploying this version of
  Core with the following procedure:

  -----

  - Verify you do not have the index:

  ```text
  select * from pg_indexes where tablename = 'files';

   schemaname | tablename |        indexname        | tablespace |                                       indexdef
  ------------+-----------+-------------------------+------------+---------------------------------------------------------------------------------------
   public     | files     | files_pkey              |            | CREATE UNIQUE INDEX files_pkey ON public.files USING btree (cumulus_id)
   public     | files     | files_bucket_key_unique |            | CREATE UNIQUE INDEX files_bucket_key_unique ON public.files USING btree (bucket, key)
  ```

  In this instance you should not see an `indexname` row with
  `files_granules_cumulus_id_index` as the value.     If you *do*, you should be
  clear to proceed with the installation.
  - Quiesce ingest

  Stop all ingest operations in Cumulus Core according to your operational
  procedures.    You should validate that it appears there are no active queries that
  appear to be inserting granules/files into the database as a secondary method
  of evaluating the database system state:

  ```text
  select pid, query, state, wait_event_type, wait_event from pg_stat_activity where state = 'active';
  ```

  If query rows are returned with a `query` value that involves the files table,
  make sure ingest is halted and no other granule-update activity is running on
  the system.

  Note: In rare instances if there are hung queries that are unable to resolve, it may be necessary to
  manually use psql [Server Signaling
  Functions](https://www.postgresql.org/docs/10/functions-admin.html#FUNCTIONS-ADMIN-SIGNAL)
  `pg_cancel_backend` and/or
  `pg_terminate_backend` if the migration will not complete in the next step.

  - Create the Index

  Run the following query to create the index.    Depending on the situation
  this may take many minutes to complete, and you will note your CPU load and
  disk I/O rates increase on your cluster:

  ```text
  CREATE INDEX files_granule_cumulus_id_index ON files (granule_cumulus_id);
  ```

  You should see a response like:

  ```text
  CREATE INDEX
  ```

  and can verify the index `files_granule_cumulus_id_index` was created:

  ```text
  => select * from pg_indexes where tablename = 'files';
  schemaname | tablename |           indexname            | tablespace |                                           indexdef
   ------------+-----------+--------------------------------+------------+----------------------------------------------------------------------------------------------
   public     | files     | files_pkey                     |            | CREATE UNIQUE INDEX files_pkey ON public.files USING btree (cumulus_id)
   public     | files     | files_bucket_key_unique        |            | CREATE UNIQUE INDEX files_bucket_key_unique ON public.files USING btree (bucket, key)
   public     | files     | files_granule_cumulus_id_index |            | CREATE INDEX files_granule_cumulus_id_index ON public.files USING btree (granule_cumulus_id)
  (3 rows)
  ```

  - Once this is complete, you may deploy this version of Cumulus as you
    normally would.
  **If you are unable to stop ingest for the above procedure** *and* cannot
  migrate with deployment, you may be able to manually create the index while
  writes are ongoing using postgres's `CONCURRENTLY` option for `CREATE INDEX`.
  This can have significant impacts on CPU/write IO, particularly if you are
  already using a significant amount of your cluster resources, and may result
  in failed writes or an unexpected index/database state.

  PostgreSQL's
  [documentation](https://www.postgresql.org/docs/10/sql-createindex.html#SQL-CREATEINDEX-CONCURRENTLY)
  provides more information on this option.   Please be aware it is
  **unsupported** by Cumulus at this time, so community members that opt to go
  this route should proceed with caution.

  -----

### Notable changes

- **CUMULUS-2962**
  - Re-added database structural migration to `files` table to add an index on `granule_cumulus_id`
- **CUMULUS-2929**
  - Updated `move-granule` task to check the optional collection configuration parameter
    `meta.granuleMetadataFileExtension` to determine the granule metadata file.
    If none is specified, the granule CMR metadata or ISO metadata file is used.

### Changed

- Updated Moment.js package to 2.29.4 to address security vulnerability
- **CUMULUS-2967**
  - Added fix example/spec/helpers/Provider that doesn't fail deletion 404 in
    case of deletion race conditions
### Fixed

- **CUMULUS-2995**
  - Updated Lerna package to 5.1.8 to address security vulnerability

- **CUMULUS-2863**
  - Fixed `@cumulus/api` `validateAndUpdateSqsRule` method to allow 0 retries and 0 visibilityTimeout
    in rule's meta.

- **CUMULUS-2959**
  - Fixed `@cumulus/api` `granules` module to convert numeric productVolume to string
    when an old granule record is retrieved from DynamoDB
- Fixed the following links on Cumulus docs' [Getting Started](https://nasa.github.io/cumulus/docs/getting-started) page:
    * Cumulus Deployment
    * Terraform Best Practices
    * Integrator Common Use Cases
- Also corrected the _How to Deploy Cumulus_ link in the [Glossary](https://nasa.github.io/cumulus/docs/glossary)


## [v13.0.1] 2022-7-12

- **CUMULUS-2995**
  - Updated Moment.js package to 2.29.4 to address security vulnerability

## [v13.0.0] 2022-06-13

### MIGRATION NOTES

- The changes introduced in CUMULUS-2955 should result in removal of
  `files_granule_cumulus_id_index` from the `files` table (added in the v11.1.1
  release).  The success of this operation is dependent on system ingest load.

  In rare cases where data-persistence deployment fails because the
  `postgres-db-migration` times out, it may be required to manually remove the
  index and then redeploy:

  ```text
  DROP INDEX IF EXISTS files_granule_cumulus_id_index;
  ```

### Breaking Changes

- **CUMULUS-2931**

  - Updates CustomBootstrap lambda to default to failing if attempting to remove
    a pre-existing `cumulus-alias` index that would collide with the required
    `cumulus-alias` *alias*.   A configuration parameter
    `elasticsearch_remove_index_alias_conflict`  on the `cumulus` and
    `archive` modules has been added to enable the original behavior that would
    remove the invalid index (and all it's data).
  - Updates `@cumulus/es-client.bootstrapElasticSearch` signature to be
    parameterized and accommodate a new parameter `removeAliasConflict` which
    allows/disallows the deletion of a conflicting `cumulus-alias` index

### Notable changes

- **CUMULUS-2929**
  - Updated `move-granule` task to check the optional collection configuration parameter
    `meta.granuleMetadataFileExtension` to determine the granule metadata file.
    If none is specified, the granule CMR metadata or ISO metadata file is used.

### Added

- **CUMULUS-2929**
  - Added optional collection configuration `meta.granuleMetadataFileExtension` to specify CMR metadata
    file extension for tasks that utilize metadata file lookups

- **CUMULUS-2939**
  - Added `@cumulus/api/lambdas/start-async-operation` to start an async operation

- **CUMULUS-2953**
  - Added `skipMetadataCheck` flag to config for Hyrax metadata updates task.
  - If this config flag is set to `true`, and a granule has no CMR file, the task will simply return the input values.

- **CUMULUS-2966**
  - Added extractPath operation and support of nested string replacement to `url_path` in the collection configuration

### Changed

- **CUMULUS-2965**
  - Update `cumulus-rds-tf` module to ignore `engine_version` lifecycle changes
- **CUMULUS-2967**
  - Added fix example/spec/helpers/Provider that doesn't fail deletion 404 in
    case of deletion race conditions
- **CUMULUS-2955**
  - Updates `20220126172008_files_granule_id_index` to *not* create an index on
    `granule_cumulus_id` on the files table.
  - Adds `20220609024044_remove_files_granule_id_index` migration to revert
    changes from `20220126172008_files_granule_id_index` on any deployed stacks
    that might have the index to ensure consistency in deployed stacks

- **CUMULUS-2923**
  - Changed public key setup for SFTP local testing.
- **CUMULUS-2939**
  - Updated `@cumulus/api` `granules/bulk*`, `elasticsearch/index-from-database` and
    `POST reconciliationReports` endpoints to invoke StartAsyncOperation lambda

### Fixed

- **CUMULUS-2863**
  - Fixed `@cumulus/api` `validateAndUpdateSqsRule` method to allow 0 retries
    and 0 visibilityTimeout in rule's meta.
- **CUMULUS-2961**
  - Fixed `data-migration2` granule migration logic to allow for DynamoDb granules that have a null/empty string value for `execution`.   The migration will now migrate them without a linked execution.
  - Fixed `@cumulus/api` `validateAndUpdateSqsRule` method to allow 0 retries and 0 visibilityTimeout
    in rule's meta.

- **CUMULUS-2959**
  - Fixed `@cumulus/api` `granules` module to convert numeric productVolume to string
    when an old granule record is retrieved from DynamoDB.

## [v12.0.3] 2022-10-03 [BACKPORT]

**Please note** changes in 12.0.3 may not yet be released in future versions, as
this is a backport and patch release on the 12.0.x series of releases. Updates that
are included in the future will have a corresponding CHANGELOG entry in future
releases.

### Fixed

- **CUMULUS-3024**
  - Update PUT /granules endpoint to operate consistently across datastores
    (PostgreSQL, ElasticSearch, DynamoDB). Previously it was possible, given a
    partial Granule payload to have different data in Dynamo/ElasticSearch and PostgreSQL
  - Given a partial Granule object, the /granules update endpoint now operates
    with behavior more consistent with a PATCH operation where fields not provided
    in the payload will not be updated in the datastores.
  - Granule translation (db/src/granules.ts) now supports removing null/undefined fields when converting from API to Postgres
    granule formats.
  - Update granule write logic: if a `null` files key is provided in an update payload (e.g. `files: null`),
    an error will be thrown. `null` files were not previously supported and would throw potentially unclear errors. This makes the error clearer and more explicit.
  - Update granule write logic: If an empty array is provided for the `files` key, all files will be removed in all datastores
- **CUMULUS-2971**
  - Updated `@cumulus/aws-client/S3ObjectStore` class to take string query parameters and
    its methods `signGetObject` and `signHeadObject` to take parameter presignOptions
- **CUMULUS-2557**
  - Updated `@cumulus/aws-client/S3/moveObject` to handle zero byte files (0 byte files).
- **CUMULUS-3021**
  - Updated `@cumulus/api-client/collections` and `@cumulus/integration-tests/api` to encode
    collection version in the URI path

## [v12.0.2] 2022-08-10 [BACKPORT]

**Please note** changes in 12.0.2 may not yet be released in future versions, as
this is a backport and patch release on the 12.0.x series of releases. Updates that
are included in the future will have a corresponding CHANGELOG entry in future
releases.

### Notable Changes

- **CUMULUS-3019**
  - Fix file write logic to delete files by `granule_cumulus_id` instead of
      `cumulus_id`. Previous logic removed files by matching `file.cumulus_id`
      to `granule.cumulus_id`.

## [v12.0.1] 2022-07-18

- **CUMULUS-2995**
  - Updated Moment.js package to 2.29.4 to address security vulnerability

## [v12.0.0] 2022-05-20

### Breaking Changes

- **CUMULUS-2903**

  - The minimum supported version for all published Cumulus Core npm packages is now Node 14.19.1
  - Tasks using the `cumuluss/cumulus-ecs-task` Docker image must be updated to
    `cumuluss/cumulus-ecs-task:1.8.0`. This can be done by updating the `image`
    property of any tasks defined using the `cumulus_ecs_service` Terraform
    module.

### Changed

- **CUMULUS-2932**

  - Updates `SyncGranule` task to include `disableOrDefaultAcl` function that uses
    the configuration ACL parameter to set ACL to private by default or disable ACL.
  - Updates `@cumulus/sync-granule` `download()` function to take in ACL parameter
  - Updates `@cumulus/ingest` `proceed()` function to take in ACL parameter
  - Updates `@cumulus/ingest` `addLock()` function to take in an optional ACL parameter
  - Updates `SyncGranule` example worfklow config
    `example/cumulus-tf/sync_granule_workflow.asl.json` to include `ACL`
    parameter.

## [v11.1.8] 2022-11-07 [BACKPORT]

**Please note** changes in 11.1.7 may not yet be released in future versions, as
this is a backport and patch release on the 11.1.x series of releases. Updates that
are included in the future will have a corresponding CHANGELOG entry in future
releases.

### Breaking Changes

- **CUMULUS-2903**
  - The minimum supported version for all published Cumulus Core npm packages is now Node 14.19.1
  - Tasks using the `cumuluss/cumulus-ecs-task` Docker image must be updated to
    `cumuluss/cumulus-ecs-task:1.8.0`. This can be done by updating the `image`
    property of any tasks defined using the `cumulus_ecs_service` Terraform
    module.

### Notable changes

- Published new tag [`43` of `cumuluss/async-operation` to Docker Hub](https://hub.docker.com/layers/cumuluss/async-operation/43/images/sha256-5f989c7d45db3dde87c88c553182d1e4e250a1e09af691a84ff6aa683088b948?context=explore) which was built with node:14.19.3-buster.

### Changed

- **CUMULUS-3104**
  - Updated Dockerfile of async operation docker image to build from node:14.19.3-buster
  - Sets default async_operation_image version to 43.
  - Upgraded saml2-js 4.0.0, rewire to 6.0.0 to address security vulnerabilities
  - Fixed TS compilation error on aws-client package caused by @aws-sdk/client-s3 3.202.0 upgrade

- **CUMULUS-3080**
  - Changed the retention period in days from 14 to 30 for cloudwatch logs for NIST-5 compliance

## [v11.1.7] 2022-10-05 [BACKPORT]

**Please note** changes in 11.1.7 may not yet be released in future versions, as
this is a backport and patch release on the 11.1.x series of releases. Updates that
are included in the future will have a corresponding CHANGELOG entry in future
releases.

### Fixed

- **CUMULUS-3024**
  - Update PUT /granules endpoint to operate consistently across datastores
    (PostgreSQL, ElasticSearch, DynamoDB). Previously it was possible, given a
    partial Granule payload to have different data in Dynamo/ElasticSearch and PostgreSQL
  - Given a partial Granule object, the /granules update endpoint now operates
    with behavior more consistent with a PATCH operation where fields not provided
    in the payload will not be updated in the datastores.
  - Granule translation (db/src/granules.ts) now supports removing null/undefined fields when converting from API to Postgres
    granule formats.
  - Update granule write logic: if a `null` files key is provided in an update payload (e.g. `files: null`),
    an error will be thrown. `null` files were not previously supported and would throw potentially unclear errors. This makes the error clearer and more explicit.
  - Update granule write logic: If an empty array is provided for the `files` key, all files will be removed in all datastores
- **CUMULUS-2971**
  - Updated `@cumulus/aws-client/S3ObjectStore` class to take string query parameters and
    its methods `signGetObject` and `signHeadObject` to take parameter presignOptions
- **CUMULUS-2557**
  - Updated `@cumulus/aws-client/S3/moveObject` to handle zero byte files (0 byte files).
- **CUMULUS-3021**
  - Updated `@cumulus/api-client/collections` and `@cumulus/integration-tests/api` to encode
    collection version in the URI path
- **CUMULUS-3027**
  - Pinned typescript to ~4.7.x to address typing incompatibility issues
    discussed in https://github.com/knex/knex/pull/5279
  - Update generate-ts-build-cache script to always install root project dependencies

## [v11.1.5] 2022-08-10 [BACKPORT]

**Please note** changes in 11.1.5 may not yet be released in future versions, as
this is a backport and patch release on the 11.1.x series of releases. Updates that
are included in the future will have a corresponding CHANGELOG entry in future
releases.

### Notable changes

- **CUMULUS-3019**
  - Fix file write logic to delete files by `granule_cumulus_id` instead of
      `cumulus_id`. Previous logic removed files by matching `file.cumulus_id`
      to `granule.cumulus_id`.

## [v11.1.4] 2022-07-18

**Please note** changes in 11.1.4 may not yet be released in future versions, as
this is a backport and patch release on the 11.1.x series of releases. Updates that
are included in the future will have a corresponding CHANGELOG entry in future
releases.

### MIGRATION notes


- The changes introduced in CUMULUS-2962 will re-introduce a
  `files_granules_cumulus_id_index` on the `files` table in the RDS database.
  This index will be automatically created as part of the bootstrap lambda
  function *on deployment* of the `data-persistence` module.

  *In cases where the index is already applied, this update will have no effect*.

  **Please Note**: In some cases where ingest is occurring at high volume levels and/or the
  files table has > 150M file records, the migration may
  fail on deployment due to timing required to both acquire the table state needed for the
  migration and time to create the index given the resources available.

  For reference a rx.5 large Aurora/RDS database
  with *no activity* took roughly 6 minutes to create the index for a file table with 300M records and no active ingest, however timed out when the same migration was attempted
  in production with possible activity on the table.

  If you believe you are subject to the above consideration, you may opt to
  manually create the `files` table index *prior* to deploying this version of
  Core with the following procedure:

  -----

  - Verify you do not have the index:

  ```text
  select * from pg_indexes where tablename = 'files';

   schemaname | tablename |        indexname        | tablespace |                                       indexdef
  ------------+-----------+-------------------------+------------+---------------------------------------------------------------------------------------
   public     | files     | files_pkey              |            | CREATE UNIQUE INDEX files_pkey ON public.files USING btree (cumulus_id)
   public     | files     | files_bucket_key_unique |            | CREATE UNIQUE INDEX files_bucket_key_unique ON public.files USING btree (bucket, key)
  ```

  In this instance you should not see an `indexname` row with
  `files_granules_cumulus_id_index` as the value.     If you *do*, you should be
  clear to proceed with the installation.
  - Quiesce ingest

  Stop all ingest operations in Cumulus Core according to your operational
  procedures.    You should validate that it appears there are no active queries that
  appear to be inserting granules/files into the database as a secondary method
  of evaluating the database system state:

  ```text
  select pid, query, state, wait_event_type, wait_event from pg_stat_activity where state = 'active';
  ```

  If query rows are returned with a `query` value that involves the files table,
  make sure ingest is halted and no other granule-update activity is running on
  the system.

  Note: In rare instances if there are hung queries that are unable to resolve, it may be necessary to
  manually use psql [Server Signaling
  Functions](https://www.postgresql.org/docs/10/functions-admin.html#FUNCTIONS-ADMIN-SIGNAL)
  `pg_cancel_backend` and/or
  `pg_terminate_backend` if the migration will not complete in the next step.

  - Create the Index

  Run the following query to create the index.    Depending on the situation
  this may take many minutes to complete, and you will note your CPU load and
  disk I/O rates increase on your cluster:

  ```text
  CREATE INDEX files_granule_cumulus_id_index ON files (granule_cumulus_id);
  ```

  You should see a response like:

  ```text
  CREATE INDEX
  ```

  and can verify the index `files_granule_cumulus_id_index` was created:

  ```text
  => select * from pg_indexes where tablename = 'files';
  schemaname | tablename |           indexname            | tablespace |                                           indexdef
   ------------+-----------+--------------------------------+------------+----------------------------------------------------------------------------------------------
   public     | files     | files_pkey                     |            | CREATE UNIQUE INDEX files_pkey ON public.files USING btree (cumulus_id)
   public     | files     | files_bucket_key_unique        |            | CREATE UNIQUE INDEX files_bucket_key_unique ON public.files USING btree (bucket, key)
   public     | files     | files_granule_cumulus_id_index |            | CREATE INDEX files_granule_cumulus_id_index ON public.files USING btree (granule_cumulus_id)
  (3 rows)
  ```

  - Once this is complete, you may deploy this version of Cumulus as you
    normally would.
  **If you are unable to stop ingest for the above procedure** *and* cannot
  migrate with deployment, you may be able to manually create the index while
  writes are ongoing using postgres's `CONCURRENTLY` option for `CREATE INDEX`.
  This can have significant impacts on CPU/write IO, particularly if you are
  already using a significant amount of your cluster resources, and may result
  in failed writes or an unexpected index/database state.

  PostgreSQL's
  [documentation](https://www.postgresql.org/docs/10/sql-createindex.html#SQL-CREATEINDEX-CONCURRENTLY)
  provides more information on this option.   Please be aware it is
  **unsupported** by Cumulus at this time, so community members that opt to go
  this route should proceed with caution.

  -----

### Changed

- Updated Moment.js package to 2.29.4 to address security vulnerability

## [v11.1.3] 2022-06-24

**Please note** changes in 11.1.3 may not yet be released in future versions, as
this is a backport and patch release on the 11.1.x series of releases. Updates that
are included in the future will have a corresponding CHANGELOG entry in future
releases.

### Notable changes

- **CUMULUS-2929**
  - Updated `move-granule` task to check the optional collection configuration parameter
    `meta.granuleMetadataFileExtension` to determine the granule metadata file.
    If none is specified, the granule CMR metadata or ISO metadata file is used.

### Added

- **CUMULUS-2929**
  - Added optional collection configuration `meta.granuleMetadataFileExtension` to specify CMR metadata
    file extension for tasks that utilize metadata file lookups
- **CUMULUS-2966**
  - Added extractPath operation and support of nested string replacement to `url_path` in the collection configuration
### Fixed

- **CUMULUS-2863**
  - Fixed `@cumulus/api` `validateAndUpdateSqsRule` method to allow 0 retries
    and 0 visibilityTimeout in rule's meta.
- **CUMULUS-2959**
  - Fixed `@cumulus/api` `granules` module to convert numeric productVolume to string
    when an old granule record is retrieved from DynamoDB.
- **CUMULUS-2961**
  - Fixed `data-migration2` granule migration logic to allow for DynamoDb granules that have a null/empty string value for `execution`.   The migration will now migrate them without a linked execution.

## [v11.1.2] 2022-06-13

**Please note** changes in 11.1.2 may not yet be released in future versions, as
this is a backport and patch release on the 11.1.x series of releases. Updates that
are included in the future will have a corresponding CHANGELOG entry in future
releases.

### MIGRATION NOTES

- The changes introduced in CUMULUS-2955 should result in removal of
  `files_granule_cumulus_id_index` from the `files` table (added in the v11.1.1
  release).  The success of this operation is dependent on system ingest load

  In rare cases where data-persistence deployment fails because the
  `postgres-db-migration` times out, it may be required to manually remove the
  index and then redeploy:

  ```text
  > DROP INDEX IF EXISTS postgres-db-migration;
  DROP INDEX
  ```

### Changed

- **CUMULUS-2955**
  - Updates `20220126172008_files_granule_id_index` to *not* create an index on
    `granule_cumulus_id` on the files table.
  - Adds `20220609024044_remove_files_granule_id_index` migration to revert
    changes from `20220126172008_files_granule_id_index` on any deployed stacks
    that might have the index to ensure consistency in deployed stacks

## [v11.1.1] 2022-04-26

### Added

### Changed

- **CUMULUS-2885**
  - Updated `@cumulus/aws-client` to use new AWS SDK v3 packages for S3 requests:
    - `@aws-sdk/client-s3`
    - `@aws-sdk/lib-storage`
    - `@aws-sdk/s3-request-presigner`
  - Updated code for compatibility with updated `@cumulus/aws-client` and AWS SDK v3 S3 packages:
    - `@cumulus/api`
    - `@cumulus/async-operations`
    - `@cumulus/cmrjs`
    - `@cumulus/common`
    - `@cumulus/collection-config-store`
    - `@cumulus/ingest`
    - `@cumulus/launchpad-auth`
    - `@cumulus/sftp-client`
    - `@cumulus/tf-inventory`
    - `lambdas/data-migration2`
    - `tasks/add-missing-file-checksums`
    - `tasks/hyrax-metadata-updates`
    - `tasks/lzards-backup`
    - `tasks/sync-granule`
- **CUMULUS-2886**
  - Updated `@cumulus/aws-client` to use new AWS SDK v3 packages for API Gateway requests:
    - `@aws-sdk/client-api-gateway`
- **CUMULUS-2920**
  - Update npm version for Core build to 8.6
- **CUMULUS-2922**
  - Added `@cumulus/example-lib` package to example project to allow unit tests `example/script/lib` dependency.
  - Updates Mutex unit test to address changes made in [#2902](https://github.com/nasa/cumulus/pull/2902/files)
- **CUMULUS-2924**
  - Update acquireTimeoutMillis to 400 seconds for the db-provision-lambda module to address potential timeout issues on RDS database start
- **CUMULUS-2925**
  - Updates CI to utilize `audit-ci` v6.2.0
  - Updates CI to utilize a on-container filesystem when building Core in 'uncached' mode
  - Updates CI to selectively bootstrap Core modules in the cleanup job phase
- **CUMULUS-2934**
  - Update CI Docker container build to install pipenv to prevent contention on parallel lambda builds


## [v11.1.0] 2022-04-07

### MIGRATION NOTES

- 11.1.0 is an amendment release and supersedes 11.0.0. However, follow the migration steps for 11.0.0.

- **CUMULUS-2905**
  - Updates migration script with new `migrateAndOverwrite` and
    `migrateOnlyFiles` options.

### Added

- **CUMULUS-2860**
  - Added an optional configuration parameter `skipMetadataValidation` to `hyrax-metadata-updates` task
- **CUMULUS-2870**
  - Added `last_modified_date` as output to all tasks in Terraform `ingest` module.
- **CUMULUS-NONE**
  - Added documentation on choosing and configuring RDS at `deployment/choosing_configuring_rds`.

### Changed

- **CUMULUS-2703**
  - Updated `ORCA Backup` reconciliation report to report `cumulusFilesCount` and `orcaFilesCount`
- **CUMULUS-2849**
  - Updated `@cumulus/aws-client` to use new AWS SDK v3 packages for DynamoDB requests:
    - `@aws-sdk/client-dynamodb`
    - `@aws-sdk/lib-dynamodb`
    - `@aws-sdk/util-dynamodb`
  - Updated code for compatibility with AWS SDK v3 Dynamo packages
    - `@cumulus/api`
    - `@cumulus/errors`
    - `@cumulus/tf-inventory`
    - `lambdas/data-migration2`
    - `packages/api/ecs/async-operation`
- **CUMULUS-2864**
  - Updated `@cumulus/cmr-client/ingestUMMGranule` and `@cumulus/cmr-client/ingestConcept`
    functions to not perform separate validation request
- **CUMULUS-2870**
  - Updated `hello_world_service` module to pass in `lastModified` parameter in command list to trigger a Terraform state change when the `hello_world_task` is modified.

### Fixed

- **CUMULUS-2849**
  - Fixed AWS service client memoization logic in `@cumulus/aws-client`

## [v11.0.0] 2022-03-24 [STABLE]

### v9.9->v11.0 MIGRATION NOTES

Release v11.0 is a maintenance release series, replacing v9.9.   If you are
upgrading to or past v11 from v9.9.x to this release, please pay attention to the following
migration notes from prior releases:

#### Migration steps

##### **After deploying the `data-persistence` module, but before deploying the main `cumulus` module**

- Due to a bug in the PUT `/rules/<name>` endpoint, the rule records in PostgreSQL may be
out of sync with records in DynamoDB. In order to bring the records into sync, re-deploy and re-run the
[`data-migration1` Lambda](https://nasa.github.io/cumulus/docs/upgrade-notes/upgrade-rds#3-deploy-and-run-data-migration1) with a payload of
`{"forceRulesMigration": true}`:

```shell
aws lambda invoke --function-name $PREFIX-data-migration1 \
  --payload $(echo '{"forceRulesMigration": true}' | base64) $OUTFILE
```

##### As part of the `cumulus` deployment

- Please read the [documentation on the updates to the granule files schema for our Cumulus workflow tasks and how to upgrade your deployment for compatibility](https://nasa.github.io/cumulus/docs/upgrade-notes/update-task-file-schemas).
- (Optional) Update the `task-config` for all workflows that use the `sync-granule` task to include `workflowStartTime` set to
`{$.cumulus_meta.workflow_start_time}`. See [here](https://github.com/nasa/cumulus/blob/master/example/cumulus-tf/sync_granule_workflow.asl.json#L9) for an example.

##### After the `cumulus` deployment

As part of the work on the RDS Phase 2 feature, it was decided to re-add the
granule file `type` property on the file table (detailed reasoning
https://wiki.earthdata.nasa.gov/pages/viewpage.action?pageId=219186829).  This
change was implemented as part of CUMULUS-2672/CUMULUS-2673, however granule
records ingested prior to v11 will *not* have the file.type property stored in the
PostGreSQL database, and on installation of v11 API calls to get granule.files
will not return this value. We anticipate most users are impacted by this issue.

Users that are impacted by these changes should re-run the granule migration
lambda to *only* migrate granule file records:

```shell
PAYLOAD=$(echo '{"migrationsList": ["granules"], "granuleMigrationParams": {"migrateOnlyFiles": "true"}}' | base64)
aws lambda invoke --function-name $PREFIX-postgres-migration-async-operation \
--payload $PAYLOAD $OUTFILE
```

You should note that this will *only* move files for granule records in
PostgreSQL.  **If you have not completed the phase 1 data migration or
have granule records in dynamo that are not in PostgreSQL, the migration will
report failure for both the DynamoDB granule and all the associated files and the file
records will not be updated**.

If you prefer to do a full granule and file migration, you may instead
opt to run the migration with the `migrateAndOverwrite` option instead, this will re-run a
full granule/files migration and overwrite all values in the PostgreSQL database from
what is in DynamoDB for both granules and associated files:

```shell
PAYLOAD=$(echo '{"migrationsList": ["granules"], "granuleMigrationParams": {"migrateAndOverwrite": "true"}}' | base64)
aws lambda invoke --function-name $PREFIX-postgres-migration-async-operation \
--payload $PAYLOAD $OUTFILE
```

*Please note*: Since this data migration is copying all of your granule data
from DynamoDB to PostgreSQL, it can take multiple hours (or even days) to run,
depending on how much data you have and how much parallelism you configure the
migration to use. In general, the more parallelism you configure the migration
to use, the faster it will go, but the higher load it will put on your
PostgreSQL database. Excessive database load can cause database outages and
result in data loss/recovery scenarios. Thus, the parallelism settings for the
migration are intentionally set by default to conservative values but are
configurable.      If this impacts only some of your data products you may want
to consider using other `granuleMigrationParams`.

Please see [the second data migration
docs](https://nasa.github.io/cumulus/docs/upgrade-notes/upgrade-rds#5-run-the-second-data-migration)
for more on this tool if you are unfamiliar with the various options.

### Notable changes

- **CUMULUS-2703**
  - `ORCA Backup` is now a supported `reportType` for the `POST /reconciliationReports` endpoint

### Added

- **CUMULUS-2311** - RDS Migration Epic Phase 2
  - **CUMULUS-2208**
    - Added `@cumulus/message/utils.parseException` to parse exception objects
    - Added helpers to `@cumulus/message/Granules`:
      - `getGranuleProductVolume`
      - `getGranuleTimeToPreprocess`
      - `getGranuleTimeToArchive`
      - `generateGranuleApiRecord`
    - Added `@cumulus/message/PDRs/generatePdrApiRecordFromMessage` to generate PDR from Cumulus workflow message
    - Added helpers to `@cumulus/es-client/indexer`:
      - `deleteAsyncOperation` to delete async operation records from Elasticsearch
      - `updateAsyncOperation` to update an async operation record in Elasticsearch
    - Added granules `PUT` endpoint to Cumulus API for updating a granule.
    Requests to this endpoint should be submitted **without an `action`**
    attribute in the request body.
    - Added `@cumulus/api-client/granules.updateGranule` to update granule via the API
  - **CUMULUS-2303**
    - Add translatePostgresProviderToApiProvider method to `@cumulus/db/translate/providers`
  - **CUMULUS-2306**
    - Updated API execution GET endpoint to read individual execution records
      from PostgreSQL database instead of DynamoDB
    - Updated API execution-status endpoint to read execution records from
      PostgreSQL database instead of DynamoDB
  - **CUMULUS-2302**
    - Added translatePostgresCollectionToApiCollection method to
      `@cumulus/db/translate/collections`
    - Added `searchWithUpdatedAtRange` method to
      `@cumulus/db/models/collections`
  - **CUMULUS-2301**
    - Created API asyncOperations POST endpoint to create async operations.
  - **CUMULUS-2307**
    - Updated API PDR GET endpoint to read individual PDR records from
      PostgreSQL database instead of DynamoDB
    - Added `deletePdr` to `@cumulus/api-client/pdrs`
  - **CUMULUS-2782**
    - Update API granules endpoint `move` action to update granules in the index
      and utilize postgres as the authoritative datastore
  - **CUMULUS-2769**
    - Update collection PUT endpoint to require existance of postgresql record
      and to ignore lack of dynamoDbRecord on update
  - **CUMULUS-2767**
    - Update provider PUT endpoint to require existence of PostgreSQL record
      and to ignore lack of DynamoDB record on update
  - **CUMULUS-2759**
    - Updates collection/provider/rules/granules creation (post) endpoints to
      primarily check for existence/collision in PostgreSQL database instead of DynamoDB
  - **CUMULUS-2714**
    - Added `@cumulus/db/base.deleteExcluding` method to allow for deletion of a
      record set with an exclusion list of cumulus_ids
  - **CUMULUS-2317**
    - Added `@cumulus/db/getFilesAndGranuleInfoQuery()` to build a query for searching file
    records in PostgreSQL and return specified granule information for each file
    - Added `@cumulus/db/QuerySearchClient` library to handle sequentially fetching and paging
    through results for an arbitrary PostgreSQL query
    - Added `insert` method to all `@cumulus/db` models to handle inserting multiple records into
    the database at once
    - Added `@cumulus/db/translatePostgresGranuleResultToApiGranule` helper to
    translate custom PostgreSQL granule result to API granule
  - **CUMULUS-2672**
    - Added migration to add `type` text column to Postgres database `files` table
  - **CUMULUS-2634**
    - Added new functions for upserting data to Elasticsearch:
      - `@cumulus/es-client/indexer.upsertExecution` to upsert an execution
      - `@cumulus/es-client/indexer.upsertPdr` to upsert a PDR
      - `@cumulus/es-client/indexer.upsertGranule` to upsert a granule
  - **CUMULUS-2510**
    - Added `execution_sns_topic_arn` environment variable to
      `sf_event_sqs_to_db_records` lambda TF definition.
    - Added to `sf_event_sqs_to_db_records_lambda` IAM policy to include
      permissions for SNS publish for `report_executions_topic`
    - Added `collection_sns_topic_arn` environment variable to
      `PrivateApiLambda` and `ApiEndpoints` lambdas.
    - Added `updateCollection` to `@cumulus/api-client`.
    - Added to `ecs_cluster` IAM policy to include permissions for SNS publish
      for `report_executions_sns_topic_arn`, `report_pdrs_sns_topic_arn`,
      `report_granules_sns_topic_arn`
    - Added variables for report topic ARNs to `process_dead_letter_archive.tf`
    - Added variable for granule report topic ARN to `bulk_operation.tf`
    - Added `pdr_sns_topic_arn` environment variable to
      `sf_event_sqs_to_db_records` lambda TF definition.
    - Added the new function `publishSnsMessageByDataType` in `@cumulus/api` to
      publish SNS messages to the report topics to PDRs, Collections, and
      Executions.
    - Added the following functions in `publishSnsMessageUtils` to handle
      publishing SNS messages for specific data and event types:
      - `publishCollectionUpdateSnsMessage`
      - `publishCollectionCreateSnsMessage`
      - `publishCollectionDeleteSnsMessage`
      - `publishGranuleUpdateSnsMessage`
      - `publishGranuleDeleteSnsMessage`
      - `publishGranuleCreateSnsMessage`
      - `publishExecutionSnsMessage`
      - `publishPdrSnsMessage`
      - `publishGranuleSnsMessageByEventType`
    - Added to `ecs_cluster` IAM policy to include permissions for SNS publish
      for `report_executions_topic` and `report_pdrs_topic`.
  - **CUMULUS-2315**
    - Added `paginateByCumulusId` to `@cumulus/db` `BasePgModel` to allow for paginated
      full-table select queries in support of elasticsearch indexing.
    - Added `getMaxCumulusId` to `@cumulus/db` `BasePgModel` to allow all
      derived table classes to support querying the current max `cumulus_id`.
  - **CUMULUS-2673**
    - Added `ES_HOST` environment variable to `postgres-migration-async-operation`
    Lambda using value of `elasticsearch_hostname` Terraform variable.
    - Added `elasticsearch_security_group_id` to security groups for
      `postgres-migration-async-operation` lambda.
    - Added permission for `DynamoDb:DeleteItem` to
      `postgres-migration-async-operation` lambda.
  - **CUMULUS-2778**
    - Updated default value of `async_operation_image` in
      `tf-modules/cumulus/variables.tf` to `cumuluss/async-operation:41`
    - Added `ES_HOST` environment variable to async operation ECS task
      definition to ensure that async operation tasks write to the correct
      Elasticsearch domain
- **CUMULUS-2642**
  - Reduces the reconcilation report's default maxResponseSize that returns
     the full report rather than an s3 signed url. Reports very close to the
     previous limits were failing to download, so the limit has been lowered to
     ensure all files are handled properly.
- **CUMULUS-2703**
  - Added `@cumulus/api/lambdas/reports/orca-backup-reconciliation-report` to create
    `ORCA Backup` reconciliation report

### Removed

- **CUMULUS-2311** - RDS Migration Epic Phase 2
  - **CUMULUS-2208**
    - Removed trigger for `dbIndexer` Lambda for DynamoDB tables:
      - `<prefix>-AsyncOperationsTable`
      - `<prefix>-CollectionsTable`
      - `<prefix>-ExecutionsTable`
      - `<prefix>-GranulesTable`
      - `<prefix>-PdrsTable`
      - `<prefix>-ProvidersTable`
      - `<prefix>-RulesTable`
  - **CUMULUS-2782**
    - Remove deprecated `@ingest/granule.moveGranuleFiles`
  - **CUMULUS-2770**
    - Removed `waitForModelStatus` from `example/spec/helpers/apiUtils` integration test helpers
  - **CUMULUS-2510**
    - Removed `stream_enabled` and `stream_view_type` from `executions_table` TF
      definition.
    - Removed `aws_lambda_event_source_mapping` TF definition on executions
      DynamoDB table.
    - Removed `stream_enabled` and `stream_view_type` from `collections_table`
      TF definition.
    - Removed `aws_lambda_event_source_mapping` TF definition on collections
      DynamoDB table.
    - Removed lambda `publish_collections` TF resource.
    - Removed `aws_lambda_event_source_mapping` TF definition on granules
    - Removed `stream_enabled` and `stream_view_type` from `pdrs_table` TF
      definition.
    - Removed `aws_lambda_event_source_mapping` TF definition on PDRs
      DynamoDB table.
  - **CUMULUS-2694**
    - Removed `@cumulus/api/models/granules.storeGranulesFromCumulusMessage()` method
  - **CUMULUS-2662**
    - Removed call to `addToLocalES` in POST `/granules` endpoint since it is
      redundant.
    - Removed call to `addToLocalES` in POST and PUT `/executions` endpoints
      since it is redundant.
    - Removed function `addToLocalES` from `es-client` package since it is no
      longer used.
  - **CUMULUS-2771**
    - Removed `_updateGranuleStatus` to update granule to "running" from `@cumulus/api/lib/ingest.reingestGranule`
    and `@cumulus/api/lib/ingest.applyWorkflow`

### Changed

- CVE-2022-2477
  - Update node-forge to 1.3.0 in `@cumulus/common` to address CVE-2022-2477
- **CUMULUS-2311** - RDS Migration Epic Phase 2
  - **CUMULUS_2641**
    - Update API granule schema to set productVolume as a string value
    - Update `@cumulus/message` package to set productVolume as string
      (calculated with `file.size` as a `BigInt`) to match API schema
    - Update `@cumulus/db` granule translation to translate `granule` objects to
      match the updated API schema
  - **CUMULUS-2714**
    - Updated
      - @cumulus/api/lib.writeRecords.writeGranulesFromMessage
      - @cumulus/api/lib.writeRecords.writeGranuleFromApi
      - @cumulus/api/lib.writeRecords.createGranuleFromApi
      - @cumulus/api/lib.writeRecords.updateGranuleFromApi
    - These methods now remove postgres file records that aren't contained in
        the write/update action if such file records exist.  This update
        maintains consistency with the writes to elasticsearch/dynamodb.
  - **CUMULUS-2672**
    - Updated `data-migration2` lambda to migrate Dynamo `granule.files[].type`
      instead of dropping it.
    - Updated `@cumlus/db` `translateApiFiletoPostgresFile` to retain `type`
    - Updated `@cumulus/db` `translatePostgresFileToApiFile` to retain `type`
    - Updated `@cumulus/types.api.file` to add `type` to the typing.
  - **CUMULUS-2315**
    - Update `index-from-database` lambda/ECS task and elasticsearch endpoint to read
      from PostgreSQL database
    - Update `index-from-database` endpoint to add the following configuration
      tuning parameters:
      - postgresResultPageSize -- The number of records to read from each
        postgres table per request.   Default is 1000.
      - postgresConnectionPoolSize -- The max number of connections to allow the
        index function to make to the database.  Default is 10.
      - esRequestConcurrency -- The maximium number of concurrent record
        translation/ES record update requests.   Default is 10.
  - **CUMULUS-2308**
    - Update `/granules/<granule_id>` GET endpoint to return PostgreSQL Granules instead of DynamoDB Granules
    - Update `/granules/<granule_id>` PUT endpoint to use PostgreSQL Granule as source rather than DynamoDB Granule
    - Update `unpublishGranule` (used in /granules PUT) to use PostgreSQL Granule as source rather than DynamoDB Granule
    - Update integration tests to use `waitForApiStatus` instead of `waitForModelStatus`
    - Update Granule ingest to update the Postgres Granule status as well as the DynamoDB Granule status
  - **CUMULUS-2302**
    - Update API collection GET endpoint to read individual provider records from
      PostgreSQL database instead of DynamoDB
    - Update sf-scheduler lambda to utilize API endpoint to get provider record
      from database via Private API lambda
    - Update API granule `reingest` endpoint to read collection from PostgreSQL
      database instead of DynamoDB
    - Update internal-reconciliation report to base report Collection comparison
      on PostgreSQL instead of DynamoDB
    - Moved createGranuleAndFiles `@cumulus/api` unit helper from `./lib` to
      `.test/helpers`
  - **CUMULUS-2208**
    - Moved all `@cumulus/api/es/*` code to new `@cumulus/es-client` package
    - Updated logic for collections API POST/PUT/DELETE to create/update/delete
      records directly in Elasticsearch in parallel with updates to
      DynamoDb/PostgreSQL
    - Updated logic for rules API POST/PUT/DELETE to create/update/delete
      records directly in Elasticsearch in parallel with updates to
      DynamoDb/PostgreSQL
    - Updated logic for providers API POST/PUT/DELETE to create/update/delete
      records directly in  Elasticsearch in parallel with updates to
      DynamoDb/PostgreSQL
    - Updated logic for PDRs API DELETE to delete records directly in
      Elasticsearch in parallel with deletes to DynamoDB/PostgreSQL
    - Updated logic for executions API DELETE to delete records directly in
      Elasticsearch in parallel with deletes to DynamoDB/PostgreSQL
    - Updated logic for granules API DELETE to delete records directly in
      Elasticsearch in parallel with deletes to DynamoDB/PostgreSQL
    - `sfEventSqsToDbRecords` Lambda now writes following data directly to
      Elasticsearch in parallel with writes to DynamoDB/PostgreSQL:
      - executions
      - PDRs
      - granules
    - All async operations are now written directly to Elasticsearch in parallel
      with DynamoDB/PostgreSQL
    - Updated logic for async operation API DELETE to delete records directly in
      Elasticsearch in parallel with deletes to DynamoDB/PostgreSQL
    - Moved:
      - `packages/api/lib/granules.getGranuleProductVolume` ->
      `@cumulus/message/Granules.getGranuleProductVolume`
      - `packages/api/lib/granules.getGranuleTimeToPreprocess`
      -> `@cumulus/message/Granules.getGranuleTimeToPreprocess`
      - `packages/api/lib/granules.getGranuleTimeToArchive` ->
      `@cumulus/message/Granules.getGranuleTimeToArchive`
      - `packages/api/models/Granule.generateGranuleRecord`
      -> `@cumulus/message/Granules.generateGranuleApiRecord`
  - **CUMULUS-2306**
    - Updated API local serve (`api/bin/serve.js`) setup code to add cleanup/executions
    related records
    - Updated @cumulus/db/models/granules-executions to add a delete method in
      support of local cleanup
    - Add spec/helpers/apiUtils/waitForApiStatus integration helper to retry API
      record retrievals on status in lieu of using `waitForModelStatus`
  - **CUMULUS-2303**
    - Update API provider GET endpoint to read individual provider records from
      PostgreSQL database instead of DynamoDB
    - Update sf-scheduler lambda to utilize API endpoint to get provider record
      from database via Private API lambda
  - **CUMULUS-2301**
    - Updated `getAsyncOperation` to read from PostgreSQL database instead of
      DynamoDB.
    - Added `translatePostgresAsyncOperationToApiAsyncOperation` function in
      `@cumulus/db/translate/async-operation`.
    - Updated `translateApiAsyncOperationToPostgresAsyncOperation` function to
      ensure that `output` is properly translated to an object for the
      PostgreSQL record for the following cases of `output` on the incoming API
      record:
      - `record.output` is a JSON stringified object
      - `record.output` is a JSON stringified array
      - `record.output` is a JSON stringified string
      - `record.output` is a string
  - **CUMULUS-2317**
    - Changed reconciliation reports to read file records from PostgreSQL instead of DynamoDB
  - **CUMULUS-2304**
    - Updated API rule GET endpoint to read individual rule records from
      PostgreSQL database instead of DynamoDB
    - Updated internal consumer lambdas for SNS, SQS and Kinesis to read
      rules from PostgreSQL.
  - **CUMULUS-2634**
    - Changed `sfEventSqsToDbRecords` Lambda to use new upsert helpers for executions, granules, and PDRs
    to ensure out-of-order writes are handled correctly when writing to Elasticsearch
  - **CUMULUS-2510**
    - Updated `@cumulus/api/lib/writeRecords/write-execution` to publish SNS
      messages after a successful write to Postgres, DynamoDB, and ES.
    - Updated functions `create` and `upsert` in the `db` model for Executions
      to return an array of objects containing all columns of the created or
      updated records.
    - Updated `@cumulus/api/endpoints/collections` to publish an SNS message
      after a successful collection delete, update (PUT), create (POST).
    - Updated functions `create` and `upsert` in the `db` model for Collections
      to return an array of objects containing all columns for the created or
      updated records.
    - Updated functions `create` and `upsert` in the `db` model for Granules
      to return an array of objects containing all columns for the created or
      updated records.
    - Updated `@cumulus/api/lib/writeRecords/write-granules` to publish SNS
      messages after a successful write to Postgres, DynamoDB, and ES.
    - Updated `@cumulus/api/lib/writeRecords/write-pdr` to publish SNS
      messages after a successful write to Postgres, DynamoDB, and ES.
  - **CUMULUS-2733**
    - Updated `_writeGranuleFiles` function creates an aggregate error which
      contains the workflow error, if any, as well as any error that may occur
      from writing granule files.
  - **CUMULUS-2674**
    - Updated `DELETE` endpoints for the following data types to check that record exists in
      PostgreSQL or Elasticsearch before proceeding with deletion:
      - `provider`
      - `async operations`
      - `collections`
      - `granules`
      - `executions`
      - `PDRs`
      - `rules`
  - **CUMULUS-2294**
    - Updated architecture and deployment documentation to reference RDS
  - **CUMULUS-2642**
    - Inventory and Granule Not Found Reconciliation Reports now compare
      Databse against S3 in on direction only, from Database to S3
      Objects. This means that only files in the database are compared against
      objects found on S3 and the filesInCumulus.onlyInS3 report key will
      always be empty. This significantly decreases the report output size and
      aligns with a users expectations.
    - Updates getFilesAndGranuleInfoQuery to take additional optional
      parameters `collectionIds`, `granuleIds`, and `providers` to allow
      targeting/filtering of the results.

  - **CUMULUS-2694**
    - Updated database write logic in `sfEventSqsToDbRccords` to log message if Cumulus
    workflow message is from pre-RDS deployment but still attempt parallel writing to DynamoDB
    and PostgreSQL
    - Updated database write logic in `sfEventSqsToDbRccords` to throw error if requirements to write execution to PostgreSQL cannot be met
  - **CUMULUS-2660**
    - Updated POST `/executions` endpoint to publish SNS message of created record to executions SNS topic
  - **CUMULUS-2661**
    - Updated PUT `/executions/<arn>` endpoint to publish SNS message of updated record to executions SNS topic
  - **CUMULUS-2765**
    - Updated `updateGranuleStatusToQueued` in `write-granules` to write to
      Elasticsearch and publish SNS message to granules topic.
  - **CUMULUS-2774**
    - Updated `constructGranuleSnsMessage` and `constructCollectionSnsMessage`
      to throw error if `eventType` is invalid or undefined.
  - **CUMULUS-2776**
    - Updated `getTableIndexDetails` in `db-indexer` to use correct
      `deleteFnName` for reconciliation reports.
  - **CUMULUS-2780**
    - Updated bulk granule reingest operation to read granules from PostgreSQL instead of DynamoDB.
  - **CUMULUS-2778**
    - Updated default value of `async_operation_image` in `tf-modules/cumulus/variables.tf` to `cumuluss/async-operation:38`
  - **CUMULUS-2854**
    - Updated rules model to decouple `createRuleTrigger` from `create`.
    - Updated rules POST endpoint to call `rulesModel.createRuleTrigger` directly to create rule trigger.
    - Updated rules PUT endpoints to call `rulesModel.createRuleTrigger` if update fails and reversion needs to occur.

### Fixed

- **CUMULUS-2311** - RDS Migration Epic Phase 2
  - **CUMULUS-2810**
    - Updated @cumulus/db/translate/translatePostgresProviderToApiProvider to
      correctly return provider password and updated tests to prevent
      reintroduction.
  - **CUMULUS-2778**
    - Fixed async operation docker image to correctly update record status in
    Elasticsearch
  - Updated localAPI to set additional env variable, and fixed `GET /executions/status` response
  - **CUMULUS-2877**
    - Ensure database records receive a timestamp when writing granules.

## [v10.1.3] 2022-06-28 [BACKPORT]

### Added

- **CUMULUS-2966**
  - Added extractPath operation and support of nested string replacement to `url_path` in the collection configuration

## [v10.1.2] 2022-03-11

### Added

- **CUMULUS-2859**
  - Update `postgres-db-migration` lambda timeout to default 900 seconds
  - Add `db_migration_lambda_timeout` variable to `data-persistence` module to
    allow this timeout to be user configurable
- **CUMULUS-2868**
  - Added `iam:PassRole` permission to `step_policy` in `tf-modules/ingest/iam.tf`

## [v10.1.1] 2022-03-04

### Migration steps

- Due to a bug in the PUT `/rules/<name>` endpoint, the rule records in PostgreSQL may be
out of sync with records in DynamoDB. In order to bring the records into sync, re-run the
[previously deployed `data-migration1` Lambda](https://nasa.github.io/cumulus/docs/upgrade-notes/upgrade-rds#3-deploy-and-run-data-migration1) with a payload of
`{"forceRulesMigration": true}`:

```shell
aws lambda invoke --function-name $PREFIX-data-migration1 \
  --payload $(echo '{"forceRulesMigration": true}' | base64) $OUTFILE
```

### Added

- **CUMULUS-2841**
  - Add integration test to validate PDR node provider that requires password
    credentials succeeds on ingest

- **CUMULUS-2846**
  - Added `@cumulus/db/translate/rule.translateApiRuleToPostgresRuleRaw` to translate API rule to PostgreSQL rules and
  **keep undefined fields**

### Changed

- **CUMULUS-NONE**
  - Adds logging to ecs/async-operation Docker container that launches async
    tasks on ECS. Sets default async_operation_image_version to 39.

- **CUMULUS-2845**
  - Updated rules model to decouple `createRuleTrigger` from `create`.
  - Updated rules POST endpoint to call `rulesModel.createRuleTrigger` directly to create rule trigger.
  - Updated rules PUT endpoints to call `rulesModel.createRuleTrigger` if update fails and reversion needs to occur.
- **CUMULUS-2846**
  - Updated version of `localstack/localstack` used in local unit testing to `0.11.5`

### Fixed

- Upgraded lodash to version 4.17.21 to fix vulnerability
- **CUMULUS-2845**
  - Fixed bug in POST `/rules` endpoint causing rule records to be created
  inconsistently in DynamoDB and PostgreSQL
- **CUMULUS-2846**
  - Fixed logic for `PUT /rules/<name>` endpoint causing rules to be saved
  inconsistently between DynamoDB and PostgreSQL
- **CUMULUS-2854**
  - Fixed queue granules behavior where the task was not accounting for granules that
  *already* had createdAt set. Workflows downstream in this scenario should no longer
  fail to write their granules due to order-of-db-writes constraints in the database
  update logic.

## [v10.1.0] 2022-02-23

### Added

- **CUMULUS-2775**
  - Added a configurable parameter group for the RDS serverless database cluster deployed by `tf-modules/rds-cluster-tf`. The allowed parameters for the parameter group can be found in the AWS documentation of [allowed parameters for an Aurora PostgreSQL cluster](https://docs.aws.amazon.com/AmazonRDS/latest/AuroraUserGuide/AuroraPostgreSQL.Reference.ParameterGroups.html). By default, the following parameters are specified:
    - `shared_preload_libraries`: `pg_stat_statements,auto_explain`
    - `log_min_duration_statement`: `250`
    - `auto_explain.log_min_duration`: `250`
- **CUMULUS-2781**
  - Add api_config secret to hold API/Private API lambda configuration values
- **CUMULUS-2840**
  - Added an index on `granule_cumulus_id` to the RDS files table.

### Changed

- **CUMULUS-2492**
  - Modify collectionId logic to accomodate trailing underscores in collection short names. e.g. `shortName____`
- **CUMULUS-2847**
  - Move DyanmoDb table name into API keystore and initialize only on lambda cold start
- **CUMULUS-2833**
  - Updates provider model schema titles to display on the dashboard.
- **CUMULUS-2837**
  - Update process-s3-dead-letter-archive to unpack SQS events in addition to
    Cumulus Messages
  - Update process-s3-dead-letter-archive to look up execution status using
    getCumulusMessageFromExecutionEvent (common method with sfEventSqsToDbRecords)
  - Move methods in api/lib/cwSfExecutionEventUtils to
    @cumulus/message/StepFunctions
- **CUMULUS-2775**
  - Changed the `timeout_action` to `ForceApplyCapacityChange` by default for the RDS serverless database cluster `tf-modules/rds-cluster-tf`
- **CUMULUS-2781**
  - Update API lambda to utilize api_config secret for initial environment variables

### Fixed

- **CUMULUS-2853**
  - Move OAUTH_PROVIDER to lambda env variables to address regression in CUMULUS-2781
  - Add logging output to api app router
- Added Cloudwatch permissions to `<prefix>-steprole` in `tf-modules/ingest/iam.tf` to address the
`Error: error creating Step Function State Machine (xxx): AccessDeniedException: 'arn:aws:iam::XXX:role/xxx-steprole' is not authorized to create managed-rule`
error in non-NGAP accounts:
  - `events:PutTargets`
  - `events:PutRule`
  - `events:DescribeRule`

## [v10.0.1] 2022-02-03

### Fixed

- Fixed IAM permissions issue with `<prefix>-postgres-migration-async-operation` Lambda
which prevented it from running a Fargate task for data migration.

## [v10.0.0] 2022-02-01

### Migration steps

- Please read the [documentation on the updates to the granule files schema for our Cumulus workflow tasks and how to upgrade your deployment for compatibility](https://nasa.github.io/cumulus/docs/upgrade-notes/update-task-file-schemas).
- (Optional) Update the `task-config` for all workflows that use the `sync-granule` task to include `workflowStartTime` set to
`{$.cumulus_meta.workflow_start_time}`. See [here](https://github.com/nasa/cumulus/blob/master/example/cumulus-tf/sync_granule_workflow.asl.json#L9) for an example.

### BREAKING CHANGES

- **NDCUM-624**
  - Functions in @cumulus/cmrjs renamed for consistency with `isCMRFilename` and `isCMRFile`
    - `isECHO10File` -> `isECHO10Filename`
    - `isUMMGFile` -> `isUMMGFilename`
    - `isISOFile` -> `isCMRISOFilename`
- **CUMULUS-2388**
  - In order to standardize task messaging formats, please note the updated input, output and config schemas for the following Cumulus workflow tasks:
    - add-missing-file-checksums
    - files-to-granules
    - hyrax-metadata-updates
    - lzards-backup
    - move-granules
    - post-to-cmr
    - sync-granule
    - update-cmr-access-constraints
    - update-granules-cmr-metadata-file-links
  The primary focus of the schema updates was to standardize the format of granules, and
  particularly their files data. The granule `files` object now matches the file schema in the
  Cumulus database and thus also matches the `files` object produced by the API with use cases like
  `applyWorkflow`. This includes removal of `name` and `filename` in favor of `bucket` and `key`,
  removal of certain properties such as `etag` and `duplicate_found` and outputting them as
  separate objects stored in `meta`.
  - Checksum values calculated by `@cumulus/checksum` are now converted to string to standardize
  checksum formatting across the Cumulus library.

### Notable changes

- **CUMULUS-2718**
  - The `sync-granule` task has been updated to support an optional configuration parameter `workflowStartTime`. The output payload of `sync-granule` now includes a `createdAt` time for each granule which is set to the
  provided `workflowStartTime` or falls back to `Date.now()` if not provided. Workflows using
  `sync-granule` may be updated to include this parameter with the value of `{$.cumulus_meta.workflow_start_time}` in the `task_config`.
- Updated version of `@cumulus/cumulus-message-adapter-js` from `2.0.3` to `2.0.4` for
all Cumulus workflow tasks
- **CUMULUS-2783**
  - A bug in the ECS cluster autoscaling configuration has been
resolved. ECS clusters should now correctly autoscale by adding new cluster
instances according to the [policy configuration](https://github.com/nasa/cumulus/blob/master/tf-modules/cumulus/ecs_cluster.tf).
  - Async operations that are started by these endpoints will be run as ECS tasks
  with a launch type of Fargate, not EC2:
    - `POST /deadLetterArchive/recoverCumulusMessages`
    - `POST /elasticsearch/index-from-database`
    - `POST /granules/bulk`
    - `POST /granules/bulkDelete`
    - `POST /granules/bulkReingest`
    - `POST /migrationCounts`
    - `POST /reconciliationReports`
    - `POST /replays`
    - `POST /replays/sqs`

### Added

- Upgraded version of dependencies on `knex` package from `0.95.11` to `0.95.15`
- Added Terraform data sources to `example/cumulus-tf` module to retrieve default VPC and subnets in NGAP accounts
  - Added `vpc_tag_name` variable which defines the tags used to look up a VPC. Defaults to VPC tag name used in NGAP accounts
  - Added `subnets_tag_name` variable which defines the tags used to look up VPC subnets. Defaults to a subnet tag name used in NGAP accounts
- Added Terraform data sources to `example/data-persistence-tf` module to retrieve default VPC and subnets in NGAP accounts
  - Added `vpc_tag_name` variable which defines the tags used to look up a VPC. Defaults to VPC tag name used in NGAP accounts
  - Added `subnets_tag_name` variable which defines the tags used to look up VPC subnets. Defaults to a subnet tag name used in NGAP accounts
- Added Terraform data sources to `example/rds-cluster-tf` module to retrieve default VPC and subnets in NGAP accounts
  - Added `vpc_tag_name` variable which defines the tags used to look up a VPC. Defaults to VPC tag name used in NGAP accounts
  - Added `subnets_tag_name` variable which defines the tags used to look up VPC subnets. Defaults to tag names used in subnets in for NGAP accounts
- **CUMULUS-2299**
  - Added support for SHA checksum types with hyphens (e.g. `SHA-256` vs `SHA256`) to tasks that calculate checksums.
- **CUMULUS-2439**
  - Added CMR search client setting to the CreateReconciliationReport lambda function.
  - Added `cmr_search_client_config` tfvars to the archive and cumulus terraform modules.
  - Updated CreateReconciliationReport lambda to search CMR collections with CMRSearchConceptQueue.
- **CUMULUS-2441**
  - Added support for 'PROD' CMR environment.
- **CUMULUS-2456**
  - Updated api lambdas to query ORCA Private API
  - Updated example/cumulus-tf/orca.tf to the ORCA release v4.0.0-Beta3
- **CUMULUS-2638**
  - Adds documentation to clarify bucket config object use.
- **CUMULUS-2684**
  - Added optional collection level parameter `s3MultipartChunksizeMb` to collection's `meta` field
  - Updated `move-granules` task to take in an optional config parameter s3MultipartChunksizeMb
- **CUMULUS-2747**
  - Updated data management type doc to include additional fields for provider configurations
- **CUMULUS-2773**
  - Added a document to the workflow-tasks docs describing deployment, configuration and usage of the LZARDS backup task.

### Changed

- Made `vpc_id` variable optional for `example/cumulus-tf` module
- Made `vpc_id` and `subnet_ids` variables optional for `example/data-persistence-tf` module
- Made `vpc_id` and `subnets` variables optional for `example/rds-cluster-tf` module
- Changes audit script to handle integration test failure when `USE\_CACHED\_BOOTSTRAP` is disabled.
- Increases wait time for CMR to return online resources in integration tests
- **CUMULUS-1823**
  - Updates to Cumulus rule/provider schemas to improve field titles and descriptions.
- **CUMULUS-2638**
  - Transparent to users, remove typescript type `BucketType`.
- **CUMULUS-2718**
  - Updated config for SyncGranules to support optional `workflowStartTime`
  - Updated SyncGranules to provide `createdAt` on output based on `workflowStartTime` if provided,
  falling back to `Date.now()` if not provided.
  - Updated `task_config` of SyncGranule in example workflows
- **CUMULUS-2735**
  - Updated reconciliation reports to write formatted JSON to S3 to improve readability for
    large reports
  - Updated TEA version from 102 to 121 to address TEA deployment issue with the max size of
    a policy role being exceeded
- **CUMULUS-2743**
  - Updated bamboo Dockerfile to upgrade pip as part of the image creation process
- **CUMULUS-2744**
  - GET executions/status returns associated granules for executions retrieved from the Step Function API
- **CUMULUS-2751**
  - Upgraded all Cumulus (node.js) workflow tasks to use
    `@cumulus/cumulus-message-adapter-js` version `2.0.3`, which includes an
    update cma-js to better expose CMA stderr stream output on lambda timeouts
    as well as minor logging enhancements.
- **CUMULUS-2752**
  - Add new mappings for execution records to prevent dynamic field expansion from exceeding
  Elasticsearch field limits
    - Nested objects under `finalPayload.*` will not dynamically add new fields to mapping
    - Nested objects under `originalPayload.*` will not dynamically add new fields to mapping
    - Nested keys under `tasks` will not dynamically add new fields to mapping
- **CUMULUS-2753**
  - Updated example/cumulus-tf/orca.tf to the latest ORCA release v4.0.0-Beta2 which is compatible with granule.files file schema
  - Updated /orca/recovery to call new lambdas request_status_for_granule and request_status_for_job.
  - Updated orca integration test
- [**PR #2569**](https://github.com/nasa/cumulus/pull/2569)
  - Fixed `TypeError` thrown by `@cumulus/cmrjs/cmr-utils.getGranuleTemporalInfo` when
    a granule's associated UMM-G JSON metadata file does not contain a `ProviderDates`
    element that has a `Type` of either `"Update"` or `"Insert"`.  If neither are
    present, the granule's last update date falls back to the `"Create"` type
    provider date, or `undefined`, if none is present.
- **CUMULUS-2775**
  - Changed `@cumulus/api-client/invokeApi()` to accept a single accepted status code or an array
  of accepted status codes via `expectedStatusCodes`
- [**PR #2611**](https://github.com/nasa/cumulus/pull/2611)
  - Changed `@cumulus/launchpad-auth/LaunchpadToken.requestToken` and `validateToken`
    to use the HTTPS request option `https.pfx` instead of the deprecated `pfx` option
    for providing the certificate.
- **CUMULUS-2836**
  - Updates `cmr-utils/getGranuleTemporalInfo` to search for a SingleDateTime
    element, when beginningDateTime value is not
    found in the metadata file.  The granule's temporal information is
    returned so that both beginningDateTime and endingDateTime are set to the
    discovered singleDateTimeValue.
- **CUMULUS-2756**
  - Updated `_writeGranule()` in `write-granules.js` to catch failed granule writes due to schema validation, log the failure and then attempt to set the status of the granule to `failed` if it already exists to prevent a failure from allowing the granule to get "stuck" in a non-failed status.

### Fixed

- **CUMULUS-2775**
  - Updated `@cumulus/api-client` to not log an error for 201 response from `updateGranule`
- **CUMULUS-2783**
  - Added missing lower bound on scale out policy for ECS cluster to ensure that
  the cluster will autoscale correctly.
- **CUMULUS-2835**
  - Updated `hyrax-metadata-updates` task to support reading the DatasetId from ECHO10 XML, and the EntryTitle from UMM-G JSON; these are both valid alternatives to the shortname and version ID.

## [v9.9.3] 2021-02-17 [BACKPORT]

**Please note** changes in 9.9.3 may not yet be released in future versions, as
this is a backport and patch release on the 9.9.x series of releases. Updates that
are included in the future will have a corresponding CHANGELOG entry in future
releases.

- **CUMULUS-2853**
  - Move OAUTH_PROVIDER to lambda env variables to address regression in 9.9.2/CUMULUS-2275
  - Add logging output to api app router

## [v9.9.2] 2021-02-10 [BACKPORT]

**Please note** changes in 9.9.2 may not yet be released in future versions, as
this is a backport and patch release on the 9.9.x series of releases. Updates that
are included in the future will have a corresponding CHANGELOG entry in future
releases.### Added

- **CUMULUS-2775**
  - Added a configurable parameter group for the RDS serverless database cluster deployed by `tf-modules/rds-cluster-tf`. The allowed parameters for the parameter group can be found in the AWS documentation of [allowed parameters for an Aurora PostgreSQL cluster](https://docs.aws.amazon.com/AmazonRDS/latest/AuroraUserGuide/AuroraPostgreSQL.Reference.ParameterGroups.html). By default, the following parameters are specified:
    - `shared_preload_libraries`: `pg_stat_statements,auto_explain`
    - `log_min_duration_statement`: `250`
    - `auto_explain.log_min_duration`: `250`
- **CUMULUS-2840**
  - Added an index on `granule_cumulus_id` to the RDS files table.

### Changed

- **CUMULUS-2847**
  - Move DyanmoDb table name into API keystore and initialize only on lambda cold start
- **CUMULUS-2781**
  - Add api_config secret to hold API/Private API lambda configuration values
- **CUMULUS-2775**
  - Changed the `timeout_action` to `ForceApplyCapacityChange` by default for the RDS serverless database cluster `tf-modules/rds-cluster-tf`

## [v9.9.1] 2021-02-10 [BACKPORT]

**Please note** changes in 9.9.1 may not yet be released in future versions, as
this is a backport and patch release on the 9.9.x series of releases. Updates that
are included in the future will have a corresponding CHANGELOG entry in future
releases.

### Fixed

- **CUMULUS-2775**
  - Updated `@cumulus/api-client` to not log an error for 201 response from `updateGranule`

### Changed

- Updated version of `@cumulus/cumulus-message-adapter-js` from `2.0.3` to `2.0.4` for
all Cumulus workflow tasks
- **CUMULUS-2775**
  - Changed `@cumulus/api-client/invokeApi()` to accept a single accepted status code or an array
  of accepted status codes via `expectedStatusCodes`
- **CUMULUS-2837**
  - Update process-s3-dead-letter-archive to unpack SQS events in addition to
    Cumulus Messages
  - Update process-s3-dead-letter-archive to look up execution status using
    getCumulusMessageFromExecutionEvent (common method with sfEventSqsToDbRecords)
  - Move methods in api/lib/cwSfExecutionEventUtils to
    @cumulus/message/StepFunctions

## [v9.9.0] 2021-11-03

### Added

- **NDCUM-624**: Add support for ISO metadata files for the `MoveGranules` step
  - Add function `isISOFile` to check if a given file object is an ISO file
  - `granuleToCmrFileObject` and `granulesToCmrFileObjects` now take a
    `filterFunc` argument
    - `filterFunc`'s default value is `isCMRFile`, so the previous behavior is
      maintained if no value is given for this argument
    - `MoveGranules` passes a custom filter function to
      `granulesToCmrFileObjects` to check for `isISOFile` in addition to
      `isCMRFile`, so that metadata from `.iso.xml` files can be used in the
      `urlPathTemplate`
- [**PR #2535**](https://github.com/nasa/cumulus/pull/2535)
  - NSIDC and other cumulus users had desire for returning formatted dates for
    the 'url_path' date extraction utilities. Added 'dateFormat' function as
    an option for extracting and formating the entire date. See
    docs/workflow/workflow-configuration-how-to.md for more information.
- [**PR #2548**](https://github.com/nasa/cumulus/pull/2548)
  - Updated webpack configuration for html-loader v2
- **CUMULUS-2640**
  - Added Elasticsearch client scroll setting to the CreateReconciliationReport lambda function.
  - Added `elasticsearch_client_config` tfvars to the archive and cumulus terraform modules.
- **CUMULUS-2683**
  - Added `default_s3_multipart_chunksize_mb` setting to the `move-granules` lambda function.
  - Added `default_s3_multipart_chunksize_mb` tfvars to the cumulus and ingest terraform modules.
  - Added optional parameter `chunkSize` to `@cumulus/aws-client/S3.moveObject` and
    `@cumulus/aws-client/S3.multipartCopyObject` to set the chunk size of the S3 multipart uploads.
  - Renamed optional parameter `maxChunkSize` to `chunkSize` in
    `@cumulus/aws-client/lib/S3MultipartUploads.createMultipartChunks`.

### Changed

- Upgraded all Cumulus workflow tasks to use `@cumulus/cumulus-message-adapter-js` version `2.0.1`
- **CUMULUS-2725**
  - Updated providers endpoint to return encrypted password
  - Updated providers model to try decrypting credentials before encryption to allow for better handling of updating providers
- **CUMULUS-2734**
  - Updated `@cumulus/api/launchpadSaml.launchpadPublicCertificate` to correctly retrieve
    certificate from launchpad IdP metadata with and without namespace prefix.

## [v9.8.0] 2021-10-19

### Notable changes

- Published new tag [`36` of `cumuluss/async-operation` to Docker Hub](https://hub.docker.com/layers/cumuluss/async-operation/35/images/sha256-cf777a6ef5081cd90a0f9302d45243b6c0a568e6d977c0ee2ccc5a90b12d45d0?context=explore) for compatibility with
upgrades to `knex` package and to address security vulnerabilities.

### Added

- Added `@cumulus/db/createRejectableTransaction()` to handle creating a Knex transaction that **will throw an error** if the transaction rolls back. [As of Knex 0.95+, promise rejection on transaction rollback is no longer the default behavior](https://github.com/knex/knex/blob/master/UPGRADING.md#upgrading-to-version-0950).

- **CUMULUS-2639**
  - Increases logging on reconciliation reports.

- **CUMULUS-2670**
  - Updated `lambda_timeouts` string map variable for `cumulus` module to accept a
  `update_granules_cmr_metadata_file_links_task_timeout` property
- **CUMULUS-2598**
  - Add unit and integration tests to describe queued granules as ignored when
    duplicate handling is 'skip'

### Changed

- Updated `knex` version from 0.23.11 to 0.95.11 to address security vulnerabilities
- Updated default version of async operations Docker image to `cumuluss/async-operation:36`
- **CUMULUS-2590**
  - Granule applyWorkflow, Reingest actions and Bulk operation now update granule status to `queued` when scheduling the granule.
- **CUMULUS-2643**
  - relocates system file `buckets.json` out of the
    `s3://internal-bucket/workflows` directory into
    `s3://internal-bucket/buckets`.


## [v9.7.1] 2021-12-08 [Backport]

Please note changes in 9.7.0 may not yet be released in future versions, as this is a backport and patch release on the 9.7.x series of releases. Updates that are included in the future will have a corresponding CHANGELOG entry in future releases.
Fixed

- **CUMULUS-2751**
  - Update all tasks to update to use cumulus-message-adapter-js version 2.0.4

## [v9.7.0] 2021-10-01

### Notable Changes

- **CUMULUS-2583**
  - The `queue-granules` task now updates granule status to `queued` when a granule is queued. In order to prevent issues with the private API endpoint and Lambda API request and concurrency limits, this functionality runs with limited concurrency, which may increase the task's overall runtime when large numbers of granules are being queued. If you are facing Lambda timeout errors with this task, we recommend converting your `queue-granules` task to an ECS activity. This concurrency is configurable via the task config's `concurrency` value.
- **CUMULUS-2676**
  - The `discover-granules` task has been updated to limit concurrency on checks to identify and skip already ingested granules in order to prevent issues with the private API endpoint and Lambda API request and concurrency limits. This may increase the task's overall runtime when large numbers of granules are discovered. If you are facing Lambda timeout errors with this task, we recommend converting your `discover-granules` task to an ECS activity. This concurrency is configurable via the task config's `concurrency` value.
- Updated memory of `<prefix>-sfEventSqsToDbRecords` Lambda to 1024MB

### Added

- **CUMULUS-2000**
  - Updated `@cumulus/queue-granules` to respect a new config parameter: `preferredQueueBatchSize`. Queue-granules will respect this batchsize as best as it can to batch granules into workflow payloads. As workflows generally rely on information such as collection and provider expected to be shared across all granules in a workflow, queue-granules will break batches up by collection, as well as provider if there is a `provider` field on the granule. This may result in batches that are smaller than the preferred size, but never larger ones. The default value is 1, which preserves current behavior of queueing 1 granule per workflow.
- **CUMULUS-2630**
  - Adds a new workflow `DiscoverGranulesToThrottledQueue` that discovers and writes
    granules to a throttled background queue.  This allows discovery and ingest
    of larger numbers of granules without running into limits with lambda
    concurrency.

### Changed

- **CUMULUS-2720**
  - Updated Core CI scripts to validate CHANGELOG diffs as part of the lint process
- **CUMULUS-2695**
  - Updates the example/cumulus-tf deployment to change
    `archive_api_reserved_concurrency` from 8 to 5 to use fewer reserved lambda
    functions. If you see throttling errors on the `<stack>-apiEndpoints` you
    should increase this value.
  - Updates cumulus-tf/cumulus/variables.tf to change
    `archive_api_reserved_concurrency` from 8 to 15 to prevent throttling on
    the dashboard for default deployments.
- **CUMULUS-2584**
  - Updates `api/endpoints/execution-status.js` `get` method to include associated granules, as
    an array, for the provided execution.
  - Added `getExecutionArnsByGranuleCumulusId` returning a list of executionArns sorted by most recent first,
    for an input Granule Cumulus ID in support of the move of `translatePostgresGranuleToApiGranule` from RDS-Phase2
    feature branch
  - Added `getApiExecutionCumulusIds` returning cumulus IDs for a given list of executions
- **CUMULUS-NONE**
  - Downgrades elasticsearch version in testing container to 5.3 to match AWS version.
  - Update serve.js -> `eraseDynamoTables()`. Changed the call `Promise.all()` to `Promise.allSettled()` to ensure all dynamo records (provider records in particular) are deleted prior to reseeding.

### Fixed

- **CUMULUS-2583**
  - Fixed a race condition where granules set as “queued” were not able to be set as “running” or “completed”

## [v9.6.0] 2021-09-20

### Added

- **CUMULUS-2576**
  - Adds `PUT /granules` API endpoint to update a granule
  - Adds helper `updateGranule` to `@cumulus/api-client/granules`
- **CUMULUS-2606**
  - Adds `POST /granules/{granuleId}/executions` API endpoint to associate an execution with a granule
  - Adds helper `associateExecutionWithGranule` to `@cumulus/api-client/granules`
- **CUMULUS-2583**
  - Adds `queued` as option for granule's `status` field

### Changed

- Moved `ssh2` package from `@cumulus/common` to `@cumulus/sftp-client` and
  upgraded package from `^0.8.7` to `^1.0.0` to address security vulnerability
  issue in previous version.
- **CUMULUS-2583**
  - `QueueGranules` task now updates granule status to `queued` once it is added to the queue.

- **CUMULUS-2617**
  - Use the `Authorization` header for CMR Launchpad authentication instead of the deprecated `Echo-Token` header.

### Fixed

- Added missing permission for `<prefix>_ecs_cluster_instance_role` IAM role (used when running ECS services/tasks)
to allow `kms:Decrypt` on the KMS key used to encrypt provider credentials. Adding this permission fixes the `sync-granule` task when run as an ECS activity in a Step Function, which previously failed trying to decrypt credentials for providers.

- **CUMULUS-2576**
  - Adds default value to granule's timestamp when updating a granule via API.

## [v9.5.0] 2021-09-07

### BREAKING CHANGES

- Removed `logs` record type from mappings from Elasticsearch. This change **should not have**
any adverse impact on existing deployments, even those which still contain `logs` records,
but technically it is a breaking change to the Elasticsearch mappings.
- Changed `@cumulus/api-client/asyncOperations.getAsyncOperation` to return parsed JSON body
of response and not the raw API endpoint response

### Added

- **CUMULUS-2670**
  - Updated core `cumulus` module to take lambda_timeouts string map variable that allows timeouts of ingest tasks to be configurable. Allowed properties for the mapping include:
  - discover_granules_task_timeout
  - discover_pdrs_task_timeout
  - hyrax_metadata_update_tasks_timeout
  - lzards_backup_task_timeout
  - move_granules_task_timeout
  - parse_pdr_task_timeout
  - pdr_status_check_task_timeout
  - post_to_cmr_task_timeout
  - queue_granules_task_timeout
  - queue_pdrs_task_timeout
  - queue_workflow_task_timeout
  - sync_granule_task_timeout
- **CUMULUS-2575**
  - Adds `POST /granules` API endpoint to create a granule
  - Adds helper `createGranule` to `@cumulus/api-client`
- **CUMULUS-2577**
  - Adds `POST /executions` endpoint to create an execution
- **CUMULUS-2578**
  - Adds `PUT /executions` endpoint to update an execution
- **CUMULUS-2592**
  - Adds logging when messages fail to be added to queue
- **CUMULUS-2644**
  - Pulled `delete` method for `granules-executions.ts` implemented as part of CUMULUS-2306
  from the RDS-Phase-2 feature branch in support of CUMULUS-2644.
  - Pulled `erasePostgresTables` method in `serve.js` implemented as part of CUMULUS-2644,
  and CUMULUS-2306 from the RDS-Phase-2 feature branch in support of CUMULUS-2644
  - Added `resetPostgresDb` method to support resetting between integration test suite runs

### Changed

- Updated `processDeadLetterArchive` Lambda to return an object where
`processingSucceededKeys` is an array of the S3 keys for successfully
processed objects and `processingFailedKeys` is an array of S3 keys
for objects that could not be processed
- Updated async operations to handle writing records to the databases
when output of the operation is `undefined`

- **CUMULUS-2644**
  - Moved `migration` directory from the `db-migration-lambda` to the `db` package and
  updated unit test references to migrationDir to be pulled from `@cumulus/db`
  - Updated `@cumulus/api/bin/serveUtils` to write records to PostgreSQL tables

- **CUMULUS-2575**
  - Updates model/granule to allow a granule created from API to not require an
    execution to be associated with it. This is a backwards compatible change
    that will not affect granules created in the normal way.
  - Updates `@cumulus/db/src/model/granules` functions `get` and `exists` to
    enforce parameter checking so that requests include either (granule\_id
    and collection\_cumulus\_id) or (cumulus\_id) to prevent incorrect results.
  - `@cumulus/message/src/Collections.deconstructCollectionId` has been
    modified to throw a descriptive error if the input `collectionId` is
    undefined rather than `TypeError: Cannot read property 'split' of
    undefined`. This function has also been updated to throw descriptive errors
    if an incorrectly formatted collectionId is input.

## [v9.4.1] 2022-02-14 [BACKPORT]

**Please note** changes in 9.4.1 may not yet be released in future versions, as
this is a backport and patch release on the 9.4.x series of releases. Updates that
are included in the future will have a corresponding CHANGELOG entry in future
releases.

- **CUMULUS-2847**
  - Update dynamo configuration to read from S3 instead of System Manager
    Parameter Store
  - Move api configuration initialization outside the lambda handler to
    eliminate unneded S3 calls/require config on cold-start only
  - Moved `ssh2` package from `@cumulus/common` to `@cumulus/sftp-client` and
    upgraded package from `^0.8.7` to `^1.0.0` to address security vulnerability
    issue in previous version.
  - Fixed hyrax task package.json dev dependency
  - Update CNM lambda dependencies for Core tasks
    - cumulus-cnm-response-task: 1.4.4
    - cumulus-cnm-to-granule: 1.5.4
  - Whitelist ssh2 re: https://github.com/advisories/GHSA-652h-xwhf-q4h6

## [v9.4.0] 2021-08-16

### Notable changes

- `@cumulus/sync-granule` task should now properly handle
syncing files from HTTP/HTTPS providers where basic auth is
required and involves a redirect to a different host (e.g.
downloading files protected by Earthdata Login)

### Added

- **CUMULUS-2591**
  - Adds `failedExecutionStepName` to failed execution's jsonb error records.
    This is the name of the Step Function step for the last failed event in the
    execution's event history.
- **CUMULUS-2548**
  - Added `allowed_redirects` field to PostgreSQL `providers` table
  - Added `allowedRedirects` field to DynamoDB `<prefix>-providers` table
  - Added `@cumulus/aws-client/S3.streamS3Upload` to handle uploading the contents
  of a readable stream to S3 and returning a promise
- **CUMULUS-2373**
  - Added `replaySqsMessages` lambda to replay archived incoming SQS
    messages from S3.
  - Added `/replays/sqs` endpoint to trigger an async operation for
    the `replaySqsMessages` lambda.
  - Added unit tests and integration tests for new endpoint and lambda.
  - Added `getS3PrefixForArchivedMessage` to `ingest/sqs` package to get prefix
    for an archived message.
  - Added new `async_operation` type `SQS Replay`.
- **CUMULUS-2460**
  - Adds `POST` /executions/workflows-by-granules for retrieving workflow names common to a set of granules
  - Adds `workflowsByGranules` to `@cumulus/api-client/executions`
- **CUMULUS-2635**
  - Added helper functions:
    - `@cumulus/db/translate/file/translateApiPdrToPostgresPdr`

### Fixed

- **CUMULUS-2548**
  - Fixed `@cumulus/ingest/HttpProviderClient.sync` to
properly handle basic auth when redirecting to a different
host and/or host with a different port
- **CUMULUS-2626**
  - Update [PDR migration](https://github.com/nasa/cumulus/blob/master/lambdas/data-migration2/src/pdrs.ts) to correctly find Executions by a Dynamo PDR's `execution` field
- **CUMULUS-2635**
  - Update `data-migration2` to migrate PDRs before migrating granules.
  - Update `data-migration2` unit tests testing granules migration to reference
    PDR records to better model the DB schema.
  - Update `migratePdrRecord` to use `translateApiPdrToPostgresPdr` function.

### Changed

- **CUMULUS-2373**
  - Updated `getS3KeyForArchivedMessage` in `ingest/sqs` to store SQS messages
    by `queueName`.
- **CUMULUS-2630**
  - Updates the example/cumulus-tf deployment to change
    `archive_api_reserved_concurrency` from 2 to 8 to prevent throttling with
    the dashboard.

## [v9.3.0] 2021-07-26

### BREAKING CHANGES

- All API requests made by `@cumulus/api-client` will now throw an error if the status code
does not match the expected response (200 for most requests and 202 for a few requests that
trigger async operations). Previously the helpers in this package would return the response
regardless of the status code, so you may need to update any code using helpers from this
package to catch or to otherwise handle errors that you may encounter.
- The Cumulus API Lambda function has now been configured with reserved concurrency to ensure
availability in a high-concurrency environment. However, this also caps max concurrency which
may result in throttling errors if trying to reach the Cumulus API multiple times in a short
period. Reserved concurrency can be configured with the `archive_api_reserved_concurrency`
terraform variable on the Cumulus module and increased if you are seeing throttling errors.
The default reserved concurrency value is 8.

### Notable changes

- `cmr_custom_host` variable for `cumulus` module can now be used to configure Cumulus to
  integrate with a custom CMR host name and protocol (e.g.
  `http://custom-cmr-host.com`). Note that you **must** include a protocol
  (`http://` or `https://)  if specifying a value for this variable.
- The cumulus module configuration value`rds_connetion_heartbeat` and it's
  behavior has been replaced by a more robust database connection 'retry'
  solution.   Users can remove this value from their configuration, regardless
  of value.  See the `Changed` section notes on CUMULUS-2528 for more details.

### Added

- Added user doc describing new features related to the Cumulus dead letter archive.
- **CUMULUS-2327**
  - Added reserved concurrency setting to the Cumulus API lambda function.
  - Added relevant tfvars to the archive and cumulus terraform modules.
- **CUMULUS-2460**
  - Adds `POST` /executions/search-by-granules for retrieving executions from a list of granules or granule query
  - Adds `searchExecutionsByGranules` to `@cumulus/api-client/executions`
- **CUMULUS-2475**
  - Adds `GET` endpoint to distribution API
- **CUMULUS-2463**
  - `PUT /granules` reingest action allows a user to override the default execution
    to use by providing an optional `workflowName` or `executionArn` parameter on
    the request body.
  - `PUT /granules/bulkReingest` action allows a user to override the default
    execution/workflow combination to reingest with by providing an optional
    `workflowName` on the request body.
- Adds `workflowName` and `executionArn` params to @cumulus/api-client/reingestGranules
- **CUMULUS-2476**
  - Adds handler for authenticated `HEAD` Distribution requests replicating current behavior of TEA
- **CUMULUS-2478**
  - Implemented [bucket map](https://github.com/asfadmin/thin-egress-app#bucket-mapping).
  - Implemented /locate endpoint
  - Cumulus distribution API checks the file request against bucket map:
    - retrieves the bucket and key from file path
    - determines if the file request is public based on the bucket map rather than the bucket type
    - (EDL only) restricts download from PRIVATE_BUCKETS to users who belong to certain EDL User Groups
    - bucket prefix and object prefix are supported
  - Add 'Bearer token' support as an authorization method
- **CUMULUS-2486**
  - Implemented support for custom headers
  - Added 'Bearer token' support as an authorization method
- **CUMULUS-2487**
  - Added integration test for cumulus distribution API
- **CUMULUS-2569**
  - Created bucket map cache for cumulus distribution API
- **CUMULUS-2568**
  - Add `deletePdr`/PDR deletion functionality to `@cumulus/api-client/pdrs`
  - Add `removeCollectionAndAllDependencies` to integration test helpers
  - Added `example/spec/apiUtils.waitForApiStatus` to wait for a
  record to be returned by the API with a specific value for
  `status`
  - Added `example/spec/discoverUtils.uploadS3GranuleDataForDiscovery` to upload granule data fixtures
  to S3 with a randomized granule ID for `discover-granules` based
  integration tests
  - Added `example/spec/Collections.removeCollectionAndAllDependencies` to remove a collection and
  all dependent objects (e.g. PDRs, granules, executions) from the
  database via the API
  - Added helpers to `@cumulus/api-client`:
    - `pdrs.deletePdr` - Delete a PDR via the API
    - `replays.postKinesisReplays` - Submit a POST request to the `/replays` endpoint for replaying Kinesis messages

- `@cumulus/api-client/granules.getGranuleResponse` to return the raw endpoint response from the GET `/granules/<granuleId>` endpoint

### Changed

- Moved functions from `@cumulus/integration-tests` to `example/spec/helpers/workflowUtils`:
  - `startWorkflowExecution`
  - `startWorkflow`
  - `executeWorkflow`
  - `buildWorkflow`
  - `testWorkflow`
  - `buildAndExecuteWorkflow`
  - `buildAndStartWorkflow`
- `example/spec/helpers/workflowUtils.executeWorkflow` now uses
`waitForApiStatus` to ensure that the execution is `completed` or
`failed` before resolving
- `example/spec/helpers/testUtils.updateAndUploadTestFileToBucket`
now accepts an object of parameters rather than positional
arguments
- Removed PDR from the `payload` in the input payload test fixture for reconciliation report integration tests
- The following integration tests for PDR-based workflows were
updated to use randomized granule IDs:
  - `example/spec/parallel/ingest/ingestFromPdrSpec.js`
  - `example/spec/parallel/ingest/ingestFromPdrWithChildWorkflowMetaSpec.js`
  - `example/spec/parallel/ingest/ingestFromPdrWithExecutionNamePrefixSpec.js`
  - `example/spec/parallel/ingest/ingestPdrWithNodeNameSpec.js`
- Updated the `@cumulus/api-client/CumulusApiClientError` error class to include new properties that can be accessed directly on
the error object:
  - `statusCode` - The HTTP status code of the API response
  - `apiMessage` - The message from the API response
- Added `params.pRetryOptions` parameter to
`@cumulus/api-client/granules.deleteGranule` to control the retry
behavior
- Updated `cmr_custom_host` variable to accept a full protocol and host name
(e.g. `http://cmr-custom-host.com`), whereas it previously only accepted a host name
- **CUMULUS-2482**
  - Switches the default distribution app in the `example/cumulus-tf` deployment to the new Cumulus Distribution
  - TEA is still available by following instructions in `example/README.md`
- **CUMULUS-2463**
  - Increases the duration of allowed backoff times for a successful test from
    0.5 sec to 1 sec.
- **CUMULUS-2528**
  - Removed `rds_connection_heartbeat` as a configuration option from all
    Cumulus terraform modules
  - Removed `dbHeartBeat` as an environmental switch from
    `@cumulus/db.getKnexClient` in favor of more comprehensive general db
    connect retry solution
  - Added new `rds_connection_timing_configuration` string map to allow for
    configuration and tuning of Core's internal database retry/connection
    timeout behaviors.  These values map to connection pool configuration
    values for tarn (https://github.com/vincit/tarn.js/) which Core's database
    module / knex(https://www.npmjs.com/package/knex) use for this purpose:
    - acquireTimeoutMillis
    - createRetryIntervalMillis
    - createTimeoutMillis
    - idleTimeoutMillis
    - reapIntervalMillis
      Connection errors will result in a log line prepended with 'knex failed on
      attempted connection error' and sent from '@cumulus/db/connection'
  - Updated `@cumulus/db` and all terraform mdules to set default retry
    configuration values for the database module to cover existing database
    heartbeat connection failures as well as all other knex/tarn connection
    creation failures.

### Fixed

- Fixed bug where `cmr_custom_host` variable was not properly forwarded into `archive`, `ingest`, and `sqs-message-remover` modules from `cumulus` module
- Fixed bug where `parse-pdr` set a granule's provider to the entire provider record when a `NODE_NAME`
  is present. Expected behavior consistent with other tasks is to set the provider name in that field.
- **CUMULUS-2568**
  - Update reconciliation report integration test to have better cleanup/failure behavior
  - Fixed `@cumulus/api-client/pdrs.getPdr` to request correct endpoint for returning a PDR from the API
- **CUMULUS-2620**
  - Fixed a bug where a granule could be removed from CMR but still be set as
  `published: true` and with a CMR link in the Dynamo/PostgreSQL databases. Now,
  the CMR deletion and the Dynamo/PostgreSQL record updates will all succeed or fail
  together, preventing the database records from being out of sync with CMR.
  - Fixed `@cumulus/api-client/pdrs.getPdr` to request correct
  endpoint for returning a PDR from the API

## [v9.2.2] 2021-08-06 - [BACKPORT]

**Please note** changes in 9.2.2 may not yet be released in future versions, as
this is a backport and patch release on the 9.2.x series of releases. Updates that
are included in the future will have a corresponding CHANGELOG entry in future
releases.

### Added

- **CUMULUS-2635**
  - Added helper functions:
    - `@cumulus/db/translate/file/translateApiPdrToPostgresPdr`

### Fixed

- **CUMULUS-2635**
  - Update `data-migration2` to migrate PDRs before migrating granules.
  - Update `data-migration2` unit tests testing granules migration to reference
    PDR records to better model the DB schema.
  - Update `migratePdrRecord` to use `translateApiPdrToPostgresPdr` function.

## [v9.2.1] 2021-07-29 - [BACKPORT]

### Fixed

- **CUMULUS-2626**
  - Update [PDR migration](https://github.com/nasa/cumulus/blob/master/lambdas/data-migration2/src/pdrs.ts) to correctly find Executions by a Dynamo PDR's `execution` field

## [v9.2.0] 2021-06-22

### Added

- **CUMULUS-2475**
  - Adds `GET` endpoint to distribution API
- **CUMULUS-2476**
  - Adds handler for authenticated `HEAD` Distribution requests replicating current behavior of TEA

### Changed

- **CUMULUS-2482**
  - Switches the default distribution app in the `example/cumulus-tf` deployment to the new Cumulus Distribution
  - TEA is still available by following instructions in `example/README.md`

### Fixed

- **CUMULUS-2520**
  - Fixed error that prevented `/elasticsearch/index-from-database` from starting.
- **CUMULUS-2558**
  - Fixed issue where executions original_payload would not be retained on successful execution

## [v9.1.0] 2021-06-03

### BREAKING CHANGES

- @cumulus/api-client/granules.getGranule now returns the granule record from the GET /granules/<granuleId> endpoint, not the raw endpoint response
- **CUMULUS-2434**
  - To use the updated `update-granules-cmr-metadata-file-links` task, the
    granule  UMM-G metadata should have version 1.6.2 or later, since CMR s3
    link type 'GET DATA VIA DIRECT ACCESS' is not valid until UMM-G version
    [1.6.2](https://cdn.earthdata.nasa.gov/umm/granule/v1.6.2/umm-g-json-schema.json)
- **CUMULUS-2488**
  - Removed all EMS reporting including lambdas, endpoints, params, etc as all
    reporting is now handled through Cloud Metrics
- **CUMULUS-2472**
  - Moved existing `EarthdataLoginClient` to
    `@cumulus/oauth-client/EarthdataLoginClient` and updated all references in
    Cumulus Core.
  - Rename `EarthdataLoginClient` property from `earthdataLoginUrl` to
    `loginUrl for consistency with new OAuth clients. See example in
    [oauth-client
    README](https://github.com/nasa/cumulus/blob/master/packages/oauth-client/README.md)

### Added

- **HYRAX-439** - Corrected README.md according to a new Hyrax URL format.
- **CUMULUS-2354**
  - Adds configuration options to allow `/s3credentials` endpoint to distribute
    same-region read-only tokens based on a user's CMR ACLs.
  - Configures the example deployment to enable this feature.
- **CUMULUS-2442**
  - Adds option to generate cloudfront URL to lzards-backup task. This will require a few new task config options that have been documented in the [task README](https://github.com/nasa/cumulus/blob/master/tasks/lzards-backup/README.md).
- **CUMULUS-2470**
  - Added `/s3credentials` endpoint for distribution API
- **CUMULUS-2471**
  - Add `/s3credentialsREADME` endpoint to distribution API
- **CUMULUS-2473**
  - Updated `tf-modules/cumulus_distribution` module to take earthdata or cognito credentials
  - Configured `example/cumulus-tf/cumulus_distribution.tf` to use CSDAP credentials
- **CUMULUS-2474**
  - Add `S3ObjectStore` to `aws-client`. This class allows for interaction with the S3 object store.
  - Add `object-store` package which contains abstracted object store functions for working with various cloud providers
- **CUMULUS-2477**
  - Added `/`, `/login` and `/logout` endpoints to cumulus distribution api
- **CUMULUS-2479**
  - Adds /version endpoint to distribution API
- **CUMULUS-2497**
  - Created `isISOFile()` to check if a CMR file is a CMR ISO file.
- **CUMULUS-2371**
  - Added helpers to `@cumulus/ingest/sqs`:
    - `archiveSqsMessageToS3` - archives an incoming SQS message to S3
    - `deleteArchivedMessageFromS3` - deletes a processed SQS message from S3
  - Added call to `archiveSqsMessageToS3` to `sqs-message-consumer` which
    archives all incoming SQS messages to S3.
  - Added call to `deleteArchivedMessageFrom` to `sqs-message-remover` which
    deletes archived SQS message from S3 once it has been processed.

### Changed

- **[PR2224](https://github.com/nasa/cumulus/pull/2244)**
- **CUMULUS-2208**
  - Moved all `@cumulus/api/es/*` code to new `@cumulus/es-client` package
- Changed timeout on `sfEventSqsToDbRecords` Lambda to 60 seconds to match
  timeout for Knex library to acquire database connections
- **CUMULUS-2517**
  - Updated postgres-migration-count-tool default concurrency to '1'
- **CUMULUS-2489**
  - Updated docs for Terraform references in FAQs, glossary, and in Deployment sections
- **CUMULUS-2434**
  - Updated `@cumulus/cmrjs` `updateCMRMetadata` and related functions to add
    both HTTPS URLS and S3 URIs to CMR metadata.
  - Updated `update-granules-cmr-metadata-file-links` task to add both HTTPS
    URLs and S3 URIs to the OnlineAccessURLs field of CMR metadata. The task
    configuration parameter `cmrGranuleUrlType` now has default value `both`.
  - To use the updated `update-granules-cmr-metadata-file-links` task, the
    granule UMM-G metadata should have version 1.6.2 or later, since CMR s3 link
    type 'GET DATA VIA DIRECT ACCESS' is not valid until UMM-G version
    [1.6.2](https://cdn.earthdata.nasa.gov/umm/granule/v1.6.2/umm-g-json-schema.json)
- **CUMULUS-2472**
  - Renamed `@cumulus/earthdata-login-client` to more generic
    `@cumulus/oauth-client` as a parent  class for new OAuth clients.
  - Added `@cumulus/oauth-client/CognitoClient` to interface with AWS cognito login service.
- **CUMULUS-2497**
  - Changed the `@cumulus/cmrjs` package:
    - Updated `@cumulus/cmrjs/cmr-utils.getGranuleTemporalInfo()` so it now
      returns temporal info for CMR ISO 19115 SMAP XML files.
    - Updated `@cumulus/cmrjs/cmr-utils.isCmrFilename()` to include
      `isISOFile()`.
- **CUMULUS-2532**
  - Changed integration tests to use `api-client/granules` functions as opposed to granulesApi from `@cumulus/integration-tests`.

### Fixed

- **CUMULUS-2519**
  - Update @cumulus/integration-tests.buildWorkflow to fail if provider/collection API response is not successful
- **CUMULUS-2518**
  - Update sf-event-sqs-to-db-records to not throw if a collection is not
    defined on a payload that has no granules/an empty granule payload object
- **CUMULUS-2512**
  - Updated ingest package S3 provider client to take additional parameter
    `remoteAltBucket` on `download` method to allow for per-file override of
    provider bucket for checksum
  - Updated @cumulus/ingest.fetchTextFile's signature to be parameterized and
    added `remoteAltBucket`to allow for an override of the passed in provider
    bucket for the source file
  - Update "eslint-plugin-import" to be pinned to 2.22.1
- **CUMULUS-2520**
  - Fixed error that prevented `/elasticsearch/index-from-database` from starting.
- **CUMULUS-2532**
  - Fixed integration tests to have granule deletion occur before provider and
    collection deletion in test cleanup.
- **[2231](https://github.com/nasa/cumulus/issues/2231)**
  - Fixes broken relative path links in `docs/README.md`

### Removed

- **CUMULUS-2502**
  - Removed outdated documentation regarding Kibana index patterns for metrics.

## [v9.0.1] 2021-05-07

### Migration Steps

Please review the migration steps for 9.0.0 as this release is only a patch to
correct a failure in our build script and push out corrected release artifacts. The previous migration steps still apply.

### Changed

- Corrected `@cumulus/db` configuration to correctly build package.

## [v9.0.0] 2021-05-03

### Migration steps

- This release of Cumulus enables integration with a PostgreSQL database for archiving Cumulus data. There are several upgrade steps involved, **some of which need to be done before redeploying Cumulus**. See the [documentation on upgrading to the RDS release](https://nasa.github.io/cumulus/docs/upgrade-notes/upgrade-rds).

### BREAKING CHANGES

- **CUMULUS-2185** - RDS Migration Epic
  - **CUMULUS-2191**
    - Removed the following from the `@cumulus/api/models.asyncOperation` class in
      favor of the added `@cumulus/async-operations` module:
      - `start`
      - `startAsyncOperations`
  - **CUMULUS-2187**
    - The `async-operations` endpoint will now omit `output` instead of
      returning `none` when the operation did not return output.
  - **CUMULUS-2309**
    - Removed `@cumulus/api/models/granule.unpublishAndDeleteGranule` in favor
      of `@cumulus/api/lib/granule-remove-from-cmr.unpublishGranule` and
      `@cumulus/api/lib/granule-delete.deleteGranuleAndFiles`.
  - **CUMULUS-2385**
    - Updated `sf-event-sqs-to-db-records` to write a granule's files to
      PostgreSQL only after the workflow has exited the `Running` status.
      Please note that any workflow that uses `sf_sqs_report_task` for
      mid-workflow updates will be impacted.
    - Changed PostgreSQL `file` schema and TypeScript type definition to require
      `bucket` and `key` fields.
    - Updated granule/file write logic to mark a granule's status as "failed"
  - **CUMULUS-2455**
    - API `move granule` endpoint now moves granule files on a per-file basis
    - API `move granule` endpoint on granule file move failure will retain the
      file at it's original location, but continue to move any other granule
      files.
    - Removed the `move` method from the `@cumulus/api/models.granule` class.
      logic is now handled in `@cumulus/api/endpoints/granules` and is
      accessible via the Core API.

### Added

- **CUMULUS-2185** - RDS Migration Epic
  - **CUMULUS-2130**
    - Added postgres-migration-count-tool lambda/ECS task to allow for
      evaluation of database state
    - Added /migrationCounts api endpoint that allows running of the
      postgres-migration-count-tool as an asyncOperation
  - **CUMULUS-2394**
    - Updated PDR and Granule writes to check the step function
      workflow_start_time against the createdAt field for each record to ensure
      old records do not overwrite newer ones for legacy Dynamo and PostgreSQL
      writes
  - **CUMULUS-2188**
    - Added `data-migration2` Lambda to be run after `data-migration1`
    - Added logic to `data-migration2` Lambda for migrating execution records
      from DynamoDB to PostgreSQL
  - **CUMULUS-2191**
    - Added `@cumulus/async-operations` to core packages, exposing
      `startAsyncOperation` which will handle starting an async operation and
      adding an entry to both PostgreSQL and DynamoDb
  - **CUMULUS-2127**
    - Add schema migration for `collections` table
  - **CUMULUS-2129**
    - Added logic to `data-migration1` Lambda for migrating collection records
      from Dynamo to PostgreSQL
  - **CUMULUS-2157**
    - Add schema migration for `providers` table
    - Added logic to `data-migration1` Lambda for migrating provider records
      from Dynamo to PostgreSQL
  - **CUMULUS-2187**
    - Added logic to `data-migration1` Lambda for migrating async operation
      records from Dynamo to PostgreSQL
  - **CUMULUS-2198**
    - Added logic to `data-migration1` Lambda for migrating rule records from
      DynamoDB to PostgreSQL
  - **CUMULUS-2182**
    - Add schema migration for PDRs table
  - **CUMULUS-2230**
    - Add schema migration for `rules` table
  - **CUMULUS-2183**
    - Add schema migration for `asyncOperations` table
  - **CUMULUS-2184**
    - Add schema migration for `executions` table
  - **CUMULUS-2257**
    - Updated PostgreSQL table and column names to snake_case
    - Added `translateApiAsyncOperationToPostgresAsyncOperation` function to `@cumulus/db`
  - **CUMULUS-2186**
    - Added logic to `data-migration2` Lambda for migrating PDR records from
      DynamoDB to PostgreSQL
  - **CUMULUS-2235**
    - Added initial ingest load spec test/utility
  - **CUMULUS-2167**
    - Added logic to `data-migration2` Lambda for migrating Granule records from
      DynamoDB to PostgreSQL and parse Granule records to store File records in
      RDS.
  - **CUMULUS-2367**
    - Added `granules_executions` table to PostgreSQL schema to allow for a
      many-to-many relationship between granules and executions
      - The table refers to granule and execution records using foreign keys
        defined with ON CASCADE DELETE, which means that any time a granule or
        execution record is deleted, all of the records in the
        `granules_executions` table referring to that record will also be
        deleted.
    - Added `upsertGranuleWithExecutionJoinRecord` helper to `@cumulus/db` to
      allow for upserting a granule record and its corresponding
      `granules_execution` record
  - **CUMULUS-2128**
    - Added helper functions:
      - `@cumulus/db/translate/file/translateApiFiletoPostgresFile`
      - `@cumulus/db/translate/file/translateApiGranuletoPostgresGranule`
      - `@cumulus/message/Providers/getMessageProvider`
  - **CUMULUS-2190**
    - Added helper functions:
      - `@cumulus/message/Executions/getMessageExecutionOriginalPayload`
      - `@cumulus/message/Executions/getMessageExecutionFinalPayload`
      - `@cumulus/message/workflows/getMessageWorkflowTasks`
      - `@cumulus/message/workflows/getMessageWorkflowStartTime`
      - `@cumulus/message/workflows/getMessageWorkflowStopTime`
      - `@cumulus/message/workflows/getMessageWorkflowName`
  - **CUMULUS-2192**
    - Added helper functions:
      - `@cumulus/message/PDRs/getMessagePdrRunningExecutions`
      - `@cumulus/message/PDRs/getMessagePdrCompletedExecutions`
      - `@cumulus/message/PDRs/getMessagePdrFailedExecutions`
      - `@cumulus/message/PDRs/getMessagePdrStats`
      - `@cumulus/message/PDRs/getPdrPercentCompletion`
      - `@cumulus/message/workflows/getWorkflowDuration`
  - **CUMULUS-2199**
    - Added `translateApiRuleToPostgresRule` to `@cumulus/db` to translate API
      Rule to conform to Postgres Rule definition.
  - **CUMUlUS-2128**
    - Added "upsert" logic to the `sfEventSqsToDbRecords` Lambda for granule and
      file writes to the core PostgreSQL database
  - **CUMULUS-2199**
    - Updated Rules endpoint to write rules to core PostgreSQL database in
      addition to DynamoDB and to delete rules from the PostgreSQL database in
      addition to DynamoDB.
    - Updated `create` in Rules Model to take in optional `createdAt` parameter
      which sets the value of createdAt if not specified during function call.
  - **CUMULUS-2189**
    - Updated Provider endpoint logic to write providers in parallel to Core
      PostgreSQL database
    - Update integration tests to utilize API calls instead of direct
      api/model/Provider calls
  - **CUMULUS-2191**
    - Updated cumuluss/async-operation task to write async-operations to the
      PostgreSQL database.
  - **CUMULUS-2228**
    - Added logic to the `sfEventSqsToDbRecords` Lambda to write execution, PDR,
      and granule records to the core PostgreSQL database in parallel with
      writes to DynamoDB
  - **CUMUlUS-2190**
    - Added "upsert" logic to the `sfEventSqsToDbRecords` Lambda for PDR writes
      to the core PostgreSQL database
  - **CUMUlUS-2192**
    - Added "upsert" logic to the `sfEventSqsToDbRecords` Lambda for execution
      writes to the core PostgreSQL database
  - **CUMULUS-2187**
    - The `async-operations` endpoint will now omit `output` instead of
      returning `none` when the operation did not return output.
  - **CUMULUS-2167**
    - Change PostgreSQL schema definition for `files` to remove `filename` and
      `name` and only support `file_name`.
    - Change PostgreSQL schema definition for `files` to remove `size` to only
      support `file_size`.
    - Change `PostgresFile` to remove duplicate fields `filename` and `name` and
      rename `size` to `file_size`.
  - **CUMULUS-2266**
    - Change `sf-event-sqs-to-db-records` behavior to discard and not throw an
      error on an out-of-order/delayed message so as not to have it be sent to
      the DLQ.
  - **CUMULUS-2305**
    - Changed `DELETE /pdrs/{pdrname}` API behavior to also delete record from
      PostgreSQL database.
  - **CUMULUS-2309**
    - Changed `DELETE /granules/{granuleName}` API behavior to also delete
      record from PostgreSQL database.
    - Changed `Bulk operation BULK_GRANULE_DELETE` API behavior to also delete
      records from PostgreSQL database.
  - **CUMULUS-2367**
    - Updated `granule_cumulus_id` foreign key to granule in PostgreSQL `files`
      table to use a CASCADE delete, so records in the files table are
      automatically deleted by the database when the corresponding granule is
      deleted.
  - **CUMULUS-2407**
    - Updated data-migration1 and data-migration2 Lambdas to use UPSERT instead
      of UPDATE when migrating dynamoDB records to PostgreSQL.
    - Changed data-migration1 and data-migration2 logic to only update already
      migrated records if the incoming record update has a newer timestamp
  - **CUMULUS-2329**
    - Add `write-db-dlq-records-to-s3` lambda.
    - Add terraform config to automatically write db records DLQ messages to an
      s3 archive on the system bucket.
    - Add unit tests and a component spec test for the above.
  - **CUMULUS-2380**
    - Add `process-dead-letter-archive` lambda to pick up and process dead letters in the S3 system bucket dead letter archive.
    - Add `/deadLetterArchive/recoverCumulusMessages` endpoint to trigger an async operation to leverage this capability on demand.
    - Add unit tests and integration test for all of the above.
  - **CUMULUS-2406**
    - Updated parallel write logic to ensure that updatedAt/updated_at
      timestamps are the same in Dynamo/PG on record write for the following
      data types:
      - async operations
      - granules
      - executions
      - PDRs
  - **CUMULUS-2446**
    - Remove schema validation check against DynamoDB table for collections when
      migrating records from DynamoDB to core PostgreSQL database.
  - **CUMULUS-2447**
    - Changed `translateApiAsyncOperationToPostgresAsyncOperation` to call
      `JSON.stringify` and then `JSON.parse` on output.
  - **CUMULUS-2313**
    - Added `postgres-migration-async-operation` lambda to start an ECS task to
      run a the `data-migration2` lambda.
    - Updated `async_operations` table to include `Data Migration 2` as a new
      `operation_type`.
    - Updated `cumulus-tf/variables.tf` to include `optional_dynamo_tables` that
      will be merged with `dynamo_tables`.
  - **CUMULUS-2451**
    - Added summary type file `packages/db/src/types/summary.ts` with
      `MigrationSummary` and `DataMigration1` and `DataMigration2` types.
    - Updated `data-migration1` and `data-migration2` lambdas to return
      `MigrationSummary` objects.
    - Added logging for every batch of 100 records processed for executions,
      granules and files, and PDRs.
    - Removed `RecordAlreadyMigrated` logs in `data-migration1` and
      `data-migration2`
  - **CUMULUS-2452**
    - Added support for only migrating certain granules by specifying the
      `granuleSearchParams.granuleId` or `granuleSearchParams.collectionId`
      properties in the payload for the
      `<prefix>-postgres-migration-async-operation` Lambda
    - Added support for only running certain migrations for data-migration2 by
      specifying the `migrationsList` property in the payload for the
      `<prefix>-postgres-migration-async-operation` Lambda
  - **CUMULUS-2453**
    - Created `storeErrors` function which stores errors in system bucket.
    - Updated `executions` and `granulesAndFiles` data migrations to call `storeErrors` to store migration errors.
    - Added `system_bucket` variable to `data-migration2`.
  - **CUMULUS-2455**
    - Move granules API endpoint records move updates for migrated granule files
      if writing any of the granule files fails.
  - **CUMULUS-2468**
    - Added support for doing [DynamoDB parallel scanning](https://docs.aws.amazon.com/amazondynamodb/latest/developerguide/Scan.html#Scan.ParallelScan) for `executions` and `granules` migrations to improve performance. The behavior of the parallel scanning and writes can be controlled via the following properties on the event input to the `<prefix>-postgres-migration-async-operation` Lambda:
      - `granuleMigrationParams.parallelScanSegments`: How many segments to divide your granules DynamoDB table into for parallel scanning
      - `granuleMigrationParams.parallelScanLimit`: The maximum number of granule records to evaluate for each parallel scanning segment of the DynamoDB table
      - `granuleMigrationParams.writeConcurrency`: The maximum number of concurrent granule/file writes to perform to the PostgreSQL database across all DynamoDB segments
      - `executionMigrationParams.parallelScanSegments`: How many segments to divide your executions DynamoDB table into for parallel scanning
      - `executionMigrationParams.parallelScanLimit`: The maximum number of execution records to evaluate for each parallel scanning segment of the DynamoDB table
      - `executionMigrationParams.writeConcurrency`: The maximum number of concurrent execution writes to perform to the PostgreSQL database across all DynamoDB segments
  - **CUMULUS-2468** - Added `@cumulus/aws-client/DynamoDb.parallelScan` helper to perform [parallel scanning on DynamoDb tables](https://docs.aws.amazon.com/amazondynamodb/latest/developerguide/Scan.html#Scan.ParallelScan)
  - **CUMULUS-2507**
    - Updated granule record write logic to set granule status to `failed` in both Postgres and DynamoDB if any/all of its files fail to write to the database.

### Deprecated

- **CUMULUS-2185** - RDS Migration Epic
  - **CUMULUS-2455**
    - `@cumulus/ingest/moveGranuleFiles`

## [v8.1.2] 2021-07-29

**Please note** changes in 8.1.2 may not yet be released in future versions, as this
is a backport/patch release on the 8.x series of releases.  Updates that are
included in the future will have a corresponding CHANGELOG entry in future releases.

### Notable changes

- `cmr_custom_host` variable for `cumulus` module can now be used to configure Cumulus to
integrate with a custom CMR host name and protocol (e.g. `http://custom-cmr-host.com`). Note
that you **must** include a protocol (`http://` or `https://`) if specifying a value for this
variable.
- `@cumulus/sync-granule` task should now properly handle
syncing files from HTTP/HTTPS providers where basic auth is
required and involves a redirect to a different host (e.g.
downloading files protected by Earthdata Login)

### Added

- **CUMULUS-2548**
  - Added `allowed_redirects` field to PostgreSQL `providers` table
  - Added `allowedRedirects` field to DynamoDB `<prefix>-providers` table
  - Added `@cumulus/aws-client/S3.streamS3Upload` to handle uploading the contents
  of a readable stream to S3 and returning a promise

### Changed

- Updated `cmr_custom_host` variable to accept a full protocol and host name
(e.g. `http://cmr-custom-host.com`), whereas it previously only accepted a host name

### Fixed

- Fixed bug where `cmr_custom_host` variable was not properly forwarded into `archive`, `ingest`, and `sqs-message-remover` modules from `cumulus` module
- **CUMULUS-2548**
  - Fixed `@cumulus/ingest/HttpProviderClient.sync` to
properly handle basic auth when redirecting to a different
host and/or host with a different port

## [v8.1.1] 2021-04-30 -- Patch Release

**Please note** changes in 8.1.1 may not yet be released in future versions, as this
is a backport/patch release on the 8.x series of releases.  Updates that are
included in the future will have a corresponding CHANGELOG entry in future releases.

### Added

- **CUMULUS-2497**
  - Created `isISOFile()` to check if a CMR file is a CMR ISO file.

### Fixed

- **CUMULUS-2512**
  - Updated ingest package S3 provider client to take additional parameter
    `remoteAltBucket` on `download` method to allow for per-file override of
    provider bucket for checksum
  - Updated @cumulus/ingest.fetchTextFile's signature to be parameterized and
    added `remoteAltBucket`to allow for an override of the passed in provider
    bucket for the source file
  - Update "eslint-plugin-import" to be pinned to 2.22.1

### Changed

- **CUMULUS-2497**
  - Changed the `@cumulus/cmrjs` package:
    - Updated `@cumulus/cmrjs/cmr-utils.getGranuleTemporalInfo()` so it now
      returns temporal info for CMR ISO 19115 SMAP XML files.
    - Updated `@cumulus/cmrjs/cmr-utils.isCmrFilename()` to include
      `isISOFile()`.

- **[2216](https://github.com/nasa/cumulus/issues/2216)**
  - Removed "node-forge", "xml-crypto" from audit whitelist, added "underscore"

## [v8.1.0] 2021-04-29

### Added

- **CUMULUS-2348**
  - The `@cumulus/api` `/granules` and `/granules/{granuleId}` endpoints now take `getRecoveryStatus` parameter
  to include recoveryStatus in result granule(s)
  - The `@cumulus/api-client.granules.getGranule` function takes a `query` parameter which can be used to
  request additional granule information.
  - Published `@cumulus/api@7.2.1-alpha.0` for dashboard testing
- **CUMULUS-2469**
  - Added `tf-modules/cumulus_distribution` module to standup a skeleton
    distribution api

## [v8.0.0] 2021-04-08

### BREAKING CHANGES

- **CUMULUS-2428**
  - Changed `/granules/bulk` to use `queueUrl` property instead of a `queueName` property for setting the queue to use for scheduling bulk granule workflows

### Notable changes

- Bulk granule operations endpoint now supports setting a custom queue for scheduling workflows via the `queueUrl` property in the request body. If provided, this value should be the full URL for an SQS queue.

### Added

- **CUMULUS-2374**
  - Add cookbok entry for queueing PostToCmr step
  - Add example workflow to go with cookbook
- **CUMULUS-2421**
  - Added **experimental** `ecs_include_docker_cleanup_cronjob` boolean variable to the Cumulus module to enable cron job to clean up docker root storage blocks in ECS cluster template for non-`device-mapper` storage drivers. Default value is `false`. This fulfills a specific user support request. This feature is otherwise untested and will remain so until we can iterate with a better, more general-purpose solution. Use of this feature is **NOT** recommended unless you are certain you need it.

- **CUMULUS-1808**
  - Add additional error messaging in `deleteSnsTrigger` to give users more context about where to look to resolve ResourceNotFound error when disabling or deleting a rule.

### Fixed

- **CUMULUS-2281**
  - Changed discover-granules task to write discovered granules directly to
    logger, instead of via environment variable. This fixes a problem where a
    large number of found granules prevents this lambda from running as an
    activity with an E2BIG error.

## [v7.2.0] 2021-03-23

### Added

- **CUMULUS-2346**
  - Added orca API endpoint to `@cumulus/api` to get recovery status
  - Add `CopyToGlacier` step to [example IngestAndPublishGranuleWithOrca workflow](https://github.com/nasa/cumulus/blob/master/example/cumulus-tf/ingest_and_publish_granule_with_orca_workflow.tf)

### Changed

- **HYRAX-357**
  - Format of NGAP OPeNDAP URL changed and by default now is referring to concept id and optionally can include short name and version of collection.
  - `addShortnameAndVersionIdToConceptId` field has been added to the config inputs of the `hyrax-metadata-updates` task

## [v7.1.0] 2021-03-12

### Notable changes

- `sync-granule` task will now properly handle syncing 0 byte files to S3
- SQS/Kinesis rules now support scheduling workflows to a custom queue via the `rule.queueUrl` property. If provided, this value should be the full URL for an SQS queue.

### Added

- `tf-modules/cumulus` module now supports a `cmr_custom_host` variable that can
  be used to set to an arbitrary  host for making CMR requests (e.g.
  `https://custom-cmr-host.com`).
- Added `buckets` variable to `tf-modules/archive`
- **CUMULUS-2345**
  - Deploy ORCA with Cumulus, see `example/cumulus-tf/orca.tf` and `example/cumulus-tf/terraform.tfvars.example`
  - Add `CopyToGlacier` step to [example IngestAndPublishGranule workflow](https://github.com/nasa/cumulus/blob/master/example/cumulus-tf/ingest_and_publish_granule_workflow.asl.json)
- **CUMULUS-2424**
  - Added `childWorkflowMeta` to `queue-pdrs` config. An object passed to this config value will be merged into a child workflow message's `meta` object. For an example of how this can be used, see `example/cumulus-tf/discover_and_queue_pdrs_with_child_workflow_meta_workflow.asl.json`.
- **CUMULUS-2427**
  - Added support for using a custom queue with SQS and Kinesis rules. Whatever queue URL is set on the `rule.queueUrl` property will be used to schedule workflows for that rule. This change allows SQS/Kinesis rules to use [any throttled queues defined for a deployment](https://nasa.github.io/cumulus/docs/data-cookbooks/throttling-queued-executions).

### Fixed

- **CUMULUS-2394**
  - Updated PDR and Granule writes to check the step function `workflow_start_time` against
      the `createdAt` field  for each record to ensure old records do not
      overwrite newer ones

### Changed

- `<prefix>-lambda-api-gateway` IAM role used by API Gateway Lambda now
  supports accessing all buckets defined in your `buckets` variable except
  "internal" buckets
- Updated the default scroll duration used in ESScrollSearch and part of the
  reconciliation report functions as a result of testing and seeing timeouts
  at its current value of 2min.
- **CUMULUS-2355**
  - Added logic to disable `/s3Credentials` endpoint based upon value for
    environment variable `DISABLE_S3_CREDENTIALS`. If set to "true", the
    endpoint will not dispense S3 credentials and instead return a message
    indicating that the endpoint has been disabled.
- **CUMULUS-2397**
  - Updated `/elasticsearch` endpoint's `reindex` function to prevent
    reindexing when source and destination indices are the same.
- **CUMULUS-2420**
  - Updated test function `waitForAsyncOperationStatus` to take a retryObject
    and use exponential backoff.  Increased the total test duration for both
    AsycOperation specs and the ReconciliationReports tests.
  - Updated the default scroll duration used in ESScrollSearch and part of the
    reconciliation report functions as a result of testing and seeing timeouts
    at its current value of 2min.
- **CUMULUS-2427**
  - Removed `queueUrl` from the parameters object for `@cumulus/message/Build.buildQueueMessageFromTemplate`
  - Removed `queueUrl` from the parameters object for `@cumulus/message/Build.buildCumulusMeta`

### Fixed

- Fixed issue in `@cumulus/ingest/S3ProviderClient.sync()` preventing 0 byte files from being synced to S3.

### Removed

- Removed variables from `tf-modules/archive`:
  - `private_buckets`
  - `protected_buckets`
  - `public_buckets`

## [v7.0.0] 2021-02-22

### BREAKING CHANGES

- **CUMULUS-2362** - Endpoints for the logs (/logs) will now throw an error unless Metrics is set up

### Added

- **CUMULUS-2345**
  - Deploy ORCA with Cumulus, see `example/cumulus-tf/orca.tf` and `example/cumulus-tf/terraform.tfvars.example`
  - Add `CopyToGlacier` step to [example IngestAndPublishGranule workflow](https://github.com/nasa/cumulus/blob/master/example/cumulus-tf/ingest_and_publish_granule_workflow.asl.json)
- **CUMULUS-2376**
  - Added `cmrRevisionId` as an optional parameter to `post-to-cmr` that will be used when publishing metadata to CMR.
- **CUMULUS-2412**
  - Adds function `getCollectionsByShortNameAndVersion` to @cumulus/cmrjs that performs a compound query to CMR to retrieve collection information on a list of collections. This replaces a series of calls to the CMR for each collection with a single call on the `/collections` endpoint and should improve performance when CMR return times are increased.

### Changed

- **CUMULUS-2362**
  - Logs endpoints only work with Metrics set up
- **CUMULUS-2376**
  - Updated `publishUMMGJSON2CMR` to take in an optional `revisionId` parameter.
  - Updated `publishUMMGJSON2CMR` to throw an error if optional `revisionId` does not match resulting revision ID.
  - Updated `publishECHO10XML2CMR` to take in an optional `revisionId` parameter.
  - Updated `publishECHO10XML2CMR` to throw an error if optional `revisionId` does not match resulting revision ID.
  - Updated `publish2CMR` to take in optional `cmrRevisionId`.
  - Updated `getWriteHeaders` to take in an optional CMR Revision ID.
  - Updated `ingestGranule` to take in an optional CMR Revision ID to pass to `getWriteHeaders`.
  - Updated `ingestUMMGranule` to take in an optional CMR Revision ID to pass to `getWriteHeaders`.
- **CUMULUS-2350**
  - Updates the examples on the `/s3credentialsREADME`, to include Python and
    JavaScript code demonstrating how to refrsh  the s3credential for
    programatic access.
- **CUMULUS-2383**
  - PostToCMR task will return CMRInternalError when a `500` status is returned from CMR

## [v6.0.0] 2021-02-16

### MIGRATION NOTES

- **CUMULUS-2255** - Cumulus has upgraded its supported version of Terraform
  from **0.12.12** to **0.13.6**. Please see the [instructions to upgrade your
  deployments](https://github.com/nasa/cumulus/blob/master/docs/upgrade-notes/upgrading-tf-version-0.13.6.md).

- **CUMULUS-2350**
  - If the  `/s3credentialsREADME`, does not appear to be working after
    deployment, [manual redeployment](https://docs.aws.amazon.com/apigateway/latest/developerguide/how-to-deploy-api-with-console.html)
    of the API-gateway stage may be necessary to finish the deployment.

### BREAKING CHANGES

- **CUMULUS-2255** - Cumulus has upgraded its supported version of Terraform from **0.12.12** to **0.13.6**.

### Added

- **CUMULUS-2291**
  - Add provider filter to Granule Inventory Report
- **CUMULUS-2300**
  - Added `childWorkflowMeta` to `queue-granules` config. Object passed to this
    value will be merged into a child workflow message's  `meta` object. For an
    example of how this can be used, see
    `example/cumulus-tf/discover_granules_workflow.asl.json`.
- **CUMULUS-2350**
  - Adds an unprotected endpoint, `/s3credentialsREADME`, to the
    s3-credentials-endpoint that displays  information on how to use the
    `/s3credentials` endpoint
- **CUMULUS-2368**
  - Add QueueWorkflow task
- **CUMULUS-2391**
  - Add reportToEms to collections.files file schema
- **CUMULUS-2395**
  - Add Core module parameter `ecs_custom_sg_ids` to Cumulus module to allow for
    custom security group mappings
- **CUMULUS-2402**
  - Officially expose `sftp()` for use in `@cumulus/sftp-client`

### Changed

- **CUMULUS-2323**
  - The sync granules task when used with the s3 provider now uses the
    `source_bucket` key in `granule.files` objects.  If incoming payloads using
    this task have a `source_bucket` value for a file using the s3 provider, the
    task will attempt to sync from the bucket defined in the file's
    `source_bucket` key instead of the `provider`.
    - Updated `S3ProviderClient.sync` to allow for an optional bucket parameter
      in support of the changed behavior.
  - Removed `addBucketToFile` and related code from sync-granules task

- **CUMULUS-2255**
  - Updated Terraform deployment code syntax for compatibility with version 0.13.6
- **CUMULUS-2321**
  - Updated API endpoint GET `/reconciliationReports/{name}` to return the
    presigned s3 URL in addition to report data

### Fixed

- Updated `hyrax-metadata-updates` task so the opendap url has Type 'USE SERVICE API'

- **CUMULUS-2310**
  - Use valid filename for reconciliation report
- **CUMULUS-2351**
  - Inventory report no longer includes the File/Granule relation object in the
    okCountByGranules key of a report.  The information is only included when a
    'Granule Not Found' report is run.

### Removed

- **CUMULUS-2364**
  - Remove the internal Cumulus logging lambda (log2elasticsearch)

## [v5.0.1] 2021-01-27

### Changed

- **CUMULUS-2344**
  - Elasticsearch API now allows you to reindex to an index that already exists
  - If using the Change Index operation and the new index doesn't exist, it will be created
  - Regarding instructions for CUMULUS-2020, you can now do a change index
    operation before a reindex operation. This will
    ensure that new data will end up in the new index while Elasticsearch is reindexing.

- **CUMULUS-2351**
  - Inventory report no longer includes the File/Granule relation object in the okCountByGranules key of a report. The information is only included when a 'Granule Not Found' report is run.

### Removed

- **CUMULUS-2367**
  - Removed `execution_cumulus_id` column from granules RDS schema and data type

## [v5.0.0] 2021-01-12

### BREAKING CHANGES

- **CUMULUS-2020**
  - Elasticsearch data mappings have been updated to improve search and the API
    has been update to reflect those changes. See Migration notes on how to
    update the Elasticsearch mappings.

### Migration notes

- **CUMULUS-2020**
  - Elasticsearch data mappings have been updated to improve search. For
    example, case insensitive searching will now work (e.g. 'MOD' and 'mod' will
    return the same granule results). To use the improved Elasticsearch queries,
    [reindex](https://nasa.github.io/cumulus-api/#reindex) to create a new index
    with the correct types. Then perform a [change
    index](https://nasa.github.io/cumulus-api/#change-index) operation to use
    the new index.
- **CUMULUS-2258**
  - Because the `egress_lambda_log_group` and
    `egress_lambda_log_subscription_filter` resource were removed from the
    `cumulus` module, new definitions for these resources must be added to
    `cumulus-tf/main.tf`. For reference on how to define these resources, see
    [`example/cumulus-tf/thin_egress_app.tf`](https://github.com/nasa/cumulus/blob/master/example/cumulus-tf/thin_egress_app.tf).
  - The `tea_stack_name` variable being passed into the `cumulus` module should be removed
- **CUMULUS-2344**
  - Regarding instructions for CUMULUS-2020, you can now do a change index operation before a reindex operation. This will
    ensure that new data will end up in the new index while Elasticsearch is reindexing.

### BREAKING CHANGES

- **CUMULUS-2020**
  - Elasticsearch data mappings have been updated to improve search and the API has been updated to reflect those changes. See Migration notes on how to update the Elasticsearch mappings.

### Added

- **CUMULUS-2318**
  - Added`async_operation_image` as `cumulus` module variable to allow for override of the async_operation container image.  Users can optionally specify a non-default docker image for use with Core async operations.
- **CUMULUS-2219**
  - Added `lzards-backup` Core task to facilitate making LZARDS backup requests in Cumulus ingest workflows
- **CUMULUS-2092**
  - Add documentation for Granule Not Found Reports
- **HYRAX-320**
  - `@cumulus/hyrax-metadata-updates`Add component URI encoding for entry title id and granule ur to allow for values with special characters in them. For example, EntryTitleId 'Sentinel-6A MF/Jason-CS L2 Advanced Microwave Radiometer (AMR-C) NRT Geophysical Parameters' Now, URLs generated from such values will be encoded correctly and parsable by HyraxInTheCloud
- **CUMULUS-1370**
  - Add documentation for Getting Started section including FAQs
- **CUMULUS-2092**
  - Add documentation for Granule Not Found Reports
- **CUMULUS-2219**
  - Added `lzards-backup` Core task to facilitate making LZARDS backup requests in Cumulus ingest workflows
- **CUMULUS-2280**
  - In local api, retry to create tables if they fail to ensure localstack has had time to start fully.
- **CUMULUS-2290**
  - Add `queryFields` to granule schema, and this allows workflow tasks to add queryable data to granule record. For reference on how to add data to `queryFields` field, see [`example/cumulus-tf/kinesis_trigger_test_workflow.tf`](https://github.com/nasa/cumulus/blob/master/example/cumulus-tf/kinesis_trigger_test_workflow.tf).
- **CUMULUS-2318**
  - Added`async_operation_image` as `cumulus` module variable to allow for override of the async_operation container image.  Users can optionally specify a non-default docker image for use with Core async operations.

### Changed

- **CUMULUS-2020**
  - Updated Elasticsearch mappings to support case-insensitive search
- **CUMULUS-2124**
  - cumulus-rds-tf terraform module now takes engine_version as an input variable.
- **CUMULUS-2279**
  - Changed the formatting of granule CMR links: instead of a link to the `/search/granules.json` endpoint, now it is a direct link to `/search/concepts/conceptid.format`
- **CUMULUS-2296**
  - Improved PDR spec compliance of `parse-pdr` by updating `@cumulus/pvl` to parse fields in a manner more consistent with the PDR ICD, with respect to numbers and dates. Anything not matching the ICD expectations, or incompatible with Javascript parsing, will be parsed as a string instead.
- **CUMULUS-2344**
  - Elasticsearch API now allows you to reindex to an index that already exists
  - If using the Change Index operation and the new index doesn't exist, it will be created

### Removed

- **CUMULUS-2258**
  - Removed `tea_stack_name` variable from `tf-modules/distribution/variables.tf` and `tf-modules/cumulus/variables.tf`
  - Removed `egress_lambda_log_group` and `egress_lambda_log_subscription_filter` resources from `tf-modules/distribution/main.tf`

## [v4.0.0] 2020-11-20

### Migration notes

- Update the name of your `cumulus_message_adapter_lambda_layer_arn` variable for the `cumulus` module to `cumulus_message_adapter_lambda_layer_version_arn`. The value of the variable should remain the same (a layer version ARN of a Lambda layer for the [`cumulus-message-adapter`](https://github.com/nasa/cumulus-message-adapter/).
- **CUMULUS-2138** - Update all workflows using the `MoveGranules` step to add `UpdateGranulesCmrMetadataFileLinksStep`that runs after it. See the example [`IngestAndPublishWorkflow`](https://github.com/nasa/cumulus/blob/master/example/cumulus-tf/ingest_and_publish_granule_workflow.asl.json) for reference.
- **CUMULUS-2251**
  - Because it has been removed from the `cumulus` module, a new resource definition for `egress_api_gateway_log_subscription_filter` must be added to `cumulus-tf/main.tf`. For reference on how to define this resource, see [`example/cumulus-tf/main.tf`](https://github.com/nasa/cumulus/blob/master/example/cumulus-tf/main.tf).

### Added

- **CUMULUS-2248**
  - Updates Integration Tests README to point to new fake provider template.
- **CUMULUS-2239**
  - Add resource declaration to create a VPC endpoint in tea-map-cache module if `deploy_to_ngap` is false.
- **CUMULUS-2063**
  - Adds a new, optional query parameter to the `/collections[&getMMT=true]` and `/collections/active[&getMMT=true]` endpoints. When a user provides a value of `true` for `getMMT` in the query parameters, the endpoint will search CMR and update each collection's results with new key `MMTLink` containing a link to the MMT (Metadata Management Tool) if a CMR collection id is found.
- **CUMULUS-2170**
  - Adds ability to filter granule inventory reports
- **CUMULUS-2211**
  - Adds `granules/bulkReingest` endpoint to `@cumulus/api`
- **CUMULUS-2251**
  - Adds `log_api_gateway_to_cloudwatch` variable to `example/cumulus-tf/variables.tf`.
  - Adds `log_api_gateway_to_cloudwatch` variable to `thin_egress_app` module definition.

### Changed

- **CUMULUS-2216**
  - `/collection` and `/collection/active` endpoints now return collections without granule aggregate statistics by default. The original behavior is preserved and can be found by including a query param of `includeStats=true` on the request to the endpoint.
  - The `es/collections` Collection class takes a new parameter includeStats. It no longer appends granule aggregate statistics to the returned results by default. One must set the new parameter to any non-false value.
- **CUMULUS-2201**
  - Update `dbIndexer` lambda to process requests in serial
  - Fixes ingestPdrWithNodeNameSpec parsePdr provider error
- **CUMULUS-2251**
  - Moves Egress Api Gateway Log Group Filter from `tf-modules/distribution/main.tf` to `example/cumulus-tf/main.tf`

### Fixed

- **CUMULUS-2251**
  - This fixes a deployment error caused by depending on the `thin_egress_app` module output for a resource count.

### Removed

- **CUMULUS-2251**
  - Removes `tea_api_egress_log_group` variable from `tf-modules/distribution/variables.tf` and `tf-modules/cumulus/variables.tf`.

### BREAKING CHANGES

- **CUMULUS-2138** - CMR metadata update behavior has been removed from the `move-granules` task into a
new `update-granules-cmr-metadata-file-links` task.
- **CUMULUS-2216**
  - `/collection` and `/collection/active` endpoints now return collections without granule aggregate statistics by default. The original behavior is preserved and can be found by including a query param of `includeStats=true` on the request to the endpoint.  This is likely to affect the dashboard only but included here for the change of behavior.
- **[1956](https://github.com/nasa/cumulus/issues/1956)**
  - Update the name of the `cumulus_message_adapter_lambda_layer_arn` output from the `cumulus-message-adapter` module to `cumulus_message_adapter_lambda_layer_version_arn`. The output value has changed from being the ARN of the Lambda layer **without a version** to the ARN of the Lambda layer **with a version**.
  - Update the variable name in the `cumulus` and `ingest` modules from `cumulus_message_adapter_lambda_layer_arn` to `cumulus_message_adapter_lambda_layer_version_arn`

## [v3.0.1] 2020-10-21

- **CUMULUS-2203**
  - Update Core tasks to use
    [cumulus-message-adapter-js](https://github.com/nasa/cumulus-message-adapter-js)
    v2.0.0 to resolve memory leak/lambda ENOMEM constant failure issue.   This
    issue caused lambdas to slowly use all memory in the run environment and
    prevented AWS from halting/restarting warmed instances when task code was
    throwing consistent errors under load.

- **CUMULUS-2232**
  - Updated versions for `ajv`, `lodash`, `googleapis`, `archiver`, and
    `@cumulus/aws-client` to remediate vulnerabilities found in SNYK scan.

### Fixed

- **CUMULUS-2233**
  - Fixes /s3credentials bug where the expiration time on the cookie was set to a time that is always expired, so authentication was never being recognized as complete by the API. Consequently, the user would end up in a redirect loop and requests to /s3credentials would never complete successfully. The bug was caused by the fact that the code setting the expiration time for the cookie was expecting a time value in milliseconds, but was receiving the expirationTime from the EarthdataLoginClient in seconds. This bug has been fixed by converting seconds into milliseconds. Unit tests were added to test that the expiration time has been converted to milliseconds and checking that the cookie's expiration time is greater than the current time.

## [v3.0.0] 2020-10-7

### MIGRATION STEPS

- **CUMULUS-2099**
  - All references to `meta.queues` in workflow configuration must be replaced with references to queue URLs from Terraform resources. See the updated [data cookbooks](https://nasa.github.io/cumulus/docs/data-cookbooks/about-cookbooks) or example [Discover Granules workflow configuration](https://github.com/nasa/cumulus/blob/master/example/cumulus-tf/discover_granules_workflow.asl.json).
  - The steps for configuring queued execution throttling have changed. See the [updated documentation](https://nasa.github.io/cumulus/docs/data-cookbooks/throttling-queued-executions).
  - In addition to the configuration for execution throttling, the internal mechanism for tracking executions by queue has changed. As a result, you should **disable any rules or workflows scheduling executions via a throttled queue** before upgrading. Otherwise, you may be at risk of having **twice as many executions** as are configured for the queue while the updated tracking is deployed. You can re-enable these rules/workflows once the upgrade is complete.

- **CUMULUS-2111**
  - **Before you re-deploy your `cumulus-tf` module**, note that the [`thin-egress-app`][thin-egress-app] is no longer deployed by default as part of the `cumulus` module, so you must add the TEA module to your deployment and manually modify your Terraform state **to avoid losing your API gateway and impacting any Cloudfront endpoints pointing to those gateways**. If you don't care about losing your API gateway and impacting Cloudfront endpoints, you can ignore the instructions for manually modifying state.

    1. Add the [`thin-egress-app`][thin-egress-app] module to your `cumulus-tf` deployment as shown in the [Cumulus example deployment](https://github.com/nasa/cumulus/tree/master/example/cumulus-tf/main.tf).

         - Note that the values for `tea_stack_name` variable to the `cumulus` module and the `stack_name` variable to the `thin_egress_app` module **must match**
         - Also, if you are specifying the `stage_name` variable to the `thin_egress_app` module, **the value of the `tea_api_gateway_stage` variable to the `cumulus` module must match it**

    2. **If you want to preserve your existing `thin-egress-app` API gateway and avoid having to update your Cloudfront endpoint for distribution, then you must follow these instructions**: <https://nasa.github.io/cumulus/docs/upgrade-notes/migrate_tea_standalone>. Otherwise, you can re-deploy as usual.

  - If you provide your own custom bucket map to TEA as a standalone module, **you must ensure that your custom bucket map includes mappings for the `protected` and `public` buckets specified in your `cumulus-tf/terraform.tfvars`, otherwise Cumulus may not be able to determine the correct distribution URL for ingested files and you may encounter errors**

- **CUMULUS-2197**
  - EMS resources are now optional, and `ems_deploy` is set to `false` by default, which will delete your EMS resources.
  - If you would like to keep any deployed EMS resources, add the `ems_deploy` variable set to `true` in your `cumulus-tf/terraform.tfvars`

### BREAKING CHANGES

- **CUMULUS-2200**
  - Changes return from 303 redirect to 200 success for `Granule Inventory`'s
    `/reconciliationReport` returns.  The user (dashboard) must read the value
    of `url` from the return to get the s3SignedURL and then download the report.
- **CUMULUS-2099**
  - `meta.queues` has been removed from Cumulus core workflow messages.
  - `@cumulus/sf-sqs-report` workflow task no longer reads the reporting queue URL from `input.meta.queues.reporting` on the incoming event. Instead, it requires that the queue URL be set as the `reporting_queue_url` environment variable on the deployed Lambda.
- **CUMULUS-2111**
  - The deployment of the `thin-egress-app` module has be removed from `tf-modules/distribution`, which is a part of the `tf-modules/cumulus` module. Thus, the `thin-egress-app` module is no longer deployed for you by default. See the migration steps for details about how to add deployment for the `thin-egress-app`.
- **CUMULUS-2141**
  - The `parse-pdr` task has been updated to respect the `NODE_NAME` property in
    a PDR's `FILE_GROUP`. If a `NODE_NAME` is present, the task will query the
    Cumulus API for a provider with that host. If a provider is found, the
    output granule from the task will contain a `provider` property containing
    that provider. If `NODE_NAME` is set but a provider with that host cannot be
    found in the API, or if multiple providers are found with that same host,
    the task will fail.
  - The `queue-granules` task has been updated to expect an optional
    `granule.provider` property on each granule. If present, the granule will be
    enqueued using that provider. If not present, the task's `config.provider`
    will be used instead.
- **CUMULUS-2197**
  - EMS resources are now optional and will not be deployed by default. See migration steps for information
    about how to deploy EMS resources.

#### CODE CHANGES

- The `@cumulus/api-client.providers.getProviders` function now takes a
  `queryStringParameters` parameter which can be used to filter the providers
  which are returned
- The `@cumulus/aws-client/S3.getS3ObjectReadStreamAsync` function has been
  removed. It read the entire S3 object into memory before returning a read
  stream, which could cause Lambdas to run out of memory. Use
  `@cumulus/aws-client/S3.getObjectReadStream` instead.
- The `@cumulus/ingest/util.lookupMimeType` function now returns `undefined`
  rather than `null` if the mime type could not be found.
- The `@cumulus/ingest/lock.removeLock` function now returns `undefined`
- The `@cumulus/ingest/granule.generateMoveFileParams` function now returns
  `source: undefined` and `target :undefined` on the response object if either could not be
  determined. Previously, `null` had been returned.
- The `@cumulus/ingest/recursion.recursion` function must now be imported using
  `const { recursion } = require('@cumulus/ingest/recursion');`
- The `@cumulus/ingest/granule.getRenamedS3File` function has been renamed to
  `listVersionedObjects`
- `@cumulus/common.http` has been removed
- `@cumulus/common/http.download` has been removed

### Added

- **CUMULUS-1855**
  - Fixed SyncGranule task to return an empty granules list when given an empty
    (or absent) granules list on input, rather than throwing an exception
- **CUMULUS-1955**
  - Added `@cumulus/aws-client/S3.getObject` to get an AWS S3 object
  - Added `@cumulus/aws-client/S3.waitForObject` to get an AWS S3 object,
    retrying, if necessary
- **CUMULUS-1961**
  - Adds `startTimestamp` and `endTimestamp` parameters to endpoint
    `reconcilationReports`.  Setting these values will filter the returned
    report to cumulus data that falls within the timestamps. It also causes the
    report to be one directional, meaning cumulus is only reconciled with CMR,
    but not the other direction. The Granules will be filtered by their
    `updatedAt` values. Collections are filtered by the updatedAt time of their
    granules, i.e. Collections with granules that are updatedAt a time between
    the time parameters will be returned in the reconciliation reports.
  - Adds `startTimestamp` and `endTimestamp` parameters to create-reconciliation-reports
    lambda function. If either of these params is passed in with a value that can be
    converted to a date object, the inter-platform comparison between Cumulus and CMR will
    be one way.  That is, collections, granules, and files will be filtered by time for
    those found in Cumulus and only those compared to the CMR holdings. For the moment
    there is not enough information to change the internal consistency check, and S3 vs
    Cumulus comparisons are unchanged by the timestamps.
- **CUMULUS-1962**
  - Adds `location` as parameter to `/reconciliationReports` endpoint. Options are `S3`
    resulting in a S3 vs. Cumulus database search or `CMR` resulting in CMR vs. Cumulus database search.
- **CUMULUS-1963**
  - Adds `granuleId` as input parameter to `/reconcilationReports`
    endpoint. Limits inputs parameters to either `collectionId` or `granuleId`
    and will fail to create the report if both are provided.  Adding granuleId
    will find collections in Cumulus by granuleId and compare those one way
    with those in CMR.
  - `/reconciliationReports` now validates any input json before starting the
    async operation and the lambda handler no longer validates input
    parameters.
- **CUMULUS-1964**
  - Reports can now be filtered on provider
- **CUMULUS-1965**
  - Adds `collectionId` parameter to the `/reconcilationReports`
    endpoint. Setting this value will limit the scope of the reconcilation
    report to only the input collectionId when comparing Cumulus and
    CMR. `collectionId` is provided an array of strings e.g. `[shortname___version, shortname2___version2]`
- **CUMULUS-2107**
  - Added a new task, `update-cmr-access-constraints`, that will set access constraints in CMR Metadata.
    Currently supports UMMG-JSON and Echo10XML, where it will configure `AccessConstraints` and
    `RestrictionFlag/RestrictionComment`, respectively.
  - Added an operator doc on how to configure and run the access constraint update workflow, which will update the metadata using the new task, and then publish the updated metadata to CMR.
  - Added an operator doc on bulk operations.
- **CUMULUS-2111**
  - Added variables to `cumulus` module:
    - `tea_api_egress_log_group`
    - `tea_external_api_endpoint`
    - `tea_internal_api_endpoint`
    - `tea_rest_api_id`
    - `tea_rest_api_root_resource_id`
    - `tea_stack_name`
  - Added variables to `distribution` module:
    - `tea_api_egress_log_group`
    - `tea_external_api_endpoint`
    - `tea_internal_api_endpoint`
    - `tea_rest_api_id`
    - `tea_rest_api_root_resource_id`
    - `tea_stack_name`
- **CUMULUS-2112**
  - Added `@cumulus/api/lambdas/internal-reconciliation-report`, so create-reconciliation-report
    lambda can create `Internal` reconciliation report
- **CUMULUS-2116**
  - Added `@cumulus/api/models/granule.unpublishAndDeleteGranule` which
  unpublishes a granule from CMR and deletes it from Cumulus, but does not
  update the record to `published: false` before deletion
- **CUMULUS-2113**
  - Added Granule not found report to reports endpoint
  - Update reports to return breakdown by Granule of files both in DynamoDB and S3
- **CUMULUS-2123**
  - Added `cumulus-rds-tf` DB cluster module to `tf-modules` that adds a
    serverless RDS Aurora/PostgreSQL database cluster to meet the PostgreSQL
    requirements for future releases.
  - Updated the default Cumulus module to take the following new required variables:
    - rds_user_access_secret_arn:
      AWS Secrets Manager secret ARN containing a JSON string of DB credentials
      (containing at least host, password, port as keys)
    - rds_security_group:
      RDS Security Group that provides connection access to the RDS cluster
  - Updated API lambdas and default ECS cluster to add them to the
    `rds_security_group` for database access
- **CUMULUS-2126**
  - The collections endpoint now writes to the RDS database
- **CUMULUS-2127**
  - Added migration to create collections relation for RDS database
- **CUMULUS-2129**
  - Added `data-migration1` Terraform module and Lambda to migrate data from Dynamo to RDS
    - Added support to Lambda for migrating collections data from Dynamo to RDS
- **CUMULUS-2155**
  - Added `rds_connection_heartbeat` to `cumulus` and `data-migration` tf
    modules.  If set to true, this diagnostic variable instructs Core's database
    code to fire off a connection 'heartbeat' query and log the timing/results
    for diagnostic purposes, and retry certain connection timeouts once.
    This option is disabled by default
- **CUMULUS-2156**
  - Support array inputs parameters for `Internal` reconciliation report
- **CUMULUS-2157**
  - Added support to `data-migration1` Lambda for migrating providers data from Dynamo to RDS
    - The migration process for providers will convert any credentials that are stored unencrypted or encrypted with an S3 keypair provider to be encrypted with a KMS key instead
- **CUMULUS-2161**
  - Rules now support an `executionNamePrefix` property. If set, any executions
    triggered as a result of that rule will use that prefix in the name of the
    execution.
  - The `QueueGranules` task now supports an `executionNamePrefix` property. Any
    executions queued by that task will use that prefix in the name of the
    execution. See the
    [example workflow](./example/cumulus-tf/discover_granules_with_execution_name_prefix_workflow.asl.json)
    for usage.
  - The `QueuePdrs` task now supports an `executionNamePrefix` config property.
    Any executions queued by that task will use that prefix in the name of the
    execution. See the
    [example workflow](./example/cumulus-tf/discover_and_queue_pdrs_with_execution_name_prefix_workflow.asl.json)
    for usage.
- **CUMULUS-2162**
  - Adds new report type to `/reconciliationReport` endpoint.  The new report
    is `Granule Inventory`. This report is a CSV file of all the granules in
    the Cumulus DB. This report will eventually replace the existing
    `granules-csv` endpoint which has been deprecated.
- **CUMULUS-2197**
  - Added `ems_deploy` variable to the `cumulus` module. This is set to false by default, except
    for our example deployment, where it is needed for integration tests.

### Changed

- Upgraded version of [TEA](https://github.com/asfadmin/thin-egress-app/) deployed with Cumulus to build 88.
- **CUMULUS-2107**
  - Updated the `applyWorkflow` functionality on the granules endpoint to take a `meta` property to pass into the workflow message.
  - Updated the `BULK_GRANULE` functionality on the granules endpoint to support the above `applyWorkflow` change.
- **CUMULUS-2111**
  - Changed `distribution_api_gateway_stage` variable for `cumulus` module to `tea_api_gateway_stage`
  - Changed `api_gateway_stage` variable for `distribution` module to `tea_api_gateway_stage`
- **CUMULUS-2224**
  - Updated `/reconciliationReport`'s file reconciliation to include `"EXTENDED METADATA"` as a valid CMR relatedUrls Type.

### Fixed

- **CUMULUS-2168**
  - Fixed issue where large number of documents (generally logs) in the
    `cumulus` elasticsearch index results in the collection granule stats
    queries failing for the collections list api endpoint
- **CUMULUS-1955**
  - Due to AWS's eventual consistency model, it was possible for PostToCMR to
    publish an earlier version of a CMR metadata file, rather than the latest
    version created in a workflow.  This fix guarantees that the latest version
    is published, as expected.
- **CUMULUS-1961**
  - Fixed `activeCollections` query only returning 10 results
- **CUMULUS-2201**
  - Fix Reconciliation Report integration test failures by waiting for collections appear
    in es list and ingesting a fake granule xml file to CMR
- **CUMULUS-2015**
  - Reduced concurrency of `QueueGranules` task. That task now has a
    `config.concurrency` option that defaults to `3`.
- **CUMULUS-2116**
  - Fixed a race condition with bulk granule delete causing deleted granules to still appear in Elasticsearch. Granules removed via bulk delete should now be removed from Elasticsearch.
- **CUMULUS-2163**
  - Remove the `public-read` ACL from the `move-granules` task
- **CUMULUS-2164**
  - Fix issue where `cumulus` index is recreated and attached to an alias if it has been previously deleted
- **CUMULUS-2195**
  - Fixed issue with redirect from `/token` not working when using a Cloudfront endpoint to access the Cumulus API with Launchpad authentication enabled. The redirect should now work properly whether you are using a plain API gateway URL or a Cloudfront endpoint pointing at an API gateway URL.
- **CUMULUS-2200**
  - Fixed issue where __in and __not queries were stripping spaces from values

### Deprecated

- **CUMULUS-1955**
  - `@cumulus/aws-client/S3.getS3Object()`
  - `@cumulus/message/Queue.getQueueNameByUrl()`
  - `@cumulus/message/Queue.getQueueName()`
- **CUMULUS-2162**
  - `@cumulus/api/endpoints/granules-csv/list()`

### Removed

- **CUMULUS-2111**
  - Removed `distribution_url` and `distribution_redirect_uri` outputs from the `cumulus` module
  - Removed variables from the `cumulus` module:
    - `distribution_url`
    - `log_api_gateway_to_cloudwatch`
    - `thin_egress_cookie_domain`
    - `thin_egress_domain_cert_arn`
    - `thin_egress_download_role_in_region_arn`
    - `thin_egress_jwt_algo`
    - `thin_egress_jwt_secret_name`
    - `thin_egress_lambda_code_dependency_archive_key`
    - `thin_egress_stack_name`
  - Removed outputs from the `distribution` module:
    - `distribution_url`
    - `internal_tea_api`
    - `rest_api_id`
    - `thin_egress_app_redirect_uri`
  - Removed variables from the `distribution` module:
    - `bucket_map_key`
    - `distribution_url`
    - `log_api_gateway_to_cloudwatch`
    - `thin_egress_cookie_domain`
    - `thin_egress_domain_cert_arn`
    - `thin_egress_download_role_in_region_arn`
    - `thin_egress_jwt_algo`
    - `thin_egress_jwt_secret_name`
    - `thin_egress_lambda_code_dependency_archive_key`
- **CUMULUS-2157**
  - Removed `providerSecretsMigration` and `verifyProviderSecretsMigration` lambdas
- Removed deprecated `@cumulus/sf-sns-report` task
- Removed code:
  - `@cumulus/aws-client/S3.calculateS3ObjectChecksum`
  - `@cumulus/aws-client/S3.getS3ObjectReadStream`
  - `@cumulus/cmrjs.getFullMetadata`
  - `@cumulus/cmrjs.getMetadata`
  - `@cumulus/common/util.isNil`
  - `@cumulus/common/util.isNull`
  - `@cumulus/common/util.isUndefined`
  - `@cumulus/common/util.lookupMimeType`
  - `@cumulus/common/util.mkdtempSync`
  - `@cumulus/common/util.negate`
  - `@cumulus/common/util.noop`
  - `@cumulus/common/util.omit`
  - `@cumulus/common/util.renameProperty`
  - `@cumulus/common/util.sleep`
  - `@cumulus/common/util.thread`
  - `@cumulus/ingest/granule.copyGranuleFile`
  - `@cumulus/ingest/granule.moveGranuleFile`
  - `@cumulus/integration-tests/api/rules.deleteRule`
  - `@cumulus/integration-tests/api/rules.getRule`
  - `@cumulus/integration-tests/api/rules.listRules`
  - `@cumulus/integration-tests/api/rules.postRule`
  - `@cumulus/integration-tests/api/rules.rerunRule`
  - `@cumulus/integration-tests/api/rules.updateRule`
  - `@cumulus/integration-tests/sfnStep.parseStepMessage`
  - `@cumulus/message/Queue.getQueueName`
  - `@cumulus/message/Queue.getQueueNameByUrl`

## v2.0.2+ Backport releases

Release v2.0.1 was the last release on the 2.0.x release series.

Changes after this version on the 2.0.x release series are limited
security/requested feature patches and will not be ported forward to future
releases unless there is a corresponding CHANGELOG entry.

For up-to-date CHANGELOG for the maintenance release branch see
[CHANGELOG.md](https://github.com/nasa/cumulus/blob/release-2.0.x/CHANGELOG.md)
from the 2.0.x branch.

For the most recent release information for the maintenance branch please see
the [release page](https://github.com/nasa/cumulus/releases)

## [v2.0.7] 2020-10-1 - [BACKPORT]

### Fixed

- CVE-2020-7720
  - Updated common `node-forge` dependency to 0.10.0 to address CVE finding

### [v2.0.6] 2020-09-25 - [BACKPORT]

### Fixed

- **CUMULUS-2168**
  - Fixed issue where large number of documents (generally logs) in the
    `cumulus` elasticsearch index results in the collection granule stats
    queries failing for the collections list api endpoint

### [v2.0.5] 2020-09-15 - [BACKPORT]

#### Added

- Added `thin_egress_stack_name` variable to `cumulus` and `distribution` Terraform modules to allow overriding the default Cloudformation stack name used for the `thin-egress-app`. **Please note that if you change/set this value for an existing deployment, it will destroy and re-create your API gateway for the `thin-egress-app`.**

#### Fixed

- Fix collection list queries. Removed fixes to collection stats, which break queries for a large number of granules.

### [v2.0.4] 2020-09-08 - [BACKPORT]

#### Changed

- Upgraded version of [TEA](https://github.com/asfadmin/thin-egress-app/) deployed with Cumulus to build 88.

### [v2.0.3] 2020-09-02 - [BACKPORT]

#### Fixed

- **CUMULUS-1961**
  - Fixed `activeCollections` query only returning 10 results

- **CUMULUS-2039**
  - Fix issue causing SyncGranules task to run out of memory on large granules

#### CODE CHANGES

- The `@cumulus/aws-client/S3.getS3ObjectReadStreamAsync` function has been
  removed. It read the entire S3 object into memory before returning a read
  stream, which could cause Lambdas to run out of memory. Use
  `@cumulus/aws-client/S3.getObjectReadStream` instead.

### [v2.0.2] 2020-08-17 - [BACKPORT]

#### CODE CHANGES

- The `@cumulus/ingest/util.lookupMimeType` function now returns `undefined`
  rather than `null` if the mime type could not be found.
- The `@cumulus/ingest/lock.removeLock` function now returns `undefined`

#### Added

- **CUMULUS-2116**
  - Added `@cumulus/api/models/granule.unpublishAndDeleteGranule` which
  unpublishes a granule from CMR and deletes it from Cumulus, but does not
  update the record to `published: false` before deletion

### Fixed

- **CUMULUS-2116**
  - Fixed a race condition with bulk granule delete causing deleted granules to still appear in Elasticsearch. Granules removed via bulk delete should now be removed from Elasticsearch.

## [v2.0.1] 2020-07-28

### Added

- **CUMULUS-1886**
  - Added `multiple sort keys` support to `@cumulus/api`
- **CUMULUS-2099**
  - `@cumulus/message/Queue.getQueueUrl` to get the queue URL specified in a Cumulus workflow message, if any.

### Fixed

- **[PR 1790](https://github.com/nasa/cumulus/pull/1790)**
  - Fixed bug with request headers in `@cumulus/launchpad-auth` causing Launchpad token requests to fail

## [v2.0.0] 2020-07-23

### BREAKING CHANGES

- Changes to the `@cumulus/api-client` package
  - The `CumulusApiClientError` class must now be imported using
    `const { CumulusApiClientError } = require('@cumulus/api-client/CumulusApiClientError')`
- The `@cumulus/sftp-client/SftpClient` class must now be imported using
  `const { SftpClient } = require('@cumulus/sftp-client');`
- Instances of `@cumulus/ingest/SftpProviderClient` no longer implicitly connect
  when `download`, `list`, or `sync` are called. You must call `connect` on the
  provider client before issuing one of those calls. Failure to do so will
  result in a "Client not connected" exception being thrown.
- Instances of `@cumulus/ingest/SftpProviderClient` no longer implicitly
  disconnect from the SFTP server when `list` is called.
- Instances of `@cumulus/sftp-client/SftpClient` must now be explicitly closed
  by calling `.end()`
- Instances of `@cumulus/sftp-client/SftpClient` no longer implicitly connect to
  the server when `download`, `unlink`, `syncToS3`, `syncFromS3`, and `list` are
  called. You must explicitly call `connect` before calling one of those
  methods.
- Changes to the `@cumulus/common` package
  - `cloudwatch-event.getSfEventMessageObject()` now returns `undefined` if the
    message could not be found or could not be parsed. It previously returned
    `null`.
  - `S3KeyPairProvider.decrypt()` now throws an exception if the bucket
    containing the key cannot be determined.
  - `S3KeyPairProvider.decrypt()` now throws an exception if the stack cannot be
    determined.
  - `S3KeyPairProvider.encrypt()` now throws an exception if the bucket
    containing the key cannot be determined.
  - `S3KeyPairProvider.encrypt()` now throws an exception if the stack cannot be
    determined.
  - `sns-event.getSnsEventMessageObject()` now returns `undefined` if it could
    not be parsed. It previously returned `null`.
  - The `aws` module has been removed.
  - The `BucketsConfig.buckets` property is now read-only and private
  - The `test-utils.validateConfig()` function now resolves to `undefined`
    rather than `true`.
  - The `test-utils.validateInput()` function now resolves to `undefined` rather
    than `true`.
  - The `test-utils.validateOutput()` function now resolves to `undefined`
    rather than `true`.
  - The static `S3KeyPairProvider.retrieveKey()` function has been removed.
- Changes to the `@cumulus/cmrjs` package
  - `@cumulus/cmrjs.constructOnlineAccessUrl()` and
    `@cumulus/cmrjs/cmr-utils.constructOnlineAccessUrl()` previously took a
    `buckets` parameter, which was an instance of
    `@cumulus/common/BucketsConfig`. They now take a `bucketTypes` parameter,
    which is a simple object mapping bucket names to bucket types. Example:
    `{ 'private-1': 'private', 'public-1': 'public' }`
  - `@cumulus/cmrjs.reconcileCMRMetadata()` and
    `@cumulus/cmrjs/cmr-utils.reconcileCMRMetadata()` now take a **required**
    `bucketTypes` parameter, which is a simple object mapping bucket names to
    bucket types. Example: `{ 'private-1': 'private', 'public-1': 'public' }`
  - `@cumulus/cmrjs.updateCMRMetadata()` and
    `@cumulus/cmrjs/cmr-utils.updateCMRMetadata()` previously took an optional
    `inBuckets` parameter, which was an instance of
    `@cumulus/common/BucketsConfig`. They now take a **required** `bucketTypes`
    parameter, which is a simple object mapping bucket names to bucket types.
    Example: `{ 'private-1': 'private', 'public-1': 'public' }`
- The minimum supported version of all published Cumulus packages is now Node
  12.18.0
  - Tasks using the `cumuluss/cumulus-ecs-task` Docker image must be updated to
    `cumuluss/cumulus-ecs-task:1.7.0`. This can be done by updating the `image`
    property of any tasks defined using the `cumulus_ecs_service` Terraform
    module.
- Changes to `@cumulus/aws-client/S3`
  - The signature of the `getObjectSize` function has changed. It now takes a
    params object with three properties:
    - **s3**: an instance of an AWS.S3 object
    - **bucket**
    - **key**
  - The `getObjectSize` function will no longer retry if the object does not
    exist
- **CUMULUS-1861**
  - `@cumulus/message/Collections.getCollectionIdFromMessage` now throws a
    `CumulusMessageError` if `collectionName` and `collectionVersion` are missing
    from `meta.collection`.   Previously this method would return
    `'undefined___undefined'` instead
  - `@cumulus/integration-tests/addCollections` now returns an array of collections that
    were added rather than the count of added collections
- **CUMULUS-1930**
  - The `@cumulus/common/util.uuid()` function has been removed
- **CUMULUS-1955**
  - `@cumulus/aws-client/S3.multipartCopyObject` now returns an object with the
    AWS `etag` of the destination object
  - `@cumulus/ingest/S3ProviderClient.list` now sets a file object's `path`
    property to `undefined` instead of `null` when the file is at the top level
    of its bucket
  - The `sync` methods of the following classes in the `@cumulus/ingest` package
    now return an object with the AWS `s3uri` and `etag` of the destination file
    (they previously returned only a string representing the S3 URI)
    - `FtpProviderClient`
    - `HttpProviderClient`
    - `S3ProviderClient`
    - `SftpProviderClient`
- **CUMULUS-1958**
  - The following methods exported from `@cumulus/cmr-js/cmr-utils` were made
    async, and added distributionBucketMap as a parameter:
    - constructOnlineAccessUrl
    - generateFileUrl
    - reconcileCMRMetadata
    - updateCMRMetadata
- **CUMULUS-1969**
  - The `DiscoverPdrs` task now expects `provider_path` to be provided at
    `event.config.provider_path`, not `event.config.collection.provider_path`
  - `event.config.provider_path` is now a required parameter of the
    `DiscoverPdrs` task
  - `event.config.collection` is no longer a parameter to the `DiscoverPdrs`
    task
  - Collections no longer support the `provider_path` property. The tasks that
    relied on that property are now referencing `config.meta.provider_path`.
    Workflows should be updated accordingly.
- **CUMULUS-1977**
  - Moved bulk granule deletion endpoint from `/bulkDelete` to
    `/granules/bulkDelete`
- **CUMULUS-1991**
  - Updated CMR metadata generation to use "Download file.hdf" (where `file.hdf` is the filename of the given resource) as the resource description instead of "File to download"
  - CMR metadata updates now respect changes to resource descriptions (previously only changes to resource URLs were respected)

### MIGRATION STEPS

- Due to an issue with the AWS API Gateway and how the Thin Egress App Cloudformation template applies updates, you may need to redeploy your
  `thin-egress-app-EgressGateway` manually as a one time migration step.    If your deployment fails with an
  error similar to:

  ```bash
  Error: Lambda function (<stack>-tf-TeaCache) returned error: ({"errorType":"HTTPError","errorMessage":"Response code 404 (Not Found)"})
  ```

  Then follow the [AWS
  instructions](https://docs.aws.amazon.com/apigateway/latest/developerguide/how-to-deploy-api-with-console.html)
  to `Redeploy a REST API to a stage` for your egress API and re-run `terraform
  apply`.

### Added

- **CUMULUS-2081**
  - Add Integrator Guide section for onboarding
  - Add helpful tips documentation

- **CUMULUS-1902**
  - Add Common Use Cases section under Operator Docs

- **CUMULUS-2058**
  - Added `lambda_processing_role_name` as an output from the `cumulus` module
    to provide the processing role name
- **CUMULUS-1417**
  - Added a `checksumFor` property to collection `files` config. Set this
    property on a checksum file's definition matching the `regex` of the target
    file. More details in the ['Data Cookbooks
    Setup'](https://nasa.github.io/cumulus/docs/next/data-cookbooks/setup)
    documentation.
  - Added `checksumFor` validation to collections model.
- **CUMULUS-1956**
  - Added `@cumulus/earthata-login-client` package
  - The `/s3credentials` endpoint that is deployed as part of distribution now
    supports authentication using tokens created by a different application. If
    a request contains the `EDL-ClientId` and `EDL-Token` headers,
    authentication will be handled using that token rather than attempting to
    use OAuth.
  - `@cumulus/earthata-login-client.getTokenUsername()` now accepts an
    `xRequestId` argument, which will be included as the `X-Request-Id` header
    when calling Earthdata Login.
  - If the `s3Credentials` endpoint is invoked with an EDL token and an
    `X-Request-Id` header, that `X-Request-Id` header will be forwarded to
    Earthata Login.
- **CUMULUS-1957**
  - If EDL token authentication is being used, and the `EDL-Client-Name` header
    is set, `@the-client-name` will be appended to the end of the Earthdata
    Login username that is used as the `RoleSessionName` of the temporary IAM
    credentials. This value will show up in the AWS S3 server access logs.
- **CUMULUS-1958**
  - Add the ability for users to specify a `bucket_map_key` to the `cumulus`
    terraform module as an override for the default .yaml values that are passed
    to TEA by Core.    Using this option *requires* that each configured
    Cumulus 'distribution' bucket (e.g. public/protected buckets) have a single
    TEA mapping.  Multiple maps per bucket are not supported.
  - Updated Generating a distribution URL, the MoveGranules task and all CMR
    reconciliation functionality to utilize the TEA bucket map override.
  - Updated deploy process to utilize a bootstrap 'tea-map-cache' lambda that
    will, after deployment of Cumulus Core's TEA instance, query TEA for all
    protected/public buckets and generate a mapping configuration used
    internally by Core.  This object is also exposed as an output of the Cumulus
    module as `distribution_bucket_map`.
- **CUMULUS-1961**
  - Replaces DynamoDB for Elasticsearch for reconciliationReportForCumulusCMR
    comparisons between Cumulus and CMR.
- **CUMULUS-1970**
  - Created the `add-missing-file-checksums` workflow task
  - Added `@cumulus/aws-client/S3.calculateObjectHash()` function
  - Added `@cumulus/aws-client/S3.getObjectReadStream()` function
- **CUMULUS-1887**
  - Add additional fields to the granule CSV download file
- **CUMULUS-2019**
  - Add `infix` search to es query builder `@cumulus/api/es/es/queries` to
    support partial matching of the keywords

### Changed

- **CUMULUS-2032**
  - Updated @cumulus/ingest/HttpProviderClient to utilize a configuration key
    `httpListTimeout` to set the default timeout for discovery HTTP/HTTPS
    requests, and updates the default for the provider to 5 minutes (300 seconds).
  - Updated the DiscoverGranules and DiscoverPDRs tasks to utilize the updated
    configuration value if set via workflow config, and updates the default for
    these tasks to 5 minutes (300 seconds).

- **CUMULUS-176**
  - The API will now respond with a 400 status code when a request body contains
    invalid JSON. It had previously returned a 500 status code.
- **CUMULUS-1861**
  - Updates Rule objects to no longer require a collection.
  - Changes the DLQ behavior for `sfEventSqsToDbRecords` and
    `sfEventSqsToDbRecordsInputQueue`. Previously failure to write a database
    record would result in lambda success, and an error log in the CloudWatch
    logs.   The lambda has been updated to manually add a record to
    the `sfEventSqsToDbRecordsDeadLetterQueue` if the granule, execution, *or*
    pdr record fails to write, in addition to the previous error logging.
- **CUMULUS-1956**
  - The `/s3credentials` endpoint that is deployed as part of distribution now
    supports authentication using tokens created by a different application. If
    a request contains the `EDL-ClientId` and `EDL-Token` headers,
    authentication will be handled using that token rather than attempting to
    use OAuth.
- **CUMULUS-1977**
  - API endpoint POST `/granules/bulk` now returns a 202 status on a successful
    response instead of a 200 response
  - API endpoint DELETE `/granules/<granule-id>` now returns a 404 status if the
    granule record was already deleted
  - `@cumulus/api/models/Granule.update()` now returns the updated granule
    record
  - Implemented POST `/granules/bulkDelete` API endpoint to support deleting
    granules specified by ID or returned by the provided query in the request
    body. If the request is successful, the endpoint returns the async operation
    ID that has been started to remove the granules.
    - To use a query in the request body, your deployment must be
      [configured to access the Elasticsearch host for ESDIS metrics](https://nasa.github.io/cumulus/docs/additional-deployment-options/cloudwatch-logs-delivery#esdis-metrics)
      in your environment
  - Added `@cumulus/api/models/Granule.getRecord()` method to return raw record
    from DynamoDB
  - Added `@cumulus/api/models/Granule.delete()` method which handles deleting
    the granule record from DynamoDB and the granule files from S3
- **CUMULUS-1982**
  - The `globalConnectionLimit` property of providers is now optional and
    defaults to "unlimited"
- **CUMULUS-1997**
  - Added optional `launchpad` configuration to `@cumulus/hyrax-metadata-updates` task config schema.
- **CUMULUS-1991**
  - `@cumulus/cmrjs/src/cmr-utils/constructOnlineAccessUrls()` now throws an error if `cmrGranuleUrlType = "distribution"` and no distribution endpoint argument is provided
- **CUMULUS-2011**
  - Reconciliation reports are now generated within an AsyncOperation
- **CUMULUS-2016**
  - Upgrade TEA to version 79

### Fixed

- **CUMULUS-1991**
  - Added missing `DISTRIBUTION_ENDPOINT` environment variable for API lambdas. This environment variable is required for API requests to move granules.

- **CUMULUS-1961**
  - Fixed granules and executions query params not getting sent to API in granule list operation in `@cumulus/api-client`

### Deprecated

- `@cumulus/aws-client/S3.calculateS3ObjectChecksum()`
- `@cumulus/aws-client/S3.getS3ObjectReadStream()`
- `@cumulus/common/log.convertLogLevel()`
- `@cumulus/collection-config-store`
- `@cumulus/common/util.sleep()`

- **CUMULUS-1930**
  - `@cumulus/common/log.convertLogLevel()`
  - `@cumulus/common/util.isNull()`
  - `@cumulus/common/util.isUndefined()`
  - `@cumulus/common/util.negate()`
  - `@cumulus/common/util.noop()`
  - `@cumulus/common/util.isNil()`
  - `@cumulus/common/util.renameProperty()`
  - `@cumulus/common/util.lookupMimeType()`
  - `@cumulus/common/util.thread()`
  - `@cumulus/common/util.mkdtempSync()`

### Removed

- The deprecated `@cumulus/common.bucketsConfigJsonObject` function has been
  removed
- The deprecated `@cumulus/common.CollectionConfigStore` class has been removed
- The deprecated `@cumulus/common.concurrency` module has been removed
- The deprecated `@cumulus/common.constructCollectionId` function has been
  removed
- The deprecated `@cumulus/common.launchpad` module has been removed
- The deprecated `@cumulus/common.LaunchpadToken` class has been removed
- The deprecated `@cumulus/common.Semaphore` class has been removed
- The deprecated `@cumulus/common.stringUtils` module has been removed
- The deprecated `@cumulus/common/aws.cloudwatchlogs` function has been removed
- The deprecated `@cumulus/common/aws.deleteS3Files` function has been removed
- The deprecated `@cumulus/common/aws.deleteS3Object` function has been removed
- The deprecated `@cumulus/common/aws.dynamodb` function has been removed
- The deprecated `@cumulus/common/aws.dynamodbDocClient` function has been
  removed
- The deprecated `@cumulus/common/aws.getExecutionArn` function has been removed
- The deprecated `@cumulus/common/aws.headObject` function has been removed
- The deprecated `@cumulus/common/aws.listS3ObjectsV2` function has been removed
- The deprecated `@cumulus/common/aws.parseS3Uri` function has been removed
- The deprecated `@cumulus/common/aws.promiseS3Upload` function has been removed
- The deprecated `@cumulus/common/aws.recursivelyDeleteS3Bucket` function has
  been removed
- The deprecated `@cumulus/common/aws.s3CopyObject` function has been removed
- The deprecated `@cumulus/common/aws.s3ObjectExists` function has been removed
- The deprecated `@cumulus/common/aws.s3PutObject` function has been removed
- The deprecated `@cumulus/common/bucketsConfigJsonObject` function has been
  removed
- The deprecated `@cumulus/common/CloudWatchLogger` class has been removed
- The deprecated `@cumulus/common/collection-config-store.CollectionConfigStore`
  class has been removed
- The deprecated `@cumulus/common/collection-config-store.constructCollectionId`
  function has been removed
- The deprecated `@cumulus/common/concurrency.limit` function has been removed
- The deprecated `@cumulus/common/concurrency.mapTolerant` function has been
  removed
- The deprecated `@cumulus/common/concurrency.promiseUrl` function has been
  removed
- The deprecated `@cumulus/common/concurrency.toPromise` function has been
  removed
- The deprecated `@cumulus/common/concurrency.unless` function has been removed
- The deprecated `@cumulus/common/config.parseConfig` function has been removed
- The deprecated `@cumulus/common/config.resolveResource` function has been
  removed
- The deprecated `@cumulus/common/DynamoDb.get` function has been removed
- The deprecated `@cumulus/common/DynamoDb.scan` function has been removed
- The deprecated `@cumulus/common/FieldPattern` class has been removed
- The deprecated `@cumulus/common/launchpad.getLaunchpadToken` function has been
  removed
- The deprecated `@cumulus/common/launchpad.validateLaunchpadToken` function has
  been removed
- The deprecated `@cumulus/common/LaunchpadToken` class has been removed
- The deprecated `@cumulus/common/message.buildCumulusMeta` function has been
  removed
- The deprecated `@cumulus/common/message.buildQueueMessageFromTemplate`
  function has been removed
- The deprecated `@cumulus/common/message.getCollectionIdFromMessage` function
  has been removed
- The deprecated `@cumulus/common/message.getMaximumExecutions` function has
  been removed
- The deprecated `@cumulus/common/message.getMessageExecutionArn` function has
  been removed
- The deprecated `@cumulus/common/message.getMessageExecutionName` function has
  been removed
- The deprecated `@cumulus/common/message.getMessageFromTemplate` function has
  been removed
- The deprecated `@cumulus/common/message.getMessageGranules` function has been
  removed
- The deprecated `@cumulus/common/message.getMessageStateMachineArn` function
  has been removed
- The deprecated `@cumulus/common/message.getQueueName` function has been
  removed
- The deprecated `@cumulus/common/message.getQueueNameByUrl` function has been
  removed
- The deprecated `@cumulus/common/message.hasQueueAndExecutionLimit` function
  has been removed
- The deprecated `@cumulus/common/Semaphore` class has been removed
- The deprecated `@cumulus/common/string.globalReplace` function has been removed
- The deprecated `@cumulus/common/string.isNonEmptyString` function has been
  removed
- The deprecated `@cumulus/common/string.isValidHostname` function has been
  removed
- The deprecated `@cumulus/common/string.match` function has been removed
- The deprecated `@cumulus/common/string.matches` function has been removed
- The deprecated `@cumulus/common/string.replace` function has been removed
- The deprecated `@cumulus/common/string.toLower` function has been removed
- The deprecated `@cumulus/common/string.toUpper` function has been removed
- The deprecated `@cumulus/common/testUtils.getLocalstackEndpoint` function has been removed
- The deprecated `@cumulus/common/util.setErrorStack` function has been removed
- The `@cumulus/common/util.uuid` function has been removed
- The deprecated `@cumulus/common/workflows.getWorkflowArn` function has been
  removed
- The deprecated `@cumulus/common/workflows.getWorkflowFile` function has been
  removed
- The deprecated `@cumulus/common/workflows.getWorkflowList` function has been
  removed
- The deprecated `@cumulus/common/workflows.getWorkflowTemplate` function has
  been removed
- `@cumulus/aws-client/StepFunctions.toSfnExecutionName()`
- `@cumulus/aws-client/StepFunctions.fromSfnExecutionName()`
- `@cumulus/aws-client/StepFunctions.getExecutionArn()`
- `@cumulus/aws-client/StepFunctions.getExecutionUrl()`
- `@cumulus/aws-client/StepFunctions.getStateMachineArn()`
- `@cumulus/aws-client/StepFunctions.pullStepFunctionEvent()`
- `@cumulus/common/test-utils/throttleOnce()`
- `@cumulus/integration-tests/api/distribution.invokeApiDistributionLambda()`
- `@cumulus/integration-tests/api/distribution.getDistributionApiRedirect()`
- `@cumulus/integration-tests/api/distribution.getDistributionApiFileStream()`

## [v1.24.0] 2020-06-03

### BREAKING CHANGES

- **CUMULUS-1969**
  - The `DiscoverPdrs` task now expects `provider_path` to be provided at
    `event.config.provider_path`, not `event.config.collection.provider_path`
  - `event.config.provider_path` is now a required parameter of the
    `DiscoverPdrs` task
  - `event.config.collection` is no longer a parameter to the `DiscoverPdrs`
    task
  - Collections no longer support the `provider_path` property. The tasks that
    relied on that property are now referencing `config.meta.provider_path`.
    Workflows should be updated accordingly.

- **CUMULUS-1997**
  - `@cumulus/cmr-client/CMRSearchConceptQueue` parameters have been changed to take a `cmrSettings` object containing clientId, provider, and auth information. This can be generated using `@cumulus/cmrjs/cmr-utils/getCmrSettings`. The `cmrEnvironment` variable has been removed.

### Added

- **CUMULUS-1800**
  - Added task configuration setting named `syncChecksumFiles` to the
    SyncGranule task. This setting is `false` by default, but when set to
    `true`, all checksum files associated with data files that are downloaded
    will be downloaded as well.
- **CUMULUS-1952**
  - Updated HTTP(S) provider client to accept username/password for Basic authorization. This change adds support for Basic Authorization such as Earthdata login redirects to ingest (i.e. as implemented in SyncGranule), but not to discovery (i.e. as implemented in DiscoverGranules). Discovery still expects the provider's file system to be publicly accessible, but not the individual files and their contents.
  - **NOTE**: Using this in combination with the HTTP protocol may expose usernames and passwords to intermediary network entities. HTTPS is highly recommended.
- **CUMULUS-1997**
  - Added optional `launchpad` configuration to `@cumulus/hyrax-metadata-updates` task config schema.

### Fixed

- **CUMULUS-1997**
  - Updated all CMR operations to use configured authentication scheme
- **CUMULUS-2010**
  - Updated `@cumulus/api/launchpadSaml` to support multiple userGroup attributes from the SAML response

## [v1.23.2] 2020-05-22

### BREAKING CHANGES

- Updates to the Cumulus archive API:
  - All endpoints now return a `401` response instead of a `403` for any request where the JWT passed as a Bearer token is invalid.
  - POST `/refresh` and DELETE `/token/<token>` endpoints now return a `401` response for requests with expired tokens

- **CUMULUS-1894**
  - `@cumulus/ingest/granule.handleDuplicateFile()`
    - The `copyOptions` parameter has been removed
    - An `ACL` parameter has been added
  - `@cumulus/ingest/granule.renameS3FileWithTimestamp()`
    - Now returns `undefined`

- **CUMULUS-1896**
  Updated all Cumulus core lambdas to utilize the new message adapter streaming interface via [cumulus-message-adapter-js v1.2.0](https://github.com/nasa/cumulus-message-adapter-js/releases/tag/v1.2.0).   Users of this version of Cumulus (or later) must utilize version 1.3.0 or greater of the [cumulus-message-adapter](https://github.com/nasa/cumulus-message-adapter) to support core lambdas.

- **CUMULUS-1912**
  - `@cumulus/api` reconciliationReports list endpoint returns a list of reconciliationReport records instead of S3Uri.

- **CUMULUS-1969**
  - The `DiscoverGranules` task now expects `provider_path` to be provided at
    `event.config.provider_path`, not `event.config.collection.provider_path`
  - `config.provider_path` is now a required parameter of the `DiscoverGranules`
    task

### MIGRATION STEPS

- To take advantage of the new TTL-based access token expiration implemented in CUMULUS-1777 (see notes below) and clear out existing records in your access tokens table, do the following:
  1. Log out of any active dashboard sessions
  2. Use the AWS console or CLI to delete your `<prefix>-AccessTokensTable` DynamoDB table
  3. [Re-deploy your `data-persistence` module](https://nasa.github.io/cumulus/docs/deployment/upgrade-readme#update-data-persistence-resources), which should re-create the `<prefix>-AccessTokensTable` DynamoDB table
  4. Return to using the Cumulus API/dashboard as normal
- This release requires the Cumulus Message Adapter layer deployed with Cumulus Core to be at least 1.3.0, as the core lambdas have updated to [cumulus-message-adapter-js v1.2.0](https://github.com/nasa/cumulus-message-adapter-js/releases/tag/v1.2.0) and the new CMA interface.  As a result, users should:
  1. Follow the [Cumulus Message Adapter (CMA) deployment instructions](https://nasa.github.io/cumulus/docs/deployment/deployment-readme#deploy-the-cumulus-message-adapter-layer) and install a CMA layer version >=1.3.0
  2. If you are using any custom Node.js Lambdas in your workflows **and** the Cumulus CMA layer/`cumulus-message-adapter-js`, you must update your lambda to use [cumulus-message-adapter-js v1.2.0](https://github.com/nasa/cumulus-message-adapter-js/releases/tag/v1.2.0) and follow the migration instructions in the release notes. Prior versions of `cumulus-message-adapter-js` are not compatible with CMA >= 1.3.0.
- Migrate existing s3 reconciliation report records to database (CUMULUS-1911):
  - After update your `data persistence` module and Cumulus resources, run the command:

  ```bash
  ./node_modules/.bin/cumulus-api migrate --stack `<your-terraform-deployment-prefix>` --migrationVersion migration5
  ```

### Added

- Added a limit for concurrent Elasticsearch requests when doing an index from database operation
- Added the `es_request_concurrency` parameter to the archive and cumulus Terraform modules

- **CUMULUS-1995**
  - Added the `es_index_shards` parameter to the archive and cumulus Terraform modules to configure the number of shards for the ES index
    - If you have an existing ES index, you will need to [reindex](https://nasa.github.io/cumulus-api/#reindex) and then [change index](https://nasa.github.io/cumulus-api/#change-index) to take advantage of shard updates

- **CUMULUS-1894**
  - Added `@cumulus/aws-client/S3.moveObject()`

- **CUMULUS-1911**
  - Added ReconciliationReports table
  - Updated CreateReconciliationReport lambda to save Reconciliation Report records to database
  - Updated dbIndexer and IndexFromDatabase lambdas to index Reconciliation Report records to Elasticsearch
  - Added migration_5 to migrate existing s3 reconciliation report records to database and Elasticsearch
  - Updated `@cumulus/api` package, `tf-modules/archive` and `tf-modules/data-persistence` Terraform modules

- **CUMULUS-1916**
  - Added util function for seeding reconciliation reports when running API locally in dashboard

### Changed

- **CUMULUS-1777**
  - The `expirationTime` property is now a **required field** of the access tokens model.
  - Updated the `AccessTokens` table to set a [TTL](https://docs.aws.amazon.com/amazondynamodb/latest/developerguide/howitworks-ttl.html) on the `expirationTime` field in `tf-modules/data-persistence/dynamo.tf`. As a result, access token records in this table whose `expirationTime` has passed should be **automatically deleted by DynamoDB**.
  - Updated all code creating access token records in the Dynamo `AccessTokens` table to set the `expirationTime` field value in seconds from the epoch.
- **CUMULUS-1912**
  - Updated reconciliationReports endpoints to query against Elasticsearch, delete report from both database and s3
  - Added `@cumulus/api-client/reconciliationReports`
- **CUMULUS-1999**
  - Updated `@cumulus/common/util.deprecate()` so that only a single deprecation notice is printed for each name/version combination

### Fixed

- **CUMULUS-1894**
  - The `SyncGranule` task can now handle files larger than 5 GB
- **CUMULUS-1987**
  - `Remove granule from CMR` operation in `@cumulus/api` now passes token to CMR when fetching granule metadata, allowing removal of private granules
- **CUMULUS-1993**
  - For a given queue, the `sqs-message-consumer` Lambda will now only schedule workflows for rules matching the queue **and the collection information in each queue message (if any)**
    - The consumer also now only reads each queue message **once per Lambda invocation**, whereas previously each message was read **once per queue rule per Lambda invocation**
  - Fixed bug preventing the deletion of multiple SNS rules that share the same SNS topic

### Deprecated

- **CUMULUS-1894**
  - `@cumulus/ingest/granule.copyGranuleFile()`
  - `@cumulus/ingest/granule.moveGranuleFile()`

- **CUMULUS-1987** - Deprecated the following functions:
  - `@cumulus/cmrjs/getMetadata(cmrLink)` -> `@cumulus/cmr-client/CMR.getGranuleMetadata(cmrLink)`
  - `@cumulus/cmrjs/getFullMetadata(cmrLink)`

## [v1.22.1] 2020-05-04

**Note**: v1.22.0 was not released as a package due to npm/release concerns.  Users upgrading to 1.22.x should start with 1.22.1

### Added

- **CUMULUS-1894**
  - Added `@cumulus/aws-client/S3.multipartCopyObject()`
- **CUMULUS-408**
  - Added `certificateUri` field to provider schema. This optional field allows operators to specify an S3 uri to a CA bundle to use for HTTPS requests.
- **CUMULUS-1787**
  - Added `collections/active` endpoint for returning collections with active granules in `@cumulus/api`
- **CUMULUS-1799**
  - Added `@cumulus/common/stack.getBucketsConfigKey()` to return the S3 key for the buckets config object
  - Added `@cumulus/common/workflows.getWorkflowFileKey()` to return the S3 key for a workflow definition object
  - Added `@cumulus/common/workflows.getWorkflowsListKeyPrefix()` to return the S3 key prefix for objects containing workflow definitions
  - Added `@cumulus/message` package containing utilities for building and parsing Cumulus messages
- **CUMULUS-1850**
  - Added `@cumulus/aws-client/Kinesis.describeStream()` to get a Kinesis stream description
- **CUMULUS-1853**
  - Added `@cumulus/integration-tests/collections.createCollection()`
  - Added `@cumulus/integration-tests/executions.findExecutionArn()`
  - Added `@cumulus/integration-tests/executions.getExecutionWithStatus()`
  - Added `@cumulus/integration-tests/granules.getGranuleWithStatus()`
  - Added `@cumulus/integration-tests/providers.createProvider()`
  - Added `@cumulus/integration-tests/rules.createOneTimeRule()`

### Changed

- **CUMULUS-1682**
  - Moved all `@cumulus/ingest/parse-pdr` code into the `parse-pdr` task as it had become tightly coupled with that task's handler and was not used anywhere else. Unit tests also restored.
- **CUMULUS-1820**
  - Updated the Thin Egress App module used in `tf-modules/distribution/main.tf` to build 74. [See the release notes](https://github.com/asfadmin/thin-egress-app/releases/tag/tea-build.74).
- **CUMULUS-1852**
  - Updated POST endpoints for `/collections`, `/providers`, and `/rules` to log errors when returning a 500 response
  - Updated POST endpoint for `/collections`:
    - Return a 400 response when the `name` or `version` fields are missing
    - Return a 409 response if the collection already exists
    - Improved error messages to be more explicit
  - Updated POST endpoint for `/providers`:
    - Return a 400 response if the `host` field value is invalid
    - Return a 409 response if the provider already exists
  - Updated POST endpoint for `/rules`:
    - Return a 400 response if rule `name` is invalid
    - Return a 400 response if rule `type` is invalid
- **CUMULUS-1891**
  - Updated the following endpoints using async operations to return a 503 error if the ECS task  cannot be started and a 500 response for a non-specific error:
    - POST `/replays`
    - POST `/bulkDelete`
    - POST `/elasticsearch/index-from-database`
    - POST `/granules/bulk`

### Fixed

- **CUMULUS-408**
  - Fixed HTTPS discovery and ingest.

- **CUMULUS-1850**
  - Fixed a bug in Kinesis event processing where the message consumer would not properly filter available rules based on the collection information in the event and the Kinesis stream ARN

- **CUMULUS-1853**
  - Fixed a bug where attempting to create a rule containing a payload property
    would fail schema validation.

- **CUMULUS-1854**
  - Rule schema is validated before starting workflows or creating event source mappings

- **CUMULUS-1974**
  - Fixed @cumulus/api webpack config for missing underscore object due to underscore update

- **CUMULUS-2210**
  - Fixed `cmr_oauth_provider` variable not being propagated to reconciliation reports

### Deprecated

- **CUMULUS-1799** - Deprecated the following code. For cases where the code was moved into another package, the new code location is noted:
  - `@cumulus/aws-client/StepFunctions.fromSfnExecutionName()`
  - `@cumulus/aws-client/StepFunctions.toSfnExecutionName()`
  - `@cumulus/aws-client/StepFunctions.getExecutionArn()` -> `@cumulus/message/Executions.buildExecutionArn()`
  - `@cumulus/aws-client/StepFunctions.getExecutionUrl()` -> `@cumulus/message/Executions.getExecutionUrlFromArn()`
  - `@cumulus/aws-client/StepFunctions.getStateMachineArn()` -> `@cumulus/message/Executions.getStateMachineArnFromExecutionArn()`
  - `@cumulus/aws-client/StepFunctions.pullStepFunctionEvent()` -> `@cumulus/message/StepFunctions.pullStepFunctionEvent()`
  - `@cumulus/common/bucketsConfigJsonObject()`
  - `@cumulus/common/CloudWatchLogger`
  - `@cumulus/common/collection-config-store/CollectionConfigStore` -> `@cumulus/collection-config-store`
  - `@cumulus/common/collection-config-store.constructCollectionId()` -> `@cumulus/message/Collections.constructCollectionId`
  - `@cumulus/common/concurrency.limit()`
  - `@cumulus/common/concurrency.mapTolerant()`
  - `@cumulus/common/concurrency.promiseUrl()`
  - `@cumulus/common/concurrency.toPromise()`
  - `@cumulus/common/concurrency.unless()`
  - `@cumulus/common/config.buildSchema()`
  - `@cumulus/common/config.parseConfig()`
  - `@cumulus/common/config.resolveResource()`
  - `@cumulus/common/config.resourceToArn()`
  - `@cumulus/common/FieldPattern`
  - `@cumulus/common/launchpad.getLaunchpadToken()` -> `@cumulus/launchpad-auth/index.getLaunchpadToken()`
  - `@cumulus/common/LaunchpadToken` -> `@cumulus/launchpad-auth/LaunchpadToken`
  - `@cumulus/common/launchpad.validateLaunchpadToken()` -> `@cumulus/launchpad-auth/index.validateLaunchpadToken()`
  - `@cumulus/common/message.buildCumulusMeta()` -> `@cumulus/message/Build.buildCumulusMeta()`
  - `@cumulus/common/message.buildQueueMessageFromTemplate()` -> `@cumulus/message/Build.buildQueueMessageFromTemplate()`
  - `@cumulus/common/message.getCollectionIdFromMessage()` -> `@cumulus/message/Collections.getCollectionIdFromMessage()`
  - `@cumulus/common/message.getMessageExecutionArn()` -> `@cumulus/message/Executions.getMessageExecutionArn()`
  - `@cumulus/common/message.getMessageExecutionName()` -> `@cumulus/message/Executions.getMessageExecutionName()`
  - `@cumulus/common/message.getMaximumExecutions()` -> `@cumulus/message/Queue.getMaximumExecutions()`
  - `@cumulus/common/message.getMessageFromTemplate()`
  - `@cumulus/common/message.getMessageStateMachineArn()` -> `@cumulus/message/Executions.getMessageStateMachineArn()`)
  - `@cumulus/common/message.getMessageGranules()` -> `@cumulus/message/Granules.getMessageGranules()`
  - `@cumulus/common/message.getQueueNameByUrl()` -> `@cumulus/message/Queue.getQueueNameByUrl()`
  - `@cumulus/common/message.getQueueName()` -> `@cumulus/message/Queue.getQueueName()`)
  - `@cumulus/common/message.hasQueueAndExecutionLimit()` -> `@cumulus/message/Queue.hasQueueAndExecutionLimit()`
  - `@cumulus/common/Semaphore`
  - `@cumulus/common/test-utils.throttleOnce()`
  - `@cumulus/common/workflows.getWorkflowArn()`
  - `@cumulus/common/workflows.getWorkflowFile()`
  - `@cumulus/common/workflows.getWorkflowList()`
  - `@cumulus/common/workflows.getWorkflowTemplate()`
  - `@cumulus/integration-tests/sfnStep/SfnStep.parseStepMessage()` -> `@cumulus/message/StepFunctions.parseStepMessage()`
- **CUMULUS-1858** - Deprecated the following functions.
  - `@cumulus/common/string.globalReplace()`
  - `@cumulus/common/string.isNonEmptyString()`
  - `@cumulus/common/string.isValidHostname()`
  - `@cumulus/common/string.match()`
  - `@cumulus/common/string.matches()`
  - `@cumulus/common/string.replace()`
  - `@cumulus/common/string.toLower()`
  - `@cumulus/common/string.toUpper()`

### Removed

- **CUMULUS-1799**: Deprecated code removals:
  - Removed from `@cumulus/common/aws`:
    - `pullStepFunctionEvent()`
  - Removed `@cumulus/common/sfnStep`
  - Removed `@cumulus/common/StepFunctions`

## [v1.21.0] 2020-03-30

### PLEASE NOTE

- **CUMULUS-1762**: the `messageConsumer` for `sns` and `kinesis`-type rules now fetches
  the collection information from the message. You should ensure that your rule's collection
  name and version match what is in the message for these ingest messages to be processed.
  If no matching rule is found, an error will be thrown and logged in the
  `messageConsumer` Lambda function's log group.

### Added

- **CUMULUS-1629**`
  - Updates discover-granules task to respect/utilize duplicateHandling configuration such that
    - skip:               Duplicates will be filtered from the granule list
    - error:              Duplicates encountered will result in step failure
    - replace, version:   Duplicates will be ignored and handled as normal.
  - Adds a new copy of the API lambda `PrivateApiLambda()` which is configured to not require authentication. This Lambda is not connected to an API gateway
  - Adds `@cumulus/api-client` with functions for use by workflow lambdas to call the API when needed

- **CUMULUS-1732**
  - Added Python task/activity workflow and integration test (`PythonReferenceSpec`) to test `cumulus-message-adapter-python`and `cumulus-process-py` integration.
- **CUMULUS-1795**
  - Added an IAM policy on the Cumulus EC2 creation to enable SSM when the `deploy_to_ngap` flag is true

### Changed

- **CUMULUS-1762**
  - the `messageConsumer` for `sns` and `kinesis`-type rules now fetches the collection
    information from the message.

### Deprecated

- **CUMULUS-1629**
  - Deprecate `granulesApi`, `rulesApi`, `emsApi`, `executionsAPI` from `@cumulus/integration-test/api` in favor of code moved to `@cumulus/api-client`

### Removed

- **CUMULUS-1799**: Deprecated code removals
  - Removed deprecated method `@cumulus/api/models/Granule.createGranulesFromSns()`
  - Removed deprecated method `@cumulus/api/models/Granule.removeGranuleFromCmr()`
  - Removed from `@cumulus/common/aws`:
    - `apigateway()`
    - `buildS3Uri()`
    - `calculateS3ObjectChecksum()`
    - `cf()`
    - `cloudwatch()`
    - `cloudwatchevents()`
    - `cloudwatchlogs()`
    - `createAndWaitForDynamoDbTable()`
    - `createQueue()`
    - `deleteSQSMessage()`
    - `describeCfStackResources()`
    - `downloadS3File()`
    - `downloadS3Files()`
    - `DynamoDbSearchQueue` class
    - `dynamodbstreams()`
    - `ec2()`
    - `ecs()`
    - `fileExists()`
    - `findResourceArn()`
    - `fromSfnExecutionName()`
    - `getFileBucketAndKey()`
    - `getJsonS3Object()`
    - `getQueueUrl()`
    - `getObjectSize()`
    - `getS3ObjectReadStream()`
    - `getSecretString()`
    - `getStateMachineArn()`
    - `headObject()`
    - `isThrottlingException()`
    - `kinesis()`
    - `lambda()`
    - `listS3Objects()`
    - `promiseS3Upload()`
    - `publishSnsMessage()`
    - `putJsonS3Object()`
    - `receiveSQSMessages()`
    - `s3CopyObject()`
    - `s3GetObjectTagging()`
    - `s3Join()`
    - `S3ListObjectsV2Queue` class
    - `s3TagSetToQueryString()`
    - `s3PutObjectTagging()`
    - `secretsManager()`
    - `sendSQSMessage()`
    - `sfn()`
    - `sns()`
    - `sqs()`
    - `sqsQueueExists()`
    - `toSfnExecutionName()`
    - `uploadS3FileStream()`
    - `uploadS3Files()`
    - `validateS3ObjectChecksum()`
  - Removed `@cumulus/common/CloudFormationGateway` class
  - Removed `@cumulus/common/concurrency/Mutex` class
  - Removed `@cumulus/common/errors`
  - Removed `@cumulus/common/sftp`
  - Removed `@cumulus/common/string.unicodeEscape`
  - Removed `@cumulus/cmrjs/cmr-utils.getGranuleId()`
  - Removed `@cumulus/cmrjs/cmr-utils.getCmrFiles()`
  - Removed `@cumulus/cmrjs/cmr/CMR` class
  - Removed `@cumulus/cmrjs/cmr/CMRSearchConceptQueue` class
  - Removed `@cumulus/cmrjs/utils.getHost()`
  - Removed `@cumulus/cmrjs/utils.getIp()`
  - Removed `@cumulus/cmrjs/utils.hostId()`
  - Removed `@cumulus/cmrjs/utils/ummVersion()`
  - Removed `@cumulus/cmrjs/utils.updateToken()`
  - Removed `@cumulus/cmrjs/utils.validateUMMG()`
  - Removed `@cumulus/ingest/aws.getEndpoint()`
  - Removed `@cumulus/ingest/aws.getExecutionUrl()`
  - Removed `@cumulus/ingest/aws/invoke()`
  - Removed `@cumulus/ingest/aws/CloudWatch` class
  - Removed `@cumulus/ingest/aws/ECS` class
  - Removed `@cumulus/ingest/aws/Events` class
  - Removed `@cumulus/ingest/aws/SQS` class
  - Removed `@cumulus/ingest/aws/StepFunction` class
  - Removed `@cumulus/ingest/util.normalizeProviderPath()`
  - Removed `@cumulus/integration-tests/index.listCollections()`
  - Removed `@cumulus/integration-tests/index.listProviders()`
  - Removed `@cumulus/integration-tests/index.rulesList()`
  - Removed `@cumulus/integration-tests/api/api.addCollectionApi()`

## [v1.20.0] 2020-03-12

### BREAKING CHANGES

- **CUMULUS-1714**
  - Changed the format of the message sent to the granule SNS Topic. Message includes the granule record under `record` and the type of event under `event`. Messages with `deleted` events will have the record that was deleted with a `deletedAt` timestamp. Options for `event` are `Create | Update | Delete`
- **CUMULUS-1769** - `deploy_to_ngap` is now a **required** variable for the `tf-modules/cumulus` module. **For those deploying to NGAP environments, this variable should always be set to `true`.**

### Notable changes

- **CUMULUS-1739** - You can now exclude Elasticsearch from your `tf-modules/data-persistence` deployment (via `include_elasticsearch = false`) and your `tf-modules/cumulus` module will still deploy successfully.

- **CUMULUS-1769** - If you set `deploy_to_ngap = true` for the `tf-modules/archive` Terraform module, **you can only deploy your archive API gateway as `PRIVATE`**, not `EDGE`.

### Added

- Added `@cumulus/aws-client/S3.getS3ObjectReadStreamAsync()` to deal with S3 eventual consistency issues by checking for the existence an S3 object with retries before getting a readable stream for that object.
- **CUMULUS-1769**
  - Added `deploy_to_ngap` boolean variable for the `tf-modules/cumulus` and `tf-modules/archive` Terraform modules. This variable is required. **For those deploying to NGAP environments, this variable should always be set to `true`.**
- **HYRAX-70**
  - Add the hyrax-metadata-update task

### Changed

- [`AccessToken.get()`](https://github.com/nasa/cumulus/blob/master/packages/api/models/access-tokens.js) now enforces [strongly consistent reads from DynamoDB](https://docs.aws.amazon.com/amazondynamodb/latest/developerguide/HowItWorks.ReadConsistency.html)
- **CUMULUS-1739**
  - Updated `tf-modules/data-persistence` to make Elasticsearch alarm resources and outputs conditional on the `include_elasticsearch` variable
  - Updated `@cumulus/aws-client/S3.getObjectSize` to include automatic retries for any failures from `S3.headObject`
- **CUMULUS-1784**
  - Updated `@cumulus/api/lib/DistributionEvent.remoteIP()` to parse the IP address in an S3 access log from the `A-sourceip` query parameter if present, otherwise fallback to the original parsing behavior.
- **CUMULUS-1768**
  - The `stats/summary` endpoint reports the distinct collections for the number of granules reported

### Fixed

- **CUMULUS-1739** - Fixed the `tf-modules/cumulus` and `tf-modules/archive` modules to make these Elasticsearch variables truly optional:
  - `elasticsearch_domain_arn`
  - `elasticsearch_hostname`
  - `elasticsearch_security_group_id`

- **CUMULUS-1768**
  - Fixed the `stats/` endpoint so that data is correctly filtered by timestamp and `processingTime` is calculated correctly.

- **CUMULUS-1769**
  - In the `tf-modules/archive` Terraform module, the `lifecycle` block ignoring changes to the `policy` of the archive API gateway is now only enforced if `deploy_to_ngap = true`. This fixes a bug where users deploying outside of NGAP could not update their API gateway's resource policy when going from `PRIVATE` to `EDGE`, preventing their API from being accessed publicly.

- **CUMULUS-1775**
  - Fix/update api endpoint to use updated google auth endpoints such that it will work with new accounts

### Removed

- **CUMULUS-1768**
  - Removed API endpoints `stats/histogram` and `stats/average`. All advanced stats needs should be acquired from Cloud Metrics or similarly configured ELK stack.

## [v1.19.0] 2020-02-28

### BREAKING CHANGES

- **CUMULUS-1736**
  - The `@cumulus/discover-granules` task now sets the `dataType` of discovered
    granules based on the `name` of the configured collection, not the
    `dataType`.
  - The config schema of the `@cumulus/discover-granules` task now requires that
    collections contain a `version`.
  - The `@cumulus/sync-granule` task will set the `dataType` and `version` of a
    granule based on the configured collection if those fields are not already
    set on the granule. Previously it was using the `dataType` field of the
    configured collection, then falling back to the `name` field of the
    collection. This update will just use the `name` field of the collection to
    set the `dataType` field of the granule.

- **CUMULUS-1446**
  - Update the `@cumulus/integration-tests/api/executions.getExecution()`
    function to parse the response and return the execution, rather than return
    the full API response.

- **CUMULUS-1672**
  - The `cumulus` Terraform module in previous releases set a
    `Deployment = var.prefix` tag on all resources that it managed. In this
    release, a `tags` input variable has been added to the `cumulus` Terraform
    module to allow resource tagging to be customized. No default tags will be
    applied to Cumulus-managed resources. To replicate the previous behavior,
    set `tags = { Deployment: var.prefix }` as an input variable for the
    `cumulus` Terraform module.

- **CUMULUS-1684 Migration Instructions**
  - In previous releases, a provider's username and password were encrypted
    using a custom encryption library. That has now been updated to use KMS.
    This release includes a Lambda function named
    `<prefix>-ProviderSecretsMigration`, which will re-encrypt existing
    provider credentials to use KMS. After this release has been deployed, you
    will need to manually invoke that Lambda function using either the AWS CLI
    or AWS Console. It should only need to be successfully run once.
  - Future releases of Cumulus will invoke a
    `<prefix>-VerifyProviderSecretsMigration` Lambda function as part of the
    deployment, which will cause the deployment to fail if the migration
    Lambda has not been run.

- **CUMULUS-1718**
  - The `@cumulus/sf-sns-report` task for reporting mid-workflow updates has been retired.
  This task was used as the `PdrStatusReport` task in our ParsePdr example workflow.
  If you have a ParsePdr or other workflow using this task, use `@cumulus/sf-sqs-report` instead.
  Trying to deploy the old task will result in an error as the cumulus module no longer exports `sf_sns_report_task`.
  - Migration instruction: In your workflow definition, for each step using the old task change:
  `"Resource": "${module.cumulus.sf_sns_report_task.task_arn}"`
  to
  `"Resource": "${module.cumulus.sf_sqs_report_task.task_arn}"`

- **CUMULUS-1755**
  - The `thin_egress_jwt_secret_name` variable for the `tf-modules/cumulus` Terraform module is now **required**. This variable is passed on to the Thin Egress App in `tf-modules/distribution/main.tf`, which uses the keys stored in the secret to sign JWTs. See the [Thin Egress App documentation on how to create a value for this secret](https://github.com/asfadmin/thin-egress-app#setting-up-the-jwt-cookie-secrets).

### Added

- **CUMULUS-1446**
  - Add `@cumulus/common/FileUtils.readJsonFile()` function
  - Add `@cumulus/common/FileUtils.readTextFile()` function
  - Add `@cumulus/integration-tests/api/collections.createCollection()` function
  - Add `@cumulus/integration-tests/api/collections.deleteCollection()` function
  - Add `@cumulus/integration-tests/api/collections.getCollection()` function
  - Add `@cumulus/integration-tests/api/providers.getProvider()` function
  - Add `@cumulus/integration-tests/index.getExecutionOutput()` function
  - Add `@cumulus/integration-tests/index.loadCollection()` function
  - Add `@cumulus/integration-tests/index.loadProvider()` function
  - Add `@cumulus/integration-tests/index.readJsonFilesFromDir()` function

- **CUMULUS-1672**
  - Add a `tags` input variable to the `archive` Terraform module
  - Add a `tags` input variable to the `cumulus` Terraform module
  - Add a `tags` input variable to the `cumulus_ecs_service` Terraform module
  - Add a `tags` input variable to the `data-persistence` Terraform module
  - Add a `tags` input variable to the `distribution` Terraform module
  - Add a `tags` input variable to the `ingest` Terraform module
  - Add a `tags` input variable to the `s3-replicator` Terraform module

- **CUMULUS-1707**
  - Enable logrotate on ECS cluster

- **CUMULUS-1684**
  - Add a `@cumulus/aws-client/KMS` library of KMS-related functions
  - Add `@cumulus/aws-client/S3.getTextObject()`
  - Add `@cumulus/sftp-client` package
  - Create `ProviderSecretsMigration` Lambda function
  - Create `VerifyProviderSecretsMigration` Lambda function

- **CUMULUS-1548**
  - Add ability to put default Cumulus logs in Metrics' ELK stack
  - Add ability to add custom logs to Metrics' ELK Stack

- **CUMULUS-1702**
  - When logs are sent to Metrics' ELK stack, the logs endpoints will return results from there

- **CUMULUS-1459**
  - Async Operations are indexed in Elasticsearch
  - To index any existing async operations you'll need to perform an index from
    database function.

- **CUMULUS-1717**
  - Add `@cumulus/aws-client/deleteAndWaitForDynamoDbTableNotExists`, which
    deletes a DynamoDB table and waits to ensure the table no longer exists
  - Added `publishGranules` Lambda to handle publishing granule messages to SNS when granule records are written to DynamoDB
  - Added `@cumulus/api/models/Granule.storeGranulesFromCumulusMessage` to store granules from a Cumulus message to DynamoDB

- **CUMULUS-1718**
  - Added `@cumulus/sf-sqs-report` task to allow mid-workflow reporting updates.
  - Added `stepfunction_event_reporter_queue_url` and `sf_sqs_report_task` outputs to the `cumulus` module.
  - Added `publishPdrs` Lambda to handle publishing PDR messages to SNS when PDR records are written to DynamoDB.
  - Added `@cumulus/api/models/Pdr.storePdrFromCumulusMessage` to store PDRs from a Cumulus message to DynamoDB.
  - Added `@cumulus/aws-client/parseSQSMessageBody` to parse an SQS message body string into an object.

- **Ability to set custom backend API url in the archive module**
  - Add `api_url` definition in `tf-modules/cumulus/archive.tf`
  - Add `archive_api_url` variable in `tf-modules/cumulus/variables.tf`

- **CUMULUS-1741**
  - Added an optional `elasticsearch_security_group_ids` variable to the
    `data-persistence` Terraform module to allow additional security groups to
    be assigned to the Elasticsearch Domain.

- **CUMULUS-1752**
  - Added `@cumulus/integration-tests/api/distribution.invokeTEADistributionLambda` to simulate a request to the [Thin Egress App](https://github.com/asfadmin/thin-egress-app) by invoking the Lambda and getting a response payload.
  - Added `@cumulus/integration-tests/api/distribution.getTEARequestHeaders` to generate necessary request headers for a request to the Thin Egress App
  - Added `@cumulus/integration-tests/api/distribution.getTEADistributionApiFileStream` to get a response stream for a file served by Thin Egress App
  - Added `@cumulus/integration-tests/api/distribution.getTEADistributionApiRedirect` to get a redirect response from the Thin Egress App

- **CUMULUS-1755**
  - Added `@cumulus/aws-client/CloudFormation.describeCfStack()` to describe a Cloudformation stack
  - Added `@cumulus/aws-client/CloudFormation.getCfStackParameterValues()` to get multiple parameter values for a Cloudformation stack

### Changed

- **CUMULUS-1725**
  - Moved the logic that updates the granule files cache Dynamo table into its
    own Lambda function called `granuleFilesCacheUpdater`.

- **CUMULUS-1736**
  - The `collections` model in the API package now determines the name of a
    collection based on the `name` property, rather than using `dataType` and
    then falling back to `name`.
  - The `@cumulus/integration-tests.loadCollection()` function no longer appends
    the postfix to the end of the collection's `dataType`.
  - The `@cumulus/integration-tests.addCollections()` function no longer appends
    the postfix to the end of the collection's `dataType`.

- **CUMULUS-1672**
  - Add a `retryOptions` parameter to the `@cumulus/aws-client/S3.headObject`
     function, which will retry if the object being queried does not exist.

- **CUMULUS-1446**
  - Mark the `@cumulus/integration-tests/api.addCollectionApi()` function as
    deprecated
  - Mark the `@cumulus/integration-tests/index.listCollections()` function as
    deprecated
  - Mark the `@cumulus/integration-tests/index.listProviders()` function as
    deprecated
  - Mark the `@cumulus/integration-tests/index.rulesList()` function as
    deprecated

- **CUMULUS-1672**
  - Previously, the `cumulus` module defaulted to setting a
    `Deployment = var.prefix` tag on all resources that it managed. In this
    release, the `cumulus` module will now accept a `tags` input variable that
    defines the tags to be assigned to all resources that it manages.
  - Previously, the `data-persistence` module defaulted to setting a
    `Deployment = var.prefix` tag on all resources that it managed. In this
    release, the `data-persistence` module will now accept a `tags` input
    variable that defines the tags to be assigned to all resources that it
    manages.
  - Previously, the `distribution` module defaulted to setting a
    `Deployment = var.prefix` tag on all resources that it managed. In this
    release, the `distribution` module will now accept a `tags` input variable
    that defines the tags to be assigned to all resources that it manages.
  - Previously, the `ingest` module defaulted to setting a
    `Deployment = var.prefix` tag on all resources that it managed. In this
    release, the `ingest` module will now accept a `tags` input variable that
    defines the tags to be assigned to all resources that it manages.
  - Previously, the `s3-replicator` module defaulted to setting a
    `Deployment = var.prefix` tag on all resources that it managed. In this
    release, the `s3-replicator` module will now accept a `tags` input variable
    that defines the tags to be assigned to all resources that it manages.

- **CUMULUS-1684**
  - Update the API package to encrypt provider credentials using KMS instead of
    using RSA keys stored in S3

- **CUMULUS-1717**
  - Changed name of `cwSfExecutionEventToDb` Lambda to `cwSfEventToDbRecords`
  - Updated `cwSfEventToDbRecords` to write granule records to DynamoDB from the incoming Cumulus message

- **CUMULUS-1718**
  - Renamed `cwSfEventToDbRecords` to `sfEventSqsToDbRecords` due to architecture change to being a consumer of an SQS queue of Step Function Cloudwatch events.
  - Updated `sfEventSqsToDbRecords` to write PDR records to DynamoDB from the incoming Cumulus message
  - Moved `data-cookbooks/sns.md` to `data-cookbooks/ingest-notifications.md` and updated it to reflect recent changes.

- **CUMULUS-1748**
  - (S)FTP discovery tasks now use the provider-path as-is instead of forcing it to a relative path.
  - Improved error handling to catch permission denied FTP errors better and log them properly. Workflows will still fail encountering this error and we intend to consider that approach in a future ticket.

- **CUMULUS-1752**
  - Moved class for parsing distribution events to its own file: `@cumulus/api/lib/DistributionEvent.js`
    - Updated `DistributionEvent` to properly parse S3 access logs generated by requests from the [Thin Egress App](https://github.com/asfadmin/thin-egress-app)

- **CUMULUS-1753** - Changes to `@cumulus/ingest/HttpProviderClient.js`:
  - Removed regex filter in `HttpProviderClient.list()` that was used to return only files with an extension between 1 and 4 characters long. `HttpProviderClient.list()` will now return all files linked from the HTTP provider host.

- **CUMULUS-1755**
  - Updated the Thin Egress App module used in `tf-modules/distribution/main.tf` to build 61. [See the release notes](https://github.com/asfadmin/thin-egress-app/releases/tag/tea-build.61).

- **CUMULUS-1757**
  - Update @cumulus/cmr-client CMRSearchConceptQueue to take optional cmrEnvironment parameter

### Deprecated

- **CUMULUS-1684**
  - Deprecate `@cumulus/common/key-pair-provider/S3KeyPairProvider`
  - Deprecate `@cumulus/common/key-pair-provider/S3KeyPairProvider.encrypt()`
  - Deprecate `@cumulus/common/key-pair-provider/S3KeyPairProvider.decrypt()`
  - Deprecate `@cumulus/common/kms/KMS`
  - Deprecate `@cumulus/common/kms/KMS.encrypt()`
  - Deprecate `@cumulus/common/kms/KMS.decrypt()`
  - Deprecate `@cumulus/common/sftp.Sftp`

- **CUMULUS-1717**
  - Deprecate `@cumulus/api/models/Granule.createGranulesFromSns`

- **CUMULUS-1718**
  - Deprecate `@cumulus/sf-sns-report`.
    - This task has been updated to always throw an error directing the user to use `@cumulus/sf-sqs-report` instead. This was done because there is no longer an SNS topic to which to publish, and no consumers to listen to it.

- **CUMULUS-1748**
  - Deprecate `@cumulus/ingest/util.normalizeProviderPath`

- **CUMULUS-1752**
  - Deprecate `@cumulus/integration-tests/api/distribution.getDistributionApiFileStream`
  - Deprecate `@cumulus/integration-tests/api/distribution.getDistributionApiRedirect`
  - Deprecate `@cumulus/integration-tests/api/distribution.invokeApiDistributionLambda`

### Removed

- **CUMULUS-1684**
  - Remove the deployment script that creates encryption keys and stores them to
    S3

- **CUMULUS-1768**
  - Removed API endpoints `stats/histogram` and `stats/average`. All advanced stats needs should be acquired from Cloud Metrics or similarly configured ELK stack.

### Fixed

- **Fix default values for urs_url in variables.tf files**
  - Remove trailing `/` from default `urs_url` values.

- **CUMULUS-1610** - Add the Elasticsearch security group to the EC2 security groups

- **CUMULUS-1740** - `cumulus_meta.workflow_start_time` is now set in Cumulus
  messages

- **CUMULUS-1753** - Fixed `@cumulus/ingest/HttpProviderClient.js` to properly handle HTTP providers with:
  - Multiple link tags (e.g. `<a>`) per line of source code
  - Link tags in uppercase or lowercase (e.g. `<A>`)
  - Links with filepaths in the link target (e.g. `<a href="/path/to/file.txt">`). These files will be returned from HTTP file discovery **as the file name only** (e.g. `file.txt`).

- **CUMULUS-1768**
  - Fix an issue in the stats endpoints in `@cumulus/api` to send back stats for the correct type

## [v1.18.0] 2020-02-03

### BREAKING CHANGES

- **CUMULUS-1686**

  - `ecs_cluster_instance_image_id` is now a _required_ variable of the `cumulus` module, instead of optional.

- **CUMULUS-1698**

  - Change variable `saml_launchpad_metadata_path` to `saml_launchpad_metadata_url` in the `tf-modules/cumulus` Terraform module.

- **CUMULUS-1703**
  - Remove the unused `forceDownload` option from the `sync-granule` tasks's config
  - Remove the `@cumulus/ingest/granule.Discover` class
  - Remove the `@cumulus/ingest/granule.Granule` class
  - Remove the `@cumulus/ingest/pdr.Discover` class
  - Remove the `@cumulus/ingest/pdr.Granule` class
  - Remove the `@cumulus/ingest/parse-pdr.parsePdr` function

### Added

- **CUMULUS-1040**

  - Added `@cumulus/aws-client` package to provide utilities for working with AWS services and the Node.js AWS SDK
  - Added `@cumulus/errors` package which exports error classes for use in Cumulus workflow code
  - Added `@cumulus/integration-tests/sfnStep` to provide utilities for parsing step function execution histories

- **CUMULUS-1102**

  - Adds functionality to the @cumulus/api package for better local testing.
    - Adds data seeding for @cumulus/api's localAPI.
      - seed functions allow adding collections, executions, granules, pdrs, providers, and rules to a Localstack Elasticsearch and DynamoDB via `addCollections`, `addExecutions`, `addGranules`, `addPdrs`, `addProviders`, and `addRules`.
    - Adds `eraseDataStack` function to local API server code allowing resetting of local datastack for testing (ES and DynamoDB).
    - Adds optional parameters to the @cumulus/api bin serve to allow for launching the api without destroying the current data.

- **CUMULUS-1697**

  - Added the `@cumulus/tf-inventory` package that provides command line utilities for managing Terraform resources in your AWS account

- **CUMULUS-1703**

  - Add `@cumulus/aws-client/S3.createBucket` function
  - Add `@cumulus/aws-client/S3.putFile` function
  - Add `@cumulus/common/string.isNonEmptyString` function
  - Add `@cumulus/ingest/FtpProviderClient` class
  - Add `@cumulus/ingest/HttpProviderClient` class
  - Add `@cumulus/ingest/S3ProviderClient` class
  - Add `@cumulus/ingest/SftpProviderClient` class
  - Add `@cumulus/ingest/providerClientUtils.buildProviderClient` function
  - Add `@cumulus/ingest/providerClientUtils.fetchTextFile` function

- **CUMULUS-1731**

  - Add new optional input variables to the Cumulus Terraform module to support TEA upgrade:
    - `thin_egress_cookie_domain` - Valid domain for Thin Egress App cookie
    - `thin_egress_domain_cert_arn` - Certificate Manager SSL Cert ARN for Thin
      Egress App if deployed outside NGAP/CloudFront
    - `thin_egress_download_role_in_region_arn` - ARN for reading of Thin Egress
      App data buckets for in-region requests
    - `thin_egress_jwt_algo` - Algorithm with which to encode the Thin Egress
      App JWT cookie
    - `thin_egress_jwt_secret_name` - Name of AWS secret where keys for the Thin
      Egress App JWT encode/decode are stored
    - `thin_egress_lambda_code_dependency_archive_key` - Thin Egress App - S3
      Key of packaged python modules for lambda dependency layer

- **CUMULUS-1733**
  - Add `discovery-filtering` operator doc to document previously undocumented functionality.

- **CUMULUS-1737**
  - Added the `cumulus-test-cleanup` module to run a nightly cleanup on resources left over from the integration tests run from the `example/spec` directory.

### Changed

- **CUMULUS-1102**

  - Updates `@cumulus/api/auth/testAuth` to use JWT instead of random tokens.
  - Updates the default AMI for the ecs_cluster_instance_image_id.

- **CUMULUS-1622**

  - Mutex class has been deprecated in `@cumulus/common/concurrency` and will be removed in a future release.

- **CUMULUS-1686**

  - Changed `ecs_cluster_instance_image_id` to be a required variable of the `cumulus` module and removed the default value.
    The default was not available across accounts and regions, nor outside of NGAP and therefore not particularly useful.

- **CUMULUS-1688**

  - Updated `@cumulus/aws.receiveSQSMessages` not to replace `message.Body` with a parsed object. This behavior was undocumented and confusing as received messages appeared to contradict AWS docs that state `message.Body` is always a string.
  - Replaced `sf_watcher` CloudWatch rule from `cloudwatch-events.tf` with an EventSourceMapping on `sqs2sf` mapped to the `start_sf` SQS queue (in `event-sources.tf`).
  - Updated `sqs2sf` with an EventSourceMapping handler and unit test.

- **CUMULUS-1698**

  - Change variable `saml_launchpad_metadata_path` to `saml_launchpad_metadata_url` in the `tf-modules/cumulus` Terraform module.
  - Updated `@cumulus/api/launchpadSaml` to download launchpad IDP metadata from configured location when the metadata in s3 is not valid, and to work with updated IDP metadata and SAML response.

- **CUMULUS-1731**
  - Upgrade the version of the Thin Egress App deployed by Cumulus to v48
    - Note: New variables available, see the 'Added' section of this changelog.

### Fixed

- **CUMULUS-1664**

  - Updated `dbIndexer` Lambda to remove hardcoded references to DynamoDB table names.

- **CUMULUS-1733**
  - Fixed granule discovery recursion algorithm used in S/FTP protocols.

### Removed

- **CUMULUS-1481**
  - removed `process` config and output from PostToCmr as it was not required by the task nor downstream steps, and should still be in the output message's `meta` regardless.

### Deprecated

- **CUMULUS-1040**
  - Deprecated the following code. For cases where the code was moved into another package, the new code location is noted:
    - `@cumulus/common/CloudFormationGateway` -> `@cumulus/aws-client/CloudFormationGateway`
    - `@cumulus/common/DynamoDb` -> `@cumulus/aws-client/DynamoDb`
    - `@cumulus/common/errors` -> `@cumulus/errors`
    - `@cumulus/common/StepFunctions` -> `@cumulus/aws-client/StepFunctions`
    - All of the exported functions in `@cumulus/commmon/aws` (moved into `@cumulus/aws-client`), except:
      - `@cumulus/common/aws/isThrottlingException` -> `@cumulus/errors/isThrottlingException`
      - `@cumulus/common/aws/improveStackTrace` (not deprecated)
      - `@cumulus/common/aws/retryOnThrottlingException` (not deprecated)
    - `@cumulus/common/sfnStep/SfnStep.parseStepMessage` -> `@cumulus/integration-tests/sfnStep/SfnStep.parseStepMessage`
    - `@cumulus/common/sfnStep/ActivityStep` -> `@cumulus/integration-tests/sfnStep/ActivityStep`
    - `@cumulus/common/sfnStep/LambdaStep` -> `@cumulus/integration-tests/sfnStep/LambdaStep`
    - `@cumulus/common/string/unicodeEscape` -> `@cumulus/aws-client/StepFunctions.unicodeEscape`
    - `@cumulus/common/util/setErrorStack` -> `@cumulus/aws-client/util/setErrorStack`
    - `@cumulus/ingest/aws/invoke` -> `@cumulus/aws-client/Lambda/invoke`
    - `@cumulus/ingest/aws/CloudWatch.bucketSize`
    - `@cumulus/ingest/aws/CloudWatch.cw`
    - `@cumulus/ingest/aws/ECS.ecs`
    - `@cumulus/ingest/aws/ECS`
    - `@cumulus/ingest/aws/Events.putEvent` -> `@cumulus/aws-client/CloudwatchEvents.putEvent`
    - `@cumulus/ingest/aws/Events.deleteEvent` -> `@cumulus/aws-client/CloudwatchEvents.deleteEvent`
    - `@cumulus/ingest/aws/Events.deleteTarget` -> `@cumulus/aws-client/CloudwatchEvents.deleteTarget`
    - `@cumulus/ingest/aws/Events.putTarget` -> `@cumulus/aws-client/CloudwatchEvents.putTarget`
    - `@cumulus/ingest/aws/SQS.attributes` -> `@cumulus/aws-client/SQS.getQueueAttributes`
    - `@cumulus/ingest/aws/SQS.deleteMessage` -> `@cumulus/aws-client/SQS.deleteSQSMessage`
    - `@cumulus/ingest/aws/SQS.deleteQueue` -> `@cumulus/aws-client/SQS.deleteQueue`
    - `@cumulus/ingest/aws/SQS.getUrl` -> `@cumulus/aws-client/SQS.getQueueUrlByName`
    - `@cumulus/ingest/aws/SQS.receiveMessage` -> `@cumulus/aws-client/SQS.receiveSQSMessages`
    - `@cumulus/ingest/aws/SQS.sendMessage` -> `@cumulus/aws-client/SQS.sendSQSMessage`
    - `@cumulus/ingest/aws/StepFunction.getExecutionStatus` -> `@cumulus/aws-client/StepFunction.getExecutionStatus`
    - `@cumulus/ingest/aws/StepFunction.getExecutionUrl` -> `@cumulus/aws-client/StepFunction.getExecutionUrl`

## [v1.17.0] - 2019-12-31

### BREAKING CHANGES

- **CUMULUS-1498**
  - The `@cumulus/cmrjs.publish2CMR` function expects that the value of its
    `creds.password` parameter is a plaintext password.
  - Rather than using an encrypted password from the `cmr_password` environment
    variable, the `@cumulus/cmrjs.updateCMRMetadata` function now looks for an
    environment variable called `cmr_password_secret_name` and fetches the CMR
    password from that secret in AWS Secrets Manager.
  - The `@cumulus/post-to-cmr` task now expects a
    `config.cmr.passwordSecretName` value, rather than `config.cmr.password`.
    The CMR password will be fetched from that secret in AWS Secrets Manager.

### Added

- **CUMULUS-630**

  - Added support for replaying Kinesis records on a stream into the Cumulus Kinesis workflow triggering mechanism: either all the records, or some time slice delimited by start and end timestamps.
  - Added `/replays` endpoint to the operator API for triggering replays.
  - Added `Replay Kinesis Messages` documentation to Operator Docs.
  - Added `manualConsumer` lambda function to consume a Kinesis stream. Used by the replay AsyncOperation.

- **CUMULUS-1687**
  - Added new API endpoint for listing async operations at `/asyncOperations`
  - All asyncOperations now include the fields `description` and `operationType`. `operationType` can be one of the following. [`Bulk Delete`, `Bulk Granules`, `ES Index`, `Kinesis Replay`]

### Changed

- **CUMULUS-1626**

  - Updates Cumulus to use node10/CMA 1.1.2 for all of its internal lambdas in prep for AWS node 8 EOL

- **CUMULUS-1498**
  - Remove the DynamoDB Users table. The list of OAuth users who are allowed to
    use the API is now stored in S3.
  - The CMR password and Launchpad passphrase are now stored in Secrets Manager

## [v1.16.1] - 2019-12-6

**Please note**:

- The `region` argument to the `cumulus` Terraform module has been removed. You may see a warning or error if you have that variable populated.
- Your workflow tasks should use the following versions of the CMA libraries to utilize new granule, parentArn, asyncOperationId, and stackName fields on the logs:
  - `cumulus-message-adapter-js` version 1.0.10+
  - `cumulus-message-adapter-python` version 1.1.1+
  - `cumulus-message-adapter-java` version 1.2.11+
- The `data-persistence` module no longer manages the creation of an Elasticsearch service-linked role for deploying Elasticsearch to a VPC. Follow the [deployment instructions on preparing your VPC](https://nasa.github.io/cumulus/docs/deployment/deployment-readme#vpc-subnets-and-security-group) for guidance on how to create the Elasticsearch service-linked role manually.
- There is now a `distribution_api_gateway_stage` variable for the `tf-modules/cumulus` Terraform module that will be used as the API gateway stage name used for the distribution API (Thin Egress App)
- Default value for the `urs_url` variable is now `https://uat.urs.earthdata.nasa.gov/` in the `tf-modules/cumulus` and `tf-modules/archive` Terraform modules. So deploying the `cumulus` module without a `urs_url` variable set will integrate your Cumulus deployment with the UAT URS environment.

### Added

- **CUMULUS-1563**

  - Added `custom_domain_name` variable to `tf-modules/data-persistence` module

- **CUMULUS-1654**
  - Added new helpers to `@cumulus/common/execution-history`:
    - `getStepExitedEvent()` returns the `TaskStateExited` event in a workflow execution history after the given step completion/failure event
    - `getTaskExitedEventOutput()` returns the output message for a `TaskStateExited` event in a workflow execution history

### Changed

- **CUMULUS-1578**

  - Updates SAML launchpad configuration to authorize via configured userGroup.
    [See the NASA specific documentation (protected)](https://wiki.earthdata.nasa.gov/display/CUMULUS/Cumulus+SAML+Launchpad+Integration)

- **CUMULUS-1579**

  - Elasticsearch list queries use `match` instead of `term`. `term` had been analyzing the terms and not supporting `-` in the field values.

- **CUMULUS-1619**

  - Adds 4 new keys to `@cumulus/logger` to display granules, parentArn, asyncOperationId, and stackName.
  - Depends on `cumulus-message-adapter-js` version 1.0.10+. Cumulus tasks updated to use this version.

- **CUMULUS-1654**

  - Changed `@cumulus/common/SfnStep.parseStepMessage()` to a static class method

- **CUMULUS-1641**
  - Added `meta.retries` and `meta.visibilityTimeout` properties to sqs-type rule. To create sqs-type rule, you're required to configure a dead-letter queue on your queue.
  - Added `sqsMessageRemover` lambda which removes the message from SQS queue upon successful workflow execution.
  - Updated `sqsMessageConsumer` lambda to not delete message from SQS queue, and to retry the SQS message for configured number of times.

### Removed

- Removed `create_service_linked_role` variable from `tf-modules/data-persistence` module.

- **CUMULUS-1321**
  - The `region` argument to the `cumulus` Terraform module has been removed

### Fixed

- **CUMULUS-1668** - Fixed a race condition where executions may not have been
  added to the database correctly
- **CUMULUS-1654** - Fixed issue with `publishReports` Lambda not including workflow execution error information for failed workflows with a single step
- Fixed `tf-modules/cumulus` module so that the `urs_url` variable is passed on to its invocation of the `tf-modules/archive` module

## [v1.16.0] - 2019-11-15

### Added

- **CUMULUS-1321**

  - A `deploy_distribution_s3_credentials_endpoint` variable has been added to
    the `cumulus` Terraform module. If true, the NGAP-backed S3 credentials
    endpoint will be added to the Thin Egress App's API. Default: true

- **CUMULUS-1544**

  - Updated the `/granules/bulk` endpoint to correctly query Elasticsearch when
    granule ids are not provided.

- **CUMULUS-1580**
  - Added `/granules/bulk` endpoint to `@cumulus/api` to perform bulk actions on granules given either a list of granule ids or an Elasticsearch query and the workflow to perform.

### Changed

- **CUMULUS-1561**

  - Fix the way that we are handling Terraform provider version requirements
  - Pass provider configs into child modules using the method that the
    [Terraform documentation](https://www.terraform.io/docs/configuration/modules.html#providers-within-modules)
    suggests
  - Remove the `region` input variable from the `s3_access_test` Terraform module
  - Remove the `aws_profile` and `aws_region` input variables from the
    `s3-replicator` Terraform module

- **CUMULUS-1639**
  - Because of
    [S3's Data Consistency Model](https://docs.aws.amazon.com/AmazonS3/latest/dev/Introduction.html#BasicsObjects),
    there may be situations where a GET operation for an object can temporarily
    return a `NoSuchKey` response even if that object _has_ been created. The
    `@cumulus/common/aws.getS3Object()` function has been updated to support
    retries if a `NoSuchKey` response is returned by S3. This behavior can be
    enabled by passing a `retryOptions` object to that function. Supported
    values for that object can be found here:
    <https://github.com/tim-kos/node-retry#retryoperationoptions>

### Removed

- **CUMULUS-1559**
  - `logToSharedDestination` has been migrated to the Terraform deployment as `log_api_gateway_to_cloudwatch` and will ONLY apply to egress lambdas.
    Due to the differences in the Terraform deployment model, we cannot support a global log subscription toggle for a configurable subset of lambdas.
    However, setting up your own log forwarding for a Lambda with Terraform is fairly simple, as you will only need to add SubscriptionFilters to your Terraform configuration, one per log group.
    See [the Terraform documentation](https://www.terraform.io/docs/providers/aws/r/cloudwatch_log_subscription_filter.html) for details on how to do this.
    An empty FilterPattern ("") will capture all logs in a group.

## [v1.15.0] - 2019-11-04

### BREAKING CHANGES

- **CUMULUS-1644** - When a workflow execution begins or ends, the workflow
  payload is parsed and any new or updated PDRs or granules referenced in that
  workflow are stored to the Cumulus archive. The defined interface says that a
  PDR in `payload.pdr` will be added to the archive, and any granules in
  `payload.granules` will also be added to the archive. In previous releases,
  PDRs found in `meta.pdr` and granules found in `meta.input_granules` were also
  added to the archive. This caused unexpected behavior and has been removed.
  Only PDRs from `payload.pdr` and granules from `payload.granules` will now be
  added to the Cumulus archive.

- **CUMULUS-1449** - Cumulus now uses a universal workflow template when
  starting a workflow that contains general information specific to the
  deployment, but not specific to the workflow. Workflow task configs must be
  defined using AWS step function parameters. As part of this change,
  `CumulusConfig` has been retired and task configs must now be defined under
  the `cma.task_config` key in the Parameters section of a step function
  definition.

  **Migration instructions**:

  NOTE: These instructions require the use of Cumulus Message Adapter v1.1.x+.
  Please ensure you are using a compatible version before attempting to migrate
  workflow configurations. When defining workflow steps, remove any
  `CumulusConfig` section, as shown below:

  ```yaml
  ParsePdr:
    CumulusConfig:
      provider: "{$.meta.provider}"
      bucket: "{$.meta.buckets.internal.name}"
      stack: "{$.meta.stack}"
  ```

  Instead, use AWS Parameters to pass `task_config` for the task directly into
  the Cumulus Message Adapter:

  ```yaml
  ParsePdr:
    Parameters:
      cma:
        event.$: "$"
        task_config:
          provider: "{$.meta.provider}"
          bucket: "{$.meta.buckets.internal.name}"
          stack: "{$.meta.stack}"
  ```

  In this example, the `cma` key is used to pass parameters to the message
  adapter. Using `task_config` in combination with `event.$: '$'` allows the
  message adapter to process `task_config` as the `config` passed to the Cumulus
  task. See `example/workflows/sips.yml` in the core repository for further
  examples of how to set the Parameters.

  Additionally, workflow configurations for the `QueueGranules` and `QueuePdrs`
  tasks need to be updated:

  - `queue-pdrs` config changes:
    - `parsePdrMessageTemplateUri` replaced with `parsePdrWorkflow`, which is
      the workflow name (i.e. top-level name in `config.yml`, e.g. 'ParsePdr').
    - `internalBucket` and `stackName` configs now required to look up
      configuration from the deployment. Brings the task config in line with
      that of `queue-granules`.
  - `queue-granules` config change: `ingestGranuleMessageTemplateUri` replaced
    with `ingestGranuleWorkflow`, which is the workflow name (e.g.
    'IngestGranule').

- **CUMULUS-1396** - **Workflow steps at the beginning and end of a workflow
  using the `SfSnsReport` Lambda have now been deprecated (e.g. `StartStatus`,
  `StopStatus`) and should be removed from your workflow definitions**. These
  steps were used for publishing ingest notifications and have been replaced by
  an implementation using Cloudwatch events for Step Functions to trigger a
  Lambda that publishes ingest notifications. For further detail on how ingest
  notifications are published, see the notes below on **CUMULUS-1394**. For
  examples of how to update your workflow definitions, see our
  [example workflow definitions](https://github.com/nasa/cumulus/blob/master/example/workflows/).

- **CUMULUS-1470**
  - Remove Cumulus-defined ECS service autoscaling, allowing integrators to
    better customize autoscaling to meet their needs. In order to use
    autoscaling with ECS services, appropriate
    `AWS::ApplicationAutoScaling::ScalableTarget`,
    `AWS::ApplicationAutoScaling::ScalingPolicy`, and `AWS::CloudWatch::Alarm`
    resources should be defined in a kes overrides file. See
    [this example](https://github.com/nasa/cumulus/blob/release-1.15.x/example/overrides/app/cloudformation.template.yml)
    for an example.
  - The following config parameters are no longer used:
    - ecs.services.\<NAME\>.minTasks
    - ecs.services.\<NAME\>.maxTasks
    - ecs.services.\<NAME\>.scaleInActivityScheduleTime
    - ecs.services.\<NAME\>.scaleInAdjustmentPercent
    - ecs.services.\<NAME\>.scaleOutActivityScheduleTime
    - ecs.services.\<NAME\>.scaleOutAdjustmentPercent
    - ecs.services.\<NAME\>.activityName

### Added

- **CUMULUS-1100**

  - Added 30-day retention properties to all log groups that were missing those policies.

- **CUMULUS-1396**

  - Added `@cumulus/common/sfnStep`:
    - `LambdaStep` - A class for retrieving and parsing input and output to Lambda steps in AWS Step Functions
    - `ActivityStep` - A class for retrieving and parsing input and output to ECS activity steps in AWS Step Functions

- **CUMULUS-1574**

  - Added `GET /token` endpoint for SAML authorization when cumulus is protected by Launchpad.
    This lets a user retrieve a token by hand that can be presented to the API.

- **CUMULUS-1625**

  - Added `sf_start_rate` variable to the `ingest` Terraform module, equivalent to `sqs_consumer_rate` in the old model, but will not be automatically applied to custom queues as that was.

- **CUMULUS-1513**
  - Added `sqs`-type rule support in the Cumulus API `@cumulus/api`
  - Added `sqsMessageConsumer` lambda which processes messages from the SQS queues configured in the `sqs` rules.

### Changed

- **CUMULUS-1639**

  - Because of
    [S3's Data Consistency Model](https://docs.aws.amazon.com/AmazonS3/latest/dev/Introduction.html#BasicsObjects),
    there may be situations where a GET operation for an object can temporarily
    return a `NoSuchKey` response even if that object _has_ been created. The
    `@cumulus/common/aws.getS3Object()` function will now retry up to 10 times
    if a `NoSuchKey` response is returned by S3. This can behavior can be
    overridden by passing `{ retries: 0 }` as the `retryOptions` argument.

- **CUMULUS-1449**

  - `queue-pdrs` & `queue-granules` config changes. Details in breaking changes section.
  - Cumulus now uses a universal workflow template when starting workflow that contains general information specific to the deployment, but not specific to the workflow.
  - Changed the way workflow configs are defined, from `CumulusConfig` to a `task_config` AWS Parameter.

- **CUMULUS-1452**

  - Changed the default ECS docker storage drive to `devicemapper`

- **CUMULUS-1453**
  - Removed config schema for `@cumulus/sf-sns-report` task
  - Updated `@cumulus/sf-sns-report` to always assume that it is running as an intermediate step in a workflow, not as the first or last step

### Removed

- **CUMULUS-1449**
  - Retired `CumulusConfig` as part of step function definitions, as this is an artifact of the way Kes parses workflow definitions that was not possible to migrate to Terraform. Use AWS Parameters and the `task_config` key instead. See change note above.
  - Removed individual workflow templates.

### Fixed

- **CUMULUS-1620** - Fixed bug where `message_adapter_version` does not correctly inject the CMA

- **CUMULUS-1396** - Updated `@cumulus/common/StepFunctions.getExecutionHistory()` to recursively fetch execution history when `nextToken` is returned in response

- **CUMULUS-1571** - Updated `@cumulus/common/DynamoDb.get()` to throw any errors encountered when trying to get a record and the record does exist

- **CUMULUS-1452**
  - Updated the EC2 initialization scripts to use full volume size for docker storage
  - Changed the default ECS docker storage drive to `devicemapper`

## [v1.14.5] - 2019-12-30 - [BACKPORT]

### Updated

- **CUMULUS-1626**
  - Updates Cumulus to use node10/CMA 1.1.2 for all of its internal lambdas in prep for AWS node 8 EOL

## [v1.14.4] - 2019-10-28

### Fixed

- **CUMULUS-1632** - Pinned `aws-elasticsearch-connector` package in `@cumulus/api` to version `8.1.3`, since `8.2.0` includes breaking changes

## [v1.14.3] - 2019-10-18

### Fixed

- **CUMULUS-1620** - Fixed bug where `message_adapter_version` does not correctly inject the CMA

- **CUMULUS-1572** - A granule is now included in discovery results even when
  none of its files has a matching file type in the associated collection
  configuration. Previously, if all files for a granule were unmatched by a file
  type configuration, the granule was excluded from the discovery results.
  Further, added support for a `boolean` property
  `ignoreFilesConfigForDiscovery`, which controls how a granule's files are
  filtered at discovery time.

## [v1.14.2] - 2019-10-08

### BREAKING CHANGES

Your Cumulus Message Adapter version should be pinned to `v1.0.13` or lower in your `app/config.yml` using `message_adapter_version: v1.0.13` OR you should use the workflow migration steps below to work with CMA v1.1.1+.

- **CUMULUS-1394** - The implementation of the `SfSnsReport` Lambda requires additional environment variables for integration with the new ingest notification SNS topics. Therefore, **you must update the definition of `SfSnsReport` in your `lambdas.yml` like so**:

```yaml
SfSnsReport:
  handler: index.handler
  timeout: 300
  source: node_modules/@cumulus/sf-sns-report/dist
  tables:
    - ExecutionsTable
  envs:
    execution_sns_topic_arn:
      function: Ref
      value: reportExecutionsSns
    granule_sns_topic_arn:
      function: Ref
      value: reportGranulesSns
    pdr_sns_topic_arn:
      function: Ref
      value: reportPdrsSns
```

- **CUMULUS-1447** -
  The newest release of the Cumulus Message Adapter (v1.1.1) requires that parameterized configuration be used for remote message functionality. Once released, Kes will automatically bring in CMA v1.1.1 without additional configuration.

  **Migration instructions**
  Oversized messages are no longer written to S3 automatically. In order to utilize remote messaging functionality, configure a `ReplaceConfig` AWS Step Function parameter on your CMA task:

  ```yaml
  ParsePdr:
    Parameters:
      cma:
        event.$: "$"
        ReplaceConfig:
          FullMessage: true
  ```

  Accepted fields in `ReplaceConfig` include `MaxSize`, `FullMessage`, `Path` and `TargetPath`.
  See https://github.com/nasa/cumulus-message-adapter/blob/master/CONTRACT.md#remote-message-configuration for full details.

  As this change is backward compatible in Cumulus Core, users wishing to utilize the previous version of the CMA may opt to transition to using a CMA lambda layer, or set `message_adapter_version` in their configuration to a version prior to v1.1.0.

### PLEASE NOTE

- **CUMULUS-1394** - Ingest notifications are now provided via 3 separate SNS topics for executions, granules, and PDRs, instead of a single `sftracker` SNS topic. Whereas the `sftracker` SNS topic received a full Cumulus execution message, the new topics all receive generated records for the given object. The new topics are only published to if the given object exists for the current execution. For a given execution/granule/PDR, **two messages will be received by each topic**: one message indicating that ingest is running and another message indicating that ingest has completed or failed. The new SNS topics are:

  - `reportExecutions` - Receives 1 message per execution
  - `reportGranules` - Receives 1 message per granule in an execution
  - `reportPdrs` - Receives 1 message per PDR

### Added

- **CUMULUS-639**

  - Adds SAML JWT and launchpad token authentication to Cumulus API (configurable)
    - **NOTE** to authenticate with Launchpad ensure your launchpad user_id is in the `<prefix>-UsersTable`
    - when Cumulus configured to protect API via Launchpad:
      - New endpoints
        - `GET /saml/login` - starting point for SAML SSO creates the login request url and redirects to the SAML Identity Provider Service (IDP)
        - `POST /saml/auth` - SAML Assertion Consumer Service. POST receiver from SAML IDP. Validates response, logs the user in, and returns a SAML-based JWT.
    - Disabled endpoints
      - `POST /refresh`
      - Changes authorization worklow:
      - `ensureAuthorized` now presumes the bearer token is a JWT and tries to validate. If the token is malformed, it attempts to validate the token against Launchpad. This allows users to bring their own token as described here https://wiki.earthdata.nasa.gov/display/CUMULUS/Cumulus+API+with+Launchpad+Authentication. But it also allows dashboard users to manually authenticate via Launchpad SAML to receive a Launchpad-based JWT.

- **CUMULUS-1394**
  - Added `Granule.generateGranuleRecord()` method to granules model to generate a granule database record from a Cumulus execution message
  - Added `Pdr.generatePdrRecord()` method to PDRs model to generate a granule database record from a Cumulus execution message
  - Added helpers to `@cumulus/common/message`:
    - `getMessageExecutionName()` - Get the execution name from a Cumulus execution message
    - `getMessageStateMachineArn()` - Get the state machine ARN from a Cumulus execution message
    - `getMessageExecutionArn()` - Get the execution ARN for a Cumulus execution message
    - `getMessageGranules()` - Get the granules from a Cumulus execution message, if any.
  - Added `@cumulus/common/cloudwatch-event/isFailedSfStatus()` to determine if a Step Function status from a Cloudwatch event is a failed status

### Changed

- **CUMULUS-1308**

  - HTTP PUT of a Collection, Provider, or Rule via the Cumulus API now
    performs full replacement of the existing object with the object supplied
    in the request payload. Previous behavior was to perform a modification
    (partial update) by merging the existing object with the (possibly partial)
    object in the payload, but this did not conform to the HTTP standard, which
    specifies PATCH as the means for modifications rather than replacements.

- **CUMULUS-1375**

  - Migrate Cumulus from deprecated Elasticsearch JS client to new, supported one in `@cumulus/api`

- **CUMULUS-1485** Update `@cumulus/cmr-client` to return error message from CMR for validation failures.

- **CUMULUS-1394**

  - Renamed `Execution.generateDocFromPayload()` to `Execution.generateRecord()` on executions model. The method generates an execution database record from a Cumulus execution message.

- **CUMULUS-1432**

  - `logs` endpoint takes the level parameter as a string and not a number
  - Elasticsearch term query generation no longer converts numbers to boolean

- **CUMULUS-1447**

  - Consolidated all remote message handling code into @common/aws
  - Update remote message code to handle updated CMA remote message flags
  - Update example SIPS workflows to utilize Parameterized CMA configuration

- **CUMULUS-1448** Refactor workflows that are mutating cumulus_meta to utilize meta field

- **CUMULUS-1451**

  - Elasticsearch cluster setting `auto_create_index` will be set to false. This had been causing issues in the bootstrap lambda on deploy.

- **CUMULUS-1456**
  - `@cumulus/api` endpoints default error handler uses `boom` package to format errors, which is consistent with other API endpoint errors.

### Fixed

- **CUMULUS-1432** `logs` endpoint filter correctly filters logs by level
- **CUMULUS-1484** `useMessageAdapter` now does not set CUMULUS_MESSAGE_ADAPTER_DIR when `true`

### Removed

- **CUMULUS-1394**
  - Removed `sfTracker` SNS topic. Replaced by three new SNS topics for granule, execution, and PDR ingest notifications.
  - Removed unused functions from `@cumulus/common/aws`:
    - `getGranuleS3Params()`
    - `setGranuleStatus()`

## [v1.14.1] - 2019-08-29

### Fixed

- **CUMULUS-1455**

  - CMR token links updated to point to CMR legacy services rather than echo

- **CUMULUS-1211**
  - Errors thrown during granule discovery are no longer swallowed and ignored.
    Rather, errors are propagated to allow for proper error-handling and
    meaningful messaging.

## [v1.14.0] - 2019-08-22

### PLEASE NOTE

- We have encountered transient lambda service errors in our integration testing. Please handle transient service errors following [these guidelines](https://docs.aws.amazon.com/step-functions/latest/dg/bp-lambda-serviceexception.html). The workflows in the `example/workflows` folder have been updated with retries configured for these errors.

- **CUMULUS-799** added additional IAM permissions to support reading CloudWatch and API Gateway, so **you will have to redeploy your IAM stack.**

- **CUMULUS-800** Several items:

  - **Delete existing API Gateway stages**: To allow enabling of API Gateway logging, Cumulus now creates and manages a Stage resource during deployment. Before upgrading Cumulus, it is necessary to delete the API Gateway stages on both the Backend API and the Distribution API. Instructions are included in the documentation under [Delete API Gateway Stages](https://nasa.github.io/cumulus/docs/additional-deployment-options/delete-api-gateway-stages).

  - **Set up account permissions for API Gateway to write to CloudWatch**: In a one time operation for your AWS account, to enable CloudWatch Logs for API Gateway, you must first grant the API Gateway permission to read and write logs to CloudWatch for your account. The `AmazonAPIGatewayPushToCloudWatchLogs` managed policy (with an ARN of `arn:aws:iam::aws:policy/service-role/AmazonAPIGatewayPushToCloudWatchLogs`) has all the required permissions. You can find a simple how to in the documentation under [Enable API Gateway Logging.](https://nasa.github.io/cumulus/docs/additional-deployment-options/enable-gateway-logging-permissions)

  - **Configure API Gateway to write logs to CloudWatch** To enable execution logging for the distribution API set `config.yaml` `apiConfigs.distribution.logApigatewayToCloudwatch` value to `true`. More information [Enable API Gateway Logs](https://nasa.github.io/cumulus/docs/additional-deployment-options/enable-api-logs)

  - **Configure CloudWatch log delivery**: It is possible to deliver CloudWatch API execution and access logs to a cross-account shared AWS::Logs::Destination. An operator does this by adding the key `logToSharedDestination` to the `config.yml` at the default level with a value of a writable log destination. More information in the documentation under [Configure CloudWatch Logs Delivery.](https://nasa.github.io/cumulus/docs/additional-deployment-options/configure-cloudwatch-logs-delivery)

  - **Additional Lambda Logging**: It is now possible to configure any lambda to deliver logs to a shared subscriptions by setting `logToSharedDestination` to the ARN of a writable location (either an AWS::Logs::Destination or a Kinesis Stream) on any lambda config. Documentation for [Lambda Log Subscriptions](https://nasa.github.io/cumulus/docs/additional-deployment-options/additional-lambda-logging)

  - **Configure S3 Server Access Logs**: If you are running Cumulus in an NGAP environment you may [configure S3 Server Access Logs](https://nasa.github.io/cumulus/docs/next/deployment/server_access_logging) to be delivered to a shared bucket where the Metrics Team will ingest the logs into their ELK stack. Contact the Metrics team for permission and location.

- **CUMULUS-1368** The Cumulus distribution API has been deprecated and is being replaced by ASF's Thin Egress App. By default, the distribution API will not deploy. Please follow [the instructions for deploying and configuring Thin Egress](https://nasa.github.io/cumulus/docs/deployment/thin_egress_app).

To instead continue to deploy and use the legacy Cumulus distribution app, add the following to your `config.yml`:

```yaml
deployDistributionApi: true
```

If you deploy with no distribution app your deployment will succeed but you may encounter errors in your workflows, particularly in the `MoveGranule` task.

- **CUMULUS-1418** Users who are packaging the CMA in their Lambdas outside of Cumulus may need to update their Lambda configuration. Please see `BREAKING CHANGES` below for details.

### Added

- **CUMULUS-642**
  - Adds Launchpad as an authentication option for the Cumulus API.
  - Updated deployment documentation and added [instructions to setup Cumulus API Launchpad authentication](https://wiki.earthdata.nasa.gov/display/CUMULUS/Cumulus+API+with+Launchpad+Authentication)
- **CUMULUS-1418**
  - Adds usage docs/testing of lambda layers (introduced in PR1125), updates Core example tasks to use the updated `cumulus-ecs-task` and a CMA layer instead of kes CMA injection.
  - Added Terraform module to publish CMA as layer to user account.
- **PR1125** - Adds `layers` config option to support deploying Lambdas with layers
- **PR1128** - Added `useXRay` config option to enable AWS X-Ray for Lambdas.
- **CUMULUS-1345**
  - Adds new variables to the app deployment under `cmr`.
  - `cmrEnvironment` values are `SIT`, `UAT`, or `OPS` with `UAT` as the default.
  - `cmrLimit` and `cmrPageSize` have been added as configurable options.
- **CUMULUS-1273**
  - Added lambda function EmsProductMetadataReport to generate EMS Product Metadata report
- **CUMULUS-1226**
  - Added API endpoint `elasticsearch/index-from-database` to index to an Elasticsearch index from the database for recovery purposes and `elasticsearch/indices-status` to check the status of Elasticsearch indices via the API.
- **CUMULUS-824**
  - Added new Collection parameter `reportToEms` to configure whether the collection is reported to EMS
- **CUMULUS-1357**
  - Added new BackendApi endpoint `ems` that generates EMS reports.
- **CUMULUS-1241**
  - Added information about queues with maximum execution limits defined to default workflow templates (`meta.queueExecutionLimits`)
- **CUMULUS-1311**
  - Added `@cumulus/common/message` with various message parsing/preparation helpers
- **CUMULUS-812**

  - Added support for limiting the number of concurrent executions started from a queue. [See the data cookbook](https://nasa.github.io/cumulus/docs/data-cookbooks/throttling-queued-executions) for more information.

- **CUMULUS-1337**

  - Adds `cumulus.stackName` value to the `instanceMetadata` endpoint.

- **CUMULUS-1368**

  - Added `cmrGranuleUrlType` to the `@cumulus/move-granules` task. This determines what kind of links go in the CMR files. The options are `distribution`, `s3`, or `none`, with the default being distribution. If there is no distribution API being used with Cumulus, you must set the value to `s3` or `none`.

- Added `packages/s3-replicator` Terraform module to allow same-region s3 replication to metrics bucket.

- **CUMULUS-1392**

  - Added `tf-modules/report-granules` Terraform module which processes granule ingest notifications received via SNS and stores granule data to a database. The module includes:
    - SNS topic for publishing granule ingest notifications
    - Lambda to process granule notifications and store data
    - IAM permissions for the Lambda
    - Subscription for the Lambda to the SNS topic

- **CUMULUS-1393**

  - Added `tf-modules/report-pdrs` Terraform module which processes PDR ingest notifications received via SNS and stores PDR data to a database. The module includes:
    - SNS topic for publishing PDR ingest notifications
    - Lambda to process PDR notifications and store data
    - IAM permissions for the Lambda
    - Subscription for the Lambda to the SNS topic
  - Added unit tests for `@cumulus/api/models/pdrs.createPdrFromSns()`

- **CUMULUS-1400**

  - Added `tf-modules/report-executions` Terraform module which processes workflow execution information received via SNS and stores it to a database. The module includes:
    - SNS topic for publishing execution data
    - Lambda to process and store execution data
    - IAM permissions for the Lambda
    - Subscription for the Lambda to the SNS topic
  - Added `@cumulus/common/sns-event` which contains helpers for SNS events:
    - `isSnsEvent()` returns true if event is from SNS
    - `getSnsEventMessage()` extracts and parses the message from an SNS event
    - `getSnsEventMessageObject()` extracts and parses message object from an SNS event
  - Added `@cumulus/common/cloudwatch-event` which contains helpers for Cloudwatch events:
    - `isSfExecutionEvent()` returns true if event is from Step Functions
    - `isTerminalSfStatus()` determines if a Step Function status from a Cloudwatch event is a terminal status
    - `getSfEventStatus()` gets the Step Function status from a Cloudwatch event
    - `getSfEventDetailValue()` extracts a Step Function event detail field from a Cloudwatch event
    - `getSfEventMessageObject()` extracts and parses Step Function detail object from a Cloudwatch event

- **CUMULUS-1429**

  - Added `tf-modules/data-persistence` Terraform module which includes resources for data persistence in Cumulus:
    - DynamoDB tables
    - Elasticsearch with optional support for VPC
    - Cloudwatch alarm for number of Elasticsearch nodes

- **CUMULUS-1379** CMR Launchpad Authentication
  - Added `launchpad` configuration to `@cumulus/deployment/app/config.yml`, and cloudformation templates, workflow message, lambda configuration, api endpoint configuration
  - Added `@cumulus/common/LaunchpadToken` and `@cumulus/common/launchpad` to provide methods to get token and validate token
  - Updated lambdas to use Launchpad token for CMR actions (ingest and delete granules)
  - Updated deployment documentation and added [instructions to setup CMR client for Launchpad authentication](https://wiki.earthdata.nasa.gov/display/CUMULUS/CMR+Launchpad+Authentication)

## Changed

- **CUMULUS-1232**

  - Added retries to update `@cumulus/cmr-client` `updateToken()`

- **CUMULUS-1245 CUMULUS-795**

  - Added additional `ems` configuration parameters for sending the ingest reports to EMS
  - Added functionality to send daily ingest reports to EMS

- **CUMULUS-1241**

  - Removed the concept of "priority levels" and added ability to define a number of maximum concurrent executions per SQS queue
  - Changed mapping of Cumulus message properties for the `sqs2sfThrottle` lambda:
    - Queue name is read from `cumulus_meta.queueName`
    - Maximum executions for the queue is read from `meta.queueExecutionLimits[queueName]`, where `queueName` is `cumulus_meta.queueName`
  - Changed `sfSemaphoreDown` lambda to only attempt decrementing semaphores when:
    - the message is for a completed/failed/aborted/timed out workflow AND
    - `cumulus_meta.queueName` exists on the Cumulus message AND
    - An entry for the queue name (`cumulus_meta.queueName`) exists in the the object `meta.queueExecutionLimits` on the Cumulus message

- **CUMULUS-1338**

  - Updated `sfSemaphoreDown` lambda to be triggered via AWS Step Function Cloudwatch events instead of subscription to `sfTracker` SNS topic

- **CUMULUS-1311**

  - Updated `@cumulus/queue-granules` to set `cumulus_meta.queueName` for queued execution messages
  - Updated `@cumulus/queue-pdrs` to set `cumulus_meta.queueName` for queued execution messages
  - Updated `sqs2sfThrottle` lambda to immediately decrement queue semaphore value if dispatching Step Function execution throws an error

- **CUMULUS-1362**

  - Granule `processingStartTime` and `processingEndTime` will be set to the execution start time and end time respectively when there is no sync granule or post to cmr task present in the workflow

- **CUMULUS-1400**
  - Deprecated `@cumulus/ingest/aws/getExecutionArn`. Use `@cumulus/common/aws/getExecutionArn` instead.

### Fixed

- **CUMULUS-1439**

  - Fix bug with rule.logEventArn deletion on Kinesis rule update and fix unit test to verify

- **CUMULUS-796**

  - Added production information (collection ShortName and Version, granuleId) to EMS distribution report
  - Added functionality to send daily distribution reports to EMS

- **CUMULUS-1319**

  - Fixed a bug where granule ingest times were not being stored to the database

- **CUMULUS-1356**

  - The `Collection` model's `delete` method now _removes_ the specified item
    from the collection config store that was inserted by the `create` method.
    Previously, this behavior was missing.

- **CUMULUS-1374**
  - Addressed audit concerns (https://www.npmjs.com/advisories/782) in api package

### BREAKING CHANGES

### Changed

- **CUMULUS-1418**
  - Adding a default `cmaDir` key to configuration will cause `CUMULUS_MESSAGE_ADAPTER_DIR` to be set by default to `/opt` for any Lambda not setting `useCma` to true, or explicitly setting the CMA environment variable. In lambdas that package the CMA independently of the Cumulus packaging. Lambdas manually packaging the CMA should have their Lambda configuration updated to set the CMA path, or alternately if not using the CMA as a Lambda layer in this deployment set `cmaDir` to `./cumulus-message-adapter`.

### Removed

- **CUMULUS-1337**

  - Removes the S3 Access Metrics package added in CUMULUS-799

- **PR1130**
  - Removed code deprecated since v1.11.1:
    - Removed `@cumulus/common/step-functions`. Use `@cumulus/common/StepFunctions` instead.
    - Removed `@cumulus/api/lib/testUtils.fakeFilesFactory`. Use `@cumulus/api/lib/testUtils.fakeFileFactory` instead.
    - Removed `@cumulus/cmrjs/cmr` functions: `searchConcept`, `ingestConcept`, `deleteConcept`. Use the functions in `@cumulus/cmr-client` instead.
    - Removed `@cumulus/ingest/aws.getExecutionHistory`. Use `@cumulus/common/StepFunctions.getExecutionHistory` instead.

## [v1.13.5] - 2019-08-29 - [BACKPORT]

### Fixed

- **CUMULUS-1455** - CMR token links updated to point to CMR legacy services rather than echo

## [v1.13.4] - 2019-07-29

- **CUMULUS-1411** - Fix deployment issue when using a template override

## [v1.13.3] - 2019-07-26

- **CUMULUS-1345** Full backport of CUMULUS-1345 features - Adds new variables to the app deployment under `cmr`.
  - `cmrEnvironment` values are `SIT`, `UAT`, or `OPS` with `UAT` as the default.
  - `cmrLimit` and `cmrPageSize` have been added as configurable options.

## [v1.13.2] - 2019-07-25

- Re-release of v1.13.1 to fix broken npm packages.

## [v1.13.1] - 2019-07-22

- **CUMULUS-1374** - Resolve audit compliance with lodash version for api package subdependency
- **CUMULUS-1412** - Resolve audit compliance with googleapi package
- **CUMULUS-1345** - Backported CMR environment setting in getUrl to address immediate user need. CMR_ENVIRONMENT can now be used to set the CMR environment to OPS/SIT

## [v1.13.0] - 2019-5-20

### PLEASE NOTE

**CUMULUS-802** added some additional IAM permissions to support ECS autoscaling, so **you will have to redeploy your IAM stack.**
As a result of the changes for **CUMULUS-1193**, **CUMULUS-1264**, and **CUMULUS-1310**, **you must delete your existing stacks (except IAM) before deploying this version of Cumulus.**
If running Cumulus within a VPC and extended downtime is acceptable, we recommend doing this at the end of the day to allow AWS backend resources and network interfaces to be cleaned up overnight.

### BREAKING CHANGES

- **CUMULUS-1228**

  - The default AMI used by ECS instances is now an NGAP-compliant AMI. This
    will be a breaking change for non-NGAP deployments. If you do not deploy to
    NGAP, you will need to find the AMI ID of the
    [most recent Amazon ECS-optimized AMI](https://docs.aws.amazon.com/AmazonECS/latest/developerguide/ecs-optimized_AMI.html),
    and set the `ecs.amiid` property in your config. Instructions for finding
    the most recent NGAP AMI can be found using
    [these instructions](https://wiki.earthdata.nasa.gov/display/ESKB/Select+an+NGAP+Created+AMI).

- **CUMULUS-1310**

  - Database resources (DynamoDB, ElasticSearch) have been moved to an independent `db` stack.
    Migrations for this version will need to be user-managed. (e.g. [elasticsearch](https://docs.aws.amazon.com/elasticsearch-service/latest/developerguide/es-version-migration.html#snapshot-based-migration) and [dynamoDB](https://docs.aws.amazon.com/datapipeline/latest/DeveloperGuide/dp-template-exports3toddb.html)).
    Order of stack deployment is `iam` -> `db` -> `app`.
  - All stacks can now be deployed using a single `config.yml` file, i.e.: `kes cf deploy --kes-folder app --template node_modules/@cumulus/deployment/[iam|db|app] [...]`
    Backwards-compatible. For development, please re-run `npm run bootstrap` to build new `kes` overrides.
    Deployment docs have been updated to show how to deploy a single-config Cumulus instance.
  - `params` have been moved: Nest `params` fields under `app`, `db` or `iam` to override all Parameters for a particular stack's cloudformation template. Backwards-compatible with multi-config setups.
  - `stackName` and `stackNameNoDash` have been retired. Use `prefix` and `prefixNoDash` instead.
  - The `iams` section in `app/config.yml` IAM roles has been deprecated as a user-facing parameter,
    _unless_ your IAM role ARNs do not match the convention shown in `@cumulus/deployment/app/config.yml`
  - The `vpc.securityGroup` will need to be set with a pre-existing security group ID to use Cumulus in a VPC. Must allow inbound HTTP(S) (Port 443).

- **CUMULUS-1212**

  - `@cumulus/post-to-cmr` will now fail if any granules being processed are missing a metadata file. You can set the new config option `skipMetaCheck` to `true` to pass post-to-cmr without a metadata file.

- **CUMULUS-1232**

  - `@cumulus/sync-granule` will no longer silently pass if no checksum data is provided. It will use input
    from the granule object to:
    - Verify checksum if `checksumType` and `checksumValue` are in the file record OR a checksum file is provided
      (throws `InvalidChecksum` on fail), else log warning that no checksum is available.
    - Then, verify synced S3 file size if `file.size` is in the file record (throws `UnexpectedFileSize` on fail),
      else log warning that no file size is available.
    - Pass the step.

- **CUMULUS-1264**

  - The Cloudformation templating and deployment configuration has been substantially refactored.
    - `CumulusApiDefault` nested stack resource has been renamed to `CumulusApiDistribution`
    - `CumulusApiV1` nested stack resource has been renamed to `CumulusApiBackend`
  - The `urs: true` config option for when defining your lambdas (e.g. in `lambdas.yml`) has been deprecated. There are two new options to replace it:
    - `urs_redirect: 'token'`: This will expose a `TOKEN_REDIRECT_ENDPOINT` environment variable to your lambda that references the `/token` endpoint on the Cumulus backend API
    - `urs_redirect: 'distribution'`: This will expose a `DISTRIBUTION_REDIRECT_ENDPOINT` environment variable to your lambda that references the `/redirect` endpoint on the Cumulus distribution API

- **CUMULUS-1193**

  - The elasticsearch instance is moved behind the VPC.
  - Your account will need an Elasticsearch Service Linked role. This is a one-time setup for the account. You can follow the instructions to use the AWS console or AWS CLI [here](https://docs.aws.amazon.com/IAM/latest/UserGuide/using-service-linked-roles.html) or use the following AWS CLI command: `aws iam create-service-linked-role --aws-service-name es.amazonaws.com`

- **CUMULUS-802**

  - ECS `maxInstances` must be greater than `minInstances`. If you use defaults, no change is required.

- **CUMULUS-1269**
  - Brought Cumulus data models in line with CNM JSON schema:
    - Renamed file object `fileType` field to `type`
    - Renamed file object `fileSize` field to `size`
    - Renamed file object `checksumValue` field to `checksum` where not already done.
    - Added `ancillary` and `linkage` type support to file objects.

### Added

- **CUMULUS-799**

  - Added an S3 Access Metrics package which will take S3 Server Access Logs and
    write access metrics to CloudWatch

- **CUMULUS-1242** - Added `sqs2sfThrottle` lambda. The lambda reads SQS messages for queued executions and uses semaphores to only start new executions if the maximum number of executions defined for the priority key (`cumulus_meta.priorityKey`) has not been reached. Any SQS messages that are read but not used to start executions remain in the queue.

- **CUMULUS-1240**

  - Added `sfSemaphoreDown` lambda. This lambda receives SNS messages and for each message it decrements the semaphore used to track the number of running executions if:
    - the message is for a completed/failed workflow AND
    - the message contains a level of priority (`cumulus_meta.priorityKey`)
  - Added `sfSemaphoreDown` lambda as a subscriber to the `sfTracker` SNS topic

- **CUMULUS-1265**

  - Added `apiConfigs` configuration option to configure API Gateway to be private
  - All internal lambdas configured to run inside the VPC by default
  - Removed references to `NoVpc` lambdas from documentation and `example` folder.

- **CUMULUS-802**
  - Adds autoscaling of ECS clusters
  - Adds autoscaling of ECS services that are handling StepFunction activities

## Changed

- Updated `@cumulus/ingest/http/httpMixin.list()` to trim trailing spaces on discovered filenames

- **CUMULUS-1310**

  - Database resources (DynamoDB, ElasticSearch) have been moved to an independent `db` stack.
    This will enable future updates to avoid affecting database resources or requiring migrations.
    Migrations for this version will need to be user-managed.
    (e.g. [elasticsearch](https://docs.aws.amazon.com/elasticsearch-service/latest/developerguide/es-version-migration.html#snapshot-based-migration) and [dynamoDB](https://docs.aws.amazon.com/datapipeline/latest/DeveloperGuide/dp-template-exports3toddb.html)).
    Order of stack deployment is `iam` -> `db` -> `app`.
  - All stacks can now be deployed using a single `config.yml` file, i.e.: `kes cf deploy --kes-folder app --template node_modules/@cumulus/deployment/[iam|db|app] [...]`
    Backwards-compatible. Please re-run `npm run bootstrap` to build new `kes` overrides.
    Deployment docs have been updated to show how to deploy a single-config Cumulus instance.
  - `params` fields should now be nested under the stack key (i.e. `app`, `db` or `iam`) to provide Parameters for a particular stack's cloudformation template,
    for use with single-config instances. Keys _must_ match the name of the deployment package folder (`app`, `db`, or `iam`).
    Backwards-compatible with multi-config setups.
  - `stackName` and `stackNameNoDash` have been retired as user-facing config parameters. Use `prefix` and `prefixNoDash` instead.
    This will be used to create stack names for all stacks in a single-config use case.
    `stackName` may still be used as an override in multi-config usage, although this is discouraged.
    Warning: overriding the `db` stack's `stackName` will require you to set `dbStackName` in your `app/config.yml`.
    This parameter is required to fetch outputs from the `db` stack to reference in the `app` stack.
  - The `iams` section in `app/config.yml` IAM roles has been retired as a user-facing parameter,
    _unless_ your IAM role ARNs do not match the convention shown in `@cumulus/deployment/app/config.yml`
    In that case, overriding `iams` in your own config is recommended.
  - `iam` and `db` `cloudformation.yml` file names will have respective prefixes (e.g `iam.cloudformation.yml`).
  - Cumulus will now only attempt to create reconciliation reports for buckets of the `private`, `public` and `protected` types.
  - Cumulus will no longer set up its own security group.
    To pass a pre-existing security group for in-VPC deployments as a parameter to the Cumulus template, populate `vpc.securityGroup` in `config.yml`.
    This security group must allow inbound HTTP(S) traffic (Port 443). SSH traffic (Port 22) must be permitted for SSH access to ECS instances.
  - Deployment docs have been updated with examples for the new deployment model.

- **CUMULUS-1236**

  - Moves access to public files behind the distribution endpoint. Authentication is not required, but direct http access has been disallowed.

- **CUMULUS-1223**

  - Adds unauthenticated access for public bucket files to the Distribution API. Public files should be requested the same way as protected files, but for public files a redirect to a self-signed S3 URL will happen without requiring authentication with Earthdata login.

- **CUMULUS-1232**

  - Unifies duplicate handling in `ingest/granule.handleDuplicateFile` for maintainability.
  - Changed `ingest/granule.ingestFile` and `move-granules/index.moveFileRequest` to use new function.
  - Moved file versioning code to `ingest/granule.moveGranuleFileWithVersioning`
  - `ingest/granule.verifyFile` now also tests `file.size` for verification if it is in the file record and throws
    `UnexpectedFileSize` error for file size not matching input.
  - `ingest/granule.verifyFile` logs warnings if checksum and/or file size are not available.

- **CUMULUS-1193**

  - Moved reindex CLI functionality to an API endpoint. See [API docs](https://nasa.github.io/cumulus-api/#elasticsearch-1)

- **CUMULUS-1207**
  - No longer disable lambda event source mappings when disabling a rule

### Fixed

- Updated Lerna publish script so that published Cumulus packages will pin their dependencies on other Cumulus packages to exact versions (e.g. `1.12.1` instead of `^1.12.1`)

- **CUMULUS-1203**

  - Fixes IAM template's use of intrinsic functions such that IAM template overrides now work with kes

- **CUMULUS-1268**
  - Deployment will not fail if there are no ES alarms or ECS services

## [v1.12.1] - 2019-4-8

## [v1.12.0] - 2019-4-4

Note: There was an issue publishing 1.12.0. Upgrade to 1.12.1.

### BREAKING CHANGES

- **CUMULUS-1139**

  - `granule.applyWorkflow` uses the new-style granule record as input to workflows.

- **CUMULUS-1171**

  - Fixed provider handling in the API to make it consistent between protocols.
    NOTE: This is a breaking change. When applying this upgrade, users will need to:
    1. Disable all workflow rules
    2. Update any `http` or `https` providers so that the host field only
       contains a valid hostname or IP address, and the port field contains the
       provider port.
    3. Perform the deployment
    4. Re-enable workflow rules

- **CUMULUS-1176**:

  - `@cumulus/move-granules` input expectations have changed. `@cumulus/files-to-granules` is a new intermediate task to perform input translation in the old style.
    See the Added and Changed sections of this release changelog for more information.

- **CUMULUS-670**

  - The behavior of ParsePDR and related code has changed in this release. PDRs with FILE_TYPEs that do not conform to the PDR ICD (+ TGZ) (https://cdn.earthdata.nasa.gov/conduit/upload/6376/ESDS-RFC-030v1.0.pdf) will fail to parse.

- **CUMULUS-1208**
  - The granule object input to `@cumulus/queue-granules` will now be added to ingest workflow messages **as is**. In practice, this means that if you are using `@cumulus/queue-granules` to trigger ingest workflows and your granule objects input have invalid properties, then your ingest workflows will fail due to schema validation errors.

### Added

- **CUMULUS-777**
  - Added new cookbook entry on configuring Cumulus to track ancillary files.
- **CUMULUS-1183**
  - Kes overrides will now abort with a warning if a workflow step is configured without a corresponding
    lambda configuration
- **CUMULUS-1223**

  - Adds convenience function `@cumulus/common/bucketsConfigJsonObject` for fetching stack's bucket configuration as an object.

- **CUMULUS-853**
  - Updated FakeProcessing example lambda to include option to generate fake browse
  - Added feature documentation for ancillary metadata export, a new cookbook entry describing a workflow with ancillary metadata generation(browse), and related task definition documentation
- **CUMULUS-805**
  - Added a CloudWatch alarm to check running ElasticSearch instances, and a CloudWatch dashboard to view the health of ElasticSearch
  - Specify `AWS_REGION` in `.env` to be used by deployment script
- **CUMULUS-803**
  - Added CloudWatch alarms to check running tasks of each ECS service, and add the alarms to CloudWatch dashboard
- **CUMULUS-670**
  - Added Ancillary Metadata Export feature (see https://nasa.github.io/cumulus/docs/features/ancillary_metadata for more information)
  - Added new Collection file parameter "fileType" that allows configuration of workflow granule file fileType
- **CUMULUS-1184** - Added kes logging output to ensure we always see the state machine reference before failures due to configuration
- **CUMULUS-1105** - Added a dashboard endpoint to serve the dashboard from an S3 bucket
- **CUMULUS-1199** - Moves `s3credentials` endpoint from the backend to the distribution API.
- **CUMULUS-666**
  - Added `@api/endpoints/s3credentials` to allow EarthData Login authorized users to retrieve temporary security credentials for same-region direct S3 access.
- **CUMULUS-671**
  - Added `@packages/integration-tests/api/distribution/getDistributionApiS3SignedUrl()` to return the S3 signed URL for a file protected by the distribution API
- **CUMULUS-672**
  - Added `cmrMetadataFormat` and `cmrConceptId` to output for individual granules from `@cumulus/post-to-cmr`. `cmrMetadataFormat` will be read from the `cmrMetadataFormat` generated for each granule in `@cumulus/cmrjs/publish2CMR()`
  - Added helpers to `@packages/integration-tests/api/distribution`:
    - `getDistributionApiFileStream()` returns a stream to download files protected by the distribution API
    - `getDistributionFileUrl()` constructs URLs for requesting files from the distribution API
- **CUMULUS-1185** `@cumulus/api/models/Granule.removeGranuleFromCmrByGranule` to replace `@cumulus/api/models/Granule.removeGranuleFromCmr` and use the Granule UR from the CMR metadata to remove the granule from CMR

- **CUMULUS-1101**

  - Added new `@cumulus/checksum` package. This package provides functions to calculate and validate checksums.
  - Added new checksumming functions to `@cumulus/common/aws`: `calculateS3ObjectChecksum` and `validateS3ObjectChecksum`, which depend on the `checksum` package.

- CUMULUS-1171

  - Added `@cumulus/common` API documentation to `packages/common/docs/API.md`
  - Added an `npm run build-docs` task to `@cumulus/common`
  - Added `@cumulus/common/string#isValidHostname()`
  - Added `@cumulus/common/string#match()`
  - Added `@cumulus/common/string#matches()`
  - Added `@cumulus/common/string#toLower()`
  - Added `@cumulus/common/string#toUpper()`
  - Added `@cumulus/common/URLUtils#buildURL()`
  - Added `@cumulus/common/util#isNil()`
  - Added `@cumulus/common/util#isNull()`
  - Added `@cumulus/common/util#isUndefined()`
  - Added `@cumulus/common/util#negate()`

- **CUMULUS-1176**

  - Added new `@cumulus/files-to-granules` task to handle converting file array output from `cumulus-process` tasks into granule objects.
    Allows simplification of `@cumulus/move-granules` and `@cumulus/post-to-cmr`, see Changed section for more details.

- CUMULUS-1151 Compare the granule holdings in CMR with Cumulus' internal data store
- CUMULUS-1152 Compare the granule file holdings in CMR with Cumulus' internal data store

### Changed

- **CUMULUS-1216** - Updated `@cumulus/ingest/granule/ingestFile` to download files to expected staging location.
- **CUMULUS-1208** - Updated `@cumulus/ingest/queue/enqueueGranuleIngestMessage()` to not transform granule object passed to it when building an ingest message
- **CUMULUS-1198** - `@cumulus/ingest` no longer enforces any expectations about whether `provider_path` contains a leading slash or not.
- **CUMULUS-1170**
  - Update scripts and docs to use `npm` instead of `yarn`
  - Use `package-lock.json` files to ensure matching versions of npm packages
  - Update CI builds to use `npm ci` instead of `npm install`
- **CUMULUS-670**
  - Updated ParsePDR task to read standard PDR types+ (+ tgz as an external customer requirement) and add a fileType to granule-files on Granule discovery
  - Updated ParsePDR to fail if unrecognized type is used
  - Updated all relevant task schemas to include granule->files->filetype as a string value
  - Updated tests/test fixtures to include the fileType in the step function/task inputs and output validations as needed
  - Updated MoveGranules task to handle incoming configuration with new "fileType" values and to add them as appropriate to the lambda output.
  - Updated DiscoverGranules step/related workflows to read new Collection file parameter fileType that will map a discovered file to a workflow fileType
  - Updated CNM parser to add the fileType to the defined granule file fileType on ingest and updated integration tests to verify/validate that behavior
  - Updated generateEcho10XMLString in cmr-utils.js to use a map/related library to ensure order as CMR requires ordering for their online resources.
  - Updated post-to-cmr task to appropriately export CNM filetypes to CMR in echo10/UMM exports
- **CUMULUS-1139** - Granules stored in the API contain a `files` property. That schema has been greatly
  simplified and now better matches the CNM format.
  - The `name` property has been renamed to `fileName`.
  - The `filepath` property has been renamed to `key`.
  - The `checksumValue` property has been renamed to `checksum`.
  - The `path` property has been removed.
  - The `url_path` property has been removed.
  - The `filename` property (which contained an `s3://` URL) has been removed, and the `bucket`
    and `key` properties should be used instead. Any requests sent to the API containing a `granule.files[].filename`
    property will be rejected, and any responses coming back from the API will not contain that
    `filename` property.
  - A `source` property has been added, which is a URL indicating the original source of the file.
  - `@cumulus/ingest/granule.moveGranuleFiles()` no longer includes a `filename` field in its
    output. The `bucket` and `key` fields should be used instead.
- **CUMULUS-672**

  - Changed `@cumulus/integration-tests/api/EarthdataLogin.getEarthdataLoginRedirectResponse` to `@cumulus/integration-tests/api/EarthdataLogin.getEarthdataAccessToken`. The new function returns an access response from Earthdata login, if successful.
  - `@cumulus/integration-tests/cmr/getOnlineResources` now accepts an object of options, including `cmrMetadataFormat`. Based on the `cmrMetadataFormat`, the function will correctly retrieve the online resources for each metadata format (ECHO10, UMM-G)

- **CUMULUS-1101**

  - Moved `@cumulus/common/file/getFileChecksumFromStream` into `@cumulus/checksum`, and renamed it to `generateChecksumFromStream`.
    This is a breaking change for users relying on `@cumulus/common/file/getFileChecksumFromStream`.
  - Refactored `@cumulus/ingest/Granule` to depend on new `common/aws` checksum functions and remove significantly present checksumming code.
    - Deprecated `@cumulus/ingest/granule.validateChecksum`. Replaced with `@cumulus/ingest/granule.verifyFile`.
    - Renamed `granule.getChecksumFromFile` to `granule.retrieveSuppliedFileChecksumInformation` to be more accurate.
  - Deprecated `@cumulus/common/aws.checksumS3Objects`. Use `@cumulus/common/aws.calculateS3ObjectChecksum` instead.

- CUMULUS-1171

  - Fixed provider handling in the API to make it consistent between protocols.
    Before this change, FTP providers were configured using the `host` and
    `port` properties. HTTP providers ignored `port` and `protocol`, and stored
    an entire URL in the `host` property. Updated the API to only accept valid
    hostnames or IP addresses in the `provider.host` field. Updated ingest code
    to properly build HTTP and HTTPS URLs from `provider.protocol`,
    `provider.host`, and `provider.port`.
  - The default provider port was being set to 21, no matter what protocol was
    being used. Removed that default.

- **CUMULUS-1176**

  - `@cumulus/move-granules` breaking change:
    Input to `move-granules` is now expected to be in the form of a granules object (i.e. `{ granules: [ { ... }, { ... } ] }`);
    For backwards compatibility with array-of-files outputs from processing steps, use the new `@cumulus/files-to-granules` task as an intermediate step.
    This task will perform the input translation. This change allows `move-granules` to be simpler and behave more predictably.
    `config.granuleIdExtraction` and `config.input_granules` are no longer needed/used by `move-granules`.
  - `@cumulus/post-to-cmr`: `config.granuleIdExtraction` is no longer needed/used by `post-to-cmr`.

- CUMULUS-1174
  - Better error message and stacktrace for S3KeyPairProvider error reporting.

### Fixed

- **CUMULUS-1218** Reconciliation report will now scan only completed granules.
- `@cumulus/api` files and granules were not getting indexed correctly because files indexing was failing in `db-indexer`
- `@cumulus/deployment` A bug in the Cloudformation template was preventing the API from being able to be launched in a VPC, updated the IAM template to give the permissions to be able to run the API in a VPC

### Deprecated

- `@cumulus/api/models/Granule.removeGranuleFromCmr`, instead use `@cumulus/api/models/Granule.removeGranuleFromCmrByGranule`
- `@cumulus/ingest/granule.validateChecksum`, instead use `@cumulus/ingest/granule.verifyFile`
- `@cumulus/common/aws.checksumS3Objects`, instead use `@cumulus/common/aws.calculateS3ObjectChecksum`
- `@cumulus/cmrjs`: `getGranuleId` and `getCmrFiles` are deprecated due to changes in input handling.

## [v1.11.3] - 2019-3-5

### Added

- **CUMULUS-1187** - Added `@cumulus/ingest/granule/duplicateHandlingType()` to determine how duplicate files should be handled in an ingest workflow

### Fixed

- **CUMULUS-1187** - workflows not respecting the duplicate handling value specified in the collection
- Removed refreshToken schema requirement for OAuth

## [v1.11.2] - 2019-2-15

### Added

- CUMULUS-1169
  - Added a `@cumulus/common/StepFunctions` module. It contains functions for querying the AWS
    StepFunctions API. These functions have the ability to retry when a ThrottlingException occurs.
  - Added `@cumulus/common/aws.retryOnThrottlingException()`, which will wrap a function in code to
    retry on ThrottlingExceptions.
  - Added `@cumulus/common/test-utils.throttleOnce()`, which will cause a function to return a
    ThrottlingException the first time it is called, then return its normal result after that.
- CUMULUS-1103 Compare the collection holdings in CMR with Cumulus' internal data store
- CUMULUS-1099 Add support for UMMG JSON metadata versions > 1.4.
  - If a version is found in the metadata object, that version is used for processing and publishing to CMR otherwise, version 1.4 is assumed.
- CUMULUS-678
  - Added support for UMMG json v1.4 metadata files.
    `reconcileCMRMetadata` added to `@cumulus/cmrjs` to update metadata record with new file locations.
    `@cumulus/common/errors` adds two new error types `CMRMetaFileNotFound` and `InvalidArgument`.
    `@cumulus/common/test-utils` adds new function `randomId` to create a random string with id to help in debugging.
    `@cumulus/common/BucketsConfig` adds a new helper class `BucketsConfig` for working with bucket stack configuration and bucket names.
    `@cumulus/common/aws` adds new function `s3PutObjectTagging` as a convenience for the aws [s3().putObjectTagging](https://docs.aws.amazon.com/AWSJavaScriptSDK/latest/AWS/S3.html#putObjectTagging-property) function.
    `@cumulus/cmrjs` Adds: - `isCMRFile` - Identify an echo10(xml) or UMMG(json) metadata file. - `metadataObjectFromCMRFile` Read and parse CMR XML file from s3. - `updateCMRMetadata` Modify a cmr metadata (xml/json) file with updated information. - `publish2CMR` Posts XML or UMMG CMR data to CMR service. - `reconcileCMRMetadata` Reconciles cmr metadata file after a file moves.
- Adds some ECS and other permissions to StepRole to enable running ECS tasks from a workflow
- Added Apache logs to cumulus api and distribution lambdas
- **CUMULUS-1119** - Added `@cumulus/integration-tests/api/EarthdataLogin.getEarthdataLoginRedirectResponse` helper for integration tests to handle login with Earthdata and to return response from redirect to Cumulus API
- **CUMULUS-673** Added `@cumulus/common/file/getFileChecksumFromStream` to get file checksum from a readable stream

### Fixed

- CUMULUS-1123
  - Cloudformation template overrides now work as expected

### Changed

- CUMULUS-1169
  - Deprecated the `@cumulus/common/step-functions` module.
  - Updated code that queries the StepFunctions API to use the retry-enabled functions from
    `@cumulus/common/StepFunctions`
- CUMULUS-1121
  - Schema validation is now strongly enforced when writing to the database.
    Additional properties are not allowed and will result in a validation error.
- CUMULUS-678
  `tasks/move-granules` simplified and refactored to use functionality from cmrjs.
  `ingest/granules.moveGranuleFiles` now just moves granule files and returns a list of the updated files. Updating metadata now handled by `@cumulus/cmrjs/reconcileCMRMetadata`.
  `move-granules.updateGranuleMetadata` refactored and bugs fixed in the case of a file matching multiple collection.files.regexps.
  `getCmrXmlFiles` simplified and now only returns an object with the cmrfilename and the granuleId.
  `@cumulus/test-processing` - test processing task updated to generate UMM-G metadata

- CUMULUS-1043

  - `@cumulus/api` now uses [express](http://expressjs.com/) as the API engine.
  - All `@cumulus/api` endpoints on ApiGateway are consolidated to a single endpoint the uses `{proxy+}` definition.
  - All files under `packages/api/endpoints` along with associated tests are updated to support express's request and response objects.
  - Replaced environment variables `internal`, `bucket` and `systemBucket` with `system_bucket`.
  - Update `@cumulus/integration-tests` to work with updated cumulus-api express endpoints

- `@cumulus/integration-tests` - `buildAndExecuteWorkflow` and `buildWorkflow` updated to take a `meta` param to allow for additional fields to be added to the workflow `meta`

- **CUMULUS-1049** Updated `Retrieve Execution Status API` in `@cumulus/api`: If the execution doesn't exist in Step Function API, Cumulus API returns the execution status information from the database.

- **CUMULUS-1119**
  - Renamed `DISTRIBUTION_URL` environment variable to `DISTRIBUTION_ENDPOINT`
  - Renamed `DEPLOYMENT_ENDPOINT` environment variable to `DISTRIBUTION_REDIRECT_ENDPOINT`
  - Renamed `API_ENDPOINT` environment variable to `TOKEN_REDIRECT_ENDPOINT`

### Removed

- Functions deprecated before 1.11.0:
  - @cumulus/api/models/base: static Manager.createTable() and static Manager.deleteTable()
  - @cumulus/ingest/aws/S3
  - @cumulus/ingest/aws/StepFunction.getExecution()
  - @cumulus/ingest/aws/StepFunction.pullEvent()
  - @cumulus/ingest/consumer.Consume
  - @cumulus/ingest/granule/Ingest.getBucket()

### Deprecated

`@cmrjs/ingestConcept`, instead use the CMR object methods. `@cmrjs/CMR.ingestGranule` or `@cmrjs/CMR.ingestCollection`
`@cmrjs/searchConcept`, instead use the CMR object methods. `@cmrjs/CMR.searchGranules` or `@cmrjs/CMR.searchCollections`
`@cmrjs/deleteConcept`, instead use the CMR object methods. `@cmrjs/CMR.deleteGranule` or `@cmrjs/CMR.deleteCollection`

## [v1.11.1] - 2018-12-18

**Please Note**

- Ensure your `app/config.yml` has a `clientId` specified in the `cmr` section. This will allow CMR to identify your requests for better support and metrics.
  - For an example, please see [the example config](https://github.com/nasa/cumulus/blob/1c7e2bf41b75da9f87004c4e40fbcf0f39f56794/example/app/config.yml#L128).

### Added

- Added a `/tokenDelete` endpoint in `@cumulus/api` to delete access token records

### Changed

- CUMULUS-678
  `@cumulus/ingest/crypto` moved and renamed to `@cumulus/common/key-pair-provider`
  `@cumulus/ingest/aws` function: `KMSDecryptionFailed` and class: `KMS` extracted and moved to `@cumulus/common` and `KMS` is exported as `KMSProvider` from `@cumulus/common/key-pair-provider`
  `@cumulus/ingest/granule` functions: `publish`, `getGranuleId`, `getXMLMetadataAsString`, `getMetadataBodyAndTags`, `parseXmlString`, `getCmrXMLFiles`, `postS3Object`, `contructOnlineAccessUrls`, `updateMetadata`, extracted and moved to `@cumulus/cmrjs`
  `getGranuleId`, `getCmrXMLFiles`, `publish`, `updateMetadata` removed from `@cumulus/ingest/granule` and added to `@cumulus/cmrjs`;
  `updateMetadata` renamed `updateCMRMetadata`.
  `@cumulus/ingest` test files renamed.
- **CUMULUS-1070**
  - Add `'Client-Id'` header to all `@cumulus/cmrjs` requests (made via `searchConcept`, `ingestConcept`, and `deleteConcept`).
  - Updated `cumulus/example/app/config.yml` entry for `cmr.clientId` to use stackName for easier CMR-side identification.

## [v1.11.0] - 2018-11-30

**Please Note**

- Redeploy IAM roles:
  - CUMULUS-817 includes a migration that requires reconfiguration/redeployment of IAM roles. Please see the [upgrade instructions](https://nasa.github.io/cumulus/docs/upgrade/1.11.0) for more information.
  - CUMULUS-977 includes a few new SNS-related permissions added to the IAM roles that will require redeployment of IAM roles.
- `cumulus-message-adapter` v1.0.13+ is required for `@cumulus/api` granule reingest API to work properly. The latest version should be downloaded automatically by kes.
- A `TOKEN_SECRET` value (preferably 256-bit for security) must be added to `.env` to securely sign JWTs used for authorization in `@cumulus/api`

### Changed

- **CUUMULUS-1000** - Distribution endpoint now persists logins, instead of
  redirecting to Earthdata Login on every request
- **CUMULUS-783 CUMULUS-790** - Updated `@cumulus/sync-granule` and `@cumulus/move-granules` tasks to always overwrite existing files for manually-triggered reingest.
- **CUMULUS-906** - Updated `@cumulus/api` granule reingest API to
  - add `reingestGranule: true` and `forceDuplicateOverwrite: true` to Cumulus message `cumulus_meta.cumulus_context` field to indicate that the workflow is a manually triggered re-ingest.
  - return warning message to operator when duplicateHandling is not `replace`
  - `cumulus-message-adapter` v1.0.13+ is required.
- **CUMULUS-793** - Updated the granule move PUT request in `@cumulus/api` to reject the move with a 409 status code if one or more of the files already exist at the destination location
- Updated `@cumulus/helloworld` to use S3 to store state for pass on retry tests
- Updated `@cumulus/ingest`:
  - [Required for MAAP] `http.js#list` will now find links with a trailing whitespace
  - Removed code from `granule.js` which looked for files in S3 using `{ Bucket: discoveredFile.bucket, Key: discoveredFile.name }`. This is obsolete since `@cumulus/ingest` uses a `file-staging` and `constructCollectionId()` directory prefixes by default.
- **CUMULUS-989**
  - Updated `@cumulus/api` to use [JWT (JSON Web Token)](https://jwt.io/introduction/) as the transport format for API authorization tokens and to use JWT verification in the request authorization
  - Updated `/token` endpoint in `@cumulus/api` to return tokens as JWTs
  - Added a `/refresh` endpoint in `@cumulus/api` to request new access tokens from the OAuth provider using the refresh token
  - Added `refreshAccessToken` to `@cumulus/api/lib/EarthdataLogin` to manage refresh token requests with the Earthdata OAuth provider

### Added

- **CUMULUS-1050**
  - Separated configuration flags for originalPayload/finalPayload cleanup such that they can be set to different retention times
- **CUMULUS-798**
  - Added daily Executions cleanup CloudWatch event that triggers cleanExecutions lambda
  - Added cleanExecutions lambda that removes finalPayload/originalPayload field entries for records older than configured timeout value (execution_payload_retention_period), with a default of 30 days
- **CUMULUS-815/816**
  - Added 'originalPayload' and 'finalPayload' fields to Executions table
  - Updated Execution model to populate originalPayload with the execution payload on record creation
  - Updated Execution model code to populate finalPayload field with the execution payload on execution completion
  - Execution API now exposes the above fields
- **CUMULUS-977**
  - Rename `kinesisConsumer` to `messageConsumer` as it handles both Kinesis streams and SNS topics as of this version.
  - Add `sns`-type rule support. These rules create a subscription between an SNS topic and the `messageConsumer`.
    When a message is received, `messageConsumer` is triggered and passes the SNS message (JSON format expected) in
    its entirety to the workflow in the `payload` field of the Cumulus message. For more information on sns-type rules,
    see the [documentation](https://nasa.github.io/cumulus/docs/data-cookbooks/setup#rules).
- **CUMULUS-975**
  - Add `KinesisInboundEventLogger` and `KinesisOutboundEventLogger` API lambdas. These lambdas
    are utilized to dump incoming and outgoing ingest workflow kinesis streams
    to cloudwatch for analytics in case of AWS/stream failure.
  - Update rules model to allow tracking of log_event ARNs related to
    Rule event logging. Kinesis rule types will now automatically log
    incoming events via a Kinesis event triggered lambda.
    CUMULUS-975-migration-4
  - Update migration code to require explicit migration names per run
  - Added migration_4 to migrate/update existing Kinesis rules to have a log event mapping
  - Added new IAM policy for migration lambda
- **CUMULUS-775**
  - Adds a instance metadata endpoint to the `@cumulus/api` package.
  - Adds a new convenience function `hostId` to the `@cumulus/cmrjs` to help build environment specific cmr urls.
  - Fixed `@cumulus/cmrjs.searchConcept` to search and return CMR results.
  - Modified `@cumulus/cmrjs.CMR.searchGranule` and `@cumulus/cmrjs.CMR.searchCollection` to include CMR's provider as a default parameter to searches.
- **CUMULUS-965**
  - Add `@cumulus/test-data.loadJSONTestData()`,
    `@cumulus/test-data.loadTestData()`, and
    `@cumulus/test-data.streamTestData()` to safely load test data. These
    functions should be used instead of using `require()` to load test data,
    which could lead to tests interfering with each other.
  - Add a `@cumulus/common/util/deprecate()` function to mark a piece of code as
    deprecated
- **CUMULUS-986**
  - Added `waitForTestExecutionStart` to `@cumulus/integration-tests`
- **CUMULUS-919**
  - In `@cumulus/deployment`, added support for NGAP permissions boundaries for IAM roles with `useNgapPermissionBoundary` flag in `iam/config.yml`. Defaults to false.

### Fixed

- Fixed a bug where FTP sockets were not closed after an error, keeping the Lambda function active until it timed out [CUMULUS-972]
- **CUMULUS-656**
  - The API will no longer allow the deletion of a provider if that provider is
    referenced by a rule
  - The API will no longer allow the deletion of a collection if that collection
    is referenced by a rule
- Fixed a bug where `@cumulus/sf-sns-report` was not pulling large messages from S3 correctly.

### Deprecated

- `@cumulus/ingest/aws/StepFunction.pullEvent()`. Use `@cumulus/common/aws.pullStepFunctionEvent()`.
- `@cumulus/ingest/consumer.Consume` due to unpredictable implementation. Use `@cumulus/ingest/consumer.Consumer`.
  Call `Consumer.consume()` instead of `Consume.read()`.

## [v1.10.4] - 2018-11-28

### Added

- **CUMULUS-1008**
  - New `config.yml` parameter for SQS consumers: `sqs_consumer_rate: (default 500)`, which is the maximum number of
    messages the consumer will attempt to process per execution. Currently this is only used by the sf-starter consumer,
    which runs every minute by default, making this a messages-per-minute upper bound. SQS does not guarantee the number
    of messages returned per call, so this is not a fixed rate of consumption, only attempted number of messages received.

### Deprecated

- `@cumulus/ingest/consumer.Consume` due to unpredictable implementation. Use `@cumulus/ingest/consumer.Consumer`.

### Changed

- Backported update of `packages/api` dependency `@mapbox/dyno` to `1.4.2` to mitigate `event-stream` vulnerability.

## [v1.10.3] - 2018-10-31

### Added

- **CUMULUS-817**
  - Added AWS Dead Letter Queues for lambdas that are scheduled asynchronously/such that failures show up only in cloudwatch logs.
- **CUMULUS-956**
  - Migrated developer documentation and data-cookbooks to Docusaurus
    - supports versioning of documentation
  - Added `docs/docs-how-to.md` to outline how to do things like add new docs or locally install for testing.
  - Deployment/CI scripts have been updated to work with the new format
- **CUMULUS-811**
  - Added new S3 functions to `@cumulus/common/aws`:
    - `aws.s3TagSetToQueryString`: converts S3 TagSet array to querystring (for use with upload()).
    - `aws.s3PutObject`: Returns promise of S3 `putObject`, which puts an object on S3
    - `aws.s3CopyObject`: Returns promise of S3 `copyObject`, which copies an object in S3 to a new S3 location
    - `aws.s3GetObjectTagging`: Returns promise of S3 `getObjectTagging`, which returns an object containing an S3 TagSet.
  - `@/cumulus/common/aws.s3PutObject` defaults to an explicit `ACL` of 'private' if not overridden.
  - `@/cumulus/common/aws.s3CopyObject` defaults to an explicit `TaggingDirective` of 'COPY' if not overridden.

### Deprecated

- **CUMULUS-811**
  - Deprecated `@cumulus/ingest/aws.S3`. Member functions of this class will now
    log warnings pointing to similar functionality in `@cumulus/common/aws`.

## [v1.10.2] - 2018-10-24

### Added

- **CUMULUS-965**
  - Added a `@cumulus/logger` package
- **CUMULUS-885**
  - Added 'human readable' version identifiers to Lambda Versioning lambda aliases
- **CUMULUS-705**
  - Note: Make sure to update the IAM stack when deploying this update.
  - Adds an AsyncOperations model and associated DynamoDB table to the
    `@cumulus/api` package
  - Adds an /asyncOperations endpoint to the `@cumulus/api` package, which can
    be used to fetch the status of an AsyncOperation.
  - Adds a /bulkDelete endpoint to the `@cumulus/api` package, which performs an
    asynchronous bulk-delete operation. This is a stub right now which is only
    intended to demonstration how AsyncOperations work.
  - Adds an AsyncOperation ECS task to the `@cumulus/api` package, which will
    fetch an Lambda function, run it in ECS, and then store the result to the
    AsyncOperations table in DynamoDB.
- **CUMULUS-851** - Added workflow lambda versioning feature to allow in-flight workflows to use lambda versions that were in place when a workflow was initiated

  - Updated Kes custom code to remove logic that used the CMA file key to determine template compilation logic. Instead, utilize a `customCompilation` template configuration flag to indicate a template should use Cumulus's kes customized methods instead of 'core'.
  - Added `useWorkflowLambdaVersions` configuration option to enable the lambdaVersioning feature set. **This option is set to true by default** and should be set to false to disable the feature.
  - Added uniqueIdentifier configuration key to S3 sourced lambdas to optionally support S3 lambda resource versioning within this scheme. This key must be unique for each modified version of the lambda package and must be updated in configuration each time the source changes.
  - Added a new nested stack template that will create a `LambdaVersions` stack that will take lambda parameters from the base template, generate lambda versions/aliases and return outputs with references to the most 'current' lambda alias reference, and updated 'core' template to utilize these outputs (if `useWorkflowLambdaVersions` is enabled).

- Created a `@cumulus/api/lib/OAuth2` interface, which is implemented by the
  `@cumulus/api/lib/EarthdataLogin` and `@cumulus/api/lib/GoogleOAuth2` classes.
  Endpoints that need to handle authentication will determine which class to use
  based on environment variables. This also greatly simplifies testing.
- Added `@cumulus/api/lib/assertions`, containing more complex AVA test assertions
- Added PublishGranule workflow to publish a granule to CMR without full reingest. (ingest-in-place capability)

- `@cumulus/integration-tests` new functionality:
  - `listCollections` to list collections from a provided data directory
  - `deleteCollection` to delete list of collections from a deployed stack
  - `cleanUpCollections` combines the above in one function.
  - `listProviders` to list providers from a provided data directory
  - `deleteProviders` to delete list of providers from a deployed stack
  - `cleanUpProviders` combines the above in one function.
  - `@cumulus/integrations-tests/api.js`: `deleteGranule` and `deletePdr` functions to make `DELETE` requests to Cumulus API
  - `rules` API functionality for posting and deleting a rule and listing all rules
  - `wait-for-deploy` lambda for use in the redeployment tests
- `@cumulus/ingest/granule.js`: `ingestFile` inserts new `duplicate_found: true` field in the file's record if a duplicate file already exists on S3.
- `@cumulus/api`: `/execution-status` endpoint requests and returns complete execution output if execution output is stored in S3 due to size.
- Added option to use environment variable to set CMR host in `@cumulus/cmrjs`.
- **CUMULUS-781** - Added integration tests for `@cumulus/sync-granule` when `duplicateHandling` is set to `replace` or `skip`
- **CUMULUS-791** - `@cumulus/move-granules`: `moveFileRequest` inserts new `duplicate_found: true` field in the file's record if a duplicate file already exists on S3. Updated output schema to document new `duplicate_found` field.

### Removed

- Removed `@cumulus/common/fake-earthdata-login-server`. Tests can now create a
  service stub based on `@cumulus/api/lib/OAuth2` if testing requires handling
  authentication.

### Changed

- **CUMULUS-940** - modified `@cumulus/common/aws` `receiveSQSMessages` to take a parameter object instead of positional parameters. All defaults remain the same, but now access to long polling is available through `options.waitTimeSeconds`.
- **CUMULUS-948** - Update lambda functions `CNMToCMA` and `CnmResponse` in the `cumulus-data-shared` bucket and point the default stack to them.
- **CUMULUS-782** - Updated `@cumulus/sync-granule` task and `Granule.ingestFile` in `@cumulus/ingest` to keep both old and new data when a destination file with different checksum already exists and `duplicateHandling` is `version`
- Updated the config schema in `@cumulus/move-granules` to include the `moveStagedFiles` param.
- **CUMULUS-778** - Updated config schema and documentation in `@cumulus/sync-granule` to include `duplicateHandling` parameter for specifying how duplicate filenames should be handled
- **CUMULUS-779** - Updated `@cumulus/sync-granule` to throw `DuplicateFile` error when destination files already exist and `duplicateHandling` is `error`
- **CUMULUS-780** - Updated `@cumulus/sync-granule` to use `error` as the default for `duplicateHandling` when it is not specified
- **CUMULUS-780** - Updated `@cumulus/api` to use `error` as the default value for `duplicateHandling` in the `Collection` model
- **CUMULUS-785** - Updated the config schema and documentation in `@cumulus/move-granules` to include `duplicateHandling` parameter for specifying how duplicate filenames should be handled
- **CUMULUS-786, CUMULUS-787** - Updated `@cumulus/move-granules` to throw `DuplicateFile` error when destination files already exist and `duplicateHandling` is `error` or not specified
- **CUMULUS-789** - Updated `@cumulus/move-granules` to keep both old and new data when a destination file with different checksum already exists and `duplicateHandling` is `version`

### Fixed

- `getGranuleId` in `@cumulus/ingest` bug: `getGranuleId` was constructing an error using `filename` which was undefined. The fix replaces `filename` with the `uri` argument.
- Fixes to `del` in `@cumulus/api/endpoints/granules.js` to not error/fail when not all files exist in S3 (e.g. delete granule which has only 2 of 3 files ingested).
- `@cumulus/deployment/lib/crypto.js` now checks for private key existence properly.

## [v1.10.1] - 2018-09-4

### Fixed

- Fixed cloudformation template errors in `@cumulus/deployment/`
  - Replaced references to Fn::Ref: with Ref:
  - Moved long form template references to a newline

## [v1.10.0] - 2018-08-31

### Removed

- Removed unused and broken code from `@cumulus/common`
  - Removed `@cumulus/common/test-helpers`
  - Removed `@cumulus/common/task`
  - Removed `@cumulus/common/message-source`
  - Removed the `getPossiblyRemote` function from `@cumulus/common/aws`
  - Removed the `startPromisedSfnExecution` function from `@cumulus/common/aws`
  - Removed the `getCurrentSfnTask` function from `@cumulus/common/aws`

### Changed

- **CUMULUS-839** - In `@cumulus/sync-granule`, 'collection' is now an optional config parameter

### Fixed

- **CUMULUS-859** Moved duplicate code in `@cumulus/move-granules` and `@cumulus/post-to-cmr` to `@cumulus/ingest`. Fixed imports making assumptions about directory structure.
- `@cumulus/ingest/consumer` correctly limits the number of messages being received and processed from SQS. Details:
  - **Background:** `@cumulus/api` includes a lambda `<stack-name>-sqs2sf` which processes messages from the `<stack-name>-startSF` SQS queue every minute. The `sqs2sf` lambda uses `@cumulus/ingest/consumer` to receive and process messages from SQS.
  - **Bug:** More than `messageLimit` number of messages were being consumed and processed from the `<stack-name>-startSF` SQS queue. Many step functions were being triggered simultaneously by the lambda `<stack-name>-sqs2sf` (which consumes every minute from the `startSF` queue) and resulting in step function failure with the error: `An error occurred (ThrottlingException) when calling the GetExecutionHistory`.
  - **Fix:** `@cumulus/ingest/consumer#processMessages` now processes messages until `timeLimit` has passed _OR_ once it receives up to `messageLimit` messages. `sqs2sf` is deployed with a [default `messageLimit` of 10](https://github.com/nasa/cumulus/blob/670000c8a821ff37ae162385f921c40956e293f7/packages/deployment/app/config.yml#L147).
  - **IMPORTANT NOTE:** `consumer` will actually process up to `messageLimit * 2 - 1` messages. This is because sometimes `receiveSQSMessages` will return less than `messageLimit` messages and thus the consumer will continue to make calls to `receiveSQSMessages`. For example, given a `messageLimit` of 10 and subsequent calls to `receiveSQSMessages` returns up to 9 messages, the loop will continue and a final call could return up to 10 messages.

## [v1.9.1] - 2018-08-22

**Please Note** To take advantage of the added granule tracking API functionality, updates are required for the message adapter and its libraries. You should be on the following versions:

- `cumulus-message-adapter` 1.0.9+
- `cumulus-message-adapter-js` 1.0.4+
- `cumulus-message-adapter-java` 1.2.7+
- `cumulus-message-adapter-python` 1.0.5+

### Added

- **CUMULUS-687** Added logs endpoint to search for logs from a specific workflow execution in `@cumulus/api`. Added integration test.
- **CUMULUS-836** - `@cumulus/deployment` supports a configurable docker storage driver for ECS. ECS can be configured with either `devicemapper` (the default storage driver for AWS ECS-optimized AMIs) or `overlay2` (the storage driver used by the NGAP 2.0 AMI). The storage driver can be configured in `app/config.yml` with `ecs.docker.storageDriver: overlay2 | devicemapper`. The default is `overlay2`.
  - To support this configuration, a [Handlebars](https://handlebarsjs.com/) helper `ifEquals` was added to `packages/deployment/lib/kes.js`.
- **CUMULUS-836** - `@cumulus/api` added IAM roles required by the NGAP 2.0 AMI. The NGAP 2.0 AMI runs a script `register_instances_with_ssm.py` which requires the ECS IAM role to include `ec2:DescribeInstances` and `ssm:GetParameter` permissions.

### Fixed

- **CUMULUS-836** - `@cumulus/deployment` uses `overlay2` driver by default and does not attempt to write `--storage-opt dm.basesize` to fix [this error](https://github.com/moby/moby/issues/37039).
- **CUMULUS-413** Kinesis processing now captures all errors.
  - Added kinesis fallback mechanism when errors occur during record processing.
  - Adds FallbackTopicArn to `@cumulus/api/lambdas.yml`
  - Adds fallbackConsumer lambda to `@cumulus/api`
  - Adds fallbackqueue option to lambda definitions capture lambda failures after three retries.
  - Adds kinesisFallback SNS topic to signal incoming errors from kinesis stream.
  - Adds kinesisFailureSQS to capture fully failed events from all retries.
- **CUMULUS-855** Adds integration test for kinesis' error path.
- **CUMULUS-686** Added workflow task name and version tracking via `@cumulus/api` executions endpoint under new `tasks` property, and under `workflow_tasks` in step input/output.
  - Depends on `cumulus-message-adapter` 1.0.9+, `cumulus-message-adapter-js` 1.0.4+, `cumulus-message-adapter-java` 1.2.7+ and `cumulus-message-adapter-python` 1.0.5+
- **CUMULUS-771**
  - Updated sync-granule to stream the remote file to s3
  - Added integration test for ingesting granules from ftp provider
  - Updated http/https integration tests for ingesting granules from http/https providers
- **CUMULUS-862** Updated `@cumulus/integration-tests` to handle remote lambda output
- **CUMULUS-856** Set the rule `state` to have default value `ENABLED`

### Changed

- In `@cumulus/deployment`, changed the example app config.yml to have additional IAM roles

## [v1.9.0] - 2018-08-06

**Please note** additional information and upgrade instructions [here](https://nasa.github.io/cumulus/docs/upgrade/1.9.0)

### Added

- **CUMULUS-712** - Added integration tests verifying expected behavior in workflows
- **GITC-776-2** - Add support for versioned collections

### Fixed

- **CUMULUS-832**
  - Fixed indentation in example config.yml in `@cumulus/deployment`
  - Fixed issue with new deployment using the default distribution endpoint in `@cumulus/deployment` and `@cumulus/api`

## [v1.8.1] - 2018-08-01

**Note** IAM roles should be re-deployed with this release.

- **Cumulus-726**
  - Added function to `@cumulus/integration-tests`: `sfnStep` includes `getStepInput` which returns the input to the schedule event of a given step function step.
  - Added IAM policy `@cumulus/deployment`: Lambda processing IAM role includes `kinesis::PutRecord` so step function lambdas can write to kinesis streams.
- **Cumulus Community Edition**
  - Added Google OAuth authentication token logic to `@cumulus/api`. Refactored token endpoint to use environment variable flag `OAUTH_PROVIDER` when determining with authentication method to use.
  - Added API Lambda memory configuration variable `api_lambda_memory` to `@cumulus/api` and `@cumulus/deployment`.

### Changed

- **Cumulus-726**
  - Changed function in `@cumulus/api`: `models/rules.js#addKinesisEventSource` was modified to call to `deleteKinesisEventSource` with all required parameters (rule's name, arn and type).
  - Changed function in `@cumulus/integration-tests`: `getStepOutput` can now be used to return output of failed steps. If users of this function want the output of a failed event, they can pass a third parameter `eventType` as `'failure'`. This function will work as always for steps which completed successfully.

### Removed

- **Cumulus-726**

  - Configuration change to `@cumulus/deployment`: Removed default auto scaling configuration for Granules and Files DynamoDB tables.

- **CUMULUS-688**
  - Add integration test for ExecutionStatus
  - Function addition to `@cumulus/integration-tests`: `api` includes `getExecutionStatus` which returns the execution status from the Cumulus API

## [v1.8.0] - 2018-07-23

### Added

- **CUMULUS-718** Adds integration test for Kinesis triggering a workflow.

- **GITC-776-3** Added more flexibility for rules. You can now edit all fields on the rule's record
  We may need to update the api documentation to reflect this.

- **CUMULUS-681** - Add ingest-in-place action to granules endpoint

  - new applyWorkflow action at PUT /granules/{granuleid} Applying a workflow starts an execution of the provided workflow and passes the granule record as payload.
    Parameter(s):
    - workflow - the workflow name

- **CUMULUS-685** - Add parent exeuction arn to the execution which is triggered from a parent step function

### Changed

- **CUMULUS-768** - Integration tests get S3 provider data from shared data folder

### Fixed

- **CUMULUS-746** - Move granule API correctly updates record in dynamo DB and cmr xml file
- **CUMULUS-766** - Populate database fileSize field from S3 if value not present in Ingest payload

## [v1.7.1] - 2018-07-27 - [BACKPORT]

### Fixed

- **CUMULUS-766** - Backport from 1.8.0 - Populate database fileSize field from S3 if value not present in Ingest payload

## [v1.7.0] - 2018-07-02

### Please note: [Upgrade Instructions](https://nasa.github.io/cumulus/docs/upgrade/1.7.0)

### Added

- **GITC-776-2** - Add support for versioned collections
- **CUMULUS-491** - Add granule reconciliation API endpoints.
- **CUMULUS-480** Add support for backup and recovery:
  - Add DynamoDB tables for granules, executions and pdrs
  - Add ability to write all records to S3
  - Add ability to download all DynamoDB records in form json files
  - Add ability to upload records to DynamoDB
  - Add migration scripts for copying granule, pdr and execution records from ElasticSearch to DynamoDB
  - Add IAM support for batchWrite on dynamoDB
-
- **CUMULUS-508** - `@cumulus/deployment` cloudformation template allows for lambdas and ECS clusters to have multiple AZ availability.
  - `@cumulus/deployment` also ensures docker uses `devicemapper` storage driver.
- **CUMULUS-755** - `@cumulus/deployment` Add DynamoDB autoscaling support.
  - Application developers can add autoscaling and override default values in their deployment's `app/config.yml` file using a `{TableName}Table:` key.

### Fixed

- **CUMULUS-747** - Delete granule API doesn't delete granule files in s3 and granule in elasticsearch
  - update the StreamSpecification DynamoDB tables to have StreamViewType: "NEW_AND_OLD_IMAGES"
  - delete granule files in s3
- **CUMULUS-398** - Fix not able to filter executions by workflow
- **CUMULUS-748** - Fix invalid lambda .zip files being validated/uploaded to AWS
- **CUMULUS-544** - Post to CMR task has UAT URL hard-coded
  - Made configurable: PostToCmr now requires CMR_ENVIRONMENT env to be set to 'SIT' or 'OPS' for those CMR environments. Default is UAT.

### Changed

- **GITC-776-4** - Changed Discover-pdrs to not rely on collection but use provider_path in config. It also has an optional filterPdrs regex configuration parameter

- **CUMULUS-710** - In the integration test suite, `getStepOutput` returns the output of the first successful step execution or last failed, if none exists

## [v1.6.0] - 2018-06-06

### Please note: [Upgrade Instructions](https://nasa.github.io/cumulus/docs/upgrade/1.6.0)

### Fixed

- **CUMULUS-602** - Format all logs sent to Elastic Search.
  - Extract cumulus log message and index it to Elastic Search.

### Added

- **CUMULUS-556** - add a mechanism for creating and running migration scripts on deployment.
- **CUMULUS-461** Support use of metadata date and other components in `url_path` property

### Changed

- **CUMULUS-477** Update bucket configuration to support multiple buckets of the same type:
  - Change the structure of the buckets to allow for more than one bucket of each type. The bucket structure is now:
    bucket-key:
    name: <bucket-name>
    type: <type> i.e. internal, public, etc.
  - Change IAM and app deployment configuration to support new bucket structure
  - Update tasks and workflows to support new bucket structure
  - Replace instances where buckets.internal is relied upon to either use the system bucket or a configured bucket
  - Move IAM template to the deployment package. NOTE: You now have to specify '--template node_modules/@cumulus/deployment/iam' in your IAM deployment
  - Add IAM cloudformation template support to filter buckets by type

## [v1.5.5] - 2018-05-30

### Added

- **CUMULUS-530** - PDR tracking through Queue-granules
  - Add optional `pdr` property to the sync-granule task's input config and output payload.
- **CUMULUS-548** - Create a Lambda task that generates EMS distribution reports
  - In order to supply EMS Distribution Reports, you must enable S3 Server
    Access Logging on any S3 buckets used for distribution. See [How Do I Enable Server Access Logging for an S3 Bucket?](https://docs.aws.amazon.com/AmazonS3/latest/user-guide/server-access-logging.html)
    The "Target bucket" setting should point at the Cumulus internal bucket.
    The "Target prefix" should be
    "<STACK_NAME>/ems-distribution/s3-server-access-logs/", where "STACK_NAME"
    is replaced with the name of your Cumulus stack.

### Fixed

- **CUMULUS-546 - Kinesis Consumer should catch and log invalid JSON**
  - Kinesis Consumer lambda catches and logs errors so that consumer doesn't get stuck in a loop re-processing bad json records.
- EMS report filenames are now based on their start time instead of the time
  instead of the time that the report was generated
- **CUMULUS-552 - Cumulus API returns different results for the same collection depending on query**
  - The collection, provider and rule records in elasticsearch are now replaced with records from dynamo db when the dynamo db records are updated.

### Added

- `@cumulus/deployment`'s default cloudformation template now configures storage for Docker to match the configured ECS Volume. The template defines Docker's devicemapper basesize (`dm.basesize`) using `ecs.volumeSize`. This addresses ECS default of limiting Docker containers to 10GB of storage ([Read more](https://aws.amazon.com/premiumsupport/knowledge-center/increase-default-ecs-docker-limit/)).

## [v1.5.4] - 2018-05-21

### Added

- **CUMULUS-535** - EMS Ingest, Archive, Archive Delete reports
  - Add lambda EmsReport to create daily EMS Ingest, Archive, Archive Delete reports
  - ems.provider property added to `@cumulus/deployment/app/config.yml`.
    To change the provider name, please add `ems: provider` property to `app/config.yml`.
- **CUMULUS-480** Use DynamoDB to store granules, pdrs and execution records
  - Activate PointInTime feature on DynamoDB tables
  - Increase test coverage on api package
  - Add ability to restore metadata records from json files to DynamoDB
- **CUMULUS-459** provide API endpoint for moving granules from one location on s3 to another

## [v1.5.3] - 2018-05-18

### Fixed

- **CUMULUS-557 - "Add dataType to DiscoverGranules output"**
  - Granules discovered by the DiscoverGranules task now include dataType
  - dataType is now a required property for granules used as input to the
    QueueGranules task
- **CUMULUS-550** Update deployment app/config.yml to force elasticsearch updates for deleted granules

## [v1.5.2] - 2018-05-15

### Fixed

- **CUMULUS-514 - "Unable to Delete the Granules"**
  - updated cmrjs.deleteConcept to return success if the record is not found
    in CMR.

### Added

- **CUMULUS-547** - The distribution API now includes an
  "earthdataLoginUsername" query parameter when it returns a signed S3 URL
- **CUMULUS-527 - "parse-pdr queues up all granules and ignores regex"**
  - Add an optional config property to the ParsePdr task called
    "granuleIdFilter". This property is a regular expression that is applied
    against the filename of the first file of each granule contained in the
    PDR. If the regular expression matches, then the granule is included in
    the output. Defaults to '.', which will match all granules in the PDR.
- File checksums in PDRs now support MD5
- Deployment support to subscribe to an SNS topic that already exists
- **CUMULUS-470, CUMULUS-471** In-region S3 Policy lambda added to API to update bucket policy for in-region access.
- **CUMULUS-533** Added fields to granule indexer to support EMS ingest and archive record creation
- **CUMULUS-534** Track deleted granules
  - added `deletedgranule` type to `cumulus` index.
  - **Important Note:** Force custom bootstrap to re-run by adding this to
    app/config.yml `es: elasticSearchMapping: 7`
- You can now deploy cumulus without ElasticSearch. Just add `es: null` to your `app/config.yml` file. This is only useful for debugging purposes. Cumulus still requires ElasticSearch to properly operate.
- `@cumulus/integration-tests` includes and exports the `addRules` function, which seeds rules into the DynamoDB table.
- Added capability to support EFS in cloud formation template. Also added
  optional capability to ssh to your instance and privileged lambda functions.
- Added support to force discovery of PDRs that have already been processed
  and filtering of selected data types
- `@cumulus/cmrjs` uses an environment variable `USER_IP_ADDRESS` or fallback
  IP address of `10.0.0.0` when a public IP address is not available. This
  supports lambda functions deployed into a VPC's private subnet, where no
  public IP address is available.

### Changed

- **CUMULUS-550** Custom bootstrap automatically adds new types to index on
  deployment

## [v1.5.1] - 2018-04-23

### Fixed

- add the missing dist folder to the hello-world task
- disable uglifyjs on the built version of the pdr-status-check (read: https://github.com/webpack-contrib/uglifyjs-webpack-plugin/issues/264)

## [v1.5.0] - 2018-04-23

### Changed

- Removed babel from all tasks and packages and increased minimum node requirements to version 8.10
- Lambda functions created by @cumulus/deployment will use node8.10 by default
- Moved [cumulus-integration-tests](https://github.com/nasa/cumulus-integration-tests) to the `example` folder CUMULUS-512
- Streamlined all packages dependencies (e.g. remove redundant dependencies and make sure versions are the same across packages)
- **CUMULUS-352:** Update Cumulus Elasticsearch indices to use [index aliases](https://www.elastic.co/guide/en/elasticsearch/reference/current/indices-aliases.html).
- **CUMULUS-519:** ECS tasks are no longer restarted after each CF deployment unless `ecs.restartTasksOnDeploy` is set to true
- **CUMULUS-298:** Updated log filterPattern to include all CloudWatch logs in ElasticSearch
- **CUMULUS-518:** Updates to the SyncGranule config schema
  - `granuleIdExtraction` is no longer a property
  - `process` is now an optional property
  - `provider_path` is no longer a property

### Fixed

- **CUMULUS-455 "Kes deployments using only an updated message adapter do not get automatically deployed"**
  - prepended the hash value of cumulus-message-adapter.zip file to the zip file name of lambda which uses message adapter.
  - the lambda function will be redeployed when message adapter or lambda function are updated
- Fixed a bug in the bootstrap lambda function where it stuck during update process
- Fixed a bug where the sf-sns-report task did not return the payload of the incoming message as the output of the task [CUMULUS-441]

### Added

- **CUMULUS-352:** Add reindex CLI to the API package.
- **CUMULUS-465:** Added mock http/ftp/sftp servers to the integration tests
- Added a `delete` method to the `@common/CollectionConfigStore` class
- **CUMULUS-467 "@cumulus/integration-tests or cumulus-integration-tests should seed provider and collection in deployed DynamoDB"**
  - `example` integration-tests populates providers and collections to database
  - `example` workflow messages are populated from workflow templates in s3, provider and collection information in database, and input payloads. Input templates are removed.
  - added `https` protocol to provider schema

## [v1.4.1] - 2018-04-11

### Fixed

- Sync-granule install

## [v1.4.0] - 2018-04-09

### Fixed

- **CUMULUS-392 "queue-granules not returning the sfn-execution-arns queued"**
  - updated queue-granules to return the sfn-execution-arns queued and pdr if exists.
  - added pdr to ingest message meta.pdr instead of payload, so the pdr information doesn't get lost in the ingest workflow, and ingested granule in elasticsearch has pdr name.
  - fixed sf-sns-report schema, remove the invalid part
  - fixed pdr-status-check schema, the failed execution contains arn and reason
- **CUMULUS-206** make sure homepage and repository urls exist in package.json files of tasks and packages

### Added

- Example folder with a cumulus deployment example

### Changed

- [CUMULUS-450](https://bugs.earthdata.nasa.gov/browse/CUMULUS-450) - Updated
  the config schema of the **queue-granules** task
  - The config no longer takes a "collection" property
  - The config now takes an "internalBucket" property
  - The config now takes a "stackName" property
- [CUMULUS-450](https://bugs.earthdata.nasa.gov/browse/CUMULUS-450) - Updated
  the config schema of the **parse-pdr** task
  - The config no longer takes a "collection" property
  - The "stack", "provider", and "bucket" config properties are now
    required
- **CUMULUS-469** Added a lambda to the API package to prototype creating an S3 bucket policy for direct, in-region S3 access for the prototype bucket

### Removed

- Removed the `findTmpTestDataDirectory()` function from
  `@cumulus/common/test-utils`

### Fixed

- [CUMULUS-450](https://bugs.earthdata.nasa.gov/browse/CUMULUS-450)
  - The **queue-granules** task now enqueues a **sync-granule** task with the
    correct collection config for that granule based on the granule's
    data-type. It had previously been using the collection config from the
    config of the **queue-granules** task, which was a problem if the granules
    being queued belonged to different data-types.
  - The **parse-pdr** task now handles the case where a PDR contains granules
    with different data types, and uses the correct granuleIdExtraction for
    each granule.

### Added

- **CUMULUS-448** Add code coverage checking using [nyc](https://github.com/istanbuljs/nyc).

## [v1.3.0] - 2018-03-29

### Deprecated

- discover-s3-granules is deprecated. The functionality is provided by the discover-granules task

### Fixed

- **CUMULUS-331:** Fix aws.downloadS3File to handle non-existent key
- Using test ftp provider for discover-granules testing [CUMULUS-427]
- **CUMULUS-304: "Add AWS API throttling to pdr-status-check task"** Added concurrency limit on SFN API calls. The default concurrency is 10 and is configurable through Lambda environment variable CONCURRENCY.
- **CUMULUS-414: "Schema validation not being performed on many tasks"** revised npm build scripts of tasks that use cumulus-message-adapter to place schema directories into dist directories.
- **CUMULUS-301:** Update all tests to use test-data package for testing data.
- **CUMULUS-271: "Empty response body from rules PUT endpoint"** Added the updated rule to response body.
- Increased memory allotment for `CustomBootstrap` lambda function. Resolves failed deployments where `CustomBootstrap` lambda function was failing with error `Process exited before completing request`. This was causing deployments to stall, fail to update and fail to rollback. This error is thrown when the lambda function tries to use more memory than it is allotted.
- Cumulus repository folders structure updated:
  - removed the `cumulus` folder altogether
  - moved `cumulus/tasks` to `tasks` folder at the root level
  - moved the tasks that are not converted to use CMA to `tasks/.not_CMA_compliant`
  - updated paths where necessary

### Added

- `@cumulus/integration-tests` - Added support for testing the output of an ECS activity as well as a Lambda function.

## [v1.2.0] - 2018-03-20

### Fixed

- Update vulnerable npm packages [CUMULUS-425]
- `@cumulus/api`: `kinesis-consumer.js` uses `sf-scheduler.js#schedule` instead of placing a message directly on the `startSF` SQS queue. This is a fix for [CUMULUS-359](https://bugs.earthdata.nasa.gov/browse/CUMULUS-359) because `sf-scheduler.js#schedule` looks up the provider and collection data in DynamoDB and adds it to the `meta` object of the enqueued message payload.
- `@cumulus/api`: `kinesis-consumer.js` catches and logs errors instead of doing an error callback. Before this change, `kinesis-consumer` was failing to process new records when an existing record caused an error because it would call back with an error and stop processing additional records. It keeps trying to process the record causing the error because it's "position" in the stream is unchanged. Catching and logging the errors is part 1 of the fix. Proposed part 2 is to enqueue the error and the message on a "dead-letter" queue so it can be processed later ([CUMULUS-413](https://bugs.earthdata.nasa.gov/browse/CUMULUS-413)).
- **CUMULUS-260: "PDR page on dashboard only shows zeros."** The PDR stats in LPDAAC are all 0s, even if the dashboard has been fixed to retrieve the correct fields. The current version of pdr-status-check has a few issues.
  - pdr is not included in the input/output schema. It's available from the input event. So the pdr status and stats are not updated when the ParsePdr workflow is complete. Adding the pdr to the input/output of the task will fix this.
  - pdr-status-check doesn't update pdr stats which prevent the real time pdr progress from showing up in the dashboard. To solve this, added lambda function sf-sns-report which is copied from @cumulus/api/lambdas/sf-sns-broadcast with modification, sf-sns-report can be used to report step function status anywhere inside a step function. So add step sf-sns-report after each pdr-status-check, we will get the PDR status progress at real time.
  - It's possible an execution is still in the queue and doesn't exist in sfn yet. Added code to handle 'ExecutionDoesNotExist' error when checking the execution status.
- Fixed `aws.cloudwatchevents()` typo in `packages/ingest/aws.js`. This typo was the root cause of the error: `Error: Could not process scheduled_ingest, Error: : aws.cloudwatchevents is not a constructor` seen when trying to update a rule.

### Removed

- `@cumulus/ingest/aws`: Remove queueWorkflowMessage which is no longer being used by `@cumulus/api`'s `kinesis-consumer.js`.

## [v1.1.4] - 2018-03-15

### Added

- added flag `useList` to parse-pdr [CUMULUS-404]

### Fixed

- Pass encrypted password to the ApiGranule Lambda function [CUMULUS-424]

## [v1.1.3] - 2018-03-14

### Fixed

- Changed @cumulus/deployment package install behavior. The build process will happen after installation

## [v1.1.2] - 2018-03-14

### Added

- added tools to @cumulus/integration-tests for local integration testing
- added end to end testing for discovering and parsing of PDRs
- `yarn e2e` command is available for end to end testing

### Fixed

- **CUMULUS-326: "Occasionally encounter "Too Many Requests" on deployment"** The api gateway calls will handle throttling errors
- **CUMULUS-175: "Dashboard providers not in sync with AWS providers."** The root cause of this bug - DynamoDB operations not showing up in Elasticsearch - was shared by collections and rules. The fix was to update providers', collections' and rules; POST, PUT and DELETE endpoints to operate on DynamoDB and using DynamoDB streams to update Elasticsearch. The following packages were made:
  - `@cumulus/deployment` deploys DynamoDB streams for the Collections, Providers and Rules tables as well as a new lambda function called `dbIndexer`. The `dbIndexer` lambda has an event source mapping which listens to each of the DynamoDB streams. The dbIndexer lambda receives events referencing operations on the DynamoDB table and updates the elasticsearch cluster accordingly.
  - The `@cumulus/api` endpoints for collections, providers and rules _only_ query DynamoDB, with the exception of LIST endpoints and the collections' GET endpoint.

### Updated

- Broke up `kes.override.js` of @cumulus/deployment to multiple modules and moved to a new location
- Expanded @cumulus/deployment test coverage
- all tasks were updated to use cumulus-message-adapter-js 1.0.1
- added build process to integration-tests package to babelify it before publication
- Update @cumulus/integration-tests lambda.js `getLambdaOutput` to return the entire lambda output. Previously `getLambdaOutput` returned only the payload.

## [v1.1.1] - 2018-03-08

### Removed

- Unused queue lambda in api/lambdas [CUMULUS-359]

### Fixed

- Kinesis message content is passed to the triggered workflow [CUMULUS-359]
- Kinesis message queues a workflow message and does not write to rules table [CUMULUS-359]

## [v1.1.0] - 2018-03-05

### Added

- Added a `jlog` function to `common/test-utils` to aid in test debugging
- Integration test package with command line tool [CUMULUS-200] by @laurenfrederick
- Test for FTP `useList` flag [CUMULUS-334] by @kkelly51

### Updated

- The `queue-pdrs` task now uses the [cumulus-message-adapter-js](https://github.com/nasa/cumulus-message-adapter-js)
  library
- Updated the `queue-pdrs` JSON schemas
- The test-utils schema validation functions now throw an error if validation
  fails
- The `queue-granules` task now uses the [cumulus-message-adapter-js](https://github.com/nasa/cumulus-message-adapter-js)
  library
- Updated the `queue-granules` JSON schemas

### Removed

- Removed the `getSfnExecutionByName` function from `common/aws`
- Removed the `getGranuleStatus` function from `common/aws`

## [v1.0.1] - 2018-02-27

### Added

- More tests for discover-pdrs, dicover-granules by @yjpa7145
- Schema validation utility for tests by @yjpa7145

### Changed

- Fix an FTP listing bug for servers that do not support STAT [CUMULUS-334] by @kkelly51

## [v1.0.0] - 2018-02-23

[Unreleased]: https://github.com/nasa/cumulus/compare/v19.0.0...HEAD
[v19.0.0]: https://github.com/nasa/cumulus/compare/v18.4.0...v19.0.0
[v18.4.0]: https://github.com/nasa/cumulus/compare/v18.3.4...v18.4.0
[v18.3.4]: https://github.com/nasa/cumulus/compare/v18.3.3...v18.3.4
[v18.3.3]: https://github.com/nasa/cumulus/compare/v18.3.2...v18.3.3
[v18.3.2]: https://github.com/nasa/cumulus/compare/v18.3.1...v18.3.2
[v18.3.1]: https://github.com/nasa/cumulus/compare/v18.2.2...v18.3.1
[v18.2.2]: https://github.com/nasa/cumulus/compare/v18.2.1...v18.2.2
[v18.2.1]: https://github.com/nasa/cumulus/compare/v18.2.0...v18.2.1
[v18.2.0]: https://github.com/nasa/cumulus/compare/v18.1.0...v18.2.0
[v18.1.0]: https://github.com/nasa/cumulus/compare/v18.0.0...v18.1.0
[v18.0.0]: https://github.com/nasa/cumulus/compare/v17.0.0...v18.0.0
[v17.0.0]: https://github.com/nasa/cumulus/compare/v16.1.3...v17.0.0
[v16.1.3]: https://github.com/nasa/cumulus/compare/v16.1.2...v16.1.3
[v16.1.2]: https://github.com/nasa/cumulus/compare/v16.1.1...v16.1.2
[v16.1.1]: https://github.com/nasa/cumulus/compare/v16.0.0...v16.1.1
[v16.0.0]: https://github.com/nasa/cumulus/compare/v15.0.4...v16.0.0
[v15.0.4]: https://github.com/nasa/cumulus/compare/v15.0.3...v15.0.4
[v15.0.3]: https://github.com/nasa/cumulus/compare/v15.0.2...v15.0.3
[v15.0.2]: https://github.com/nasa/cumulus/compare/v15.0.1...v15.0.2
[v15.0.1]: https://github.com/nasa/cumulus/compare/v15.0.0...v15.0.1
[v15.0.0]: https://github.com/nasa/cumulus/compare/v14.1.0...v15.0.0
[v14.1.0]: https://github.com/nasa/cumulus/compare/v14.0.0...v14.1.0
[v14.0.0]: https://github.com/nasa/cumulus/compare/v13.4.0...v14.0.0
[v13.4.0]: https://github.com/nasa/cumulus/compare/v13.3.2...v13.4.0
[v13.3.2]: https://github.com/nasa/cumulus/compare/v13.3.0...v13.3.2
[v13.3.0]: https://github.com/nasa/cumulus/compare/v13.2.1...v13.3.0
[v13.2.1]: https://github.com/nasa/cumulus/compare/v13.2.0...v13.2.1
[v13.2.0]: https://github.com/nasa/cumulus/compare/v13.1.0...v13.2.0
[v13.1.0]: https://github.com/nasa/cumulus/compare/v13.0.1...v13.1.0
[v13.0.1]: https://github.com/nasa/cumulus/compare/v13.0.0...v13.0.1
[v13.0.0]: https://github.com/nasa/cumulus/compare/v12.0.3...v13.0.0
[v12.0.3]: https://github.com/nasa/cumulus/compare/v12.0.2...v12.0.3
[v12.0.2]: https://github.com/nasa/cumulus/compare/v12.0.1...v12.0.2
[v12.0.1]: https://github.com/nasa/cumulus/compare/v12.0.0...v12.0.1
[v12.0.0]: https://github.com/nasa/cumulus/compare/v11.1.8...v12.0.0
[v11.1.8]: https://github.com/nasa/cumulus/compare/v11.1.7...v11.1.8
[v11.1.7]: https://github.com/nasa/cumulus/compare/v11.1.5...v11.1.7
[v11.1.5]: https://github.com/nasa/cumulus/compare/v11.1.4...v11.1.5
[v11.1.4]: https://github.com/nasa/cumulus/compare/v11.1.3...v11.1.4
[v11.1.3]: https://github.com/nasa/cumulus/compare/v11.1.2...v11.1.3
[v11.1.2]: https://github.com/nasa/cumulus/compare/v11.1.1...v11.1.2
[v11.1.1]: https://github.com/nasa/cumulus/compare/v11.1.0...v11.1.1
[v11.1.0]: https://github.com/nasa/cumulus/compare/v11.0.0...v11.1.0
[v11.0.0]: https://github.com/nasa/cumulus/compare/v10.1.3...v11.0.0
[v10.1.3]: https://github.com/nasa/cumulus/compare/v10.1.2...v10.1.3
[v10.1.2]: https://github.com/nasa/cumulus/compare/v10.1.1...v10.1.2
[v10.1.1]: https://github.com/nasa/cumulus/compare/v10.1.0...v10.1.1
[v10.1.0]: https://github.com/nasa/cumulus/compare/v10.0.1...v10.1.0
[v10.0.1]: https://github.com/nasa/cumulus/compare/v10.0.0...v10.0.1
[v10.0.0]: https://github.com/nasa/cumulus/compare/v9.9.0...v10.0.0
[v9.9.3]: https://github.com/nasa/cumulus/compare/v9.9.2...v9.9.3
[v9.9.2]: https://github.com/nasa/cumulus/compare/v9.9.1...v9.9.2
[v9.9.1]: https://github.com/nasa/cumulus/compare/v9.9.0...v9.9.1
[v9.9.0]: https://github.com/nasa/cumulus/compare/v9.8.0...v9.9.0
[v9.8.0]: https://github.com/nasa/cumulus/compare/v9.7.0...v9.8.0
[v9.7.1]: https://github.com/nasa/cumulus/compare/v9.7.0...v9.7.1
[v9.7.0]: https://github.com/nasa/cumulus/compare/v9.6.0...v9.7.0
[v9.6.0]: https://github.com/nasa/cumulus/compare/v9.5.0...v9.6.0
[v9.5.0]: https://github.com/nasa/cumulus/compare/v9.4.0...v9.5.0
[v9.4.1]: https://github.com/nasa/cumulus/compare/v9.3.0...v9.4.1
[v9.4.0]: https://github.com/nasa/cumulus/compare/v9.3.0...v9.4.0
[v9.3.0]: https://github.com/nasa/cumulus/compare/v9.2.2...v9.3.0
[v9.2.2]: https://github.com/nasa/cumulus/compare/v9.2.1...v9.2.2
[v9.2.1]: https://github.com/nasa/cumulus/compare/v9.2.0...v9.2.1
[v9.2.0]: https://github.com/nasa/cumulus/compare/v9.1.0...v9.2.0
[v9.1.0]: https://github.com/nasa/cumulus/compare/v9.0.1...v9.1.0
[v9.0.1]: https://github.com/nasa/cumulus/compare/v9.0.0...v9.0.1
[v9.0.0]: https://github.com/nasa/cumulus/compare/v8.1.0...v9.0.0
[v8.1.0]: https://github.com/nasa/cumulus/compare/v8.0.0...v8.1.0
[v8.0.0]: https://github.com/nasa/cumulus/compare/v7.2.0...v8.0.0
[v7.2.0]: https://github.com/nasa/cumulus/compare/v7.1.0...v7.2.0
[v7.1.0]: https://github.com/nasa/cumulus/compare/v7.0.0...v7.1.0
[v7.0.0]: https://github.com/nasa/cumulus/compare/v6.0.0...v7.0.0
[v6.0.0]: https://github.com/nasa/cumulus/compare/v5.0.1...v6.0.0
[v5.0.1]: https://github.com/nasa/cumulus/compare/v5.0.0...v5.0.1
[v5.0.0]: https://github.com/nasa/cumulus/compare/v4.0.0...v5.0.0
[v4.0.0]: https://github.com/nasa/cumulus/compare/v3.0.1...v4.0.0
[v3.0.1]: https://github.com/nasa/cumulus/compare/v3.0.0...v3.0.1
[v3.0.0]: https://github.com/nasa/cumulus/compare/v2.0.1...v3.0.0
[v2.0.7]: https://github.com/nasa/cumulus/compare/v2.0.6...v2.0.7
[v2.0.6]: https://github.com/nasa/cumulus/compare/v2.0.5...v2.0.6
[v2.0.5]: https://github.com/nasa/cumulus/compare/v2.0.4...v2.0.5
[v2.0.4]: https://github.com/nasa/cumulus/compare/v2.0.3...v2.0.4
[v2.0.3]: https://github.com/nasa/cumulus/compare/v2.0.2...v2.0.3
[v2.0.2]: https://github.com/nasa/cumulus/compare/v2.0.1...v2.0.2
[v2.0.1]: https://github.com/nasa/cumulus/compare/v1.24.0...v2.0.1
[v2.0.0]: https://github.com/nasa/cumulus/compare/v1.24.0...v2.0.0
[v1.24.0]: https://github.com/nasa/cumulus/compare/v1.23.2...v1.24.0
[v1.23.2]: https://github.com/nasa/cumulus/compare/v1.22.1...v1.23.2
[v1.22.1]: https://github.com/nasa/cumulus/compare/v1.21.0...v1.22.1
[v1.21.0]: https://github.com/nasa/cumulus/compare/v1.20.0...v1.21.0
[v1.20.0]: https://github.com/nasa/cumulus/compare/v1.19.0...v1.20.0
[v1.19.0]: https://github.com/nasa/cumulus/compare/v1.18.0...v1.19.0
[v1.18.0]: https://github.com/nasa/cumulus/compare/v1.17.0...v1.18.0
[v1.17.0]: https://github.com/nasa/cumulus/compare/v1.16.1...v1.17.0
[v1.16.1]: https://github.com/nasa/cumulus/compare/v1.16.0...v1.16.1
[v1.16.0]: https://github.com/nasa/cumulus/compare/v1.15.0...v1.16.0
[v1.15.0]: https://github.com/nasa/cumulus/compare/v1.14.5...v1.15.0
[v1.14.5]: https://github.com/nasa/cumulus/compare/v1.14.4...v1.14.5
[v1.14.4]: https://github.com/nasa/cumulus/compare/v1.14.3...v1.14.4
[v1.14.3]: https://github.com/nasa/cumulus/compare/v1.14.2...v1.14.3
[v1.14.2]: https://github.com/nasa/cumulus/compare/v1.14.1...v1.14.2
[v1.14.1]: https://github.com/nasa/cumulus/compare/v1.14.0...v1.14.1
[v1.14.0]: https://github.com/nasa/cumulus/compare/v1.13.5...v1.14.0
[v1.13.5]: https://github.com/nasa/cumulus/compare/v1.13.4...v1.13.5
[v1.13.4]: https://github.com/nasa/cumulus/compare/v1.13.3...v1.13.4
[v1.13.3]: https://github.com/nasa/cumulus/compare/v1.13.2...v1.13.3
[v1.13.2]: https://github.com/nasa/cumulus/compare/v1.13.1...v1.13.2
[v1.13.1]: https://github.com/nasa/cumulus/compare/v1.13.0...v1.13.1
[v1.13.0]: https://github.com/nasa/cumulus/compare/v1.12.1...v1.13.0
[v1.12.1]: https://github.com/nasa/cumulus/compare/v1.12.0...v1.12.1
[v1.12.0]: https://github.com/nasa/cumulus/compare/v1.11.3...v1.12.0
[v1.11.3]: https://github.com/nasa/cumulus/compare/v1.11.2...v1.11.3
[v1.11.2]: https://github.com/nasa/cumulus/compare/v1.11.1...v1.11.2
[v1.11.1]: https://github.com/nasa/cumulus/compare/v1.11.0...v1.11.1
[v1.11.0]: https://github.com/nasa/cumulus/compare/v1.10.4...v1.11.0
[v1.10.4]: https://github.com/nasa/cumulus/compare/v1.10.3...v1.10.4
[v1.10.3]: https://github.com/nasa/cumulus/compare/v1.10.2...v1.10.3
[v1.10.2]: https://github.com/nasa/cumulus/compare/v1.10.1...v1.10.2
[v1.10.1]: https://github.com/nasa/cumulus/compare/v1.10.0...v1.10.1
[v1.10.0]: https://github.com/nasa/cumulus/compare/v1.9.1...v1.10.0
[v1.9.1]: https://github.com/nasa/cumulus/compare/v1.9.0...v1.9.1
[v1.9.0]: https://github.com/nasa/cumulus/compare/v1.8.1...v1.9.0
[v1.8.1]: https://github.com/nasa/cumulus/compare/v1.8.0...v1.8.1
[v1.8.0]: https://github.com/nasa/cumulus/compare/v1.7.0...v1.8.0
[v1.7.0]: https://github.com/nasa/cumulus/compare/v1.6.0...v1.7.0
[v1.6.0]: https://github.com/nasa/cumulus/compare/v1.5.5...v1.6.0
[v1.5.5]: https://github.com/nasa/cumulus/compare/v1.5.4...v1.5.5
[v1.5.4]: https://github.com/nasa/cumulus/compare/v1.5.3...v1.5.4
[v1.5.3]: https://github.com/nasa/cumulus/compare/v1.5.2...v1.5.3
[v1.5.2]: https://github.com/nasa/cumulus/compare/v1.5.1...v1.5.2
[v1.5.1]: https://github.com/nasa/cumulus/compare/v1.5.0...v1.5.1
[v1.5.0]: https://github.com/nasa/cumulus/compare/v1.4.1...v1.5.0
[v1.4.1]: https://github.com/nasa/cumulus/compare/v1.4.0...v1.4.1
[v1.4.0]: https://github.com/nasa/cumulus/compare/v1.3.0...v1.4.0
[v1.3.0]: https://github.com/nasa/cumulus/compare/v1.2.0...v1.3.0
[v1.2.0]: https://github.com/nasa/cumulus/compare/v1.1.4...v1.2.0
[v1.1.4]: https://github.com/nasa/cumulus/compare/v1.1.3...v1.1.4
[v1.1.3]: https://github.com/nasa/cumulus/compare/v1.1.2...v1.1.3
[v1.1.2]: https://github.com/nasa/cumulus/compare/v1.1.1...v1.1.2
[v1.1.1]: https://github.com/nasa/cumulus/compare/v1.0.1...v1.1.1
[v1.1.0]: https://github.com/nasa/cumulus/compare/v1.0.1...v1.1.0
[v1.0.1]: https://github.com/nasa/cumulus/compare/v1.0.0...v1.0.1
[v1.0.0]: https://github.com/nasa/cumulus/compare/pre-v1-release...v1.0.0

[thin-egress-app]: <https://github.com/asfadmin/thin-egress-app> "Thin Egress App"<|MERGE_RESOLUTION|>--- conflicted
+++ resolved
@@ -19,6 +19,10 @@
 - **CUMULUS-3536**
   - Added `rejectUnauthorized` = false to db-provision-user-database as the Lambda
     does not have the Serverless v2 SSL certifications installed.
+- **CUMULUS-3020**
+  - Add sf_event_sqs_lambda_timeout option to `cumulus`/`archive` terraform modules to 
+    allow user modification of sfEventSqsLambda's timeout, overriding the default configuration 
+    value derived from postgres `acquireTimeoutMillis`configuration
 
 ### Changed
 
@@ -136,12 +140,7 @@
 ### Breaking Changes
 
 ### Added
-<<<<<<< HEAD
-
-- **CUMULUS-3020**
-  - Add sf_event_sqs_lambda_timeout option to `cumulus`/`archive` terraform modules to allow user modification of sfEventSqsLambda's timeout, overriding the default configuration value derived from postgres `acquireTimeoutMillis`configuration
-=======
->>>>>>> 7bac3407
+
 - **CUMULUS-3320**
   - Added endpoint `/executions/bulkDeleteExecutionsByCollection` to allow
     bulk deletion of executions from elasticsearch by collectionId
