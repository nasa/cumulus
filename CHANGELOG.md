--- conflicted
+++ resolved
@@ -6,16 +6,6 @@
 
 ## Unreleased
 
-<<<<<<< HEAD
-### Breaking Changes
-
-- The `getLambdaAliases` function has been removed from the `@cumulus/integration-tests` package
-- The `getLambdaVersions` function has been removed from the `@cumulus/integration-tests` package
-
-### Removed
-
-- Removed a few tests that were disabled 3-4 years ago
-=======
 ### MIGRATION notes
 
 From this release forward Core will be tested against PostgreSQL 11   Existing
@@ -57,7 +47,12 @@
     - Granules being set to non-complete state will update all values passed in,
       instead of being restricted to `['createdAt', 'updatedAt', 'timestamp',
       'status', 'execution']`
-
+- The `getLambdaAliases` function has been removed from the `@cumulus/integration-tests` package
+- The `getLambdaVersions` function has been removed from the `@cumulus/integration-tests` package
+
+### Removed
+
+- Removed a few tests that were disabled 3-4 years ago
 
 ### Added
 
@@ -75,7 +70,6 @@
   - Removed dataType/version from api granule schema
   - Added `@cumulus/api/endpoints/granules` unit to cover duration overwrite
     logic for PUT/PATCH endpoint.
->>>>>>> f1a275e7
 
 ### Fixed
 
