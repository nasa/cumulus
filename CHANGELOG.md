# Changelog

All notable changes to this project will be documented in this file.

The format is based on [Keep a Changelog](http://keepachangelog.com/en/1.0.0/).

## Unreleased

<<<<<<< HEAD
- **CUMULUS-2847**
  - Move DyanmoDb table name into API keystore and initialize only on lambda cold start
- **CUMULUS-2781**
  - Add api_config secret to hold API/Private API lambda configuration values
=======
### Added

- **CUMULUS-2775**
  - Added a configurable parameter group for the RDS serverless database cluster deployed by `tf-modules/rds-cluster-tf`. The allowed parameters for the parameter group can be found in the AWS documentation of [allowed parameters for an Aurora PostgreSQL cluster](https://docs.aws.amazon.com/AmazonRDS/latest/AuroraUserGuide/AuroraPostgreSQL.Reference.ParameterGroups.html). By default, the following parameters are specified:
    - `shared_preload_libraries`: `pg_stat_statements,auto_explain`
    - `log_min_duration_statement`: `250`
    - `auto_explain.log_min_duration`: `250`
- **CUMULUS-2840**
  - Added an index on `granule_cumulus_id` to the RDS files table.

### Changed

- **CUMULUS-2775**
  - Changed the `timeout_action` to `ForceApplyCapacityChange` by default for the RDS serverless database cluster `tf-modules/rds-cluster-tf`
>>>>>>> e4099c07

## [v9.9.1] 2021-02-10 [BACKPORT]

### Fixed

- **CUMULUS-2775**
  - Updated `@cumulus/api-client` to not log an error for 201 response from `updateGranule`

### Changed

- Updated version of `@cumulus/cumulus-message-adapter-js` from `2.0.3` to `2.0.4` for
all Cumulus workflow tasks
- **CUMULUS-2775**
  - Changed `@cumulus/api-client/invokeApi()` to accept a single accepted status code or an array
  of accepted status codes via `expectedStatusCodes`
- **CUMULUS-2837**
  - Update process-s3-dead-letter-archive to unpack SQS events in addition to
    Cumulus Messages
  - Update process-s3-dead-letter-archive to look up execution status using
    getCumulusMessageFromExecutionEvent (common method with sfEventSqsToDbRecords)
  - Move methods in api/lib/cwSfExecutionEventUtils to
    @cumulus/message/StepFunctions

## [v9.9.0] 2021-11-03

### Added

- [**PR #2535**](https://github.com/nasa/cumulus/pull/2535)
  - NSIDC and other cumulus users had desire for returning formatted dates for
    the 'url_path' date extraction utilities. Added 'dateFormat' function as
    an option for extracting and formating the entire date. See
    docs/workflow/workflow-configuration-how-to.md for more information.
- [**PR #2548**](https://github.com/nasa/cumulus/pull/2548)
  - Updated webpack configuration for html-loader v2
- **CUMULUS-2640**
  - Added Elasticsearch client scroll setting to the CreateReconciliationReport lambda function.
  - Added `elasticsearch_client_config` tfvars to the archive and cumulus terraform modules.

### Changed

- Upgraded all Cumulus workflow tasks to use `@cumulus/cumulus-message-adapter-js` version `2.0.1`
- **CUMULUS-2725**
  - Updated providers endpoint to return encrypted password
  - Updated providers model to try decrypting credentials before encryption to allow for better handling of updating providers
- **CUMULUS-2734**
  - Updated `@cumulus/api/launchpadSaml.launchpadPublicCertificate` to correctly retrieve
    certificate from launchpad IdP metadata with and without namespace prefix.

## [v9.8.0] 2021-10-19

### Notable changes

- Published new tag [`36` of `cumuluss/async-operation` to Docker Hub](https://hub.docker.com/layers/cumuluss/async-operation/35/images/sha256-cf777a6ef5081cd90a0f9302d45243b6c0a568e6d977c0ee2ccc5a90b12d45d0?context=explore) for compatibility with
upgrades to `knex` package and to address security vulnerabilities.

### Added

- Added `@cumulus/db/createRejectableTransaction()` to handle creating a Knex transaction that **will throw an error** if the transaction rolls back. [As of Knex 0.95+, promise rejection on transaction rollback is no longer the default behavior](https://github.com/knex/knex/blob/master/UPGRADING.md#upgrading-to-version-0950).

- **CUMULUS-2639**
  - Increases logging on reconciliation reports.

- **CUMULUS-2670**
  - Updated `lambda_timeouts` string map variable for `cumulus` module to accept a
  `update_granules_cmr_metadata_file_links_task_timeout` property
- **CUMULUS-2598**
  - Add unit and integration tests to describe queued granules as ignored when
    duplicate handling is 'skip'

### Changed

- Updated `knex` version from 0.23.11 to 0.95.11 to address security vulnerabilities
- Updated default version of async operations Docker image to `cumuluss/async-operation:36`
- **CUMULUS-2590**
  - Granule applyWorkflow, Reingest actions and Bulk operation now update granule status to `queued` when scheduling the granule.

- **CUMULUS-2643**
  - relocates system file `buckets.json` out of the
    `s3://internal-bucket/workflows` directory into
    `s3://internal-bucket/buckets`.

## [v9.7.0] 2021-10-01

### Notable Changes

- **CUMULUS-2583**
  - The `queue-granules` task now updates granule status to `queued` when a granule is queued. In order to prevent issues with the private API endpoint and Lambda API request and concurrency limits, this functionality runs with limited concurrency, which may increase the task's overall runtime when large numbers of granules are being queued. If you are facing Lambda timeout errors with this task, we recommend converting your `queue-granules` task to an ECS activity. This concurrency is configurable via the task config's `concurrency` value.
- **CUMULUS-2676**
  - The `discover-granules` task has been updated to limit concurrency on checks to identify and skip already ingested granules in order to prevent issues with the private API endpoint and Lambda API request and concurrency limits. This may increase the task's overall runtime when large numbers of granules are discovered. If you are facing Lambda timeout errors with this task, we recommend converting your `discover-granules` task to an ECS activity. This concurrency is configurable via the task config's `concurrency` value.
- Updated memory of `<prefix>-sfEventSqsToDbRecords` Lambda to 1024MB

### Added

- **CUMULUS-2000**
  - Updated `@cumulus/queue-granules` to respect a new config parameter: `preferredQueueBatchSize`. Queue-granules will respect this batchsize as best as it can to batch granules into workflow payloads. As workflows generally rely on information such as collection and provider expected to be shared across all granules in a workflow, queue-granules will break batches up by collection, as well as provider if there is a `provider` field on the granule. This may result in batches that are smaller than the preferred size, but never larger ones. The default value is 1, which preserves current behavior of queueing 1 granule per workflow.
- **CUMULUS-2630**
  - Adds a new workflow `DiscoverGranulesToThrottledQueue` that discovers and writes
    granules to a throttled background queue.  This allows discovery and ingest
    of larger numbers of granules without running into limits with lambda
    concurrency.

### Changed

- **CUMULUS-2720**
  - Updated Core CI scripts to validate CHANGELOG diffs as part of the lint process
- **CUMULUS-2695**
  - Updates the example/cumulus-tf deployment to change
    `archive_api_reserved_concurrency` from 8 to 5 to use fewer reserved lambda
    functions. If you see throttling errors on the `<stack>-apiEndpoints` you
    should increase this value.
  - Updates cumulus-tf/cumulus/variables.tf to change
    `archive_api_reserved_concurrency` from 8 to 15 to prevent throttling on
    the dashboard for default deployments.
- **CUMULUS-2584**
  - Updates `api/endpoints/execution-status.js` `get` method to include associated granules, as
    an array, for the provided execution.
  - Added `getExecutionArnsByGranuleCumulusId` returning a list of executionArns sorted by most recent first,
    for an input Granule Cumulus ID in support of the move of `translatePostgresGranuleToApiGranule` from RDS-Phase2
    feature branch
  - Added `getApiExecutionCumulusIds` returning cumulus IDs for a given list of executions
- **CUMULUS-NONE**
  - Downgrades elasticsearch version in testing container to 5.3 to match AWS version.
  - Update serve.js -> `eraseDynamoTables()`. Changed the call `Promise.all()` to `Promise.allSettled()` to ensure all dynamo records (provider records in particular) are deleted prior to reseeding.

### Fixed
  - **CUMULUS-2583**
    - Fixed a race condition where granules set as “queued” were not able to be set as “running” or “completed”

## [v9.6.0] 2021-09-20

### Added

- **CUMULUS-2576**
  - Adds `PUT /granules` API endpoint to update a granule
  - Adds helper `updateGranule` to `@cumulus/api-client/granules`
- **CUMULUS-2606**
  - Adds `POST /granules/{granuleId}/executions` API endpoint to associate an execution with a granule
  - Adds helper `associateExecutionWithGranule` to `@cumulus/api-client/granules`
- **CUMULUS-2583**
  - Adds `queued` as option for granule's `status` field

### Changed

- Moved `ssh2` package from `@cumulus/common` to `@cumulus/sftp-client` and
  upgraded package from `^0.8.7` to `^1.0.0` to address security vulnerability
  issue in previous version.
- **CUMULUS-2583**
  - `QueueGranules` task now updates granule status to `queued` once it is added to the queue.

- **CUMULUS-2617**
  - Use the `Authorization` header for CMR Launchpad authentication instead of the deprecated `Echo-Token` header.

### Fixed

- Added missing permission for `<prefix>_ecs_cluster_instance_role` IAM role (used when running ECS services/tasks)
to allow `kms:Decrypt` on the KMS key used to encrypt provider credentials. Adding this permission fixes the `sync-granule` task when run as an ECS activity in a Step Function, which previously failed trying to decrypt credentials for providers.

- **CUMULUS-2576**
  - Adds default value to granule's timestamp when updating a granule via API.

## [v9.5.0] 2021-09-07

### BREAKING CHANGES

- Removed `logs` record type from mappings from Elasticsearch. This change **should not have**
any adverse impact on existing deployments, even those which still contain `logs` records,
but technically it is a breaking change to the Elasticsearch mappings.
- Changed `@cumulus/api-client/asyncOperations.getAsyncOperation` to return parsed JSON body
of response and not the raw API endpoint response

### Added

- **CUMULUS-2670**
  - Updated core `cumulus` module to take lambda_timeouts string map variable that allows timeouts of ingest tasks to be configurable. Allowed properties for the mapping include:
  - discover_granules_task_timeout
  - discover_pdrs_task_timeout
  - hyrax_metadata_update_tasks_timeout
  - lzards_backup_task_timeout
  - move_granules_task_timeout
  - parse_pdr_task_timeout
  - pdr_status_check_task_timeout
  - post_to_cmr_task_timeout
  - queue_granules_task_timeout
  - queue_pdrs_task_timeout
  - queue_workflow_task_timeout
  - sync_granule_task_timeout
- **CUMULUS-2575**
  - Adds `POST /granules` API endpoint to create a granule
  - Adds helper `createGranule` to `@cumulus/api-client`
- **CUMULUS-2577**
  - Adds `POST /executions` endpoint to create an execution
- **CUMULUS-2578**
  - Adds `PUT /executions` endpoint to update an execution
- **CUMULUS-2592**
  - Adds logging when messages fail to be added to queue
- **CUMULUS-2644**
  - Pulled `delete` method for `granules-executions.ts` implemented as part of CUMULUS-2306
  from the RDS-Phase-2 feature branch in support of CUMULUS-2644.
  - Pulled `erasePostgresTables` method in `serve.js` implemented as part of CUMULUS-2644,
  and CUMULUS-2306 from the RDS-Phase-2 feature branch in support of CUMULUS-2644
  - Added `resetPostgresDb` method to support resetting between integration test suite runs

### Changed

- Updated `processDeadLetterArchive` Lambda to return an object where
`processingSucceededKeys` is an array of the S3 keys for successfully
processed objects and `processingFailedKeys` is an array of S3 keys
for objects that could not be processed
- Updated async operations to handle writing records to the databases
when output of the operation is `undefined`

- **CUMULUS-2644**
  - Moved `migration` directory from the `db-migration-lambda` to the `db` package and
  updated unit test references to migrationDir to be pulled from `@cumulus/db`
  - Updated `@cumulus/api/bin/serveUtils` to write records to PostgreSQL tables

- **CUMULUS-2575**
  - Updates model/granule to allow a granule created from API to not require an
    execution to be associated with it. This is a backwards compatible change
    that will not affect granules created in the normal way.
  - Updates `@cumulus/db/src/model/granules` functions `get` and `exists` to
    enforce parameter checking so that requests include either (granule\_id
    and collection\_cumulus\_id) or (cumulus\_id) to prevent incorrect results.
  - `@cumulus/message/src/Collections.deconstructCollectionId` has been
    modified to throw a descriptive error if the input `collectionId` is
    undefined rather than `TypeError: Cannot read property 'split' of
    undefined`. This function has also been updated to throw descriptive errors
    if an incorrectly formated collectionId is input.

## [v9.4.0] 2021-08-16

### Notable changes

- `@cumulus/sync-granule` task should now properly handle
syncing files from HTTP/HTTPS providers where basic auth is
required and involves a redirect to a different host (e.g.
downloading files protected by Earthdata Login)

### Added

- **CUMULUS-2591**
  - Adds `failedExecutionStepName` to failed execution's jsonb error records.
    This is the name of the Step Function step for the last failed event in the
    execution's event history.
- **CUMULUS-2548**
  - Added `allowed_redirects` field to PostgreSQL `providers` table
  - Added `allowedRedirects` field to DynamoDB `<prefix>-providers` table
  - Added `@cumulus/aws-client/S3.streamS3Upload` to handle uploading the contents
  of a readable stream to S3 and returning a promise
- **CUMULUS-2373**
  - Added `replaySqsMessages` lambda to replay archived incoming SQS
    messages from S3.
  - Added `/replays/sqs` endpoint to trigger an async operation for
    the `replaySqsMessages` lambda.
  - Added unit tests and integration tests for new endpoint and lambda.
  - Added `getS3PrefixForArchivedMessage` to `ingest/sqs` package to get prefix
    for an archived message.
  - Added new `async_operation` type `SQS Replay`.
- **CUMULUS-2460**
  - Adds `POST` /executions/workflows-by-granules for retrieving workflow names common to a set of granules
  - Adds `workflowsByGranules` to `@cumulus/api-client/executions`
- **CUMULUS-2635**
  - Added helper functions:
    - `@cumulus/db/translate/file/translateApiPdrToPostgresPdr`

### Fixed

- **CUMULUS-2548**
  - Fixed `@cumulus/ingest/HttpProviderClient.sync` to
properly handle basic auth when redirecting to a different
host and/or host with a different port
- **CUMULUS-2626**
  - Update [PDR migration](https://github.com/nasa/cumulus/blob/master/lambdas/data-migration2/src/pdrs.ts) to correctly find Executions by a Dynamo PDR's `execution` field
- **CUMULUS-2635**
  - Update `data-migration2` to migrate PDRs before migrating granules.
  - Update `data-migration2` unit tests testing granules migration to reference
    PDR records to better model the DB schema.
  - Update `migratePdrRecord` to use `translateApiPdrToPostgresPdr` function.

### Changed

- **CUMULUS-2373**
  - Updated `getS3KeyForArchivedMessage` in `ingest/sqs` to store SQS messages
    by `queueName`.
- **CUMULUS-2630**
  - Updates the example/cumulus-tf deployment to change
    `archive_api_reserved_concurrency` from 2 to 8 to prevent throttling with
    the dashboard.

## [v9.3.0] 2021-07-26

### BREAKING CHANGES

- All API requests made by `@cumulus/api-client` will now throw an error if the status code
does not match the expected response (200 for most requests and 202 for a few requests that
trigger async operations). Previously the helpers in this package would return the response
regardless of the status code, so you may need to update any code using helpers from this
package to catch or to otherwise handle errors that you may encounter.
- The Cumulus API Lambda function has now been configured with reserved concurrency to ensure
availability in a high-concurrency environment. However, this also caps max concurrency which
may result in throttling errors if trying to reach the Cumulus API multiple times in a short
period. Reserved concurrency can be configured with the `archive_api_reserved_concurrency`
terraform variable on the Cumulus module and increased if you are seeing throttling erorrs.
The default reserved concurrency value is 8.

### Notable changes

- `cmr_custom_host` variable for `cumulus` module can now be used to configure Cumulus to
  integrate with a custom CMR host name and protocol (e.g.
  `http://custom-cmr-host.com`). Note that you **must** include a protocol
  (`http://` or `https://)  if specifying a value for this variable.
- The cumulus module configuration value`rds_connetion_heartbeat` and it's
  behavior has been replaced by a more robust database connection 'retry'
  solution.   Users can remove this value from their configuration, regardless
  of value.  See the `Changed` section notes on CUMULUS-2528 for more details.

### Added

- Added user doc describing new features related to the Cumulus dead letter archive.
- **CUMULUS-2327**
  - Added reserved concurrency setting to the Cumulus API lambda function.
  - Added relevant tfvars to the archive and cumulus terraform modules.
- **CUMULUS-2460**
  - Adds `POST` /executions/search-by-granules for retrieving executions from a list of granules or granule query
  - Adds `searchExecutionsByGranules` to `@cumulus/api-client/executions`
- **CUMULUS-2475**
  - Adds `GET` endpoint to distribution API
- **CUMULUS-2463**
  - `PUT /granules` reingest action allows a user to override the default execution
    to use by providing an optional `workflowName` or `executionArn` parameter on
    the request body.
  - `PUT /granules/bulkReingest` action allows a user to override the default
    execution/workflow combination to reingest with by providing an optional
    `workflowName` on the request body.
- Adds `workflowName` and `executionArn` params to @cumulus/api-client/reingestGranules
- **CUMULUS-2476**
  - Adds handler for authenticated `HEAD` Distribution requests replicating current behavior of TEA
- **CUMULUS-2478**
  - Implemented [bucket map](https://github.com/asfadmin/thin-egress-app#bucket-mapping).
  - Implemented /locate endpoint
  - Cumulus distribution API checks the file request against bucket map:
    - retrieves the bucket and key from file path
    - determines if the file request is public based on the bucket map rather than the bucket type
    - (EDL only) restricts download from PRIVATE_BUCKETS to users who belong to certain EDL User Groups
    - bucket prefix and object prefix are supported
  - Add 'Bearer token' support as an authorization method
- **CUMULUS-2486**
  - Implemented support for custom headers
  - Added 'Bearer token' support as an authorization method
- **CUMULUS-2487**
  - Added integration test for cumulus distribution API
- **CUMULUS-2569**
  - Created bucket map cache for cumulus distribution API
- **CUMULUS-2568**
  - Add `deletePdr`/PDR deletion functionality to `@cumulus/api-client/pdrs`
  - Add `removeCollectionAndAllDependencies` to integration test helpers
  - Added `example/spec/apiUtils.waitForApiStatus` to wait for a
  record to be returned by the API with a specific value for
  `status`
  - Added `example/spec/discoverUtils.uploadS3GranuleDataForDiscovery` to upload granule data fixtures
  to S3 with a randomized granule ID for `discover-granules` based
  integration tests
  - Added `example/spec/Collections.removeCollectionAndAllDependencies` to remove a collection and
  all dependent objects (e.g. PDRs, granules, executions) from the
  database via the API
  - Added helpers to `@cumulus/api-client`:
    - `pdrs.deletePdr` - Delete a PDR via the API
    - `replays.postKinesisReplays` - Submit a POST request to the `/replays` endpoint for replaying Kinesis messages

### Changed

- Moved functions from `@cumulus/integration-tests` to `example/spec/helpers/workflowUtils`:
  - `startWorkflowExecution`
  - `startWorkflow`
  - `executeWorkflow`
  - `buildWorkflow`
  - `testWorkflow`
  - `buildAndExecuteWorkflow`
  - `buildAndStartWorkflow`
- `example/spec/helpers/workflowUtils.executeWorkflow` now uses
`waitForApiStatus` to ensure that the execution is `completed` or
`failed` before resolving
- `example/spec/helpers/testUtils.updateAndUploadTestFileToBucket`
now accepts an object of parameters rather than positional
arguments
- Removed PDR from the `payload` in the input payload test fixture for reconciliation report integration tests
- The following integration tests for PDR-based workflows were
updated to use randomized granule IDs:
  - `example/spec/parallel/ingest/ingestFromPdrSpec.js`
  - `example/spec/parallel/ingest/ingestFromPdrWithChildWorkflowMetaSpec.js`
  - `example/spec/parallel/ingest/ingestFromPdrWithExecutionNamePrefixSpec.js`
  - `example/spec/parallel/ingest/ingestPdrWithNodeNameSpec.js`
- Updated the `@cumulus/api-client/CumulusApiClientError` error class to include new properties that can be accessed directly on
the error object:
  - `statusCode` - The HTTP status code of the API response
  - `apiMessage` - The message from the API response
- Added `params.pRetryOptions` parameter to
`@cumulus/api-client/granules.deleteGranule` to control the retry
behavior
- Updated `cmr_custom_host` variable to accept a full protocol and host name
(e.g. `http://cmr-custom-host.com`), whereas it previously only accepted a host name
- **CUMULUS-2482**
  - Switches the default distribution app in the `example/cumulus-tf` deployment to the new Cumulus Distribution
  - TEA is still available by following instructions in `example/README.md`
- **CUMULUS-2463**
  - Increases the duration of allowed backoff times for a successful test from
    0.5 sec to 1 sec.
- **CUMULUS-2528**
  - Removed `rds_connection_heartbeat` as a configuration option from all
    Cumulus terraform modules
  - Removed `dbHeartBeat` as an environmental switch from
    `@cumulus/db.getKnexClient` in favor of more comprehensive general db
    connect retry solution
  - Added new `rds_connection_timing_configuration` string map to allow for
    configuration and tuning of Core's internal database retry/connection
    timeout behaviors.  These values map to connection pool configuration
    values for tarn (https://github.com/vincit/tarn.js/) which Core's database
    module / knex(https://www.npmjs.com/package/knex) use for this purpose:
    - acquireTimeoutMillis
    - createRetryIntervalMillis
    - createTimeoutMillis
    - idleTimeoutMillis
    - reapIntervalMillis
      Connection errors will result in a log line prepended with 'knex failed on
      attempted connection error' and sent from '@cumulus/db/connection'
  - Updated `@cumulus/db` and all terraform mdules to set default retry
    configuration values for the database module to cover existing database
    heartbeat connection failures as well as all other knex/tarn connection
    creation failures.

### Fixed

- Fixed bug where `cmr_custom_host` variable was not properly forwarded into `archive`, `ingest`, and `sqs-message-remover` modules from `cumulus` module
- Fixed bug where `parse-pdr` set a granule's provider to the entire provider record when a `NODE_NAME`
  is present. Expected behavior consistent with other tasks is to set the provider name in that field.
- **CUMULUS-2568**
  - Update reconciliation report integration test to have better cleanup/failure behavior
  - Fixed `@cumulus/api-client/pdrs.getPdr` to request correct endpoint for returning a PDR from the API
- **CUMULUS-2620**
  - Fixed a bug where a granule could be removed from CMR but still be set as
  `published: true` and with a CMR link in the Dynamo/PostgreSQL databases. Now,
  the CMR deletion and the Dynamo/PostgreSQL record updates will all succeed or fail
  together, preventing the database records from being out of sync with CMR.
  - Fixed `@cumulus/api-client/pdrs.getPdr` to request correct
  endpoint for returning a PDR from the API

## [v9.2.2] 2021-08-06 - [BACKPORT]

**Please note** changes in 9.2.2 may not yet be released in future versions, as
this is a backport and patch release on the 9.2.x series of releases. Updates that
are included in the future will have a corresponding CHANGELOG entry in future
releases.

### Added

- **CUMULUS-2635**
  - Added helper functions:
    - `@cumulus/db/translate/file/translateApiPdrToPostgresPdr`

### Fixed

- **CUMULUS-2635**
  - Update `data-migration2` to migrate PDRs before migrating granules.
  - Update `data-migration2` unit tests testing granules migration to reference
    PDR records to better model the DB schema.
  - Update `migratePdrRecord` to use `translateApiPdrToPostgresPdr` function.

## [v9.2.1] 2021-07-29 - [BACKPORT]

### Fixed

- **CUMULUS-2626**
  - Update [PDR migration](https://github.com/nasa/cumulus/blob/master/lambdas/data-migration2/src/pdrs.ts) to correctly find Executions by a Dynamo PDR's `execution` field

## [v9.2.0] 2021-06-22

### Added

- **CUMULUS-2475**
  - Adds `GET` endpoint to distribution API
- **CUMULUS-2476**
  - Adds handler for authenticated `HEAD` Distribution requests replicating current behavior of TEA

### Changed

- **CUMULUS-2482**
  - Switches the default distribution app in the `example/cumulus-tf` deployment to the new Cumulus Distribution
  - TEA is still available by following instructions in `example/README.md`

### Fixed

- **CUMULUS-2520**
  - Fixed error that prevented `/elasticsearch/index-from-database` from starting.
- **CUMULUS-2532**
  - Fixed integration tests to have granule deletion occur before provider and
    collection deletion in test cleanup.
- **CUMULUS-2558**
  - Fixed issue where executions original_payload would not be retained on successful execution

## [v9.1.0] 2021-06-03

### BREAKING CHANGES

- `@cumulus/api-client/granules.getGranule` now returns the granule record from the GET `/granules/<granuleId>` endpoint, not the raw endpoint response
- **CUMULUS-2434**
  - To use the updated `update-granules-cmr-metadata-file-links` task, the
    granule  UMM-G metadata should have version 1.6.2 or later, since CMR s3
    link type 'GET DATA VIA DIRECT ACCESS' is not valid until UMM-G version
    [1.6.2](https://cdn.earthdata.nasa.gov/umm/granule/v1.6.2/umm-g-json-schema.json)
- **CUMULUS-2488**
  - Removed all EMS reporting including lambdas, endpoints, params, etc as all
    reporting is now handled through Cloud Metrics
- **CUMULUS-2472**
  - Moved existing `EarthdataLoginClient` to
    `@cumulus/oauth-client/EarthdataLoginClient` and updated all references in
    Cumulus Core.
  - Rename `EarthdataLoginClient` property from `earthdataLoginUrl` to
    `loginUrl for consistency with new OAuth clients. See example in
    [oauth-client
    README](https://github.com/nasa/cumulus/blob/master/packages/oauth-client/README.md)

### Added

- `@cumulus/api-client/granules.getGranuleResponse` to return the raw endpoint response from the GET `/granules/<granuleId>` endpoint
- **HYRAX-439** - Corrected README.md according to a new Hyrax URL format.
- **CUMULUS-2354**
  - Adds configuration options to allow `/s3credentials` endpoint to distribute
    same-region read-only tokens based on a user's CMR ACLs.
  - Configures the example deployment to enable this feature.
- **CUMULUS-2442**
  - Adds option to generate cloudfront URL to lzards-backup task. This will require a few new task config options that have been documented in the [task README](https://github.com/nasa/cumulus/blob/master/tasks/lzards-backup/README.md).
- **CUMULUS-2470**
  - Added `/s3credentials` endpoint for distribution API
- **CUMULUS-2471**
  - Add `/s3credentialsREADME` endpoint to distribution API
- **CUMULUS-2473**
  - Updated `tf-modules/cumulus_distribution` module to take earthdata or cognito credentials
  - Configured `example/cumulus-tf/cumulus_distribution.tf` to use CSDAP credentials
- **CUMULUS-2474**
  - Add `S3ObjectStore` to `aws-client`. This class allows for interaction with the S3 object store.
  - Add `object-store` package which contains abstracted object store functions for working with various cloud providers
- **CUMULUS-2477**
  - Added `/`, `/login` and `/logout` endpoints to cumulus distribution api
- **CUMULUS-2479**
  - Adds /version endpoint to distribution API
- **CUMULUS-2497**
  - Created `isISOFile()` to check if a CMR file is a CMR ISO file.
- **CUMULUS-2371**
  - Added helpers to `@cumulus/ingest/sqs`:
    - `archiveSqsMessageToS3` - archives an incoming SQS message to S3
    - `deleteArchivedMessageFromS3` - deletes a processed SQS message from S3
  - Added call to `archiveSqsMessageToS3` to `sqs-message-consumer` which
    archives all incoming SQS messages to S3.
  - Added call to `deleteArchivedMessageFrom` to `sqs-message-remover` which
    deletes archived SQS message from S3 once it has been processed.

### Changed

- **[PR2224](https://github.com/nasa/cumulus/pull/2244)**
  - Changed timeout on `sfEventSqsToDbRecords` Lambda to 60 seconds to match
    timeout for Knex library to acquire dataase connections
- **CUMULUS-2208**
  - Moved all `@cumulus/api/es/*` code to new `@cumulus/es-client` package
- Changed timeout on `sfEventSqsToDbRecords` Lambda to 60 seconds to match
  timeout for Knex library to acquire database connections
- **CUMULUS-2517**
  - Updated postgres-migration-count-tool default concurrency to '1'

- **CUMULUS-2489**
  - Updated docs for Terraform references in FAQs, glossary, and in Deployment sections

- **CUMULUS-2434**
  - Updated `@cumulus/cmrjs` `updateCMRMetadata` and related functions to add
    both HTTPS URLS and S3 URIs to CMR metadata.
  - Updated `update-granules-cmr-metadata-file-links` task to add both HTTPS
    URLs and S3 URIs to the OnlineAccessURLs field of CMR metadata. The task
    configuration parameter `cmrGranuleUrlType` now has default value `both`.
  - To use the updated `update-granules-cmr-metadata-file-links` task, the
    granule UMM-G metadata should have version 1.6.2 or later, since CMR s3 link
    type 'GET DATA VIA DIRECT ACCESS' is not valid until UMM-G version
    [1.6.2](https://cdn.earthdata.nasa.gov/umm/granule/v1.6.2/umm-g-json-schema.json)
- **CUMULUS-2472**
  - Renamed `@cumulus/earthdata-login-client` to more generic
    `@cumulus/oauth-client` as a parnt  class for new OAuth clients.
  - Added `@cumulus/oauth-client/CognitoClient` to interface with AWS cognito login service.
- **CUMULUS-2497**
  - Changed the `@cumulus/cmrjs` package:
    - Updated `@cumulus/cmrjs/cmr-utils.getGranuleTemporalInfo()` so it now
      returns temporal info for CMR ISO 19115 SMAP XML files.
    - Updated `@cumulus/cmrjs/cmr-utils.isCmrFilename()` to include
      `isISOFile()`.
- **CUMULUS-2532**
  - Changed integration tests to use `api-client/granules` functions as opposed
    to `granulesApi` from `@cumulus/integration-tests`.

### Fixed

- **CUMULUS-2519**
  - Update @cumulus/integration-tests.buildWorkflow to fail if provider/collection API response is not successful
- **CUMULUS-2518**
  - Update sf-event-sqs-to-db-records to not throw if a collection is not
    defined on a payload that has no granules/an empty granule payload object
- **CUMULUS-2512**
  - Updated ingest package S3 provider client to take additional parameter
    `remoteAltBucket` on `download` method to allow for per-file override of
    provider bucket for checksum
  - Updated @cumulus/ingest.fetchTextFile's signature to be parameterized and
    added `remoteAltBucket`to allow for an override of the passed in provider
    bucket for the source file
  - Update "eslint-plugin-import" to be pinned to 2.22.1
- **CUMULUS-2520**
  - Fixed error that prevented `/elasticsearch/index-from-database` from starting.
- **[2231](https://github.com/nasa/cumulus/issues/2231)**
  - Fixes broken relative path links in `docs/README.md`

### Removed

- **CUMULUS-2502**
  - Removed outdated documenation regarding Kibana index patterns for metrics.

## [v9.0.1] 2021-05-07

### Migration Steps

Please review the migration steps for 9.0.0 as this release is only a patch to
correct a failure in our build script and push out corrected release artifacts. The previous migration steps still apply.

### Changed

- Corrected `@cumulus/db` configuration to correctly build package.

## [v9.0.0] 2021-05-03

### Migration steps

- This release of Cumulus enables integration with a PostgreSQL database for archiving Cumulus data. There are several upgrade steps involved, **some of which need to be done before redeploying Cumulus**. See the [documentation on upgrading to the RDS release](https://nasa.github.io/cumulus/docs/upgrade-notes/upgrade-rds).

### BREAKING CHANGES

- **CUMULUS-2185** - RDS Migration Epic
  - **CUMULUS-2191**
    - Removed the following from the `@cumulus/api/models.asyncOperation` class in
      favor of the added `@cumulus/async-operations` module:
      - `start`
      - `startAsyncOperations`
  - **CUMULUS-2187**
    - The `async-operations` endpoint will now omit `output` instead of
      returning `none` when the operation did not return output.
  - **CUMULUS-2309**
    - Removed `@cumulus/api/models/granule.unpublishAndDeleteGranule` in favor
      of `@cumulus/api/lib/granule-remove-from-cmr.unpublishGranule` and
      `@cumulus/api/lib/granule-delete.deleteGranuleAndFiles`.
  - **CUMULUS-2385**
    - Updated `sf-event-sqs-to-db-records` to write a granule's files to
      PostgreSQL only after the workflow has exited the `Running` status.
      Please note that any workflow that uses `sf_sqs_report_task` for
      mid-workflow updates will be impacted.
    - Changed PostgreSQL `file` schema and TypeScript type definition to require
      `bucket` and `key` fields.
    - Updated granule/file write logic to mark a granule's status as "failed"
  - **CUMULUS-2455**
    - API `move granule` endpoint now moves granule files on a per-file basis
    - API `move granule` endpoint on granule file move failure will retain the
      file at it's original location, but continue to move any other granule
      files.
    - Removed the `move` method from the `@cumulus/api/models.granule` class.
      logic is now handled in `@cumulus/api/endpoints/granules` and is
      accessible via the Core API.

### Added

- **CUMULUS-2185** - RDS Migration Epic
  - **CUMULUS-2130**
    - Added postgres-migration-count-tool lambda/ECS task to allow for
      evaluation of database state
    - Added /migrationCounts api endpoint that allows running of the
      postgres-migration-count-tool as an asyncOperation
  - **CUMULUS-2394**
    - Updated PDR and Granule writes to check the step function
      workflow_start_time against the createdAt field for each record to ensure
      old records do not overwrite newer ones for legacy Dynamo and PostgreSQL
      writes
  - **CUMULUS-2188**
    - Added `data-migration2` Lambda to be run after `data-migration1`
    - Added logic to `data-migration2` Lambda for migrating execution records
      from DynamoDB to PostgreSQL
  - **CUMULUS-2191**
    - Added `@cumulus/async-operations` to core packages, exposing
      `startAsyncOperation` which will handle starting an async operation and
      adding an entry to both PostgreSQL and DynamoDb
  - **CUMULUS-2127**
    - Add schema migration for `collections` table
  - **CUMULUS-2129**
    - Added logic to `data-migration1` Lambda for migrating collection records
      from Dynamo to PostgreSQL
  - **CUMULUS-2157**
    - Add schema migration for `providers` table
    - Added logic to `data-migration1` Lambda for migrating provider records
      from Dynamo to PostgreSQL
  - **CUMULUS-2187**
    - Added logic to `data-migration1` Lambda for migrating async operation
      records from Dynamo to PostgreSQL
  - **CUMULUS-2198**
    - Added logic to `data-migration1` Lambda for migrating rule records from
      DynamoDB to PostgreSQL
  - **CUMULUS-2182**
    - Add schema migration for PDRs table
  - **CUMULUS-2230**
    - Add schema migration for `rules` table
  - **CUMULUS-2183**
    - Add schema migration for `asyncOperations` table
  - **CUMULUS-2184**
    - Add schema migration for `executions` table
  - **CUMULUS-2257**
    - Updated PostgreSQL table and column names to snake_case
    - Added `translateApiAsyncOperationToPostgresAsyncOperation` function to `@cumulus/db`
  - **CUMULUS-2186**
    - Added logic to `data-migration2` Lambda for migrating PDR records from
      DynamoDB to PostgreSQL
  - **CUMULUS-2235**
    - Added initial ingest load spec test/utility
  - **CUMULUS-2167**
    - Added logic to `data-migration2` Lambda for migrating Granule records from
      DynamoDB to PostgreSQL and parse Granule records to store File records in
      RDS.
  - **CUMULUS-2367**
    - Added `granules_executions` table to PostgreSQL schema to allow for a
      many-to-many relationship between granules and executions
      - The table refers to granule and execution records using foreign keys
        defined with ON CASCADE DELETE, which means that any time a granule or
        execution record is deleted, all of the records in the
        `granules_executions` table referring to that record will also be
        deleted.
    - Added `upsertGranuleWithExecutionJoinRecord` helper to `@cumulus/db` to
      allow for upserting a granule record and its corresponding
      `granules_execution` record
  - **CUMULUS-2128**
    - Added helper functions:
      - `@cumulus/db/translate/file/translateApiFiletoPostgresFile`
      - `@cumulus/db/translate/file/translateApiGranuletoPostgresGranule`
      - `@cumulus/message/Providers/getMessageProvider`
  - **CUMULUS-2190**
    - Added helper functions:
      - `@cumulus/message/Executions/getMessageExecutionOriginalPayload`
      - `@cumulus/message/Executions/getMessageExecutionFinalPayload`
      - `@cumulus/message/workflows/getMessageWorkflowTasks`
      - `@cumulus/message/workflows/getMessageWorkflowStartTime`
      - `@cumulus/message/workflows/getMessageWorkflowStopTime`
      - `@cumulus/message/workflows/getMessageWorkflowName`
  - **CUMULUS-2192**
    - Added helper functions:
      - `@cumulus/message/PDRs/getMessagePdrRunningExecutions`
      - `@cumulus/message/PDRs/getMessagePdrCompletedExecutions`
      - `@cumulus/message/PDRs/getMessagePdrFailedExecutions`
      - `@cumulus/message/PDRs/getMessagePdrStats`
      - `@cumulus/message/PDRs/getPdrPercentCompletion`
      - `@cumulus/message/workflows/getWorkflowDuration`
  - **CUMULUS-2199**
    - Added `translateApiRuleToPostgresRule` to `@cumulus/db` to translate API
      Rule to conform to Postgres Rule definition.
  - **CUMUlUS-2128**
    - Added "upsert" logic to the `sfEventSqsToDbRecords` Lambda for granule and
      file writes to the core PostgreSQL database
  - **CUMULUS-2199**
    - Updated Rules endpoint to write rules to core PostgreSQL database in
      addition to DynamoDB and to delete rules from the PostgreSQL database in
      addition to DynamoDB.
    - Updated `create` in Rules Model to take in optional `createdAt` parameter
      which sets the value of createdAt if not specified during function call.
  - **CUMULUS-2189**
    - Updated Provider endpoint logic to write providers in parallel to Core
      PostgreSQL database
    - Update integration tests to utilize API calls instead of direct
      api/model/Provider calls
  - **CUMULUS-2191**
    - Updated cumuluss/async-operation task to write async-operations to the
      PostgreSQL database.
  - **CUMULUS-2228**
    - Added logic to the `sfEventSqsToDbRecords` Lambda to write execution, PDR,
      and granule records to the core PostgreSQL database in parallel with
      writes to DynamoDB
  - **CUMUlUS-2190**
    - Added "upsert" logic to the `sfEventSqsToDbRecords` Lambda for PDR writes
      to the core PostgreSQL database
  - **CUMUlUS-2192**
    - Added "upsert" logic to the `sfEventSqsToDbRecords` Lambda for execution
      writes to the core PostgreSQL database
  - **CUMULUS-2187**
    - The `async-operations` endpoint will now omit `output` instead of
      returning `none` when the operation did not return output.
  - **CUMULUS-2167**
    - Change PostgreSQL schema definition for `files` to remove `filename` and
      `name` and only support `file_name`.
    - Change PostgreSQL schema definition for `files` to remove `size` to only
      support `file_size`.
    - Change `PostgresFile` to remove duplicate fields `filename` and `name` and
      rename `size` to `file_size`.
  - **CUMULUS-2266**
    - Change `sf-event-sqs-to-db-records` behavior to discard and not throw an
      error on an out-of-order/delayed message so as not to have it be sent to
      the DLQ.
  - **CUMULUS-2305**
    - Changed `DELETE /pdrs/{pdrname}` API behavior to also delete record from
      PostgreSQL database.
  - **CUMULUS-2309**
    - Changed `DELETE /granules/{granuleName}` API behavior to also delete
      record from PostgreSQL database.
    - Changed `Bulk operation BULK_GRANULE_DELETE` API behavior to also delete
      records from PostgreSQL database.
  - **CUMULUS-2367**
    - Updated `granule_cumulus_id` foreign key to granule in PostgreSQL `files`
      table to use a CASCADE delete, so records in the files table are
      automatically deleted by the database when the corresponding granule is
      deleted.
  - **CUMULUS-2407**
    - Updated data-migration1 and data-migration2 Lambdas to use UPSERT instead
      of UPDATE when migrating dynamoDB records to PostgreSQL.
    - Changed data-migration1 and data-migration2 logic to only update already
      migrated records if the incoming record update has a newer timestamp
  - **CUMULUS-2329**
    - Add `write-db-dlq-records-to-s3` lambda.
    - Add terraform config to automatically write db records DLQ messages to an
      s3 archive on the system bucket.
    - Add unit tests and a component spec test for the above.
  - **CUMULUS-2380**
    - Add `process-dead-letter-archive` lambda to pick up and process dead letters in the S3 system bucket dead letter archive.
    - Add `/deadLetterArchive/recoverCumulusMessages` endpoint to trigger an async operation to leverage this capability on demand.
    - Add unit tests and integration test for all of the above.
  - **CUMULUS-2406**
    - Updated parallel write logic to ensure that updatedAt/updated_at
      timestamps are the same in Dynamo/PG on record write for the following
      data types:
      - async operations
      - granules
      - executions
      - PDRs
  - **CUMULUS-2446**
    - Remove schema validation check against DynamoDB table for collections when
      migrating records from DynamoDB to core PostgreSQL database.
  - **CUMULUS-2447**
    - Changed `translateApiAsyncOperationToPostgresAsyncOperation` to call
      `JSON.stringify` and then `JSON.parse` on output.
  - **CUMULUS-2313**
    - Added `postgres-migration-async-operation` lambda to start an ECS task to
      run a the `data-migration2` lambda.
    - Updated `async_operations` table to include `Data Migration 2` as a new
      `operation_type`.
    - Updated `cumulus-tf/variables.tf` to include `optional_dynamo_tables` that
      will be merged with `dynamo_tables`.
  - **CUMULUS-2451**
    - Added summary type file `packages/db/src/types/summary.ts` with
      `MigrationSummary` and `DataMigration1` and `DataMigration2` types.
    - Updated `data-migration1` and `data-migration2` lambdas to return
      `MigrationSummary` objects.
    - Added logging for every batch of 100 records processed for executions,
      granules and files, and PDRs.
    - Removed `RecordAlreadyMigrated` logs in `data-migration1` and
      `data-migration2`
  - **CUMULUS-2452**
    - Added support for only migrating certain granules by specifying the
      `granuleSearchParams.granuleId` or `granuleSearchParams.collectionId`
      properties in the payload for the
      `<prefix>-postgres-migration-async-operation` Lambda
    - Added support for only running certain migrations for data-migration2 by
      specifying the `migrationsList` property in the payload for the
      `<prefix>-postgres-migration-async-operation` Lambda
  - **CUMULUS-2453**
    - Created `storeErrors` function which stores errors in system bucket.
    - Updated `executions` and `granulesAndFiles` data migrations to call `storeErrors` to store migration errors.
    - Added `system_bucket` variable to `data-migration2`.
  - **CUMULUS-2455**
    - Move granules API endpoint records move updates for migrated granule files
      if writing any of the granule files fails.
  - **CUMULUS-2468**
    - Added support for doing [DynamoDB parallel scanning](https://docs.aws.amazon.com/amazondynamodb/latest/developerguide/Scan.html#Scan.ParallelScan) for `executions` and `granules` migrations to improve performance. The behavior of the parallel scanning and writes can be controlled via the following properties on the event input to the `<prefix>-postgres-migration-async-operation` Lambda:
      - `granuleMigrationParams.parallelScanSegments`: How many segments to divide your granules DynamoDB table into for parallel scanning
      - `granuleMigrationParams.parallelScanLimit`: The maximum number of granule records to evaluate for each parallel scanning segment of the DynamoDB table
      - `granuleMigrationParams.writeConcurrency`: The maximum number of concurrent granule/file writes to perform to the PostgreSQL database across all DynamoDB segments
      - `executionMigrationParams.parallelScanSegments`: How many segments to divide your executions DynamoDB table into for parallel scanning
      - `executionMigrationParams.parallelScanLimit`: The maximum number of execution records to evaluate for each parallel scanning segment of the DynamoDB table
      - `executionMigrationParams.writeConcurrency`: The maximum number of concurrent execution writes to perform to the PostgreSQL database across all DynamoDB segments
  - **CUMULUS-2468** - Added `@cumulus/aws-client/DynamoDb.parallelScan` helper to perform [parallel scanning on DynamoDb tables](https://docs.aws.amazon.com/amazondynamodb/latest/developerguide/Scan.html#Scan.ParallelScan)
  - **CUMULUS-2507**
    - Updated granule record write logic to set granule status to `failed` in both Postgres and DynamoDB if any/all of its files fail to write to the database.

### Deprecated

- **CUMULUS-2185** - RDS Migration Epic
  - **CUMULUS-2455**
    - `@cumulus/ingest/moveGranuleFiles`

## [v8.1.2] 2021-07-29

**Please note** changes in 8.1.2 may not yet be released in future versions, as this
is a backport/patch release on the 8.x series of releases.  Updates that are
included in the future will have a corresponding CHANGELOG entry in future releases.

### Notable changes

- `cmr_custom_host` variable for `cumulus` module can now be used to configure Cumulus to
integrate with a custom CMR host name and protocol (e.g. `http://custom-cmr-host.com`). Note
that you **must** include a protocol (`http://` or `https://`) if specifying a value for this
variable.
- `@cumulus/sync-granule` task should now properly handle
syncing files from HTTP/HTTPS providers where basic auth is
required and involves a redirect to a different host (e.g.
downloading files protected by Earthdata Login)

### Added

- **CUMULUS-2548**
  - Added `allowed_redirects` field to PostgreSQL `providers` table
  - Added `allowedRedirects` field to DynamoDB `<prefix>-providers` table
  - Added `@cumulus/aws-client/S3.streamS3Upload` to handle uploading the contents
  of a readable stream to S3 and returning a promise

### Changed

- Updated `cmr_custom_host` variable to accept a full protocol and host name
(e.g. `http://cmr-custom-host.com`), whereas it previously only accepted a host name

### Fixed

- Fixed bug where `cmr_custom_host` variable was not properly forwarded into `archive`, `ingest`, and `sqs-message-remover` modules from `cumulus` module
- **CUMULUS-2548**
  - Fixed `@cumulus/ingest/HttpProviderClient.sync` to
properly handle basic auth when redirecting to a different
host and/or host with a different port

## [v8.1.1] 2021-04-30 -- Patch Release

**Please note** changes in 8.1.1 may not yet be released in future versions, as this
is a backport/patch release on the 8.x series of releases.  Updates that are
included in the future will have a corresponding CHANGELOG entry in future releases.

### Added

- **CUMULUS-2497**
  - Created `isISOFile()` to check if a CMR file is a CMR ISO file.

### Fixed

- **CUMULUS-2512**
  - Updated ingest package S3 provider client to take additional parameter
    `remoteAltBucket` on `download` method to allow for per-file override of
    provider bucket for checksum
  - Updated @cumulus/ingest.fetchTextFile's signature to be parameterized and
    added `remoteAltBucket`to allow for an override of the passed in provider
    bucket for the source file
  - Update "eslint-plugin-import" to be pinned to 2.22.1

### Changed

- **CUMULUS-2497**
  - Changed the `@cumulus/cmrjs` package:
    - Updated `@cumulus/cmrjs/cmr-utils.getGranuleTemporalInfo()` so it now
      returns temporal info for CMR ISO 19115 SMAP XML files.
    - Updated `@cumulus/cmrjs/cmr-utils.isCmrFilename()` to include
      `isISOFile()`.

- **[2216](https://github.com/nasa/cumulus/issues/2216)**
  - Removed "node-forge", "xml-crypto" from audit whitelist, added "underscore"

## [v8.1.0] 2021-04-29

### Added

- **CUMULUS-2348**
  - The `@cumulus/api` `/granules` and `/granules/{granuleId}` endpoints now take `getRecoveryStatus` parameter
  to include recoveryStatus in result granule(s)
  - The `@cumulus/api-client.granules.getGranule` function takes a `query` parameter which can be used to
  request additional granule information.
  - Published `@cumulus/api@7.2.1-alpha.0` for dashboard testing
- **CUMULUS-2469**
  - Added `tf-modules/cumulus_distribution` module to standup a skeleton
    distribution api

## [v8.0.0] 2021-04-08

### BREAKING CHANGES

- **CUMULUS-2428**
  - Changed `/granules/bulk` to use `queueUrl` property instead of a `queueName` property for setting the queue to use for scheduling bulk granule workflows

### Notable changes

- Bulk granule operations endpoint now supports setting a custom queue for scheduling workflows via the `queueUrl` property in the request body. If provided, this value should be the full URL for an SQS queue.

### Added

- **CUMULUS-2374**
  - Add cookbok entry for queueing PostToCmr step
  - Add example workflow to go with cookbook
- **CUMULUS-2421**
  - Added **experimental** `ecs_include_docker_cleanup_cronjob` boolean variable to the Cumulus module to enable cron job to clean up docker root storage blocks in ECS cluster template for non-`device-mapper` storage drivers. Default value is `false`. This fulfills a specific user support request. This feature is otherwise untested and will remain so until we can iterate with a better, more general-purpose solution. Use of this feature is **NOT** recommended unless you are certain you need it.

- **CUMULUS-1808**
  - Add additional error messaging in `deleteSnsTrigger` to give users more context about where to look to resolve ResourceNotFound error when disabling or deleting a rule.

### Fixed

- **CUMULUS-2281**
  - Changed discover-granules task to write discovered granules directly to
    logger, instead of via environment variable. This fixes a problem where a
    large number of found granules prevents this lambda from running as an
    activity with an E2BIG error.

## [v7.2.0] 2021-03-23

### Added

- **CUMULUS-2346**
  - Added orca API endpoint to `@cumulus/api` to get recovery status
  - Add `CopyToGlacier` step to [example IngestAndPublishGranuleWithOrca workflow](https://github.com/nasa/cumulus/blob/master/example/cumulus-tf/ingest_and_publish_granule_with_orca_workflow.tf)

### Changed

- **HYRAX-357**
  - Format of NGAP OPeNDAP URL changed and by default now is referring to concept id and optionally can include short name and version of collection.
  - `addShortnameAndVersionIdToConceptId` field has been added to the config inputs of the `hyrax-metadata-updates` task

## [v7.1.0] 2021-03-12

### Notable changes

- `sync-granule` task will now properly handle syncing 0 byte files to S3
- SQS/Kinesis rules now support scheduling workflows to a custom queue via the `rule.queueUrl` property. If provided, this value should be the full URL for an SQS queue.

### Added

- `tf-modules/cumulus` module now supports a `cmr_custom_host` variable that can
  be used to set to an arbitray  host for making CMR requests (e.g.
  `https://custom-cmr-host.com`).
- Added `buckets` variable to `tf-modules/archive`
- **CUMULUS-2345**
  - Deploy ORCA with Cumulus, see `example/cumulus-tf/orca.tf` and `example/cumulus-tf/terraform.tfvars.example`
  - Add `CopyToGlacier` step to [example IngestAndPublishGranule workflow](https://github.com/nasa/cumulus/blob/master/example/cumulus-tf/ingest_and_publish_granule_workflow.asl.json)
- **CUMULUS-2424**
  - Added `childWorkflowMeta` to `queue-pdrs` config. An object passed to this config value will be merged into a child workflow message's `meta` object. For an example of how this can be used, see `example/cumulus-tf/discover_and_queue_pdrs_with_child_workflow_meta_workflow.asl.json`.
- **CUMULUS-2427**
  - Added support for using a custom queue with SQS and Kinesis rules. Whatever queue URL is set on the `rule.queueUrl` property will be used to schedule workflows for that rule. This change allows SQS/Kinesis rules to use [any throttled queues defined for a deployment](https://nasa.github.io/cumulus/docs/data-cookbooks/throttling-queued-executions).

### Fixed

- **CUMULUS-2394**
  - Updated PDR and Granule writes to check the step function `workflow_start_time` against
      the `createdAt` field  for each record to ensure old records do not
      overwrite newer ones

### Changed

- `<prefix>-lambda-api-gateway` IAM role used by API Gateway Lambda now
  supports accessing all buckets defined in your `buckets` variable except
  "internal" buckets
- Updated the default scroll duration used in ESScrollSearch and part of the
  reconcilation report functions as a result of testing and seeing timeouts
  at its current value of 2min.
- **CUMULUS-2355**
  - Added logic to disable `/s3Credentials` endpoint based upon value for
    environment variable `DISABLE_S3_CREDENTIALS`. If set to "true", the
    endpoint will not dispense S3 credentials and instead return a message
    indicating that the endpoint has been disabled.
- **CUMULUS-2397**
  - Updated `/elasticsearch` endpoint's `reindex` function to prevent
    reindexing when source and destination indices are the same.
- **CUMULUS-2420**
  - Updated test function `waitForAsyncOperationStatus` to take a retryObject
    and use exponential backoff.  Increased the total test duration for both
    AsycOperation specs and the ReconciliationReports tests.
  - Updated the default scroll duration used in ESScrollSearch and part of the
    reconcilation report functions as a result of testing and seeing timeouts
    at its current value of 2min.
- **CUMULUS-2427**
  - Removed `queueUrl` from the parameters object for `@cumulus/message/Build.buildQueueMessageFromTemplate`
  - Removed `queueUrl` from the parameters object for `@cumulus/message/Build.buildCumulusMeta`

### Fixed

- Fixed issue in `@cumulus/ingest/S3ProviderClient.sync()` preventing 0 byte files from being synced to S3.

### Removed

- Removed variables from `tf-modules/archive`:
  - `private_buckets`
  - `protected_buckets`
  - `public_buckets`

## [v7.0.0] 2021-02-22

### BREAKING CHANGES

- **CUMULUS-2362** - Endpoints for the logs (/logs) will now throw an error unless Metrics is set up

### Added

- **CUMULUS-2345**
  - Deploy ORCA with Cumulus, see `example/cumulus-tf/orca.tf` and `example/cumulus-tf/terraform.tfvars.example`
  - Add `CopyToGlacier` step to [example IngestAndPublishGranule workflow](https://github.com/nasa/cumulus/blob/master/example/cumulus-tf/ingest_and_publish_granule_workflow.asl.json)
- **CUMULUS-2376**
  - Added `cmrRevisionId` as an optional parameter to `post-to-cmr` that will be used when publishing metadata to CMR.
- **CUMULUS-2412**
  - Adds function `getCollectionsByShortNameAndVersion` to @cumulus/cmrjs that performs a compound query to CMR to retrieve collection information on a list of collections. This replaces a series of calls to the CMR for each collection with a single call on the `/collections` endpoint and should improve performance when CMR return times are increased.

### Changed

- **CUMULUS-2362**
  - Logs endpoints only work with Metrics set up
- **CUMULUS-2376**
  - Updated `publishUMMGJSON2CMR` to take in an optional `revisionId` parameter.
  - Updated `publishUMMGJSON2CMR` to throw an error if optional `revisionId` does not match resulting revision ID.
  - Updated `publishECHO10XML2CMR` to take in an optional `revisionId` parameter.
  - Updated `publishECHO10XML2CMR` to throw an error if optional `revisionId` does not match resulting revision ID.
  - Updated `publish2CMR` to take in optional `cmrRevisionId`.
  - Updated `getWriteHeaders` to take in an optional CMR Revision ID.
  - Updated `ingestGranule` to take in an optional CMR Revision ID to pass to `getWriteHeaders`.
  - Updated `ingestUMMGranule` to take in an optional CMR Revision ID to pass to `getWriteHeaders`.
- **CUMULUS-2350**
  - Updates the examples on the `/s3credentialsREADME`, to include Python and
    JavaScript code demonstrating how to refrsh  the s3credential for
    programatic access.
- **CUMULUS-2383**
  - PostToCMR task will return CMRInternalError when a `500` status is returned from CMR

## [v6.0.0] 2021-02-16

### MIGRATION NOTES

- **CUMULUS-2255** - Cumulus has upgraded its supported version of Terraform
  from **0.12.12** to **0.13.6**. Please see the [instructions to upgrade your
  deployments](https://github.com/nasa/cumulus/blob/master/docs/upgrade-notes/upgrading-tf-version-0.13.6.md).

- **CUMULUS-2350**
  - If the  `/s3credentialsREADME`, does not appear to be working after
    deployment, [manual redeployment](https://docs.aws.amazon.com/apigateway/latest/developerguide/how-to-deploy-api-with-console.html)
    of the API-gateway stage may be necessary to finish the deployment.

### BREAKING CHANGES

- **CUMULUS-2255** - Cumulus has upgraded its supported version of Terraform from **0.12.12** to **0.13.6**.

### Added

- **CUMULUS-2291**
  - Add provider filter to Granule Inventory Report
- **CUMULUS-2300**
  - Added `childWorkflowMeta` to `queue-granules` config. Object passed to this
    value will be merged into a child workflow message's  `meta` object. For an
    example of how this can be used, see
    `example/cumulus-tf/discover_granules_workflow.asl.json`.
- **CUMULUS-2350**
  - Adds an unprotected endpoint, `/s3credentialsREADME`, to the
    s3-credentials-endpoint that displays  information on how to use the
    `/s3credentials` endpoint
- **CUMULUS-2368**
  - Add QueueWorkflow task
- **CUMULUS-2391**
  - Add reportToEms to collections.files file schema
- **CUMULUS-2395**
  - Add Core module parameter `ecs_custom_sg_ids` to Cumulus module to allow for
    custom security group mappings
- **CUMULUS-2402**
  - Officially expose `sftp()` for use in `@cumulus/sftp-client`

### Changed

- **CUMULUS-2323**
  - The sync granules task when used with the s3 provider now uses the
    `source_bucket` key in `granule.files` objects.  If incoming payloads using
    this task have a `source_bucket` value for a file using the s3 provider, the
    task will attempt to sync from the bucket defined in the file's
    `source_bucket` key instead of the `provider`.
    - Updated `S3ProviderClient.sync` to allow for an optional bucket parameter
      in support of the changed behavior.
  - Removed `addBucketToFile` and related code from sync-granules task

- **CUMULUS-2255**
  - Updated Terraform deployment code syntax for compatibility with version 0.13.6
- **CUMULUS-2321**
  - Updated API endpoint GET `/reconciliationReports/{name}` to return the
    pre-signe s3 URL in addition to report data

### Fixed

- Updated `hyrax-metadata-updates` task so the opendap url has Type 'USE SERVICE API'

- **CUMULUS-2310**
  - Use valid filename for reconciliation report
- **CUMULUS-2351**
  - Inventory report no longer includes the File/Granule relation object in the
    okCountByGranules key of a report.  The information is only included when a
    'Granule Not Found' report is run.

### Removed

- **CUMULUS-2364**
  - Remove the internal Cumulus logging lambda (log2elasticsearch)

## [v5.0.1] 2021-01-27

### Changed

- **CUMULUS-2344**
  - Elasticsearch API now allows you to reindex to an index that already exists
  - If using the Change Index operation and the new index doesn't exist, it will be created
  - Regarding instructions for CUMULUS-2020, you can now do a change index
    operation before a reindex operation. This will
    ensure that new data will end up in the new index while Elasticsearch is reindexing.

- **CUMULUS-2351**
  - Inventory report no longer includes the File/Granule relation object in the okCountByGranules key of a report. The information is only included when a 'Granule Not Found' report is run.

### Removed

- **CUMULUS-2367**
  - Removed `execution_cumulus_id` column from granules RDS schema and data type

## [v5.0.0] 2021-01-12

### BREAKING CHANGES

- **CUMULUS-2020**
  - Elasticsearch data mappings have been updated to improve search and the API
    has been update to reflect those changes. See Migration notes on how to
    update the Elasticsearch mappings.

### Migration notes

- **CUMULUS-2020**
  - Elasticsearch data mappings have been updated to improve search. For
    example, case insensitive searching will now work (e.g. 'MOD' and 'mod' will
    return the same granule results). To use the improved Elasticsearch queries,
    [reindex](https://nasa.github.io/cumulus-api/#reindex) to create a new index
    with the correct types. Then perform a [change
    index](https://nasa.github.io/cumulus-api/#change-index) operation to use
    the new index.
- **CUMULUS-2258**
  - Because the `egress_lambda_log_group` and
    `egress_lambda_log_subscription_filter` resource were removed from the
    `cumulus` module, new definitions for these resources must be added to
    `cumulus-tf/main.tf`. For reference on how to define these resources, see
    [`example/cumulus-tf/thin_egress_app.tf`](https://github.com/nasa/cumulus/blob/master/example/cumulus-tf/thin_egress_app.tf).
  - The `tea_stack_name` variable being passed into the `cumulus` module should be removed
- **CUMULUS-2344**
  - Regarding instructions for CUMULUS-2020, you can now do a change index operation before a reindex operation. This will
    ensure that new data will end up in the new index while Elasticsearch is reindexing.

### BREAKING CHANGES

- **CUMULUS-2020**
  - Elasticsearch data mappings have been updated to improve search and the API has been updated to reflect those changes. See Migration notes on how to update the Elasticsearch mappings.

### Added

- **CUMULUS-2318**
  - Added`async_operation_image` as `cumulus` module variable to allow for override of the async_operation container image.  Users can optionally specify a non-default docker image for use with Core async operations.
- **CUMULUS-2219**
  - Added `lzards-backup` Core task to facilitate making LZARDS backup requests in Cumulus ingest workflows
- **CUMULUS-2092**
  - Add documentation for Granule Not Found Reports
- **HYRAX-320**
  - `@cumulus/hyrax-metadata-updates`Add component URI encoding for entry title id and granule ur to allow for values with special characters in them. For example, EntryTitleId 'Sentinel-6A MF/Jason-CS L2 Advanced Microwave Radiometer (AMR-C) NRT Geophysical Parameters' Now, URLs generated from such values will be encoded correctly and parsable by HyraxInTheCloud
- **CUMULUS-1370**
  - Add documentation for Getting Started section including FAQs
- **CUMULUS-2092**
  - Add documentation for Granule Not Found Reports
- **CUMULUS-2219**
  - Added `lzards-backup` Core task to facilitate making LZARDS backup requests in Cumulus ingest workflows
- **CUMULUS-2280**
  - In local api, retry to create tables if they fail to ensure localstack has had time to start fully.
- **CUMULUS-2290**
  - Add `queryFields` to granule schema, and this allows workflow tasks to add queryable data to granule record. For reference on how to add data to `queryFields` field, see [`example/cumulus-tf/kinesis_trigger_test_workflow.tf`](https://github.com/nasa/cumulus/blob/master/example/cumulus-tf/kinesis_trigger_test_workflow.tf).
- **CUMULUS-2318**
  - Added`async_operation_image` as `cumulus` module variable to allow for override of the async_operation container image.  Users can optionally specify a non-default docker image for use with Core async operations.

### Changed

- **CUMULUS-2020**
  - Updated Elasticsearch mappings to support case-insensitive search
- **CUMULUS-2124**
  - cumulus-rds-tf terraform module now takes engine_version as an input variable.
- **CUMULUS-2279**
  - Changed the formatting of granule CMR links: instead of a link to the `/search/granules.json` endpoint, now it is a direct link to `/search/concepts/conceptid.format`
- **CUMULUS-2296**
  - Improved PDR spec compliance of `parse-pdr` by updating `@cumulus/pvl` to parse fields in a manner more consistent with the PDR ICD, with respect to numbers and dates. Anything not matching the ICD expectations, or incompatible with Javascript parsing, will be parsed as a string instead.
- **CUMULUS-2344**
  - Elasticsearch API now allows you to reindex to an index that already exists
  - If using the Change Index operation and the new index doesn't exist, it will be created

### Removed

- **CUMULUS-2258**
  - Removed `tea_stack_name` variable from `tf-modules/distribution/variables.tf` and `tf-modules/cumulus/variables.tf`
  - Removed `egress_lambda_log_group` and `egress_lambda_log_subscription_filter` resources from `tf-modules/distribution/main.tf`

## [v4.0.0] 2020-11-20

### Migration notes

- Update the name of your `cumulus_message_adapter_lambda_layer_arn` variable for the `cumulus` module to `cumulus_message_adapter_lambda_layer_version_arn`. The value of the variable should remain the same (a layer version ARN of a Lambda layer for the [`cumulus-message-adapter`](https://github.com/nasa/cumulus-message-adapter/).
- **CUMULUS-2138** - Update all workflows using the `MoveGranules` step to add `UpdateGranulesCmrMetadataFileLinksStep`that runs after it. See the example [`IngestAndPublishWorkflow`](https://github.com/nasa/cumulus/blob/master/example/cumulus-tf/ingest_and_publish_granule_workflow.asl.json) for reference.
- **CUMULUS-2251**
  - Because it has been removed from the `cumulus` module, a new resource definition for `egress_api_gateway_log_subscription_filter` must be added to `cumulus-tf/main.tf`. For reference on how to define this resource, see [`example/cumulus-tf/main.tf`](https://github.com/nasa/cumulus/blob/master/example/cumulus-tf/main.tf).

### Added

- **CUMULUS-2248**
  - Updates Integration Tests README to point to new fake provider template.
- **CUMULUS-2239**
  - Add resource declaration to create a VPC endpoint in tea-map-cache module if `deploy_to_ngap` is false.
- **CUMULUS-2063**
  - Adds a new, optional query parameter to the `/collections[&getMMT=true]` and `/collections/active[&getMMT=true]` endpoints. When a user provides a value of `true` for `getMMT` in the query parameters, the endpoint will search CMR and update each collection's results with new key `MMTLink` containing a link to the MMT (Metadata Management Tool) if a CMR collection id is found.
- **CUMULUS-2170**
  - Adds ability to filter granule inventory reports
- **CUMULUS-2211**
  - Adds `granules/bulkReingest` endpoint to `@cumulus/api`
- **CUMULUS-2251**
  - Adds `log_api_gateway_to_cloudwatch` variable to `example/cumulus-tf/variables.tf`.
  - Adds `log_api_gateway_to_cloudwatch` variable to `thin_egress_app` module definition.

### Changed

- **CUMULUS-2216**
  - `/collection` and `/collection/active` endpoints now return collections without granule aggregate statistics by default. The original behavior is preserved and can be found by including a query param of `includeStats=true` on the request to the endpoint.
  - The `es/collections` Collection class takes a new parameter includeStats. It no longer appends granule aggregate statistics to the returned results by default. One must set the new parameter to any non-false value.
- **CUMULUS-2201**
  - Update `dbIndexer` lambda to process requests in serial
  - Fixes ingestPdrWithNodeNameSpec parsePdr provider error
- **CUMULUS-2251**
  - Moves Egress Api Gateway Log Group Filter from `tf-modules/distribution/main.tf` to `example/cumulus-tf/main.tf`

### Fixed

- **CUMULUS-2251**
  - This fixes a deployment error caused by depending on the `thin_egress_app` module output for a resource count.

### Removed

- **CUMULUS-2251**
  - Removes `tea_api_egress_log_group` variable from `tf-modules/distribution/variables.tf` and `tf-modules/cumulus/variables.tf`.

### BREAKING CHANGES

- **CUMULUS-2138** - CMR metadata update behavior has been removed from the `move-granules` task into a
new `update-granules-cmr-metadata-file-links` task.
- **CUMULUS-2216**
  - `/collection` and `/collection/active` endpoints now return collections without granule aggregate statistics by default. The original behavior is preserved and can be found by including a query param of `includeStats=true` on the request to the endpoint.  This is likely to affect the dashboard only but included here for the change of behavior.
- **[1956](https://github.com/nasa/cumulus/issues/1956)**
  - Update the name of the `cumulus_message_adapter_lambda_layer_arn` output from the `cumulus-message-adapter` module to `cumulus_message_adapter_lambda_layer_version_arn`. The output value has changed from being the ARN of the Lambda layer **without a version** to the ARN of the Lambda layer **with a version**.
  - Update the variable name in the `cumulus` and `ingest` modules from `cumulus_message_adapter_lambda_layer_arn` to `cumulus_message_adapter_lambda_layer_version_arn`

## [v3.0.1] 2020-10-21

- **CUMULUS-2203**
  - Update Core tasks to use
    [cumulus-message-adapter-js](https://github.com/nasa/cumulus-message-adapter-js)
    v2.0.0 to resolve memory leak/lambda ENOMEM constant failure issue.   This
    issue caused lambdas to slowly use all memory in the run environment and
    prevented AWS from halting/restarting warmed instances when task code was
    throwing consistent errors under load.

- **CUMULUS-2232**
  - Updated versions for `ajv`, `lodash`, `googleapis`, `archiver`, and
    `@cumulus/aws-client` to remediate vulnerabilities found in SNYK scan.

### Fixed

- **CUMULUS-2233**
  - Fixes /s3credentials bug where the expiration time on the cookie was set to a time that is always expired, so authentication was never being recognized as complete by the API. Consequently, the user would end up in a redirect loop and requests to /s3credentials would never complete successfully. The bug was caused by the fact that the code setting the expiration time for the cookie was expecting a time value in milliseconds, but was receiving the expirationTime from the EarthdataLoginClient in seconds. This bug has been fixed by converting seconds into milliseconds. Unit tests were added to test that the expiration time has been converted to milliseconds and checking that the cookie's expiration time is greater than the current time.

## [v3.0.0] 2020-10-7

### MIGRATION STEPS

- **CUMULUS-2099**
  - All references to `meta.queues` in workflow configuration must be replaced with references to queue URLs from Terraform resources. See the updated [data cookbooks](https://nasa.github.io/cumulus/docs/data-cookbooks/about-cookbooks) or example [Discover Granules workflow configuration](https://github.com/nasa/cumulus/blob/master/example/cumulus-tf/discover_granules_workflow.asl.json).
  - The steps for configuring queued execution throttling have changed. See the [updated documentation](https://nasa.github.io/cumulus/docs/data-cookbooks/throttling-queued-executions).
  - In addition to the configuration for execution throttling, the internal mechanism for tracking executions by queue has changed. As a result, you should **disable any rules or workflows scheduling executions via a throttled queue** before upgrading. Otherwise, you may be at risk of having **twice as many executions** as are configured for the queue while the updated tracking is deployed. You can re-enable these rules/workflows once the upgrade is complete.

- **CUMULUS-2111**
  - **Before you re-deploy your `cumulus-tf` module**, note that the [`thin-egress-app`][thin-egress-app] is no longer deployed by default as part of the `cumulus` module, so you must add the TEA module to your deployment and manually modify your Terraform state **to avoid losing your API gateway and impacting any Cloudfront endpoints pointing to those gateways**. If you don't care about losing your API gateway and impacting Cloudfront endpoints, you can ignore the instructions for manually modifying state.

    1. Add the [`thin-egress-app`][thin-egress-app] module to your `cumulus-tf` deployment as shown in the [Cumulus example deployment](https://github.com/nasa/cumulus/tree/master/example/cumulus-tf/main.tf).

         - Note that the values for `tea_stack_name` variable to the `cumulus` module and the `stack_name` variable to the `thin_egress_app` module **must match**
         - Also, if you are specifying the `stage_name` variable to the `thin_egress_app` module, **the value of the `tea_api_gateway_stage` variable to the `cumulus` module must match it**

    2. **If you want to preserve your existing `thin-egress-app` API gateway and avoid having to update your Cloudfront endpoint for distribution, then you must follow these instructions**: <https://nasa.github.io/cumulus/docs/upgrade-notes/migrate_tea_standalone>. Otherwise, you can re-deploy as usual.

  - If you provide your own custom bucket map to TEA as a standalone module, **you must ensure that your custom bucket map includes mappings for the `protected` and `public` buckets specified in your `cumulus-tf/terraform.tfvars`, otherwise Cumulus may not be able to determine the correct distribution URL for ingested files and you may encounter errors**

- **CUMULUS-2197**
  - EMS resources are now optional, and `ems_deploy` is set to `false` by default, which will delete your EMS resources.
  - If you would like to keep any deployed EMS resources, add the `ems_deploy` variable set to `true` in your `cumulus-tf/terraform.tfvars`

### BREAKING CHANGES

- **CUMULUS-2200**
  - Changes return from 303 redirect to 200 success for `Granule Inventory`'s
    `/reconciliationReport` returns.  The user (dashboard) must read the value
    of `url` from the return to get the s3SignedURL and then download the report.
- **CUMULUS-2099**
  - `meta.queues` has been removed from Cumulus core workflow messages.
  - `@cumulus/sf-sqs-report` workflow task no longer reads the reporting queue URL from `input.meta.queues.reporting` on the incoming event. Instead, it requires that the queue URL be set as the `reporting_queue_url` environment variable on the deployed Lambda.
- **CUMULUS-2111**
  - The deployment of the `thin-egress-app` module has be removed from `tf-modules/distribution`, which is a part of the `tf-modules/cumulus` module. Thus, the `thin-egress-app` module is no longer deployed for you by default. See the migration steps for details about how to add deployment for the `thin-egress-app`.
- **CUMULUS-2141**
  - The `parse-pdr` task has been updated to respect the `NODE_NAME` property in
    a PDR's `FILE_GROUP`. If a `NODE_NAME` is present, the task will query the
    Cumulus API for a provider with that host. If a provider is found, the
    output granule from the task will contain a `provider` property containing
    that provider. If `NODE_NAME` is set but a provider with that host cannot be
    found in the API, or if multiple providers are found with that same host,
    the task will fail.
  - The `queue-granules` task has been updated to expect an optional
    `granule.provider` property on each granule. If present, the granule will be
    enqueued using that provider. If not present, the task's `config.provider`
    will be used instead.
- **CUMULUS-2197**
  - EMS resources are now optional and will not be deployed by default. See migration steps for information
    about how to deploy EMS resources.

#### CODE CHANGES

- The `@cumulus/api-client.providers.getProviders` function now takes a
  `queryStringParameters` parameter which can be used to filter the providers
  which are returned
- The `@cumulus/aws-client/S3.getS3ObjectReadStreamAsync` function has been
  removed. It read the entire S3 object into memory before returning a read
  stream, which could cause Lambdas to run out of memory. Use
  `@cumulus/aws-client/S3.getObjectReadStream` instead.
- The `@cumulus/ingest/util.lookupMimeType` function now returns `undefined`
  rather than `null` if the mime type could not be found.
- The `@cumulus/ingest/lock.removeLock` function now returns `undefined`
- The `@cumulus/ingest/granule.generateMoveFileParams` function now returns
  `source: undefined` and `target :undefined` on the response object if either could not be
  determined. Previously, `null` had been returned.
- The `@cumulus/ingest/recursion.recursion` function must now be imported using
  `const { recursion } = require('@cumulus/ingest/recursion');`
- The `@cumulus/ingest/granule.getRenamedS3File` function has been renamed to
  `listVersionedObjects`
- `@cumulus/common.http` has been removed
- `@cumulus/common/http.download` has been removed

### Added

- **CUMULUS-1855**
  - Fixed SyncGranule task to return an empty granules list when given an empty
    (or absent) granules list on input, rather than throwing an exception
- **CUMULUS-1955**
  - Added `@cumulus/aws-client/S3.getObject` to get an AWS S3 object
  - Added `@cumulus/aws-client/S3.waitForObject` to get an AWS S3 object,
    retrying, if necessary
- **CUMULUS-1961**
  - Adds `startTimestamp` and `endTimestamp` parameters to endpoint
    `reconcilationReports`.  Setting these values will filter the returned
    report to cumulus data that falls within the timestamps. It also causes the
    report to be one directional, meaning cumulus is only reconciled with CMR,
    but not the other direction. The Granules will be filtered by their
    `updatedAt` values. Collections are filtered by the updatedAt time of their
    granules, i.e. Collections with granules that are updatedAt a time between
    the time parameters will be returned in the reconciliation reports.
  - Adds `startTimestamp` and `endTimestamp` parameters to create-reconciliation-reports
    lambda function. If either of these params is passed in with a value that can be
    converted to a date object, the inter-platform comparison between Cumulus and CMR will
    be one way.  That is, collections, granules, and files will be filtered by time for
    those found in Cumulus and only those compared to the CMR holdings. For the moment
    there is not enough information to change the internal consistency check, and S3 vs
    Cumulus comparisons are unchanged by the timestamps.
- **CUMULUS-1962**
  - Adds `location` as parameter to `/reconciliationReports` endpoint. Options are `S3`
    resulting in a S3 vs. Cumulus database search or `CMR` resulting in CMR vs. Cumulus database search.
- **CUMULUS-1963**
  - Adds `granuleId` as input parameter to `/reconcilationReports`
    endpoint. Limits inputs parameters to either `collectionId` or `granuleId`
    and will fail to create the report if both are provided.  Adding granuleId
    will find collections in Cumulus by granuleId and compare those one way
    with those in CMR.
  - `/reconciliationReports` now validates any input json before starting the
    async operation and the lambda handler no longer validates input
    parameters.
- **CUMULUS-1964**
  - Reports can now be filtered on provider
- **CUMULUS-1965**
  - Adds `collectionId` parameter to the `/reconcilationReports`
    endpoint. Setting this value will limit the scope of the reconcilation
    report to only the input collectionId when comparing Cumulus and
    CMR. `collectionId` is provided an array of strings e.g. `[shortname___version, shortname2___version2]`
- **CUMULUS-2107**
  - Added a new task, `update-cmr-access-constraints`, that will set access constraints in CMR Metadata.
    Currently supports UMMG-JSON and Echo10XML, where it will configure `AccessConstraints` and
    `RestrictionFlag/RestrictionComment`, respectively.
  - Added an operator doc on how to configure and run the access constraint update workflow, which will update the metadata using the new task, and then publish the updated metadata to CMR.
  - Added an operator doc on bulk operations.
- **CUMULUS-2111**
  - Added variables to `cumulus` module:
    - `tea_api_egress_log_group`
    - `tea_external_api_endpoint`
    - `tea_internal_api_endpoint`
    - `tea_rest_api_id`
    - `tea_rest_api_root_resource_id`
    - `tea_stack_name`
  - Added variables to `distribution` module:
    - `tea_api_egress_log_group`
    - `tea_external_api_endpoint`
    - `tea_internal_api_endpoint`
    - `tea_rest_api_id`
    - `tea_rest_api_root_resource_id`
    - `tea_stack_name`
- **CUMULUS-2112**
  - Added `@cumulus/api/lambdas/internal-reconciliation-report`, so create-reconciliation-report
    lambda can create `Internal` reconciliation report
- **CUMULUS-2116**
  - Added `@cumulus/api/models/granule.unpublishAndDeleteGranule` which
  unpublishes a granule from CMR and deletes it from Cumulus, but does not
  update the record to `published: false` before deletion
- **CUMULUS-2113**
  - Added Granule not found report to reports endpoint
  - Update reports to return breakdown by Granule of files both in DynamoDB and S3
- **CUMULUS-2123**
  - Added `cumulus-rds-tf` DB cluster module to `tf-modules` that adds a
    severless RDS Aurora/ PostgreSQL  database cluster to meet the PostgreSQL
    requirements for future releases.
  - Updated the default Cumulus module to take the following new required variables:
    - rds_user_access_secret_arn:
      AWS Secrets Manager secret ARN containing a JSON string of DB credentials
      (containing at least host, password, port as keys)
    - rds_security_group:
      RDS Security Group that provides connection access to the RDS cluster
  - Updated API lambdas and default ECS cluster to add them to the
    `rds_security_group` for database access
- **CUMULUS-2126**
  - The collections endpoint now writes to the RDS database
- **CUMULUS-2127**
  - Added migration to create collections relation for RDS database
- **CUMULUS-2129**
  - Added `data-migration1` Terraform module and Lambda to migrate data from Dynamo to RDS
    - Added support to Lambda for migrating collections data from Dynamo to RDS
- **CUMULUS-2155**
  - Added `rds_connection_heartbeat` to `cumulus` and `data-migration` tf
    modules.  If set to true, this diagnostic variable instructs Core's database
    code to fire off a connection 'heartbeat' query and log the timing/results
    for diagnostic purposes, and retry certain connection timeouts once.
    This option is disabled by default
- **CUMULUS-2156**
  - Support array inputs parameters for `Internal` reconciliation report
- **CUMULUS-2157**
  - Added support to `data-migration1` Lambda for migrating providers data from Dynamo to RDS
    - The migration process for providers will convert any credentials that are stored unencrypted or encrypted with an S3 keypair provider to be encrypted with a KMS key instead
- **CUMULUS-2161**
  - Rules now support an `executionNamePrefix` property. If set, any executions
    triggered as a result of that rule will use that prefix in the name of the
    execution.
  - The `QueueGranules` task now supports an `executionNamePrefix` property. Any
    executions queued by that task will use that prefix in the name of the
    execution. See the
    [example workflow](./example/cumulus-tf/discover_granules_with_execution_name_prefix_workflow.asl.json)
    for usage.
  - The `QueuePdrs` task now supports an `executionNamePrefix` config property.
    Any executions queued by that task will use that prefix in the name of the
    execution. See the
    [example workflow](./example/cumulus-tf/discover_and_queue_pdrs_with_execution_name_prefix_workflow.asl.json)
    for usage.
- **CUMULUS-2162**
  - Adds new report type to `/reconciliationReport` endpoint.  The new report
    is `Granule Inventory`. This report is a CSV file of all the granules in
    the Cumulus DB. This report will eventually replace the existing
    `granules-csv` endpoint which has been deprecated.
- **CUMULUS-2197**
  - Added `ems_deploy` variable to the `cumulus` module. This is set to false by default, except
    for our example deployment, where it is needed for integration tests.

### Changed

- Upgraded version of [TEA](https://github.com/asfadmin/thin-egress-app/) deployed with Cumulus to build 88.
- **CUMULUS-2107**
  - Updated the `applyWorkflow` functionality on the granules endpoint to take a `meta` property to pass into the workflow message.
  - Updated the `BULK_GRANULE` functionality on the granules endpoint to support the above `applyWorkflow` change.
- **CUMULUS-2111**
  - Changed `distribution_api_gateway_stage` variable for `cumulus` module to `tea_api_gateway_stage`
  - Changed `api_gateway_stage` variable for `distribution` module to `tea_api_gateway_stage`
- **CUMULUS-2224**
  - Updated `/reconciliationReport`'s file reconciliation to include `"EXTENDED METADATA"` as a valid CMR relatedUrls Type.

### Fixed

- **CUMULUS-2168**
  - Fixed issue where large number of documents (generally logs) in the
    `cumulus` elasticsearch index results in the collection granule stats
    queries failing for the collections list api endpoint
- **CUMULUS-1955**
  - Due to AWS's eventual consistency model, it was possible for PostToCMR to
    publish an earlier version of a CMR metadata file, rather than the latest
    version created in a workflow.  This fix guarantees that the latest version
    is published, as expected.
- **CUMULUS-1961**
  - Fixed `activeCollections` query only returning 10 results
- **CUMULUS-2201**
  - Fix Reconciliation Report integration test failures by waiting for collections appear
    in es list and ingesting a fake granule xml file to CMR
- **CUMULUS-2015**
  - Reduced concurrency of `QueueGranules` task. That task now has a
    `config.concurrency` option that defaults to `3`.
- **CUMULUS-2116**
  - Fixed a race condition with bulk granule delete causing deleted granules to still appear in Elasticsearch. Granules removed via bulk delete should now be removed from Elasticsearch.
- **CUMULUS-2163**
  - Remove the `public-read` ACL from the `move-granules` task
- **CUMULUS-2164**
  - Fix issue where `cumulus` index is recreated and attached to an alias if it has been previously deleted
- **CUMULUS-2195**
  - Fixed issue with redirect from `/token` not working when using a Cloudfront endpoint to access the Cumulus API with Launchpad authentication enabled. The redirect should now work properly whether you are using a plain API gateway URL or a Cloudfront endpoint pointing at an API gateway URL.
- **CUMULUS-2200**
  - Fixed issue where __in and __not queries were stripping spaces from values

### Deprecated

- **CUMULUS-1955**
  - `@cumulus/aws-client/S3.getS3Object()`
  - `@cumulus/message/Queue.getQueueNameByUrl()`
  - `@cumulus/message/Queue.getQueueName()`
- **CUMULUS-2162**
  - `@cumulus/api/endpoints/granules-csv/list()`

### Removed

- **CUMULUS-2111**
  - Removed `distribution_url` and `distribution_redirect_uri` outputs from the `cumulus` module
  - Removed variables from the `cumulus` module:
    - `distribution_url`
    - `log_api_gateway_to_cloudwatch`
    - `thin_egress_cookie_domain`
    - `thin_egress_domain_cert_arn`
    - `thin_egress_download_role_in_region_arn`
    - `thin_egress_jwt_algo`
    - `thin_egress_jwt_secret_name`
    - `thin_egress_lambda_code_dependency_archive_key`
    - `thin_egress_stack_name`
  - Removed outputs from the `distribution` module:
    - `distribution_url`
    - `internal_tea_api`
    - `rest_api_id`
    - `thin_egress_app_redirect_uri`
  - Removed variables from the `distribution` module:
    - `bucket_map_key`
    - `distribution_url`
    - `log_api_gateway_to_cloudwatch`
    - `thin_egress_cookie_domain`
    - `thin_egress_domain_cert_arn`
    - `thin_egress_download_role_in_region_arn`
    - `thin_egress_jwt_algo`
    - `thin_egress_jwt_secret_name`
    - `thin_egress_lambda_code_dependency_archive_key`
- **CUMULUS-2157**
  - Removed `providerSecretsMigration` and `verifyProviderSecretsMigration` lambdas
- Removed deprecated `@cumulus/sf-sns-report` task
- Removed code:
  - `@cumulus/aws-client/S3.calculateS3ObjectChecksum`
  - `@cumulus/aws-client/S3.getS3ObjectReadStream`
  - `@cumulus/cmrjs.getFullMetadata`
  - `@cumulus/cmrjs.getMetadata`
  - `@cumulus/common/util.isNil`
  - `@cumulus/common/util.isNull`
  - `@cumulus/common/util.isUndefined`
  - `@cumulus/common/util.lookupMimeType`
  - `@cumulus/common/util.mkdtempSync`
  - `@cumulus/common/util.negate`
  - `@cumulus/common/util.noop`
  - `@cumulus/common/util.omit`
  - `@cumulus/common/util.renameProperty`
  - `@cumulus/common/util.sleep`
  - `@cumulus/common/util.thread`
  - `@cumulus/ingest/granule.copyGranuleFile`
  - `@cumulus/ingest/granule.moveGranuleFile`
  - `@cumulus/integration-tests/api/rules.deleteRule`
  - `@cumulus/integration-tests/api/rules.getRule`
  - `@cumulus/integration-tests/api/rules.listRules`
  - `@cumulus/integration-tests/api/rules.postRule`
  - `@cumulus/integration-tests/api/rules.rerunRule`
  - `@cumulus/integration-tests/api/rules.updateRule`
  - `@cumulus/integration-tests/sfnStep.parseStepMessage`
  - `@cumulus/message/Queue.getQueueName`
  - `@cumulus/message/Queue.getQueueNameByUrl`

## v2.0.2+ Backport releases

Release v2.0.1 was the last release on the 2.0.x release series.

Changes after this version on the 2.0.x release series are limited
security/requested feature patches and will not be ported forward to future
releases unless there is a corresponding CHANGELOG entry.

For up-to-date CHANGELOG for the maintenance release branch see
[CHANGELOG.md](https://github.com/nasa/cumulus/blob/release-2.0.x/CHANGELOG.md)
from the 2.0.x branch.

For the most recent release information for the maintenance branch please see
the [release page](https://github.com/nasa/cumulus/releases)

## [v2.0.7] 2020-10-1 - [BACKPORT]

### Fixed

- CVE-2020-7720
  - Updated common `node-forge` dependency to 0.10.0 to address CVE finding

### [v2.0.6] 2020-09-25 - [BACKPORT]

### Fixed

- **CUMULUS-2168**
  - Fixed issue where large number of documents (generally logs) in the
    `cumulus` elasticsearch index results in the collection granule stats
    queries failing for the collections list api endpoint

### [v2.0.5] 2020-09-15 - [BACKPORT]

#### Added

- Added `thin_egress_stack_name` variable to `cumulus` and `distribution` Terraform modules to allow overriding the default Cloudformation stack name used for the `thin-egress-app`. **Please note that if you change/set this value for an existing deployment, it will destroy and re-create your API gateway for the `thin-egress-app`.**

#### Fixed

- Fix collection list queries. Removed fixes to collection stats, which break queries for a large number of granules.

### [v2.0.4] 2020-09-08 - [BACKPORT]

#### Changed

- Upgraded version of [TEA](https://github.com/asfadmin/thin-egress-app/) deployed with Cumulus to build 88.

### [v2.0.3] 2020-09-02 - [BACKPORT]

#### Fixed

- **CUMULUS-1961**
  - Fixed `activeCollections` query only returning 10 results

- **CUMULUS-2039**
  - Fix issue causing SyncGranules task to run out of memory on large granules

#### CODE CHANGES

- The `@cumulus/aws-client/S3.getS3ObjectReadStreamAsync` function has been
  removed. It read the entire S3 object into memory before returning a read
  stream, which could cause Lambdas to run out of memory. Use
  `@cumulus/aws-client/S3.getObjectReadStream` instead.

### [v2.0.2] 2020-08-17 - [BACKPORT]

#### CODE CHANGES

- The `@cumulus/ingest/util.lookupMimeType` function now returns `undefined`
  rather than `null` if the mime type could not be found.
- The `@cumulus/ingest/lock.removeLock` function now returns `undefined`

#### Added

- **CUMULUS-2116**
  - Added `@cumulus/api/models/granule.unpublishAndDeleteGranule` which
  unpublishes a granule from CMR and deletes it from Cumulus, but does not
  update the record to `published: false` before deletion

### Fixed

- **CUMULUS-2116**
  - Fixed a race condition with bulk granule delete causing deleted granules to still appear in Elasticsearch. Granules removed via bulk delete should now be removed from Elasticsearch.

## [v2.0.1] 2020-07-28

### Added

- **CUMULUS-1886**
  - Added `multiple sort keys` support to `@cumulus/api`
- **CUMULUS-2099**
  - `@cumulus/message/Queue.getQueueUrl` to get the queue URL specified in a Cumulus workflow message, if any.

### Fixed

- **[PR 1790](https://github.com/nasa/cumulus/pull/1790)**
  - Fixed bug with request headers in `@cumulus/launchpad-auth` causing Launchpad token requests to fail

## [v2.0.0] 2020-07-23

### BREAKING CHANGES

- Changes to the `@cumulus/api-client` package
  - The `CumulusApiClientError` class must now be imported using
    `const { CumulusApiClientError } = require('@cumulus/api-client/CumulusApiClientError')`
- The `@cumulus/sftp-client/SftpClient` class must now be imported using
  `const { SftpClient } = require('@cumulus/sftp-client');`
- Instances of `@cumulus/ingest/SftpProviderClient` no longer implicitly connect
  when `download`, `list`, or `sync` are called. You must call `connect` on the
  provider client before issuing one of those calls. Failure to do so will
  result in a "Client not connected" exception being thrown.
- Instances of `@cumulus/ingest/SftpProviderClient` no longer implicitly
  disconnect from the SFTP server when `list` is called.
- Instances of `@cumulus/sftp-client/SftpClient` must now be expclicitly closed
  by calling `.end()`
- Instances of `@cumulus/sftp-client/SftpClient` no longer implicitly connect to
  the server when `download`, `unlink`, `syncToS3`, `syncFromS3`, and `list` are
  called. You must explicitly call `connect` before calling one of those
  methods.
- Changes to the `@cumulus/common` package
  - `cloudwatch-event.getSfEventMessageObject()` now returns `undefined` if the
    message could not be found or could not be parsed. It previously returned
    `null`.
  - `S3KeyPairProvider.decrypt()` now throws an exception if the bucket
    containing the key cannot be determined.
  - `S3KeyPairProvider.decrypt()` now throws an exception if the stack cannot be
    determined.
  - `S3KeyPairProvider.encrypt()` now throws an exception if the bucket
    containing the key cannot be determined.
  - `S3KeyPairProvider.encrypt()` now throws an exception if the stack cannot be
    determined.
  - `sns-event.getSnsEventMessageObject()` now returns `undefined` if it could
    not be parsed. It previously returned `null`.
  - The `aws` module has been removed.
  - The `BucketsConfig.buckets` property is now read-only and private
  - The `test-utils.validateConfig()` function now resolves to `undefined`
    rather than `true`.
  - The `test-utils.validateInput()` function now resolves to `undefined` rather
    than `true`.
  - The `test-utils.validateOutput()` function now resolves to `undefined`
    rather than `true`.
  - The static `S3KeyPairProvider.retrieveKey()` function has been removed.
- Changes to the `@cumulus/cmrjs` package
  - `@cumulus/cmrjs.constructOnlineAccessUrl()` and
    `@cumulus/cmrjs/cmr-utils.constructOnlineAccessUrl()` previously took a
    `buckets` parameter, which was an instance of
    `@cumulus/common/BucketsConfig`. They now take a `bucketTypes` parameter,
    which is a simple object mapping bucket names to bucket types. Example:
    `{ 'private-1': 'private', 'public-1': 'public' }`
  - `@cumulus/cmrjs.reconcileCMRMetadata()` and
    `@cumulus/cmrjs/cmr-utils.reconcileCMRMetadata()` now take a **required**
    `bucketTypes` parameter, which is a simple object mapping bucket names to
    bucket types. Example: `{ 'private-1': 'private', 'public-1': 'public' }`
  - `@cumulus/cmrjs.updateCMRMetadata()` and
    `@cumulus/cmrjs/cmr-utils.updateCMRMetadata()` previously took an optional
    `inBuckets` parameter, which was an instance of
    `@cumulus/common/BucketsConfig`. They now take a **required** `bucketTypes`
    parameter, which is a simple object mapping bucket names to bucket types.
    Example: `{ 'private-1': 'private', 'public-1': 'public' }`
- The minimum supported version of all published Cumulus packages is now Node
  12.18.0
  - Tasks using the `cumuluss/cumulus-ecs-task` Docker image must be updated to
    `cumuluss/cumulus-ecs-task:1.7.0`. This can be done by updating the `image`
    property of any tasks defined using the `cumulus_ecs_service` Terraform
    module.
- Changes to `@cumulus/aws-client/S3`
  - The signature of the `getObjectSize` function has changed. It now takes a
    params object with three properties:
    - **s3**: an instance of an AWS.S3 object
    - **bucket**
    - **key**
  - The `getObjectSize` function will no longer retry if the object does not
    exist
- **CUMULUS-1861**
  - `@cumulus/message/Collections.getCollectionIdFromMessage` now throws a
    `CumulusMessageError` if `collectionName` and `collectionVersion` are missing
    from `meta.collection`.   Previously this method would return
    `'undefined___undefined'` instead
  - `@cumulus/integration-tests/addCollections` now returns an array of collections that
    were added rather than the count of added collections
- **CUMULUS-1930**
  - The `@cumulus/common/util.uuid()` function has been removed
- **CUMULUS-1955**
  - `@cumulus/aws-client/S3.multipartCopyObject` now returns an object with the
    AWS `etag` of the destination object
  - `@cumulus/ingest/S3ProviderClient.list` now sets a file object's `path`
    property to `undefined` instead of `null` when the file is at the top level
    of its bucket
  - The `sync` methods of the following classes in the `@cumulus/ingest` package
    now return an object with the AWS `s3uri` and `etag` of the destination file
    (they previously returned only a string representing the S3 URI)
    - `FtpProviderClient`
    - `HttpProviderClient`
    - `S3ProviderClient`
    - `SftpProviderClient`
- **CUMULUS-1958**
  - The following methods exported from `@cumulus/cmr-js/cmr-utils` were made
    async, and added distributionBucketMap as a parameter:
    - constructOnlineAccessUrl
    - generateFileUrl
    - reconcileCMRMetadata
    - updateCMRMetadata
- **CUMULUS-1969**
  - The `DiscoverPdrs` task now expects `provider_path` to be provided at
    `event.config.provider_path`, not `event.config.collection.provider_path`
  - `event.config.provider_path` is now a required parameter of the
    `DiscoverPdrs` task
  - `event.config.collection` is no longer a parameter to the `DiscoverPdrs`
    task
  - Collections no longer support the `provider_path` property. The tasks that
    relied on that property are now referencing `config.meta.provider_path`.
    Workflows should be updated accordingly.
- **CUMULUS-1977**
  - Moved bulk granule deletion endpoint from `/bulkDelete` to
    `/granules/bulkDelete`
- **CUMULUS-1991**
  - Updated CMR metadata generation to use "Download file.hdf" (where `file.hdf` is the filename of the given resource) as the resource description instead of "File to download"
  - CMR metadata updates now respect changes to resource descriptions (previously only changes to resource URLs were respected)

### MIGRATION STEPS

- Due to an issue with the AWS API Gateway and how the Thin Egress App Cloudformation template applies updates, you may need to redeploy your
  `thin-egress-app-EgressGateway` manually as a one time migration step.    If your deployment fails with an
  error similar to:

  ```bash
  Error: Lambda function (<stack>-tf-TeaCache) returned error: ({"errorType":"HTTPError","errorMessage":"Response code 404 (Not Found)"})
  ```

  Then follow the [AWS
  instructions](https://docs.aws.amazon.com/apigateway/latest/developerguide/how-to-deploy-api-with-console.html)
  to `Redeploy a REST API to a stage` for your egress API and re-run `terraform
  apply`.

### Added

- **CUMULUS-2081**
  - Add Integrator Guide section for onboarding
  - Add helpful tips documentation

- **CUMULUS-1902**
  - Add Common Use Cases section under Operator Docs

- **CUMULUS-2058**
  - Added `lambda_processing_role_name` as an output from the `cumulus` module
    to provide the processing role name
- **CUMULUS-1417**
  - Added a `checksumFor` property to collection `files` config. Set this
    property on a checksum file's definition matching the `regex` of the target
    file. More details in the ['Data Cookbooks
    Setup'](https://nasa.github.io/cumulus/docs/next/data-cookbooks/setup)
    documentation.
  - Added `checksumFor` validation to collections model.
- **CUMULUS-1956**
  - Added `@cumulus/earthata-login-client` package
  - The `/s3credentials` endpoint that is deployed as part of distribution now
    supports authentication using tokens created by a different application. If
    a request contains the `EDL-ClientId` and `EDL-Token` headers,
    authentication will be handled using that token rather than attempting to
    use OAuth.
  - `@cumulus/earthata-login-client.getTokenUsername()` now accepts an
    `xRequestId` argument, which will be included as the `X-Request-Id` header
    when calling Earthdata Login.
  - If the `s3Credentials` endpoint is invoked with an EDL token and an
    `X-Request-Id` header, that `X-Request-Id` header will be forwarded to
    Earthata Login.
- **CUMULUS-1957**
  - If EDL token authentication is being used, and the `EDL-Client-Name` header
    is set, `@the-client-name` will be appended to the end of the Earthdata
    Login username that is used as the `RoleSessionName` of the temporary IAM
    credentials. This value will show up in the AWS S3 server access logs.
- **CUMULUS-1958**
  - Add the ability for users to specify a `bucket_map_key` to the `cumulus`
    terraform module as an override for the default .yaml values that are passed
    to TEA by Core.    Using this option *requires* that each configured
    Cumulus 'distribution' bucket (e.g. public/protected buckets) have a single
    TEA mapping.  Multiple maps per bucket are not supported.
  - Updated Generating a distribution URL, the MoveGranules task and all CMR
    reconciliation functionality to utilize the TEA bucket map override.
  - Updated deploy process to utilize a bootstrap 'tea-map-cache' lambda that
    will, after deployment of Cumulus Core's TEA instance, query TEA for all
    protected/public buckets and generate a mapping configuration used
    internally by Core.  This object is also exposed as an output of the Cumulus
    module as `distribution_bucket_map`.
- **CUMULUS-1961**
  - Replaces DynamoDB for Elasticsearch for reconciliationReportForCumulusCMR
    comparisons between Cumulus and CMR.
- **CUMULUS-1970**
  - Created the `add-missing-file-checksums` workflow task
  - Added `@cumulus/aws-client/S3.calculateObjectHash()` function
  - Added `@cumulus/aws-client/S3.getObjectReadStream()` function
- **CUMULUS-1887**
  - Add additional fields to the granule CSV download file
- **CUMULUS-2019**
  - Add `infix` search to es query builder `@cumulus/api/es/es/queries` to
    support partial matching of the keywords

### Changed

- **CUMULUS-2032**
  - Updated @cumulus/ingest/HttpProviderClient to utilize a configuration key
    `httpListTimeout` to set the default timeout for discovery HTTP/HTTPS
    requests, and updates the default for the provider to 5 minutes (300 seconds).
  - Updated the DiscoverGranules and DiscoverPDRs tasks to utilize the updated
    configuration value if set via workflow config, and updates the default for
    these tasks to 5 minutes (300 seconds).

- **CUMULUS-176**
  - The API will now respond with a 400 status code when a request body contains
    invalid JSON. It had previously returned a 500 status code.
- **CUMULUS-1861**
  - Updates Rule objects to no longer require a collection.
  - Changes the DLQ behavior for `sfEventSqsToDbRecords` and
    `sfEventSqsToDbRecordsInputQueue`. Previously failure to write a database
    record would result in lambda success, and an error log in the CloudWatch
    logs.   The lambda has been updated to manually add a record to
    the `sfEventSqsToDbRecordsDeadLetterQueue` if the granule, execution, *or*
    pdr record fails to write, in addition to the previous error logging.
- **CUMULUS-1956**
  - The `/s3credentials` endpoint that is deployed as part of distribution now
    supports authentication using tokens created by a different application. If
    a request contains the `EDL-ClientId` and `EDL-Token` headers,
    authentication will be handled using that token rather than attempting to
    use OAuth.
- **CUMULUS-1977**
  - API endpoint POST `/granules/bulk` now returns a 202 status on a successful
    response instead of a 200 response
  - API endpoint DELETE `/granules/<granule-id>` now returns a 404 status if the
    granule record was already deleted
  - `@cumulus/api/models/Granule.update()` now returns the updated granule
    record
  - Implemented POST `/granules/bulkDelete` API endpoint to support deleting
    granules specified by ID or returned by the provided query in the request
    body. If the request is successful, the endpoint returns the async operation
    ID that has been started to remove the granules.
    - To use a query in the request body, your deployment must be
      [configured to access the Elasticsearch host for ESDIS metrics](https://nasa.github.io/cumulus/docs/additional-deployment-options/cloudwatch-logs-delivery#esdis-metrics)
      in your environment
  - Added `@cumulus/api/models/Granule.getRecord()` method to return raw record
    from DynamoDB
  - Added `@cumulus/api/models/Granule.delete()` method which handles deleting
    the granule record from DynamoDB and the granule files from S3
- **CUMULUS-1982**
  - The `globalConnectionLimit` property of providers is now optional and
    defaults to "unlimited"
- **CUMULUS-1997**
  - Added optional `launchpad` configuration to `@cumulus/hyrax-metadata-updates` task config schema.
- **CUMULUS-1991**
  - `@cumulus/cmrjs/src/cmr-utils/constructOnlineAccessUrls()` now throws an error if `cmrGranuleUrlType = "distribution"` and no distribution endpoint argument is provided
- **CUMULUS-2011**
  - Reconciliation reports are now generated within an AsyncOperation
- **CUMULUS-2016**
  - Upgrade TEA to version 79

### Fixed

- **CUMULUS-1991**
  - Added missing `DISTRIBUTION_ENDPOINT` environment variable for API lambdas. This environment variable is required for API requests to move granules.

- **CUMULUS-1961**
  - Fixed granules and executions query params not getting sent to API in granule list operation in `@cumulus/api-client`

### Deprecated

- `@cumulus/aws-client/S3.calculateS3ObjectChecksum()`
- `@cumulus/aws-client/S3.getS3ObjectReadStream()`
- `@cumulus/common/log.convertLogLevel()`
- `@cumulus/collection-config-store`
- `@cumulus/common/util.sleep()`

- **CUMULUS-1930**
  - `@cumulus/common/log.convertLogLevel()`
  - `@cumulus/common/util.isNull()`
  - `@cumulus/common/util.isUndefined()`
  - `@cumulus/common/util.negate()`
  - `@cumulus/common/util.noop()`
  - `@cumulus/common/util.isNil()`
  - `@cumulus/common/util.renameProperty()`
  - `@cumulus/common/util.lookupMimeType()`
  - `@cumulus/common/util.thread()`
  - `@cumulus/common/util.mkdtempSync()`

### Removed

- The deprecated `@cumulus/common.bucketsConfigJsonObject` function has been
  removed
- The deprecated `@cumulus/common.CollectionConfigStore` class has been removed
- The deprecated `@cumulus/common.concurrency` module has been removed
- The deprecated `@cumulus/common.constructCollectionId` function has been
  removed
- The deprecated `@cumulus/common.launchpad` module has been removed
- The deprecated `@cumulus/common.LaunchpadToken` class has been removed
- The deprecated `@cumulus/common.Semaphore` class has been removed
- The deprecated `@cumulus/common.stringUtils` module has been removed
- The deprecated `@cumulus/common/aws.cloudwatchlogs` function has been removed
- The deprecated `@cumulus/common/aws.deleteS3Files` function has been removed
- The deprecated `@cumulus/common/aws.deleteS3Object` function has been removed
- The deprecated `@cumulus/common/aws.dynamodb` function has been removed
- The deprecated `@cumulus/common/aws.dynamodbDocClient` function has been
  removed
- The deprecated `@cumulus/common/aws.getExecutionArn` function has been removed
- The deprecated `@cumulus/common/aws.headObject` function has been removed
- The deprecated `@cumulus/common/aws.listS3ObjectsV2` function has been removed
- The deprecated `@cumulus/common/aws.parseS3Uri` function has been removed
- The deprecated `@cumulus/common/aws.promiseS3Upload` function has been removed
- The deprecated `@cumulus/common/aws.recursivelyDeleteS3Bucket` function has
  been removed
- The deprecated `@cumulus/common/aws.s3CopyObject` function has been removed
- The deprecated `@cumulus/common/aws.s3ObjectExists` function has been removed
- The deprecated `@cumulus/common/aws.s3PutObject` function has been removed
- The deprecated `@cumulus/common/bucketsConfigJsonObject` function has been
  removed
- The deprecated `@cumulus/common/CloudWatchLogger` class has been removed
- The deprecated `@cumulus/common/collection-config-store.CollectionConfigStore`
  class has been removed
- The deprecated `@cumulus/common/collection-config-store.constructCollectionId`
  function has been removed
- The deprecated `@cumulus/common/concurrency.limit` function has been removed
- The deprecated `@cumulus/common/concurrency.mapTolerant` function has been
  removed
- The deprecated `@cumulus/common/concurrency.promiseUrl` function has been
  removed
- The deprecated `@cumulus/common/concurrency.toPromise` function has been
  removed
- The deprecated `@cumulus/common/concurrency.unless` function has been removed
- The deprecated `@cumulus/common/config.parseConfig` function has been removed
- The deprecated `@cumulus/common/config.resolveResource` function has been
  removed
- The deprecated `@cumulus/common/DynamoDb.get` function has been removed
- The deprecated `@cumulus/common/DynamoDb.scan` function has been removed
- The deprecated `@cumulus/common/FieldPattern` class has been removed
- The deprecated `@cumulus/common/launchpad.getLaunchpadToken` function has been
  removed
- The deprecated `@cumulus/common/launchpad.validateLaunchpadToken` function has
  been removed
- The deprecated `@cumulus/common/LaunchpadToken` class has been removed
- The deprecated `@cumulus/common/message.buildCumulusMeta` function has been
  removed
- The deprecated `@cumulus/common/message.buildQueueMessageFromTemplate`
  function has been removed
- The deprecated `@cumulus/common/message.getCollectionIdFromMessage` function
  has been removed
- The deprecated `@cumulus/common/message.getMaximumExecutions` function has
  been removed
- The deprecated `@cumulus/common/message.getMessageExecutionArn` function has
  been removed
- The deprecated `@cumulus/common/message.getMessageExecutionName` function has
  been removed
- The deprecated `@cumulus/common/message.getMessageFromTemplate` function has
  been removed
- The deprecated `@cumulus/common/message.getMessageGranules` function has been
  removed
- The deprecated `@cumulus/common/message.getMessageStateMachineArn` function
  has been removed
- The deprecated `@cumulus/common/message.getQueueName` function has been
  removed
- The deprecated `@cumulus/common/message.getQueueNameByUrl` function has been
  removed
- The deprecated `@cumulus/common/message.hasQueueAndExecutionLimit` function
  has been removed
- The deprecated `@cumulus/common/Semaphore` class has been removed
- The deprecated `@cumulus/common/string.globalReplace` functon has been removed
- The deprecated `@cumulus/common/string.isNonEmptyString` functon has been
  removed
- The deprecated `@cumulus/common/string.isValidHostname` functon has been
  removed
- The deprecated `@cumulus/common/string.match` functon has been removed
- The deprecated `@cumulus/common/string.matches` functon has been removed
- The deprecated `@cumulus/common/string.replace` functon has been removed
- The deprecated `@cumulus/common/string.toLower` functon has been removed
- The deprecated `@cumulus/common/string.toUpper` functon has been removed
- The deprecated `@cumulus/common/testUtils.getLocalstackEndpoint` function has been removed
- The deprecated `@cumulus/common/util.setErrorStack` function has been removed
- The `@cumulus/common/util.uuid` function has been removed
- The deprecated `@cumulus/common/workflows.getWorkflowArn` function has been
  removed
- The deprecated `@cumulus/common/workflows.getWorkflowFile` function has been
  removed
- The deprecated `@cumulus/common/workflows.getWorkflowList` function has been
  removed
- The deprecated `@cumulus/common/workflows.getWorkflowTemplate` function has
  been removed
- `@cumulus/aws-client/StepFunctions.toSfnExecutionName()`
- `@cumulus/aws-client/StepFunctions.fromSfnExecutionName()`
- `@cumulus/aws-client/StepFunctions.getExecutionArn()`
- `@cumulus/aws-client/StepFunctions.getExecutionUrl()`
- `@cumulus/aws-client/StepFunctions.getStateMachineArn()`
- `@cumulus/aws-client/StepFunctions.pullStepFunctionEvent()`
- `@cumulus/common/test-utils/throttleOnce()`
- `@cumulus/integration-tests/api/distribution.invokeApiDistributionLambda()`
- `@cumulus/integration-tests/api/distribution.getDistributionApiRedirect()`
- `@cumulus/integration-tests/api/distribution.getDistributionApiFileStream()`

## [v1.24.0] 2020-06-03

### BREAKING CHANGES

- **CUMULUS-1969**
  - The `DiscoverPdrs` task now expects `provider_path` to be provided at
    `event.config.provider_path`, not `event.config.collection.provider_path`
  - `event.config.provider_path` is now a required parameter of the
    `DiscoverPdrs` task
  - `event.config.collection` is no longer a parameter to the `DiscoverPdrs`
    task
  - Collections no longer support the `provider_path` property. The tasks that
    relied on that property are now referencing `config.meta.provider_path`.
    Workflows should be updated accordingly.

- **CUMULUS-1997**
  - `@cumulus/cmr-client/CMRSearchConceptQueue` parameters have been changed to take a `cmrSettings` object containing clientId, provider, and auth information. This can be generated using `@cumulus/cmrjs/cmr-utils/getCmrSettings`. The `cmrEnvironment` variable has been removed.

### Added

- **CUMULUS-1800**
  - Added task configuration setting named `syncChecksumFiles` to the
    SyncGranule task. This setting is `false` by default, but when set to
    `true`, all checksum files associated with data files that are downloaded
    will be downloaded as well.
- **CUMULUS-1952**
  - Updated HTTP(S) provider client to accept username/password for Basic authorization. This change adds support for Basic Authorization such as Earthdata login redirects to ingest (i.e. as implemented in SyncGranule), but not to discovery (i.e. as implemented in DiscoverGranules). Discovery still expects the provider's file system to be publicly accessible, but not the individual files and their contents.
  - **NOTE**: Using this in combination with the HTTP protocol may expose usernames and passwords to intermediary network entities. HTTPS is highly recommended.
- **CUMULUS-1997**
  - Added optional `launchpad` configuration to `@cumulus/hyrax-metadata-updates` task config schema.

### Fixed

- **CUMULUS-1997**
  - Updated all CMR operations to use configured authentication scheme
- **CUMULUS-2010**
  - Updated `@cumulus/api/launchpadSaml` to support multiple userGroup attributes from the SAML response

## [v1.23.2] 2020-05-22

### BREAKING CHANGES

- Updates to the Cumulus archive API:
  - All endpoints now return a `401` response instead of a `403` for any request where the JWT passed as a Bearer token is invalid.
  - POST `/refresh` and DELETE `/token/<token>` endpoints now return a `401` response for requests with expired tokens

- **CUMULUS-1894**
  - `@cumulus/ingest/granule.handleDuplicateFile()`
    - The `copyOptions` parameter has been removed
    - An `ACL` parameter has been added
  - `@cumulus/ingest/granule.renameS3FileWithTimestamp()`
    - Now returns `undefined`

- **CUMULUS-1896**
  Updated all Cumulus core lambdas to utilize the new message adapter streaming interface via [cumulus-message-adapter-js v1.2.0](https://github.com/nasa/cumulus-message-adapter-js/releases/tag/v1.2.0).   Users of this version of Cumulus (or later) must utilize version 1.3.0 or greater of the [cumulus-message-adapter](https://github.com/nasa/cumulus-message-adapter) to support core lambdas.

- **CUMULUS-1912**
  - `@cumulus/api` reconciliationReports list endpoint returns a list of reconciliationReport records instead of S3Uri.

- **CUMULUS-1969**
  - The `DiscoverGranules` task now expects `provider_path` to be provided at
    `event.config.provider_path`, not `event.config.collection.provider_path`
  - `config.provider_path` is now a required parameter of the `DiscoverGranules`
    task

### MIGRATION STEPS

- To take advantage of the new TTL-based access token expiration implemented in CUMULUS-1777 (see notes below) and clear out existing records in your access tokens table, do the following:
  1. Log out of any active dashboard sessions
  2. Use the AWS console or CLI to delete your `<prefix>-AccessTokensTable` DynamoDB table
  3. [Re-deploy your `data-persistence` module](https://nasa.github.io/cumulus/docs/deployment/upgrade-readme#update-data-persistence-resources), which should re-create the `<prefix>-AccessTokensTable` DynamoDB table
  4. Return to using the Cumulus API/dashboard as normal
- This release requires the Cumulus Message Adapter layer deployed with Cumulus Core to be at least 1.3.0, as the core lambdas have updated to [cumulus-message-adapter-js v1.2.0](https://github.com/nasa/cumulus-message-adapter-js/releases/tag/v1.2.0) and the new CMA interface.  As a result, users should:
  1. Follow the [Cumulus Message Adapter (CMA) deployment instructions](https://nasa.github.io/cumulus/docs/deployment/deployment-readme#deploy-the-cumulus-message-adapter-layer) and install a CMA layer version >=1.3.0
  2. If you are using any custom Node.js Lambdas in your workflows **and** the Cumulus CMA layer/`cumulus-message-adapter-js`, you must update your lambda to use [cumulus-message-adapter-js v1.2.0](https://github.com/nasa/cumulus-message-adapter-js/releases/tag/v1.2.0) and follow the migration instructions in the release notes. Prior versions of `cumulus-message-adapter-js` are not compatible with CMA >= 1.3.0.
- Migrate existing s3 reconciliation report records to database (CUMULUS-1911):
  - After update your `data persistence` module and Cumulus resources, run the command:

  ```bash
  ./node_modules/.bin/cumulus-api migrate --stack `<your-terraform-deployment-prefix>` --migrationVersion migration5
  ```

### Added

- Added a limit for concurrent Elasticsearch requests when doing an index from database operation
- Added the `es_request_concurrency` parameter to the archive and cumulus Terraform modules

- **CUMULUS-1995**
  - Added the `es_index_shards` parameter to the archive and cumulus Terraform modules to configure the number of shards for the ES index
    - If you have an existing ES index, you will need to [reindex](https://nasa.github.io/cumulus-api/#reindex) and then [change index](https://nasa.github.io/cumulus-api/#change-index) to take advantage of shard updates

- **CUMULUS-1894**
  - Added `@cumulus/aws-client/S3.moveObject()`

- **CUMULUS-1911**
  - Added ReconciliationReports table
  - Updated CreateReconciliationReport lambda to save Reconciliation Report records to database
  - Updated dbIndexer and IndexFromDatabase lambdas to index Reconciliation Report records to Elasticsearch
  - Added migration_5 to migrate existing s3 reconciliation report records to database and Elasticsearch
  - Updated `@cumulus/api` package, `tf-modules/archive` and `tf-modules/data-persistence` Terraform modules

- **CUMULUS-1916**
  - Added util function for seeding reconciliation reports when running API locally in dashboard

### Changed

- **CUMULUS-1777**
  - The `expirationTime` property is now a **required field** of the access tokens model.
  - Updated the `AccessTokens` table to set a [TTL](https://docs.aws.amazon.com/amazondynamodb/latest/developerguide/howitworks-ttl.html) on the `expirationTime` field in `tf-modules/data-persistence/dynamo.tf`. As a result, access token records in this table whose `expirationTime` has passed should be **automatically deleted by DynamoDB**.
  - Updated all code creating access token records in the Dynamo `AccessTokens` table to set the `expirationTime` field value in seconds from the epoch.
- **CUMULUS-1912**
  - Updated reconciliationReports endpoints to query against Elasticsearch, delete report from both database and s3
  - Added `@cumulus/api-client/reconciliationReports`
- **CUMULUS-1999**
  - Updated `@cumulus/common/util.deprecate()` so that only a single deprecation notice is printed for each name/version combination

### Fixed

- **CUMULUS-1894**
  - The `SyncGranule` task can now handle files larger than 5 GB
- **CUMULUS-1987**
  - `Remove granule from CMR` operation in `@cumulus/api` now passes token to CMR when fetching granule metadata, allowing removal of private granules
- **CUMULUS-1993**
  - For a given queue, the `sqs-message-consumer` Lambda will now only schedule workflows for rules matching the queue **and the collection information in each queue message (if any)**
    - The consumer also now only reads each queue message **once per Lambda invocation**, whereas previously each message was read **once per queue rule per Lambda invocation**
  - Fixed bug preventing the deletion of multiple SNS rules that share the same SNS topic

### Deprecated

- **CUMULUS-1894**
  - `@cumulus/ingest/granule.copyGranuleFile()`
  - `@cumulus/ingest/granule.moveGranuleFile()`

- **CUMULUS-1987** - Deprecated the following functions:
  - `@cumulus/cmrjs/getMetadata(cmrLink)` -> `@cumulus/cmr-client/CMR.getGranuleMetadata(cmrLink)`
  - `@cumulus/cmrjs/getFullMetadata(cmrLink)`

## [v1.22.1] 2020-05-04

**Note**: v1.22.0 was not released as a package due to npm/release concerns.  Users upgrading to 1.22.x should start with 1.22.1

### Added

- **CUMULUS-1894**
  - Added `@cumulus/aws-client/S3.multipartCopyObject()`
- **CUMULUS-408**
  - Added `certificateUri` field to provider schema. This optional field allows operators to specify an S3 uri to a CA bundle to use for HTTPS requests.
- **CUMULUS-1787**
  - Added `collections/active` endpoint for returning collections with active granules in `@cumulus/api`
- **CUMULUS-1799**
  - Added `@cumulus/common/stack.getBucketsConfigKey()` to return the S3 key for the buckets config object
  - Added `@cumulus/common/workflows.getWorkflowFileKey()` to return the S3 key for a workflow definition object
  - Added `@cumulus/common/workflows.getWorkflowsListKeyPrefix()` to return the S3 key prefix for objects containing workflow definitions
  - Added `@cumulus/message` package containing utilities for building and parsing Cumulus messages
- **CUMULUS-1850**
  - Added `@cumulus/aws-client/Kinesis.describeStream()` to get a Kinesis stream description
- **CUMULUS-1853**
  - Added `@cumulus/integration-tests/collections.createCollection()`
  - Added `@cumulus/integration-tests/executions.findExecutionArn()`
  - Added `@cumulus/integration-tests/executions.getExecutionWithStatus()`
  - Added `@cumulus/integration-tests/granules.getGranuleWithStatus()`
  - Added `@cumulus/integration-tests/providers.createProvider()`
  - Added `@cumulus/integration-tests/rules.createOneTimeRule()`

### Changed

- **CUMULUS-1682**
  - Moved all `@cumulus/ingest/parse-pdr` code into the `parse-pdr` task as it had become tightly coupled with that task's handler and was not used anywhere else. Unit tests also restored.
- **CUMULUS-1820**
  - Updated the Thin Egress App module used in `tf-modules/distribution/main.tf` to build 74. [See the release notes](https://github.com/asfadmin/thin-egress-app/releases/tag/tea-build.74).
- **CUMULUS-1852**
  - Updated POST endpoints for `/collections`, `/providers`, and `/rules` to log errors when returning a 500 response
  - Updated POST endpoint for `/collections`:
    - Return a 400 response when the `name` or `version` fields are missing
    - Return a 409 response if the collection already exists
    - Improved error messages to be more explicit
  - Updated POST endpoint for `/providers`:
    - Return a 400 response if the `host` field value is invalid
    - Return a 409 response if the provider already exists
  - Updated POST endpoint for `/rules`:
    - Return a 400 response if rule `name` is invalid
    - Return a 400 response if rule `type` is invalid
- **CUMULUS-1891**
  - Updated the following endpoints using async operations to return a 503 error if the ECS task  cannot be started and a 500 response for a non-specific error:
    - POST `/replays`
    - POST `/bulkDelete`
    - POST `/elasticsearch/index-from-database`
    - POST `/granules/bulk`

### Fixed

- **CUMULUS-408**
  - Fixed HTTPS discovery and ingest.

- **CUMULUS-1850**
  - Fixed a bug in Kinesis event processing where the message consumer would not properly filter available rules based on the collection information in the event and the Kinesis stream ARN

- **CUMULUS-1853**
  - Fixed a bug where attempting to create a rule containing a payload property
    would fail schema validation.

- **CUMULUS-1854**
  - Rule schema is validated before starting workflows or creating event source mappings

- **CUMULUS-1974**
  - Fixed @cumulus/api webpack config for missing underscore object due to underscore update

- **CUMULUS-2210**
  - Fixed `cmr_oauth_provider` variable not being propogated to reconciliation reports

### Deprecated

- **CUMULUS-1799** - Deprecated the following code. For cases where the code was moved into another package, the new code location is noted:
  - `@cumulus/aws-client/StepFunctions.fromSfnExecutionName()`
  - `@cumulus/aws-client/StepFunctions.toSfnExecutionName()`
  - `@cumulus/aws-client/StepFunctions.getExecutionArn()` -> `@cumulus/message/Executions.buildExecutionArn()`
  - `@cumulus/aws-client/StepFunctions.getExecutionUrl()` -> `@cumulus/message/Executions.getExecutionUrlFromArn()`
  - `@cumulus/aws-client/StepFunctions.getStateMachineArn()` -> `@cumulus/message/Executions.getStateMachineArnFromExecutionArn()`
  - `@cumulus/aws-client/StepFunctions.pullStepFunctionEvent()` -> `@cumulus/message/StepFunctions.pullStepFunctionEvent()`
  - `@cumulus/common/bucketsConfigJsonObject()`
  - `@cumulus/common/CloudWatchLogger`
  - `@cumulus/common/collection-config-store/CollectionConfigStore` -> `@cumulus/collection-config-store`
  - `@cumulus/common/collection-config-store.constructCollectionId()` -> `@cumulus/message/Collections.constructCollectionId`
  - `@cumulus/common/concurrency.limit()`
  - `@cumulus/common/concurrency.mapTolerant()`
  - `@cumulus/common/concurrency.promiseUrl()`
  - `@cumulus/common/concurrency.toPromise()`
  - `@cumulus/common/concurrency.unless()`
  - `@cumulus/common/config.buildSchema()`
  - `@cumulus/common/config.parseConfig()`
  - `@cumulus/common/config.resolveResource()`
  - `@cumulus/common/config.resourceToArn()`
  - `@cumulus/common/FieldPattern`
  - `@cumulus/common/launchpad.getLaunchpadToken()` -> `@cumulus/launchpad-auth/index.getLaunchpadToken()`
  - `@cumulus/common/LaunchpadToken` -> `@cumulus/launchpad-auth/LaunchpadToken`
  - `@cumulus/common/launchpad.validateLaunchpadToken()` -> `@cumulus/launchpad-auth/index.validateLaunchpadToken()`
  - `@cumulus/common/message.buildCumulusMeta()` -> `@cumulus/message/Build.buildCumulusMeta()`
  - `@cumulus/common/message.buildQueueMessageFromTemplate()` -> `@cumulus/message/Build.buildQueueMessageFromTemplate()`
  - `@cumulus/common/message.getCollectionIdFromMessage()` -> `@cumulus/message/Collections.getCollectionIdFromMessage()`
  - `@cumulus/common/message.getMessageExecutionArn()` -> `@cumulus/message/Executions.getMessageExecutionArn()`
  - `@cumulus/common/message.getMessageExecutionName()` -> `@cumulus/message/Executions.getMessageExecutionName()`
  - `@cumulus/common/message.getMaximumExecutions()` -> `@cumulus/message/Queue.getMaximumExecutions()`
  - `@cumulus/common/message.getMessageFromTemplate()`
  - `@cumulus/common/message.getMessageStateMachineArn()` -> `@cumulus/message/Executions.getMessageStateMachineArn()`)
  - `@cumulus/common/message.getMessageGranules()` -> `@cumulus/message/Granules.getMessageGranules()`
  - `@cumulus/common/message.getQueueNameByUrl()` -> `@cumulus/message/Queue.getQueueNameByUrl()`
  - `@cumulus/common/message.getQueueName()` -> `@cumulus/message/Queue.getQueueName()`)
  - `@cumulus/common/message.hasQueueAndExecutionLimit()` -> `@cumulus/message/Queue.hasQueueAndExecutionLimit()`
  - `@cumulus/common/Semaphore`
  - `@cumulus/common/test-utils.throttleOnce()`
  - `@cumulus/common/workflows.getWorkflowArn()`
  - `@cumulus/common/workflows.getWorkflowFile()`
  - `@cumulus/common/workflows.getWorkflowList()`
  - `@cumulus/common/workflows.getWorkflowTemplate()`
  - `@cumulus/integration-tests/sfnStep/SfnStep.parseStepMessage()` -> `@cumulus/message/StepFunctions.parseStepMessage()`
- **CUMULUS-1858** - Deprecated the following functions.
  - `@cumulus/common/string.globalReplace()`
  - `@cumulus/common/string.isNonEmptyString()`
  - `@cumulus/common/string.isValidHostname()`
  - `@cumulus/common/string.match()`
  - `@cumulus/common/string.matches()`
  - `@cumulus/common/string.replace()`
  - `@cumulus/common/string.toLower()`
  - `@cumulus/common/string.toUpper()`

### Removed

- **CUMULUS-1799**: Deprecated code removals:
  - Removed from `@cumulus/common/aws`:
    - `pullStepFunctionEvent()`
  - Removed `@cumulus/common/sfnStep`
  - Removed `@cumulus/common/StepFunctions`

## [v1.21.0] 2020-03-30

### PLEASE NOTE

- **CUMULUS-1762**: the `messageConsumer` for `sns` and `kinesis`-type rules now fetches
  the collection information from the message. You should ensure that your rule's collection
  name and version match what is in the message for these ingest messages to be processed.
  If no matching rule is found, an error will be thrown and logged in the
  `messageConsumer` Lambda function's log group.

### Added

- **CUMULUS-1629**`
  - Updates discover-granules task to respect/utilize duplicateHandling configuration such that
    - skip:               Duplicates will be filtered from the granule list
    - error:              Duplicates encountered will result in step failure
    - replace, version:   Duplicates will be ignored and handled as normal.
  - Adds a new copy of the API lambda `PrivateApiLambda()` which is configured to not require authentication. This Lambda is not connected to an API gateway
  - Adds `@cumulus/api-client` with functions for use by workflow lambdas to call the API when needed

- **CUMULUS-1732**
  - Added Python task/activity workflow and integration test (`PythonReferenceSpec`) to test `cumulus-message-adapter-python`and `cumulus-process-py` integration.
- **CUMULUS-1795**
  - Added an IAM policy on the Cumulus EC2 creation to enable SSM when the `deploy_to_ngap` flag is true

### Changed

- **CUMULUS-1762**
  - the `messageConsumer` for `sns` and `kinesis`-type rules now fetches the collection
    information from the message.

### Deprecated

- **CUMULUS-1629**
  - Deprecate `granulesApi`, `rulesApi`, `emsApi`, `executionsAPI` from `@cumulus/integration-test/api` in favor of code moved to `@cumulus/api-client`

### Removed

- **CUMULUS-1799**: Deprecated code removals
  - Removed deprecated method `@cumulus/api/models/Granule.createGranulesFromSns()`
  - Removed deprecated method `@cumulus/api/models/Granule.removeGranuleFromCmr()`
  - Removed from `@cumulus/common/aws`:
    - `apigateway()`
    - `buildS3Uri()`
    - `calculateS3ObjectChecksum()`
    - `cf()`
    - `cloudwatch()`
    - `cloudwatchevents()`
    - `cloudwatchlogs()`
    - `createAndWaitForDynamoDbTable()`
    - `createQueue()`
    - `deleteSQSMessage()`
    - `describeCfStackResources()`
    - `downloadS3File()`
    - `downloadS3Files()`
    - `DynamoDbSearchQueue` class
    - `dynamodbstreams()`
    - `ec2()`
    - `ecs()`
    - `fileExists()`
    - `findResourceArn()`
    - `fromSfnExecutionName()`
    - `getFileBucketAndKey()`
    - `getJsonS3Object()`
    - `getQueueUrl()`
    - `getObjectSize()`
    - `getS3ObjectReadStream()`
    - `getSecretString()`
    - `getStateMachineArn()`
    - `headObject()`
    - `isThrottlingException()`
    - `kinesis()`
    - `lambda()`
    - `listS3Objects()`
    - `promiseS3Upload()`
    - `publishSnsMessage()`
    - `putJsonS3Object()`
    - `receiveSQSMessages()`
    - `s3CopyObject()`
    - `s3GetObjectTagging()`
    - `s3Join()`
    - `S3ListObjectsV2Queue` class
    - `s3TagSetToQueryString()`
    - `s3PutObjectTagging()`
    - `secretsManager()`
    - `sendSQSMessage()`
    - `sfn()`
    - `sns()`
    - `sqs()`
    - `sqsQueueExists()`
    - `toSfnExecutionName()`
    - `uploadS3FileStream()`
    - `uploadS3Files()`
    - `validateS3ObjectChecksum()`
  - Removed `@cumulus/common/CloudFormationGateway` class
  - Removed `@cumulus/common/concurrency/Mutex` class
  - Removed `@cumulus/common/errors`
  - Removed `@cumulus/common/sftp`
  - Removed `@cumulus/common/string.unicodeEscape`
  - Removed `@cumulus/cmrjs/cmr-utils.getGranuleId()`
  - Removed `@cumulus/cmrjs/cmr-utils.getCmrFiles()`
  - Removed `@cumulus/cmrjs/cmr/CMR` class
  - Removed `@cumulus/cmrjs/cmr/CMRSearchConceptQueue` class
  - Removed `@cumulus/cmrjs/utils.getHost()`
  - Removed `@cumulus/cmrjs/utils.getIp()`
  - Removed `@cumulus/cmrjs/utils.hostId()`
  - Removed `@cumulus/cmrjs/utils/ummVersion()`
  - Removed `@cumulus/cmrjs/utils.updateToken()`
  - Removed `@cumulus/cmrjs/utils.validateUMMG()`
  - Removed `@cumulus/ingest/aws.getEndpoint()`
  - Removed `@cumulus/ingest/aws.getExecutionUrl()`
  - Removed `@cumulus/ingest/aws/invoke()`
  - Removed `@cumulus/ingest/aws/CloudWatch` class
  - Removed `@cumulus/ingest/aws/ECS` class
  - Removed `@cumulus/ingest/aws/Events` class
  - Removed `@cumulus/ingest/aws/SQS` class
  - Removed `@cumulus/ingest/aws/StepFunction` class
  - Removed `@cumulus/ingest/util.normalizeProviderPath()`
  - Removed `@cumulus/integration-tests/index.listCollections()`
  - Removed `@cumulus/integration-tests/index.listProviders()`
  - Removed `@cumulus/integration-tests/index.rulesList()`
  - Removed `@cumulus/integration-tests/api/api.addCollectionApi()`

## [v1.20.0] 2020-03-12

### BREAKING CHANGES

- **CUMULUS-1714**
  - Changed the format of the message sent to the granule SNS Topic. Message includes the granule record under `record` and the type of event under `event`. Messages with `deleted` events will have the record that was deleted with a `deletedAt` timestamp. Options for `event` are `Create | Update | Delete`
- **CUMULUS-1769** - `deploy_to_ngap` is now a **required** variable for the `tf-modules/cumulus` module. **For those deploying to NGAP environments, this variable should always be set to `true`.**

### Notable changes

- **CUMULUS-1739** - You can now exclude Elasticsearch from your `tf-modules/data-persistence` deployment (via `include_elasticsearch = false`) and your `tf-modules/cumulus` module will still deploy successfully.

- **CUMULUS-1769** - If you set `deploy_to_ngap = true` for the `tf-modules/archive` Terraform module, **you can only deploy your archive API gateway as `PRIVATE`**, not `EDGE`.

### Added

- Added `@cumulus/aws-client/S3.getS3ObjectReadStreamAsync()` to deal with S3 eventual consistency issues by checking for the existence an S3 object with retries before getting a readable stream for that object.
- **CUMULUS-1769**
  - Added `deploy_to_ngap` boolean variable for the `tf-modules/cumulus` and `tf-modules/archive` Terraform modules. This variable is required. **For those deploying to NGAP environments, this variable should always be set to `true`.**
- **HYRAX-70**
  - Add the hyrax-metadata-update task

### Changed

- [`AccessToken.get()`](https://github.com/nasa/cumulus/blob/master/packages/api/models/access-tokens.js) now enforces [strongly consistent reads from DynamoDB](https://docs.aws.amazon.com/amazondynamodb/latest/developerguide/HowItWorks.ReadConsistency.html)
- **CUMULUS-1739**
  - Updated `tf-modules/data-persistence` to make Elasticsearch alarm resources and outputs conditional on the `include_elasticsearch` variable
  - Updated `@cumulus/aws-client/S3.getObjectSize` to include automatic retries for any failures from `S3.headObject`
- **CUMULUS-1784**
  - Updated `@cumulus/api/lib/DistributionEvent.remoteIP()` to parse the IP address in an S3 access log from the `A-sourceip` query parameter if present, otherwise fallback to the original parsing behavior.
- **CUMULUS-1768**
  - The `stats/summary` endpoint reports the distinct collections for the number of granules reported

### Fixed

- **CUMULUS-1739** - Fixed the `tf-modules/cumulus` and `tf-modules/archive` modules to make these Elasticsearch variables truly optional:
  - `elasticsearch_domain_arn`
  - `elasticsearch_hostname`
  - `elasticsearch_security_group_id`

- **CUMULUS-1768**
  - Fixed the `stats/` endpoint so that data is correctly filtered by timestamp and `processingTime` is calculated correctly.

- **CUMULUS-1769**
  - In the `tf-modules/archive` Terraform module, the `lifecycle` block ignoring changes to the `policy` of the archive API gateway is now only enforced if `deploy_to_ngap = true`. This fixes a bug where users deploying outside of NGAP could not update their API gateway's resource policy when going from `PRIVATE` to `EDGE`, preventing their API from being accessed publicly.

- **CUMULUS-1775**
  - Fix/update api endpoint to use updated google auth endpoints such that it will work with new accounts

### Removed

- **CUMULUS-1768**
  - Removed API endpoints `stats/histogram` and `stats/average`. All advanced stats needs should be acquired from Cloud Metrics or similarly configured ELK stack.

## [v1.19.0] 2020-02-28

### BREAKING CHANGES

- **CUMULUS-1736**
  - The `@cumulus/discover-granules` task now sets the `dataType` of discovered
    granules based on the `name` of the configured collection, not the
    `dataType`.
  - The config schema of the `@cumulus/discover-granules` task now requires that
    collections contain a `version`.
  - The `@cumulus/sync-granule` task will set the `dataType` and `version` of a
    granule based on the configured collection if those fields are not already
    set on the granule. Previously it was using the `dataType` field of the
    configured collection, then falling back to the `name` field of the
    collection. This update will just use the `name` field of the collection to
    set the `dataType` field of the granule.

- **CUMULUS-1446**
  - Update the `@cumulus/integration-tests/api/executions.getExecution()`
    function to parse the response and return the execution, rather than return
    the full API response.

- **CUMULUS-1672**
  - The `cumulus` Terraform module in previous releases set a
    `Deployment = var.prefix` tag on all resources that it managed. In this
    release, a `tags` input variable has been added to the `cumulus` Terraform
    module to allow resource tagging to be customized. No default tags will be
    applied to Cumulus-managed resources. To replicate the previous behavior,
    set `tags = { Deployment: var.prefix }` as an input variable for the
    `cumulus` Terraform module.

- **CUMULUS-1684 Migration Instructions**
  - In previous releases, a provider's username and password were encrypted
    using a custom encryption library. That has now been updated to use KMS.
    This release includes a Lambda function named
    `<prefix>-ProviderSecretsMigration`, which will re-encrypt existing
    provider credentials to use KMS. After this release has been deployed, you
    will need to manually invoke that Lambda function using either the AWS CLI
    or AWS Console. It should only need to be successfully run once.
  - Future releases of Cumulus will invoke a
    `<prefix>-VerifyProviderSecretsMigration` Lambda function as part of the
    deployment, which will cause the deployment to fail if the migration
    Lambda has not been run.

- **CUMULUS-1718**
  - The `@cumulus/sf-sns-report` task for reporting mid-workflow updates has been retired.
  This task was used as the `PdrStatusReport` task in our ParsePdr example workflow.
  If you have a ParsePdr or other workflow using this task, use `@cumulus/sf-sqs-report` instead.
  Trying to deploy the old task will result in an error as the cumulus module no longer exports `sf_sns_report_task`.
  - Migration instruction: In your workflow definition, for each step using the old task change:
  `"Resource": "${module.cumulus.sf_sns_report_task.task_arn}"`
  to
  `"Resource": "${module.cumulus.sf_sqs_report_task.task_arn}"`

- **CUMULUS-1755**
  - The `thin_egress_jwt_secret_name` variable for the `tf-modules/cumulus` Terraform module is now **required**. This variable is passed on to the Thin Egress App in `tf-modules/distribution/main.tf`, which uses the keys stored in the secret to sign JWTs. See the [Thin Egress App documentation on how to create a value for this secret](https://github.com/asfadmin/thin-egress-app#setting-up-the-jwt-cookie-secrets).

### Added

- **CUMULUS-1446**
  - Add `@cumulus/common/FileUtils.readJsonFile()` function
  - Add `@cumulus/common/FileUtils.readTextFile()` function
  - Add `@cumulus/integration-tests/api/collections.createCollection()` function
  - Add `@cumulus/integration-tests/api/collections.deleteCollection()` function
  - Add `@cumulus/integration-tests/api/collections.getCollection()` function
  - Add `@cumulus/integration-tests/api/providers.getProvider()` function
  - Add `@cumulus/integration-tests/index.getExecutionOutput()` function
  - Add `@cumulus/integration-tests/index.loadCollection()` function
  - Add `@cumulus/integration-tests/index.loadProvider()` function
  - Add `@cumulus/integration-tests/index.readJsonFilesFromDir()` function

- **CUMULUS-1672**
  - Add a `tags` input variable to the `archive` Terraform module
  - Add a `tags` input variable to the `cumulus` Terraform module
  - Add a `tags` input variable to the `cumulus_ecs_service` Terraform module
  - Add a `tags` input variable to the `data-persistence` Terraform module
  - Add a `tags` input variable to the `distribution` Terraform module
  - Add a `tags` input variable to the `ingest` Terraform module
  - Add a `tags` input variable to the `s3-replicator` Terraform module

- **CUMULUS-1707**
  - Enable logrotate on ECS cluster

- **CUMULUS-1684**
  - Add a `@cumulus/aws-client/KMS` library of KMS-related functions
  - Add `@cumulus/aws-client/S3.getTextObject()`
  - Add `@cumulus/sftp-client` package
  - Create `ProviderSecretsMigration` Lambda function
  - Create `VerifyProviderSecretsMigration` Lambda function

- **CUMULUS-1548**
  - Add ability to put default Cumulus logs in Metrics' ELK stack
  - Add ability to add custom logs to Metrics' ELK Stack

- **CUMULUS-1702**
  - When logs are sent to Metrics' ELK stack, the logs endpoints will return results from there

- **CUMULUS-1459**
  - Async Operations are indexed in Elasticsearch
  - To index any existing async operations you'll need to perform an index from
    database function.

- **CUMULUS-1717**
  - Add `@cumulus/aws-client/deleteAndWaitForDynamoDbTableNotExists`, which
    deletes a DynamoDB table and waits to ensure the table no longer exists
  - Added `publishGranules` Lambda to handle publishing granule messages to SNS when granule records are written to DynamoDB
  - Added `@cumulus/api/models/Granule.storeGranulesFromCumulusMessage` to store granules from a Cumulus message to DynamoDB

- **CUMULUS-1718**
  - Added `@cumulus/sf-sqs-report` task to allow mid-workflow reporting updates.
  - Added `stepfunction_event_reporter_queue_url` and `sf_sqs_report_task` outputs to the `cumulus` module.
  - Added `publishPdrs` Lambda to handle publishing PDR messages to SNS when PDR records are written to DynamoDB.
  - Added `@cumulus/api/models/Pdr.storePdrFromCumulusMessage` to store PDRs from a Cumulus message to DynamoDB.
  - Added `@cumulus/aws-client/parseSQSMessageBody` to parse an SQS message body string into an object.

- **Ability to set custom backend API url in the archive module**
  - Add `api_url` definition in `tf-modules/cumulus/archive.tf`
  - Add `archive_api_url` variable in `tf-modules/cumulus/variables.tf`

- **CUMULUS-1741**
  - Added an optional `elasticsearch_security_group_ids` variable to the
    `data-persistence` Terraform module to allow additional security groups to
    be assigned to the Elasticsearch Domain.

- **CUMULUS-1752**
  - Added `@cumulus/integration-tests/api/distribution.invokeTEADistributionLambda` to simulate a request to the [Thin Egress App](https://github.com/asfadmin/thin-egress-app) by invoking the Lambda and getting a response payload.
  - Added `@cumulus/integration-tests/api/distribution.getTEARequestHeaders` to generate necessary request headers for a request to the Thin Egress App
  - Added `@cumulus/integration-tests/api/distribution.getTEADistributionApiFileStream` to get a response stream for a file served by Thin Egress App
  - Added `@cumulus/integration-tests/api/distribution.getTEADistributionApiRedirect` to get a redirect response from the Thin Egress App

- **CUMULUS-1755**
  - Added `@cumulus/aws-client/CloudFormation.describeCfStack()` to describe a Cloudformation stack
  - Added `@cumulus/aws-client/CloudFormation.getCfStackParameterValues()` to get multiple parameter values for a Cloudformation stack

### Changed

- **CUMULUS-1725**
  - Moved the logic that updates the granule files cache Dynamo table into its
    own Lambda function called `granuleFilesCacheUpdater`.

- **CUMULUS-1736**
  - The `collections` model in the API package now determines the name of a
    collection based on the `name` property, rather than using `dataType` and
    then falling back to `name`.
  - The `@cumulus/integration-tests.loadCollection()` function no longer appends
    the postfix to the end of the collection's `dataType`.
  - The `@cumulus/integration-tests.addCollections()` function no longer appends
    the postfix to the end of the collection's `dataType`.

- **CUMULUS-1672**
  - Add a `retryOptions` parameter to the `@cumulus/aws-client/S3.headObject`
     function, which will retry if the object being queried does not exist.

- **CUMULUS-1446**
  - Mark the `@cumulus/integration-tests/api.addCollectionApi()` function as
    deprecated
  - Mark the `@cumulus/integration-tests/index.listCollections()` function as
    deprecated
  - Mark the `@cumulus/integration-tests/index.listProviders()` function as
    deprecated
  - Mark the `@cumulus/integration-tests/index.rulesList()` function as
    deprecated

- **CUMULUS-1672**
  - Previously, the `cumulus` module defaulted to setting a
    `Deployment = var.prefix` tag on all resources that it managed. In this
    release, the `cumulus` module will now accept a `tags` input variable that
    defines the tags to be assigned to all resources that it manages.
  - Previously, the `data-persistence` module defaulted to setting a
    `Deployment = var.prefix` tag on all resources that it managed. In this
    release, the `data-persistence` module will now accept a `tags` input
    variable that defines the tags to be assigned to all resources that it
    manages.
  - Previously, the `distribution` module defaulted to setting a
    `Deployment = var.prefix` tag on all resources that it managed. In this
    release, the `distribution` module will now accept a `tags` input variable
    that defines the tags to be assigned to all resources that it manages.
  - Previously, the `ingest` module defaulted to setting a
    `Deployment = var.prefix` tag on all resources that it managed. In this
    release, the `ingest` module will now accept a `tags` input variable that
    defines the tags to be assigned to all resources that it manages.
  - Previously, the `s3-replicator` module defaulted to setting a
    `Deployment = var.prefix` tag on all resources that it managed. In this
    release, the `s3-replicator` module will now accept a `tags` input variable
    that defines the tags to be assigned to all resources that it manages.

- **CUMULUS-1684**
  - Update the API package to encrypt provider credentials using KMS instead of
    using RSA keys stored in S3

- **CUMULUS-1717**
  - Changed name of `cwSfExecutionEventToDb` Lambda to `cwSfEventToDbRecords`
  - Updated `cwSfEventToDbRecords` to write granule records to DynamoDB from the incoming Cumulus message

- **CUMULUS-1718**
  - Renamed `cwSfEventToDbRecords` to `sfEventSqsToDbRecords` due to architecture change to being a consumer of an SQS queue of Step Function Cloudwatch events.
  - Updated `sfEventSqsToDbRecords` to write PDR records to DynamoDB from the incoming Cumulus message
  - Moved `data-cookbooks/sns.md` to `data-cookbooks/ingest-notifications.md` and updated it to reflect recent changes.

- **CUMULUS-1748**
  - (S)FTP discovery tasks now use the provider-path as-is instead of forcing it to a relative path.
  - Improved error handling to catch permission denied FTP errors better and log them properly. Workflows will still fail encountering this error and we intend to consider that approach in a future ticket.

- **CUMULUS-1752**
  - Moved class for parsing distribution events to its own file: `@cumulus/api/lib/DistributionEvent.js`
    - Updated `DistributionEvent` to properly parse S3 access logs generated by requests from the [Thin Egress App](https://github.com/asfadmin/thin-egress-app)

- **CUMULUS-1753** - Changes to `@cumulus/ingest/HttpProviderClient.js`:
  - Removed regex filter in `HttpProviderClient.list()` that was used to return only files with an extension between 1 and 4 characters long. `HttpProviderClient.list()` will now return all files linked from the HTTP provider host.

- **CUMULUS-1755**
  - Updated the Thin Egress App module used in `tf-modules/distribution/main.tf` to build 61. [See the release notes](https://github.com/asfadmin/thin-egress-app/releases/tag/tea-build.61).

- **CUMULUS-1757**
  - Update @cumulus/cmr-client CMRSearchConceptQueue to take optional cmrEnvironment parameter

### Deprecated

- **CUMULUS-1684**
  - Deprecate `@cumulus/common/key-pair-provider/S3KeyPairProvider`
  - Deprecate `@cumulus/common/key-pair-provider/S3KeyPairProvider.encrypt()`
  - Deprecate `@cumulus/common/key-pair-provider/S3KeyPairProvider.decrypt()`
  - Deprecate `@cumulus/common/kms/KMS`
  - Deprecate `@cumulus/common/kms/KMS.encrypt()`
  - Deprecate `@cumulus/common/kms/KMS.decrypt()`
  - Deprecate `@cumulus/common/sftp.Sftp`

- **CUMULUS-1717**
  - Deprecate `@cumulus/api/models/Granule.createGranulesFromSns`

- **CUMULUS-1718**
  - Deprecate `@cumulus/sf-sns-report`.
    - This task has been updated to always throw an error directing the user to use `@cumulus/sf-sqs-report` instead. This was done because there is no longer an SNS topic to which to publish, and no consumers to listen to it.

- **CUMULUS-1748**
  - Deprecate `@cumulus/ingest/util.normalizeProviderPath`

- **CUMULUS-1752**
  - Deprecate `@cumulus/integration-tests/api/distribution.getDistributionApiFileStream`
  - Deprecate `@cumulus/integration-tests/api/distribution.getDistributionApiRedirect`
  - Deprecate `@cumulus/integration-tests/api/distribution.invokeApiDistributionLambda`

### Removed

- **CUMULUS-1684**
  - Remove the deployment script that creates encryption keys and stores them to
    S3

- **CUMULUS-1768**
  - Removed API endpoints `stats/histogram` and `stats/average`. All advanced stats needs should be acquired from Cloud Metrics or similarly configured ELK stack.

### Fixed

- **Fix default values for urs_url in variables.tf files**
  - Remove trailing `/` from default `urs_url` values.

- **CUMULUS-1610** - Add the Elasticsearch security group to the EC2 security groups

- **CUMULUS-1740** - `cumulus_meta.workflow_start_time` is now set in Cumulus
  messages

- **CUMULUS-1753** - Fixed `@cumulus/ingest/HttpProviderClient.js` to properly handle HTTP providers with:
  - Multiple link tags (e.g. `<a>`) per line of source code
  - Link tags in uppercase or lowercase (e.g. `<A>`)
  - Links with filepaths in the link target (e.g. `<a href="/path/to/file.txt">`). These files will be returned from HTTP file discovery **as the file name only** (e.g. `file.txt`).

- **CUMULUS-1768**
  - Fix an issue in the stats endpoints in `@cumulus/api` to send back stats for the correct type

## [v1.18.0] 2020-02-03

### BREAKING CHANGES

- **CUMULUS-1686**

  - `ecs_cluster_instance_image_id` is now a _required_ variable of the `cumulus` module, instead of optional.

- **CUMULUS-1698**

  - Change variable `saml_launchpad_metadata_path` to `saml_launchpad_metadata_url` in the `tf-modules/cumulus` Terraform module.

- **CUMULUS-1703**
  - Remove the unused `forceDownload` option from the `sync-granule` tasks's config
  - Remove the `@cumulus/ingest/granule.Discover` class
  - Remove the `@cumulus/ingest/granule.Granule` class
  - Remove the `@cumulus/ingest/pdr.Discover` class
  - Remove the `@cumulus/ingest/pdr.Granule` class
  - Remove the `@cumulus/ingest/parse-pdr.parsePdr` function

### Added

- **CUMULUS-1040**

  - Added `@cumulus/aws-client` package to provide utilities for working with AWS services and the Node.js AWS SDK
  - Added `@cumulus/errors` package which exports error classes for use in Cumulus workflow code
  - Added `@cumulus/integration-tests/sfnStep` to provide utilities for parsing step function execution histories

- **CUMULUS-1102**

  - Adds functionality to the @cumulus/api package for better local testing.
    - Adds data seeding for @cumulus/api's localAPI.
      - seed functions allow adding collections, executions, granules, pdrs, providers, and rules to a Localstack Elasticsearch and DynamoDB via `addCollections`, `addExecutions`, `addGranules`, `addPdrs`, `addProviders`, and `addRules`.
    - Adds `eraseDataStack` function to local API server code allowing resetting of local datastack for testing (ES and DynamoDB).
    - Adds optional parameters to the @cumulus/api bin serve to allow for launching the api without destroying the current data.

- **CUMULUS-1697**

  - Added the `@cumulus/tf-inventory` package that provides command line utilities for managing Terraform resources in your AWS account

- **CUMULUS-1703**

  - Add `@cumulus/aws-client/S3.createBucket` function
  - Add `@cumulus/aws-client/S3.putFile` function
  - Add `@cumulus/common/string.isNonEmptyString` function
  - Add `@cumulus/ingest/FtpProviderClient` class
  - Add `@cumulus/ingest/HttpProviderClient` class
  - Add `@cumulus/ingest/S3ProviderClient` class
  - Add `@cumulus/ingest/SftpProviderClient` class
  - Add `@cumulus/ingest/providerClientUtils.buildProviderClient` function
  - Add `@cumulus/ingest/providerClientUtils.fetchTextFile` function

- **CUMULUS-1731**

  - Add new optional input variables to the Cumulus Terraform module to support TEA upgrade:
    - `thin_egress_cookie_domain` - Valid domain for Thin Egress App cookie
    - `thin_egress_domain_cert_arn` - Certificate Manager SSL Cert ARN for Thin
      Egress App if deployed outside NGAP/CloudFront
    - `thin_egress_download_role_in_region_arn` - ARN for reading of Thin Egress
      App data buckets for in-region requests
    - `thin_egress_jwt_algo` - Algorithm with which to encode the Thin Egress
      App JWT cookie
    - `thin_egress_jwt_secret_name` - Name of AWS secret where keys for the Thin
      Egress App JWT encode/decode are stored
    - `thin_egress_lambda_code_dependency_archive_key` - Thin Egress App - S3
      Key of packaged python modules for lambda dependency layer

- **CUMULUS-1733**
  - Add `discovery-filtering` operator doc to document previously undocumented functionality.

- **CUMULUS-1737**
  - Added the `cumulus-test-cleanup` module to run a nightly cleanup on resources left over from the integration tests run from the `example/spec` directory.

### Changed

- **CUMULUS-1102**

  - Updates `@cumulus/api/auth/testAuth` to use JWT instead of random tokens.
  - Updates the default AMI for the ecs_cluster_instance_image_id.

- **CUMULUS-1622**

  - Mutex class has been deprecated in `@cumulus/common/concurrency` and will be removed in a future release.

- **CUMULUS-1686**

  - Changed `ecs_cluster_instance_image_id` to be a required variable of the `cumulus` module and removed the default value.
    The default was not available across accounts and regions, nor outside of NGAP and therefore not particularly useful.

- **CUMULUS-1688**

  - Updated `@cumulus/aws.receiveSQSMessages` not to replace `message.Body` with a parsed object. This behavior was undocumented and confusing as received messages appeared to contradict AWS docs that state `message.Body` is always a string.
  - Replaced `sf_watcher` CloudWatch rule from `cloudwatch-events.tf` with an EventSourceMapping on `sqs2sf` mapped to the `start_sf` SQS queue (in `event-sources.tf`).
  - Updated `sqs2sf` with an EventSourceMapping handler and unit test.

- **CUMULUS-1698**

  - Change variable `saml_launchpad_metadata_path` to `saml_launchpad_metadata_url` in the `tf-modules/cumulus` Terraform module.
  - Updated `@cumulus/api/launchpadSaml` to download launchpad IDP metadata from configured location when the metadata in s3 is not valid, and to work with updated IDP metadata and SAML response.

- **CUMULUS-1731**
  - Upgrade the version of the Thin Egress App deployed by Cumulus to v48
    - Note: New variables available, see the 'Added' section of this changelog.

### Fixed

- **CUMULUS-1664**

  - Updated `dbIndexer` Lambda to remove hardcoded references to DynamoDB table names.

- **CUMULUS-1733**
  - Fixed granule discovery recursion algorithm used in S/FTP protocols.

### Removed

- **CUMULUS-1481**
  - removed `process` config and output from PostToCmr as it was not required by the task nor downstream steps, and should still be in the output message's `meta` regardless.

### Deprecated

- **CUMULUS-1040**
  - Deprecated the following code. For cases where the code was moved into another package, the new code location is noted:
    - `@cumulus/common/CloudFormationGateway` -> `@cumulus/aws-client/CloudFormationGateway`
    - `@cumulus/common/DynamoDb` -> `@cumulus/aws-client/DynamoDb`
    - `@cumulus/common/errors` -> `@cumulus/errors`
    - `@cumulus/common/StepFunctions` -> `@cumulus/aws-client/StepFunctions`
    - All of the exported functions in `@cumulus/commmon/aws` (moved into `@cumulus/aws-client`), except:
      - `@cumulus/common/aws/isThrottlingException` -> `@cumulus/errors/isThrottlingException`
      - `@cumulus/common/aws/improveStackTrace` (not deprecated)
      - `@cumulus/common/aws/retryOnThrottlingException` (not deprecated)
    - `@cumulus/common/sfnStep/SfnStep.parseStepMessage` -> `@cumulus/integration-tests/sfnStep/SfnStep.parseStepMessage`
    - `@cumulus/common/sfnStep/ActivityStep` -> `@cumulus/integration-tests/sfnStep/ActivityStep`
    - `@cumulus/common/sfnStep/LambdaStep` -> `@cumulus/integration-tests/sfnStep/LambdaStep`
    - `@cumulus/common/string/unicodeEscape` -> `@cumulus/aws-client/StepFunctions.unicodeEscape`
    - `@cumulus/common/util/setErrorStack` -> `@cumulus/aws-client/util/setErrorStack`
    - `@cumulus/ingest/aws/invoke` -> `@cumulus/aws-client/Lambda/invoke`
    - `@cumulus/ingest/aws/CloudWatch.bucketSize`
    - `@cumulus/ingest/aws/CloudWatch.cw`
    - `@cumulus/ingest/aws/ECS.ecs`
    - `@cumulus/ingest/aws/ECS`
    - `@cumulus/ingest/aws/Events.putEvent` -> `@cumulus/aws-client/CloudwatchEvents.putEvent`
    - `@cumulus/ingest/aws/Events.deleteEvent` -> `@cumulus/aws-client/CloudwatchEvents.deleteEvent`
    - `@cumulus/ingest/aws/Events.deleteTarget` -> `@cumulus/aws-client/CloudwatchEvents.deleteTarget`
    - `@cumulus/ingest/aws/Events.putTarget` -> `@cumulus/aws-client/CloudwatchEvents.putTarget`
    - `@cumulus/ingest/aws/SQS.attributes` -> `@cumulus/aws-client/SQS.getQueueAttributes`
    - `@cumulus/ingest/aws/SQS.deleteMessage` -> `@cumulus/aws-client/SQS.deleteSQSMessage`
    - `@cumulus/ingest/aws/SQS.deleteQueue` -> `@cumulus/aws-client/SQS.deleteQueue`
    - `@cumulus/ingest/aws/SQS.getUrl` -> `@cumulus/aws-client/SQS.getQueueUrlByName`
    - `@cumulus/ingest/aws/SQS.receiveMessage` -> `@cumulus/aws-client/SQS.receiveSQSMessages`
    - `@cumulus/ingest/aws/SQS.sendMessage` -> `@cumulus/aws-client/SQS.sendSQSMessage`
    - `@cumulus/ingest/aws/StepFunction.getExecutionStatus` -> `@cumulus/aws-client/StepFunction.getExecutionStatus`
    - `@cumulus/ingest/aws/StepFunction.getExecutionUrl` -> `@cumulus/aws-client/StepFunction.getExecutionUrl`

## [v1.17.0] - 2019-12-31

### BREAKING CHANGES

- **CUMULUS-1498**
  - The `@cumulus/cmrjs.publish2CMR` function expects that the value of its
    `creds.password` parameter is a plaintext password.
  - Rather than using an encrypted password from the `cmr_password` environment
    variable, the `@cumulus/cmrjs.updateCMRMetadata` function now looks for an
    environment variable called `cmr_password_secret_name` and fetches the CMR
    password from that secret in AWS Secrets Manager.
  - The `@cumulus/post-to-cmr` task now expects a
    `config.cmr.passwordSecretName` value, rather than `config.cmr.password`.
    The CMR password will be fetched from that secret in AWS Secrets Manager.

### Added

- **CUMULUS-630**

  - Added support for replaying Kinesis records on a stream into the Cumulus Kinesis workflow triggering mechanism: either all the records, or some time slice delimited by start and end timestamps.
  - Added `/replays` endpoint to the operator API for triggering replays.
  - Added `Replay Kinesis Messages` documentation to Operator Docs.
  - Added `manualConsumer` lambda function to consume a Kinesis stream. Used by the replay AsyncOperation.

- **CUMULUS-1687**
  - Added new API endpoint for listing async operations at `/asyncOperations`
  - All asyncOperations now include the fields `description` and `operationType`. `operationType` can be one of the following. [`Bulk Delete`, `Bulk Granules`, `ES Index`, `Kinesis Replay`]

### Changed

- **CUMULUS-1626**

  - Updates Cumulus to use node10/CMA 1.1.2 for all of its internal lambdas in prep for AWS node 8 EOL

- **CUMULUS-1498**
  - Remove the DynamoDB Users table. The list of OAuth users who are allowed to
    use the API is now stored in S3.
  - The CMR password and Launchpad passphrase are now stored in Secrets Manager

## [v1.16.1] - 2019-12-6

**Please note**:

- The `region` argument to the `cumulus` Terraform module has been removed. You may see a warning or error if you have that variable populated.
- Your workflow tasks should use the following versions of the CMA libraries to utilize new granule, parentArn, asyncOperationId, and stackName fields on the logs:
  - `cumulus-message-adapter-js` version 1.0.10+
  - `cumulus-message-adapter-python` version 1.1.1+
  - `cumulus-message-adapter-java` version 1.2.11+
- The `data-persistence` module no longer manages the creation of an Elasticsearch service-linked role for deploying Elasticsearch to a VPC. Follow the [deployment instructions on preparing your VPC](https://nasa.github.io/cumulus/docs/deployment/deployment-readme#vpc-subnets-and-security-group) for guidance on how to create the Elasticsearch service-linked role manually.
- There is now a `distribution_api_gateway_stage` variable for the `tf-modules/cumulus` Terraform module that will be used as the API gateway stage name used for the distribution API (Thin Egress App)
- Default value for the `urs_url` variable is now `https://uat.urs.earthdata.nasa.gov/` in the `tf-modules/cumulus` and `tf-modules/archive` Terraform modules. So deploying the `cumulus` module without a `urs_url` variable set will integrate your Cumulus deployment with the UAT URS environment.

### Added

- **CUMULUS-1563**

  - Added `custom_domain_name` variable to `tf-modules/data-persistence` module

- **CUMULUS-1654**
  - Added new helpers to `@cumulus/common/execution-history`:
    - `getStepExitedEvent()` returns the `TaskStateExited` event in a workflow execution history after the given step completion/failure event
    - `getTaskExitedEventOutput()` returns the output message for a `TaskStateExited` event in a workflow execution history

### Changed

- **CUMULUS-1578**

  - Updates SAML launchpad configuration to authorize via configured userGroup.
    [See the NASA specific documentation (protected)](https://wiki.earthdata.nasa.gov/display/CUMULUS/Cumulus+SAML+Launchpad+Integration)

- **CUMULUS-1579**

  - Elasticsearch list queries use `match` instead of `term`. `term` had been analyzing the terms and not supporting `-` in the field values.

- **CUMULUS-1619**

  - Adds 4 new keys to `@cumulus/logger` to display granules, parentArn, asyncOperationId, and stackName.
  - Depends on `cumulus-message-adapter-js` version 1.0.10+. Cumulus tasks updated to use this version.

- **CUMULUS-1654**

  - Changed `@cumulus/common/SfnStep.parseStepMessage()` to a static class method

- **CUMULUS-1641**
  - Added `meta.retries` and `meta.visibilityTimeout` properties to sqs-type rule. To create sqs-type rule, you're required to configure a dead-letter queue on your queue.
  - Added `sqsMessageRemover` lambda which removes the message from SQS queue upon successful workflow execution.
  - Updated `sqsMessageConsumer` lambda to not delete message from SQS queue, and to retry the SQS message for configured number of times.

### Removed

- Removed `create_service_linked_role` variable from `tf-modules/data-persistence` module.

- **CUMULUS-1321**
  - The `region` argument to the `cumulus` Terraform module has been removed

### Fixed

- **CUMULUS-1668** - Fixed a race condition where executions may not have been
  added to the database correctly
- **CUMULUS-1654** - Fixed issue with `publishReports` Lambda not including workflow execution error information for failed workflows with a single step
- Fixed `tf-modules/cumulus` module so that the `urs_url` variable is passed on to its invocation of the `tf-modules/archive` module

## [v1.16.0] - 2019-11-15

### Added

- **CUMULUS-1321**

  - A `deploy_distribution_s3_credentials_endpoint` variable has been added to
    the `cumulus` Terraform module. If true, the NGAP-backed S3 credentials
    endpoint will be added to the Thin Egress App's API. Default: true

- **CUMULUS-1544**

  - Updated the `/granules/bulk` endpoint to correctly query Elasticsearch when
    granule ids are not provided.

- **CUMULUS-1580**
  - Added `/granules/bulk` endpoint to `@cumulus/api` to perform bulk actions on granules given either a list of granule ids or an Elasticsearch query and the workflow to perform.

### Changed

- **CUMULUS-1561**

  - Fix the way that we are handling Terraform provider version requirements
  - Pass provider configs into child modules using the method that the
    [Terraform documentation](https://www.terraform.io/docs/configuration/modules.html#providers-within-modules)
    suggests
  - Remove the `region` input variable from the `s3_access_test` Terraform module
  - Remove the `aws_profile` and `aws_region` input variables from the
    `s3-replicator` Terraform module

- **CUMULUS-1639**
  - Because of
    [S3's Data Consistency Model](https://docs.aws.amazon.com/AmazonS3/latest/dev/Introduction.html#BasicsObjects),
    there may be situations where a GET operation for an object can temporarily
    return a `NoSuchKey` response even if that object _has_ been created. The
    `@cumulus/common/aws.getS3Object()` function has been updated to support
    retries if a `NoSuchKey` response is returned by S3. This behavior can be
    enabled by passing a `retryOptions` object to that function. Supported
    values for that object can be found here:
    <https://github.com/tim-kos/node-retry#retryoperationoptions>

### Removed

- **CUMULUS-1559**
  - `logToSharedDestination` has been migrated to the Terraform deployment as `log_api_gateway_to_cloudwatch` and will ONLY apply to egress lambdas.
    Due to the differences in the Terraform deployment model, we cannot support a global log subscription toggle for a configurable subset of lambdas.
    However, setting up your own log forwarding for a Lambda with Terraform is fairly simple, as you will only need to add SubscriptionFilters to your Terraform configuration, one per log group.
    See [the Terraform documentation](https://www.terraform.io/docs/providers/aws/r/cloudwatch_log_subscription_filter.html) for details on how to do this.
    An empty FilterPattern ("") will capture all logs in a group.

## [v1.15.0] - 2019-11-04

### BREAKING CHANGES

- **CUMULUS-1644** - When a workflow execution begins or ends, the workflow
  payload is parsed and any new or updated PDRs or granules referenced in that
  workflow are stored to the Cumulus archive. The defined interface says that a
  PDR in `payload.pdr` will be added to the archive, and any granules in
  `payload.granules` will also be added to the archive. In previous releases,
  PDRs found in `meta.pdr` and granules found in `meta.input_granules` were also
  added to the archive. This caused unexpected behavior and has been removed.
  Only PDRs from `payload.pdr` and granules from `payload.granules` will now be
  added to the Cumulus archive.

- **CUMULUS-1449** - Cumulus now uses a universal workflow template when
  starting a workflow that contains general information specific to the
  deployment, but not specific to the workflow. Workflow task configs must be
  defined using AWS step function parameters. As part of this change,
  `CumulusConfig` has been retired and task configs must now be defined under
  the `cma.task_config` key in the Parameters section of a step function
  definition.

  **Migration instructions**:

  NOTE: These instructions require the use of Cumulus Message Adapter v1.1.x+.
  Please ensure you are using a compatible version before attempting to migrate
  workflow configurations. When defining workflow steps, remove any
  `CumulusConfig` section, as shown below:

  ```yaml
  ParsePdr:
    CumulusConfig:
      provider: "{$.meta.provider}"
      bucket: "{$.meta.buckets.internal.name}"
      stack: "{$.meta.stack}"
  ```

  Instead, use AWS Parameters to pass `task_config` for the task directly into
  the Cumulus Message Adapter:

  ```yaml
  ParsePdr:
    Parameters:
      cma:
        event.$: "$"
        task_config:
          provider: "{$.meta.provider}"
          bucket: "{$.meta.buckets.internal.name}"
          stack: "{$.meta.stack}"
  ```

  In this example, the `cma` key is used to pass parameters to the message
  adapter. Using `task_config` in combination with `event.$: '$'` allows the
  message adapter to process `task_config` as the `config` passed to the Cumulus
  task. See `example/workflows/sips.yml` in the core repository for further
  examples of how to set the Parameters.

  Additionally, workflow configurations for the `QueueGranules` and `QueuePdrs`
  tasks need to be updated:

  - `queue-pdrs` config changes:
    - `parsePdrMessageTemplateUri` replaced with `parsePdrWorkflow`, which is
      the workflow name (i.e. top-level name in `config.yml`, e.g. 'ParsePdr').
    - `internalBucket` and `stackName` configs now required to look up
      configuration from the deployment. Brings the task config in line with
      that of `queue-granules`.
  - `queue-granules` config change: `ingestGranuleMessageTemplateUri` replaced
    with `ingestGranuleWorkflow`, which is the workflow name (e.g.
    'IngestGranule').

- **CUMULUS-1396** - **Workflow steps at the beginning and end of a workflow
  using the `SfSnsReport` Lambda have now been deprecated (e.g. `StartStatus`,
  `StopStatus`) and should be removed from your workflow definitions**. These
  steps were used for publishing ingest notifications and have been replaced by
  an implementation using Cloudwatch events for Step Functions to trigger a
  Lambda that publishes ingest notifications. For further detail on how ingest
  notifications are published, see the notes below on **CUMULUS-1394**. For
  examples of how to update your workflow definitions, see our
  [example workflow definitions](https://github.com/nasa/cumulus/blob/master/example/workflows/).

- **CUMULUS-1470**
  - Remove Cumulus-defined ECS service autoscaling, allowing integrators to
    better customize autoscaling to meet their needs. In order to use
    autoscaling with ECS services, appropriate
    `AWS::ApplicationAutoScaling::ScalableTarget`,
    `AWS::ApplicationAutoScaling::ScalingPolicy`, and `AWS::CloudWatch::Alarm`
    resources should be defined in a kes overrides file. See
    [this example](https://github.com/nasa/cumulus/blob/release-1.15.x/example/overrides/app/cloudformation.template.yml)
    for an example.
  - The following config parameters are no longer used:
    - ecs.services.\<NAME\>.minTasks
    - ecs.services.\<NAME\>.maxTasks
    - ecs.services.\<NAME\>.scaleInActivityScheduleTime
    - ecs.services.\<NAME\>.scaleInAdjustmentPercent
    - ecs.services.\<NAME\>.scaleOutActivityScheduleTime
    - ecs.services.\<NAME\>.scaleOutAdjustmentPercent
    - ecs.services.\<NAME\>.activityName

### Added

- **CUMULUS-1100**

  - Added 30-day retention properties to all log groups that were missing those policies.

- **CUMULUS-1396**

  - Added `@cumulus/common/sfnStep`:
    - `LambdaStep` - A class for retrieving and parsing input and output to Lambda steps in AWS Step Functions
    - `ActivityStep` - A class for retrieving and parsing input and output to ECS activity steps in AWS Step Functions

- **CUMULUS-1574**

  - Added `GET /token` endpoint for SAML authorization when cumulus is protected by Launchpad.
    This lets a user retieve a token by hand that can be presented to the API.

- **CUMULUS-1625**

  - Added `sf_start_rate` variable to the `ingest` Terraform module, equivalent to `sqs_consumer_rate` in the old model, but will not be automatically applied to custom queues as that was.

- **CUMULUS-1513**
  - Added `sqs`-type rule support in the Cumulus API `@cumulus/api`
  - Added `sqsMessageConsumer` lambda which processes messages from the SQS queues configured in the `sqs` rules.

### Changed

- **CUMULUS-1639**

  - Because of
    [S3's Data Consistency Model](https://docs.aws.amazon.com/AmazonS3/latest/dev/Introduction.html#BasicsObjects),
    there may be situations where a GET operation for an object can temporarily
    return a `NoSuchKey` response even if that object _has_ been created. The
    `@cumulus/common/aws.getS3Object()` function will now retry up to 10 times
    if a `NoSuchKey` response is returned by S3. This can behavior can be
    overridden by passing `{ retries: 0 }` as the `retryOptions` argument.

- **CUMULUS-1449**

  - `queue-pdrs` & `queue-granules` config changes. Details in breaking changes section.
  - Cumulus now uses a universal workflow template when starting workflow that contains general information specific to the deployment, but not specific to the workflow.
  - Changed the way workflow configs are defined, from `CumulusConfig` to a `task_config` AWS Parameter.

- **CUMULUS-1452**

  - Changed the default ECS docker storage drive to `devicemapper`

- **CUMULUS-1453**
  - Removed config schema for `@cumulus/sf-sns-report` task
  - Updated `@cumulus/sf-sns-report` to always assume that it is running as an intermediate step in a workflow, not as the first or last step

### Removed

- **CUMULUS-1449**
  - Retired `CumulusConfig` as part of step function definitions, as this is an artifact of the way Kes parses workflow definitions that was not possible to migrate to Terraform. Use AWS Parameters and the `task_config` key instead. See change note above.
  - Removed individual workflow templates.

### Fixed

- **CUMULUS-1620** - Fixed bug where `message_adapter_version` does not correctly inject the CMA

- **CUMULUS-1396** - Updated `@cumulus/common/StepFunctions.getExecutionHistory()` to recursively fetch execution history when `nextToken` is returned in response

- **CUMULUS-1571** - Updated `@cumulus/common/DynamoDb.get()` to throw any errors encountered when trying to get a record and the record does exist

- **CUMULUS-1452**
  - Updated the EC2 initialization scripts to use full volume size for docker storage
  - Changed the default ECS docker storage drive to `devicemapper`

## [v1.14.5] - 2019-12-30 - [BACKPORT]

### Updated

- **CUMULUS-1626**
  - Updates Cumulus to use node10/CMA 1.1.2 for all of its internal lambdas in prep for AWS node 8 EOL

## [v1.14.4] - 2019-10-28

### Fixed

- **CUMULUS-1632** - Pinned `aws-elasticsearch-connector` package in `@cumulus/api` to version `8.1.3`, since `8.2.0` includes breaking changes

## [v1.14.3] - 2019-10-18

### Fixed

- **CUMULUS-1620** - Fixed bug where `message_adapter_version` does not correctly inject the CMA

- **CUMULUS-1572** - A granule is now included in discovery results even when
  none of its files has a matching file type in the associated collection
  configuration. Previously, if all files for a granule were unmatched by a file
  type configuration, the granule was excluded from the discovery results.
  Further, added support for a `boolean` property
  `ignoreFilesConfigForDiscovery`, which controls how a granule's files are
  filtered at discovery time.

## [v1.14.2] - 2019-10-08

### BREAKING CHANGES

Your Cumulus Message Adapter version should be pinned to `v1.0.13` or lower in your `app/config.yml` using `message_adapter_version: v1.0.13` OR you should use the workflow migration steps below to work with CMA v1.1.1+.

- **CUMULUS-1394** - The implementation of the `SfSnsReport` Lambda requires additional environment variables for integration with the new ingest notification SNS topics. Therefore, **you must update the definition of `SfSnsReport` in your `lambdas.yml` like so**:

```yaml
SfSnsReport:
  handler: index.handler
  timeout: 300
  source: node_modules/@cumulus/sf-sns-report/dist
  tables:
    - ExecutionsTable
  envs:
    execution_sns_topic_arn:
      function: Ref
      value: reportExecutionsSns
    granule_sns_topic_arn:
      function: Ref
      value: reportGranulesSns
    pdr_sns_topic_arn:
      function: Ref
      value: reportPdrsSns
```

- **CUMULUS-1447** -
  The newest release of the Cumulus Message Adapter (v1.1.1) requires that parameterized configuration be used for remote message functionality. Once released, Kes will automatically bring in CMA v1.1.1 without additional configuration.

  **Migration instructions**
  Oversized messages are no longer written to S3 automatically. In order to utilize remote messaging functionality, configure a `ReplaceConfig` AWS Step Function parameter on your CMA task:

  ```yaml
  ParsePdr:
    Parameters:
      cma:
        event.$: "$"
        ReplaceConfig:
          FullMessage: true
  ```

  Accepted fields in `ReplaceConfig` include `MaxSize`, `FullMessage`, `Path` and `TargetPath`.
  See https://github.com/nasa/cumulus-message-adapter/blob/master/CONTRACT.md#remote-message-configuration for full details.

  As this change is backward compatible in Cumulus Core, users wishing to utilize the previous version of the CMA may opt to transition to using a CMA lambda layer, or set `message_adapter_version` in their configuration to a version prior to v1.1.0.

### PLEASE NOTE

- **CUMULUS-1394** - Ingest notifications are now provided via 3 separate SNS topics for executions, granules, and PDRs, instead of a single `sftracker` SNS topic. Whereas the `sftracker` SNS topic received a full Cumulus execution message, the new topics all receive generated records for the given object. The new topics are only published to if the given object exists for the current execution. For a given execution/granule/PDR, **two messages will be received by each topic**: one message indicating that ingest is running and another message indicating that ingest has completed or failed. The new SNS topics are:

  - `reportExecutions` - Receives 1 message per execution
  - `reportGranules` - Receives 1 message per granule in an execution
  - `reportPdrs` - Receives 1 message per PDR

### Added

- **CUMULUS-639**

  - Adds SAML JWT and launchpad token authentication to Cumulus API (configurable)
    - **NOTE** to authenticate with Launchpad ensure your launchpad user_id is in the `<prefix>-UsersTable`
    - when Cumulus configured to protect API via Launchpad:
      - New endpoints
        - `GET /saml/login` - starting point for SAML SSO creates the login request url and redirects to the SAML Identity Provider Service (IDP)
        - `POST /saml/auth` - SAML Assertion Consumer Service. POST receiver from SAML IDP. Validates response, logs the user in, and returnes a SAML-based JWT.
    - Disabled endpoints
      - `POST /refresh`
      - Changes authorization worklow:
      - `ensureAuthorized` now presumes the bearer token is a JWT and tries to validate. If the token is malformed, it attempts to validate the token against Launchpad. This allows users to bring their own token as described here https://wiki.earthdata.nasa.gov/display/CUMULUS/Cumulus+API+with+Launchpad+Authentication. But it also allows dashboard users to manually authenticate via Launchpad SAML to receive a Launchpad-based JWT.

- **CUMULUS-1394**
  - Added `Granule.generateGranuleRecord()` method to granules model to generate a granule database record from a Cumulus execution message
  - Added `Pdr.generatePdrRecord()` method to PDRs model to generate a granule database record from a Cumulus execution message
  - Added helpers to `@cumulus/common/message`:
    - `getMessageExecutionName()` - Get the execution name from a Cumulus execution message
    - `getMessageStateMachineArn()` - Get the state machine ARN from a Cumulus execution message
    - `getMessageExecutionArn()` - Get the execution ARN for a Cumulus execution message
    - `getMessageGranules()` - Get the granules from a Cumulus execution message, if any.
  - Added `@cumulus/common/cloudwatch-event/isFailedSfStatus()` to determine if a Step Function status from a Cloudwatch event is a failed status

### Changed

- **CUMULUS-1308**

  - HTTP PUT of a Collection, Provider, or Rule via the Cumulus API now
    performs full replacement of the existing object with the object supplied
    in the request payload. Previous behavior was to perform a modification
    (partial update) by merging the existing object with the (possibly partial)
    object in the payload, but this did not conform to the HTTP standard, which
    specifies PATCH as the means for modifications rather than replacements.

- **CUMULUS-1375**

  - Migrate Cumulus from deprecated Elasticsearch JS client to new, supported one in `@cumulus/api`

- **CUMULUS-1485** Update `@cumulus/cmr-client` to return error message from CMR for validation failures.

- **CUMULUS-1394**

  - Renamed `Execution.generateDocFromPayload()` to `Execution.generateRecord()` on executions model. The method generates an execution database record from a Cumulus execution message.

- **CUMULUS-1432**

  - `logs` endpoint takes the level parameter as a string and not a number
  - Elasticsearch term query generation no longer converts numbers to boolean

- **CUMULUS-1447**

  - Consolidated all remote message handling code into @common/aws
  - Update remote message code to handle updated CMA remote message flags
  - Update example SIPS workflows to utilize Parameterized CMA configuration

- **CUMULUS-1448** Refactor workflows that are mutating cumulus_meta to utilize meta field

- **CUMULUS-1451**

  - Elasticsearch cluster setting `auto_create_index` will be set to false. This had been causing issues in the bootstrap lambda on deploy.

- **CUMULUS-1456**
  - `@cumulus/api` endpoints default error handler uses `boom` package to format errors, which is consistent with other API endpoint errors.

### Fixed

- **CUMULUS-1432** `logs` endpoint filter correctly filters logs by level
- **CUMULUS-1484** `useMessageAdapter` now does not set CUMULUS_MESSAGE_ADAPTER_DIR when `true`

### Removed

- **CUMULUS-1394**
  - Removed `sfTracker` SNS topic. Replaced by three new SNS topics for granule, execution, and PDR ingest notifications.
  - Removed unused functions from `@cumulus/common/aws`:
    - `getGranuleS3Params()`
    - `setGranuleStatus()`

## [v1.14.1] - 2019-08-29

### Fixed

- **CUMULUS-1455**

  - CMR token links updated to point to CMR legacy services rather than echo

- **CUMULUS-1211**
  - Errors thrown during granule discovery are no longer swallowed and ignored.
    Rather, errors are propagated to allow for proper error-handling and
    meaningful messaging.

## [v1.14.0] - 2019-08-22

### PLEASE NOTE

- We have encountered transient lambda service errors in our integration testing. Please handle transient service errors following [these guidelines](https://docs.aws.amazon.com/step-functions/latest/dg/bp-lambda-serviceexception.html). The workflows in the `example/workflows` folder have been updated with retries configured for these errors.

- **CUMULUS-799** added additional IAM permissions to support reading CloudWatch and API Gateway, so **you will have to redeploy your IAM stack.**

- **CUMULUS-800** Several items:

  - **Delete existing API Gateway stages**: To allow enabling of API Gateway logging, Cumulus now creates and manages a Stage resource during deployment. Before upgrading Cumulus, it is necessary to delete the API Gateway stages on both the Backend API and the Distribution API. Instructions are included in the documenation under [Delete API Gateway Stages](https://nasa.github.io/cumulus/docs/additional-deployment-options/delete-api-gateway-stages).

  - **Set up account permissions for API Gateway to write to CloudWatch**: In a one time operation for your AWS account, to enable CloudWatch Logs for API Gateway, you must first grant the API Gateway permission to read and write logs to CloudWatch for your account. The `AmazonAPIGatewayPushToCloudWatchLogs` managed policy (with an ARN of `arn:aws:iam::aws:policy/service-role/AmazonAPIGatewayPushToCloudWatchLogs`) has all the required permissions. You can find a simple how to in the documentation under [Enable API Gateway Logging.](https://nasa.github.io/cumulus/docs/additional-deployment-options/enable-gateway-logging-permissions)

  - **Configure API Gateway to write logs to CloudWatch** To enable execution logging for the distribution API set `config.yaml` `apiConfigs.distribution.logApigatewayToCloudwatch` value to `true`. More information [Enable API Gateway Logs](https://nasa.github.io/cumulus/docs/additional-deployment-options/enable-api-logs)

  - **Configure CloudWatch log delivery**: It is possible to deliver CloudWatch API execution and access logs to a cross-account shared AWS::Logs::Destination. An operator does this by adding the key `logToSharedDestination` to the `config.yml` at the default level with a value of a writable log destination. More information in the documenation under [Configure CloudWatch Logs Delivery.](https://nasa.github.io/cumulus/docs/additional-deployment-options/configure-cloudwatch-logs-delivery)

  - **Additional Lambda Logging**: It is now possible to configure any lambda to deliver logs to a shared subscriptions by setting `logToSharedDestination` to the ARN of a writable location (either an AWS::Logs::Destination or a Kinesis Stream) on any lambda config. Documentation for [Lambda Log Subscriptions](https://nasa.github.io/cumulus/docs/additional-deployment-options/additional-lambda-logging)

  - **Configure S3 Server Access Logs**: If you are running Cumulus in an NGAP environment you may [configure S3 Server Access Logs](https://nasa.github.io/cumulus/docs/next/deployment/server_access_logging) to be delivered to a shared bucket where the Metrics Team will ingest the logs into their ELK stack. Contact the Metrics team for permission and location.

- **CUMULUS-1368** The Cumulus distribution API has been deprecated and is being replaced by ASF's Thin Egress App. By default, the distribution API will not deploy. Please follow [the instructions for deploying and configuring Thin Egress](https://nasa.github.io/cumulus/docs/deployment/thin_egress_app).

To instead continue to deploy and use the legacy Cumulus distribution app, add the following to your `config.yml`:

```yaml
deployDistributionApi: true
```

If you deploy with no distribution app your deployment will succeed but you may encounter errors in your workflows, particularly in the `MoveGranule` task.

- **CUMULUS-1418** Users who are packaging the CMA in their Lambdas outside of Cumulus may need to update their Lambda configuration. Please see `BREAKING CHANGES` below for details.

### Added

- **CUMULUS-642**
  - Adds Launchpad as an authentication option for the Cumulus API.
  - Updated deployment documentation and added [instructions to setup Cumulus API Launchpad authentication](https://wiki.earthdata.nasa.gov/display/CUMULUS/Cumulus+API+with+Launchpad+Authentication)
- **CUMULUS-1418**
  - Adds usage docs/testing of lambda layers (introduced in PR1125), updates Core example tasks to use the updated `cumulus-ecs-task` and a CMA layer instead of kes CMA injection.
  - Added Terraform module to publish CMA as layer to user account.
- **PR1125** - Adds `layers` config option to support deploying Lambdas with layers
- **PR1128** - Added `useXRay` config option to enable AWS X-Ray for Lambdas.
- **CUMULUS-1345**
  - Adds new variables to the app deployment under `cmr`.
  - `cmrEnvironment` values are `SIT`, `UAT`, or `OPS` with `UAT` as the default.
  - `cmrLimit` and `cmrPageSize` have been added as configurable options.
- **CUMULUS-1273**
  - Added lambda function EmsProductMetadataReport to generate EMS Product Metadata report
- **CUMULUS-1226**
  - Added API endpoint `elasticsearch/index-from-database` to index to an Elasticsearch index from the database for recovery purposes and `elasticsearch/indices-status` to check the status of Elasticsearch indices via the API.
- **CUMULUS-824**
  - Added new Collection parameter `reportToEms` to configure whether the collection is reported to EMS
- **CUMULUS-1357**
  - Added new BackendApi endpoint `ems` that generates EMS reports.
- **CUMULUS-1241**
  - Added information about queues with maximum execution limits defined to default workflow templates (`meta.queueExecutionLimits`)
- **CUMULUS-1311**
  - Added `@cumulus/common/message` with various message parsing/preparation helpers
- **CUMULUS-812**

  - Added support for limiting the number of concurrent executions started from a queue. [See the data cookbook](https://nasa.github.io/cumulus/docs/data-cookbooks/throttling-queued-executions) for more information.

- **CUMULUS-1337**

  - Adds `cumulus.stackName` value to the `instanceMetadata` endpoint.

- **CUMULUS-1368**

  - Added `cmrGranuleUrlType` to the `@cumulus/move-granules` task. This determines what kind of links go in the CMR files. The options are `distribution`, `s3`, or `none`, with the default being distribution. If there is no distribution API being used with Cumulus, you must set the value to `s3` or `none`.

- Added `packages/s3-replicator` Terraform module to allow same-region s3 replication to metrics bucket.

- **CUMULUS-1392**

  - Added `tf-modules/report-granules` Terraform module which processes granule ingest notifications received via SNS and stores granule data to a database. The module includes:
    - SNS topic for publishing granule ingest notifications
    - Lambda to process granule notifications and store data
    - IAM permissions for the Lambda
    - Subscription for the Lambda to the SNS topic

- **CUMULUS-1393**

  - Added `tf-modules/report-pdrs` Terraform module which processes PDR ingest notifications received via SNS and stores PDR data to a database. The module includes:
    - SNS topic for publishing PDR ingest notifications
    - Lambda to process PDR notifications and store data
    - IAM permissions for the Lambda
    - Subscription for the Lambda to the SNS topic
  - Added unit tests for `@cumulus/api/models/pdrs.createPdrFromSns()`

- **CUMULUS-1400**

  - Added `tf-modules/report-executions` Terraform module which processes workflow execution information received via SNS and stores it to a database. The module includes:
    - SNS topic for publishing execution data
    - Lambda to process and store execution data
    - IAM permissions for the Lambda
    - Subscription for the Lambda to the SNS topic
  - Added `@cumulus/common/sns-event` which contains helpers for SNS events:
    - `isSnsEvent()` returns true if event is from SNS
    - `getSnsEventMessage()` extracts and parses the message from an SNS event
    - `getSnsEventMessageObject()` extracts and parses message object from an SNS event
  - Added `@cumulus/common/cloudwatch-event` which contains helpers for Cloudwatch events:
    - `isSfExecutionEvent()` returns true if event is from Step Functions
    - `isTerminalSfStatus()` determines if a Step Function status from a Cloudwatch event is a terminal status
    - `getSfEventStatus()` gets the Step Function status from a Cloudwatch event
    - `getSfEventDetailValue()` extracts a Step Function event detail field from a Cloudwatch event
    - `getSfEventMessageObject()` extracts and parses Step Function detail object from a Cloudwatch event

- **CUMULUS-1429**

  - Added `tf-modules/data-persistence` Terraform module which includes resources for data persistence in Cumulus:
    - DynamoDB tables
    - Elasticsearch with optional support for VPC
    - Cloudwatch alarm for number of Elasticsearch nodes

- **CUMULUS-1379** CMR Launchpad Authentication
  - Added `launchpad` configuration to `@cumulus/deployment/app/config.yml`, and cloudformation templates, workflow message, lambda configuration, api endpoint configuration
  - Added `@cumulus/common/LaunchpadToken` and `@cumulus/common/launchpad` to provide methods to get token and validate token
  - Updated lambdas to use Launchpad token for CMR actions (ingest and delete granules)
  - Updated deployment documentation and added [instructions to setup CMR client for Launchpad authentication](https://wiki.earthdata.nasa.gov/display/CUMULUS/CMR+Launchpad+Authentication)

## Changed

- **CUMULUS-1232**

  - Added retries to update `@cumulus/cmr-client` `updateToken()`

- **CUMULUS-1245 CUMULUS-795**

  - Added additional `ems` configuration parameters for sending the ingest reports to EMS
  - Added functionality to send daily ingest reports to EMS

- **CUMULUS-1241**

  - Removed the concept of "priority levels" and added ability to define a number of maximum concurrent executions per SQS queue
  - Changed mapping of Cumulus message properties for the `sqs2sfThrottle` lambda:
    - Queue name is read from `cumulus_meta.queueName`
    - Maximum executions for the queue is read from `meta.queueExecutionLimits[queueName]`, where `queueName` is `cumulus_meta.queueName`
  - Changed `sfSemaphoreDown` lambda to only attempt decrementing semaphores when:
    - the message is for a completed/failed/aborted/timed out workflow AND
    - `cumulus_meta.queueName` exists on the Cumulus message AND
    - An entry for the queue name (`cumulus_meta.queueName`) exists in the the object `meta.queueExecutionLimits` on the Cumulus message

- **CUMULUS-1338**

  - Updated `sfSemaphoreDown` lambda to be triggered via AWS Step Function Cloudwatch events instead of subscription to `sfTracker` SNS topic

- **CUMULUS-1311**

  - Updated `@cumulus/queue-granules` to set `cumulus_meta.queueName` for queued execution messages
  - Updated `@cumulus/queue-pdrs` to set `cumulus_meta.queueName` for queued execution messages
  - Updated `sqs2sfThrottle` lambda to immediately decrement queue semaphore value if dispatching Step Function execution throws an error

- **CUMULUS-1362**

  - Granule `processingStartTime` and `processingEndTime` will be set to the execution start time and end time respectively when there is no sync granule or post to cmr task present in the workflow

- **CUMULUS-1400**
  - Deprecated `@cumulus/ingest/aws/getExecutionArn`. Use `@cumulus/common/aws/getExecutionArn` instead.

### Fixed

- **CUMULUS-1439**

  - Fix bug with rule.logEventArn deletion on Kinesis rule update and fix unit test to verify

- **CUMULUS-796**

  - Added production information (collection ShortName and Version, granuleId) to EMS distribution report
  - Added functionality to send daily distribution reports to EMS

- **CUMULUS-1319**

  - Fixed a bug where granule ingest times were not being stored to the database

- **CUMULUS-1356**

  - The `Collection` model's `delete` method now _removes_ the specified item
    from the collection config store that was inserted by the `create` method.
    Previously, this behavior was missing.

- **CUMULUS-1374**
  - Addressed audit concerns (https://www.npmjs.com/advisories/782) in api package

### BREAKING CHANGES

### Changed

- **CUMULUS-1418**
  - Adding a default `cmaDir` key to configuration will cause `CUMULUS_MESSAGE_ADAPTER_DIR` to be set by default to `/opt` for any Lambda not setting `useCma` to true, or explicitly setting the CMA environment variable. In lambdas that package the CMA independently of the Cumulus packaging. Lambdas manually packaging the CMA should have their Lambda configuration updated to set the CMA path, or alternately if not using the CMA as a Lambda layer in this deployment set `cmaDir` to `./cumulus-message-adapter`.

### Removed

- **CUMULUS-1337**

  - Removes the S3 Access Metrics package added in CUMULUS-799

- **PR1130**
  - Removed code deprecated since v1.11.1:
    - Removed `@cumulus/common/step-functions`. Use `@cumulus/common/StepFunctions` instead.
    - Removed `@cumulus/api/lib/testUtils.fakeFilesFactory`. Use `@cumulus/api/lib/testUtils.fakeFileFactory` instead.
    - Removed `@cumulus/cmrjs/cmr` functions: `searchConcept`, `ingestConcept`, `deleteConcept`. Use the functions in `@cumulus/cmr-client` instead.
    - Removed `@cumulus/ingest/aws.getExecutionHistory`. Use `@cumulus/common/StepFunctions.getExecutionHistory` instead.

## [v1.13.5] - 2019-08-29 - [BACKPORT]

### Fixed

- **CUMULUS-1455** - CMR token links updated to point to CMR legacy services rather than echo

## [v1.13.4] - 2019-07-29

- **CUMULUS-1411** - Fix deployment issue when using a template override

## [v1.13.3] - 2019-07-26

- **CUMULUS-1345** Full backport of CUMULUS-1345 features - Adds new variables to the app deployment under `cmr`.
  - `cmrEnvironment` values are `SIT`, `UAT`, or `OPS` with `UAT` as the default.
  - `cmrLimit` and `cmrPageSize` have been added as configurable options.

## [v1.13.2] - 2019-07-25

- Re-release of v1.13.1 to fix broken npm packages.

## [v1.13.1] - 2019-07-22

- **CUMULUS-1374** - Resolve audit compliance with lodash version for api package subdependency
- **CUMULUS-1412** - Resolve audit compliance with googleapi package
- **CUMULUS-1345** - Backported CMR environment setting in getUrl to address immediate user need. CMR_ENVIRONMENT can now be used to set the CMR environment to OPS/SIT

## [v1.13.0] - 2019-5-20

### PLEASE NOTE

**CUMULUS-802** added some additional IAM permissions to support ECS autoscaling, so **you will have to redeploy your IAM stack.**
As a result of the changes for **CUMULUS-1193**, **CUMULUS-1264**, and **CUMULUS-1310**, **you must delete your existing stacks (except IAM) before deploying this version of Cumulus.**
If running Cumulus within a VPC and extended downtime is acceptable, we recommend doing this at the end of the day to allow AWS backend resources and network interfaces to be cleaned up overnight.

### BREAKING CHANGES

- **CUMULUS-1228**

  - The default AMI used by ECS instances is now an NGAP-compliant AMI. This
    will be a breaking change for non-NGAP deployments. If you do not deploy to
    NGAP, you will need to find the AMI ID of the
    [most recent Amazon ECS-optimized AMI](https://docs.aws.amazon.com/AmazonECS/latest/developerguide/ecs-optimized_AMI.html),
    and set the `ecs.amiid` property in your config. Instructions for finding
    the most recent NGAP AMI can be found using
    [these instructions](https://wiki.earthdata.nasa.gov/display/ESKB/Select+an+NGAP+Created+AMI).

- **CUMULUS-1310**

  - Database resources (DynamoDB, ElasticSearch) have been moved to an independent `db` stack.
    Migrations for this version will need to be user-managed. (e.g. [elasticsearch](https://docs.aws.amazon.com/elasticsearch-service/latest/developerguide/es-version-migration.html#snapshot-based-migration) and [dynamoDB](https://docs.aws.amazon.com/datapipeline/latest/DeveloperGuide/dp-template-exports3toddb.html)).
    Order of stack deployment is `iam` -> `db` -> `app`.
  - All stacks can now be deployed using a single `config.yml` file, i.e.: `kes cf deploy --kes-folder app --template node_modules/@cumulus/deployment/[iam|db|app] [...]`
    Backwards-compatible. For development, please re-run `npm run bootstrap` to build new `kes` overrides.
    Deployment docs have been updated to show how to deploy a single-config Cumulus instance.
  - `params` have been moved: Nest `params` fields under `app`, `db` or `iam` to override all Parameters for a particular stack's cloudformation template. Backwards-compatible with multi-config setups.
  - `stackName` and `stackNameNoDash` have been retired. Use `prefix` and `prefixNoDash` instead.
  - The `iams` section in `app/config.yml` IAM roles has been deprecated as a user-facing parameter,
    _unless_ your IAM role ARNs do not match the convention shown in `@cumulus/deployment/app/config.yml`
  - The `vpc.securityGroup` will need to be set with a pre-existing security group ID to use Cumulus in a VPC. Must allow inbound HTTP(S) (Port 443).

- **CUMULUS-1212**

  - `@cumulus/post-to-cmr` will now fail if any granules being processed are missing a metadata file. You can set the new config option `skipMetaCheck` to `true` to pass post-to-cmr without a metadata file.

- **CUMULUS-1232**

  - `@cumulus/sync-granule` will no longer silently pass if no checksum data is provided. It will use input
    from the granule object to:
    - Verify checksum if `checksumType` and `checksumValue` are in the file record OR a checksum file is provided
      (throws `InvalidChecksum` on fail), else log warning that no checksum is available.
    - Then, verify synced S3 file size if `file.size` is in the file record (throws `UnexpectedFileSize` on fail),
      else log warning that no file size is available.
    - Pass the step.

- **CUMULUS-1264**

  - The Cloudformation templating and deployment configuration has been substantially refactored.
    - `CumulusApiDefault` nested stack resource has been renamed to `CumulusApiDistribution`
    - `CumulusApiV1` nested stack resource has been renamed to `CumulusApiBackend`
  - The `urs: true` config option for when defining your lambdas (e.g. in `lambdas.yml`) has been deprecated. There are two new options to replace it:
    - `urs_redirect: 'token'`: This will expose a `TOKEN_REDIRECT_ENDPOINT` environment variable to your lambda that references the `/token` endpoint on the Cumulus backend API
    - `urs_redirect: 'distribution'`: This will expose a `DISTRIBUTION_REDIRECT_ENDPOINT` environment variable to your lambda that references the `/redirect` endpoint on the Cumulus distribution API

- **CUMULUS-1193**

  - The elasticsearch instance is moved behind the VPC.
  - Your account will need an Elasticsearch Service Linked role. This is a one-time setup for the account. You can follow the instructions to use the AWS console or AWS CLI [here](https://docs.aws.amazon.com/IAM/latest/UserGuide/using-service-linked-roles.html) or use the following AWS CLI command: `aws iam create-service-linked-role --aws-service-name es.amazonaws.com`

- **CUMULUS-802**

  - ECS `maxInstances` must be greater than `minInstances`. If you use defaults, no change is required.

- **CUMULUS-1269**
  - Brought Cumulus data models in line with CNM JSON schema:
    - Renamed file object `fileType` field to `type`
    - Renamed file object `fileSize` field to `size`
    - Renamed file object `checksumValue` field to `checksum` where not already done.
    - Added `ancillary` and `linkage` type support to file objects.

### Added

- **CUMULUS-799**

  - Added an S3 Access Metrics package which will take S3 Server Access Logs and
    write access metrics to CloudWatch

- **CUMULUS-1242** - Added `sqs2sfThrottle` lambda. The lambda reads SQS messages for queued executions and uses semaphores to only start new executions if the maximum number of executions defined for the priority key (`cumulus_meta.priorityKey`) has not been reached. Any SQS messages that are read but not used to start executions remain in the queue.

- **CUMULUS-1240**

  - Added `sfSemaphoreDown` lambda. This lambda receives SNS messages and for each message it decrements the semaphore used to track the number of running executions if:
    - the message is for a completed/failed workflow AND
    - the message contains a level of priority (`cumulus_meta.priorityKey`)
  - Added `sfSemaphoreDown` lambda as a subscriber to the `sfTracker` SNS topic

- **CUMULUS-1265**

  - Added `apiConfigs` configuration option to configure API Gateway to be private
  - All internal lambdas configured to run inside the VPC by default
  - Removed references to `NoVpc` lambdas from documentation and `example` folder.

- **CUMULUS-802**
  - Adds autoscaling of ECS clusters
  - Adds autoscaling of ECS services that are handling StepFunction activities

## Changed

- Updated `@cumulus/ingest/http/httpMixin.list()` to trim trailing spaces on discovered filenames

- **CUMULUS-1310**

  - Database resources (DynamoDB, ElasticSearch) have been moved to an independent `db` stack.
    This will enable future updates to avoid affecting database resources or requiring migrations.
    Migrations for this version will need to be user-managed.
    (e.g. [elasticsearch](https://docs.aws.amazon.com/elasticsearch-service/latest/developerguide/es-version-migration.html#snapshot-based-migration) and [dynamoDB](https://docs.aws.amazon.com/datapipeline/latest/DeveloperGuide/dp-template-exports3toddb.html)).
    Order of stack deployment is `iam` -> `db` -> `app`.
  - All stacks can now be deployed using a single `config.yml` file, i.e.: `kes cf deploy --kes-folder app --template node_modules/@cumulus/deployment/[iam|db|app] [...]`
    Backwards-compatible. Please re-run `npm run bootstrap` to build new `kes` overrides.
    Deployment docs have been updated to show how to deploy a single-config Cumulus instance.
  - `params` fields should now be nested under the stack key (i.e. `app`, `db` or `iam`) to provide Parameters for a particular stack's cloudformation template,
    for use with single-config instances. Keys _must_ match the name of the deployment package folder (`app`, `db`, or `iam`).
    Backwards-compatible with multi-config setups.
  - `stackName` and `stackNameNoDash` have been retired as user-facing config parameters. Use `prefix` and `prefixNoDash` instead.
    This will be used to create stack names for all stacks in a single-config use case.
    `stackName` may still be used as an override in multi-config usage, although this is discouraged.
    Warning: overriding the `db` stack's `stackName` will require you to set `dbStackName` in your `app/config.yml`.
    This parameter is required to fetch outputs from the `db` stack to reference in the `app` stack.
  - The `iams` section in `app/config.yml` IAM roles has been retired as a user-facing parameter,
    _unless_ your IAM role ARNs do not match the convention shown in `@cumulus/deployment/app/config.yml`
    In that case, overriding `iams` in your own config is recommended.
  - `iam` and `db` `cloudformation.yml` file names will have respective prefixes (e.g `iam.cloudformation.yml`).
  - Cumulus will now only attempt to create reconciliation reports for buckets of the `private`, `public` and `protected` types.
  - Cumulus will no longer set up its own security group.
    To pass a pre-existing security group for in-VPC deployments as a parameter to the Cumulus template, populate `vpc.securityGroup` in `config.yml`.
    This security group must allow inbound HTTP(S) traffic (Port 443). SSH traffic (Port 22) must be permitted for SSH access to ECS instances.
  - Deployment docs have been updated with examples for the new deployment model.

- **CUMULUS-1236**

  - Moves access to public files behind the distribution endpoint. Authentication is not required, but direct http access has been disallowed.

- **CUMULUS-1223**

  - Adds unauthenticated access for public bucket files to the Distribution API. Public files should be requested the same way as protected files, but for public files a redirect to a self-signed S3 URL will happen without requiring authentication with Earthdata login.

- **CUMULUS-1232**

  - Unifies duplicate handling in `ingest/granule.handleDuplicateFile` for maintainability.
  - Changed `ingest/granule.ingestFile` and `move-granules/index.moveFileRequest` to use new function.
  - Moved file versioning code to `ingest/granule.moveGranuleFileWithVersioning`
  - `ingest/granule.verifyFile` now also tests `file.size` for verification if it is in the file record and throws
    `UnexpectedFileSize` error for file size not matching input.
  - `ingest/granule.verifyFile` logs warnings if checksum and/or file size are not available.

- **CUMULUS-1193**

  - Moved reindex CLI functionality to an API endpoint. See [API docs](https://nasa.github.io/cumulus-api/#elasticsearch-1)

- **CUMULUS-1207**
  - No longer disable lambda event source mappings when disabling a rule

### Fixed

- Updated Lerna publish script so that published Cumulus packages will pin their dependencies on other Cumulus packages to exact versions (e.g. `1.12.1` instead of `^1.12.1`)

- **CUMULUS-1203**

  - Fixes IAM template's use of intrinsic functions such that IAM template overrides now work with kes

- **CUMULUS-1268**
  - Deployment will not fail if there are no ES alarms or ECS services

## [v1.12.1] - 2019-4-8

## [v1.12.0] - 2019-4-4

Note: There was an issue publishing 1.12.0. Upgrade to 1.12.1.

### BREAKING CHANGES

- **CUMULUS-1139**

  - `granule.applyWorkflow` uses the new-style granule record as input to workflows.

- **CUMULUS-1171**

  - Fixed provider handling in the API to make it consistent between protocols.
    NOTE: This is a breaking change. When applying this upgrade, users will need to:
    1. Disable all workflow rules
    2. Update any `http` or `https` providers so that the host field only
       contains a valid hostname or IP address, and the port field contains the
       provider port.
    3. Perform the deployment
    4. Re-enable workflow rules

- **CUMULUS-1176**:

  - `@cumulus/move-granules` input expectations have changed. `@cumulus/files-to-granules` is a new intermediate task to perform input translation in the old style.
    See the Added and Changed sections of this release changelog for more information.

- **CUMULUS-670**

  - The behavior of ParsePDR and related code has changed in this release. PDRs with FILE_TYPEs that do not conform to the PDR ICD (+ TGZ) (https://cdn.earthdata.nasa.gov/conduit/upload/6376/ESDS-RFC-030v1.0.pdf) will fail to parse.

- **CUMULUS-1208**
  - The granule object input to `@cumulus/queue-granules` will now be added to ingest workflow messages **as is**. In practice, this means that if you are using `@cumulus/queue-granules` to trigger ingest workflows and your granule objects input have invalid properties, then your ingest workflows will fail due to schema validation errors.

### Added

- **CUMULUS-777**
  - Added new cookbook entry on configuring Cumulus to track ancillary files.
- **CUMULUS-1183**
  - Kes overrides will now abort with a warning if a workflow step is configured without a corresponding
    lambda configuration
- **CUMULUS-1223**

  - Adds convenience function `@cumulus/common/bucketsConfigJsonObject` for fetching stack's bucket configuration as an object.

- **CUMULUS-853**
  - Updated FakeProcessing example lambda to include option to generate fake browse
  - Added feature documentation for ancillary metadata export, a new cookbook entry describing a workflow with ancillary metadata generation(browse), and related task definition documentation
- **CUMULUS-805**
  - Added a CloudWatch alarm to check running ElasticSearch instances, and a CloudWatch dashboard to view the health of ElasticSearch
  - Specify `AWS_REGION` in `.env` to be used by deployment script
- **CUMULUS-803**
  - Added CloudWatch alarms to check running tasks of each ECS service, and add the alarms to CloudWatch dashboard
- **CUMULUS-670**
  - Added Ancillary Metadata Export feature (see https://nasa.github.io/cumulus/docs/features/ancillary_metadata for more information)
  - Added new Collection file parameter "fileType" that allows configuration of workflow granule file fileType
- **CUMULUS-1184** - Added kes logging output to ensure we always see the state machine reference before failures due to configuration
- **CUMULUS-1105** - Added a dashboard endpoint to serve the dashboard from an S3 bucket
- **CUMULUS-1199** - Moves `s3credentials` endpoint from the backend to the distribution API.
- **CUMULUS-666**
  - Added `@api/endpoints/s3credentials` to allow EarthData Login authorized users to retrieve temporary security credentials for same-region direct S3 access.
- **CUMULUS-671**
  - Added `@packages/integration-tests/api/distribution/getDistributionApiS3SignedUrl()` to return the S3 signed URL for a file protected by the distribution API
- **CUMULUS-672**
  - Added `cmrMetadataFormat` and `cmrConceptId` to output for individual granules from `@cumulus/post-to-cmr`. `cmrMetadataFormat` will be read from the `cmrMetadataFormat` generated for each granule in `@cumulus/cmrjs/publish2CMR()`
  - Added helpers to `@packages/integration-tests/api/distribution`:
    - `getDistributionApiFileStream()` returns a stream to download files protected by the distribution API
    - `getDistributionFileUrl()` constructs URLs for requesting files from the distribution API
- **CUMULUS-1185** `@cumulus/api/models/Granule.removeGranuleFromCmrByGranule` to replace `@cumulus/api/models/Granule.removeGranuleFromCmr` and use the Granule UR from the CMR metadata to remove the granule from CMR

- **CUMULUS-1101**

  - Added new `@cumulus/checksum` package. This package provides functions to calculate and validate checksums.
  - Added new checksumming functions to `@cumulus/common/aws`: `calculateS3ObjectChecksum` and `validateS3ObjectChecksum`, which depend on the `checksum` package.

- CUMULUS-1171

  - Added `@cumulus/common` API documentation to `packages/common/docs/API.md`
  - Added an `npm run build-docs` task to `@cumulus/common`
  - Added `@cumulus/common/string#isValidHostname()`
  - Added `@cumulus/common/string#match()`
  - Added `@cumulus/common/string#matches()`
  - Added `@cumulus/common/string#toLower()`
  - Added `@cumulus/common/string#toUpper()`
  - Added `@cumulus/common/URLUtils#buildURL()`
  - Added `@cumulus/common/util#isNil()`
  - Added `@cumulus/common/util#isNull()`
  - Added `@cumulus/common/util#isUndefined()`
  - Added `@cumulus/common/util#negate()`

- **CUMULUS-1176**

  - Added new `@cumulus/files-to-granules` task to handle converting file array output from `cumulus-process` tasks into granule objects.
    Allows simplification of `@cumulus/move-granules` and `@cumulus/post-to-cmr`, see Changed section for more details.

- CUMULUS-1151 Compare the granule holdings in CMR with Cumulus' internal data store
- CUMULUS-1152 Compare the granule file holdings in CMR with Cumulus' internal data store

### Changed

- **CUMULUS-1216** - Updated `@cumulus/ingest/granule/ingestFile` to download files to expected staging location.
- **CUMULUS-1208** - Updated `@cumulus/ingest/queue/enqueueGranuleIngestMessage()` to not transform granule object passed to it when building an ingest message
- **CUMULUS-1198** - `@cumulus/ingest` no longer enforces any expectations about whether `provider_path` contains a leading slash or not.
- **CUMULUS-1170**
  - Update scripts and docs to use `npm` instead of `yarn`
  - Use `package-lock.json` files to ensure matching versions of npm packages
  - Update CI builds to use `npm ci` instead of `npm install`
- **CUMULUS-670**
  - Updated ParsePDR task to read standard PDR types+ (+ tgz as an external customer requirement) and add a fileType to granule-files on Granule discovery
  - Updated ParsePDR to fail if unrecognized type is used
  - Updated all relevant task schemas to include granule->files->filetype as a string value
  - Updated tests/test fixtures to include the fileType in the step function/task inputs and output validations as needed
  - Updated MoveGranules task to handle incoming configuration with new "fileType" values and to add them as appropriate to the lambda output.
  - Updated DiscoverGranules step/related workflows to read new Collection file parameter fileType that will map a discovered file to a workflow fileType
  - Updated CNM parser to add the fileType to the defined granule file fileType on ingest and updated integration tests to verify/validate that behavior
  - Updated generateEcho10XMLString in cmr-utils.js to use a map/related library to ensure order as CMR requires ordering for their online resources.
  - Updated post-to-cmr task to appropriately export CNM filetypes to CMR in echo10/UMM exports
- **CUMULUS-1139** - Granules stored in the API contain a `files` property. That schema has been greatly
  simplified and now better matches the CNM format.
  - The `name` property has been renamed to `fileName`.
  - The `filepath` property has been renamed to `key`.
  - The `checksumValue` property has been renamed to `checksum`.
  - The `path` property has been removed.
  - The `url_path` property has been removed.
  - The `filename` property (which contained an `s3://` URL) has been removed, and the `bucket`
    and `key` properties should be used instead. Any requests sent to the API containing a `granule.files[].filename`
    property will be rejected, and any responses coming back from the API will not contain that
    `filename` property.
  - A `source` property has been added, which is a URL indicating the original source of the file.
  - `@cumulus/ingest/granule.moveGranuleFiles()` no longer includes a `filename` field in its
    output. The `bucket` and `key` fields should be used instead.
- **CUMULUS-672**

  - Changed `@cumulus/integration-tests/api/EarthdataLogin.getEarthdataLoginRedirectResponse` to `@cumulus/integration-tests/api/EarthdataLogin.getEarthdataAccessToken`. The new function returns an access response from Earthdata login, if successful.
  - `@cumulus/integration-tests/cmr/getOnlineResources` now accepts an object of options, including `cmrMetadataFormat`. Based on the `cmrMetadataFormat`, the function will correctly retrieve the online resources for each metadata format (ECHO10, UMM-G)

- **CUMULUS-1101**

  - Moved `@cumulus/common/file/getFileChecksumFromStream` into `@cumulus/checksum`, and renamed it to `generateChecksumFromStream`.
    This is a breaking change for users relying on `@cumulus/common/file/getFileChecksumFromStream`.
  - Refactored `@cumulus/ingest/Granule` to depend on new `common/aws` checksum functions and remove significantly present checksumming code.
    - Deprecated `@cumulus/ingest/granule.validateChecksum`. Replaced with `@cumulus/ingest/granule.verifyFile`.
    - Renamed `granule.getChecksumFromFile` to `granule.retrieveSuppliedFileChecksumInformation` to be more accurate.
  - Deprecated `@cumulus/common/aws.checksumS3Objects`. Use `@cumulus/common/aws.calculateS3ObjectChecksum` instead.

- CUMULUS-1171

  - Fixed provider handling in the API to make it consistent between protocols.
    Before this change, FTP providers were configured using the `host` and
    `port` properties. HTTP providers ignored `port` and `protocol`, and stored
    an entire URL in the `host` property. Updated the API to only accept valid
    hostnames or IP addresses in the `provider.host` field. Updated ingest code
    to properly build HTTP and HTTPS URLs from `provider.protocol`,
    `provider.host`, and `provider.port`.
  - The default provider port was being set to 21, no matter what protocol was
    being used. Removed that default.

- **CUMULUS-1176**

  - `@cumulus/move-granules` breaking change:
    Input to `move-granules` is now expected to be in the form of a granules object (i.e. `{ granules: [ { ... }, { ... } ] }`);
    For backwards compatibility with array-of-files outputs from processing steps, use the new `@cumulus/files-to-granules` task as an intermediate step.
    This task will perform the input translation. This change allows `move-granules` to be simpler and behave more predictably.
    `config.granuleIdExtraction` and `config.input_granules` are no longer needed/used by `move-granules`.
  - `@cumulus/post-to-cmr`: `config.granuleIdExtraction` is no longer needed/used by `post-to-cmr`.

- CUMULUS-1174
  - Better error message and stacktrace for S3KeyPairProvider error reporting.

### Fixed

- **CUMULUS-1218** Reconciliation report will now scan only completed granules.
- `@cumulus/api` files and granules were not getting indexed correctly because files indexing was failing in `db-indexer`
- `@cumulus/deployment` A bug in the Cloudformation template was preventing the API from being able to be launched in a VPC, updated the IAM template to give the permissions to be able to run the API in a VPC

### Deprecated

- `@cumulus/api/models/Granule.removeGranuleFromCmr`, instead use `@cumulus/api/models/Granule.removeGranuleFromCmrByGranule`
- `@cumulus/ingest/granule.validateChecksum`, instead use `@cumulus/ingest/granule.verifyFile`
- `@cumulus/common/aws.checksumS3Objects`, instead use `@cumulus/common/aws.calculateS3ObjectChecksum`
- `@cumulus/cmrjs`: `getGranuleId` and `getCmrFiles` are deprecated due to changes in input handling.

## [v1.11.3] - 2019-3-5

### Added

- **CUMULUS-1187** - Added `@cumulus/ingest/granule/duplicateHandlingType()` to determine how duplicate files should be handled in an ingest workflow

### Fixed

- **CUMULUS-1187** - workflows not respecting the duplicate handling value specified in the collection
- Removed refreshToken schema requirement for OAuth

## [v1.11.2] - 2019-2-15

### Added

- CUMULUS-1169
  - Added a `@cumulus/common/StepFunctions` module. It contains functions for querying the AWS
    StepFunctions API. These functions have the ability to retry when a ThrottlingException occurs.
  - Added `@cumulus/common/aws.retryOnThrottlingException()`, which will wrap a function in code to
    retry on ThrottlingExceptions.
  - Added `@cumulus/common/test-utils.throttleOnce()`, which will cause a function to return a
    ThrottlingException the first time it is called, then return its normal result after that.
- CUMULUS-1103 Compare the collection holdings in CMR with Cumulus' internal data store
- CUMULUS-1099 Add support for UMMG JSON metadata versions > 1.4.
  - If a version is found in the metadata object, that version is used for processing and publishing to CMR otherwise, version 1.4 is assumed.
- CUMULUS-678
  - Added support for UMMG json v1.4 metadata files.
    `reconcileCMRMetadata` added to `@cumulus/cmrjs` to update metadata record with new file locations.
    `@cumulus/common/errors` adds two new error types `CMRMetaFileNotFound` and `InvalidArgument`.
    `@cumulus/common/test-utils` adds new function `randomId` to create a random string with id to help in debugging.
    `@cumulus/common/BucketsConfig` adds a new helper class `BucketsConfig` for working with bucket stack configuration and bucket names.
    `@cumulus/common/aws` adds new function `s3PutObjectTagging` as a convenience for the aws [s3().putObjectTagging](https://docs.aws.amazon.com/AWSJavaScriptSDK/latest/AWS/S3.html#putObjectTagging-property) function.
    `@cumulus/cmrjs` Adds: - `isCMRFile` - Identify an echo10(xml) or UMMG(json) metadata file. - `metadataObjectFromCMRFile` Read and parse CMR XML file from s3. - `updateCMRMetadata` Modify a cmr metadata (xml/json) file with updated information. - `publish2CMR` Posts XML or UMMG CMR data to CMR service. - `reconcileCMRMetadata` Reconciles cmr metadata file after a file moves.
- Adds some ECS and other permissions to StepRole to enable running ECS tasks from a workflow
- Added Apache logs to cumulus api and distribution lambdas
- **CUMULUS-1119** - Added `@cumulus/integration-tests/api/EarthdataLogin.getEarthdataLoginRedirectResponse` helper for integration tests to handle login with Earthdata and to return response from redirect to Cumulus API
- **CUMULUS-673** Added `@cumulus/common/file/getFileChecksumFromStream` to get file checksum from a readable stream

### Fixed

- CUMULUS-1123
  - Cloudformation template overrides now work as expected

### Changed

- CUMULUS-1169
  - Deprecated the `@cumulus/common/step-functions` module.
  - Updated code that queries the StepFunctions API to use the retry-enabled functions from
    `@cumulus/common/StepFunctions`
- CUMULUS-1121
  - Schema validation is now strongly enforced when writing to the database.
    Additional properties are not allowed and will result in a validation error.
- CUMULUS-678
  `tasks/move-granules` simplified and refactored to use functionality from cmrjs.
  `ingest/granules.moveGranuleFiles` now just moves granule files and returns a list of the updated files. Updating metadata now handled by `@cumulus/cmrjs/reconcileCMRMetadata`.
  `move-granules.updateGranuleMetadata` refactored and bugs fixed in the case of a file matching multiple collection.files.regexps.
  `getCmrXmlFiles` simplified and now only returns an object with the cmrfilename and the granuleId.
  `@cumulus/test-processing` - test processing task updated to generate UMM-G metadata

- CUMULUS-1043

  - `@cumulus/api` now uses [express](http://expressjs.com/) as the API engine.
  - All `@cumulus/api` endpoints on ApiGateway are consolidated to a single endpoint the uses `{proxy+}` definition.
  - All files under `packages/api/endpoints` along with associated tests are updated to support express's request and response objects.
  - Replaced environment variables `internal`, `bucket` and `systemBucket` with `system_bucket`.
  - Update `@cumulus/integration-tests` to work with updated cumulus-api express endpoints

- `@cumulus/integration-tests` - `buildAndExecuteWorkflow` and `buildWorkflow` updated to take a `meta` param to allow for additional fields to be added to the workflow `meta`

- **CUMULUS-1049** Updated `Retrieve Execution Status API` in `@cumulus/api`: If the execution doesn't exist in Step Function API, Cumulus API returns the execution status information from the database.

- **CUMULUS-1119**
  - Renamed `DISTRIBUTION_URL` environment variable to `DISTRIBUTION_ENDPOINT`
  - Renamed `DEPLOYMENT_ENDPOINT` environment variable to `DISTRIBUTION_REDIRECT_ENDPOINT`
  - Renamed `API_ENDPOINT` environment variable to `TOKEN_REDIRECT_ENDPOINT`

### Removed

- Functions deprecated before 1.11.0:
  - @cumulus/api/models/base: static Manager.createTable() and static Manager.deleteTable()
  - @cumulus/ingest/aws/S3
  - @cumulus/ingest/aws/StepFunction.getExecution()
  - @cumulus/ingest/aws/StepFunction.pullEvent()
  - @cumulus/ingest/consumer.Consume
  - @cumulus/ingest/granule/Ingest.getBucket()

### Deprecated

`@cmrjs/ingestConcept`, instead use the CMR object methods. `@cmrjs/CMR.ingestGranule` or `@cmrjs/CMR.ingestCollection`
`@cmrjs/searchConcept`, instead use the CMR object methods. `@cmrjs/CMR.searchGranules` or `@cmrjs/CMR.searchCollections`
`@cmrjs/deleteConcept`, instead use the CMR object methods. `@cmrjs/CMR.deleteGranule` or `@cmrjs/CMR.deleteCollection`

## [v1.11.1] - 2018-12-18

**Please Note**

- Ensure your `app/config.yml` has a `clientId` specified in the `cmr` section. This will allow CMR to identify your requests for better support and metrics.
  - For an example, please see [the example config](https://github.com/nasa/cumulus/blob/1c7e2bf41b75da9f87004c4e40fbcf0f39f56794/example/app/config.yml#L128).

### Added

- Added a `/tokenDelete` endpoint in `@cumulus/api` to delete access token records

### Changed

- CUMULUS-678
  `@cumulus/ingest/crypto` moved and renamed to `@cumulus/common/key-pair-provider`
  `@cumulus/ingest/aws` function: `KMSDecryptionFailed` and class: `KMS` extracted and moved to `@cumulus/common` and `KMS` is exported as `KMSProvider` from `@cumulus/common/key-pair-provider`
  `@cumulus/ingest/granule` functions: `publish`, `getGranuleId`, `getXMLMetadataAsString`, `getMetadataBodyAndTags`, `parseXmlString`, `getCmrXMLFiles`, `postS3Object`, `contructOnlineAccessUrls`, `updateMetadata`, extracted and moved to `@cumulus/cmrjs`
  `getGranuleId`, `getCmrXMLFiles`, `publish`, `updateMetadata` removed from `@cumulus/ingest/granule` and added to `@cumulus/cmrjs`;
  `updateMetadata` renamed `updateCMRMetadata`.
  `@cumulus/ingest` test files renamed.
- **CUMULUS-1070**
  - Add `'Client-Id'` header to all `@cumulus/cmrjs` requests (made via `searchConcept`, `ingestConcept`, and `deleteConcept`).
  - Updated `cumulus/example/app/config.yml` entry for `cmr.clientId` to use stackName for easier CMR-side identification.

## [v1.11.0] - 2018-11-30

**Please Note**

- Redeploy IAM roles:
  - CUMULUS-817 includes a migration that requires reconfiguration/redeployment of IAM roles. Please see the [upgrade instructions](https://nasa.github.io/cumulus/docs/upgrade/1.11.0) for more information.
  - CUMULUS-977 includes a few new SNS-related permissions added to the IAM roles that will require redeployment of IAM roles.
- `cumulus-message-adapter` v1.0.13+ is required for `@cumulus/api` granule reingest API to work properly. The latest version should be downloaded automatically by kes.
- A `TOKEN_SECRET` value (preferably 256-bit for security) must be added to `.env` to securely sign JWTs used for authorization in `@cumulus/api`

### Changed

- **CUUMULUS-1000** - Distribution endpoint now persists logins, instead of
  redirecting to Earthdata Login on every request
- **CUMULUS-783 CUMULUS-790** - Updated `@cumulus/sync-granule` and `@cumulus/move-granules` tasks to always overwrite existing files for manually-triggered reingest.
- **CUMULUS-906** - Updated `@cumulus/api` granule reingest API to
  - add `reingestGranule: true` and `forceDuplicateOverwrite: true` to Cumulus message `cumulus_meta.cumulus_context` field to indicate that the workflow is a manually triggered re-ingest.
  - return warning message to operator when duplicateHandling is not `replace`
  - `cumulus-message-adapter` v1.0.13+ is required.
- **CUMULUS-793** - Updated the granule move PUT request in `@cumulus/api` to reject the move with a 409 status code if one or more of the files already exist at the destination location
- Updated `@cumulus/helloworld` to use S3 to store state for pass on retry tests
- Updated `@cumulus/ingest`:
  - [Required for MAAP] `http.js#list` will now find links with a trailing whitespace
  - Removed code from `granule.js` which looked for files in S3 using `{ Bucket: discoveredFile.bucket, Key: discoveredFile.name }`. This is obsolete since `@cumulus/ingest` uses a `file-staging` and `constructCollectionId()` directory prefixes by default.
- **CUMULUS-989**
  - Updated `@cumulus/api` to use [JWT (JSON Web Token)](https://jwt.io/introduction/) as the transport format for API authorization tokens and to use JWT verification in the request authorization
  - Updated `/token` endpoint in `@cumulus/api` to return tokens as JWTs
  - Added a `/refresh` endpoint in `@cumulus/api` to request new access tokens from the OAuth provider using the refresh token
  - Added `refreshAccessToken` to `@cumulus/api/lib/EarthdataLogin` to manage refresh token requests with the Earthdata OAuth provider

### Added

- **CUMULUS-1050**
  - Separated configuration flags for originalPayload/finalPayload cleanup such that they can be set to different retention times
- **CUMULUS-798**
  - Added daily Executions cleanup CloudWatch event that triggers cleanExecutions lambda
  - Added cleanExecutions lambda that removes finalPayload/originalPayload field entries for records older than configured timeout value (execution_payload_retention_period), with a default of 30 days
- **CUMULUS-815/816**
  - Added 'originalPayload' and 'finalPayload' fields to Executions table
  - Updated Execution model to populate originalPayload with the execution payload on record creation
  - Updated Execution model code to populate finalPayload field with the execution payload on execution completion
  - Execution API now exposes the above fields
- **CUMULUS-977**
  - Rename `kinesisConsumer` to `messageConsumer` as it handles both Kinesis streams and SNS topics as of this version.
  - Add `sns`-type rule support. These rules create a subscription between an SNS topic and the `messageConsumer`.
    When a message is received, `messageConsumer` is triggered and passes the SNS message (JSON format expected) in
    its entirety to the workflow in the `payload` field of the Cumulus message. For more information on sns-type rules,
    see the [documentation](https://nasa.github.io/cumulus/docs/data-cookbooks/setup#rules).
- **CUMULUS-975**
  - Add `KinesisInboundEventLogger` and `KinesisOutboundEventLogger` API lambdas. These lambdas
    are utilized to dump incoming and outgoing ingest workflow kinesis streams
    to cloudwatch for analytics in case of AWS/stream failure.
  - Update rules model to allow tracking of log_event ARNs related to
    Rule event logging. Kinesis rule types will now automatically log
    incoming events via a Kinesis event triggered lambda.
    CUMULUS-975-migration-4
  - Update migration code to require explicit migration names per run
  - Added migration_4 to migrate/update exisitng Kinesis rules to have a log event mapping
  - Added new IAM policy for migration lambda
- **CUMULUS-775**
  - Adds a instance metadata endpoint to the `@cumulus/api` package.
  - Adds a new convenience function `hostId` to the `@cumulus/cmrjs` to help build environment specific cmr urls.
  - Fixed `@cumulus/cmrjs.searchConcept` to search and return CMR results.
  - Modified `@cumulus/cmrjs.CMR.searchGranule` and `@cumulus/cmrjs.CMR.searchCollection` to include CMR's provider as a default parameter to searches.
- **CUMULUS-965**
  - Add `@cumulus/test-data.loadJSONTestData()`,
    `@cumulus/test-data.loadTestData()`, and
    `@cumulus/test-data.streamTestData()` to safely load test data. These
    functions should be used instead of using `require()` to load test data,
    which could lead to tests interferring with each other.
  - Add a `@cumulus/common/util/deprecate()` function to mark a piece of code as
    deprecated
- **CUMULUS-986**
  - Added `waitForTestExecutionStart` to `@cumulus/integration-tests`
- **CUMULUS-919**
  - In `@cumulus/deployment`, added support for NGAP permissions boundaries for IAM roles with `useNgapPermissionBoundary` flag in `iam/config.yml`. Defaults to false.

### Fixed

- Fixed a bug where FTP sockets were not closed after an error, keeping the Lambda function active until it timed out [CUMULUS-972]
- **CUMULUS-656**
  - The API will no longer allow the deletion of a provider if that provider is
    referenced by a rule
  - The API will no longer allow the deletion of a collection if that collection
    is referenced by a rule
- Fixed a bug where `@cumulus/sf-sns-report` was not pulling large messages from S3 correctly.

### Deprecated

- `@cumulus/ingest/aws/StepFunction.pullEvent()`. Use `@cumulus/common/aws.pullStepFunctionEvent()`.
- `@cumulus/ingest/consumer.Consume` due to unpredictable implementation. Use `@cumulus/ingest/consumer.Consumer`.
  Call `Consumer.consume()` instead of `Consume.read()`.

## [v1.10.4] - 2018-11-28

### Added

- **CUMULUS-1008**
  - New `config.yml` parameter for SQS consumers: `sqs_consumer_rate: (default 500)`, which is the maximum number of
    messages the consumer will attempt to process per execution. Currently this is only used by the sf-starter consumer,
    which runs every minute by default, making this a messages-per-minute upper bound. SQS does not guarantee the number
    of messages returned per call, so this is not a fixed rate of consumption, only attempted number of messages received.

### Deprecated

- `@cumulus/ingest/consumer.Consume` due to unpredictable implementation. Use `@cumulus/ingest/consumer.Consumer`.

### Changed

- Backported update of `packages/api` dependency `@mapbox/dyno` to `1.4.2` to mitigate `event-stream` vulnerability.

## [v1.10.3] - 2018-10-31

### Added

- **CUMULUS-817**
  - Added AWS Dead Letter Queues for lambdas that are scheduled asynchronously/such that failures show up only in cloudwatch logs.
- **CUMULUS-956**
  - Migrated developer documentation and data-cookbooks to Docusaurus
    - supports versioning of documentation
  - Added `docs/docs-how-to.md` to outline how to do things like add new docs or locally install for testing.
  - Deployment/CI scripts have been updated to work with the new format
- **CUMULUS-811**
  - Added new S3 functions to `@cumulus/common/aws`:
    - `aws.s3TagSetToQueryString`: converts S3 TagSet array to querystring (for use with upload()).
    - `aws.s3PutObject`: Returns promise of S3 `putObject`, which puts an object on S3
    - `aws.s3CopyObject`: Returns promise of S3 `copyObject`, which copies an object in S3 to a new S3 location
    - `aws.s3GetObjectTagging`: Returns promise of S3 `getObjectTagging`, which returns an object containing an S3 TagSet.
  - `@/cumulus/common/aws.s3PutObject` defaults to an explicit `ACL` of 'private' if not overridden.
  - `@/cumulus/common/aws.s3CopyObject` defaults to an explicit `TaggingDirective` of 'COPY' if not overridden.

### Deprecated

- **CUMULUS-811**
  - Deprecated `@cumulus/ingest/aws.S3`. Member functions of this class will now
    log warnings pointing to similar functionality in `@cumulus/common/aws`.

## [v1.10.2] - 2018-10-24

### Added

- **CUMULUS-965**
  - Added a `@cumulus/logger` package
- **CUMULUS-885**
  - Added 'human readable' version identifiers to Lambda Versioning lambda aliases
- **CUMULUS-705**
  - Note: Make sure to update the IAM stack when deploying this update.
  - Adds an AsyncOperations model and associated DynamoDB table to the
    `@cumulus/api` package
  - Adds an /asyncOperations endpoint to the `@cumulus/api` package, which can
    be used to fetch the status of an AsyncOperation.
  - Adds a /bulkDelete endpoint to the `@cumulus/api` package, which performs an
    asynchronous bulk-delete operation. This is a stub right now which is only
    intended to demonstration how AsyncOperations work.
  - Adds an AsyncOperation ECS task to the `@cumulus/api` package, which will
    fetch an Lambda function, run it in ECS, and then store the result to the
    AsyncOperations table in DynamoDB.
- **CUMULUS-851** - Added workflow lambda versioning feature to allow in-flight workflows to use lambda versions that were in place when a workflow was initiated

  - Updated Kes custom code to remove logic that used the CMA file key to determine template compilation logic. Instead, utilize a `customCompilation` template configuration flag to indicate a template should use Cumulus's kes customized methods instead of 'core'.
  - Added `useWorkflowLambdaVersions` configuration option to enable the lambdaVersioning feature set. **This option is set to true by default** and should be set to false to disable the feature.
  - Added uniqueIdentifier configuration key to S3 sourced lambdas to optionally support S3 lambda resource versioning within this scheme. This key must be unique for each modified version of the lambda package and must be updated in configuration each time the source changes.
  - Added a new nested stack template that will create a `LambdaVersions` stack that will take lambda parameters from the base template, generate lambda versions/aliases and return outputs with references to the most 'current' lambda alias reference, and updated 'core' template to utilize these outputs (if `useWorkflowLambdaVersions` is enabled).

- Created a `@cumulus/api/lib/OAuth2` interface, which is implemented by the
  `@cumulus/api/lib/EarthdataLogin` and `@cumulus/api/lib/GoogleOAuth2` classes.
  Endpoints that need to handle authentication will determine which class to use
  based on environment variables. This also greatly simplifies testing.
- Added `@cumulus/api/lib/assertions`, containing more complex AVA test assertions
- Added PublishGranule workflow to publish a granule to CMR without full reingest. (ingest-in-place capability)

- `@cumulus/integration-tests` new functionality:
  - `listCollections` to list collections from a provided data directory
  - `deleteCollection` to delete list of collections from a deployed stack
  - `cleanUpCollections` combines the above in one function.
  - `listProviders` to list providers from a provided data directory
  - `deleteProviders` to delete list of providers from a deployed stack
  - `cleanUpProviders` combines the above in one function.
  - `@cumulus/integrations-tests/api.js`: `deleteGranule` and `deletePdr` functions to make `DELETE` requests to Cumulus API
  - `rules` API functionality for posting and deleting a rule and listing all rules
  - `wait-for-deploy` lambda for use in the redeployment tests
- `@cumulus/ingest/granule.js`: `ingestFile` inserts new `duplicate_found: true` field in the file's record if a duplicate file already exists on S3.
- `@cumulus/api`: `/execution-status` endpoint requests and returns complete execution output if execution output is stored in S3 due to size.
- Added option to use environment variable to set CMR host in `@cumulus/cmrjs`.
- **CUMULUS-781** - Added integration tests for `@cumulus/sync-granule` when `duplicateHandling` is set to `replace` or `skip`
- **CUMULUS-791** - `@cumulus/move-granules`: `moveFileRequest` inserts new `duplicate_found: true` field in the file's record if a duplicate file already exists on S3. Updated output schema to document new `duplicate_found` field.

### Removed

- Removed `@cumulus/common/fake-earthdata-login-server`. Tests can now create a
  service stub based on `@cumulus/api/lib/OAuth2` if testing requires handling
  authentication.

### Changed

- **CUMULUS-940** - modified `@cumulus/common/aws` `receiveSQSMessages` to take a parameter object instead of positional parameters. All defaults remain the same, but now access to long polling is available through `options.waitTimeSeconds`.
- **CUMULUS-948** - Update lambda functions `CNMToCMA` and `CnmResponse` in the `cumulus-data-shared` bucket and point the default stack to them.
- **CUMULUS-782** - Updated `@cumulus/sync-granule` task and `Granule.ingestFile` in `@cumulus/ingest` to keep both old and new data when a destination file with different checksum already exists and `duplicateHandling` is `version`
- Updated the config schema in `@cumulus/move-granules` to include the `moveStagedFiles` param.
- **CUMULUS-778** - Updated config schema and documentation in `@cumulus/sync-granule` to include `duplicateHandling` parameter for specifying how duplicate filenames should be handled
- **CUMULUS-779** - Updated `@cumulus/sync-granule` to throw `DuplicateFile` error when destination files already exist and `duplicateHandling` is `error`
- **CUMULUS-780** - Updated `@cumulus/sync-granule` to use `error` as the default for `duplicateHandling` when it is not specified
- **CUMULUS-780** - Updated `@cumulus/api` to use `error` as the default value for `duplicateHandling` in the `Collection` model
- **CUMULUS-785** - Updated the config schema and documentation in `@cumulus/move-granules` to include `duplicateHandling` parameter for specifying how duplicate filenames should be handled
- **CUMULUS-786, CUMULUS-787** - Updated `@cumulus/move-granules` to throw `DuplicateFile` error when destination files already exist and `duplicateHandling` is `error` or not specified
- **CUMULUS-789** - Updated `@cumulus/move-granules` to keep both old and new data when a destination file with different checksum already exists and `duplicateHandling` is `version`

### Fixed

- `getGranuleId` in `@cumulus/ingest` bug: `getGranuleId` was constructing an error using `filename` which was undefined. The fix replaces `filename` with the `uri` argument.
- Fixes to `del` in `@cumulus/api/endpoints/granules.js` to not error/fail when not all files exist in S3 (e.g. delete granule which has only 2 of 3 files ingested).
- `@cumulus/deployment/lib/crypto.js` now checks for private key existence properly.

## [v1.10.1] - 2018-09-4

### Fixed

- Fixed cloudformation template errors in `@cumulus/deployment/`
  - Replaced references to Fn::Ref: with Ref:
  - Moved long form template references to a newline

## [v1.10.0] - 2018-08-31

### Removed

- Removed unused and broken code from `@cumulus/common`
  - Removed `@cumulus/common/test-helpers`
  - Removed `@cumulus/common/task`
  - Removed `@cumulus/common/message-source`
  - Removed the `getPossiblyRemote` function from `@cumulus/common/aws`
  - Removed the `startPromisedSfnExecution` function from `@cumulus/common/aws`
  - Removed the `getCurrentSfnTask` function from `@cumulus/common/aws`

### Changed

- **CUMULUS-839** - In `@cumulus/sync-granule`, 'collection' is now an optional config parameter

### Fixed

- **CUMULUS-859** Moved duplicate code in `@cumulus/move-granules` and `@cumulus/post-to-cmr` to `@cumulus/ingest`. Fixed imports making assumptions about directory structure.
- `@cumulus/ingest/consumer` correctly limits the number of messages being received and processed from SQS. Details:
  - **Background:** `@cumulus/api` includes a lambda `<stack-name>-sqs2sf` which processes messages from the `<stack-name>-startSF` SQS queue every minute. The `sqs2sf` lambda uses `@cumulus/ingest/consumer` to receive and process messages from SQS.
  - **Bug:** More than `messageLimit` number of messages were being consumed and processed from the `<stack-name>-startSF` SQS queue. Many step functions were being triggered simultaneously by the lambda `<stack-name>-sqs2sf` (which consumes every minute from the `startSF` queue) and resulting in step function failure with the error: `An error occurred (ThrottlingException) when calling the GetExecutionHistory`.
  - **Fix:** `@cumulus/ingest/consumer#processMessages` now processes messages until `timeLimit` has passed _OR_ once it receives up to `messageLimit` messages. `sqs2sf` is deployed with a [default `messageLimit` of 10](https://github.com/nasa/cumulus/blob/670000c8a821ff37ae162385f921c40956e293f7/packages/deployment/app/config.yml#L147).
  - **IMPORTANT NOTE:** `consumer` will actually process up to `messageLimit * 2 - 1` messages. This is because sometimes `receiveSQSMessages` will return less than `messageLimit` messages and thus the consumer will continue to make calls to `receiveSQSMessages`. For example, given a `messageLimit` of 10 and subsequent calls to `receiveSQSMessages` returns up to 9 messages, the loop will continue and a final call could return up to 10 messages.

## [v1.9.1] - 2018-08-22

**Please Note** To take advantage of the added granule tracking API functionality, updates are required for the message adapter and its libraries. You should be on the following versions:

- `cumulus-message-adapter` 1.0.9+
- `cumulus-message-adapter-js` 1.0.4+
- `cumulus-message-adapter-java` 1.2.7+
- `cumulus-message-adapter-python` 1.0.5+

### Added

- **CUMULUS-687** Added logs endpoint to search for logs from a specific workflow execution in `@cumulus/api`. Added integration test.
- **CUMULUS-836** - `@cumulus/deployment` supports a configurable docker storage driver for ECS. ECS can be configured with either `devicemapper` (the default storage driver for AWS ECS-optimized AMIs) or `overlay2` (the storage driver used by the NGAP 2.0 AMI). The storage driver can be configured in `app/config.yml` with `ecs.docker.storageDriver: overlay2 | devicemapper`. The default is `overlay2`.
  - To support this configuration, a [Handlebars](https://handlebarsjs.com/) helper `ifEquals` was added to `packages/deployment/lib/kes.js`.
- **CUMULUS-836** - `@cumulus/api` added IAM roles required by the NGAP 2.0 AMI. The NGAP 2.0 AMI runs a script `register_instances_with_ssm.py` which requires the ECS IAM role to include `ec2:DescribeInstances` and `ssm:GetParameter` permissions.

### Fixed

- **CUMULUS-836** - `@cumulus/deployment` uses `overlay2` driver by default and does not attempt to write `--storage-opt dm.basesize` to fix [this error](https://github.com/moby/moby/issues/37039).
- **CUMULUS-413** Kinesis processing now captures all errrors.
  - Added kinesis fallback mechanism when errors occur during record processing.
  - Adds FallbackTopicArn to `@cumulus/api/lambdas.yml`
  - Adds fallbackConsumer lambda to `@cumulus/api`
  - Adds fallbackqueue option to lambda definitions capture lambda failures after three retries.
  - Adds kinesisFallback SNS topic to signal incoming errors from kinesis stream.
  - Adds kinesisFailureSQS to capture fully failed events from all retries.
- **CUMULUS-855** Adds integration test for kinesis' error path.
- **CUMULUS-686** Added workflow task name and version tracking via `@cumulus/api` executions endpoint under new `tasks` property, and under `workflow_tasks` in step input/output.
  - Depends on `cumulus-message-adapter` 1.0.9+, `cumulus-message-adapter-js` 1.0.4+, `cumulus-message-adapter-java` 1.2.7+ and `cumulus-message-adapter-python` 1.0.5+
- **CUMULUS-771**
  - Updated sync-granule to stream the remote file to s3
  - Added integration test for ingesting granules from ftp provider
  - Updated http/https integration tests for ingesting granules from http/https providers
- **CUMULUS-862** Updated `@cumulus/integration-tests` to handle remote lambda output
- **CUMULUS-856** Set the rule `state` to have default value `ENABLED`

### Changed

- In `@cumulus/deployment`, changed the example app config.yml to have additional IAM roles

## [v1.9.0] - 2018-08-06

**Please note** additional information and upgrade instructions [here](https://nasa.github.io/cumulus/docs/upgrade/1.9.0)

### Added

- **CUMULUS-712** - Added integration tests verifying expected behavior in workflows
- **GITC-776-2** - Add support for versioned collections

### Fixed

- **CUMULUS-832**
  - Fixed indentation in example config.yml in `@cumulus/deployment`
  - Fixed issue with new deployment using the default distribution endpoint in `@cumulus/deployment` and `@cumulus/api`

## [v1.8.1] - 2018-08-01

**Note** IAM roles should be re-deployed with this release.

- **Cumulus-726**
  - Added function to `@cumulus/integration-tests`: `sfnStep` includes `getStepInput` which returns the input to the schedule event of a given step function step.
  - Added IAM policy `@cumulus/deployment`: Lambda processing IAM role includes `kinesis::PutRecord` so step function lambdas can write to kinesis streams.
- **Cumulus Community Edition**
  - Added Google OAuth authentication token logic to `@cumulus/api`. Refactored token endpoint to use environment variable flag `OAUTH_PROVIDER` when determining with authentication method to use.
  - Added API Lambda memory configuration variable `api_lambda_memory` to `@cumulus/api` and `@cumulus/deployment`.

### Changed

- **Cumulus-726**
  - Changed function in `@cumulus/api`: `models/rules.js#addKinesisEventSource` was modified to call to `deleteKinesisEventSource` with all required parameters (rule's name, arn and type).
  - Changed function in `@cumulus/integration-tests`: `getStepOutput` can now be used to return output of failed steps. If users of this function want the output of a failed event, they can pass a third parameter `eventType` as `'failure'`. This function will work as always for steps which completed successfully.

### Removed

- **Cumulus-726**

  - Configuration change to `@cumulus/deployment`: Removed default auto scaling configuration for Granules and Files DynamoDB tables.

- **CUMULUS-688**
  - Add integration test for ExecutionStatus
  - Function addition to `@cumulus/integration-tests`: `api` includes `getExecutionStatus` which returns the execution status from the Cumulus API

## [v1.8.0] - 2018-07-23

### Added

- **CUMULUS-718** Adds integration test for Kinesis triggering a workflow.

- **GITC-776-3** Added more flexibility for rules. You can now edit all fields on the rule's record
  We may need to update the api documentation to reflect this.

- **CUMULUS-681** - Add ingest-in-place action to granules endpoint

  - new applyWorkflow action at PUT /granules/{granuleid} Applying a workflow starts an execution of the provided workflow and passes the granule record as payload.
    Parameter(s):
    - workflow - the workflow name

- **CUMULUS-685** - Add parent exeuction arn to the execution which is triggered from a parent step function

### Changed

- **CUMULUS-768** - Integration tests get S3 provider data from shared data folder

### Fixed

- **CUMULUS-746** - Move granule API correctly updates record in dynamo DB and cmr xml file
- **CUMULUS-766** - Populate database fileSize field from S3 if value not present in Ingest payload

## [v1.7.1] - 2018-07-27 - [BACKPORT]

### Fixed

- **CUMULUS-766** - Backport from 1.8.0 - Populate database fileSize field from S3 if value not present in Ingest payload

## [v1.7.0] - 2018-07-02

### Please note: [Upgrade Instructions](https://nasa.github.io/cumulus/docs/upgrade/1.7.0)

### Added

- **GITC-776-2** - Add support for versioned collectons
- **CUMULUS-491** - Add granule reconciliation API endpoints.
- **CUMULUS-480** Add suport for backup and recovery:
  - Add DynamoDB tables for granules, executions and pdrs
  - Add ability to write all records to S3
  - Add ability to download all DynamoDB records in form json files
  - Add ability to upload records to DynamoDB
  - Add migration scripts for copying granule, pdr and execution records from ElasticSearch to DynamoDB
  - Add IAM support for batchWrite on dynamoDB
-
- **CUMULUS-508** - `@cumulus/deployment` cloudformation template allows for lambdas and ECS clusters to have multiple AZ availability.
  - `@cumulus/deployment` also ensures docker uses `devicemapper` storage driver.
- **CUMULUS-755** - `@cumulus/deployment` Add DynamoDB autoscaling support.
  - Application developers can add autoscaling and override default values in their deployment's `app/config.yml` file using a `{TableName}Table:` key.

### Fixed

- **CUMULUS-747** - Delete granule API doesn't delete granule files in s3 and granule in elasticsearch
  - update the StreamSpecification DynamoDB tables to have StreamViewType: "NEW_AND_OLD_IMAGES"
  - delete granule files in s3
- **CUMULUS-398** - Fix not able to filter executions by workflow
- **CUMULUS-748** - Fix invalid lambda .zip files being validated/uploaded to AWS
- **CUMULUS-544** - Post to CMR task has UAT URL hard-coded
  - Made configurable: PostToCmr now requires CMR_ENVIRONMENT env to be set to 'SIT' or 'OPS' for those CMR environments. Default is UAT.

### Changed

- **GITC-776-4** - Changed Discover-pdrs to not rely on collection but use provider_path in config. It also has an optional filterPdrs regex configuration parameter

- **CUMULUS-710** - In the integration test suite, `getStepOutput` returns the output of the first successful step execution or last failed, if none exists

## [v1.6.0] - 2018-06-06

### Please note: [Upgrade Instructions](https://nasa.github.io/cumulus/docs/upgrade/1.6.0)

### Fixed

- **CUMULUS-602** - Format all logs sent to Elastic Search.
  - Extract cumulus log message and index it to Elastic Search.

### Added

- **CUMULUS-556** - add a mechanism for creating and running migration scripts on deployment.
- **CUMULUS-461** Support use of metadata date and other components in `url_path` property

### Changed

- **CUMULUS-477** Update bucket configuration to support multiple buckets of the same type:
  - Change the structure of the buckets to allow for more than one bucket of each type. The bucket structure is now:
    bucket-key:
    name: <bucket-name>
    type: <type> i.e. internal, public, etc.
  - Change IAM and app deployment configuration to support new bucket structure
  - Update tasks and workflows to support new bucket structure
  - Replace instances where buckets.internal is relied upon to either use the system bucket or a configured bucket
  - Move IAM template to the deployment package. NOTE: You now have to specify '--template node_modules/@cumulus/deployment/iam' in your IAM deployment
  - Add IAM cloudformation template support to filter buckets by type

## [v1.5.5] - 2018-05-30

### Added

- **CUMULUS-530** - PDR tracking through Queue-granules
  - Add optional `pdr` property to the sync-granule task's input config and output payload.
- **CUMULUS-548** - Create a Lambda task that generates EMS distribution reports
  - In order to supply EMS Distribution Reports, you must enable S3 Server
    Access Logging on any S3 buckets used for distribution. See [How Do I Enable Server Access Logging for an S3 Bucket?](https://docs.aws.amazon.com/AmazonS3/latest/user-guide/server-access-logging.html)
    The "Target bucket" setting should point at the Cumulus internal bucket.
    The "Target prefix" should be
    "<STACK_NAME>/ems-distribution/s3-server-access-logs/", where "STACK_NAME"
    is replaced with the name of your Cumulus stack.

### Fixed

- **CUMULUS-546 - Kinesis Consumer should catch and log invalid JSON**
  - Kinesis Consumer lambda catches and logs errors so that consumer doesn't get stuck in a loop re-processing bad json records.
- EMS report filenames are now based on their start time instead of the time
  instead of the time that the report was generated
- **CUMULUS-552 - Cumulus API returns different results for the same collection depending on query**
  - The collection, provider and rule records in elasticsearch are now replaced with records from dynamo db when the dynamo db records are updated.

### Added

- `@cumulus/deployment`'s default cloudformation template now configures storage for Docker to match the configured ECS Volume. The template defines Docker's devicemapper basesize (`dm.basesize`) using `ecs.volumeSize`. This addresses ECS default of limiting Docker containers to 10GB of storage ([Read more](https://aws.amazon.com/premiumsupport/knowledge-center/increase-default-ecs-docker-limit/)).

## [v1.5.4] - 2018-05-21

### Added

- **CUMULUS-535** - EMS Ingest, Archive, Archive Delete reports
  - Add lambda EmsReport to create daily EMS Ingest, Archive, Archive Delete reports
  - ems.provider property added to `@cumulus/deployment/app/config.yml`.
    To change the provider name, please add `ems: provider` property to `app/config.yml`.
- **CUMULUS-480** Use DynamoDB to store granules, pdrs and execution records
  - Activate PointInTime feature on DynamoDB tables
  - Increase test coverage on api package
  - Add ability to restore metadata records from json files to DynamoDB
- **CUMULUS-459** provide API endpoint for moving granules from one location on s3 to another

## [v1.5.3] - 2018-05-18

### Fixed

- **CUMULUS-557 - "Add dataType to DiscoverGranules output"**
  - Granules discovered by the DiscoverGranules task now include dataType
  - dataType is now a required property for granules used as input to the
    QueueGranules task
- **CUMULUS-550** Update deployment app/config.yml to force elasticsearch updates for deleted granules

## [v1.5.2] - 2018-05-15

### Fixed

- **CUMULUS-514 - "Unable to Delete the Granules"**
  - updated cmrjs.deleteConcept to return success if the record is not found
    in CMR.

### Added

- **CUMULUS-547** - The distribution API now includes an
  "earthdataLoginUsername" query parameter when it returns a signed S3 URL
- **CUMULUS-527 - "parse-pdr queues up all granules and ignores regex"**
  - Add an optional config property to the ParsePdr task called
    "granuleIdFilter". This property is a regular expression that is applied
    against the filename of the first file of each granule contained in the
    PDR. If the regular expression matches, then the granule is included in
    the output. Defaults to '.', which will match all granules in the PDR.
- File checksums in PDRs now support MD5
- Deployment support to subscribe to an SNS topic that already exists
- **CUMULUS-470, CUMULUS-471** In-region S3 Policy lambda added to API to update bucket policy for in-region access.
- **CUMULUS-533** Added fields to granule indexer to support EMS ingest and archive record creation
- **CUMULUS-534** Track deleted granules
  - added `deletedgranule` type to `cumulus` index.
  - **Important Note:** Force custom bootstrap to re-run by adding this to
    app/config.yml `es: elasticSearchMapping: 7`
- You can now deploy cumulus without ElasticSearch. Just add `es: null` to your `app/config.yml` file. This is only useful for debugging purposes. Cumulus still requires ElasticSearch to properly operate.
- `@cumulus/integration-tests` includes and exports the `addRules` function, which seeds rules into the DynamoDB table.
- Added capability to support EFS in cloud formation template. Also added
  optional capability to ssh to your instance and privileged lambda functions.
- Added support to force discovery of PDRs that have already been processed
  and filtering of selected data types
- `@cumulus/cmrjs` uses an environment variable `USER_IP_ADDRESS` or fallback
  IP address of `10.0.0.0` when a public IP address is not available. This
  supports lambda functions deployed into a VPC's private subnet, where no
  public IP address is available.

### Changed

- **CUMULUS-550** Custom bootstrap automatically adds new types to index on
  deployment

## [v1.5.1] - 2018-04-23

### Fixed

- add the missing dist folder to the hello-world task
- disable uglifyjs on the built version of the pdr-status-check (read: https://github.com/webpack-contrib/uglifyjs-webpack-plugin/issues/264)

## [v1.5.0] - 2018-04-23

### Changed

- Removed babel from all tasks and packages and increased minimum node requirements to version 8.10
- Lambda functions created by @cumulus/deployment will use node8.10 by default
- Moved [cumulus-integration-tests](https://github.com/nasa/cumulus-integration-tests) to the `example` folder CUMULUS-512
- Streamlined all packages dependencies (e.g. remove redundant dependencies and make sure versions are the same across packages)
- **CUMULUS-352:** Update Cumulus Elasticsearch indices to use [index aliases](https://www.elastic.co/guide/en/elasticsearch/reference/current/indices-aliases.html).
- **CUMULUS-519:** ECS tasks are no longer restarted after each CF deployment unless `ecs.restartTasksOnDeploy` is set to true
- **CUMULUS-298:** Updated log filterPattern to include all CloudWatch logs in ElasticSearch
- **CUMULUS-518:** Updates to the SyncGranule config schema
  - `granuleIdExtraction` is no longer a property
  - `process` is now an optional property
  - `provider_path` is no longer a property

### Fixed

- **CUMULUS-455 "Kes deployments using only an updated message adapter do not get automatically deployed"**
  - prepended the hash value of cumulus-message-adapter.zip file to the zip file name of lambda which uses message adapter.
  - the lambda function will be redeployed when message adapter or lambda function are updated
- Fixed a bug in the bootstrap lambda function where it stuck during update process
- Fixed a bug where the sf-sns-report task did not return the payload of the incoming message as the output of the task [CUMULUS-441]

### Added

- **CUMULUS-352:** Add reindex CLI to the API package.
- **CUMULUS-465:** Added mock http/ftp/sftp servers to the integration tests
- Added a `delete` method to the `@common/CollectionConfigStore` class
- **CUMULUS-467 "@cumulus/integration-tests or cumulus-integration-tests should seed provider and collection in deployed DynamoDB"**
  - `example` integration-tests populates providers and collections to database
  - `example` workflow messages are populated from workflow templates in s3, provider and collection information in database, and input payloads. Input templates are removed.
  - added `https` protocol to provider schema

## [v1.4.1] - 2018-04-11

### Fixed

- Sync-granule install

## [v1.4.0] - 2018-04-09

### Fixed

- **CUMULUS-392 "queue-granules not returning the sfn-execution-arns queued"**
  - updated queue-granules to return the sfn-execution-arns queued and pdr if exists.
  - added pdr to ingest message meta.pdr instead of payload, so the pdr information doesn't get lost in the ingest workflow, and ingested granule in elasticsearch has pdr name.
  - fixed sf-sns-report schema, remove the invalid part
  - fixed pdr-status-check schema, the failed execution contains arn and reason
- **CUMULUS-206** make sure homepage and repository urls exist in package.json files of tasks and packages

### Added

- Example folder with a cumulus deployment example

### Changed

- [CUMULUS-450](https://bugs.earthdata.nasa.gov/browse/CUMULUS-450) - Updated
  the config schema of the **queue-granules** task
  - The config no longer takes a "collection" property
  - The config now takes an "internalBucket" property
  - The config now takes a "stackName" property
- [CUMULUS-450](https://bugs.earthdata.nasa.gov/browse/CUMULUS-450) - Updated
  the config schema of the **parse-pdr** task
  - The config no longer takes a "collection" property
  - The "stack", "provider", and "bucket" config properties are now
    required
- **CUMULUS-469** Added a lambda to the API package to prototype creating an S3 bucket policy for direct, in-region S3 access for the prototype bucket

### Removed

- Removed the `findTmpTestDataDirectory()` function from
  `@cumulus/common/test-utils`

### Fixed

- [CUMULUS-450](https://bugs.earthdata.nasa.gov/browse/CUMULUS-450)
  - The **queue-granules** task now enqueues a **sync-granule** task with the
    correct collection config for that granule based on the granule's
    data-type. It had previously been using the collection config from the
    config of the **queue-granules** task, which was a problem if the granules
    being queued belonged to different data-types.
  - The **parse-pdr** task now handles the case where a PDR contains granules
    with different data types, and uses the correct granuleIdExtraction for
    each granule.

### Added

- **CUMULUS-448** Add code coverage checking using [nyc](https://github.com/istanbuljs/nyc).

## [v1.3.0] - 2018-03-29

### Deprecated

- discover-s3-granules is deprecated. The functionality is provided by the discover-granules task

### Fixed

- **CUMULUS-331:** Fix aws.downloadS3File to handle non-existent key
- Using test ftp provider for discover-granules testing [CUMULUS-427]
- **CUMULUS-304: "Add AWS API throttling to pdr-status-check task"** Added concurrency limit on SFN API calls. The default concurrency is 10 and is configurable through Lambda environment variable CONCURRENCY.
- **CUMULUS-414: "Schema validation not being performed on many tasks"** revised npm build scripts of tasks that use cumulus-message-adapter to place schema directories into dist directories.
- **CUMULUS-301:** Update all tests to use test-data package for testing data.
- **CUMULUS-271: "Empty response body from rules PUT endpoint"** Added the updated rule to response body.
- Increased memory allotment for `CustomBootstrap` lambda function. Resolves failed deployments where `CustomBootstrap` lambda function was failing with error `Process exited before completing request`. This was causing deployments to stall, fail to update and fail to rollback. This error is thrown when the lambda function tries to use more memory than it is allotted.
- Cumulus repository folders structure updated:
  - removed the `cumulus` folder altogether
  - moved `cumulus/tasks` to `tasks` folder at the root level
  - moved the tasks that are not converted to use CMA to `tasks/.not_CMA_compliant`
  - updated paths where necessary

### Added

- `@cumulus/integration-tests` - Added support for testing the output of an ECS activity as well as a Lambda function.

## [v1.2.0] - 2018-03-20

### Fixed

- Update vulnerable npm packages [CUMULUS-425]
- `@cumulus/api`: `kinesis-consumer.js` uses `sf-scheduler.js#schedule` instead of placing a message directly on the `startSF` SQS queue. This is a fix for [CUMULUS-359](https://bugs.earthdata.nasa.gov/browse/CUMULUS-359) because `sf-scheduler.js#schedule` looks up the provider and collection data in DynamoDB and adds it to the `meta` object of the enqueued message payload.
- `@cumulus/api`: `kinesis-consumer.js` catches and logs errors instead of doing an error callback. Before this change, `kinesis-consumer` was failing to process new records when an existing record caused an error because it would call back with an error and stop processing additional records. It keeps trying to process the record causing the error because it's "position" in the stream is unchanged. Catching and logging the errors is part 1 of the fix. Proposed part 2 is to enqueue the error and the message on a "dead-letter" queue so it can be processed later ([CUMULUS-413](https://bugs.earthdata.nasa.gov/browse/CUMULUS-413)).
- **CUMULUS-260: "PDR page on dashboard only shows zeros."** The PDR stats in LPDAAC are all 0s, even if the dashboard has been fixed to retrieve the correct fields. The current version of pdr-status-check has a few issues.
  - pdr is not included in the input/output schema. It's available from the input event. So the pdr status and stats are not updated when the ParsePdr workflow is complete. Adding the pdr to the input/output of the task will fix this.
  - pdr-status-check doesn't update pdr stats which prevent the real time pdr progress from showing up in the dashboard. To solve this, added lambda function sf-sns-report which is copied from @cumulus/api/lambdas/sf-sns-broadcast with modification, sf-sns-report can be used to report step function status anywhere inside a step function. So add step sf-sns-report after each pdr-status-check, we will get the PDR status progress at real time.
  - It's possible an execution is still in the queue and doesn't exist in sfn yet. Added code to handle 'ExecutionDoesNotExist' error when checking the execution status.
- Fixed `aws.cloudwatchevents()` typo in `packages/ingest/aws.js`. This typo was the root cause of the error: `Error: Could not process scheduled_ingest, Error: : aws.cloudwatchevents is not a constructor` seen when trying to update a rule.

### Removed

- `@cumulus/ingest/aws`: Remove queueWorkflowMessage which is no longer being used by `@cumulus/api`'s `kinesis-consumer.js`.

## [v1.1.4] - 2018-03-15

### Added

- added flag `useList` to parse-pdr [CUMULUS-404]

### Fixed

- Pass encrypted password to the ApiGranule Lambda function [CUMULUS-424]

## [v1.1.3] - 2018-03-14

### Fixed

- Changed @cumulus/deployment package install behavior. The build process will happen after installation

## [v1.1.2] - 2018-03-14

### Added

- added tools to @cumulus/integration-tests for local integration testing
- added end to end testing for discovering and parsing of PDRs
- `yarn e2e` command is available for end to end testing

### Fixed

- **CUMULUS-326: "Occasionally encounter "Too Many Requests" on deployment"** The api gateway calls will handle throttling errors
- **CUMULUS-175: "Dashboard providers not in sync with AWS providers."** The root cause of this bug - DynamoDB operations not showing up in Elasticsearch - was shared by collections and rules. The fix was to update providers', collections' and rules; POST, PUT and DELETE endpoints to operate on DynamoDB and using DynamoDB streams to update Elasticsearch. The following packages were made:
  - `@cumulus/deployment` deploys DynamoDB streams for the Collections, Providers and Rules tables as well as a new lambda function called `dbIndexer`. The `dbIndexer` lambda has an event source mapping which listens to each of the DynamoDB streams. The dbIndexer lambda receives events referencing operations on the DynamoDB table and updates the elasticsearch cluster accordingly.
  - The `@cumulus/api` endpoints for collections, providers and rules _only_ query DynamoDB, with the exception of LIST endpoints and the collections' GET endpoint.

### Updated

- Broke up `kes.override.js` of @cumulus/deployment to multiple modules and moved to a new location
- Expanded @cumulus/deployment test coverage
- all tasks were updated to use cumulus-message-adapter-js 1.0.1
- added build process to integration-tests package to babelify it before publication
- Update @cumulus/integration-tests lambda.js `getLambdaOutput` to return the entire lambda output. Previously `getLambdaOutput` returned only the payload.

## [v1.1.1] - 2018-03-08

### Removed

- Unused queue lambda in api/lambdas [CUMULUS-359]

### Fixed

- Kinesis message content is passed to the triggered workflow [CUMULUS-359]
- Kinesis message queues a workflow message and does not write to rules table [CUMULUS-359]

## [v1.1.0] - 2018-03-05

### Added

- Added a `jlog` function to `common/test-utils` to aid in test debugging
- Integration test package with command line tool [CUMULUS-200] by @laurenfrederick
- Test for FTP `useList` flag [CUMULUS-334] by @kkelly51

### Updated

- The `queue-pdrs` task now uses the [cumulus-message-adapter-js](https://github.com/nasa/cumulus-message-adapter-js)
  library
- Updated the `queue-pdrs` JSON schemas
- The test-utils schema validation functions now throw an error if validation
  fails
- The `queue-granules` task now uses the [cumulus-message-adapter-js](https://github.com/nasa/cumulus-message-adapter-js)
  library
- Updated the `queue-granules` JSON schemas

### Removed

- Removed the `getSfnExecutionByName` function from `common/aws`
- Removed the `getGranuleStatus` function from `common/aws`

## [v1.0.1] - 2018-02-27

### Added

- More tests for discover-pdrs, dicover-granules by @yjpa7145
- Schema validation utility for tests by @yjpa7145

### Changed

- Fix an FTP listing bug for servers that do not support STAT [CUMULUS-334] by @kkelly51

## [v1.0.0] - 2018-02-23

[unreleased]: https://github.com/nasa/cumulus/compare/v9.9.1...HEAD
[v9.9.1]: https://github.com/nasa/cumulus/compare/v9.9.0...v9.9.1
[v9.9.0]: https://github.com/nasa/cumulus/compare/v9.8.0...v9.9.0
[v9.8.0]: https://github.com/nasa/cumulus/compare/v9.7.0...v9.8.0
[v9.7.0]: https://github.com/nasa/cumulus/compare/v9.6.0...v9.7.0
[v9.6.0]: https://github.com/nasa/cumulus/compare/v9.5.0...v9.6.0
[v9.5.0]: https://github.com/nasa/cumulus/compare/v9.4.0...v9.5.0
[v9.4.0]: https://github.com/nasa/cumulus/compare/v9.3.0...v9.4.0
[v9.3.0]: https://github.com/nasa/cumulus/compare/v9.2.2...v9.3.0
[v9.2.2]: https://github.com/nasa/cumulus/compare/v9.2.1...v9.2.2
[v9.2.1]: https://github.com/nasa/cumulus/compare/v9.2.0...v9.2.1
[v9.2.0]: https://github.com/nasa/cumulus/compare/v9.1.0...v9.2.0
[v9.1.0]: https://github.com/nasa/cumulus/compare/v9.0.1...v9.1.0
[v9.0.1]: https://github.com/nasa/cumulus/compare/v9.0.0...v9.0.1
[v9.0.0]: https://github.com/nasa/cumulus/compare/v8.1.0...v9.0.0
[v8.1.0]: https://github.com/nasa/cumulus/compare/v8.0.0...v8.1.0
[v8.0.0]: https://github.com/nasa/cumulus/compare/v7.2.0...v8.0.0
[v7.2.0]: https://github.com/nasa/cumulus/compare/v7.1.0...v7.2.0
[v7.1.0]: https://github.com/nasa/cumulus/compare/v7.0.0...v7.1.0
[v7.0.0]: https://github.com/nasa/cumulus/compare/v6.0.0...v7.0.0
[v6.0.0]: https://github.com/nasa/cumulus/compare/v5.0.1...v6.0.0
[v5.0.1]: https://github.com/nasa/cumulus/compare/v5.0.0...v5.0.1
[v5.0.0]: https://github.com/nasa/cumulus/compare/v4.0.0...v5.0.0
[v4.0.0]: https://github.com/nasa/cumulus/compare/v3.0.1...v4.0.0
[v3.0.1]: https://github.com/nasa/cumulus/compare/v3.0.0...v3.0.1
[v3.0.0]: https://github.com/nasa/cumulus/compare/v2.0.1...v3.0.0
[v2.0.7]: https://github.com/nasa/cumulus/compare/v2.0.6...v2.0.7
[v2.0.6]: https://github.com/nasa/cumulus/compare/v2.0.5...v2.0.6
[v2.0.5]: https://github.com/nasa/cumulus/compare/v2.0.4...v2.0.5
[v2.0.4]: https://github.com/nasa/cumulus/compare/v2.0.3...v2.0.4
[v2.0.3]: https://github.com/nasa/cumulus/compare/v2.0.2...v2.0.3
[v2.0.2]: https://github.com/nasa/cumulus/compare/v2.0.1...v2.0.2
[v2.0.1]: https://github.com/nasa/cumulus/compare/v1.24.0...v2.0.1
[v2.0.0]: https://github.com/nasa/cumulus/compare/v1.24.0...v2.0.0
[v1.24.0]: https://github.com/nasa/cumulus/compare/v1.23.2...v1.24.0
[v1.23.2]: https://github.com/nasa/cumulus/compare/v1.22.1...v1.23.2
[v1.22.1]: https://github.com/nasa/cumulus/compare/v1.21.0...v1.22.1
[v1.21.0]: https://github.com/nasa/cumulus/compare/v1.20.0...v1.21.0
[v1.20.0]: https://github.com/nasa/cumulus/compare/v1.19.0...v1.20.0
[v1.19.0]: https://github.com/nasa/cumulus/compare/v1.18.0...v1.19.0
[v1.18.0]: https://github.com/nasa/cumulus/compare/v1.17.0...v1.18.0
[v1.17.0]: https://github.com/nasa/cumulus/compare/v1.16.1...v1.17.0
[v1.16.1]: https://github.com/nasa/cumulus/compare/v1.16.0...v1.16.1
[v1.16.0]: https://github.com/nasa/cumulus/compare/v1.15.0...v1.16.0
[v1.15.0]: https://github.com/nasa/cumulus/compare/v1.14.5...v1.15.0
[v1.14.5]: https://github.com/nasa/cumulus/compare/v1.14.4...v1.14.5
[v1.14.4]: https://github.com/nasa/cumulus/compare/v1.14.3...v1.14.4
[v1.14.3]: https://github.com/nasa/cumulus/compare/v1.14.2...v1.14.3
[v1.14.2]: https://github.com/nasa/cumulus/compare/v1.14.1...v1.14.2
[v1.14.1]: https://github.com/nasa/cumulus/compare/v1.14.0...v1.14.1
[v1.14.0]: https://github.com/nasa/cumulus/compare/v1.13.5...v1.14.0
[v1.13.5]: https://github.com/nasa/cumulus/compare/v1.13.4...v1.13.5
[v1.13.4]: https://github.com/nasa/cumulus/compare/v1.13.3...v1.13.4
[v1.13.3]: https://github.com/nasa/cumulus/compare/v1.13.2...v1.13.3
[v1.13.2]: https://github.com/nasa/cumulus/compare/v1.13.1...v1.13.2
[v1.13.1]: https://github.com/nasa/cumulus/compare/v1.13.0...v1.13.1
[v1.13.0]: https://github.com/nasa/cumulus/compare/v1.12.1...v1.13.0
[v1.12.1]: https://github.com/nasa/cumulus/compare/v1.12.0...v1.12.1
[v1.12.0]: https://github.com/nasa/cumulus/compare/v1.11.3...v1.12.0
[v1.11.3]: https://github.com/nasa/cumulus/compare/v1.11.2...v1.11.3
[v1.11.2]: https://github.com/nasa/cumulus/compare/v1.11.1...v1.11.2
[v1.11.1]: https://github.com/nasa/cumulus/compare/v1.11.0...v1.11.1
[v1.11.0]: https://github.com/nasa/cumulus/compare/v1.10.4...v1.11.0
[v1.10.4]: https://github.com/nasa/cumulus/compare/v1.10.3...v1.10.4
[v1.10.3]: https://github.com/nasa/cumulus/compare/v1.10.2...v1.10.3
[v1.10.2]: https://github.com/nasa/cumulus/compare/v1.10.1...v1.10.2
[v1.10.1]: https://github.com/nasa/cumulus/compare/v1.10.0...v1.10.1
[v1.10.0]: https://github.com/nasa/cumulus/compare/v1.9.1...v1.10.0
[v1.9.1]: https://github.com/nasa/cumulus/compare/v1.9.0...v1.9.1
[v1.9.0]: https://github.com/nasa/cumulus/compare/v1.8.1...v1.9.0
[v1.8.1]: https://github.com/nasa/cumulus/compare/v1.8.0...v1.8.1
[v1.8.0]: https://github.com/nasa/cumulus/compare/v1.7.0...v1.8.0
[v1.7.0]: https://github.com/nasa/cumulus/compare/v1.6.0...v1.7.0
[v1.6.0]: https://github.com/nasa/cumulus/compare/v1.5.5...v1.6.0
[v1.5.5]: https://github.com/nasa/cumulus/compare/v1.5.4...v1.5.5
[v1.5.4]: https://github.com/nasa/cumulus/compare/v1.5.3...v1.5.4
[v1.5.3]: https://github.com/nasa/cumulus/compare/v1.5.2...v1.5.3
[v1.5.2]: https://github.com/nasa/cumulus/compare/v1.5.1...v1.5.2
[v1.5.1]: https://github.com/nasa/cumulus/compare/v1.5.0...v1.5.1
[v1.5.0]: https://github.com/nasa/cumulus/compare/v1.4.1...v1.5.0
[v1.4.1]: https://github.com/nasa/cumulus/compare/v1.4.0...v1.4.1
[v1.4.0]: https://github.com/nasa/cumulus/compare/v1.3.0...v1.4.0
[v1.3.0]: https://github.com/nasa/cumulus/compare/v1.2.0...v1.3.0
[v1.2.0]: https://github.com/nasa/cumulus/compare/v1.1.4...v1.2.0
[v1.1.4]: https://github.com/nasa/cumulus/compare/v1.1.3...v1.1.4
[v1.1.3]: https://github.com/nasa/cumulus/compare/v1.1.2...v1.1.3
[v1.1.2]: https://github.com/nasa/cumulus/compare/v1.1.1...v1.1.2
[v1.1.1]: https://github.com/nasa/cumulus/compare/v1.0.1...v1.1.1
[v1.1.0]: https://github.com/nasa/cumulus/compare/v1.0.1...v1.1.0
[v1.0.1]: https://github.com/nasa/cumulus/compare/v1.0.0...v1.0.1
[v1.0.0]: https://github.com/nasa/cumulus/compare/pre-v1-release...v1.0.0

[thin-egress-app]: <https://github.com/asfadmin/thin-egress-app> "Thin Egress App"<|MERGE_RESOLUTION|>--- conflicted
+++ resolved
@@ -6,12 +6,6 @@
 
 ## Unreleased
 
-<<<<<<< HEAD
-- **CUMULUS-2847**
-  - Move DyanmoDb table name into API keystore and initialize only on lambda cold start
-- **CUMULUS-2781**
-  - Add api_config secret to hold API/Private API lambda configuration values
-=======
 ### Added
 
 - **CUMULUS-2775**
@@ -24,9 +18,12 @@
 
 ### Changed
 
+- **CUMULUS-2847**
+  - Move DyanmoDb table name into API keystore and initialize only on lambda cold start
+- **CUMULUS-2781**
+  - Add api_config secret to hold API/Private API lambda configuration values
 - **CUMULUS-2775**
   - Changed the `timeout_action` to `ForceApplyCapacityChange` by default for the RDS serverless database cluster `tf-modules/rds-cluster-tf`
->>>>>>> e4099c07
 
 ## [v9.9.1] 2021-02-10 [BACKPORT]
 
