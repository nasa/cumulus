--- conflicted
+++ resolved
@@ -6,15 +6,6 @@
 
 ## [Unreleased]
 
-## [v19.1.0] 2024-10-07
-
-### Migration Notes
-
-<<<<<<< HEAD
-This release contains changes listed here as well as changes listed in v19.0.0,
-despite v19.0.0 being deprecated. Please review Changelog entries and Migration Notes for
-each Cumulus version between your current version and v19.1.0 as normal.
-=======
 ### Breaking Changes
 
 - **CUMULUS-2564**
@@ -29,7 +20,27 @@
     when active.
     If the prior behavior is desired, please add `"useGranIdPath": true` to your
     task config in your workflow definitions that use `sync-granule`.
->>>>>>> d340f1e3
+
+
+### Added
+
+- **CUMULUS-3919**
+  - Added terraform variables `disableSSL` and `rejectUnauthorized` to `tf-modules/cumulus-rds-tf` module.
+
+### Changed
+
+- **CUMULUS-3931**
+  - Add `force_new_deployment` to `cumulus_ecs_service` to allow users to force
+    new task deployment on terraform redeploy.   See docs for more details:
+    https://registry.terraform.io/providers/hashicorp/aws/latest/docs/resources/ecs_service#force_new_deployment"
+
+## [v19.1.0] 2024-10-07
+
+### Migration Notes
+
+This release contains changes listed here as well as changes listed in v19.0.0,
+despite v19.0.0 being deprecated. Please review Changelog entries and Migration Notes for
+each Cumulus version between your current version and v19.1.0 as normal.
 
 ### Added
 
@@ -51,8 +62,6 @@
   - Updated `@cumulus/sftp-client` and `@cumulus/ingest/SftpProviderClient` to support both regular and fastDownload.
   - Added sftp support to FakeProvider
   - Added sftp integration test
-- **CUMULUS-3919**
-  - Added terraform variables `disableSSL` and `rejectUnauthorized` to `tf-modules/cumulus-rds-tf` module.
 
 ### Changed
 
@@ -67,10 +76,6 @@
     - cumulus-message-adapter-python 2.3.0
 - **CUMULUS-3906**
   - Bumps example ORCA deployment to version v10.0.1.
-- **CUMULUS-3931**
-  - Add `force_new_deployment` to `cumulus_ecs_service` to allow users to force
-    new task deployment on terraform redeploy.   See docs for more details:
-    https://registry.terraform.io/providers/hashicorp/aws/latest/docs/resources/ecs_service#force_new_deployment"
 
 ### Fixed
 
