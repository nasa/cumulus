--- conflicted
+++ resolved
@@ -89,15 +89,12 @@
     - `isTerminalSfStatus()` determines if a Step Function status from a Cloudwatch event is a terminal status
     - `getSfEventStatus()` gets the Step Function status from a Cloudwatch event
     - `getSfEventMessage()` extracts and parses the Step Function output messsage from a Cloudwatch event
-<<<<<<< HEAD
-=======
 
 - **CUMULUS-1379** CMR Launchpad Authentication
   - Added `launchpad` configuration to `@cumulus/deployment/app/config.yml`, and cloudformation templates, workflow message, lambda configuration, api endpoint configuration
   - Added `@cumulus/common/LaunchpadToken` and `@cumulus/common/launchpad` to provide methods to get token and validate token
   - Updated lambdas to use Launchpad token for CMR actions (ingest and delete granules)
   - Updated deployment documentation and added [instructions to setup CMR client for Launchpad authentication] (https://wiki.earthdata.nasa.gov/display/CUMULUS/CMR+Launchpad+Authentication)
->>>>>>> fba08aeb
 
 ## Changed
 
