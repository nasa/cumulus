# Changelog

All notable changes to this project will be documented in this file.

The format is based on [Keep a Changelog](http://keepachangelog.com/en/1.0.0/).

## Unreleased

<<<<<<< HEAD
### Added

- **CUMULUS-3992**
  - Update `MoveCollectionsWorkflow` references to `ChangeCollectionsWorkflow`
  - Update `@cumulus/api-client` to add bulkChangeCollection endpoint
  - Update `@cumulus/api` to add api endpoint to allow trigger of `ChangeCollectionsWorkflow`
  - Update ChangeGranuleCollections integration test to use endpoint to trigger test instead of direct step function invocation
- **CUMULUS-3751**
  - Added `change-granule-collection-s3` to move granules to a different collection.
    - expects a list of granuleIds along with a new (target) collection
    - moves those granule files in S3 according to pathing of target collection
    - update CMR metadata file according to new collection information
  - Added CopyObject function in @cumulus/aws-client/S3 to facilitate multi-part s3 object copying
  - Added functions to allow manipulation in memory of cmr metadata objects in @cumulus/cmrjs/cmr-utils
    - updateUMMGMetadataObject updates file links for ummg metadata structure object
    - updateEcho10XMLMetadataObject updates file links for echo10 metadata structure object
    - setUMMGCollection sets collection name and version in ummg metadata structure object
    - setEcho10Collection sets collection name and version in echo10 metadata structure object
    - getCMRCollectionId gets collectionId from cmr metadata object using its filename to
      determine how to correctly parse the object (echo10 vs ummg)
  - Added MoveGranuleCollections workflow to cumulus core deployable according to terraform variables
  - Added ingest module terraform variable "deploy_cumulus_workflows": a map of workflows that should be deployed
    - as of merging only controls move_granule_collections_workflow
    - defaults to true (deploy the workflow)

### Fixed

- **CUMULUS-3752**
  - Fixed api return codes expected in api-client for bulkPatch and bulkPatchGranuleCollections
=======
## [v18.5.5] 2025-03-04

### Added

- **CUMULUS-3993**
  - Added long PAN functionality and `panType` configuration option to `SendPan` task
  - Updated example workflow configuration to better handle error exceptions,
    see [Workflow Configuration](https://nasa.github.io/cumulus/docs/next/data-cookbooks/error-handling)
  - Updated `PdrStatusCheck` task to properly propagate workflow execution error.
>>>>>>> fbd3d1b5

## [v18.5.3] 2025-01-21

**Please note** changes in v18.5.3 may not yet be released in future versions, as this
is a backport/patch release on the v18.5.x series of releases.  Updates that are
included in the future will have a corresponding CHANGELOG entry in future releases.

### Added

- **CUMULUS-3757**
  - Added a `/granules` [endpoint](https://nasa.github.io/cumulus-api/#bulk-update-granules-collectionId) `PATCH/bulkPatchGranuleCollection` which updates a batch of granule records collectionId to a new collectionId. This endpoint takes a list of granules, a collectionId, and an `esConcurrency` variable, updating the granules' to the collectionId passed with the payload in both postgres and elasticsearch, while providing concurrency for updating elasticsearch to tailor for performance and database needs.
  - Added a `/granules` [endpoint](https://nasa.github.io/cumulus-api/#bulk-update-granules) `PATCH/bulkPatch` which applies PATCH to a list of granules. For its payload, this endpoint takes a list of granules (the updates to be made to the granule, similar to the pre-existing `PATCH`), a `dbConcurrency` and `dbMaxPool` variables for configuring concurrency and database thoroughput for postgres to tailor to performance and database needs.
- **CUMULUS-3978**
  - Added `iops` and `throughput` options to `elasticsearch_config` variable
    in `tf-modules/data-persistence`; These two options are necessary for gp3 EBS volume type.

### Changed

- **CUMULUS-3967**
  - Pinned @aws-sdk/client-s3 in @cumulus/aws-client to 3.726.0 to address breaking changes/incompatibility in releases > 3.726.0
  - Pinned @aws-sdk/client-s3 in @cumulus/lib-storage to 3.726.0 to address breaking changes/incompatibility in releases > 3.726.0

- **CUMULUS-3940**
  - Added 'dead_letter_recovery_cpu' and 'dead_letter_recovery_memory' to `cumulus` and `archive` module configuration to allow configuration of the dead_letter_recovery_operation task definition to better allow configuration of the tool's operating environment.
  - Updated the dead letter recovery tool to utilize it's own log group "${var.prefix}-DeadLetterRecoveryEcsLogs"
  - Added `batchSize`, `concurrency` and `dbMaxPool` options to /endpoints/recoverCumulusMessage (note these values are correct at time of this release only):
    - `batchSize` - specifies how many DLA objects to read from S3 and hold in memory.  Defaults to 1000.
    - `concurrency` - specifies how many messages to process at the same time.  Defaults to 30.
    - `dbMaxPool` - specifies how many database connections to allow the process to utilize.  Defaults to 30.  Process should at minimum the value set for `concurrency`.
  - Add API memory-constrained performance test to test minimum functionality under default+ configuration
  - Updated `@cumulus/async-operations.startAsyncOperation to take `containerName` as a parameter name, allowing it to specify a container other than the default 'AsyncOperations' container
- **CUMULUS-3960**
  - Updated `PostToCmr` task to be able to `republish` granules

### Fixed

- **CUMULUS-3940**
  - Updated `process-s3-dead-letter-archive` and downstream calls to pass in a esClient to  `writeRecordsFunction` and update downstream calls to utilize the client.
- **CUMULUS-3981**
  - Added required $metadata field when creating new instance of ServiceException.

## [v18.5.2] 2024-12-12

### Breaking Changes

- **CUMULUS-3934**
  - Removed `ecs_cluster_instance_allow_ssh` resource.
  - The `ecs_cluster_instance_allow_ssh` was implemented before SSM hosts were deployed
    to NGAP accounts and allowed for SSHing into an instance from an SSH bastion, which no longer exists.
  - Tunneling into an EC2 via SSM is still supported. Users relying solely on SSH will need to transition to SSM.

### Changed

- **CUMULUS-3936,CUMULUS-3948**
  - Updated `tf-modules/cumulus/ecs_cluster_instance_autoscaling_cf_template.yml.tmpl`
    user-data for compatibility with Amazon Linux 2023 AMI
  - Fixed `tf-modules/cumulus` scripts to use Instance Metadata Service V2
  - Updated `fake-provider-cf.yml` to work for Amazon Linux 2023 AMI
- **CUMULUS-3941**
  - Updated `SendPan` task to generate short pan with FAILED disposition.
- **CUMULUS-3955**
  - Removed `VACUUM` statements from db migrations. In cases where the PG database is very large, these queries
    can take a long time and exceed the Lambda timeout, causing failures on deployment.

### Fixed

- **Security Vulnerabilities**
  - Updated `@octokit/graphql` from 2.1.1 to ^2.3.0 to address [CVE-2024-21538]
    (https://github.com/advisories/GHSA-3xgq-45jj-v275)

## [v18.5.1] 2024-10-25

**Please note** changes in v18.5.1 may not yet be released in future versions, as this
is a backport/patch release on the v18.5.x series of releases.  Updates that are
included in the future will have a corresponding CHANGELOG entry in future releases.

### Added

- **CUMULUS-3773**
  - Added sftpFastDownload configuration to SyncGranule task.
  - Updated `@cumulus/sftp-client` and `@cumulus/ingest/SftpProviderClient` to support both regular and fastDownload.
  - Added sftp support to FakeProvider
  - Added sftp integration test
- **CUMULUS-3756**
  - Added excludeFileRegex configuration to UpdateGranulesCmrMetadataFileLinks
  - This is to allow files matching specified regex to be excluded when updating the Related URLs list
  - Defaults to the current behavior of excluding no files.
- **CUMULUS-3919**
  - Added terraform variables `disableSSL` and `rejectUnauthorized` to `tf-modules/cumulus-rds-tf` module.

### Changed

- **CUMULUS-3928**
  - updated publish scripting to use cumulus.bot@gmail.com for user email
  - updated publish scripting to use esm over common import of latest-version
  - updated bigint testing to remove intermitted failure source.
  - updated postgres dependency version
- **CUMULUS-3838**
  - Updated python dependencies to latest:
    - cumulus-process-py 1.4.0
    - cumulus-message-adapter-python 2.3.0

### Fixed

- **CUMULUS-3902**
  - Update error handling to use AWS SDK V3 error classes instead of properties on js objects

## [v18.5.0] 2024-10-03

### Migration Notes

#### CUMULUS-3536 Upgrading from Aurora Serverless V1 to V2

- The updates in CUMULUS-3536 require an upgrade of the postgres database.
  Please follow [Upgrading from Aurora Serverless V1 to V2]
  (https://nasa.github.io/cumulus/docs/next/upgrade-notes/serverless-v2-upgrade)

### Added

- **CUMULUS-3536**
  - Added `rejectUnauthorized` = false to db-provision-user-database as the Lambda
    does not have the Serverless v2 SSL certifications installed.

### Changed

- **CUMULUS-3725**
  - Updated the default parameter group for `cumulus-rds-tf` to set `force_ssl`
    to 0. This setting for the Aurora Serverless v2 database allows non-SSL
    connections to the database, and is intended to be a temporary solution
    until Cumulus has been updated to import the RDS rds-ca-rsa2048-g1 CA bundles in Lambda environments.
    See [CUMULUS-3724](https://bugs.earthdata.nasa.gov/browse/CUMULUS-3724).

### Fixed

- **CUMULUS-3901**
  - Fix error checking in @cumulus/errors to use Error.name in addition to Error.code
- **CUMULUS-3824**
  - Added the missing double quote in ecs_cluster autoscaling cf template
- **CUMULUS-3846**
  - improve reliability of unit tests
    - tests for granules api get requests separated out to new file
    - cleanup of granule database resources to ensure no overlap
    - ensure uniqueness of execution names from getWorkflowNameIntersectFromGranuleIds
    - increase timeout in aws-client tests
- **Snyk**
  - Upgraded moment from 2.29.4 to 2.30.1
  - Upgraded pg from ~8.10 to ~8.12

## [v18.4.0] 2024-08-16

### Migration Notes

#### CUMULUS-3320 Update executions table

The work for CUMULUS-3320 required index updates as well as a modification of a
table constraint.   To install the update containing these changes you should:

- Pre-generate the indexes on the execution table.  This can be done via manual
  procedure prior to upgrading without downtime, or done more quickly before or
  during upgrade with downtime.
- Update the `executions_parent_cumulus_id_foreign` constraint.   This will
  require downtime as updating the constraint requires a table write lock, and
  the update may take some time.

Deployments with low volume databases and low activity and/or test/development
environments should be able to install these updates via the normal automatic
Cumulus deployment process.

Please *carefully* review the migration [process documentation](https://nasa.github.io/cumulus/docs/next/upgrade-notes/upgrade_execution_table_CUMULUS_3320).    Failure to
make these updates properly will likely result in deployment failure and/or
degraded execution table operations.

#### CUMULUS-3449 Please follow the instructions before upgrading Cumulus

- The updates in CUMULUS-3449 requires manual update to postgres database in
  production environment. Please follow [Update Cumulus_id Type and
  Indexes](https://nasa.github.io/cumulus/docs/next/upgrade-notes/update-cumulus_id-type-indexes-CUMULUS-3449)

### Breaking Changes

### Added

- **CUMULUS-3320**
  - Added endpoint `/executions/bulkDeleteExecutionsByCollection` to allow
    bulk deletion of executions from elasticsearch by collectionId
  - Added `Bulk Execution Delete` migration type to async operations types
- **CUMULUS-3608**
  - Exposes variables for sqs_message_consumer_watcher messageLimit and timeLimit configurations. Descriptions
    of the variables [here](tf-modules/ingest/variables.tf) include notes on usage and what users should
    consider if configuring something other than the default values.
- **CUMULUS-3449**
  - Updated the following database columns to BIGINT: executions.cumulus_id, executions.parent_cumulus_id,
    files.granule_cumulus_id, granules_executions.granule_cumulus_id, granules_executions.execution_cumulus_id
    and pdrs.execution_cumulus_id
  - Changed granules table unique constraint to granules_collection_cumulus_id_granule_id_unique
  - Added indexes granules_granule_id_index and granules_provider_collection_cumulus_id_granule_id_index
    to granules table

### Changed

- **CUMULUS-3320**
  - Updated executions table (please see Migration section and Upgrade
    Instructions for more information) to:
    - Add index on `collection_cumulus_id`
    - Add index on `parent_cumulus_id`
    - Update `executions_parent_cumulus_id_foreign` constraint to add `ON DELETE
      SET NULL`.  This change will cause deletions in the execution table to
      allow deletion of parent executions, when this occurs the child will have
      it's parent reference set to NULL as part of the deletion operations.
- **CUMULUS-3449**
  - Updated `@cumulus/db` package and configure knex hook postProcessResponse to convert the return string
    from columns ending with "cumulus_id" to number.
- **CUMULUS-3841**
  - Increased `fetchRules` page size to default to 100 instead of 10. This improves overall query time when
    fetching all rules such as in `sqsMessageConsumer`.

### Fixed

- **CUMULUS-3817**
  - updated applicable @aws-sdk dependencies to 3.621.0 to remove inherited vulnerability from fast-xml-parser
- **CUMULUS-3320**
  - Execution database deletions by `cumulus_id` should have greatly improved
    performance as a table scan will no longer be required for each record
    deletion to validate parent-child relationships
- **CUMULUS-3818**
  - Fixes default value (updated to tag 52) for async-operation-image in tf-modules/cumulus.
- **CUMULUS-3840**
  - Fixed `@cumulus/api/bin/serve` to correctly use EsClient.

## [v18.3.3] 2024-08-09

**Please note** changes in v18.3.3 may not yet be released in future versions, as this
is a backport/patch release on the v18.3.x series of releases.  Updates that are
included in the future will have a corresponding CHANGELOG entry in future releases.

### Fixed

- **CUMULUS-3824**
  - Changed the ECS docker storage driver to `overlay2`, since `devicemapper` is removed in Docker Engine v25.0.
  - Removed `ecs_docker_storage_driver` property from cumulus module.
- **CUMULUS-3836**
  - Terraform configuration for cleanExecutions now correctly configures ES_HOST and lambda security group

## [v18.3.2] 2024-07-24

### Added

- **CUMULUS-3700**
  - Added `volume_type` option to `elasticsearch_config` in the
    `data-persistance` module to allow configuration of the EBS volume type for
    Elasticsarch; default remains `gp2`.
- **CUMULUS-3424**
  - Exposed `auto_pause` and `seconds_until_auto_pause` variables in
    `cumulus-rds-tf` module to modify `aws_rds_cluster` scaling_configuration
- **CUMULUS-3760**
  - Added guidance for handling large backlog of es executions
- **CUMULUS-3742**
  - Script for dumping data into postgres database for testing and replicating issues
- **CUMULUS-3385**
  - Added generate_db_executions to dump large scale postgres executions

### Changed

- **CUMULUS-3385**
  - updated cleanExecutions lambda to clean up postgres execution payloads
  - updated cleanExecutions lambda with configurable limit to control for large size
- **NDCUM-1051**
  - Modified addHyraxUrlToUmmG to test whether the provide Hyrax URL is already included in the metadata, and if so return the metadata unaltered.
  - Modified addHyraxUrlToEcho10 to test whether the provide Hyrax URL is already included in the metadata, and if so return the metadata unaltered.

### Fixed

- **CUMULUS-3807**
  - Pinned @aws-sdk/client-s3 to 3.614 to address timeout/bug in s3().listObjectsV2
- **CUMULUS-3787**
  - Fixed developer-side bug causing some ts errors to be swallowed in CI
- **CUMULUS-3785**
  - Fixed `SftpProviderClient` not awaiting `decryptBase64String` with AWS KMS
  - Fixed method typo in `@cumulus/api/endpoints/dashboard.js`
- **CUMULUS-3385**
  - fixed cleanExecutions lambda to clean up elasticsearch execution payloads
- **CUMULUS-3326**
  - Updated update-granules-cmr-metadata-file-links task to update the file size of the update metadata file and remove the invalidated checksum associated with this file.

## [v18.3.1] 2024-07-08

### Migration Notes

#### CUMULUS-3433 Update to node.js v20

The following applies only to users with a custom value configured for
`async-operation`:

- As part of the node v20 update process, a new version (52) of the Core
  async-operation container was published - [cumuluss/async
  operation](https://hub.docker.com/layers/cumuluss/async-operation/52/images/sha256-78c05f9809c29707f9da87c0fc380d39a71379669cbebd227378c8481eb11c3a?context=explore)  The
  default value for `async-operation` has been updated in the `cumulus`
  module, however if you are using an internal image repository such as ECR,
  please make sure to update your deployment configuration with the newly
  provided image.

  Users making use of a custom image configuration should note the base image
  for Core async operations must support node v20.x.

#### CUMULUS-3617 Migration of DLA messages should be performed after Cumulus is upgraded

Instructions for migrating old DLA (Dead Letter Archive) messages to new format:

- `YYYY-MM-DD` subfolders to organize by date
- new top level fields for simplified search and analysis
- captured error message

To invoke the Lambda and start the DLA migration, you can use the AWS Console or CLI:

```bash
aws lambda invoke --function-name $PREFIX-migrationHelperAsyncOperation \
  --payload $(echo '{"operationType": "DLA Migration"}' | base64) $OUTFILE
```

- `PREFIX` is your Cumulus deployment prefix.
- `OUTFILE` (**optional**) is the filepath where the Lambda output will be saved.

The Lambda will trigger an Async Operation and return an `id` such as:

```json
{"id":"41c9fbbf-a031-4dd8-91cc-8ec2d8b5e31a","description":"Migrate Dead Letter Archive Messages",
"operationType":"DLA Migration","status":"RUNNING",
"taskArn":"arn:aws:ecs:us-east-1:AWSID:task/$PREFIX-CumulusECSCluster/123456789"}
```

which you can then query the Async Operations [API
Endpoint](https://nasa.github.io/cumulus-api/#retrieve-async-operation) for the
output or status of your request. If you want to directly observe the progress
of the migration as it runs, you can view the CloudWatch logs for your async
operations (e.g. `PREFIX-AsyncOperationEcsLogs`).

#### CUMULUS-3779 async_operations Docker image version upgrade

The `async-operation` Docker image has been updated to support Node v20 and `aws-sdk` v3. Users of the image will need
to update to at least [async-operations:52](https://hub.docker.com/layers/cumuluss/async-operation/52/images/sha256-78c05f9809c29707f9da87c0fc380d39a71379669cbebd227378c8481eb11c3a?context=explore).

#### CUMULUS-3776 cumulus-ecs-task Docker image version upgrade

The `cumulus-ecs-task` Docker image has been updated to support Node v20 and `aws-sdk` v3. Users of the image will need
to update to at least [cumulus-ecs-task:2.1.0](https://hub.docker.com/layers/cumuluss/cumulus-ecs-task/2.1.0/images/sha256-17bebae3e55171c96272eeb533293b98e573be11dd5371310156b7c2564e691a?context=explore).

### Breaking Changes

- **CUMULUS-3618**
  - Modified @cumulus/es-client/search.BaseSearch:
    - Removed static class method `es` in favor of new class for managing
       elasticsearch clients `EsClient` which allows for credential
       refresh/reset.  Updated api/es-client code to
       utilize new pattern.    Users making use of @cumulus/es-client should
       update their code to make use of the new EsClient create/initialize pattern.
    - Added helper method getEsClient to encapsulate logic to create/initialize
      a new EsClient.

- **CUMULUS-2889**
  - Removed unused CloudWatch Logs AWS SDK client. This change removes the CloudWatch Logs
    client from the `@cumulus/aws-client` package.
- **CUMULUS-2890**
  - Removed unused CloudWatch AWS SDK client. This change removes the CloudWatch client
    from the `@cumulus/aws-client` package.
- **CUMULUS-3323**
  - Updated `@cumulus/db` to by default set the `ssl` option for knex, and
    reject non-SSL connections via use of the `rejectUnauthorized` configuration
    flag.   This causes all Cumulus database connections to require SSL (CA or
    self-signed) and reject connectivity if the database does not provide SSL.
    Users using serverless v1/`cumulus-rds-tf` should not be impacted by this
    change as certs are provided by default.   Users using databases that do not
    provide SSL should update their database secret with the optional value
    `disableSSL` set to `true`
  - Updated `cumulus-rds-tf` to set `rds.force_ssl` to `1`, forcing SSL enabled
    connections in the `db_parameters` configuration.   Users of this module
    defining their own `db_parameters` should make this configuration change to allow only SSL
    connections to the RDS datastore.
- **CUMULUS-2897**
  - Removed unused Systems Manager AWS SDK client. This change removes the Systems Manager client
    from the `@cumulus/aws-client` package.
- **CUMULUS-3779**
  - Updates async_operations Docker image to Node v20 and bumps its cumulus dependencies to v18.3.0 to
    support `aws-sdk` v3 changes.

### Added

- **CUMULUS-3614**
  - `tf-modules/monitoring` module now deploys Glue table for querying dead-letter-archive messages.
- **CUMULUS-3616**
  - Added user guide on querying dead-letter-archive messages using AWS Athena.
- **CUMULUS-3433**
  - Added `importGot` helper method to import `got` as an ESM module in
    CommmonJS typescript/webpack clients.
- **CUMULUS-3606**
  - Updated  with additional documentation covering tunneling configuration
    using a PKCS11 provider

### Changed

- **CUMULUS-3735**
  - Remove unused getGranuleIdsForPayload from `@cumulus/api/lib`
- **CUMULUS-3746**
  - cicd unit test error log changed to environment unique name
- **CUMULUS-3717**
  - Update `@cumulus/ingest/HttpProviderClient` to use direct injection test mocks, and remove rewire from unit tests
- **CUMULUS-3720**
  - add cicd unit test error logging to s3 for testing improvements
- **CUMULUS-3433**
  - Updated all node.js lambda dependencies to node 20.x/20.12.2
  - Modified `@cumulus/ingest` unit test HTTPs server to accept localhost POST
    requests, and removed nock dependency from tests involving `fs.Readstream`
    and `got` due to a likely incompatibility with changes in node v18, `got`,
    fs.Readstream and nock when used in combination in units
    (https://github.com/sindresorhus/got/issues/2341)
  - Updated `got` dependency in `@cumulus/ingest` to use `@cumulus/common`
    dynamic import helper / `got` > v10 in CommonJS.
  - Updated all Core lambdas to use [cumulus-message-adapter-js](https://github.com/nasa/cumulus-message-adapter-js) v2.2.0
- **CUMULUS-3629**
  - dla guarantees de-nested SQS message bodies, preferring outermost metadata as found.
  - dla uses execution Name as filename and ensures no ':' or '/' characters in name
- **CUMULUS-3570**
  - Updated Kinesis docs to support latest AWS UI and recommend server-side encryption.
- **CUMULUS-3519**
  - Updates SQS and SNS code to AWS SDK V3 Syntax
- **CUMULUS-3609**
  - Adds dla-migration lambda to async-operations to be used for updating existing DLA records
  - Moved hoistCumulusMessageDetails function from write-db-dlq-records-to-s3 lambda to @cumulus/message/DeadLetterMessage
- **CUMULUS-3613**
  - Updated writeDbRecordsDLQtoS3 lambda to write messages to `YYYY-MM-DD` subfolder of S3 dead letter archive.
- **CUMULUS-3518**
  - Update existing usage of `@cumulus/aws-client` lambda service to use AWS SDK v3 `send` syntax
  - Update Discover Granules lambda default memory to 1024 MB
- **CUMULUS-3600**
  - Update docs to clarify CloudFront HTTPS DIT requirements.
- **CUMULUS-2892**
  - Updates `aws-client`'s EC2 client to use AWS SDK v3.
- **CUMULUS-2896**
  - Updated Secrets Manager code to AWS SDK v3.
- **CUMULUS-2901**
  - Updated STS code to AWS SDK v3.
- **CUMULUS-2898**
  - Update Step Functions code to AWS SDK v3
- **CUMULUS-2902**
  - Removes `aws-sdk` from `es-client` package by replacing credential fetching with
  the `@aws-sdk/credential-providers` AWS SDK v3 package.
  - Removes `aws-sdk` from all cumulus packages and replaces usages with AWS SDK v3 clients.
- **CUMULUS-3456**
  - Added stateMachineArn, executionArn, collectionId, providerId, granules, status, time, and error fields to Dead Letter Archive message
  - Added cumulusError field to records in sfEventSqsToDbRecordsDeadLetterQueue
- **CUMULUS-3323**
  - Added `disableSSL` as a valid database secret key - setting this in your database credentials will
    disable SSL for all Core database connection attempts.
  - Added `rejectUnauthorized` as a valid database secret key - setting
    this to `false` in your database credentials will allow self-signed certs/certs with an unrecognized authority.
  - Updated the default parameter group for `cumulus-rds-tf` to set `force_ssl`
    to 1.   This setting for the Aurora Serverless v1 database disallows non-SSL
    connections to the database, and is intended to help enforce security
    compliance rules.  This update can be opted-out by supplying a non-default
    `db_parameters` set in the terraform configuration.
- **CUMULUS-3425**
  - Update `@cumulus/lzards-backup` task to either respect the `lzards_provider`
    terraform configuration value or utilize `lzardsProvider` as part of the task
    workflow configuration
  - Minor refactor of `@cumulus/lzards-api-client` to:
    - Use proper ECMAScript import for `@cumulus/launchpad-auth`
    - Update incorrect docstring
- **CUMULUS-3497**
  - Updated `example/cumulus-tf/orca.tf` to use v9.0.4
- **CUMULUS-3610**
  - Updated `aws-client`'s ES client to use AWS SDK v3.
- **CUMULUS-3617**
  - Added lambdas to migrate DLA messages to `YYYY-MM-DD` subfolder
  - Updated `@cumulus/aws-client/S3/recursivelyDeleteS3Bucket` to handle bucket with more than 1000 objects.
- **CUMULUS-2891**
  - Updated ECS code to aws sdk v3

### Fixed

- **CUMULUS-3715**
  - Update `ProvisionUserDatabase` lambda to correctly pass in knex/node debug
    flags to knex custom code
- **CUMULUS-3721**
  - Update lambda:GetFunctionConfiguration policy statement to fix error related to resource naming
- **CUMULUS-3701**
  - Updated `@cumulus/api` to no longer improperly pass PATCH/PUT null values to Eventbridge rules
- **CUMULUS-3618**
  - Fixed `@cumulus/es-client` credentialing issue in instance where
    lambda/Fargate task runtime would exceed the timeout for the es-client. Added retry/credential
    refresh behavior to `@cumulus/es-client/indexer.genericRecordUpdate` to ensure record indexing
    does not fail in those instances.
  - Updated `index-from-database` lambda to utilize updated es-client to prevent
    credentialing timeout in long-running ECS jobs.
- **CUMULUS-3323**
  - Minor edits to errant integration test titles (dyanmo->postgres)
- **AWS-SDK v3 Exclusion (v18.3.0 fix)***
  - Excludes aws-sdk v3 from packages to reduce overall package size. With the requirement of Node v20
    packaging the aws-sdk v3 with our code is no longer necessary and prevented some packages from being
    published to npm.

## [v18.2.2] 2024-06-4

### Migration Notes

#### CUMULUS-3591 - SNS topics set to use encrypted storage

As part of the requirements for this ticket Cumulus Core created SNS topics are
being updated to use server-side encryption with an AWS managed key.    No user
action is required, this note is being added to increase visibility re: this
modification.

### Changed

- **CUMULUS-3591**
  - Enable server-side encryption for all SNS topcis deployed by Cumulus Core
  - Update all integration/unit tests to use encrypted SNS topics

### Fixed

- **CUMULUS-3547**
  - Updated ECS Cluster `/dev/xvdcz` EBS volumes so they're encrypted.
- **CUMULUS-3527**
  - Added suppport for additional kex algorithms in the sftp-client.
- **CUMULUS-3587**
  - Ported https://github.com/scottcorgan/express-boom into API/lib to allow
    updates of sub-dependencies and maintain without refactoring errors in
    API/etc wholesale
  - Addresses [CVE-2020-36604](https://github.com/advisories/GHSA-c429-5p7v-vgjp)
- **CUMULUS-3673**
  - Fixes Granules API so that paths containing a granule and/or collection ID properly URI encode the ID.
- **Audit Issues**
  - Addressed [CVE-2023-45133](https://github.com/advisories/GHSA-67hx-6x53-jw92) by
    updating babel packages and .babelrc

## [v18.2.1] 2024-05-08

**Please note** changes in 18.2.1 may not yet be released in future versions, as this
is a backport/patch release on the 18.2.x series of releases.  Updates that are
included in the future will have a corresponding CHANGELOG entry in future releases.

### Fixed

- **CUMULUS-3721**
  - Update lambda:GetFunctionConfiguration policy statement to fix error related to resource naming
- **CUMULUS-3701**
  - Updated `@cumulus/api` to no longer improperly pass PATCH/PUT null values to Eventbridge rules

## [v18.2.0] 2024-02-02

### Migration Notes

From this release forward, Cumulus Core will be tested against PostgreSQL v13. Users
should migrate their datastores to Aurora PostgreSQL 13.9+ compatible data
stores as soon as possible after upgrading to this release.

#### Database Upgrade

Users utilizing the `cumulus-rds-tf` module should reference [cumulus-rds-tf
upgrade
instructions](https://nasa.github.io/cumulus/docs/upgrade-notes/upgrade-rds-cluster-tf-postgres-13).

### Breaking Changes

- **CUMULUS-2889**
  - Removed unused CloudWatch Logs AWS SDK client. This change removes the CloudWatch Logs
    client from the `@cumulus/aws-client` package.
- **CUMULUS-2890**
  - Removed unused CloudWatch AWS SDK client. This change removes the CloudWatch client
    from the `@cumulus/aws-client` package.

### Changed

- **CUMULUS-3492**
  - add teclark to select-stack.js
- **CUMULUS-3444**
  - Update `cumulus-rds-tf` module to take additional parameters in support of
    migration from Aurora PostgreSQl v11 to v13.   See Migration Notes for more details
- **CUMULUS-3564**
  - Update webpack configuration to explicitly disable chunking
- **CUMULUS-2895**
  - Updated KMS code to aws sdk v3
- **CUMULUS-2888**
  - Update CloudWatch Events code to AWS SDK v3
- **CUMULUS-2893**
  - Updated Kinesis code to AWS SDK v3
- **CUMULUS-3555**
  - Revert 3540, un-stubbing cmr facing tests
  - Raise memory_size of ftpPopulateTestLambda to 512MB
- **CUMULUS-2887**
  - Updated CloudFormation code to aws sdk v3
- **CUMULUS-2899**
  - Updated SNS code to aws sdk v3
- **CUMULUS_3499**
  - Update AWS-SDK dependency pin to "2.1490" to prevent SQS issue.  Dependency
    pin expected to be changed with the resolution to CUMULUS-2900
- **CUMULUS-2894**
  - Update Lambda code to AWS SDK v3
- **CUMULUS-3432**
  - Update `cumulus-rds-tf` `engine_version` to `13.9`
  - Update `cumulus-rds-tf` `parameter_group_family` to `aurora-postgresql13`
  - Update development/local stack postgres image version to postgres:13.9-alpine
- **CUMULUS-2900**
  - Update SQS code to AWS SDK v3
- **CUMULUS-3352**
  - Update example project to use CMA v2.0.3 for integration testing
  - Update example deployment to deploy cnmResponse lambda version
    2.1.1-aplha.2-SNAPSHOT
  - Update example deployment to deploy cnmToGranule lambda
    version 1.7.0-alpha.2-SNAPSHOT
- **CUMULUS-3501**
  - Updated CreateReconciliationReport lambda to save report record to Elasticsearch.
  - Created docker image cumuluss/async-operation:48 from v16.1.2, and used it as default async_operation_image.
- **CUMULUS-3502**
  - Upgraded localstack to v3.0.0 to support recent aws-sdk releases and update unit tests.
- **CUMULUS-3540**
  - stubbed cmr interfaces in integration tests allow integration tests to pass
  - needed while cmr is failing to continue needed releases and progress
  - this change should be reverted ASAP when cmr is working as needed again

### Fixed

- **CUMULUS-3177**
  - changed `_removeGranuleFromCmr` function for granule `bulkDelete` to not throw an error and instead catch the error when the granule is not found in CMR
- **CUMULUS-3293**
  - Process Dead Letter Archive is fixed to properly copy objects from `/sqs/` to `/failed-sqs/` location
- **CUMULUS-3467**
  - Added `childWorkflowMeta` to `QueueWorkflow` task configuration
- **CUMULUS-3474**
  - Fixed overridden changes to `rules.buildPayload' to restore changes from ticket `CUMULUS-2969` which limited the definition object to `name` and `arn` to
    account for AWS character limits.
- **CUMULUS-3479**
  - Fixed typo in s3-replicator resource declaration where `var.lambda_memory_size` is supposed to be `var.lambda_memory_sizes`
- **CUMULUS-3510**
  - Fixed `@cumulus/api` `validateAndUpdateSqsRule` method to allow 0 retries and 0 visibilityTimeout
    in rule's meta.  This fix from CUMULUS-2863 was not in release 16 and later.
- **CUMULUS-3562**
  - updated crypto-js to 4.2.0
  - updated aws-sdk/client-api-gateway to 3.499 to avoid older crypto-js dependency

## [v18.1.0] 2023-10-25

### MIGRATION notes

#### Rules API Endpoint Versioning

As part of the work on CUMULUS-3095, we have added a required header for the
rules PUT/PATCH endpoints -- to ensure that older clients/utilities do not
unexpectedly make destructive use of those endpoints, a validation check of a
header value against supported versions has been implemented.

Moving forward, if a breaking change is made to an existing endpoint that
requires user updates, as part of that update we will set the current version of
the core API and require a header that confirms the client is compatible with
the version required or greater.

In this instance, the rules PUT/PATCH
endpoints will require a `Cumulus-API-Version` value of at least `2`.

```bash
 curl --request PUT https://example.com/rules/repeat_test\
 --header 'Cumulus-API-Version: 2'\
 --header 'Content-Type: application/json'\
 --header 'Authorization: Bearer ReplaceWithToken'\
 --data ...
```

Users/clients that do not make use of these endpoints will not be impacted.

### Breaking Changes

- **CUMULUS-3427**
  - Changed the naming conventions for memory size and timeouts configuration to simply the lambda name

### Notable Changes

- **CUMULUS-3095**
  - Added `PATCH` rules endpoint to update rule which works as the existing `PUT` endpoint.
  - Updated `PUT` rules endpoint to replace rule.

### Added

- **CUMULUS-3218**
  - Added optional `maxDownloadTime` field to `provider` schema
  - Added `max_download_time` column to PostgreSQL `providers` table
  - Updated `@cumulus/ingest/lock` to check expired locks based on `provider.maxDownloadTime`

### Changed

- **CUMULUS-3095**
  - Updated `@cumulus/api-client/rules` to have`replaceRule` and `updateRule` methods.
  - Updated mapping for rule Elasticsearch records to prevent dynamic field for keys under
    `meta` and `payload`, and fixed `rule` field mapping.
- **CUMULUS-3351**
  - Updated `constructOnlineAccessUrls()` to group CMR online access URLs by link type.
- **CUMULUS-3377**
  - Added configuration option to cumulus-tf/terraform.tfvars to include sns:Subscribe access policy for
    executions, granules, collections, and PDRs report topics.
- **CUMULUS-3392**
  - Modify cloudwatch rule by deleting `custom`
- **CUMULUS-3434**
  - Updated `@cumulus/orca-recovery-adapter` task to output both input granules and recovery output.
  - Updated `example/cumulus-tf/orca.tf` to use v9.0.0.

### Fixed

- **CUMULUS-3095**
  - Added back `rule` schema validation which is missing after RDS phase 3.
  - Fixed a bug for creating rule with tags.
- **CUMULUS-3286**
  - Fixed `@cumulus/cmrjs/cmr-utils/getGranuleTemporalInfo` and `@cumulus/message/Granules/getGranuleCmrTemporalInfo`
    to handle non-existing cmr file.
  - Updated mapping for granule and deletedgranule Elasticsearch records to prevent dynamic field for keys under
    `queryFields`.
  - Updated mapping for collection Elasticsearch records to prevent dynamic field for keys under `meta`.
- **CUMULUS-3393**
  - Fixed `PUT` collection endpoint to update collection configuration in S3.
- **CUMULUS-3427**
  - Fixed issue where some lambda and task memory sizes and timeouts were not configurable
- **@aws-sdk upgrade**
  - Fixed TS compilation error on aws-client package caused by @aws-sdk/client-dynamodb 3.433.0 upgrade

## [v18.0.0] 2023-08-28

### Notable Changes

- **CUMULUS-3270**
  - update python lambdas to use python3.10
  - update dependencies to use python3.10 including cumulus-message-adapter, cumulus-message-adapter-python and cumulus-process-py
- **CUMULUS-3259**
  - Updated Terraform version from 0.13.6 to 1.5.3. Please see the [instructions to upgrade your deployments](https://github.com/nasa/cumulus/blob/master/docs/upgrade-notes/upgrading-tf-version-1.5.3.md).

### Changed

- **CUMULUS-3366**
  - Added logging to the `collectionRuleMatcher` Rules Helper, which is used by the sqs-message-consumer and message-consumer Lambdas,
    to report when an incoming message's collection does not match any rules.

## [v17.0.0] 2023-08-09

### MIGRATION notes

- This release updates the `hashicorp/aws` provider required by Cumulus to `~> 5.0`
  which in turn requires updates to all modules deployed with Core in the same stack
  to use a compatible provider version.
- This update is *not* compatible with prior stack states - Terraform will not
  allow redeployment of a prior version of Cumulus using an older version of
  the provider.  Please be sure to validate the install changeset is what you
  expect prior to upgrading to this version.
- Upgrading Cumulus to v17 from prior versions should only require the usual
  terraform init/apply steps.  As always **be sure** to inspect the `terraform plan` or
  `terraform apply` changeset to ensure the changes between providers are what
  you're expecting for all modules you've chosen to deploy with Cumulus

### Notable Changes

- **CUMULUS-3258**
  - @cumulus/api is now compatible *only* with Orca >= 8.1.0.    Prior versions of
    Orca are not compatible with Cumulus 17+
  - Updated all hashicorp terraform AWS provider configs to ~> 5.0
    - Upstream/downstream terraform modules will need to utilize an AWS provider
      that matches this range

### Breaking Changes

- **CUMULUS-3258**
  - Update @cumulus/api/lib/orca/getOrcaRecoveryStatusByGranuleCollection
    to @cumulus/api/lib/orca/getOrcaRecoveryStatusByGranuleIdAndCollection and
    add collectionId to arguments to support Orca v8+ required use of
    collectionId

  - Updated all terraform AWS providers to ~> 5.0

### Changed

- **CUMULUS-3258**
  - Update all Core integration tests/integrations to be compatible with Orca >=
    v8.1.0 only

### Fixed

- **CUMULUS-3319**
  - Removed @cumulus/api/models/schema and changed all references to
    @cumulus/api/lib/schema in docs and related models
  - Removed @cumulus/api/models/errors.js
  - Updated API granule write logic to cause postgres schema/db write failures on an individual granule file write to result  in a thrown error/400 return instead of a 200 return and a 'silent' update of the granule to failed status.
  - Update api/lib/_writeGranule/_writeGranulefiles logic to allow for schema failures on individual granule writes via an optional method parameter in _writeGranules, and an update to the API granule write calls.
  - Updated thrown error to include information related to automatic failure behavior in addition to the stack trace.

## [v16.1.3] 2024-1-15

**Please note** changes in 16.1.3 may not yet be released in future versions, as this
is a backport/patch release on the 16.x series of releases.  Updates that are
included in the future will have a corresponding CHANGELOG entry in future releases.

### Changed

- **CUMULUS_3499
  - Update AWS-SDK dependency pin to "2.1490" to prevent SQS issue.  Dependency
    pin expected to be changed with the resolution to CUMULUS-2900

### Fixed

- **CUMULUS-3474**
  - Fixed overriden changes to `rules.buildPayload' to restore changes from
    ticket `CUMULUS-2969` which limited the definition object to `name` and `arn` to
    account for AWS character limits.
- **CUMULUS-3501**
  - Updated CreateReconciliationReport lambda to save report record to Elasticsearch.
  - Created docker image cumuluss/async-operation:48 from v16.1.2, and used it as default async_operation_image.
- **CUMULUS-3510**
  - Fixed `@cumulus/api` `validateAndUpdateSqsRule` method to allow 0 retries and 0 visibilityTimeout
    in rule's meta.  This fix from CUMULUS-2863 was not in release 16 and later.
- **CUMULUS-3540**
  - stubbed cmr interfaces in integration tests allow integration tests to pass
  - needed while cmr is failing to continue needed releases and progress
  - this change should be reverted ASAP when cmr is working as needed again

## [v16.1.2] 2023-11-01

**Please note** changes in 16.1.2 may not yet be released in future versions, as this
is a backport/patch release on the 16.x series of releases.  Updates that are
included in the future will have a corresponding CHANGELOG entry in future releases.

### Added

- **CUMULUS-3218**
  - Added optional `maxDownloadTime` field to `provider` schema
  - Added `max_download_time` column to PostgreSQL `providers` table
  - Updated `@cumulus/ingest/lock` to check expired locks based on `provider.maxDownloadTime`

### Fixed

- **@aws-sdk upgrade**
  - Fixed TS compilation error on aws-client package caused by @aws-sdk/client-dynamodb 3.433.0 upgrade
  - Updated mapping for collection Elasticsearch records to prevent dynamic field for keys under `meta`.
- **CUMULUS-3286**
  - Fixed `@cumulus/cmrjs/cmr-utils/getGranuleTemporalInfo` and `@cumulus/message/Granules/getGranuleCmrTemporalInfo`
    to handle non-existing cmr file.
  - Updated mapping for granule and deletedgranule Elasticsearch records to prevent dynamic field for keys under
    `queryFields`.
- **CUMULUS-3293**
  - Process Dead Letter Archive is fixed to properly copy objects from `/sqs/` to `/failed-sqs/` location
- **CUMULUS-3393**
  - Fixed `PUT` collection endpoint to update collection configuration in S3.
- **CUMULUS-3467**
  - Added `childWorkflowMeta` to `QueueWorkflow` task configuration

## [v16.1.1] 2023-08-03

### Notable Changes

- The async_operation_image property of cumulus module should be updated to pull
  the ECR image for cumuluss/async-operation:47

### Added

- **CUMULUS-3298**
  - Added extra time to the buffer for replacing the launchpad token before it
    expires to alleviate CMR error messages
- **CUMULUS-3220**
  - Created a new send-pan task
- **CUMULUS-3287**
  - Added variable to allow the aws_ecs_task_definition health check to be configurable.
  - Added clarity to how the bucket field needs to be configured for the
    move-granules task definition

### Changed

- Security upgrade node from 14.19.3-buster to 14.21.1-buster
- **CUMULUS-2985**
  - Changed `onetime` rules RuleTrigger to only execute when the state is `ENABLED` and updated documentation to reflect the change
  - Changed the `invokeRerun` function to only re-run enabled rules
- **CUMULUS-3188**
  - Updated QueueGranules to support queueing granules that meet the required API granule schema.
  - Added optional additional properties to queue-granules input schema
- **CUMULUS-3252**
  - Updated example/cumulus-tf/orca.tf to use orca v8.0.1
  - Added cumulus task `@cumulus/orca-copy-to-archive-adapter`, and add the task to `tf-modules/ingest`
  - Updated `tf-modules/cumulus` module to take variable `orca_lambda_copy_to_archive_arn` and pass to `tf-modules/ingest`
  - Updated `example/cumulus-tf/ingest_and_publish_granule_with_orca_workflow.tf` `CopyToGlacier` (renamed to `CopyToArchive`) step to call
    `orca_copy_to_archive_adapter_task`
- **CUMULUS-3253**
  - Added cumulus task `@cumulus/orca-recovery-adapter`, and add the task to `tf-modules/ingest`
  - Updated `tf-modules/cumulus` module to take variable `orca_sfn_recovery_workflow_arn` and pass to `tf-modules/ingest`
  - Added `example/cumulus-tf/orca_recovery_adapter_workflow.tf`, `OrcaRecoveryAdapterWorkflow` workflow has `OrcaRecoveryAdapter` task
    to call the ORCA recovery step-function.
  - Updated `example/data/collections/` collection configuration `meta.granuleRecoveryWorkflow` to use `OrcaRecoveryAdapterWorkflow`
- **CUMULUS-3215**
  - Create reconciliation reports will properly throw errors and set the async
    operation status correctly to failed if there is an error.
  - Knex calls relating to reconciliation reports will retry if there is a
    connection terminated unexpectedly error
  - Improved logging for async operation
  - Set default async_operation_image_version to 47
- **CUMULUS-3024**
  - Combined unit testing of @cumulus/api/lib/rulesHelpers to a single test file
    `api/tests/lib/test-rulesHelpers` and removed extraneous test files.
- **CUMULUS-3209**
  - Apply brand color with high contrast settings for both (light and dark) themes.
  - Cumulus logo can be seen when scrolling down.
  - "Back to Top" button matches the brand color for both themes.
  - Update "note", "info", "tip", "caution", and "warning" components to [new admonition styling](https://docusaurus.io/docs/markdown-features/admonitions).
  - Add updated arch diagram for both themes.
- **CUMULUS-3203**
  - Removed ACL setting of private on S3.multipartCopyObject() call
  - Removed ACL setting of private for s3PutObject()
  - Removed ACL confguration on sync-granules task
  - Update documentation on dashboard deployment to exclude ACL public-read setting
- **CUMULUS-3245**
  - Update SQS consumer logic to catch ExecutionAlreadyExists error and
    delete SQS message accordingly.
  - Add ReportBatchItemFailures to event source mapping start_sf_mapping
- **CUMULUS-3357**
  - `@cumulus/queue-granules` is now written in TypeScript
  - `@cumulus/schemas` can now generate TypeScript interfaces for the task input, output and config.
- Added missing name to throttle_queue_watcher Cloudwatch event in `throttled-queue.tf`


### Fixed

- **CUMULUS-3258**
  - Fix un-prefixed s3 lifecycle configuration ID from CUMULUS-2915
- **CUMULUS-2625**
  - Optimized heap memory and api load in queue-granules task to scale to larger workloads.
- **CUMULUS-3265**
  - Fixed `@cumulus/api` `getGranulesForPayload` function to query cloud metrics es when needed.
- **CUMULUS-3389**
  - Updated runtime of `send-pan` and `startAsyncOperation` lambdas to `nodejs16.x`

## [v16.0.0] 2023-05-09

### Notable Changes

- The async_operation_image property of cumulus module should be updated to pull
  the ECR image for cumuluss/async-operation:46

### MIGRATION notes

#### PI release version

When updating directly to v16 from prior releases older that V15, please make sure to
read through all prior release notes.

Notable migration concerns since the last PI release version (11.1.x):

- [v14.1.0] - Postgres compatibility update to Aurora PostgreSQL 11.13.
- [v13.1.0] - Postgres update to add `files_granules_cumulus_id_index` to the
  `files` table may require manual steps depending on load.

#### RDS Phase 3 migration notes

This release includes updates that remove existing DynamoDB tables as part of
release deployment process.   This release *cannot* be properly rolled back in
production as redeploying a prior version of Cumulus will not recover the
associated Dynamo tables.

Please read the full change log for RDS Phase 3 and consult the [RDS Phase 3 update
documentation](https://nasa.github.io/cumulus/docs/next/upgrade-notes/upgrade-rds-phase-3-release)

#### API Endpoint Versioning

As part of the work on CUMULUS-3072, we have added a required header for the
granule PUT/PATCH endpoints -- to ensure that older clients/utilities do not
unexpectedly make destructive use of those endpoints, a validation check of a
header value against supported versions has been implemented.

Moving forward, if a breaking change is made to an existing endpoint that
requires user updates, as part of that update we will set the current version of
the core API and require a header that confirms the client is compatible with
the version required or greater.

In this instance, the granule PUT/PATCH
endpoints will require a `Cumulus-API-Version` value of at least `2`.

```bash
 curl --request PUT https://example.com/granules/granuleId.A19990103.006.1000\
 --header 'Cumulus-API-Version: 2'\
 --header 'Content-Type: application/json'\
 --header 'Authorization: Bearer ReplaceWithToken'\
 --data ...
```

Users/clients that do not make use of these endpoints will not be impacted.

### RDS Phase 3
#### Breaking Changes

- **CUMULUS-2688**
  - Updated bulk operation logic to use collectionId in addition to granuleId to fetch granules.
  - Tasks using the `bulk-operation` Lambda should provide collectionId and granuleId e.g. { granuleId: xxx, collectionId: xxx }
- **CUMULUS-2856**
  - Update execution PUT endpoint to no longer respect message write constraints and update all values passed in

#### Changed

- **CUMULUS-3282**
  - Updated internal granule endpoint parameters from :granuleName to :granuleId
    for maintenance/consistency reasons
- **CUMULUS-2312** - RDS Migration Epic Phase 3
  - **CUMULUS-2645**
    - Removed unused index functionality for all tables other than
      `ReconciliationReportsTable` from `dbIndexer` lambda
  - **CUMULUS-2398**
    - Remove all dynamoDB updates for `@cumulus/api/ecs/async-operation/*`
    - Updates all api endpoints with updated signature for
      `asyncOperationsStart` calls
    - Remove all dynamoDB models calls from async-operations api endpoints
  - **CUMULUS-2801**
    - Move `getFilesExistingAtLocation`from api granules model to api/lib, update granules put
      endpoint to remove model references
  - **CUMULUS-2804**
    - Updates api/lib/granule-delete.deleteGranuleAndFiles:
      - Updates dynamoGranule -> apiGranule in the signature and throughout the dependent code
      - Updates logic to make apiGranule optional, but pgGranule required, and
        all lookups use postgres instead of ES/implied apiGranule values
      - Updates logic to make pgGranule optional - in this case the logic removes the entry from ES only
    - Removes all dynamo model logic from api/endpoints/granules
    - Removes dynamo write logic from api/lib/writeRecords.*
    - Removes dynamo write logic from api/lib/ingest.*
    - Removes all granule model calls from api/lambdas/bulk-operations and any dependencies
    - Removes dynamo model calls from api/lib/granule-remove-from-cmr.unpublishGranule
    - Removes Post Deployment execution check from sf-event-sqs-to-db-records
    - Moves describeGranuleExecution from api granule model to api/lib/executions.js
  - **CUMULUS-2806**
    - Remove DynamoDB logic from executions `POST` endpoint
    - Remove DynamoDB logic from sf-event-sqs-to-db-records lambda execution writes.
    - Remove DynamoDB logic from executions `PUT` endpoint
  - **CUMULUS-2808**
    - Remove DynamoDB logic from executions `DELETE` endpoint
  - **CUMULUS-2809**
    - Remove DynamoDB logic from providers `PUT` endpoint
    - Updates DB models asyncOperation, provider and rule to return all fields on upsert.
  - **CUMULUS-2810**
    - Removes addition of DynamoDB record from API endpoint POST /provider/<name>
  - **CUMULUS-2811**
    - Removes deletion of DynamoDB record from API endpoint DELETE /provider/<name>
  - **CUMULUS-2817**
    - Removes deletion of DynamoDB record from API endpoint DELETE /collection/<name>/<version>
  - **CUMULUS-2814**
    - Move event resources deletion logic from `rulesModel` to `rulesHelper`
  - **CUMULUS-2815**
    - Move File Config and Core Config validation logic for Postgres Collections from `api/models/collections.js` to `api/lib/utils.js`
  - **CUMULUS-2813**
    - Removes creation and deletion of DynamoDB record from API endpoint POST /rules/
  - **CUMULUS-2816**
    - Removes addition of DynamoDB record from API endpoint POST /collections
  - **CUMULUS-2797**
    - Move rule helper functions to separate rulesHelpers file
  - **CUMULUS-2821**
    - Remove DynamoDB logic from `sfEventSqsToDbRecords` lambda
  - **CUMULUS-2856**
    - Update API/Message write logic to handle nulls as deletion in execution PUT/message write logic

#### Added

- **CUMULUS-2312** - RDS Migration Epic Phase 3
  - **CUMULUS-2813**
    - Added function `create` in the `db` model for Rules
      to return an array of objects containing all columns of the created record.
  - **CUMULUS-2812**
    - Move event resources logic from `rulesModel` to `rulesHelper`
  - **CUMULUS-2820**
    - Remove deletion of DynamoDB record from API endpoint DELETE /pdr/<pdrName>
  - **CUMULUS-2688**
    - Add new endpoint to fetch granules by collectionId as well as granuleId: GET /collectionId/granuleId
    - Add new endpoints to update and delete granules by collectionId as well as
      granuleId

#### Removed

- **CUMULUS-2994**
  - Delete code/lambdas that publish DynamoDB stream events to SNS
- **CUMULUS-3226**
  - Removed Dynamo Async Operations table
- **CUMULUS-3199**
  - Removed DbIndexer lambda and all associated terraform resources
- **CUMULUS-3009**
  - Removed Dynamo PDRs table
- **CUMULUS-3008**
  - Removed DynamoDB Collections table
- **CUMULUS-2815**
  - Remove update of DynamoDB record from API endpoint PUT /collections/<name>/<version>
- **CUMULUS-2814**
  - Remove DynamoDB logic from rules `DELETE` endpoint
- **CUMULUS-2812**
  - Remove DynamoDB logic from rules `PUT` endpoint
- **CUMULUS-2798**
  - Removed AsyncOperations model
- **CUMULUS-2797**
- **CUMULUS-2795**
  - Removed API executions model
- **CUMULUS-2796**
  - Remove API pdrs model and all related test code
  - Remove API Rules model and all related test code
- **CUMULUS-2794**
  - Remove API Collections model and all related test code
  - Remove lambdas/postgres-migration-count-tool, api/endpoints/migrationCounts and api-client/migrationCounts
  - Remove lambdas/data-migration1 tool
  - Remove lambdas/data-migration2 and
    lambdas/postgres-migration-async-operation
- **CUMULUS-2793**
  - Removed Provider Dynamo model and related test code
- **CUMULUS-2792**
  - Remove API Granule model and all related test code
  - Remove granule-csv endpoint
- **CUMULUS-2645**
  - Removed dynamo structural migrations and related code from `@cumulus/api`
  - Removed `executeMigrations` lambda
  - Removed `granuleFilesCacheUpdater` lambda
  - Removed dynamo files table from `data-persistence` module.  *This table and
    all of its data will be removed on deployment*.

### Added
- **CUMULUS-3072**
  - Added `replaceGranule` to `@cumulus/api-client/granules` to add usage of the
    updated RESTful PUT logic
- **CUMULUS-3121**
  - Added a map of variables for the cloud_watch_log retention_in_days for the various cloudwatch_log_groups, as opposed to keeping them hardcoded at 30 days. Can be configured by adding the <module>_<cloudwatch_log_group_name>_log_retention value in days to the cloudwatch_log_retention_groups map variable
- **CUMULUS-3201**
  - Added support for sha512 as checksumType for LZARDs backup task.

### Changed

- **CUMULUS-3315**
  - Updated `@cumulus/api-client/granules.bulkOperation` to remove `ids`
    parameter in favor of `granules` parameter, in the form of a
    `@cumulus/types/ApiGranule` that requires the following keys: `[granuleId, collectionId]`
- **CUMULUS-3307**
  - Pinned cumulus dependency on `pg` to `v8.10.x`
- **CUMULUS-3279**
  - Updated core dependencies on `xml2js` to `v0.5.0`
  - Forcibly updated downstream dependency for `xml2js` in `saml2-js` to
    `v0.5.0`
  - Added audit-ci CVE override until July 1 to allow for Core package releases
- **CUMULUS-3106**
  - Updated localstack version to 1.4.0 and removed 'skip' from all skipped tests
- **CUMULUS-3115**
  - Fixed DiscoverGranules' workflow's duplicateHandling when set to `skip` or `error` to stop retrying
    after receiving a 404 Not Found Response Error from the `cumulus-api`.
- **CUMULUS-3165**
  - Update example/cumulus-tf/orca.tf to use orca v6.0.3

### Fixed

- **CUMULUS-3315**
  - Update CI scripts to use shell logic/GNU timeout to bound test timeouts
    instead of NPM `parallel` package, as timeouts were not resulting in
    integration test failure
- **CUMULUS-3223**
  - Update `@cumulus/cmrjs/cmr-utils.getGranuleTemporalInfo` to handle the error when the cmr file s3url is not available
  - Update `sfEventSqsToDbRecords` lambda to return [partial batch failure](https://docs.aws.amazon.com/lambda/latest/dg/with-sqs.html#services-sqs-batchfailurereporting),
    and only reprocess messages when cumulus message can't be retrieved from the execution events.
  - Update `@cumulus/cumulus-message-adapter-js` to `2.0.5` for all cumulus tasks

## [v15.0.4] 2023-06-23

### Changed

- **CUMULUS-3307**
  - Pinned cumulus dependency on `pg` to `v8.10.x`

### Fixed

- **CUMULUS-3115**
  - Fixed DiscoverGranules' workflow's duplicateHandling when set to `skip` or `error` to stop retrying
    after receiving a 404 Not Found Response Error from the `cumulus-api`.
- **CUMULUS-3315**
  - Update CI scripts to use shell logic/GNU timeout to bound test timeouts
    instead of NPM `parallel` package, as timeouts were not resulting in
    integration test failure
- **CUMULUS-3223**
  - Update `@cumulus/cmrjs/cmr-utils.getGranuleTemporalInfo` to handle the error when the cmr file s3url is not available
  - Update `sfEventSqsToDbRecords` lambda to return [partial batch failure](https://docs.aws.amazon.com/lambda/latest/dg/with-sqs.html#services-sqs-batchfailurereporting),
    and only reprocess messages when cumulus message can't be retrieved from the execution events.
  - Update `@cumulus/cumulus-message-adapter-js` to `2.0.5` for all cumulus tasks

## [v15.0.3] 2023-04-28

### Fixed

- **CUMULUS-3243**
  - Updated granule delete logic to delete granule which is not in DynamoDB
  - Updated granule unpublish logic to handle granule which is not in DynamoDB and/or CMR

## [v15.0.2] 2023-04-25

### Fixed

- **CUMULUS-3120**
  - Fixed a bug by adding in `default_log_retention_periods` and `cloudwatch_log_retention_periods`
  to Cumulus modules so they can be used during deployment for configuring cloudwatch retention periods, for more information check here: [retention document](https://nasa.github.io/cumulus/docs/configuration/cloudwatch-retention)
  - Updated cloudwatch retention documentation to reflect the bugfix changes

## [v15.0.1] 2023-04-20

### Changed

- **CUMULUS-3279**
  - Updated core dependencies on `xml2js` to `v0.5.0`
  - Forcibly updated downstream dependency for `xml2js` in `saml2-js` to
    `v0.5.0`
  - Added audit-ci CVE override until July 1 to allow for Core package releases

## Fixed

- **CUMULUS-3285**
  - Updated `api/lib/distribution.js isAuthBearTokenRequest` to handle non-Bearer authorization header

## [v15.0.0] 2023-03-10

### Breaking Changes

- **CUMULUS-3147**
  - The minimum supported version for all published Cumulus Core npm packages is now Node 16.19.0
  - Tasks using the `cumuluss/cumulus-ecs-task` Docker image must be updated to `cumuluss/cumulus-ecs-task:1.9.0.` which is built with node:16.19.0-alpine.  This can be done by updating the `image` property of any tasks defined using the `cumulus_ecs_service` Terraform module.
  - Updated Dockerfile of async operation docker image to build from node:16.19.0-buster
  - Published new tag [`44` of `cumuluss/async-operation` to Docker Hub](https://hub.docker.com/layers/cumuluss/async-operation/44/images/sha256-8d757276714153e4ab8c24a2b7b6b9ffee14cc78b482d9924e7093af88362b04?context=explore).
  - The `async_operation_image` property of `cumulus` module must be updated to pull the ECR image for `cumuluss/async-operation:44`.

### Changed

- **CUMULUS-2997**
  - Migrate Cumulus Docs to Docusaurus v2 and DocSearch v3.
- **CUMULUS-3044**
  - Deployment section:
    - Consolidate and migrate Cumulus deployment (public facing) content from wiki to Cumulus Docs in GitHub.
    - Update links to make sure that the user can maintain flow between the wiki and GitHub deployment documentation.
    - Organize and update sidebar to include categories for similar deployment topics.
- **CUMULUS-3147**
  - Set example/cumulus-tf default async_operation_image_version to 44.
  - Set example/cumulus-tf default ecs_task_image_version to 1.9.0.
- **CUMULUS-3166**
  - Updated example/cumulus-tf/thin_egress_app.tf to use tea 1.3.2

### Fixed

- **CUMULUS-3187**
  - Restructured Earthdata Login class to be individual methods as opposed to a Class Object
  - Removed typescript no-checks and reformatted EarthdataLogin code to be more type friendly

## [v14.1.0] 2023-02-27

### MIGRATION notes

#### PostgreSQL compatibility update

From this release forward Core will be tested against PostgreSQL 11   Existing
release compatibility testing was done for release 11.1.8/14.0.0+.   Users
should migrate their datastores to Aurora PostgreSQL 11.13+ compatible data stores
as soon as possible.

Users utilizing the `cumulus-rds-tf` module will have upgraded/had their
database clusters forcibly upgraded at the next maintenance window after 31 Jan
2023.   Our guidance to mitigate this issue is to do a manual (outside of
terraform) upgrade.   This will result in the cluster being upgraded with a
manually set parameter group not managed by terraform.

If you manually upgraded and the cluster is now on version 11.13, to continue
using the `cumulus-rds-tf` module *once upgraded* update following module
configuration values if set, or allow their defaults to be utilized:

```terraform
parameter_group_family = "aurora-postgresql11"
engine_version = 11.13
```

When you apply this update, the original PostgreSQL v10 parameter group will be
removed, and recreated using PG11 defaults/configured terraform values and
update the database cluster to use the new configuration.

### Added

- **CUMULUS-3193**
  - Add a Python version file
- **CUMULUS-3121**
  - Added a map of variables in terraform for custom configuration of cloudwatch_log_groups' retention periods.
    Please refer to the [Cloudwatch-Retention] (https://nasa.github.io/cumulus/docs/configuration/cloudwatch-retention)
    section of the Cumulus documentation in order for more detailed information and an example into how to do this.
- **CUMULUS-3071**
  - Added 'PATCH' granules endpoint as an exact duplicate of the existing `PUT`
    endpoint.    In future releases the `PUT` endpoint will be replaced with valid PUT logic
    behavior (complete overwrite) in a future release.   **The existing PUT
    implementation is deprecated** and users should move all existing usage of
    `PUT` to `PATCH` before upgrading to a release with `CUMULUS-3072`.

### Fixed

- **CUMULUS-3033**
  - Fixed `granuleEsQuery` to properly terminate if `body.hit.total.value` is 0.

- The `getLambdaAliases` function has been removed from the `@cumulus/integration-tests` package
- The `getLambdaVersions` function has been removed from the `@cumulus/integration-tests` package
- **CUMULUS-3117**
  - Update `@cumulus/es-client/indexer.js` to properly handle framework write
    constraints for queued granules.    Queued writes will now be properly
    dropped from elasticsearch writes along with the primary datastore(s) when
    write constraints apply
- **CUMULUS-3134**
  - Get tests working on M1 Macs
- **CUMULUS-3148**:
  - Updates cumulus-rds-tf to use defaults for PostgreSQL 11.13
  - Update IngestGranuleSuccessSpec as test was dependant on file ordering and
    PostgreSQL 11 upgrade exposed dependency on database results in the API return
  - Update unit test container to utilize PostgreSQL 11.13 container
- **CUMULUS-3149**
  - Updates the api `/granules/bulkDelete` endpoint to take the
    following configuration keys for the bulkDelete:
    - concurrency - Number of concurrent bulk deletions to process at a time.
            Defaults to 10, increasing this value may improve throughput at the cost
            of additional database/CMR/etc load.
    - maxDbConnections - Defaults to `concurrency`, and generally should not be
        changed unless troubleshooting performance concerns.
  - Updates all bulk api endpoints to add knexDebug boolean query parameter to
    allow for debugging of database connection issues in the future.  Defaults
    to false.
  - Fixed logic defect in bulk deletion logic where an information query was
    nested in a transaction call, resulting in transactions holding knex
    connection pool connections in a blocking way that would not resolve,
    resulting in deletion failures.
- **CUMULUS-3142**
  - Fix issue from CUMULUS-3070 where undefined values for status results in
    unexpected insertion failure on PATCH.
- **CUMULUS-3181**
  - Fixed `sqsMessageRemover` lambda to correctly retrieve ENABLED sqs rules.

- **CUMULUS-3189**
  - Upgraded `cumulus-process` and `cumulus-message-adapter-python` versions to
    support pip 23.0
- **CUMULUS-3196**
  - Moved `createServer` initialization outside the `s3-credentials-endpoint` lambda
    handler to reduce file descriptor usage
- README shell snippets better support copying
- **CUMULUS-3111**
  - Fix issue where if granule update dropped due to write constraints for writeGranuleFromMessage, still possible for granule files to be written
  - Fix issue where if granule update is limited to status and timestamp values due to write constraints for writeGranuleFromMessage, Dynamo or ES granules could be out of sync with PG

### Breaking Changes

- **CUMULUS-3072**
  - Removed original PUT granule endpoint logic (in favor of utilizing new PATCH
    endpoint introduced in CUMULUS-3071)
  - Updated PUT granule endpoint to expected RESTful behavior:
    - PUT will now overwrite all non-provided fields as either non-defined or
      defaults, removing existing related database records (e.g. files,
      granule-execution linkages ) as appropriate.
    - PUT will continue to overwrite fields that are provided in the payload,
      excepting collectionId and granuleId which cannot be modified.
    - PUT will create a new granule record if one does not already exist
    - Like PATCH, the execution field is additive only - executions, once
      associated with a granule record cannot be unassociated via the granule
      endpoint.
  - /granule PUT and PATCH endpoints now require a header with values `{
    version: 2 }`
  - PUT endpoint will now only support /:collectionId/:granuleId formatted
    queries
  - `@cumulus/api-client.replaceGranule now utilizes body.collectionId to
    utilize the correct API PUT endpoint
  - Cumulus API version updated to `2`

### Changed

- **Snyk Security**
  - Upgraded jsonwebtoken from 8.5.1 to 9.0.0
  - CUMULUS-3160: Upgrade knex from 0.95.15 to 2.4.1
  - Upgraded got from 11.8.3 to ^11.8.5
- **Dependabot Security**
  - Upgraded the python package dependencies of the example lambdas
- **CUMULUS-3043**
  - Organize & link Getting Started public docs for better user guidance
  - Update Getting Started sections with current content
- **CUMULUS-3046**
  - Update 'Deployment' public docs
  - Apply grammar, link fixes, and continuity/taxonomy standards
- **CUMULUS-3071**
  - Updated `@cumulus/api-client` packages to use `PATCH` protocol for existing
    granule `PUT` calls, this change should not require user updates for
    `api-client` users.
    - `@cumulus/api-client/granules.updateGranule`
    - `@cumulus/api-client/granules.moveGranule`
    - `@cumulus/api-client/granules.updateGranule`
    - `@cumulus/api-client/granules.reingestGranule`
    - `@cumulus/api-client/granules.removeFromCMR`
    - `@cumulus/api-client/granules.applyWorkflow`
- **CUMULUS-3097**
  - Changed `@cumulus/cmr-client` package's token from Echo-Token to Earthdata Login (EDL) token in updateToken method
  - Updated CMR header and token tests to reflect the Earthdata Login changes
- **CUMULUS-3144**
  - Increased the memory of API lambda to 1280MB
- **CUMULUS-3140**
  - Update release note to include cumulus-api release
- **CUMULUS-3193**
  - Update eslint config to better support typing
- Improve linting of TS files

### Removed

- **CUMULUS-2798**
  - Removed AsyncOperations model

### Removed

- **CUMULUS-3009**
  - Removed Dynamo PDRs table

## [v14.0.0] 2022-12-08

### Breaking Changes

- **CUMULUS-2915**
  - API endpoint GET `/executions/status/${executionArn}` returns `presignedS3Url` and `data`
  - The user (dashboard) must read the `s3SignedURL` and `data` from the return
- **CUMULUS-3070/3074**
  - Updated granule PUT/POST endpoints to no longer respect message write
    constraints.  Functionally this means that:
    - Granules with older createdAt values will replace newer ones, instead of
        ignoring the write request
    - Granules that attempt to set a non-complete state (e.g. 'queued' and
        'running') will now ignore execution state/state change and always write
    - Granules being set to non-complete state will update all values passed in,
      instead of being restricted to `['createdAt', 'updatedAt', 'timestamp',
      'status', 'execution']`

### Added

- **CUMULUS-3070**
  - Remove granules dynamoDb model logic that sets default publish value on record
    validation
  - Update API granule write logic to not set default publish value on record
    updates to avoid overwrite (PATCH behavior)
  - Update API granule write logic to publish to false on record
    creation if not specified
  - Update message granule write logic to set default publish value on record
    creation update.
  - Update granule write logic to set published to default value of `false` if
    `null` is explicitly set with intention to delete the value.
  - Removed dataType/version from api granule schema
  - Added `@cumulus/api/endpoints/granules` unit to cover duration overwrite
    logic for PUT/PATCH endpoint.
- **CUMULUS-3098**
  - Added task configuration setting named `failTaskWhenFileBackupFail` to the
    `lzards-backup` task. This setting is `false` by default, but when set to
    `true`, task will fail if one of the file backup request fails.

### Changed

- Updated CI deploy process to utilize the distribution module in the published zip file which
    will be run against for the integration tests
- **CUMULUS-2915**
  - Updated API endpoint GET `/executions/status/${executionArn}` to return the
    presigned s3 URL in addition to execution status data
- **CUMULUS-3045**
  - Update GitHub FAQs:
    - Add new and refreshed content for previous sections
    - Add new dedicated Workflows section
- **CUMULUS-3070**
  - Updated API granule write logic to no longer require createdAt value in
    dynamo/API granule validation.   Write-time createdAt defaults will be set in the case
    of new API granule writes without the value set, and createdAt will be
    overwritten if it already exists.
  - Refactored granule write logic to allow PATCH behavior on API granule update
    such that existing createdAt values will be retained in case of overwrite
    across all API granule writes.
  - Updated granule write code to validate written createdAt is synced between
    datastores in cases where granule.createdAt is not provided for a new
    granule.
  - Updated @cumulus/db/translate/granules.translateApiGranuleToPostgresGranuleWithoutNilsRemoved to validate incoming values to ensure values that can't be set to null are not
  - Updated @cumulus/db/translate/granules.translateApiGranuleToPostgresGranuleWithoutNilsRemoved to handle null values in incoming ApiGranule
  - Updated @cumulus/db/types/granules.PostgresGranule typings to allow for null values
  - Added ApiGranuleRecord to @cumulus/api/granule type to represent a written/retrieved from datastore API granule record.
  - Update API/Message write logic to handle nulls as deletion in granule PUT/message write logic
- **CUMULUS-3075**
  - Changed the API endpoint return value for a granule with no files. When a granule has no files, the return value beforehand for
    the translatePostgresGranuletoApiGranule, the function which does the translation of a Postgres granule to an API granule, was
    undefined, now changed to an empty array.
  - Existing behavior which relied on the pre-disposed undefined value was changed to instead accept the empty array.
  - Standardized tests in order to expect an empty array for a granule with no files files' object instead of undefined.
- **CUMULUS-3077**
  - Updated `lambdas/data-migration2` granule and files migration to have a `removeExcessFiles` function like in write-granules that will remove file records no longer associated with a granule being migrated
- **CUMULUS-3080**
  - Changed the retention period in days from 14 to 30 for cloudwatch logs for NIST-5 compliance
- **CUMULUS-3100**
  - Updated `POST` granules endpoint to check if granuleId exists across all collections rather than a single collection.
  - Updated `PUT` granules endpoint to check if granuleId exists across a different collection and throw conflict error if so.
  - Updated logic for writing granules from a message to check if granuleId exists across a different collection and throw conflict error if so.

### Fixed

- **CUMULUS-3070**
  - Fixed inaccurate typings for PostgresGranule in @cumulus/db/types/granule
  - Fixed inaccurate typings for @cumulus/api/granules.ApiGranule and updated to
    allow null
- **CUMULUS-3104**
  - Fixed TS compilation error on aws-client package caused by @aws-sdk/client-s3 3.202.0 upgrade
- **CUMULUS-3116**
  - Reverted the default ElasticSearch sorting behavior to the pre-13.3.0 configuration
  - Results from ElasticSearch are sorted by default by the `timestamp` field. This means that the order
  is not guaranteed if two or more records have identical timestamps as there is no secondary sort/tie-breaker.

## [v13.4.0] 2022-10-31

### Notable changes

- **CUMULUS-3104**
  - Published new tag [`43` of `cumuluss/async-operation` to Docker Hub](https://hub.docker.com/layers/cumuluss/async-operation/43/images/sha256-5f989c7d45db3dde87c88c553182d1e4e250a1e09af691a84ff6aa683088b948?context=explore) which was built with node:14.19.3-buster.

### Added

- **CUMULUS-2998**
  - Added Memory Size and Timeout terraform variable configuration for the following Cumulus tasks:
    - fake_processing_task_timeout and fake_processing_task_memory_size
    - files_to_granules_task_timeout and files_to_granule_task_memory_size
    - hello_world_task_timeout and hello_world_task_memory_size
    - sf_sqs_report_task_timeout and sf_sqs_report_task_memory_size
- **CUMULUS-2986**
  - Adds Terraform memory_size configurations to lambda functions with customizable timeouts enabled (the minimum default size has also been raised from 256 MB to 512 MB)
    allowed properties include:
      - add_missing_file_checksums_task_memory_size
      - discover_granules_task_memory_size
      - discover_pdrs_task_memory_size
      - hyrax_metadata_updates_task_memory_size
      - lzards_backup_task_memory_size
      - move_granules_task_memory_size
      - parse_pdr_task_memory_size
      - pdr_status_check_task_memory_size
      - post_to_cmr_task_memory_size
      - queue_granules_task_memory_size
      - queue_pdrs_task_memory_size
      - queue_workflow_task_memory_size
      - sync_granule_task_memory_size
      - update_cmr_access_constraints_task_memory_size
      - update_granules_cmr_task_memory_size
  - Initializes the lambda_memory_size(s) variable in the Terraform variable list
  - Adds Terraform timeout variable for add_missing_file_checksums_task
- **CUMULUS-2631**
  - Added 'Bearer token' support to s3credentials endpoint
- **CUMULUS-2787**
  - Added `lzards-api-client` package to Cumulus with `submitQueryToLzards` method
- **CUMULUS-2944**
  - Added configuration to increase the limit for body-parser's JSON and URL encoded parsers to allow for larger input payloads

### Changed


- Updated `example/cumulus-tf/variables.tf` to have `cmr_oauth_provider` default to `launchpad`
- **CUMULUS-3024**
  - Update PUT /granules endpoint to operate consistently across datastores
    (PostgreSQL, ElasticSearch, DynamoDB). Previously it was possible, given a
    partial Granule payload to have different data in Dynamo/ElasticSearch and PostgreSQL
  - Given a partial Granule object, the /granules update endpoint now operates
    with behavior more consistent with a PATCH operation where fields not provided
    in the payload will not be updated in the datastores.
  - Granule translation (db/src/granules.ts) now supports removing null/undefined fields when converting from API to Postgres
    granule formats.
  - Update granule write logic: if a `null` files key is provided in an update payload (e.g. `files: null`),
    an error will be thrown. `null` files were not previously supported and would throw potentially unclear errors. This makes the error clearer and more explicit.
  - Update granule write logic: If an empty array is provided for the `files` key, all files will be removed in all datastores
- **CUMULUS-2787**
  - Updated `lzards-backup-task` to send Cumulus provider and granule createdAt values as metadata in LZARDS backup request to support querying LZARDS for reconciliation reports
- **CUMULUS-2913**
  - Changed `process-dead-letter-archive` lambda to put messages from S3 dead
    letter archive that fail to process to new S3 location.
- **CUMULUS-2974**
  - The `DELETE /granules/<granuleId>` endpoint now includes additional details about granule
    deletion, including collection, deleted granule ID, deleted files, and deletion time.
- **CUMULUS-3027**
  - Pinned typescript to ~4.7.x to address typing incompatibility issues
    discussed in https://github.com/knex/knex/pull/5279
  - Update generate-ts-build-cache script to always install root project dependencies
- **CUMULUS-3104**
  - Updated Dockerfile of async operation docker image to build from node:14.19.3-buster
  - Sets default async_operation_image version to 43.
  - Upgraded saml2-js 4.0.0, rewire to 6.0.0 to address security vulnerabilities
  - Fixed TS compilation error caused by @aws-sdk/client-s3 3.190->3.193 upgrade

## [v13.3.2] 2022-10-10 [BACKPORT]

**Please note** changes in 13.3.2 may not yet be released in future versions, as
this is a backport and patch release on the 13.3.x series of releases. Updates that
are included in the future will have a corresponding CHANGELOG entry in future
releases.

### Fixed

- **CUMULUS-2557**
  - Updated `@cumulus/aws-client/S3/moveObject` to handle zero byte files (0 byte files).
- **CUMULUS-2971**
  - Updated `@cumulus/aws-client/S3ObjectStore` class to take string query parameters and
    its methods `signGetObject` and `signHeadObject` to take parameter presignOptions
- **CUMULUS-3021**
  - Updated `@cumulus/api-client/collections` and `@cumulus/integration-tests/api` to encode
    collection version in the URI path
- **CUMULUS-3024**
  - Update PUT /granules endpoint to operate consistently across datastores
    (PostgreSQL, ElasticSearch, DynamoDB). Previously it was possible, given a
    partial Granule payload to have different data in Dynamo/ElasticSearch and PostgreSQL
  - Given a partial Granule object, the /granules update endpoint now operates
    with behavior more consistent with a PATCH operation where fields not provided
    in the payload will not be updated in the datastores.
  - Granule translation (db/src/granules.ts) now supports removing null/undefined fields when converting from API to Postgres
    granule formats.
  - Update granule write logic: if a `null` files key is provided in an update payload (e.g. `files: null`),
    an error will be thrown. `null` files were not previously supported and would throw potentially unclear errors. This makes the error clearer and more explicit.
  - Update granule write logic: If an empty array is provided for the `files` key, all files will be removed in all datastores

## [v13.3.0] 2022-8-19

### Notable Changes

- **CUMULUS-2930**
  - The `GET /granules` endpoint has a new optional query parameter:
    `searchContext`, which is used to resume listing within the same search
    context. It is provided in every response from the endpoint as
    `meta.searchContext`. The searchContext value must be submitted with every
    consequent API call, and must be fetched from each new response to maintain
    the context.
  - Use of the `searchContext` query string parameter allows listing past 10,000 results.
  - Note that using the `from` query param in a request will cause the `searchContext` to
    be ignored and also make the query subject to the 10,000 results cap again.
  - Updated `GET /granules` endpoint to leverage ElasticSearch search-after API.
    The endpoint will only use search-after when the `searchContext` parameter
    is provided in a request.

## [v13.2.1] 2022-8-10 [BACKPORT]

### Notable changes

- **CUMULUS-3019**
  - Fix file write logic to delete files by `granule_cumulus_id` instead of
    `cumulus_id`. Previous logic removed files by matching `file.cumulus_id`
    to `granule.cumulus_id`.

## [v13.2.0] 2022-8-04

### Changed

- **CUMULUS-2940**
  - Updated bulk operation lambda to utilize system wide rds_connection_timing
    configuration parameters from the main `cumulus` module
- **CUMULUS-2980**
  - Updated `ingestPdrWithNodeNameSpec.js` to use `deleteProvidersAndAllDependenciesByHost` function.
  - Removed `deleteProvidersByHost`function.
- **CUMULUS-2954**
  - Updated Backup LZARDS task to run as a single task in a step function workflow.
  - Updated task to allow user to provide `collectionId` in workflow input and
    updated task to use said `collectionId` to look up the corresponding collection record in RDS.

## [v13.1.0] 2022-7-22

### MIGRATION notes

- The changes introduced in CUMULUS-2962 will re-introduce a
  `files_granules_cumulus_id_index` on the `files` table in the RDS database.
  This index will be automatically created as part of the bootstrap lambda
  function *on deployment* of the `data-persistence` module.

  *In cases where the index is already applied, this update will have no effect*.

  **Please Note**: In some cases where ingest is occurring at high volume levels and/or the
  files table has > 150M file records, the migration may
  fail on deployment due to timing required to both acquire the table state needed for the
  migration and time to create the index given the resources available.

  For reference a rx.5 large Aurora/RDS database
  with *no activity* took roughly 6 minutes to create the index for a file table with 300M records and no active ingest, however timed out when the same migration was attempted
  in production with possible activity on the table.

  If you believe you are subject to the above consideration, you may opt to
  manually create the `files` table index *prior* to deploying this version of
  Core with the following procedure:

  -----

  - Verify you do not have the index:

  ```text
  select * from pg_indexes where tablename = 'files';

   schemaname | tablename |        indexname        | tablespace |                                       indexdef
  ------------+-----------+-------------------------+------------+---------------------------------------------------------------------------------------
   public     | files     | files_pkey              |            | CREATE UNIQUE INDEX files_pkey ON public.files USING btree (cumulus_id)
   public     | files     | files_bucket_key_unique |            | CREATE UNIQUE INDEX files_bucket_key_unique ON public.files USING btree (bucket, key)
  ```

  In this instance you should not see an `indexname` row with
  `files_granules_cumulus_id_index` as the value.     If you *do*, you should be
  clear to proceed with the installation.
  - Quiesce ingest

  Stop all ingest operations in Cumulus Core according to your operational
  procedures.    You should validate that it appears there are no active queries that
  appear to be inserting granules/files into the database as a secondary method
  of evaluating the database system state:

  ```text
  select pid, query, state, wait_event_type, wait_event from pg_stat_activity where state = 'active';
  ```

  If query rows are returned with a `query` value that involves the files table,
  make sure ingest is halted and no other granule-update activity is running on
  the system.

  Note: In rare instances if there are hung queries that are unable to resolve, it may be necessary to
  manually use psql [Server Signaling
  Functions](https://www.postgresql.org/docs/10/functions-admin.html#FUNCTIONS-ADMIN-SIGNAL)
  `pg_cancel_backend` and/or
  `pg_terminate_backend` if the migration will not complete in the next step.

  - Create the Index

  Run the following query to create the index.    Depending on the situation
  this may take many minutes to complete, and you will note your CPU load and
  disk I/O rates increase on your cluster:

  ```text
  CREATE INDEX files_granule_cumulus_id_index ON files (granule_cumulus_id);
  ```

  You should see a response like:

  ```text
  CREATE INDEX
  ```

  and can verify the index `files_granule_cumulus_id_index` was created:

  ```text
  => select * from pg_indexes where tablename = 'files';
  schemaname | tablename |           indexname            | tablespace |                                           indexdef
   ------------+-----------+--------------------------------+------------+----------------------------------------------------------------------------------------------
   public     | files     | files_pkey                     |            | CREATE UNIQUE INDEX files_pkey ON public.files USING btree (cumulus_id)
   public     | files     | files_bucket_key_unique        |            | CREATE UNIQUE INDEX files_bucket_key_unique ON public.files USING btree (bucket, key)
   public     | files     | files_granule_cumulus_id_index |            | CREATE INDEX files_granule_cumulus_id_index ON public.files USING btree (granule_cumulus_id)
  (3 rows)
  ```

  - Once this is complete, you may deploy this version of Cumulus as you
    normally would.
  **If you are unable to stop ingest for the above procedure** *and* cannot
  migrate with deployment, you may be able to manually create the index while
  writes are ongoing using postgres's `CONCURRENTLY` option for `CREATE INDEX`.
  This can have significant impacts on CPU/write IO, particularly if you are
  already using a significant amount of your cluster resources, and may result
  in failed writes or an unexpected index/database state.

  PostgreSQL's
  [documentation](https://www.postgresql.org/docs/10/sql-createindex.html#SQL-CREATEINDEX-CONCURRENTLY)
  provides more information on this option.   Please be aware it is
  **unsupported** by Cumulus at this time, so community members that opt to go
  this route should proceed with caution.

  -----

### Notable changes

- **CUMULUS-2962**
  - Re-added database structural migration to `files` table to add an index on `granule_cumulus_id`
- **CUMULUS-2929**
  - Updated `move-granule` task to check the optional collection configuration parameter
    `meta.granuleMetadataFileExtension` to determine the granule metadata file.
    If none is specified, the granule CMR metadata or ISO metadata file is used.

### Changed

- Updated Moment.js package to 2.29.4 to address security vulnerability
- **CUMULUS-2967**
  - Added fix example/spec/helpers/Provider that doesn't fail deletion 404 in
    case of deletion race conditions
### Fixed

- **CUMULUS-2995**
  - Updated Lerna package to 5.1.8 to address security vulnerability

- **CUMULUS-2863**
  - Fixed `@cumulus/api` `validateAndUpdateSqsRule` method to allow 0 retries and 0 visibilityTimeout
    in rule's meta.

- **CUMULUS-2959**
  - Fixed `@cumulus/api` `granules` module to convert numeric productVolume to string
    when an old granule record is retrieved from DynamoDB
- Fixed the following links on Cumulus docs' [Getting Started](https://nasa.github.io/cumulus/docs/getting-started) page:
    * Cumulus Deployment
    * Terraform Best Practices
    * Integrator Common Use Cases
- Also corrected the _How to Deploy Cumulus_ link in the [Glossary](https://nasa.github.io/cumulus/docs/glossary)


## [v13.0.1] 2022-7-12

- **CUMULUS-2995**
  - Updated Moment.js package to 2.29.4 to address security vulnerability

## [v13.0.0] 2022-06-13

### MIGRATION NOTES

- The changes introduced in CUMULUS-2955 should result in removal of
  `files_granule_cumulus_id_index` from the `files` table (added in the v11.1.1
  release).  The success of this operation is dependent on system ingest load.

  In rare cases where data-persistence deployment fails because the
  `postgres-db-migration` times out, it may be required to manually remove the
  index and then redeploy:

  ```text
  DROP INDEX IF EXISTS files_granule_cumulus_id_index;
  ```

### Breaking Changes

- **CUMULUS-2931**

  - Updates CustomBootstrap lambda to default to failing if attempting to remove
    a pre-existing `cumulus-alias` index that would collide with the required
    `cumulus-alias` *alias*.   A configuration parameter
    `elasticsearch_remove_index_alias_conflict`  on the `cumulus` and
    `archive` modules has been added to enable the original behavior that would
    remove the invalid index (and all it's data).
  - Updates `@cumulus/es-client.bootstrapElasticSearch` signature to be
    parameterized and accommodate a new parameter `removeAliasConflict` which
    allows/disallows the deletion of a conflicting `cumulus-alias` index

### Notable changes

- **CUMULUS-2929**
  - Updated `move-granule` task to check the optional collection configuration parameter
    `meta.granuleMetadataFileExtension` to determine the granule metadata file.
    If none is specified, the granule CMR metadata or ISO metadata file is used.

### Added

- **CUMULUS-2929**
  - Added optional collection configuration `meta.granuleMetadataFileExtension` to specify CMR metadata
    file extension for tasks that utilize metadata file lookups

- **CUMULUS-2939**
  - Added `@cumulus/api/lambdas/start-async-operation` to start an async operation

- **CUMULUS-2953**
  - Added `skipMetadataCheck` flag to config for Hyrax metadata updates task.
  - If this config flag is set to `true`, and a granule has no CMR file, the task will simply return the input values.

- **CUMULUS-2966**
  - Added extractPath operation and support of nested string replacement to `url_path` in the collection configuration

### Changed

- **CUMULUS-2965**
  - Update `cumulus-rds-tf` module to ignore `engine_version` lifecycle changes
- **CUMULUS-2967**
  - Added fix example/spec/helpers/Provider that doesn't fail deletion 404 in
    case of deletion race conditions
- **CUMULUS-2955**
  - Updates `20220126172008_files_granule_id_index` to *not* create an index on
    `granule_cumulus_id` on the files table.
  - Adds `20220609024044_remove_files_granule_id_index` migration to revert
    changes from `20220126172008_files_granule_id_index` on any deployed stacks
    that might have the index to ensure consistency in deployed stacks

- **CUMULUS-2923**
  - Changed public key setup for SFTP local testing.
- **CUMULUS-2939**
  - Updated `@cumulus/api` `granules/bulk*`, `elasticsearch/index-from-database` and
    `POST reconciliationReports` endpoints to invoke StartAsyncOperation lambda

### Fixed

- **CUMULUS-2863**
  - Fixed `@cumulus/api` `validateAndUpdateSqsRule` method to allow 0 retries
    and 0 visibilityTimeout in rule's meta.
- **CUMULUS-2961**
  - Fixed `data-migration2` granule migration logic to allow for DynamoDb granules that have a null/empty string value for `execution`.   The migration will now migrate them without a linked execution.
  - Fixed `@cumulus/api` `validateAndUpdateSqsRule` method to allow 0 retries and 0 visibilityTimeout
    in rule's meta.

- **CUMULUS-2959**
  - Fixed `@cumulus/api` `granules` module to convert numeric productVolume to string
    when an old granule record is retrieved from DynamoDB.

## [v12.0.3] 2022-10-03 [BACKPORT]

**Please note** changes in 12.0.3 may not yet be released in future versions, as
this is a backport and patch release on the 12.0.x series of releases. Updates that
are included in the future will have a corresponding CHANGELOG entry in future
releases.

### Fixed

- **CUMULUS-3024**
  - Update PUT /granules endpoint to operate consistently across datastores
    (PostgreSQL, ElasticSearch, DynamoDB). Previously it was possible, given a
    partial Granule payload to have different data in Dynamo/ElasticSearch and PostgreSQL
  - Given a partial Granule object, the /granules update endpoint now operates
    with behavior more consistent with a PATCH operation where fields not provided
    in the payload will not be updated in the datastores.
  - Granule translation (db/src/granules.ts) now supports removing null/undefined fields when converting from API to Postgres
    granule formats.
  - Update granule write logic: if a `null` files key is provided in an update payload (e.g. `files: null`),
    an error will be thrown. `null` files were not previously supported and would throw potentially unclear errors. This makes the error clearer and more explicit.
  - Update granule write logic: If an empty array is provided for the `files` key, all files will be removed in all datastores
- **CUMULUS-2971**
  - Updated `@cumulus/aws-client/S3ObjectStore` class to take string query parameters and
    its methods `signGetObject` and `signHeadObject` to take parameter presignOptions
- **CUMULUS-2557**
  - Updated `@cumulus/aws-client/S3/moveObject` to handle zero byte files (0 byte files).
- **CUMULUS-3021**
  - Updated `@cumulus/api-client/collections` and `@cumulus/integration-tests/api` to encode
    collection version in the URI path

## [v12.0.2] 2022-08-10 [BACKPORT]

**Please note** changes in 12.0.2 may not yet be released in future versions, as
this is a backport and patch release on the 12.0.x series of releases. Updates that
are included in the future will have a corresponding CHANGELOG entry in future
releases.

### Notable Changes

- **CUMULUS-3019**
  - Fix file write logic to delete files by `granule_cumulus_id` instead of
      `cumulus_id`. Previous logic removed files by matching `file.cumulus_id`
      to `granule.cumulus_id`.

## [v12.0.1] 2022-07-18

- **CUMULUS-2995**
  - Updated Moment.js package to 2.29.4 to address security vulnerability

## [v12.0.0] 2022-05-20

### Breaking Changes

- **CUMULUS-2903**

  - The minimum supported version for all published Cumulus Core npm packages is now Node 14.19.1
  - Tasks using the `cumuluss/cumulus-ecs-task` Docker image must be updated to
    `cumuluss/cumulus-ecs-task:1.8.0`. This can be done by updating the `image`
    property of any tasks defined using the `cumulus_ecs_service` Terraform
    module.

### Changed

- **CUMULUS-2932**

  - Updates `SyncGranule` task to include `disableOrDefaultAcl` function that uses
    the configuration ACL parameter to set ACL to private by default or disable ACL.
  - Updates `@cumulus/sync-granule` `download()` function to take in ACL parameter
  - Updates `@cumulus/ingest` `proceed()` function to take in ACL parameter
  - Updates `@cumulus/ingest` `addLock()` function to take in an optional ACL parameter
  - Updates `SyncGranule` example worfklow config
    `example/cumulus-tf/sync_granule_workflow.asl.json` to include `ACL`
    parameter.

## [v11.1.8] 2022-11-07 [BACKPORT]

**Please note** changes in 11.1.7 may not yet be released in future versions, as
this is a backport and patch release on the 11.1.x series of releases. Updates that
are included in the future will have a corresponding CHANGELOG entry in future
releases.

### Breaking Changes

- **CUMULUS-2903**
  - The minimum supported version for all published Cumulus Core npm packages is now Node 14.19.1
  - Tasks using the `cumuluss/cumulus-ecs-task` Docker image must be updated to
    `cumuluss/cumulus-ecs-task:1.8.0`. This can be done by updating the `image`
    property of any tasks defined using the `cumulus_ecs_service` Terraform
    module.

### Notable changes

- Published new tag [`43` of `cumuluss/async-operation` to Docker Hub](https://hub.docker.com/layers/cumuluss/async-operation/43/images/sha256-5f989c7d45db3dde87c88c553182d1e4e250a1e09af691a84ff6aa683088b948?context=explore) which was built with node:14.19.3-buster.

### Changed

- **CUMULUS-3104**
  - Updated Dockerfile of async operation docker image to build from node:14.19.3-buster
  - Sets default async_operation_image version to 43.
  - Upgraded saml2-js 4.0.0, rewire to 6.0.0 to address security vulnerabilities
  - Fixed TS compilation error on aws-client package caused by @aws-sdk/client-s3 3.202.0 upgrade

- **CUMULUS-3080**
  - Changed the retention period in days from 14 to 30 for cloudwatch logs for NIST-5 compliance

## [v11.1.7] 2022-10-05 [BACKPORT]

**Please note** changes in 11.1.7 may not yet be released in future versions, as
this is a backport and patch release on the 11.1.x series of releases. Updates that
are included in the future will have a corresponding CHANGELOG entry in future
releases.

### Fixed

- **CUMULUS-3024**
  - Update PUT /granules endpoint to operate consistently across datastores
    (PostgreSQL, ElasticSearch, DynamoDB). Previously it was possible, given a
    partial Granule payload to have different data in Dynamo/ElasticSearch and PostgreSQL
  - Given a partial Granule object, the /granules update endpoint now operates
    with behavior more consistent with a PATCH operation where fields not provided
    in the payload will not be updated in the datastores.
  - Granule translation (db/src/granules.ts) now supports removing null/undefined fields when converting from API to Postgres
    granule formats.
  - Update granule write logic: if a `null` files key is provided in an update payload (e.g. `files: null`),
    an error will be thrown. `null` files were not previously supported and would throw potentially unclear errors. This makes the error clearer and more explicit.
  - Update granule write logic: If an empty array is provided for the `files` key, all files will be removed in all datastores
- **CUMULUS-2971**
  - Updated `@cumulus/aws-client/S3ObjectStore` class to take string query parameters and
    its methods `signGetObject` and `signHeadObject` to take parameter presignOptions
- **CUMULUS-2557**
  - Updated `@cumulus/aws-client/S3/moveObject` to handle zero byte files (0 byte files).
- **CUMULUS-3021**
  - Updated `@cumulus/api-client/collections` and `@cumulus/integration-tests/api` to encode
    collection version in the URI path
- **CUMULUS-3027**
  - Pinned typescript to ~4.7.x to address typing incompatibility issues
    discussed in https://github.com/knex/knex/pull/5279
  - Update generate-ts-build-cache script to always install root project dependencies

## [v11.1.5] 2022-08-10 [BACKPORT]

**Please note** changes in 11.1.5 may not yet be released in future versions, as
this is a backport and patch release on the 11.1.x series of releases. Updates that
are included in the future will have a corresponding CHANGELOG entry in future
releases.

### Notable changes

- **CUMULUS-3019**
  - Fix file write logic to delete files by `granule_cumulus_id` instead of
      `cumulus_id`. Previous logic removed files by matching `file.cumulus_id`
      to `granule.cumulus_id`.

## [v11.1.4] 2022-07-18

**Please note** changes in 11.1.4 may not yet be released in future versions, as
this is a backport and patch release on the 11.1.x series of releases. Updates that
are included in the future will have a corresponding CHANGELOG entry in future
releases.

### MIGRATION notes


- The changes introduced in CUMULUS-2962 will re-introduce a
  `files_granules_cumulus_id_index` on the `files` table in the RDS database.
  This index will be automatically created as part of the bootstrap lambda
  function *on deployment* of the `data-persistence` module.

  *In cases where the index is already applied, this update will have no effect*.

  **Please Note**: In some cases where ingest is occurring at high volume levels and/or the
  files table has > 150M file records, the migration may
  fail on deployment due to timing required to both acquire the table state needed for the
  migration and time to create the index given the resources available.

  For reference a rx.5 large Aurora/RDS database
  with *no activity* took roughly 6 minutes to create the index for a file table with 300M records and no active ingest, however timed out when the same migration was attempted
  in production with possible activity on the table.

  If you believe you are subject to the above consideration, you may opt to
  manually create the `files` table index *prior* to deploying this version of
  Core with the following procedure:

  -----

  - Verify you do not have the index:

  ```text
  select * from pg_indexes where tablename = 'files';

   schemaname | tablename |        indexname        | tablespace |                                       indexdef
  ------------+-----------+-------------------------+------------+---------------------------------------------------------------------------------------
   public     | files     | files_pkey              |            | CREATE UNIQUE INDEX files_pkey ON public.files USING btree (cumulus_id)
   public     | files     | files_bucket_key_unique |            | CREATE UNIQUE INDEX files_bucket_key_unique ON public.files USING btree (bucket, key)
  ```

  In this instance you should not see an `indexname` row with
  `files_granules_cumulus_id_index` as the value.     If you *do*, you should be
  clear to proceed with the installation.
  - Quiesce ingest

  Stop all ingest operations in Cumulus Core according to your operational
  procedures.    You should validate that it appears there are no active queries that
  appear to be inserting granules/files into the database as a secondary method
  of evaluating the database system state:

  ```text
  select pid, query, state, wait_event_type, wait_event from pg_stat_activity where state = 'active';
  ```

  If query rows are returned with a `query` value that involves the files table,
  make sure ingest is halted and no other granule-update activity is running on
  the system.

  Note: In rare instances if there are hung queries that are unable to resolve, it may be necessary to
  manually use psql [Server Signaling
  Functions](https://www.postgresql.org/docs/10/functions-admin.html#FUNCTIONS-ADMIN-SIGNAL)
  `pg_cancel_backend` and/or
  `pg_terminate_backend` if the migration will not complete in the next step.

  - Create the Index

  Run the following query to create the index.    Depending on the situation
  this may take many minutes to complete, and you will note your CPU load and
  disk I/O rates increase on your cluster:

  ```text
  CREATE INDEX files_granule_cumulus_id_index ON files (granule_cumulus_id);
  ```

  You should see a response like:

  ```text
  CREATE INDEX
  ```

  and can verify the index `files_granule_cumulus_id_index` was created:

  ```text
  => select * from pg_indexes where tablename = 'files';
  schemaname | tablename |           indexname            | tablespace |                                           indexdef
   ------------+-----------+--------------------------------+------------+----------------------------------------------------------------------------------------------
   public     | files     | files_pkey                     |            | CREATE UNIQUE INDEX files_pkey ON public.files USING btree (cumulus_id)
   public     | files     | files_bucket_key_unique        |            | CREATE UNIQUE INDEX files_bucket_key_unique ON public.files USING btree (bucket, key)
   public     | files     | files_granule_cumulus_id_index |            | CREATE INDEX files_granule_cumulus_id_index ON public.files USING btree (granule_cumulus_id)
  (3 rows)
  ```

  - Once this is complete, you may deploy this version of Cumulus as you
    normally would.
  **If you are unable to stop ingest for the above procedure** *and* cannot
  migrate with deployment, you may be able to manually create the index while
  writes are ongoing using postgres's `CONCURRENTLY` option for `CREATE INDEX`.
  This can have significant impacts on CPU/write IO, particularly if you are
  already using a significant amount of your cluster resources, and may result
  in failed writes or an unexpected index/database state.

  PostgreSQL's
  [documentation](https://www.postgresql.org/docs/10/sql-createindex.html#SQL-CREATEINDEX-CONCURRENTLY)
  provides more information on this option.   Please be aware it is
  **unsupported** by Cumulus at this time, so community members that opt to go
  this route should proceed with caution.

  -----

### Changed

- Updated Moment.js package to 2.29.4 to address security vulnerability

## [v11.1.3] 2022-06-24

**Please note** changes in 11.1.3 may not yet be released in future versions, as
this is a backport and patch release on the 11.1.x series of releases. Updates that
are included in the future will have a corresponding CHANGELOG entry in future
releases.

### Notable changes

- **CUMULUS-2929**
  - Updated `move-granule` task to check the optional collection configuration parameter
    `meta.granuleMetadataFileExtension` to determine the granule metadata file.
    If none is specified, the granule CMR metadata or ISO metadata file is used.

### Added

- **CUMULUS-2929**
  - Added optional collection configuration `meta.granuleMetadataFileExtension` to specify CMR metadata
    file extension for tasks that utilize metadata file lookups
- **CUMULUS-2966**
  - Added extractPath operation and support of nested string replacement to `url_path` in the collection configuration
### Fixed

- **CUMULUS-2863**
  - Fixed `@cumulus/api` `validateAndUpdateSqsRule` method to allow 0 retries
    and 0 visibilityTimeout in rule's meta.
- **CUMULUS-2959**
  - Fixed `@cumulus/api` `granules` module to convert numeric productVolume to string
    when an old granule record is retrieved from DynamoDB.
- **CUMULUS-2961**
  - Fixed `data-migration2` granule migration logic to allow for DynamoDb granules that have a null/empty string value for `execution`.   The migration will now migrate them without a linked execution.

## [v11.1.2] 2022-06-13

**Please note** changes in 11.1.2 may not yet be released in future versions, as
this is a backport and patch release on the 11.1.x series of releases. Updates that
are included in the future will have a corresponding CHANGELOG entry in future
releases.

### MIGRATION NOTES

- The changes introduced in CUMULUS-2955 should result in removal of
  `files_granule_cumulus_id_index` from the `files` table (added in the v11.1.1
  release).  The success of this operation is dependent on system ingest load

  In rare cases where data-persistence deployment fails because the
  `postgres-db-migration` times out, it may be required to manually remove the
  index and then redeploy:

  ```text
  > DROP INDEX IF EXISTS postgres-db-migration;
  DROP INDEX
  ```

### Changed

- **CUMULUS-2955**
  - Updates `20220126172008_files_granule_id_index` to *not* create an index on
    `granule_cumulus_id` on the files table.
  - Adds `20220609024044_remove_files_granule_id_index` migration to revert
    changes from `20220126172008_files_granule_id_index` on any deployed stacks
    that might have the index to ensure consistency in deployed stacks

## [v11.1.1] 2022-04-26

### Added

### Changed

- **CUMULUS-2885**
  - Updated `@cumulus/aws-client` to use new AWS SDK v3 packages for S3 requests:
    - `@aws-sdk/client-s3`
    - `@aws-sdk/lib-storage`
    - `@aws-sdk/s3-request-presigner`
  - Updated code for compatibility with updated `@cumulus/aws-client` and AWS SDK v3 S3 packages:
    - `@cumulus/api`
    - `@cumulus/async-operations`
    - `@cumulus/cmrjs`
    - `@cumulus/common`
    - `@cumulus/collection-config-store`
    - `@cumulus/ingest`
    - `@cumulus/launchpad-auth`
    - `@cumulus/sftp-client`
    - `@cumulus/tf-inventory`
    - `lambdas/data-migration2`
    - `tasks/add-missing-file-checksums`
    - `tasks/hyrax-metadata-updates`
    - `tasks/lzards-backup`
    - `tasks/sync-granule`
- **CUMULUS-2886**
  - Updated `@cumulus/aws-client` to use new AWS SDK v3 packages for API Gateway requests:
    - `@aws-sdk/client-api-gateway`
- **CUMULUS-2920**
  - Update npm version for Core build to 8.6
- **CUMULUS-2922**
  - Added `@cumulus/example-lib` package to example project to allow unit tests `example/script/lib` dependency.
  - Updates Mutex unit test to address changes made in [#2902](https://github.com/nasa/cumulus/pull/2902/files)
- **CUMULUS-2924**
  - Update acquireTimeoutMillis to 400 seconds for the db-provision-lambda module to address potential timeout issues on RDS database start
- **CUMULUS-2925**
  - Updates CI to utilize `audit-ci` v6.2.0
  - Updates CI to utilize a on-container filesystem when building Core in 'uncached' mode
  - Updates CI to selectively bootstrap Core modules in the cleanup job phase
- **CUMULUS-2934**
  - Update CI Docker container build to install pipenv to prevent contention on parallel lambda builds


## [v11.1.0] 2022-04-07

### MIGRATION NOTES

- 11.1.0 is an amendment release and supersedes 11.0.0. However, follow the migration steps for 11.0.0.

- **CUMULUS-2905**
  - Updates migration script with new `migrateAndOverwrite` and
    `migrateOnlyFiles` options.

### Added

- **CUMULUS-2860**
  - Added an optional configuration parameter `skipMetadataValidation` to `hyrax-metadata-updates` task
- **CUMULUS-2870**
  - Added `last_modified_date` as output to all tasks in Terraform `ingest` module.
- **CUMULUS-NONE**
  - Added documentation on choosing and configuring RDS at `deployment/choosing_configuring_rds`.

### Changed

- **CUMULUS-2703**
  - Updated `ORCA Backup` reconciliation report to report `cumulusFilesCount` and `orcaFilesCount`
- **CUMULUS-2849**
  - Updated `@cumulus/aws-client` to use new AWS SDK v3 packages for DynamoDB requests:
    - `@aws-sdk/client-dynamodb`
    - `@aws-sdk/lib-dynamodb`
    - `@aws-sdk/util-dynamodb`
  - Updated code for compatibility with AWS SDK v3 Dynamo packages
    - `@cumulus/api`
    - `@cumulus/errors`
    - `@cumulus/tf-inventory`
    - `lambdas/data-migration2`
    - `packages/api/ecs/async-operation`
- **CUMULUS-2864**
  - Updated `@cumulus/cmr-client/ingestUMMGranule` and `@cumulus/cmr-client/ingestConcept`
    functions to not perform separate validation request
- **CUMULUS-2870**
  - Updated `hello_world_service` module to pass in `lastModified` parameter in command list to trigger a Terraform state change when the `hello_world_task` is modified.

### Fixed

- **CUMULUS-2849**
  - Fixed AWS service client memoization logic in `@cumulus/aws-client`

## [v11.0.0] 2022-03-24 [STABLE]

### v9.9->v11.0 MIGRATION NOTES

Release v11.0 is a maintenance release series, replacing v9.9.   If you are
upgrading to or past v11 from v9.9.x to this release, please pay attention to the following
migration notes from prior releases:

#### Migration steps

##### **After deploying the `data-persistence` module, but before deploying the main `cumulus` module**

- Due to a bug in the PUT `/rules/<name>` endpoint, the rule records in PostgreSQL may be
out of sync with records in DynamoDB. In order to bring the records into sync, re-deploy and re-run the
[`data-migration1` Lambda](https://nasa.github.io/cumulus/docs/upgrade-notes/upgrade-rds#3-deploy-and-run-data-migration1) with a payload of
`{"forceRulesMigration": true}`:

```shell
aws lambda invoke --function-name $PREFIX-data-migration1 \
  --payload $(echo '{"forceRulesMigration": true}' | base64) $OUTFILE
```

##### As part of the `cumulus` deployment

- Please read the [documentation on the updates to the granule files schema for our Cumulus workflow tasks and how to upgrade your deployment for compatibility](https://nasa.github.io/cumulus/docs/upgrade-notes/update-task-file-schemas).
- (Optional) Update the `task-config` for all workflows that use the `sync-granule` task to include `workflowStartTime` set to
`{$.cumulus_meta.workflow_start_time}`. See [here](https://github.com/nasa/cumulus/blob/master/example/cumulus-tf/sync_granule_workflow.asl.json#L9) for an example.

##### After the `cumulus` deployment

As part of the work on the RDS Phase 2 feature, it was decided to re-add the
granule file `type` property on the file table (detailed reasoning
https://wiki.earthdata.nasa.gov/pages/viewpage.action?pageId=219186829).  This
change was implemented as part of CUMULUS-2672/CUMULUS-2673, however granule
records ingested prior to v11 will *not* have the file.type property stored in the
PostGreSQL database, and on installation of v11 API calls to get granule.files
will not return this value. We anticipate most users are impacted by this issue.

Users that are impacted by these changes should re-run the granule migration
lambda to *only* migrate granule file records:

```shell
PAYLOAD=$(echo '{"migrationsList": ["granules"], "granuleMigrationParams": {"migrateOnlyFiles": "true"}}' | base64)
aws lambda invoke --function-name $PREFIX-postgres-migration-async-operation \
--payload $PAYLOAD $OUTFILE
```

You should note that this will *only* move files for granule records in
PostgreSQL.  **If you have not completed the phase 1 data migration or
have granule records in dynamo that are not in PostgreSQL, the migration will
report failure for both the DynamoDB granule and all the associated files and the file
records will not be updated**.

If you prefer to do a full granule and file migration, you may instead
opt to run the migration with the `migrateAndOverwrite` option instead, this will re-run a
full granule/files migration and overwrite all values in the PostgreSQL database from
what is in DynamoDB for both granules and associated files:

```shell
PAYLOAD=$(echo '{"migrationsList": ["granules"], "granuleMigrationParams": {"migrateAndOverwrite": "true"}}' | base64)
aws lambda invoke --function-name $PREFIX-postgres-migration-async-operation \
--payload $PAYLOAD $OUTFILE
```

*Please note*: Since this data migration is copying all of your granule data
from DynamoDB to PostgreSQL, it can take multiple hours (or even days) to run,
depending on how much data you have and how much parallelism you configure the
migration to use. In general, the more parallelism you configure the migration
to use, the faster it will go, but the higher load it will put on your
PostgreSQL database. Excessive database load can cause database outages and
result in data loss/recovery scenarios. Thus, the parallelism settings for the
migration are intentionally set by default to conservative values but are
configurable.      If this impacts only some of your data products you may want
to consider using other `granuleMigrationParams`.

Please see [the second data migration
docs](https://nasa.github.io/cumulus/docs/upgrade-notes/upgrade-rds#5-run-the-second-data-migration)
for more on this tool if you are unfamiliar with the various options.

### Notable changes

- **CUMULUS-2703**
  - `ORCA Backup` is now a supported `reportType` for the `POST /reconciliationReports` endpoint

### Added

- **CUMULUS-2311** - RDS Migration Epic Phase 2
  - **CUMULUS-2208**
    - Added `@cumulus/message/utils.parseException` to parse exception objects
    - Added helpers to `@cumulus/message/Granules`:
      - `getGranuleProductVolume`
      - `getGranuleTimeToPreprocess`
      - `getGranuleTimeToArchive`
      - `generateGranuleApiRecord`
    - Added `@cumulus/message/PDRs/generatePdrApiRecordFromMessage` to generate PDR from Cumulus workflow message
    - Added helpers to `@cumulus/es-client/indexer`:
      - `deleteAsyncOperation` to delete async operation records from Elasticsearch
      - `updateAsyncOperation` to update an async operation record in Elasticsearch
    - Added granules `PUT` endpoint to Cumulus API for updating a granule.
    Requests to this endpoint should be submitted **without an `action`**
    attribute in the request body.
    - Added `@cumulus/api-client/granules.updateGranule` to update granule via the API
  - **CUMULUS-2303**
    - Add translatePostgresProviderToApiProvider method to `@cumulus/db/translate/providers`
  - **CUMULUS-2306**
    - Updated API execution GET endpoint to read individual execution records
      from PostgreSQL database instead of DynamoDB
    - Updated API execution-status endpoint to read execution records from
      PostgreSQL database instead of DynamoDB
  - **CUMULUS-2302**
    - Added translatePostgresCollectionToApiCollection method to
      `@cumulus/db/translate/collections`
    - Added `searchWithUpdatedAtRange` method to
      `@cumulus/db/models/collections`
  - **CUMULUS-2301**
    - Created API asyncOperations POST endpoint to create async operations.
  - **CUMULUS-2307**
    - Updated API PDR GET endpoint to read individual PDR records from
      PostgreSQL database instead of DynamoDB
    - Added `deletePdr` to `@cumulus/api-client/pdrs`
  - **CUMULUS-2782**
    - Update API granules endpoint `move` action to update granules in the index
      and utilize postgres as the authoritative datastore
  - **CUMULUS-2769**
    - Update collection PUT endpoint to require existance of postgresql record
      and to ignore lack of dynamoDbRecord on update
  - **CUMULUS-2767**
    - Update provider PUT endpoint to require existence of PostgreSQL record
      and to ignore lack of DynamoDB record on update
  - **CUMULUS-2759**
    - Updates collection/provider/rules/granules creation (post) endpoints to
      primarily check for existence/collision in PostgreSQL database instead of DynamoDB
  - **CUMULUS-2714**
    - Added `@cumulus/db/base.deleteExcluding` method to allow for deletion of a
      record set with an exclusion list of cumulus_ids
  - **CUMULUS-2317**
    - Added `@cumulus/db/getFilesAndGranuleInfoQuery()` to build a query for searching file
    records in PostgreSQL and return specified granule information for each file
    - Added `@cumulus/db/QuerySearchClient` library to handle sequentially fetching and paging
    through results for an arbitrary PostgreSQL query
    - Added `insert` method to all `@cumulus/db` models to handle inserting multiple records into
    the database at once
    - Added `@cumulus/db/translatePostgresGranuleResultToApiGranule` helper to
    translate custom PostgreSQL granule result to API granule
  - **CUMULUS-2672**
    - Added migration to add `type` text column to Postgres database `files` table
  - **CUMULUS-2634**
    - Added new functions for upserting data to Elasticsearch:
      - `@cumulus/es-client/indexer.upsertExecution` to upsert an execution
      - `@cumulus/es-client/indexer.upsertPdr` to upsert a PDR
      - `@cumulus/es-client/indexer.upsertGranule` to upsert a granule
  - **CUMULUS-2510**
    - Added `execution_sns_topic_arn` environment variable to
      `sf_event_sqs_to_db_records` lambda TF definition.
    - Added to `sf_event_sqs_to_db_records_lambda` IAM policy to include
      permissions for SNS publish for `report_executions_topic`
    - Added `collection_sns_topic_arn` environment variable to
      `PrivateApiLambda` and `ApiEndpoints` lambdas.
    - Added `updateCollection` to `@cumulus/api-client`.
    - Added to `ecs_cluster` IAM policy to include permissions for SNS publish
      for `report_executions_sns_topic_arn`, `report_pdrs_sns_topic_arn`,
      `report_granules_sns_topic_arn`
    - Added variables for report topic ARNs to `process_dead_letter_archive.tf`
    - Added variable for granule report topic ARN to `bulk_operation.tf`
    - Added `pdr_sns_topic_arn` environment variable to
      `sf_event_sqs_to_db_records` lambda TF definition.
    - Added the new function `publishSnsMessageByDataType` in `@cumulus/api` to
      publish SNS messages to the report topics to PDRs, Collections, and
      Executions.
    - Added the following functions in `publishSnsMessageUtils` to handle
      publishing SNS messages for specific data and event types:
      - `publishCollectionUpdateSnsMessage`
      - `publishCollectionCreateSnsMessage`
      - `publishCollectionDeleteSnsMessage`
      - `publishGranuleUpdateSnsMessage`
      - `publishGranuleDeleteSnsMessage`
      - `publishGranuleCreateSnsMessage`
      - `publishExecutionSnsMessage`
      - `publishPdrSnsMessage`
      - `publishGranuleSnsMessageByEventType`
    - Added to `ecs_cluster` IAM policy to include permissions for SNS publish
      for `report_executions_topic` and `report_pdrs_topic`.
  - **CUMULUS-2315**
    - Added `paginateByCumulusId` to `@cumulus/db` `BasePgModel` to allow for paginated
      full-table select queries in support of elasticsearch indexing.
    - Added `getMaxCumulusId` to `@cumulus/db` `BasePgModel` to allow all
      derived table classes to support querying the current max `cumulus_id`.
  - **CUMULUS-2673**
    - Added `ES_HOST` environment variable to `postgres-migration-async-operation`
    Lambda using value of `elasticsearch_hostname` Terraform variable.
    - Added `elasticsearch_security_group_id` to security groups for
      `postgres-migration-async-operation` lambda.
    - Added permission for `DynamoDb:DeleteItem` to
      `postgres-migration-async-operation` lambda.
  - **CUMULUS-2778**
    - Updated default value of `async_operation_image` in
      `tf-modules/cumulus/variables.tf` to `cumuluss/async-operation:41`
    - Added `ES_HOST` environment variable to async operation ECS task
      definition to ensure that async operation tasks write to the correct
      Elasticsearch domain
- **CUMULUS-2642**
  - Reduces the reconcilation report's default maxResponseSize that returns
     the full report rather than an s3 signed url. Reports very close to the
     previous limits were failing to download, so the limit has been lowered to
     ensure all files are handled properly.
- **CUMULUS-2703**
  - Added `@cumulus/api/lambdas/reports/orca-backup-reconciliation-report` to create
    `ORCA Backup` reconciliation report

### Removed

- **CUMULUS-2311** - RDS Migration Epic Phase 2
  - **CUMULUS-2208**
    - Removed trigger for `dbIndexer` Lambda for DynamoDB tables:
      - `<prefix>-AsyncOperationsTable`
      - `<prefix>-CollectionsTable`
      - `<prefix>-ExecutionsTable`
      - `<prefix>-GranulesTable`
      - `<prefix>-PdrsTable`
      - `<prefix>-ProvidersTable`
      - `<prefix>-RulesTable`
  - **CUMULUS-2782**
    - Remove deprecated `@ingest/granule.moveGranuleFiles`
  - **CUMULUS-2770**
    - Removed `waitForModelStatus` from `example/spec/helpers/apiUtils` integration test helpers
  - **CUMULUS-2510**
    - Removed `stream_enabled` and `stream_view_type` from `executions_table` TF
      definition.
    - Removed `aws_lambda_event_source_mapping` TF definition on executions
      DynamoDB table.
    - Removed `stream_enabled` and `stream_view_type` from `collections_table`
      TF definition.
    - Removed `aws_lambda_event_source_mapping` TF definition on collections
      DynamoDB table.
    - Removed lambda `publish_collections` TF resource.
    - Removed `aws_lambda_event_source_mapping` TF definition on granules
    - Removed `stream_enabled` and `stream_view_type` from `pdrs_table` TF
      definition.
    - Removed `aws_lambda_event_source_mapping` TF definition on PDRs
      DynamoDB table.
  - **CUMULUS-2694**
    - Removed `@cumulus/api/models/granules.storeGranulesFromCumulusMessage()` method
  - **CUMULUS-2662**
    - Removed call to `addToLocalES` in POST `/granules` endpoint since it is
      redundant.
    - Removed call to `addToLocalES` in POST and PUT `/executions` endpoints
      since it is redundant.
    - Removed function `addToLocalES` from `es-client` package since it is no
      longer used.
  - **CUMULUS-2771**
    - Removed `_updateGranuleStatus` to update granule to "running" from `@cumulus/api/lib/ingest.reingestGranule`
    and `@cumulus/api/lib/ingest.applyWorkflow`

### Changed

- CVE-2022-2477
  - Update node-forge to 1.3.0 in `@cumulus/common` to address CVE-2022-2477
- **CUMULUS-2311** - RDS Migration Epic Phase 2
  - **CUMULUS_2641**
    - Update API granule schema to set productVolume as a string value
    - Update `@cumulus/message` package to set productVolume as string
      (calculated with `file.size` as a `BigInt`) to match API schema
    - Update `@cumulus/db` granule translation to translate `granule` objects to
      match the updated API schema
  - **CUMULUS-2714**
    - Updated
      - @cumulus/api/lib.writeRecords.writeGranulesFromMessage
      - @cumulus/api/lib.writeRecords.writeGranuleFromApi
      - @cumulus/api/lib.writeRecords.createGranuleFromApi
      - @cumulus/api/lib.writeRecords.updateGranuleFromApi
    - These methods now remove postgres file records that aren't contained in
        the write/update action if such file records exist.  This update
        maintains consistency with the writes to elasticsearch/dynamodb.
  - **CUMULUS-2672**
    - Updated `data-migration2` lambda to migrate Dynamo `granule.files[].type`
      instead of dropping it.
    - Updated `@cumlus/db` `translateApiFiletoPostgresFile` to retain `type`
    - Updated `@cumulus/db` `translatePostgresFileToApiFile` to retain `type`
    - Updated `@cumulus/types.api.file` to add `type` to the typing.
  - **CUMULUS-2315**
    - Update `index-from-database` lambda/ECS task and elasticsearch endpoint to read
      from PostgreSQL database
    - Update `index-from-database` endpoint to add the following configuration
      tuning parameters:
      - postgresResultPageSize -- The number of records to read from each
        postgres table per request.   Default is 1000.
      - postgresConnectionPoolSize -- The max number of connections to allow the
        index function to make to the database.  Default is 10.
      - esRequestConcurrency -- The maximium number of concurrent record
        translation/ES record update requests.   Default is 10.
  - **CUMULUS-2308**
    - Update `/granules/<granule_id>` GET endpoint to return PostgreSQL Granules instead of DynamoDB Granules
    - Update `/granules/<granule_id>` PUT endpoint to use PostgreSQL Granule as source rather than DynamoDB Granule
    - Update `unpublishGranule` (used in /granules PUT) to use PostgreSQL Granule as source rather than DynamoDB Granule
    - Update integration tests to use `waitForApiStatus` instead of `waitForModelStatus`
    - Update Granule ingest to update the Postgres Granule status as well as the DynamoDB Granule status
  - **CUMULUS-2302**
    - Update API collection GET endpoint to read individual provider records from
      PostgreSQL database instead of DynamoDB
    - Update sf-scheduler lambda to utilize API endpoint to get provider record
      from database via Private API lambda
    - Update API granule `reingest` endpoint to read collection from PostgreSQL
      database instead of DynamoDB
    - Update internal-reconciliation report to base report Collection comparison
      on PostgreSQL instead of DynamoDB
    - Moved createGranuleAndFiles `@cumulus/api` unit helper from `./lib` to
      `.test/helpers`
  - **CUMULUS-2208**
    - Moved all `@cumulus/api/es/*` code to new `@cumulus/es-client` package
    - Updated logic for collections API POST/PUT/DELETE to create/update/delete
      records directly in Elasticsearch in parallel with updates to
      DynamoDb/PostgreSQL
    - Updated logic for rules API POST/PUT/DELETE to create/update/delete
      records directly in Elasticsearch in parallel with updates to
      DynamoDb/PostgreSQL
    - Updated logic for providers API POST/PUT/DELETE to create/update/delete
      records directly in  Elasticsearch in parallel with updates to
      DynamoDb/PostgreSQL
    - Updated logic for PDRs API DELETE to delete records directly in
      Elasticsearch in parallel with deletes to DynamoDB/PostgreSQL
    - Updated logic for executions API DELETE to delete records directly in
      Elasticsearch in parallel with deletes to DynamoDB/PostgreSQL
    - Updated logic for granules API DELETE to delete records directly in
      Elasticsearch in parallel with deletes to DynamoDB/PostgreSQL
    - `sfEventSqsToDbRecords` Lambda now writes following data directly to
      Elasticsearch in parallel with writes to DynamoDB/PostgreSQL:
      - executions
      - PDRs
      - granules
    - All async operations are now written directly to Elasticsearch in parallel
      with DynamoDB/PostgreSQL
    - Updated logic for async operation API DELETE to delete records directly in
      Elasticsearch in parallel with deletes to DynamoDB/PostgreSQL
    - Moved:
      - `packages/api/lib/granules.getGranuleProductVolume` ->
      `@cumulus/message/Granules.getGranuleProductVolume`
      - `packages/api/lib/granules.getGranuleTimeToPreprocess`
      -> `@cumulus/message/Granules.getGranuleTimeToPreprocess`
      - `packages/api/lib/granules.getGranuleTimeToArchive` ->
      `@cumulus/message/Granules.getGranuleTimeToArchive`
      - `packages/api/models/Granule.generateGranuleRecord`
      -> `@cumulus/message/Granules.generateGranuleApiRecord`
  - **CUMULUS-2306**
    - Updated API local serve (`api/bin/serve.js`) setup code to add cleanup/executions
    related records
    - Updated @cumulus/db/models/granules-executions to add a delete method in
      support of local cleanup
    - Add spec/helpers/apiUtils/waitForApiStatus integration helper to retry API
      record retrievals on status in lieu of using `waitForModelStatus`
  - **CUMULUS-2303**
    - Update API provider GET endpoint to read individual provider records from
      PostgreSQL database instead of DynamoDB
    - Update sf-scheduler lambda to utilize API endpoint to get provider record
      from database via Private API lambda
  - **CUMULUS-2301**
    - Updated `getAsyncOperation` to read from PostgreSQL database instead of
      DynamoDB.
    - Added `translatePostgresAsyncOperationToApiAsyncOperation` function in
      `@cumulus/db/translate/async-operation`.
    - Updated `translateApiAsyncOperationToPostgresAsyncOperation` function to
      ensure that `output` is properly translated to an object for the
      PostgreSQL record for the following cases of `output` on the incoming API
      record:
      - `record.output` is a JSON stringified object
      - `record.output` is a JSON stringified array
      - `record.output` is a JSON stringified string
      - `record.output` is a string
  - **CUMULUS-2317**
    - Changed reconciliation reports to read file records from PostgreSQL instead of DynamoDB
  - **CUMULUS-2304**
    - Updated API rule GET endpoint to read individual rule records from
      PostgreSQL database instead of DynamoDB
    - Updated internal consumer lambdas for SNS, SQS and Kinesis to read
      rules from PostgreSQL.
  - **CUMULUS-2634**
    - Changed `sfEventSqsToDbRecords` Lambda to use new upsert helpers for executions, granules, and PDRs
    to ensure out-of-order writes are handled correctly when writing to Elasticsearch
  - **CUMULUS-2510**
    - Updated `@cumulus/api/lib/writeRecords/write-execution` to publish SNS
      messages after a successful write to Postgres, DynamoDB, and ES.
    - Updated functions `create` and `upsert` in the `db` model for Executions
      to return an array of objects containing all columns of the created or
      updated records.
    - Updated `@cumulus/api/endpoints/collections` to publish an SNS message
      after a successful collection delete, update (PUT), create (POST).
    - Updated functions `create` and `upsert` in the `db` model for Collections
      to return an array of objects containing all columns for the created or
      updated records.
    - Updated functions `create` and `upsert` in the `db` model for Granules
      to return an array of objects containing all columns for the created or
      updated records.
    - Updated `@cumulus/api/lib/writeRecords/write-granules` to publish SNS
      messages after a successful write to Postgres, DynamoDB, and ES.
    - Updated `@cumulus/api/lib/writeRecords/write-pdr` to publish SNS
      messages after a successful write to Postgres, DynamoDB, and ES.
  - **CUMULUS-2733**
    - Updated `_writeGranuleFiles` function creates an aggregate error which
      contains the workflow error, if any, as well as any error that may occur
      from writing granule files.
  - **CUMULUS-2674**
    - Updated `DELETE` endpoints for the following data types to check that record exists in
      PostgreSQL or Elasticsearch before proceeding with deletion:
      - `provider`
      - `async operations`
      - `collections`
      - `granules`
      - `executions`
      - `PDRs`
      - `rules`
  - **CUMULUS-2294**
    - Updated architecture and deployment documentation to reference RDS
  - **CUMULUS-2642**
    - Inventory and Granule Not Found Reconciliation Reports now compare
      Databse against S3 in on direction only, from Database to S3
      Objects. This means that only files in the database are compared against
      objects found on S3 and the filesInCumulus.onlyInS3 report key will
      always be empty. This significantly decreases the report output size and
      aligns with a users expectations.
    - Updates getFilesAndGranuleInfoQuery to take additional optional
      parameters `collectionIds`, `granuleIds`, and `providers` to allow
      targeting/filtering of the results.

  - **CUMULUS-2694**
    - Updated database write logic in `sfEventSqsToDbRccords` to log message if Cumulus
    workflow message is from pre-RDS deployment but still attempt parallel writing to DynamoDB
    and PostgreSQL
    - Updated database write logic in `sfEventSqsToDbRccords` to throw error if requirements to write execution to PostgreSQL cannot be met
  - **CUMULUS-2660**
    - Updated POST `/executions` endpoint to publish SNS message of created record to executions SNS topic
  - **CUMULUS-2661**
    - Updated PUT `/executions/<arn>` endpoint to publish SNS message of updated record to executions SNS topic
  - **CUMULUS-2765**
    - Updated `updateGranuleStatusToQueued` in `write-granules` to write to
      Elasticsearch and publish SNS message to granules topic.
  - **CUMULUS-2774**
    - Updated `constructGranuleSnsMessage` and `constructCollectionSnsMessage`
      to throw error if `eventType` is invalid or undefined.
  - **CUMULUS-2776**
    - Updated `getTableIndexDetails` in `db-indexer` to use correct
      `deleteFnName` for reconciliation reports.
  - **CUMULUS-2780**
    - Updated bulk granule reingest operation to read granules from PostgreSQL instead of DynamoDB.
  - **CUMULUS-2778**
    - Updated default value of `async_operation_image` in `tf-modules/cumulus/variables.tf` to `cumuluss/async-operation:38`
  - **CUMULUS-2854**
    - Updated rules model to decouple `createRuleTrigger` from `create`.
    - Updated rules POST endpoint to call `rulesModel.createRuleTrigger` directly to create rule trigger.
    - Updated rules PUT endpoints to call `rulesModel.createRuleTrigger` if update fails and reversion needs to occur.

### Fixed

- **CUMULUS-2311** - RDS Migration Epic Phase 2
  - **CUMULUS-2810**
    - Updated @cumulus/db/translate/translatePostgresProviderToApiProvider to
      correctly return provider password and updated tests to prevent
      reintroduction.
  - **CUMULUS-2778**
    - Fixed async operation docker image to correctly update record status in
    Elasticsearch
  - Updated localAPI to set additional env variable, and fixed `GET /executions/status` response
  - **CUMULUS-2877**
    - Ensure database records receive a timestamp when writing granules.

## [v10.1.3] 2022-06-28 [BACKPORT]

### Added

- **CUMULUS-2966**
  - Added extractPath operation and support of nested string replacement to `url_path` in the collection configuration

## [v10.1.2] 2022-03-11

### Added

- **CUMULUS-2859**
  - Update `postgres-db-migration` lambda timeout to default 900 seconds
  - Add `db_migration_lambda_timeout` variable to `data-persistence` module to
    allow this timeout to be user configurable
- **CUMULUS-2868**
  - Added `iam:PassRole` permission to `step_policy` in `tf-modules/ingest/iam.tf`

## [v10.1.1] 2022-03-04

### Migration steps

- Due to a bug in the PUT `/rules/<name>` endpoint, the rule records in PostgreSQL may be
out of sync with records in DynamoDB. In order to bring the records into sync, re-run the
[previously deployed `data-migration1` Lambda](https://nasa.github.io/cumulus/docs/upgrade-notes/upgrade-rds#3-deploy-and-run-data-migration1) with a payload of
`{"forceRulesMigration": true}`:

```shell
aws lambda invoke --function-name $PREFIX-data-migration1 \
  --payload $(echo '{"forceRulesMigration": true}' | base64) $OUTFILE
```

### Added

- **CUMULUS-2841**
  - Add integration test to validate PDR node provider that requires password
    credentials succeeds on ingest

- **CUMULUS-2846**
  - Added `@cumulus/db/translate/rule.translateApiRuleToPostgresRuleRaw` to translate API rule to PostgreSQL rules and
  **keep undefined fields**

### Changed

- **CUMULUS-NONE**
  - Adds logging to ecs/async-operation Docker container that launches async
    tasks on ECS. Sets default async_operation_image_version to 39.

- **CUMULUS-2845**
  - Updated rules model to decouple `createRuleTrigger` from `create`.
  - Updated rules POST endpoint to call `rulesModel.createRuleTrigger` directly to create rule trigger.
  - Updated rules PUT endpoints to call `rulesModel.createRuleTrigger` if update fails and reversion needs to occur.
- **CUMULUS-2846**
  - Updated version of `localstack/localstack` used in local unit testing to `0.11.5`

### Fixed

- Upgraded lodash to version 4.17.21 to fix vulnerability
- **CUMULUS-2845**
  - Fixed bug in POST `/rules` endpoint causing rule records to be created
  inconsistently in DynamoDB and PostgreSQL
- **CUMULUS-2846**
  - Fixed logic for `PUT /rules/<name>` endpoint causing rules to be saved
  inconsistently between DynamoDB and PostgreSQL
- **CUMULUS-2854**
  - Fixed queue granules behavior where the task was not accounting for granules that
  *already* had createdAt set. Workflows downstream in this scenario should no longer
  fail to write their granules due to order-of-db-writes constraints in the database
  update logic.

## [v10.1.0] 2022-02-23

### Added

- **CUMULUS-2775**
  - Added a configurable parameter group for the RDS serverless database cluster deployed by `tf-modules/rds-cluster-tf`. The allowed parameters for the parameter group can be found in the AWS documentation of [allowed parameters for an Aurora PostgreSQL cluster](https://docs.aws.amazon.com/AmazonRDS/latest/AuroraUserGuide/AuroraPostgreSQL.Reference.ParameterGroups.html). By default, the following parameters are specified:
    - `shared_preload_libraries`: `pg_stat_statements,auto_explain`
    - `log_min_duration_statement`: `250`
    - `auto_explain.log_min_duration`: `250`
- **CUMULUS-2781**
  - Add api_config secret to hold API/Private API lambda configuration values
- **CUMULUS-2840**
  - Added an index on `granule_cumulus_id` to the RDS files table.

### Changed

- **CUMULUS-2492**
  - Modify collectionId logic to accomodate trailing underscores in collection short names. e.g. `shortName____`
- **CUMULUS-2847**
  - Move DyanmoDb table name into API keystore and initialize only on lambda cold start
- **CUMULUS-2833**
  - Updates provider model schema titles to display on the dashboard.
- **CUMULUS-2837**
  - Update process-s3-dead-letter-archive to unpack SQS events in addition to
    Cumulus Messages
  - Update process-s3-dead-letter-archive to look up execution status using
    getCumulusMessageFromExecutionEvent (common method with sfEventSqsToDbRecords)
  - Move methods in api/lib/cwSfExecutionEventUtils to
    @cumulus/message/StepFunctions
- **CUMULUS-2775**
  - Changed the `timeout_action` to `ForceApplyCapacityChange` by default for the RDS serverless database cluster `tf-modules/rds-cluster-tf`
- **CUMULUS-2781**
  - Update API lambda to utilize api_config secret for initial environment variables

### Fixed

- **CUMULUS-2853**
  - Move OAUTH_PROVIDER to lambda env variables to address regression in CUMULUS-2781
  - Add logging output to api app router
- Added Cloudwatch permissions to `<prefix>-steprole` in `tf-modules/ingest/iam.tf` to address the
`Error: error creating Step Function State Machine (xxx): AccessDeniedException: 'arn:aws:iam::XXX:role/xxx-steprole' is not authorized to create managed-rule`
error in non-NGAP accounts:
  - `events:PutTargets`
  - `events:PutRule`
  - `events:DescribeRule`

## [v10.0.1] 2022-02-03

### Fixed

- Fixed IAM permissions issue with `<prefix>-postgres-migration-async-operation` Lambda
which prevented it from running a Fargate task for data migration.

## [v10.0.0] 2022-02-01

### Migration steps

- Please read the [documentation on the updates to the granule files schema for our Cumulus workflow tasks and how to upgrade your deployment for compatibility](https://nasa.github.io/cumulus/docs/upgrade-notes/update-task-file-schemas).
- (Optional) Update the `task-config` for all workflows that use the `sync-granule` task to include `workflowStartTime` set to
`{$.cumulus_meta.workflow_start_time}`. See [here](https://github.com/nasa/cumulus/blob/master/example/cumulus-tf/sync_granule_workflow.asl.json#L9) for an example.

### BREAKING CHANGES

- **NDCUM-624**
  - Functions in @cumulus/cmrjs renamed for consistency with `isCMRFilename` and `isCMRFile`
    - `isECHO10File` -> `isECHO10Filename`
    - `isUMMGFile` -> `isUMMGFilename`
    - `isISOFile` -> `isCMRISOFilename`
- **CUMULUS-2388**
  - In order to standardize task messaging formats, please note the updated input, output and config schemas for the following Cumulus workflow tasks:
    - add-missing-file-checksums
    - files-to-granules
    - hyrax-metadata-updates
    - lzards-backup
    - move-granules
    - post-to-cmr
    - sync-granule
    - update-cmr-access-constraints
    - update-granules-cmr-metadata-file-links
  The primary focus of the schema updates was to standardize the format of granules, and
  particularly their files data. The granule `files` object now matches the file schema in the
  Cumulus database and thus also matches the `files` object produced by the API with use cases like
  `applyWorkflow`. This includes removal of `name` and `filename` in favor of `bucket` and `key`,
  removal of certain properties such as `etag` and `duplicate_found` and outputting them as
  separate objects stored in `meta`.
  - Checksum values calculated by `@cumulus/checksum` are now converted to string to standardize
  checksum formatting across the Cumulus library.

### Notable changes

- **CUMULUS-2718**
  - The `sync-granule` task has been updated to support an optional configuration parameter `workflowStartTime`. The output payload of `sync-granule` now includes a `createdAt` time for each granule which is set to the
  provided `workflowStartTime` or falls back to `Date.now()` if not provided. Workflows using
  `sync-granule` may be updated to include this parameter with the value of `{$.cumulus_meta.workflow_start_time}` in the `task_config`.
- Updated version of `@cumulus/cumulus-message-adapter-js` from `2.0.3` to `2.0.4` for
all Cumulus workflow tasks
- **CUMULUS-2783**
  - A bug in the ECS cluster autoscaling configuration has been
resolved. ECS clusters should now correctly autoscale by adding new cluster
instances according to the [policy configuration](https://github.com/nasa/cumulus/blob/master/tf-modules/cumulus/ecs_cluster.tf).
  - Async operations that are started by these endpoints will be run as ECS tasks
  with a launch type of Fargate, not EC2:
    - `POST /deadLetterArchive/recoverCumulusMessages`
    - `POST /elasticsearch/index-from-database`
    - `POST /granules/bulk`
    - `POST /granules/bulkDelete`
    - `POST /granules/bulkReingest`
    - `POST /migrationCounts`
    - `POST /reconciliationReports`
    - `POST /replays`
    - `POST /replays/sqs`

### Added

- Upgraded version of dependencies on `knex` package from `0.95.11` to `0.95.15`
- Added Terraform data sources to `example/cumulus-tf` module to retrieve default VPC and subnets in NGAP accounts
  - Added `vpc_tag_name` variable which defines the tags used to look up a VPC. Defaults to VPC tag name used in NGAP accounts
  - Added `subnets_tag_name` variable which defines the tags used to look up VPC subnets. Defaults to a subnet tag name used in NGAP accounts
- Added Terraform data sources to `example/data-persistence-tf` module to retrieve default VPC and subnets in NGAP accounts
  - Added `vpc_tag_name` variable which defines the tags used to look up a VPC. Defaults to VPC tag name used in NGAP accounts
  - Added `subnets_tag_name` variable which defines the tags used to look up VPC subnets. Defaults to a subnet tag name used in NGAP accounts
- Added Terraform data sources to `example/rds-cluster-tf` module to retrieve default VPC and subnets in NGAP accounts
  - Added `vpc_tag_name` variable which defines the tags used to look up a VPC. Defaults to VPC tag name used in NGAP accounts
  - Added `subnets_tag_name` variable which defines the tags used to look up VPC subnets. Defaults to tag names used in subnets in for NGAP accounts
- **CUMULUS-2299**
  - Added support for SHA checksum types with hyphens (e.g. `SHA-256` vs `SHA256`) to tasks that calculate checksums.
- **CUMULUS-2439**
  - Added CMR search client setting to the CreateReconciliationReport lambda function.
  - Added `cmr_search_client_config` tfvars to the archive and cumulus terraform modules.
  - Updated CreateReconciliationReport lambda to search CMR collections with CMRSearchConceptQueue.
- **CUMULUS-2441**
  - Added support for 'PROD' CMR environment.
- **CUMULUS-2456**
  - Updated api lambdas to query ORCA Private API
  - Updated example/cumulus-tf/orca.tf to the ORCA release v4.0.0-Beta3
- **CUMULUS-2638**
  - Adds documentation to clarify bucket config object use.
- **CUMULUS-2684**
  - Added optional collection level parameter `s3MultipartChunksizeMb` to collection's `meta` field
  - Updated `move-granules` task to take in an optional config parameter s3MultipartChunksizeMb
- **CUMULUS-2747**
  - Updated data management type doc to include additional fields for provider configurations
- **CUMULUS-2773**
  - Added a document to the workflow-tasks docs describing deployment, configuration and usage of the LZARDS backup task.

### Changed

- Made `vpc_id` variable optional for `example/cumulus-tf` module
- Made `vpc_id` and `subnet_ids` variables optional for `example/data-persistence-tf` module
- Made `vpc_id` and `subnets` variables optional for `example/rds-cluster-tf` module
- Changes audit script to handle integration test failure when `USE\_CACHED\_BOOTSTRAP` is disabled.
- Increases wait time for CMR to return online resources in integration tests
- **CUMULUS-1823**
  - Updates to Cumulus rule/provider schemas to improve field titles and descriptions.
- **CUMULUS-2638**
  - Transparent to users, remove typescript type `BucketType`.
- **CUMULUS-2718**
  - Updated config for SyncGranules to support optional `workflowStartTime`
  - Updated SyncGranules to provide `createdAt` on output based on `workflowStartTime` if provided,
  falling back to `Date.now()` if not provided.
  - Updated `task_config` of SyncGranule in example workflows
- **CUMULUS-2735**
  - Updated reconciliation reports to write formatted JSON to S3 to improve readability for
    large reports
  - Updated TEA version from 102 to 121 to address TEA deployment issue with the max size of
    a policy role being exceeded
- **CUMULUS-2743**
  - Updated bamboo Dockerfile to upgrade pip as part of the image creation process
- **CUMULUS-2744**
  - GET executions/status returns associated granules for executions retrieved from the Step Function API
- **CUMULUS-2751**
  - Upgraded all Cumulus (node.js) workflow tasks to use
    `@cumulus/cumulus-message-adapter-js` version `2.0.3`, which includes an
    update cma-js to better expose CMA stderr stream output on lambda timeouts
    as well as minor logging enhancements.
- **CUMULUS-2752**
  - Add new mappings for execution records to prevent dynamic field expansion from exceeding
  Elasticsearch field limits
    - Nested objects under `finalPayload.*` will not dynamically add new fields to mapping
    - Nested objects under `originalPayload.*` will not dynamically add new fields to mapping
    - Nested keys under `tasks` will not dynamically add new fields to mapping
- **CUMULUS-2753**
  - Updated example/cumulus-tf/orca.tf to the latest ORCA release v4.0.0-Beta2 which is compatible with granule.files file schema
  - Updated /orca/recovery to call new lambdas request_status_for_granule and request_status_for_job.
  - Updated orca integration test
- [**PR #2569**](https://github.com/nasa/cumulus/pull/2569)
  - Fixed `TypeError` thrown by `@cumulus/cmrjs/cmr-utils.getGranuleTemporalInfo` when
    a granule's associated UMM-G JSON metadata file does not contain a `ProviderDates`
    element that has a `Type` of either `"Update"` or `"Insert"`.  If neither are
    present, the granule's last update date falls back to the `"Create"` type
    provider date, or `undefined`, if none is present.
- **CUMULUS-2775**
  - Changed `@cumulus/api-client/invokeApi()` to accept a single accepted status code or an array
  of accepted status codes via `expectedStatusCodes`
- [**PR #2611**](https://github.com/nasa/cumulus/pull/2611)
  - Changed `@cumulus/launchpad-auth/LaunchpadToken.requestToken` and `validateToken`
    to use the HTTPS request option `https.pfx` instead of the deprecated `pfx` option
    for providing the certificate.
- **CUMULUS-2836**
  - Updates `cmr-utils/getGranuleTemporalInfo` to search for a SingleDateTime
    element, when beginningDateTime value is not
    found in the metadata file.  The granule's temporal information is
    returned so that both beginningDateTime and endingDateTime are set to the
    discovered singleDateTimeValue.
- **CUMULUS-2756**
  - Updated `_writeGranule()` in `write-granules.js` to catch failed granule writes due to schema validation, log the failure and then attempt to set the status of the granule to `failed` if it already exists to prevent a failure from allowing the granule to get "stuck" in a non-failed status.

### Fixed

- **CUMULUS-2775**
  - Updated `@cumulus/api-client` to not log an error for 201 response from `updateGranule`
- **CUMULUS-2783**
  - Added missing lower bound on scale out policy for ECS cluster to ensure that
  the cluster will autoscale correctly.
- **CUMULUS-2835**
  - Updated `hyrax-metadata-updates` task to support reading the DatasetId from ECHO10 XML, and the EntryTitle from UMM-G JSON; these are both valid alternatives to the shortname and version ID.

## [v9.9.3] 2021-02-17 [BACKPORT]

**Please note** changes in 9.9.3 may not yet be released in future versions, as
this is a backport and patch release on the 9.9.x series of releases. Updates that
are included in the future will have a corresponding CHANGELOG entry in future
releases.

- **CUMULUS-2853**
  - Move OAUTH_PROVIDER to lambda env variables to address regression in 9.9.2/CUMULUS-2275
  - Add logging output to api app router

## [v9.9.2] 2021-02-10 [BACKPORT]

**Please note** changes in 9.9.2 may not yet be released in future versions, as
this is a backport and patch release on the 9.9.x series of releases. Updates that
are included in the future will have a corresponding CHANGELOG entry in future
releases.### Added

- **CUMULUS-2775**
  - Added a configurable parameter group for the RDS serverless database cluster deployed by `tf-modules/rds-cluster-tf`. The allowed parameters for the parameter group can be found in the AWS documentation of [allowed parameters for an Aurora PostgreSQL cluster](https://docs.aws.amazon.com/AmazonRDS/latest/AuroraUserGuide/AuroraPostgreSQL.Reference.ParameterGroups.html). By default, the following parameters are specified:
    - `shared_preload_libraries`: `pg_stat_statements,auto_explain`
    - `log_min_duration_statement`: `250`
    - `auto_explain.log_min_duration`: `250`
- **CUMULUS-2840**
  - Added an index on `granule_cumulus_id` to the RDS files table.

### Changed

- **CUMULUS-2847**
  - Move DyanmoDb table name into API keystore and initialize only on lambda cold start
- **CUMULUS-2781**
  - Add api_config secret to hold API/Private API lambda configuration values
- **CUMULUS-2775**
  - Changed the `timeout_action` to `ForceApplyCapacityChange` by default for the RDS serverless database cluster `tf-modules/rds-cluster-tf`

## [v9.9.1] 2021-02-10 [BACKPORT]

**Please note** changes in 9.9.1 may not yet be released in future versions, as
this is a backport and patch release on the 9.9.x series of releases. Updates that
are included in the future will have a corresponding CHANGELOG entry in future
releases.

### Fixed

- **CUMULUS-2775**
  - Updated `@cumulus/api-client` to not log an error for 201 response from `updateGranule`

### Changed

- Updated version of `@cumulus/cumulus-message-adapter-js` from `2.0.3` to `2.0.4` for
all Cumulus workflow tasks
- **CUMULUS-2775**
  - Changed `@cumulus/api-client/invokeApi()` to accept a single accepted status code or an array
  of accepted status codes via `expectedStatusCodes`
- **CUMULUS-2837**
  - Update process-s3-dead-letter-archive to unpack SQS events in addition to
    Cumulus Messages
  - Update process-s3-dead-letter-archive to look up execution status using
    getCumulusMessageFromExecutionEvent (common method with sfEventSqsToDbRecords)
  - Move methods in api/lib/cwSfExecutionEventUtils to
    @cumulus/message/StepFunctions

## [v9.9.0] 2021-11-03

### Added

- **NDCUM-624**: Add support for ISO metadata files for the `MoveGranules` step
  - Add function `isISOFile` to check if a given file object is an ISO file
  - `granuleToCmrFileObject` and `granulesToCmrFileObjects` now take a
    `filterFunc` argument
    - `filterFunc`'s default value is `isCMRFile`, so the previous behavior is
      maintained if no value is given for this argument
    - `MoveGranules` passes a custom filter function to
      `granulesToCmrFileObjects` to check for `isISOFile` in addition to
      `isCMRFile`, so that metadata from `.iso.xml` files can be used in the
      `urlPathTemplate`
- [**PR #2535**](https://github.com/nasa/cumulus/pull/2535)
  - NSIDC and other cumulus users had desire for returning formatted dates for
    the 'url_path' date extraction utilities. Added 'dateFormat' function as
    an option for extracting and formating the entire date. See
    docs/workflow/workflow-configuration-how-to.md for more information.
- [**PR #2548**](https://github.com/nasa/cumulus/pull/2548)
  - Updated webpack configuration for html-loader v2
- **CUMULUS-2640**
  - Added Elasticsearch client scroll setting to the CreateReconciliationReport lambda function.
  - Added `elasticsearch_client_config` tfvars to the archive and cumulus terraform modules.
- **CUMULUS-2683**
  - Added `default_s3_multipart_chunksize_mb` setting to the `move-granules` lambda function.
  - Added `default_s3_multipart_chunksize_mb` tfvars to the cumulus and ingest terraform modules.
  - Added optional parameter `chunkSize` to `@cumulus/aws-client/S3.moveObject` and
    `@cumulus/aws-client/S3.multipartCopyObject` to set the chunk size of the S3 multipart uploads.
  - Renamed optional parameter `maxChunkSize` to `chunkSize` in
    `@cumulus/aws-client/lib/S3MultipartUploads.createMultipartChunks`.

### Changed

- Upgraded all Cumulus workflow tasks to use `@cumulus/cumulus-message-adapter-js` version `2.0.1`
- **CUMULUS-2725**
  - Updated providers endpoint to return encrypted password
  - Updated providers model to try decrypting credentials before encryption to allow for better handling of updating providers
- **CUMULUS-2734**
  - Updated `@cumulus/api/launchpadSaml.launchpadPublicCertificate` to correctly retrieve
    certificate from launchpad IdP metadata with and without namespace prefix.

## [v9.8.0] 2021-10-19

### Notable changes

- Published new tag [`36` of `cumuluss/async-operation` to Docker Hub](https://hub.docker.com/layers/cumuluss/async-operation/35/images/sha256-cf777a6ef5081cd90a0f9302d45243b6c0a568e6d977c0ee2ccc5a90b12d45d0?context=explore) for compatibility with
upgrades to `knex` package and to address security vulnerabilities.

### Added

- Added `@cumulus/db/createRejectableTransaction()` to handle creating a Knex transaction that **will throw an error** if the transaction rolls back. [As of Knex 0.95+, promise rejection on transaction rollback is no longer the default behavior](https://github.com/knex/knex/blob/master/UPGRADING.md#upgrading-to-version-0950).

- **CUMULUS-2639**
  - Increases logging on reconciliation reports.

- **CUMULUS-2670**
  - Updated `lambda_timeouts` string map variable for `cumulus` module to accept a
  `update_granules_cmr_metadata_file_links_task_timeout` property
- **CUMULUS-2598**
  - Add unit and integration tests to describe queued granules as ignored when
    duplicate handling is 'skip'

### Changed

- Updated `knex` version from 0.23.11 to 0.95.11 to address security vulnerabilities
- Updated default version of async operations Docker image to `cumuluss/async-operation:36`
- **CUMULUS-2590**
  - Granule applyWorkflow, Reingest actions and Bulk operation now update granule status to `queued` when scheduling the granule.
- **CUMULUS-2643**
  - relocates system file `buckets.json` out of the
    `s3://internal-bucket/workflows` directory into
    `s3://internal-bucket/buckets`.


## [v9.7.1] 2021-12-08 [Backport]

Please note changes in 9.7.0 may not yet be released in future versions, as this is a backport and patch release on the 9.7.x series of releases. Updates that are included in the future will have a corresponding CHANGELOG entry in future releases.
Fixed

- **CUMULUS-2751**
  - Update all tasks to update to use cumulus-message-adapter-js version 2.0.4

## [v9.7.0] 2021-10-01

### Notable Changes

- **CUMULUS-2583**
  - The `queue-granules` task now updates granule status to `queued` when a granule is queued. In order to prevent issues with the private API endpoint and Lambda API request and concurrency limits, this functionality runs with limited concurrency, which may increase the task's overall runtime when large numbers of granules are being queued. If you are facing Lambda timeout errors with this task, we recommend converting your `queue-granules` task to an ECS activity. This concurrency is configurable via the task config's `concurrency` value.
- **CUMULUS-2676**
  - The `discover-granules` task has been updated to limit concurrency on checks to identify and skip already ingested granules in order to prevent issues with the private API endpoint and Lambda API request and concurrency limits. This may increase the task's overall runtime when large numbers of granules are discovered. If you are facing Lambda timeout errors with this task, we recommend converting your `discover-granules` task to an ECS activity. This concurrency is configurable via the task config's `concurrency` value.
- Updated memory of `<prefix>-sfEventSqsToDbRecords` Lambda to 1024MB

### Added

- **CUMULUS-2000**
  - Updated `@cumulus/queue-granules` to respect a new config parameter: `preferredQueueBatchSize`. Queue-granules will respect this batchsize as best as it can to batch granules into workflow payloads. As workflows generally rely on information such as collection and provider expected to be shared across all granules in a workflow, queue-granules will break batches up by collection, as well as provider if there is a `provider` field on the granule. This may result in batches that are smaller than the preferred size, but never larger ones. The default value is 1, which preserves current behavior of queueing 1 granule per workflow.
- **CUMULUS-2630**
  - Adds a new workflow `DiscoverGranulesToThrottledQueue` that discovers and writes
    granules to a throttled background queue.  This allows discovery and ingest
    of larger numbers of granules without running into limits with lambda
    concurrency.

### Changed

- **CUMULUS-2720**
  - Updated Core CI scripts to validate CHANGELOG diffs as part of the lint process
- **CUMULUS-2695**
  - Updates the example/cumulus-tf deployment to change
    `archive_api_reserved_concurrency` from 8 to 5 to use fewer reserved lambda
    functions. If you see throttling errors on the `<stack>-apiEndpoints` you
    should increase this value.
  - Updates cumulus-tf/cumulus/variables.tf to change
    `archive_api_reserved_concurrency` from 8 to 15 to prevent throttling on
    the dashboard for default deployments.
- **CUMULUS-2584**
  - Updates `api/endpoints/execution-status.js` `get` method to include associated granules, as
    an array, for the provided execution.
  - Added `getExecutionArnsByGranuleCumulusId` returning a list of executionArns sorted by most recent first,
    for an input Granule Cumulus ID in support of the move of `translatePostgresGranuleToApiGranule` from RDS-Phase2
    feature branch
  - Added `getApiExecutionCumulusIds` returning cumulus IDs for a given list of executions
- **CUMULUS-NONE**
  - Downgrades elasticsearch version in testing container to 5.3 to match AWS version.
  - Update serve.js -> `eraseDynamoTables()`. Changed the call `Promise.all()` to `Promise.allSettled()` to ensure all dynamo records (provider records in particular) are deleted prior to reseeding.

### Fixed

- **CUMULUS-2583**
  - Fixed a race condition where granules set as “queued” were not able to be set as “running” or “completed”

## [v9.6.0] 2021-09-20

### Added

- **CUMULUS-2576**
  - Adds `PUT /granules` API endpoint to update a granule
  - Adds helper `updateGranule` to `@cumulus/api-client/granules`
- **CUMULUS-2606**
  - Adds `POST /granules/{granuleId}/executions` API endpoint to associate an execution with a granule
  - Adds helper `associateExecutionWithGranule` to `@cumulus/api-client/granules`
- **CUMULUS-2583**
  - Adds `queued` as option for granule's `status` field

### Changed

- Moved `ssh2` package from `@cumulus/common` to `@cumulus/sftp-client` and
  upgraded package from `^0.8.7` to `^1.0.0` to address security vulnerability
  issue in previous version.
- **CUMULUS-2583**
  - `QueueGranules` task now updates granule status to `queued` once it is added to the queue.

- **CUMULUS-2617**
  - Use the `Authorization` header for CMR Launchpad authentication instead of the deprecated `Echo-Token` header.

### Fixed

- Added missing permission for `<prefix>_ecs_cluster_instance_role` IAM role (used when running ECS services/tasks)
to allow `kms:Decrypt` on the KMS key used to encrypt provider credentials. Adding this permission fixes the `sync-granule` task when run as an ECS activity in a Step Function, which previously failed trying to decrypt credentials for providers.

- **CUMULUS-2576**
  - Adds default value to granule's timestamp when updating a granule via API.

## [v9.5.0] 2021-09-07

### BREAKING CHANGES

- Removed `logs` record type from mappings from Elasticsearch. This change **should not have**
any adverse impact on existing deployments, even those which still contain `logs` records,
but technically it is a breaking change to the Elasticsearch mappings.
- Changed `@cumulus/api-client/asyncOperations.getAsyncOperation` to return parsed JSON body
of response and not the raw API endpoint response

### Added

- **CUMULUS-2670**
  - Updated core `cumulus` module to take lambda_timeouts string map variable that allows timeouts of ingest tasks to be configurable. Allowed properties for the mapping include:
  - discover_granules_task_timeout
  - discover_pdrs_task_timeout
  - hyrax_metadata_update_tasks_timeout
  - lzards_backup_task_timeout
  - move_granules_task_timeout
  - parse_pdr_task_timeout
  - pdr_status_check_task_timeout
  - post_to_cmr_task_timeout
  - queue_granules_task_timeout
  - queue_pdrs_task_timeout
  - queue_workflow_task_timeout
  - sync_granule_task_timeout
- **CUMULUS-2575**
  - Adds `POST /granules` API endpoint to create a granule
  - Adds helper `createGranule` to `@cumulus/api-client`
- **CUMULUS-2577**
  - Adds `POST /executions` endpoint to create an execution
- **CUMULUS-2578**
  - Adds `PUT /executions` endpoint to update an execution
- **CUMULUS-2592**
  - Adds logging when messages fail to be added to queue
- **CUMULUS-2644**
  - Pulled `delete` method for `granules-executions.ts` implemented as part of CUMULUS-2306
  from the RDS-Phase-2 feature branch in support of CUMULUS-2644.
  - Pulled `erasePostgresTables` method in `serve.js` implemented as part of CUMULUS-2644,
  and CUMULUS-2306 from the RDS-Phase-2 feature branch in support of CUMULUS-2644
  - Added `resetPostgresDb` method to support resetting between integration test suite runs

### Changed

- Updated `processDeadLetterArchive` Lambda to return an object where
`processingSucceededKeys` is an array of the S3 keys for successfully
processed objects and `processingFailedKeys` is an array of S3 keys
for objects that could not be processed
- Updated async operations to handle writing records to the databases
when output of the operation is `undefined`

- **CUMULUS-2644**
  - Moved `migration` directory from the `db-migration-lambda` to the `db` package and
  updated unit test references to migrationDir to be pulled from `@cumulus/db`
  - Updated `@cumulus/api/bin/serveUtils` to write records to PostgreSQL tables

- **CUMULUS-2575**
  - Updates model/granule to allow a granule created from API to not require an
    execution to be associated with it. This is a backwards compatible change
    that will not affect granules created in the normal way.
  - Updates `@cumulus/db/src/model/granules` functions `get` and `exists` to
    enforce parameter checking so that requests include either (granule\_id
    and collection\_cumulus\_id) or (cumulus\_id) to prevent incorrect results.
  - `@cumulus/message/src/Collections.deconstructCollectionId` has been
    modified to throw a descriptive error if the input `collectionId` is
    undefined rather than `TypeError: Cannot read property 'split' of
    undefined`. This function has also been updated to throw descriptive errors
    if an incorrectly formatted collectionId is input.

## [v9.4.1] 2022-02-14 [BACKPORT]

**Please note** changes in 9.4.1 may not yet be released in future versions, as
this is a backport and patch release on the 9.4.x series of releases. Updates that
are included in the future will have a corresponding CHANGELOG entry in future
releases.

- **CUMULUS-2847**
  - Update dynamo configuration to read from S3 instead of System Manager
    Parameter Store
  - Move api configuration initialization outside the lambda handler to
    eliminate unneded S3 calls/require config on cold-start only
  - Moved `ssh2` package from `@cumulus/common` to `@cumulus/sftp-client` and
    upgraded package from `^0.8.7` to `^1.0.0` to address security vulnerability
    issue in previous version.
  - Fixed hyrax task package.json dev dependency
  - Update CNM lambda dependencies for Core tasks
    - cumulus-cnm-response-task: 1.4.4
    - cumulus-cnm-to-granule: 1.5.4
  - Whitelist ssh2 re: https://github.com/advisories/GHSA-652h-xwhf-q4h6

## [v9.4.0] 2021-08-16

### Notable changes

- `@cumulus/sync-granule` task should now properly handle
syncing files from HTTP/HTTPS providers where basic auth is
required and involves a redirect to a different host (e.g.
downloading files protected by Earthdata Login)

### Added

- **CUMULUS-2591**
  - Adds `failedExecutionStepName` to failed execution's jsonb error records.
    This is the name of the Step Function step for the last failed event in the
    execution's event history.
- **CUMULUS-2548**
  - Added `allowed_redirects` field to PostgreSQL `providers` table
  - Added `allowedRedirects` field to DynamoDB `<prefix>-providers` table
  - Added `@cumulus/aws-client/S3.streamS3Upload` to handle uploading the contents
  of a readable stream to S3 and returning a promise
- **CUMULUS-2373**
  - Added `replaySqsMessages` lambda to replay archived incoming SQS
    messages from S3.
  - Added `/replays/sqs` endpoint to trigger an async operation for
    the `replaySqsMessages` lambda.
  - Added unit tests and integration tests for new endpoint and lambda.
  - Added `getS3PrefixForArchivedMessage` to `ingest/sqs` package to get prefix
    for an archived message.
  - Added new `async_operation` type `SQS Replay`.
- **CUMULUS-2460**
  - Adds `POST` /executions/workflows-by-granules for retrieving workflow names common to a set of granules
  - Adds `workflowsByGranules` to `@cumulus/api-client/executions`
- **CUMULUS-2635**
  - Added helper functions:
    - `@cumulus/db/translate/file/translateApiPdrToPostgresPdr`

### Fixed

- **CUMULUS-2548**
  - Fixed `@cumulus/ingest/HttpProviderClient.sync` to
properly handle basic auth when redirecting to a different
host and/or host with a different port
- **CUMULUS-2626**
  - Update [PDR migration](https://github.com/nasa/cumulus/blob/master/lambdas/data-migration2/src/pdrs.ts) to correctly find Executions by a Dynamo PDR's `execution` field
- **CUMULUS-2635**
  - Update `data-migration2` to migrate PDRs before migrating granules.
  - Update `data-migration2` unit tests testing granules migration to reference
    PDR records to better model the DB schema.
  - Update `migratePdrRecord` to use `translateApiPdrToPostgresPdr` function.

### Changed

- **CUMULUS-2373**
  - Updated `getS3KeyForArchivedMessage` in `ingest/sqs` to store SQS messages
    by `queueName`.
- **CUMULUS-2630**
  - Updates the example/cumulus-tf deployment to change
    `archive_api_reserved_concurrency` from 2 to 8 to prevent throttling with
    the dashboard.

## [v9.3.0] 2021-07-26

### BREAKING CHANGES

- All API requests made by `@cumulus/api-client` will now throw an error if the status code
does not match the expected response (200 for most requests and 202 for a few requests that
trigger async operations). Previously the helpers in this package would return the response
regardless of the status code, so you may need to update any code using helpers from this
package to catch or to otherwise handle errors that you may encounter.
- The Cumulus API Lambda function has now been configured with reserved concurrency to ensure
availability in a high-concurrency environment. However, this also caps max concurrency which
may result in throttling errors if trying to reach the Cumulus API multiple times in a short
period. Reserved concurrency can be configured with the `archive_api_reserved_concurrency`
terraform variable on the Cumulus module and increased if you are seeing throttling errors.
The default reserved concurrency value is 8.

### Notable changes

- `cmr_custom_host` variable for `cumulus` module can now be used to configure Cumulus to
  integrate with a custom CMR host name and protocol (e.g.
  `http://custom-cmr-host.com`). Note that you **must** include a protocol
  (`http://` or `https://)  if specifying a value for this variable.
- The cumulus module configuration value`rds_connetion_heartbeat` and it's
  behavior has been replaced by a more robust database connection 'retry'
  solution.   Users can remove this value from their configuration, regardless
  of value.  See the `Changed` section notes on CUMULUS-2528 for more details.

### Added

- Added user doc describing new features related to the Cumulus dead letter archive.
- **CUMULUS-2327**
  - Added reserved concurrency setting to the Cumulus API lambda function.
  - Added relevant tfvars to the archive and cumulus terraform modules.
- **CUMULUS-2460**
  - Adds `POST` /executions/search-by-granules for retrieving executions from a list of granules or granule query
  - Adds `searchExecutionsByGranules` to `@cumulus/api-client/executions`
- **CUMULUS-2475**
  - Adds `GET` endpoint to distribution API
- **CUMULUS-2463**
  - `PUT /granules` reingest action allows a user to override the default execution
    to use by providing an optional `workflowName` or `executionArn` parameter on
    the request body.
  - `PUT /granules/bulkReingest` action allows a user to override the default
    execution/workflow combination to reingest with by providing an optional
    `workflowName` on the request body.
- Adds `workflowName` and `executionArn` params to @cumulus/api-client/reingestGranules
- **CUMULUS-2476**
  - Adds handler for authenticated `HEAD` Distribution requests replicating current behavior of TEA
- **CUMULUS-2478**
  - Implemented [bucket map](https://github.com/asfadmin/thin-egress-app#bucket-mapping).
  - Implemented /locate endpoint
  - Cumulus distribution API checks the file request against bucket map:
    - retrieves the bucket and key from file path
    - determines if the file request is public based on the bucket map rather than the bucket type
    - (EDL only) restricts download from PRIVATE_BUCKETS to users who belong to certain EDL User Groups
    - bucket prefix and object prefix are supported
  - Add 'Bearer token' support as an authorization method
- **CUMULUS-2486**
  - Implemented support for custom headers
  - Added 'Bearer token' support as an authorization method
- **CUMULUS-2487**
  - Added integration test for cumulus distribution API
- **CUMULUS-2569**
  - Created bucket map cache for cumulus distribution API
- **CUMULUS-2568**
  - Add `deletePdr`/PDR deletion functionality to `@cumulus/api-client/pdrs`
  - Add `removeCollectionAndAllDependencies` to integration test helpers
  - Added `example/spec/apiUtils.waitForApiStatus` to wait for a
  record to be returned by the API with a specific value for
  `status`
  - Added `example/spec/discoverUtils.uploadS3GranuleDataForDiscovery` to upload granule data fixtures
  to S3 with a randomized granule ID for `discover-granules` based
  integration tests
  - Added `example/spec/Collections.removeCollectionAndAllDependencies` to remove a collection and
  all dependent objects (e.g. PDRs, granules, executions) from the
  database via the API
  - Added helpers to `@cumulus/api-client`:
    - `pdrs.deletePdr` - Delete a PDR via the API
    - `replays.postKinesisReplays` - Submit a POST request to the `/replays` endpoint for replaying Kinesis messages

- `@cumulus/api-client/granules.getGranuleResponse` to return the raw endpoint response from the GET `/granules/<granuleId>` endpoint

### Changed

- Moved functions from `@cumulus/integration-tests` to `example/spec/helpers/workflowUtils`:
  - `startWorkflowExecution`
  - `startWorkflow`
  - `executeWorkflow`
  - `buildWorkflow`
  - `testWorkflow`
  - `buildAndExecuteWorkflow`
  - `buildAndStartWorkflow`
- `example/spec/helpers/workflowUtils.executeWorkflow` now uses
`waitForApiStatus` to ensure that the execution is `completed` or
`failed` before resolving
- `example/spec/helpers/testUtils.updateAndUploadTestFileToBucket`
now accepts an object of parameters rather than positional
arguments
- Removed PDR from the `payload` in the input payload test fixture for reconciliation report integration tests
- The following integration tests for PDR-based workflows were
updated to use randomized granule IDs:
  - `example/spec/parallel/ingest/ingestFromPdrSpec.js`
  - `example/spec/parallel/ingest/ingestFromPdrWithChildWorkflowMetaSpec.js`
  - `example/spec/parallel/ingest/ingestFromPdrWithExecutionNamePrefixSpec.js`
  - `example/spec/parallel/ingest/ingestPdrWithNodeNameSpec.js`
- Updated the `@cumulus/api-client/CumulusApiClientError` error class to include new properties that can be accessed directly on
the error object:
  - `statusCode` - The HTTP status code of the API response
  - `apiMessage` - The message from the API response
- Added `params.pRetryOptions` parameter to
`@cumulus/api-client/granules.deleteGranule` to control the retry
behavior
- Updated `cmr_custom_host` variable to accept a full protocol and host name
(e.g. `http://cmr-custom-host.com`), whereas it previously only accepted a host name
- **CUMULUS-2482**
  - Switches the default distribution app in the `example/cumulus-tf` deployment to the new Cumulus Distribution
  - TEA is still available by following instructions in `example/README.md`
- **CUMULUS-2463**
  - Increases the duration of allowed backoff times for a successful test from
    0.5 sec to 1 sec.
- **CUMULUS-2528**
  - Removed `rds_connection_heartbeat` as a configuration option from all
    Cumulus terraform modules
  - Removed `dbHeartBeat` as an environmental switch from
    `@cumulus/db.getKnexClient` in favor of more comprehensive general db
    connect retry solution
  - Added new `rds_connection_timing_configuration` string map to allow for
    configuration and tuning of Core's internal database retry/connection
    timeout behaviors.  These values map to connection pool configuration
    values for tarn (https://github.com/vincit/tarn.js/) which Core's database
    module / knex(https://www.npmjs.com/package/knex) use for this purpose:
    - acquireTimeoutMillis
    - createRetryIntervalMillis
    - createTimeoutMillis
    - idleTimeoutMillis
    - reapIntervalMillis
      Connection errors will result in a log line prepended with 'knex failed on
      attempted connection error' and sent from '@cumulus/db/connection'
  - Updated `@cumulus/db` and all terraform mdules to set default retry
    configuration values for the database module to cover existing database
    heartbeat connection failures as well as all other knex/tarn connection
    creation failures.

### Fixed

- Fixed bug where `cmr_custom_host` variable was not properly forwarded into `archive`, `ingest`, and `sqs-message-remover` modules from `cumulus` module
- Fixed bug where `parse-pdr` set a granule's provider to the entire provider record when a `NODE_NAME`
  is present. Expected behavior consistent with other tasks is to set the provider name in that field.
- **CUMULUS-2568**
  - Update reconciliation report integration test to have better cleanup/failure behavior
  - Fixed `@cumulus/api-client/pdrs.getPdr` to request correct endpoint for returning a PDR from the API
- **CUMULUS-2620**
  - Fixed a bug where a granule could be removed from CMR but still be set as
  `published: true` and with a CMR link in the Dynamo/PostgreSQL databases. Now,
  the CMR deletion and the Dynamo/PostgreSQL record updates will all succeed or fail
  together, preventing the database records from being out of sync with CMR.
  - Fixed `@cumulus/api-client/pdrs.getPdr` to request correct
  endpoint for returning a PDR from the API

## [v9.2.2] 2021-08-06 - [BACKPORT]

**Please note** changes in 9.2.2 may not yet be released in future versions, as
this is a backport and patch release on the 9.2.x series of releases. Updates that
are included in the future will have a corresponding CHANGELOG entry in future
releases.

### Added

- **CUMULUS-2635**
  - Added helper functions:
    - `@cumulus/db/translate/file/translateApiPdrToPostgresPdr`

### Fixed

- **CUMULUS-2635**
  - Update `data-migration2` to migrate PDRs before migrating granules.
  - Update `data-migration2` unit tests testing granules migration to reference
    PDR records to better model the DB schema.
  - Update `migratePdrRecord` to use `translateApiPdrToPostgresPdr` function.

## [v9.2.1] 2021-07-29 - [BACKPORT]

### Fixed

- **CUMULUS-2626**
  - Update [PDR migration](https://github.com/nasa/cumulus/blob/master/lambdas/data-migration2/src/pdrs.ts) to correctly find Executions by a Dynamo PDR's `execution` field

## [v9.2.0] 2021-06-22

### Added

- **CUMULUS-2475**
  - Adds `GET` endpoint to distribution API
- **CUMULUS-2476**
  - Adds handler for authenticated `HEAD` Distribution requests replicating current behavior of TEA

### Changed

- **CUMULUS-2482**
  - Switches the default distribution app in the `example/cumulus-tf` deployment to the new Cumulus Distribution
  - TEA is still available by following instructions in `example/README.md`

### Fixed

- **CUMULUS-2520**
  - Fixed error that prevented `/elasticsearch/index-from-database` from starting.
- **CUMULUS-2558**
  - Fixed issue where executions original_payload would not be retained on successful execution

## [v9.1.0] 2021-06-03

### BREAKING CHANGES

- @cumulus/api-client/granules.getGranule now returns the granule record from the GET /granules/<granuleId> endpoint, not the raw endpoint response
- **CUMULUS-2434**
  - To use the updated `update-granules-cmr-metadata-file-links` task, the
    granule  UMM-G metadata should have version 1.6.2 or later, since CMR s3
    link type 'GET DATA VIA DIRECT ACCESS' is not valid until UMM-G version
    [1.6.2](https://cdn.earthdata.nasa.gov/umm/granule/v1.6.2/umm-g-json-schema.json)
- **CUMULUS-2488**
  - Removed all EMS reporting including lambdas, endpoints, params, etc as all
    reporting is now handled through Cloud Metrics
- **CUMULUS-2472**
  - Moved existing `EarthdataLoginClient` to
    `@cumulus/oauth-client/EarthdataLoginClient` and updated all references in
    Cumulus Core.
  - Rename `EarthdataLoginClient` property from `earthdataLoginUrl` to
    `loginUrl for consistency with new OAuth clients. See example in
    [oauth-client
    README](https://github.com/nasa/cumulus/blob/master/packages/oauth-client/README.md)

### Added

- **HYRAX-439** - Corrected README.md according to a new Hyrax URL format.
- **CUMULUS-2354**
  - Adds configuration options to allow `/s3credentials` endpoint to distribute
    same-region read-only tokens based on a user's CMR ACLs.
  - Configures the example deployment to enable this feature.
- **CUMULUS-2442**
  - Adds option to generate cloudfront URL to lzards-backup task. This will require a few new task config options that have been documented in the [task README](https://github.com/nasa/cumulus/blob/master/tasks/lzards-backup/README.md).
- **CUMULUS-2470**
  - Added `/s3credentials` endpoint for distribution API
- **CUMULUS-2471**
  - Add `/s3credentialsREADME` endpoint to distribution API
- **CUMULUS-2473**
  - Updated `tf-modules/cumulus_distribution` module to take earthdata or cognito credentials
  - Configured `example/cumulus-tf/cumulus_distribution.tf` to use CSDAP credentials
- **CUMULUS-2474**
  - Add `S3ObjectStore` to `aws-client`. This class allows for interaction with the S3 object store.
  - Add `object-store` package which contains abstracted object store functions for working with various cloud providers
- **CUMULUS-2477**
  - Added `/`, `/login` and `/logout` endpoints to cumulus distribution api
- **CUMULUS-2479**
  - Adds /version endpoint to distribution API
- **CUMULUS-2497**
  - Created `isISOFile()` to check if a CMR file is a CMR ISO file.
- **CUMULUS-2371**
  - Added helpers to `@cumulus/ingest/sqs`:
    - `archiveSqsMessageToS3` - archives an incoming SQS message to S3
    - `deleteArchivedMessageFromS3` - deletes a processed SQS message from S3
  - Added call to `archiveSqsMessageToS3` to `sqs-message-consumer` which
    archives all incoming SQS messages to S3.
  - Added call to `deleteArchivedMessageFrom` to `sqs-message-remover` which
    deletes archived SQS message from S3 once it has been processed.

### Changed

- **[PR2224](https://github.com/nasa/cumulus/pull/2244)**
- **CUMULUS-2208**
  - Moved all `@cumulus/api/es/*` code to new `@cumulus/es-client` package
- Changed timeout on `sfEventSqsToDbRecords` Lambda to 60 seconds to match
  timeout for Knex library to acquire database connections
- **CUMULUS-2517**
  - Updated postgres-migration-count-tool default concurrency to '1'
- **CUMULUS-2489**
  - Updated docs for Terraform references in FAQs, glossary, and in Deployment sections
- **CUMULUS-2434**
  - Updated `@cumulus/cmrjs` `updateCMRMetadata` and related functions to add
    both HTTPS URLS and S3 URIs to CMR metadata.
  - Updated `update-granules-cmr-metadata-file-links` task to add both HTTPS
    URLs and S3 URIs to the OnlineAccessURLs field of CMR metadata. The task
    configuration parameter `cmrGranuleUrlType` now has default value `both`.
  - To use the updated `update-granules-cmr-metadata-file-links` task, the
    granule UMM-G metadata should have version 1.6.2 or later, since CMR s3 link
    type 'GET DATA VIA DIRECT ACCESS' is not valid until UMM-G version
    [1.6.2](https://cdn.earthdata.nasa.gov/umm/granule/v1.6.2/umm-g-json-schema.json)
- **CUMULUS-2472**
  - Renamed `@cumulus/earthdata-login-client` to more generic
    `@cumulus/oauth-client` as a parent  class for new OAuth clients.
  - Added `@cumulus/oauth-client/CognitoClient` to interface with AWS cognito login service.
- **CUMULUS-2497**
  - Changed the `@cumulus/cmrjs` package:
    - Updated `@cumulus/cmrjs/cmr-utils.getGranuleTemporalInfo()` so it now
      returns temporal info for CMR ISO 19115 SMAP XML files.
    - Updated `@cumulus/cmrjs/cmr-utils.isCmrFilename()` to include
      `isISOFile()`.
- **CUMULUS-2532**
  - Changed integration tests to use `api-client/granules` functions as opposed to granulesApi from `@cumulus/integration-tests`.

### Fixed

- **CUMULUS-2519**
  - Update @cumulus/integration-tests.buildWorkflow to fail if provider/collection API response is not successful
- **CUMULUS-2518**
  - Update sf-event-sqs-to-db-records to not throw if a collection is not
    defined on a payload that has no granules/an empty granule payload object
- **CUMULUS-2512**
  - Updated ingest package S3 provider client to take additional parameter
    `remoteAltBucket` on `download` method to allow for per-file override of
    provider bucket for checksum
  - Updated @cumulus/ingest.fetchTextFile's signature to be parameterized and
    added `remoteAltBucket`to allow for an override of the passed in provider
    bucket for the source file
  - Update "eslint-plugin-import" to be pinned to 2.22.1
- **CUMULUS-2520**
  - Fixed error that prevented `/elasticsearch/index-from-database` from starting.
- **CUMULUS-2532**
  - Fixed integration tests to have granule deletion occur before provider and
    collection deletion in test cleanup.
- **[2231](https://github.com/nasa/cumulus/issues/2231)**
  - Fixes broken relative path links in `docs/README.md`

### Removed

- **CUMULUS-2502**
  - Removed outdated documentation regarding Kibana index patterns for metrics.

## [v9.0.1] 2021-05-07

### Migration Steps

Please review the migration steps for 9.0.0 as this release is only a patch to
correct a failure in our build script and push out corrected release artifacts. The previous migration steps still apply.

### Changed

- Corrected `@cumulus/db` configuration to correctly build package.

## [v9.0.0] 2021-05-03

### Migration steps

- This release of Cumulus enables integration with a PostgreSQL database for archiving Cumulus data. There are several upgrade steps involved, **some of which need to be done before redeploying Cumulus**. See the [documentation on upgrading to the RDS release](https://nasa.github.io/cumulus/docs/upgrade-notes/upgrade-rds).

### BREAKING CHANGES

- **CUMULUS-2185** - RDS Migration Epic
  - **CUMULUS-2191**
    - Removed the following from the `@cumulus/api/models.asyncOperation` class in
      favor of the added `@cumulus/async-operations` module:
      - `start`
      - `startAsyncOperations`
  - **CUMULUS-2187**
    - The `async-operations` endpoint will now omit `output` instead of
      returning `none` when the operation did not return output.
  - **CUMULUS-2309**
    - Removed `@cumulus/api/models/granule.unpublishAndDeleteGranule` in favor
      of `@cumulus/api/lib/granule-remove-from-cmr.unpublishGranule` and
      `@cumulus/api/lib/granule-delete.deleteGranuleAndFiles`.
  - **CUMULUS-2385**
    - Updated `sf-event-sqs-to-db-records` to write a granule's files to
      PostgreSQL only after the workflow has exited the `Running` status.
      Please note that any workflow that uses `sf_sqs_report_task` for
      mid-workflow updates will be impacted.
    - Changed PostgreSQL `file` schema and TypeScript type definition to require
      `bucket` and `key` fields.
    - Updated granule/file write logic to mark a granule's status as "failed"
  - **CUMULUS-2455**
    - API `move granule` endpoint now moves granule files on a per-file basis
    - API `move granule` endpoint on granule file move failure will retain the
      file at it's original location, but continue to move any other granule
      files.
    - Removed the `move` method from the `@cumulus/api/models.granule` class.
      logic is now handled in `@cumulus/api/endpoints/granules` and is
      accessible via the Core API.

### Added

- **CUMULUS-2185** - RDS Migration Epic
  - **CUMULUS-2130**
    - Added postgres-migration-count-tool lambda/ECS task to allow for
      evaluation of database state
    - Added /migrationCounts api endpoint that allows running of the
      postgres-migration-count-tool as an asyncOperation
  - **CUMULUS-2394**
    - Updated PDR and Granule writes to check the step function
      workflow_start_time against the createdAt field for each record to ensure
      old records do not overwrite newer ones for legacy Dynamo and PostgreSQL
      writes
  - **CUMULUS-2188**
    - Added `data-migration2` Lambda to be run after `data-migration1`
    - Added logic to `data-migration2` Lambda for migrating execution records
      from DynamoDB to PostgreSQL
  - **CUMULUS-2191**
    - Added `@cumulus/async-operations` to core packages, exposing
      `startAsyncOperation` which will handle starting an async operation and
      adding an entry to both PostgreSQL and DynamoDb
  - **CUMULUS-2127**
    - Add schema migration for `collections` table
  - **CUMULUS-2129**
    - Added logic to `data-migration1` Lambda for migrating collection records
      from Dynamo to PostgreSQL
  - **CUMULUS-2157**
    - Add schema migration for `providers` table
    - Added logic to `data-migration1` Lambda for migrating provider records
      from Dynamo to PostgreSQL
  - **CUMULUS-2187**
    - Added logic to `data-migration1` Lambda for migrating async operation
      records from Dynamo to PostgreSQL
  - **CUMULUS-2198**
    - Added logic to `data-migration1` Lambda for migrating rule records from
      DynamoDB to PostgreSQL
  - **CUMULUS-2182**
    - Add schema migration for PDRs table
  - **CUMULUS-2230**
    - Add schema migration for `rules` table
  - **CUMULUS-2183**
    - Add schema migration for `asyncOperations` table
  - **CUMULUS-2184**
    - Add schema migration for `executions` table
  - **CUMULUS-2257**
    - Updated PostgreSQL table and column names to snake_case
    - Added `translateApiAsyncOperationToPostgresAsyncOperation` function to `@cumulus/db`
  - **CUMULUS-2186**
    - Added logic to `data-migration2` Lambda for migrating PDR records from
      DynamoDB to PostgreSQL
  - **CUMULUS-2235**
    - Added initial ingest load spec test/utility
  - **CUMULUS-2167**
    - Added logic to `data-migration2` Lambda for migrating Granule records from
      DynamoDB to PostgreSQL and parse Granule records to store File records in
      RDS.
  - **CUMULUS-2367**
    - Added `granules_executions` table to PostgreSQL schema to allow for a
      many-to-many relationship between granules and executions
      - The table refers to granule and execution records using foreign keys
        defined with ON CASCADE DELETE, which means that any time a granule or
        execution record is deleted, all of the records in the
        `granules_executions` table referring to that record will also be
        deleted.
    - Added `upsertGranuleWithExecutionJoinRecord` helper to `@cumulus/db` to
      allow for upserting a granule record and its corresponding
      `granules_execution` record
  - **CUMULUS-2128**
    - Added helper functions:
      - `@cumulus/db/translate/file/translateApiFiletoPostgresFile`
      - `@cumulus/db/translate/file/translateApiGranuletoPostgresGranule`
      - `@cumulus/message/Providers/getMessageProvider`
  - **CUMULUS-2190**
    - Added helper functions:
      - `@cumulus/message/Executions/getMessageExecutionOriginalPayload`
      - `@cumulus/message/Executions/getMessageExecutionFinalPayload`
      - `@cumulus/message/workflows/getMessageWorkflowTasks`
      - `@cumulus/message/workflows/getMessageWorkflowStartTime`
      - `@cumulus/message/workflows/getMessageWorkflowStopTime`
      - `@cumulus/message/workflows/getMessageWorkflowName`
  - **CUMULUS-2192**
    - Added helper functions:
      - `@cumulus/message/PDRs/getMessagePdrRunningExecutions`
      - `@cumulus/message/PDRs/getMessagePdrCompletedExecutions`
      - `@cumulus/message/PDRs/getMessagePdrFailedExecutions`
      - `@cumulus/message/PDRs/getMessagePdrStats`
      - `@cumulus/message/PDRs/getPdrPercentCompletion`
      - `@cumulus/message/workflows/getWorkflowDuration`
  - **CUMULUS-2199**
    - Added `translateApiRuleToPostgresRule` to `@cumulus/db` to translate API
      Rule to conform to Postgres Rule definition.
  - **CUMUlUS-2128**
    - Added "upsert" logic to the `sfEventSqsToDbRecords` Lambda for granule and
      file writes to the core PostgreSQL database
  - **CUMULUS-2199**
    - Updated Rules endpoint to write rules to core PostgreSQL database in
      addition to DynamoDB and to delete rules from the PostgreSQL database in
      addition to DynamoDB.
    - Updated `create` in Rules Model to take in optional `createdAt` parameter
      which sets the value of createdAt if not specified during function call.
  - **CUMULUS-2189**
    - Updated Provider endpoint logic to write providers in parallel to Core
      PostgreSQL database
    - Update integration tests to utilize API calls instead of direct
      api/model/Provider calls
  - **CUMULUS-2191**
    - Updated cumuluss/async-operation task to write async-operations to the
      PostgreSQL database.
  - **CUMULUS-2228**
    - Added logic to the `sfEventSqsToDbRecords` Lambda to write execution, PDR,
      and granule records to the core PostgreSQL database in parallel with
      writes to DynamoDB
  - **CUMUlUS-2190**
    - Added "upsert" logic to the `sfEventSqsToDbRecords` Lambda for PDR writes
      to the core PostgreSQL database
  - **CUMUlUS-2192**
    - Added "upsert" logic to the `sfEventSqsToDbRecords` Lambda for execution
      writes to the core PostgreSQL database
  - **CUMULUS-2187**
    - The `async-operations` endpoint will now omit `output` instead of
      returning `none` when the operation did not return output.
  - **CUMULUS-2167**
    - Change PostgreSQL schema definition for `files` to remove `filename` and
      `name` and only support `file_name`.
    - Change PostgreSQL schema definition for `files` to remove `size` to only
      support `file_size`.
    - Change `PostgresFile` to remove duplicate fields `filename` and `name` and
      rename `size` to `file_size`.
  - **CUMULUS-2266**
    - Change `sf-event-sqs-to-db-records` behavior to discard and not throw an
      error on an out-of-order/delayed message so as not to have it be sent to
      the DLQ.
  - **CUMULUS-2305**
    - Changed `DELETE /pdrs/{pdrname}` API behavior to also delete record from
      PostgreSQL database.
  - **CUMULUS-2309**
    - Changed `DELETE /granules/{granuleName}` API behavior to also delete
      record from PostgreSQL database.
    - Changed `Bulk operation BULK_GRANULE_DELETE` API behavior to also delete
      records from PostgreSQL database.
  - **CUMULUS-2367**
    - Updated `granule_cumulus_id` foreign key to granule in PostgreSQL `files`
      table to use a CASCADE delete, so records in the files table are
      automatically deleted by the database when the corresponding granule is
      deleted.
  - **CUMULUS-2407**
    - Updated data-migration1 and data-migration2 Lambdas to use UPSERT instead
      of UPDATE when migrating dynamoDB records to PostgreSQL.
    - Changed data-migration1 and data-migration2 logic to only update already
      migrated records if the incoming record update has a newer timestamp
  - **CUMULUS-2329**
    - Add `write-db-dlq-records-to-s3` lambda.
    - Add terraform config to automatically write db records DLQ messages to an
      s3 archive on the system bucket.
    - Add unit tests and a component spec test for the above.
  - **CUMULUS-2380**
    - Add `process-dead-letter-archive` lambda to pick up and process dead letters in the S3 system bucket dead letter archive.
    - Add `/deadLetterArchive/recoverCumulusMessages` endpoint to trigger an async operation to leverage this capability on demand.
    - Add unit tests and integration test for all of the above.
  - **CUMULUS-2406**
    - Updated parallel write logic to ensure that updatedAt/updated_at
      timestamps are the same in Dynamo/PG on record write for the following
      data types:
      - async operations
      - granules
      - executions
      - PDRs
  - **CUMULUS-2446**
    - Remove schema validation check against DynamoDB table for collections when
      migrating records from DynamoDB to core PostgreSQL database.
  - **CUMULUS-2447**
    - Changed `translateApiAsyncOperationToPostgresAsyncOperation` to call
      `JSON.stringify` and then `JSON.parse` on output.
  - **CUMULUS-2313**
    - Added `postgres-migration-async-operation` lambda to start an ECS task to
      run a the `data-migration2` lambda.
    - Updated `async_operations` table to include `Data Migration 2` as a new
      `operation_type`.
    - Updated `cumulus-tf/variables.tf` to include `optional_dynamo_tables` that
      will be merged with `dynamo_tables`.
  - **CUMULUS-2451**
    - Added summary type file `packages/db/src/types/summary.ts` with
      `MigrationSummary` and `DataMigration1` and `DataMigration2` types.
    - Updated `data-migration1` and `data-migration2` lambdas to return
      `MigrationSummary` objects.
    - Added logging for every batch of 100 records processed for executions,
      granules and files, and PDRs.
    - Removed `RecordAlreadyMigrated` logs in `data-migration1` and
      `data-migration2`
  - **CUMULUS-2452**
    - Added support for only migrating certain granules by specifying the
      `granuleSearchParams.granuleId` or `granuleSearchParams.collectionId`
      properties in the payload for the
      `<prefix>-postgres-migration-async-operation` Lambda
    - Added support for only running certain migrations for data-migration2 by
      specifying the `migrationsList` property in the payload for the
      `<prefix>-postgres-migration-async-operation` Lambda
  - **CUMULUS-2453**
    - Created `storeErrors` function which stores errors in system bucket.
    - Updated `executions` and `granulesAndFiles` data migrations to call `storeErrors` to store migration errors.
    - Added `system_bucket` variable to `data-migration2`.
  - **CUMULUS-2455**
    - Move granules API endpoint records move updates for migrated granule files
      if writing any of the granule files fails.
  - **CUMULUS-2468**
    - Added support for doing [DynamoDB parallel scanning](https://docs.aws.amazon.com/amazondynamodb/latest/developerguide/Scan.html#Scan.ParallelScan) for `executions` and `granules` migrations to improve performance. The behavior of the parallel scanning and writes can be controlled via the following properties on the event input to the `<prefix>-postgres-migration-async-operation` Lambda:
      - `granuleMigrationParams.parallelScanSegments`: How many segments to divide your granules DynamoDB table into for parallel scanning
      - `granuleMigrationParams.parallelScanLimit`: The maximum number of granule records to evaluate for each parallel scanning segment of the DynamoDB table
      - `granuleMigrationParams.writeConcurrency`: The maximum number of concurrent granule/file writes to perform to the PostgreSQL database across all DynamoDB segments
      - `executionMigrationParams.parallelScanSegments`: How many segments to divide your executions DynamoDB table into for parallel scanning
      - `executionMigrationParams.parallelScanLimit`: The maximum number of execution records to evaluate for each parallel scanning segment of the DynamoDB table
      - `executionMigrationParams.writeConcurrency`: The maximum number of concurrent execution writes to perform to the PostgreSQL database across all DynamoDB segments
  - **CUMULUS-2468** - Added `@cumulus/aws-client/DynamoDb.parallelScan` helper to perform [parallel scanning on DynamoDb tables](https://docs.aws.amazon.com/amazondynamodb/latest/developerguide/Scan.html#Scan.ParallelScan)
  - **CUMULUS-2507**
    - Updated granule record write logic to set granule status to `failed` in both Postgres and DynamoDB if any/all of its files fail to write to the database.

### Deprecated

- **CUMULUS-2185** - RDS Migration Epic
  - **CUMULUS-2455**
    - `@cumulus/ingest/moveGranuleFiles`

## [v8.1.2] 2021-07-29

**Please note** changes in 8.1.2 may not yet be released in future versions, as this
is a backport/patch release on the 8.x series of releases.  Updates that are
included in the future will have a corresponding CHANGELOG entry in future releases.

### Notable changes

- `cmr_custom_host` variable for `cumulus` module can now be used to configure Cumulus to
integrate with a custom CMR host name and protocol (e.g. `http://custom-cmr-host.com`). Note
that you **must** include a protocol (`http://` or `https://`) if specifying a value for this
variable.
- `@cumulus/sync-granule` task should now properly handle
syncing files from HTTP/HTTPS providers where basic auth is
required and involves a redirect to a different host (e.g.
downloading files protected by Earthdata Login)

### Added

- **CUMULUS-2548**
  - Added `allowed_redirects` field to PostgreSQL `providers` table
  - Added `allowedRedirects` field to DynamoDB `<prefix>-providers` table
  - Added `@cumulus/aws-client/S3.streamS3Upload` to handle uploading the contents
  of a readable stream to S3 and returning a promise

### Changed

- Updated `cmr_custom_host` variable to accept a full protocol and host name
(e.g. `http://cmr-custom-host.com`), whereas it previously only accepted a host name

### Fixed

- Fixed bug where `cmr_custom_host` variable was not properly forwarded into `archive`, `ingest`, and `sqs-message-remover` modules from `cumulus` module
- **CUMULUS-2548**
  - Fixed `@cumulus/ingest/HttpProviderClient.sync` to
properly handle basic auth when redirecting to a different
host and/or host with a different port

## [v8.1.1] 2021-04-30 -- Patch Release

**Please note** changes in 8.1.1 may not yet be released in future versions, as this
is a backport/patch release on the 8.x series of releases.  Updates that are
included in the future will have a corresponding CHANGELOG entry in future releases.

### Added

- **CUMULUS-2497**
  - Created `isISOFile()` to check if a CMR file is a CMR ISO file.

### Fixed

- **CUMULUS-2512**
  - Updated ingest package S3 provider client to take additional parameter
    `remoteAltBucket` on `download` method to allow for per-file override of
    provider bucket for checksum
  - Updated @cumulus/ingest.fetchTextFile's signature to be parameterized and
    added `remoteAltBucket`to allow for an override of the passed in provider
    bucket for the source file
  - Update "eslint-plugin-import" to be pinned to 2.22.1

### Changed

- **CUMULUS-2497**
  - Changed the `@cumulus/cmrjs` package:
    - Updated `@cumulus/cmrjs/cmr-utils.getGranuleTemporalInfo()` so it now
      returns temporal info for CMR ISO 19115 SMAP XML files.
    - Updated `@cumulus/cmrjs/cmr-utils.isCmrFilename()` to include
      `isISOFile()`.

- **[2216](https://github.com/nasa/cumulus/issues/2216)**
  - Removed "node-forge", "xml-crypto" from audit whitelist, added "underscore"

## [v8.1.0] 2021-04-29

### Added

- **CUMULUS-2348**
  - The `@cumulus/api` `/granules` and `/granules/{granuleId}` endpoints now take `getRecoveryStatus` parameter
  to include recoveryStatus in result granule(s)
  - The `@cumulus/api-client.granules.getGranule` function takes a `query` parameter which can be used to
  request additional granule information.
  - Published `@cumulus/api@7.2.1-alpha.0` for dashboard testing
- **CUMULUS-2469**
  - Added `tf-modules/cumulus_distribution` module to standup a skeleton
    distribution api

## [v8.0.0] 2021-04-08

### BREAKING CHANGES

- **CUMULUS-2428**
  - Changed `/granules/bulk` to use `queueUrl` property instead of a `queueName` property for setting the queue to use for scheduling bulk granule workflows

### Notable changes

- Bulk granule operations endpoint now supports setting a custom queue for scheduling workflows via the `queueUrl` property in the request body. If provided, this value should be the full URL for an SQS queue.

### Added

- **CUMULUS-2374**
  - Add cookbok entry for queueing PostToCmr step
  - Add example workflow to go with cookbook
- **CUMULUS-2421**
  - Added **experimental** `ecs_include_docker_cleanup_cronjob` boolean variable to the Cumulus module to enable cron job to clean up docker root storage blocks in ECS cluster template for non-`device-mapper` storage drivers. Default value is `false`. This fulfills a specific user support request. This feature is otherwise untested and will remain so until we can iterate with a better, more general-purpose solution. Use of this feature is **NOT** recommended unless you are certain you need it.

- **CUMULUS-1808**
  - Add additional error messaging in `deleteSnsTrigger` to give users more context about where to look to resolve ResourceNotFound error when disabling or deleting a rule.

### Fixed

- **CUMULUS-2281**
  - Changed discover-granules task to write discovered granules directly to
    logger, instead of via environment variable. This fixes a problem where a
    large number of found granules prevents this lambda from running as an
    activity with an E2BIG error.

## [v7.2.0] 2021-03-23

### Added

- **CUMULUS-2346**
  - Added orca API endpoint to `@cumulus/api` to get recovery status
  - Add `CopyToGlacier` step to [example IngestAndPublishGranuleWithOrca workflow](https://github.com/nasa/cumulus/blob/master/example/cumulus-tf/ingest_and_publish_granule_with_orca_workflow.tf)

### Changed

- **HYRAX-357**
  - Format of NGAP OPeNDAP URL changed and by default now is referring to concept id and optionally can include short name and version of collection.
  - `addShortnameAndVersionIdToConceptId` field has been added to the config inputs of the `hyrax-metadata-updates` task

## [v7.1.0] 2021-03-12

### Notable changes

- `sync-granule` task will now properly handle syncing 0 byte files to S3
- SQS/Kinesis rules now support scheduling workflows to a custom queue via the `rule.queueUrl` property. If provided, this value should be the full URL for an SQS queue.

### Added

- `tf-modules/cumulus` module now supports a `cmr_custom_host` variable that can
  be used to set to an arbitrary  host for making CMR requests (e.g.
  `https://custom-cmr-host.com`).
- Added `buckets` variable to `tf-modules/archive`
- **CUMULUS-2345**
  - Deploy ORCA with Cumulus, see `example/cumulus-tf/orca.tf` and `example/cumulus-tf/terraform.tfvars.example`
  - Add `CopyToGlacier` step to [example IngestAndPublishGranule workflow](https://github.com/nasa/cumulus/blob/master/example/cumulus-tf/ingest_and_publish_granule_workflow.asl.json)
- **CUMULUS-2424**
  - Added `childWorkflowMeta` to `queue-pdrs` config. An object passed to this config value will be merged into a child workflow message's `meta` object. For an example of how this can be used, see `example/cumulus-tf/discover_and_queue_pdrs_with_child_workflow_meta_workflow.asl.json`.
- **CUMULUS-2427**
  - Added support for using a custom queue with SQS and Kinesis rules. Whatever queue URL is set on the `rule.queueUrl` property will be used to schedule workflows for that rule. This change allows SQS/Kinesis rules to use [any throttled queues defined for a deployment](https://nasa.github.io/cumulus/docs/data-cookbooks/throttling-queued-executions).

### Fixed

- **CUMULUS-2394**
  - Updated PDR and Granule writes to check the step function `workflow_start_time` against
      the `createdAt` field  for each record to ensure old records do not
      overwrite newer ones

### Changed

- `<prefix>-lambda-api-gateway` IAM role used by API Gateway Lambda now
  supports accessing all buckets defined in your `buckets` variable except
  "internal" buckets
- Updated the default scroll duration used in ESScrollSearch and part of the
  reconciliation report functions as a result of testing and seeing timeouts
  at its current value of 2min.
- **CUMULUS-2355**
  - Added logic to disable `/s3Credentials` endpoint based upon value for
    environment variable `DISABLE_S3_CREDENTIALS`. If set to "true", the
    endpoint will not dispense S3 credentials and instead return a message
    indicating that the endpoint has been disabled.
- **CUMULUS-2397**
  - Updated `/elasticsearch` endpoint's `reindex` function to prevent
    reindexing when source and destination indices are the same.
- **CUMULUS-2420**
  - Updated test function `waitForAsyncOperationStatus` to take a retryObject
    and use exponential backoff.  Increased the total test duration for both
    AsycOperation specs and the ReconciliationReports tests.
  - Updated the default scroll duration used in ESScrollSearch and part of the
    reconciliation report functions as a result of testing and seeing timeouts
    at its current value of 2min.
- **CUMULUS-2427**
  - Removed `queueUrl` from the parameters object for `@cumulus/message/Build.buildQueueMessageFromTemplate`
  - Removed `queueUrl` from the parameters object for `@cumulus/message/Build.buildCumulusMeta`

### Fixed

- Fixed issue in `@cumulus/ingest/S3ProviderClient.sync()` preventing 0 byte files from being synced to S3.

### Removed

- Removed variables from `tf-modules/archive`:
  - `private_buckets`
  - `protected_buckets`
  - `public_buckets`

## [v7.0.0] 2021-02-22

### BREAKING CHANGES

- **CUMULUS-2362** - Endpoints for the logs (/logs) will now throw an error unless Metrics is set up

### Added

- **CUMULUS-2345**
  - Deploy ORCA with Cumulus, see `example/cumulus-tf/orca.tf` and `example/cumulus-tf/terraform.tfvars.example`
  - Add `CopyToGlacier` step to [example IngestAndPublishGranule workflow](https://github.com/nasa/cumulus/blob/master/example/cumulus-tf/ingest_and_publish_granule_workflow.asl.json)
- **CUMULUS-2376**
  - Added `cmrRevisionId` as an optional parameter to `post-to-cmr` that will be used when publishing metadata to CMR.
- **CUMULUS-2412**
  - Adds function `getCollectionsByShortNameAndVersion` to @cumulus/cmrjs that performs a compound query to CMR to retrieve collection information on a list of collections. This replaces a series of calls to the CMR for each collection with a single call on the `/collections` endpoint and should improve performance when CMR return times are increased.

### Changed

- **CUMULUS-2362**
  - Logs endpoints only work with Metrics set up
- **CUMULUS-2376**
  - Updated `publishUMMGJSON2CMR` to take in an optional `revisionId` parameter.
  - Updated `publishUMMGJSON2CMR` to throw an error if optional `revisionId` does not match resulting revision ID.
  - Updated `publishECHO10XML2CMR` to take in an optional `revisionId` parameter.
  - Updated `publishECHO10XML2CMR` to throw an error if optional `revisionId` does not match resulting revision ID.
  - Updated `publish2CMR` to take in optional `cmrRevisionId`.
  - Updated `getWriteHeaders` to take in an optional CMR Revision ID.
  - Updated `ingestGranule` to take in an optional CMR Revision ID to pass to `getWriteHeaders`.
  - Updated `ingestUMMGranule` to take in an optional CMR Revision ID to pass to `getWriteHeaders`.
- **CUMULUS-2350**
  - Updates the examples on the `/s3credentialsREADME`, to include Python and
    JavaScript code demonstrating how to refrsh  the s3credential for
    programatic access.
- **CUMULUS-2383**
  - PostToCMR task will return CMRInternalError when a `500` status is returned from CMR

## [v6.0.0] 2021-02-16

### MIGRATION NOTES

- **CUMULUS-2255** - Cumulus has upgraded its supported version of Terraform
  from **0.12.12** to **0.13.6**. Please see the [instructions to upgrade your
  deployments](https://github.com/nasa/cumulus/blob/master/docs/upgrade-notes/upgrading-tf-version-0.13.6.md).

- **CUMULUS-2350**
  - If the  `/s3credentialsREADME`, does not appear to be working after
    deployment, [manual redeployment](https://docs.aws.amazon.com/apigateway/latest/developerguide/how-to-deploy-api-with-console.html)
    of the API-gateway stage may be necessary to finish the deployment.

### BREAKING CHANGES

- **CUMULUS-2255** - Cumulus has upgraded its supported version of Terraform from **0.12.12** to **0.13.6**.

### Added

- **CUMULUS-2291**
  - Add provider filter to Granule Inventory Report
- **CUMULUS-2300**
  - Added `childWorkflowMeta` to `queue-granules` config. Object passed to this
    value will be merged into a child workflow message's  `meta` object. For an
    example of how this can be used, see
    `example/cumulus-tf/discover_granules_workflow.asl.json`.
- **CUMULUS-2350**
  - Adds an unprotected endpoint, `/s3credentialsREADME`, to the
    s3-credentials-endpoint that displays  information on how to use the
    `/s3credentials` endpoint
- **CUMULUS-2368**
  - Add QueueWorkflow task
- **CUMULUS-2391**
  - Add reportToEms to collections.files file schema
- **CUMULUS-2395**
  - Add Core module parameter `ecs_custom_sg_ids` to Cumulus module to allow for
    custom security group mappings
- **CUMULUS-2402**
  - Officially expose `sftp()` for use in `@cumulus/sftp-client`

### Changed

- **CUMULUS-2323**
  - The sync granules task when used with the s3 provider now uses the
    `source_bucket` key in `granule.files` objects.  If incoming payloads using
    this task have a `source_bucket` value for a file using the s3 provider, the
    task will attempt to sync from the bucket defined in the file's
    `source_bucket` key instead of the `provider`.
    - Updated `S3ProviderClient.sync` to allow for an optional bucket parameter
      in support of the changed behavior.
  - Removed `addBucketToFile` and related code from sync-granules task

- **CUMULUS-2255**
  - Updated Terraform deployment code syntax for compatibility with version 0.13.6
- **CUMULUS-2321**
  - Updated API endpoint GET `/reconciliationReports/{name}` to return the
    presigned s3 URL in addition to report data

### Fixed

- Updated `hyrax-metadata-updates` task so the opendap url has Type 'USE SERVICE API'

- **CUMULUS-2310**
  - Use valid filename for reconciliation report
- **CUMULUS-2351**
  - Inventory report no longer includes the File/Granule relation object in the
    okCountByGranules key of a report.  The information is only included when a
    'Granule Not Found' report is run.

### Removed

- **CUMULUS-2364**
  - Remove the internal Cumulus logging lambda (log2elasticsearch)

## [v5.0.1] 2021-01-27

### Changed

- **CUMULUS-2344**
  - Elasticsearch API now allows you to reindex to an index that already exists
  - If using the Change Index operation and the new index doesn't exist, it will be created
  - Regarding instructions for CUMULUS-2020, you can now do a change index
    operation before a reindex operation. This will
    ensure that new data will end up in the new index while Elasticsearch is reindexing.

- **CUMULUS-2351**
  - Inventory report no longer includes the File/Granule relation object in the okCountByGranules key of a report. The information is only included when a 'Granule Not Found' report is run.

### Removed

- **CUMULUS-2367**
  - Removed `execution_cumulus_id` column from granules RDS schema and data type

## [v5.0.0] 2021-01-12

### BREAKING CHANGES

- **CUMULUS-2020**
  - Elasticsearch data mappings have been updated to improve search and the API
    has been update to reflect those changes. See Migration notes on how to
    update the Elasticsearch mappings.

### Migration notes

- **CUMULUS-2020**
  - Elasticsearch data mappings have been updated to improve search. For
    example, case insensitive searching will now work (e.g. 'MOD' and 'mod' will
    return the same granule results). To use the improved Elasticsearch queries,
    [reindex](https://nasa.github.io/cumulus-api/#reindex) to create a new index
    with the correct types. Then perform a [change
    index](https://nasa.github.io/cumulus-api/#change-index) operation to use
    the new index.
- **CUMULUS-2258**
  - Because the `egress_lambda_log_group` and
    `egress_lambda_log_subscription_filter` resource were removed from the
    `cumulus` module, new definitions for these resources must be added to
    `cumulus-tf/main.tf`. For reference on how to define these resources, see
    [`example/cumulus-tf/thin_egress_app.tf`](https://github.com/nasa/cumulus/blob/master/example/cumulus-tf/thin_egress_app.tf).
  - The `tea_stack_name` variable being passed into the `cumulus` module should be removed
- **CUMULUS-2344**
  - Regarding instructions for CUMULUS-2020, you can now do a change index operation before a reindex operation. This will
    ensure that new data will end up in the new index while Elasticsearch is reindexing.

### BREAKING CHANGES

- **CUMULUS-2020**
  - Elasticsearch data mappings have been updated to improve search and the API has been updated to reflect those changes. See Migration notes on how to update the Elasticsearch mappings.

### Added

- **CUMULUS-2318**
  - Added`async_operation_image` as `cumulus` module variable to allow for override of the async_operation container image.  Users can optionally specify a non-default docker image for use with Core async operations.
- **CUMULUS-2219**
  - Added `lzards-backup` Core task to facilitate making LZARDS backup requests in Cumulus ingest workflows
- **CUMULUS-2092**
  - Add documentation for Granule Not Found Reports
- **HYRAX-320**
  - `@cumulus/hyrax-metadata-updates`Add component URI encoding for entry title id and granule ur to allow for values with special characters in them. For example, EntryTitleId 'Sentinel-6A MF/Jason-CS L2 Advanced Microwave Radiometer (AMR-C) NRT Geophysical Parameters' Now, URLs generated from such values will be encoded correctly and parsable by HyraxInTheCloud
- **CUMULUS-1370**
  - Add documentation for Getting Started section including FAQs
- **CUMULUS-2092**
  - Add documentation for Granule Not Found Reports
- **CUMULUS-2219**
  - Added `lzards-backup` Core task to facilitate making LZARDS backup requests in Cumulus ingest workflows
- **CUMULUS-2280**
  - In local api, retry to create tables if they fail to ensure localstack has had time to start fully.
- **CUMULUS-2290**
  - Add `queryFields` to granule schema, and this allows workflow tasks to add queryable data to granule record. For reference on how to add data to `queryFields` field, see [`example/cumulus-tf/kinesis_trigger_test_workflow.tf`](https://github.com/nasa/cumulus/blob/master/example/cumulus-tf/kinesis_trigger_test_workflow.tf).
- **CUMULUS-2318**
  - Added`async_operation_image` as `cumulus` module variable to allow for override of the async_operation container image.  Users can optionally specify a non-default docker image for use with Core async operations.

### Changed

- **CUMULUS-2020**
  - Updated Elasticsearch mappings to support case-insensitive search
- **CUMULUS-2124**
  - cumulus-rds-tf terraform module now takes engine_version as an input variable.
- **CUMULUS-2279**
  - Changed the formatting of granule CMR links: instead of a link to the `/search/granules.json` endpoint, now it is a direct link to `/search/concepts/conceptid.format`
- **CUMULUS-2296**
  - Improved PDR spec compliance of `parse-pdr` by updating `@cumulus/pvl` to parse fields in a manner more consistent with the PDR ICD, with respect to numbers and dates. Anything not matching the ICD expectations, or incompatible with Javascript parsing, will be parsed as a string instead.
- **CUMULUS-2344**
  - Elasticsearch API now allows you to reindex to an index that already exists
  - If using the Change Index operation and the new index doesn't exist, it will be created

### Removed

- **CUMULUS-2258**
  - Removed `tea_stack_name` variable from `tf-modules/distribution/variables.tf` and `tf-modules/cumulus/variables.tf`
  - Removed `egress_lambda_log_group` and `egress_lambda_log_subscription_filter` resources from `tf-modules/distribution/main.tf`

## [v4.0.0] 2020-11-20

### Migration notes

- Update the name of your `cumulus_message_adapter_lambda_layer_arn` variable for the `cumulus` module to `cumulus_message_adapter_lambda_layer_version_arn`. The value of the variable should remain the same (a layer version ARN of a Lambda layer for the [`cumulus-message-adapter`](https://github.com/nasa/cumulus-message-adapter/).
- **CUMULUS-2138** - Update all workflows using the `MoveGranules` step to add `UpdateGranulesCmrMetadataFileLinksStep`that runs after it. See the example [`IngestAndPublishWorkflow`](https://github.com/nasa/cumulus/blob/master/example/cumulus-tf/ingest_and_publish_granule_workflow.asl.json) for reference.
- **CUMULUS-2251**
  - Because it has been removed from the `cumulus` module, a new resource definition for `egress_api_gateway_log_subscription_filter` must be added to `cumulus-tf/main.tf`. For reference on how to define this resource, see [`example/cumulus-tf/main.tf`](https://github.com/nasa/cumulus/blob/master/example/cumulus-tf/main.tf).

### Added

- **CUMULUS-2248**
  - Updates Integration Tests README to point to new fake provider template.
- **CUMULUS-2239**
  - Add resource declaration to create a VPC endpoint in tea-map-cache module if `deploy_to_ngap` is false.
- **CUMULUS-2063**
  - Adds a new, optional query parameter to the `/collections[&getMMT=true]` and `/collections/active[&getMMT=true]` endpoints. When a user provides a value of `true` for `getMMT` in the query parameters, the endpoint will search CMR and update each collection's results with new key `MMTLink` containing a link to the MMT (Metadata Management Tool) if a CMR collection id is found.
- **CUMULUS-2170**
  - Adds ability to filter granule inventory reports
- **CUMULUS-2211**
  - Adds `granules/bulkReingest` endpoint to `@cumulus/api`
- **CUMULUS-2251**
  - Adds `log_api_gateway_to_cloudwatch` variable to `example/cumulus-tf/variables.tf`.
  - Adds `log_api_gateway_to_cloudwatch` variable to `thin_egress_app` module definition.

### Changed

- **CUMULUS-2216**
  - `/collection` and `/collection/active` endpoints now return collections without granule aggregate statistics by default. The original behavior is preserved and can be found by including a query param of `includeStats=true` on the request to the endpoint.
  - The `es/collections` Collection class takes a new parameter includeStats. It no longer appends granule aggregate statistics to the returned results by default. One must set the new parameter to any non-false value.
- **CUMULUS-2201**
  - Update `dbIndexer` lambda to process requests in serial
  - Fixes ingestPdrWithNodeNameSpec parsePdr provider error
- **CUMULUS-2251**
  - Moves Egress Api Gateway Log Group Filter from `tf-modules/distribution/main.tf` to `example/cumulus-tf/main.tf`

### Fixed

- **CUMULUS-2251**
  - This fixes a deployment error caused by depending on the `thin_egress_app` module output for a resource count.

### Removed

- **CUMULUS-2251**
  - Removes `tea_api_egress_log_group` variable from `tf-modules/distribution/variables.tf` and `tf-modules/cumulus/variables.tf`.

### BREAKING CHANGES

- **CUMULUS-2138** - CMR metadata update behavior has been removed from the `move-granules` task into a
new `update-granules-cmr-metadata-file-links` task.
- **CUMULUS-2216**
  - `/collection` and `/collection/active` endpoints now return collections without granule aggregate statistics by default. The original behavior is preserved and can be found by including a query param of `includeStats=true` on the request to the endpoint.  This is likely to affect the dashboard only but included here for the change of behavior.
- **[1956](https://github.com/nasa/cumulus/issues/1956)**
  - Update the name of the `cumulus_message_adapter_lambda_layer_arn` output from the `cumulus-message-adapter` module to `cumulus_message_adapter_lambda_layer_version_arn`. The output value has changed from being the ARN of the Lambda layer **without a version** to the ARN of the Lambda layer **with a version**.
  - Update the variable name in the `cumulus` and `ingest` modules from `cumulus_message_adapter_lambda_layer_arn` to `cumulus_message_adapter_lambda_layer_version_arn`

## [v3.0.1] 2020-10-21

- **CUMULUS-2203**
  - Update Core tasks to use
    [cumulus-message-adapter-js](https://github.com/nasa/cumulus-message-adapter-js)
    v2.0.0 to resolve memory leak/lambda ENOMEM constant failure issue.   This
    issue caused lambdas to slowly use all memory in the run environment and
    prevented AWS from halting/restarting warmed instances when task code was
    throwing consistent errors under load.

- **CUMULUS-2232**
  - Updated versions for `ajv`, `lodash`, `googleapis`, `archiver`, and
    `@cumulus/aws-client` to remediate vulnerabilities found in SNYK scan.

### Fixed

- **CUMULUS-2233**
  - Fixes /s3credentials bug where the expiration time on the cookie was set to a time that is always expired, so authentication was never being recognized as complete by the API. Consequently, the user would end up in a redirect loop and requests to /s3credentials would never complete successfully. The bug was caused by the fact that the code setting the expiration time for the cookie was expecting a time value in milliseconds, but was receiving the expirationTime from the EarthdataLoginClient in seconds. This bug has been fixed by converting seconds into milliseconds. Unit tests were added to test that the expiration time has been converted to milliseconds and checking that the cookie's expiration time is greater than the current time.

## [v3.0.0] 2020-10-7

### MIGRATION STEPS

- **CUMULUS-2099**
  - All references to `meta.queues` in workflow configuration must be replaced with references to queue URLs from Terraform resources. See the updated [data cookbooks](https://nasa.github.io/cumulus/docs/data-cookbooks/about-cookbooks) or example [Discover Granules workflow configuration](https://github.com/nasa/cumulus/blob/master/example/cumulus-tf/discover_granules_workflow.asl.json).
  - The steps for configuring queued execution throttling have changed. See the [updated documentation](https://nasa.github.io/cumulus/docs/data-cookbooks/throttling-queued-executions).
  - In addition to the configuration for execution throttling, the internal mechanism for tracking executions by queue has changed. As a result, you should **disable any rules or workflows scheduling executions via a throttled queue** before upgrading. Otherwise, you may be at risk of having **twice as many executions** as are configured for the queue while the updated tracking is deployed. You can re-enable these rules/workflows once the upgrade is complete.

- **CUMULUS-2111**
  - **Before you re-deploy your `cumulus-tf` module**, note that the [`thin-egress-app`][thin-egress-app] is no longer deployed by default as part of the `cumulus` module, so you must add the TEA module to your deployment and manually modify your Terraform state **to avoid losing your API gateway and impacting any Cloudfront endpoints pointing to those gateways**. If you don't care about losing your API gateway and impacting Cloudfront endpoints, you can ignore the instructions for manually modifying state.

    1. Add the [`thin-egress-app`][thin-egress-app] module to your `cumulus-tf` deployment as shown in the [Cumulus example deployment](https://github.com/nasa/cumulus/tree/master/example/cumulus-tf/main.tf).

         - Note that the values for `tea_stack_name` variable to the `cumulus` module and the `stack_name` variable to the `thin_egress_app` module **must match**
         - Also, if you are specifying the `stage_name` variable to the `thin_egress_app` module, **the value of the `tea_api_gateway_stage` variable to the `cumulus` module must match it**

    2. **If you want to preserve your existing `thin-egress-app` API gateway and avoid having to update your Cloudfront endpoint for distribution, then you must follow these instructions**: <https://nasa.github.io/cumulus/docs/upgrade-notes/migrate_tea_standalone>. Otherwise, you can re-deploy as usual.

  - If you provide your own custom bucket map to TEA as a standalone module, **you must ensure that your custom bucket map includes mappings for the `protected` and `public` buckets specified in your `cumulus-tf/terraform.tfvars`, otherwise Cumulus may not be able to determine the correct distribution URL for ingested files and you may encounter errors**

- **CUMULUS-2197**
  - EMS resources are now optional, and `ems_deploy` is set to `false` by default, which will delete your EMS resources.
  - If you would like to keep any deployed EMS resources, add the `ems_deploy` variable set to `true` in your `cumulus-tf/terraform.tfvars`

### BREAKING CHANGES

- **CUMULUS-2200**
  - Changes return from 303 redirect to 200 success for `Granule Inventory`'s
    `/reconciliationReport` returns.  The user (dashboard) must read the value
    of `url` from the return to get the s3SignedURL and then download the report.
- **CUMULUS-2099**
  - `meta.queues` has been removed from Cumulus core workflow messages.
  - `@cumulus/sf-sqs-report` workflow task no longer reads the reporting queue URL from `input.meta.queues.reporting` on the incoming event. Instead, it requires that the queue URL be set as the `reporting_queue_url` environment variable on the deployed Lambda.
- **CUMULUS-2111**
  - The deployment of the `thin-egress-app` module has be removed from `tf-modules/distribution`, which is a part of the `tf-modules/cumulus` module. Thus, the `thin-egress-app` module is no longer deployed for you by default. See the migration steps for details about how to add deployment for the `thin-egress-app`.
- **CUMULUS-2141**
  - The `parse-pdr` task has been updated to respect the `NODE_NAME` property in
    a PDR's `FILE_GROUP`. If a `NODE_NAME` is present, the task will query the
    Cumulus API for a provider with that host. If a provider is found, the
    output granule from the task will contain a `provider` property containing
    that provider. If `NODE_NAME` is set but a provider with that host cannot be
    found in the API, or if multiple providers are found with that same host,
    the task will fail.
  - The `queue-granules` task has been updated to expect an optional
    `granule.provider` property on each granule. If present, the granule will be
    enqueued using that provider. If not present, the task's `config.provider`
    will be used instead.
- **CUMULUS-2197**
  - EMS resources are now optional and will not be deployed by default. See migration steps for information
    about how to deploy EMS resources.

#### CODE CHANGES

- The `@cumulus/api-client.providers.getProviders` function now takes a
  `queryStringParameters` parameter which can be used to filter the providers
  which are returned
- The `@cumulus/aws-client/S3.getS3ObjectReadStreamAsync` function has been
  removed. It read the entire S3 object into memory before returning a read
  stream, which could cause Lambdas to run out of memory. Use
  `@cumulus/aws-client/S3.getObjectReadStream` instead.
- The `@cumulus/ingest/util.lookupMimeType` function now returns `undefined`
  rather than `null` if the mime type could not be found.
- The `@cumulus/ingest/lock.removeLock` function now returns `undefined`
- The `@cumulus/ingest/granule.generateMoveFileParams` function now returns
  `source: undefined` and `target :undefined` on the response object if either could not be
  determined. Previously, `null` had been returned.
- The `@cumulus/ingest/recursion.recursion` function must now be imported using
  `const { recursion } = require('@cumulus/ingest/recursion');`
- The `@cumulus/ingest/granule.getRenamedS3File` function has been renamed to
  `listVersionedObjects`
- `@cumulus/common.http` has been removed
- `@cumulus/common/http.download` has been removed

### Added

- **CUMULUS-1855**
  - Fixed SyncGranule task to return an empty granules list when given an empty
    (or absent) granules list on input, rather than throwing an exception
- **CUMULUS-1955**
  - Added `@cumulus/aws-client/S3.getObject` to get an AWS S3 object
  - Added `@cumulus/aws-client/S3.waitForObject` to get an AWS S3 object,
    retrying, if necessary
- **CUMULUS-1961**
  - Adds `startTimestamp` and `endTimestamp` parameters to endpoint
    `reconcilationReports`.  Setting these values will filter the returned
    report to cumulus data that falls within the timestamps. It also causes the
    report to be one directional, meaning cumulus is only reconciled with CMR,
    but not the other direction. The Granules will be filtered by their
    `updatedAt` values. Collections are filtered by the updatedAt time of their
    granules, i.e. Collections with granules that are updatedAt a time between
    the time parameters will be returned in the reconciliation reports.
  - Adds `startTimestamp` and `endTimestamp` parameters to create-reconciliation-reports
    lambda function. If either of these params is passed in with a value that can be
    converted to a date object, the inter-platform comparison between Cumulus and CMR will
    be one way.  That is, collections, granules, and files will be filtered by time for
    those found in Cumulus and only those compared to the CMR holdings. For the moment
    there is not enough information to change the internal consistency check, and S3 vs
    Cumulus comparisons are unchanged by the timestamps.
- **CUMULUS-1962**
  - Adds `location` as parameter to `/reconciliationReports` endpoint. Options are `S3`
    resulting in a S3 vs. Cumulus database search or `CMR` resulting in CMR vs. Cumulus database search.
- **CUMULUS-1963**
  - Adds `granuleId` as input parameter to `/reconcilationReports`
    endpoint. Limits inputs parameters to either `collectionId` or `granuleId`
    and will fail to create the report if both are provided.  Adding granuleId
    will find collections in Cumulus by granuleId and compare those one way
    with those in CMR.
  - `/reconciliationReports` now validates any input json before starting the
    async operation and the lambda handler no longer validates input
    parameters.
- **CUMULUS-1964**
  - Reports can now be filtered on provider
- **CUMULUS-1965**
  - Adds `collectionId` parameter to the `/reconcilationReports`
    endpoint. Setting this value will limit the scope of the reconcilation
    report to only the input collectionId when comparing Cumulus and
    CMR. `collectionId` is provided an array of strings e.g. `[shortname___version, shortname2___version2]`
- **CUMULUS-2107**
  - Added a new task, `update-cmr-access-constraints`, that will set access constraints in CMR Metadata.
    Currently supports UMMG-JSON and Echo10XML, where it will configure `AccessConstraints` and
    `RestrictionFlag/RestrictionComment`, respectively.
  - Added an operator doc on how to configure and run the access constraint update workflow, which will update the metadata using the new task, and then publish the updated metadata to CMR.
  - Added an operator doc on bulk operations.
- **CUMULUS-2111**
  - Added variables to `cumulus` module:
    - `tea_api_egress_log_group`
    - `tea_external_api_endpoint`
    - `tea_internal_api_endpoint`
    - `tea_rest_api_id`
    - `tea_rest_api_root_resource_id`
    - `tea_stack_name`
  - Added variables to `distribution` module:
    - `tea_api_egress_log_group`
    - `tea_external_api_endpoint`
    - `tea_internal_api_endpoint`
    - `tea_rest_api_id`
    - `tea_rest_api_root_resource_id`
    - `tea_stack_name`
- **CUMULUS-2112**
  - Added `@cumulus/api/lambdas/internal-reconciliation-report`, so create-reconciliation-report
    lambda can create `Internal` reconciliation report
- **CUMULUS-2116**
  - Added `@cumulus/api/models/granule.unpublishAndDeleteGranule` which
  unpublishes a granule from CMR and deletes it from Cumulus, but does not
  update the record to `published: false` before deletion
- **CUMULUS-2113**
  - Added Granule not found report to reports endpoint
  - Update reports to return breakdown by Granule of files both in DynamoDB and S3
- **CUMULUS-2123**
  - Added `cumulus-rds-tf` DB cluster module to `tf-modules` that adds a
    serverless RDS Aurora/PostgreSQL database cluster to meet the PostgreSQL
    requirements for future releases.
  - Updated the default Cumulus module to take the following new required variables:
    - rds_user_access_secret_arn:
      AWS Secrets Manager secret ARN containing a JSON string of DB credentials
      (containing at least host, password, port as keys)
    - rds_security_group:
      RDS Security Group that provides connection access to the RDS cluster
  - Updated API lambdas and default ECS cluster to add them to the
    `rds_security_group` for database access
- **CUMULUS-2126**
  - The collections endpoint now writes to the RDS database
- **CUMULUS-2127**
  - Added migration to create collections relation for RDS database
- **CUMULUS-2129**
  - Added `data-migration1` Terraform module and Lambda to migrate data from Dynamo to RDS
    - Added support to Lambda for migrating collections data from Dynamo to RDS
- **CUMULUS-2155**
  - Added `rds_connection_heartbeat` to `cumulus` and `data-migration` tf
    modules.  If set to true, this diagnostic variable instructs Core's database
    code to fire off a connection 'heartbeat' query and log the timing/results
    for diagnostic purposes, and retry certain connection timeouts once.
    This option is disabled by default
- **CUMULUS-2156**
  - Support array inputs parameters for `Internal` reconciliation report
- **CUMULUS-2157**
  - Added support to `data-migration1` Lambda for migrating providers data from Dynamo to RDS
    - The migration process for providers will convert any credentials that are stored unencrypted or encrypted with an S3 keypair provider to be encrypted with a KMS key instead
- **CUMULUS-2161**
  - Rules now support an `executionNamePrefix` property. If set, any executions
    triggered as a result of that rule will use that prefix in the name of the
    execution.
  - The `QueueGranules` task now supports an `executionNamePrefix` property. Any
    executions queued by that task will use that prefix in the name of the
    execution. See the
    [example workflow](./example/cumulus-tf/discover_granules_with_execution_name_prefix_workflow.asl.json)
    for usage.
  - The `QueuePdrs` task now supports an `executionNamePrefix` config property.
    Any executions queued by that task will use that prefix in the name of the
    execution. See the
    [example workflow](./example/cumulus-tf/discover_and_queue_pdrs_with_execution_name_prefix_workflow.asl.json)
    for usage.
- **CUMULUS-2162**
  - Adds new report type to `/reconciliationReport` endpoint.  The new report
    is `Granule Inventory`. This report is a CSV file of all the granules in
    the Cumulus DB. This report will eventually replace the existing
    `granules-csv` endpoint which has been deprecated.
- **CUMULUS-2197**
  - Added `ems_deploy` variable to the `cumulus` module. This is set to false by default, except
    for our example deployment, where it is needed for integration tests.

### Changed

- Upgraded version of [TEA](https://github.com/asfadmin/thin-egress-app/) deployed with Cumulus to build 88.
- **CUMULUS-2107**
  - Updated the `applyWorkflow` functionality on the granules endpoint to take a `meta` property to pass into the workflow message.
  - Updated the `BULK_GRANULE` functionality on the granules endpoint to support the above `applyWorkflow` change.
- **CUMULUS-2111**
  - Changed `distribution_api_gateway_stage` variable for `cumulus` module to `tea_api_gateway_stage`
  - Changed `api_gateway_stage` variable for `distribution` module to `tea_api_gateway_stage`
- **CUMULUS-2224**
  - Updated `/reconciliationReport`'s file reconciliation to include `"EXTENDED METADATA"` as a valid CMR relatedUrls Type.

### Fixed

- **CUMULUS-2168**
  - Fixed issue where large number of documents (generally logs) in the
    `cumulus` elasticsearch index results in the collection granule stats
    queries failing for the collections list api endpoint
- **CUMULUS-1955**
  - Due to AWS's eventual consistency model, it was possible for PostToCMR to
    publish an earlier version of a CMR metadata file, rather than the latest
    version created in a workflow.  This fix guarantees that the latest version
    is published, as expected.
- **CUMULUS-1961**
  - Fixed `activeCollections` query only returning 10 results
- **CUMULUS-2201**
  - Fix Reconciliation Report integration test failures by waiting for collections appear
    in es list and ingesting a fake granule xml file to CMR
- **CUMULUS-2015**
  - Reduced concurrency of `QueueGranules` task. That task now has a
    `config.concurrency` option that defaults to `3`.
- **CUMULUS-2116**
  - Fixed a race condition with bulk granule delete causing deleted granules to still appear in Elasticsearch. Granules removed via bulk delete should now be removed from Elasticsearch.
- **CUMULUS-2163**
  - Remove the `public-read` ACL from the `move-granules` task
- **CUMULUS-2164**
  - Fix issue where `cumulus` index is recreated and attached to an alias if it has been previously deleted
- **CUMULUS-2195**
  - Fixed issue with redirect from `/token` not working when using a Cloudfront endpoint to access the Cumulus API with Launchpad authentication enabled. The redirect should now work properly whether you are using a plain API gateway URL or a Cloudfront endpoint pointing at an API gateway URL.
- **CUMULUS-2200**
  - Fixed issue where __in and __not queries were stripping spaces from values

### Deprecated

- **CUMULUS-1955**
  - `@cumulus/aws-client/S3.getS3Object()`
  - `@cumulus/message/Queue.getQueueNameByUrl()`
  - `@cumulus/message/Queue.getQueueName()`
- **CUMULUS-2162**
  - `@cumulus/api/endpoints/granules-csv/list()`

### Removed

- **CUMULUS-2111**
  - Removed `distribution_url` and `distribution_redirect_uri` outputs from the `cumulus` module
  - Removed variables from the `cumulus` module:
    - `distribution_url`
    - `log_api_gateway_to_cloudwatch`
    - `thin_egress_cookie_domain`
    - `thin_egress_domain_cert_arn`
    - `thin_egress_download_role_in_region_arn`
    - `thin_egress_jwt_algo`
    - `thin_egress_jwt_secret_name`
    - `thin_egress_lambda_code_dependency_archive_key`
    - `thin_egress_stack_name`
  - Removed outputs from the `distribution` module:
    - `distribution_url`
    - `internal_tea_api`
    - `rest_api_id`
    - `thin_egress_app_redirect_uri`
  - Removed variables from the `distribution` module:
    - `bucket_map_key`
    - `distribution_url`
    - `log_api_gateway_to_cloudwatch`
    - `thin_egress_cookie_domain`
    - `thin_egress_domain_cert_arn`
    - `thin_egress_download_role_in_region_arn`
    - `thin_egress_jwt_algo`
    - `thin_egress_jwt_secret_name`
    - `thin_egress_lambda_code_dependency_archive_key`
- **CUMULUS-2157**
  - Removed `providerSecretsMigration` and `verifyProviderSecretsMigration` lambdas
- Removed deprecated `@cumulus/sf-sns-report` task
- Removed code:
  - `@cumulus/aws-client/S3.calculateS3ObjectChecksum`
  - `@cumulus/aws-client/S3.getS3ObjectReadStream`
  - `@cumulus/cmrjs.getFullMetadata`
  - `@cumulus/cmrjs.getMetadata`
  - `@cumulus/common/util.isNil`
  - `@cumulus/common/util.isNull`
  - `@cumulus/common/util.isUndefined`
  - `@cumulus/common/util.lookupMimeType`
  - `@cumulus/common/util.mkdtempSync`
  - `@cumulus/common/util.negate`
  - `@cumulus/common/util.noop`
  - `@cumulus/common/util.omit`
  - `@cumulus/common/util.renameProperty`
  - `@cumulus/common/util.sleep`
  - `@cumulus/common/util.thread`
  - `@cumulus/ingest/granule.copyGranuleFile`
  - `@cumulus/ingest/granule.moveGranuleFile`
  - `@cumulus/integration-tests/api/rules.deleteRule`
  - `@cumulus/integration-tests/api/rules.getRule`
  - `@cumulus/integration-tests/api/rules.listRules`
  - `@cumulus/integration-tests/api/rules.postRule`
  - `@cumulus/integration-tests/api/rules.rerunRule`
  - `@cumulus/integration-tests/api/rules.updateRule`
  - `@cumulus/integration-tests/sfnStep.parseStepMessage`
  - `@cumulus/message/Queue.getQueueName`
  - `@cumulus/message/Queue.getQueueNameByUrl`

## v2.0.2+ Backport releases

Release v2.0.1 was the last release on the 2.0.x release series.

Changes after this version on the 2.0.x release series are limited
security/requested feature patches and will not be ported forward to future
releases unless there is a corresponding CHANGELOG entry.

For up-to-date CHANGELOG for the maintenance release branch see
[CHANGELOG.md](https://github.com/nasa/cumulus/blob/release-2.0.x/CHANGELOG.md)
from the 2.0.x branch.

For the most recent release information for the maintenance branch please see
the [release page](https://github.com/nasa/cumulus/releases)

## [v2.0.7] 2020-10-1 - [BACKPORT]

### Fixed

- CVE-2020-7720
  - Updated common `node-forge` dependency to 0.10.0 to address CVE finding

### [v2.0.6] 2020-09-25 - [BACKPORT]

### Fixed

- **CUMULUS-2168**
  - Fixed issue where large number of documents (generally logs) in the
    `cumulus` elasticsearch index results in the collection granule stats
    queries failing for the collections list api endpoint

### [v2.0.5] 2020-09-15 - [BACKPORT]

#### Added

- Added `thin_egress_stack_name` variable to `cumulus` and `distribution` Terraform modules to allow overriding the default Cloudformation stack name used for the `thin-egress-app`. **Please note that if you change/set this value for an existing deployment, it will destroy and re-create your API gateway for the `thin-egress-app`.**

#### Fixed

- Fix collection list queries. Removed fixes to collection stats, which break queries for a large number of granules.

### [v2.0.4] 2020-09-08 - [BACKPORT]

#### Changed

- Upgraded version of [TEA](https://github.com/asfadmin/thin-egress-app/) deployed with Cumulus to build 88.

### [v2.0.3] 2020-09-02 - [BACKPORT]

#### Fixed

- **CUMULUS-1961**
  - Fixed `activeCollections` query only returning 10 results

- **CUMULUS-2039**
  - Fix issue causing SyncGranules task to run out of memory on large granules

#### CODE CHANGES

- The `@cumulus/aws-client/S3.getS3ObjectReadStreamAsync` function has been
  removed. It read the entire S3 object into memory before returning a read
  stream, which could cause Lambdas to run out of memory. Use
  `@cumulus/aws-client/S3.getObjectReadStream` instead.

### [v2.0.2] 2020-08-17 - [BACKPORT]

#### CODE CHANGES

- The `@cumulus/ingest/util.lookupMimeType` function now returns `undefined`
  rather than `null` if the mime type could not be found.
- The `@cumulus/ingest/lock.removeLock` function now returns `undefined`

#### Added

- **CUMULUS-2116**
  - Added `@cumulus/api/models/granule.unpublishAndDeleteGranule` which
  unpublishes a granule from CMR and deletes it from Cumulus, but does not
  update the record to `published: false` before deletion

### Fixed

- **CUMULUS-2116**
  - Fixed a race condition with bulk granule delete causing deleted granules to still appear in Elasticsearch. Granules removed via bulk delete should now be removed from Elasticsearch.

## [v2.0.1] 2020-07-28

### Added

- **CUMULUS-1886**
  - Added `multiple sort keys` support to `@cumulus/api`
- **CUMULUS-2099**
  - `@cumulus/message/Queue.getQueueUrl` to get the queue URL specified in a Cumulus workflow message, if any.

### Fixed

- **[PR 1790](https://github.com/nasa/cumulus/pull/1790)**
  - Fixed bug with request headers in `@cumulus/launchpad-auth` causing Launchpad token requests to fail

## [v2.0.0] 2020-07-23

### BREAKING CHANGES

- Changes to the `@cumulus/api-client` package
  - The `CumulusApiClientError` class must now be imported using
    `const { CumulusApiClientError } = require('@cumulus/api-client/CumulusApiClientError')`
- The `@cumulus/sftp-client/SftpClient` class must now be imported using
  `const { SftpClient } = require('@cumulus/sftp-client');`
- Instances of `@cumulus/ingest/SftpProviderClient` no longer implicitly connect
  when `download`, `list`, or `sync` are called. You must call `connect` on the
  provider client before issuing one of those calls. Failure to do so will
  result in a "Client not connected" exception being thrown.
- Instances of `@cumulus/ingest/SftpProviderClient` no longer implicitly
  disconnect from the SFTP server when `list` is called.
- Instances of `@cumulus/sftp-client/SftpClient` must now be explicitly closed
  by calling `.end()`
- Instances of `@cumulus/sftp-client/SftpClient` no longer implicitly connect to
  the server when `download`, `unlink`, `syncToS3`, `syncFromS3`, and `list` are
  called. You must explicitly call `connect` before calling one of those
  methods.
- Changes to the `@cumulus/common` package
  - `cloudwatch-event.getSfEventMessageObject()` now returns `undefined` if the
    message could not be found or could not be parsed. It previously returned
    `null`.
  - `S3KeyPairProvider.decrypt()` now throws an exception if the bucket
    containing the key cannot be determined.
  - `S3KeyPairProvider.decrypt()` now throws an exception if the stack cannot be
    determined.
  - `S3KeyPairProvider.encrypt()` now throws an exception if the bucket
    containing the key cannot be determined.
  - `S3KeyPairProvider.encrypt()` now throws an exception if the stack cannot be
    determined.
  - `sns-event.getSnsEventMessageObject()` now returns `undefined` if it could
    not be parsed. It previously returned `null`.
  - The `aws` module has been removed.
  - The `BucketsConfig.buckets` property is now read-only and private
  - The `test-utils.validateConfig()` function now resolves to `undefined`
    rather than `true`.
  - The `test-utils.validateInput()` function now resolves to `undefined` rather
    than `true`.
  - The `test-utils.validateOutput()` function now resolves to `undefined`
    rather than `true`.
  - The static `S3KeyPairProvider.retrieveKey()` function has been removed.
- Changes to the `@cumulus/cmrjs` package
  - `@cumulus/cmrjs.constructOnlineAccessUrl()` and
    `@cumulus/cmrjs/cmr-utils.constructOnlineAccessUrl()` previously took a
    `buckets` parameter, which was an instance of
    `@cumulus/common/BucketsConfig`. They now take a `bucketTypes` parameter,
    which is a simple object mapping bucket names to bucket types. Example:
    `{ 'private-1': 'private', 'public-1': 'public' }`
  - `@cumulus/cmrjs.reconcileCMRMetadata()` and
    `@cumulus/cmrjs/cmr-utils.reconcileCMRMetadata()` now take a **required**
    `bucketTypes` parameter, which is a simple object mapping bucket names to
    bucket types. Example: `{ 'private-1': 'private', 'public-1': 'public' }`
  - `@cumulus/cmrjs.updateCMRMetadata()` and
    `@cumulus/cmrjs/cmr-utils.updateCMRMetadata()` previously took an optional
    `inBuckets` parameter, which was an instance of
    `@cumulus/common/BucketsConfig`. They now take a **required** `bucketTypes`
    parameter, which is a simple object mapping bucket names to bucket types.
    Example: `{ 'private-1': 'private', 'public-1': 'public' }`
- The minimum supported version of all published Cumulus packages is now Node
  12.18.0
  - Tasks using the `cumuluss/cumulus-ecs-task` Docker image must be updated to
    `cumuluss/cumulus-ecs-task:1.7.0`. This can be done by updating the `image`
    property of any tasks defined using the `cumulus_ecs_service` Terraform
    module.
- Changes to `@cumulus/aws-client/S3`
  - The signature of the `getObjectSize` function has changed. It now takes a
    params object with three properties:
    - **s3**: an instance of an AWS.S3 object
    - **bucket**
    - **key**
  - The `getObjectSize` function will no longer retry if the object does not
    exist
- **CUMULUS-1861**
  - `@cumulus/message/Collections.getCollectionIdFromMessage` now throws a
    `CumulusMessageError` if `collectionName` and `collectionVersion` are missing
    from `meta.collection`.   Previously this method would return
    `'undefined___undefined'` instead
  - `@cumulus/integration-tests/addCollections` now returns an array of collections that
    were added rather than the count of added collections
- **CUMULUS-1930**
  - The `@cumulus/common/util.uuid()` function has been removed
- **CUMULUS-1955**
  - `@cumulus/aws-client/S3.multipartCopyObject` now returns an object with the
    AWS `etag` of the destination object
  - `@cumulus/ingest/S3ProviderClient.list` now sets a file object's `path`
    property to `undefined` instead of `null` when the file is at the top level
    of its bucket
  - The `sync` methods of the following classes in the `@cumulus/ingest` package
    now return an object with the AWS `s3uri` and `etag` of the destination file
    (they previously returned only a string representing the S3 URI)
    - `FtpProviderClient`
    - `HttpProviderClient`
    - `S3ProviderClient`
    - `SftpProviderClient`
- **CUMULUS-1958**
  - The following methods exported from `@cumulus/cmr-js/cmr-utils` were made
    async, and added distributionBucketMap as a parameter:
    - constructOnlineAccessUrl
    - generateFileUrl
    - reconcileCMRMetadata
    - updateCMRMetadata
- **CUMULUS-1969**
  - The `DiscoverPdrs` task now expects `provider_path` to be provided at
    `event.config.provider_path`, not `event.config.collection.provider_path`
  - `event.config.provider_path` is now a required parameter of the
    `DiscoverPdrs` task
  - `event.config.collection` is no longer a parameter to the `DiscoverPdrs`
    task
  - Collections no longer support the `provider_path` property. The tasks that
    relied on that property are now referencing `config.meta.provider_path`.
    Workflows should be updated accordingly.
- **CUMULUS-1977**
  - Moved bulk granule deletion endpoint from `/bulkDelete` to
    `/granules/bulkDelete`
- **CUMULUS-1991**
  - Updated CMR metadata generation to use "Download file.hdf" (where `file.hdf` is the filename of the given resource) as the resource description instead of "File to download"
  - CMR metadata updates now respect changes to resource descriptions (previously only changes to resource URLs were respected)

### MIGRATION STEPS

- Due to an issue with the AWS API Gateway and how the Thin Egress App Cloudformation template applies updates, you may need to redeploy your
  `thin-egress-app-EgressGateway` manually as a one time migration step.    If your deployment fails with an
  error similar to:

  ```bash
  Error: Lambda function (<stack>-tf-TeaCache) returned error: ({"errorType":"HTTPError","errorMessage":"Response code 404 (Not Found)"})
  ```

  Then follow the [AWS
  instructions](https://docs.aws.amazon.com/apigateway/latest/developerguide/how-to-deploy-api-with-console.html)
  to `Redeploy a REST API to a stage` for your egress API and re-run `terraform
  apply`.

### Added

- **CUMULUS-2081**
  - Add Integrator Guide section for onboarding
  - Add helpful tips documentation

- **CUMULUS-1902**
  - Add Common Use Cases section under Operator Docs

- **CUMULUS-2058**
  - Added `lambda_processing_role_name` as an output from the `cumulus` module
    to provide the processing role name
- **CUMULUS-1417**
  - Added a `checksumFor` property to collection `files` config. Set this
    property on a checksum file's definition matching the `regex` of the target
    file. More details in the ['Data Cookbooks
    Setup'](https://nasa.github.io/cumulus/docs/next/data-cookbooks/setup)
    documentation.
  - Added `checksumFor` validation to collections model.
- **CUMULUS-1956**
  - Added `@cumulus/earthata-login-client` package
  - The `/s3credentials` endpoint that is deployed as part of distribution now
    supports authentication using tokens created by a different application. If
    a request contains the `EDL-ClientId` and `EDL-Token` headers,
    authentication will be handled using that token rather than attempting to
    use OAuth.
  - `@cumulus/earthata-login-client.getTokenUsername()` now accepts an
    `xRequestId` argument, which will be included as the `X-Request-Id` header
    when calling Earthdata Login.
  - If the `s3Credentials` endpoint is invoked with an EDL token and an
    `X-Request-Id` header, that `X-Request-Id` header will be forwarded to
    Earthata Login.
- **CUMULUS-1957**
  - If EDL token authentication is being used, and the `EDL-Client-Name` header
    is set, `@the-client-name` will be appended to the end of the Earthdata
    Login username that is used as the `RoleSessionName` of the temporary IAM
    credentials. This value will show up in the AWS S3 server access logs.
- **CUMULUS-1958**
  - Add the ability for users to specify a `bucket_map_key` to the `cumulus`
    terraform module as an override for the default .yaml values that are passed
    to TEA by Core.    Using this option *requires* that each configured
    Cumulus 'distribution' bucket (e.g. public/protected buckets) have a single
    TEA mapping.  Multiple maps per bucket are not supported.
  - Updated Generating a distribution URL, the MoveGranules task and all CMR
    reconciliation functionality to utilize the TEA bucket map override.
  - Updated deploy process to utilize a bootstrap 'tea-map-cache' lambda that
    will, after deployment of Cumulus Core's TEA instance, query TEA for all
    protected/public buckets and generate a mapping configuration used
    internally by Core.  This object is also exposed as an output of the Cumulus
    module as `distribution_bucket_map`.
- **CUMULUS-1961**
  - Replaces DynamoDB for Elasticsearch for reconciliationReportForCumulusCMR
    comparisons between Cumulus and CMR.
- **CUMULUS-1970**
  - Created the `add-missing-file-checksums` workflow task
  - Added `@cumulus/aws-client/S3.calculateObjectHash()` function
  - Added `@cumulus/aws-client/S3.getObjectReadStream()` function
- **CUMULUS-1887**
  - Add additional fields to the granule CSV download file
- **CUMULUS-2019**
  - Add `infix` search to es query builder `@cumulus/api/es/es/queries` to
    support partial matching of the keywords

### Changed

- **CUMULUS-2032**
  - Updated @cumulus/ingest/HttpProviderClient to utilize a configuration key
    `httpListTimeout` to set the default timeout for discovery HTTP/HTTPS
    requests, and updates the default for the provider to 5 minutes (300 seconds).
  - Updated the DiscoverGranules and DiscoverPDRs tasks to utilize the updated
    configuration value if set via workflow config, and updates the default for
    these tasks to 5 minutes (300 seconds).

- **CUMULUS-176**
  - The API will now respond with a 400 status code when a request body contains
    invalid JSON. It had previously returned a 500 status code.
- **CUMULUS-1861**
  - Updates Rule objects to no longer require a collection.
  - Changes the DLQ behavior for `sfEventSqsToDbRecords` and
    `sfEventSqsToDbRecordsInputQueue`. Previously failure to write a database
    record would result in lambda success, and an error log in the CloudWatch
    logs.   The lambda has been updated to manually add a record to
    the `sfEventSqsToDbRecordsDeadLetterQueue` if the granule, execution, *or*
    pdr record fails to write, in addition to the previous error logging.
- **CUMULUS-1956**
  - The `/s3credentials` endpoint that is deployed as part of distribution now
    supports authentication using tokens created by a different application. If
    a request contains the `EDL-ClientId` and `EDL-Token` headers,
    authentication will be handled using that token rather than attempting to
    use OAuth.
- **CUMULUS-1977**
  - API endpoint POST `/granules/bulk` now returns a 202 status on a successful
    response instead of a 200 response
  - API endpoint DELETE `/granules/<granule-id>` now returns a 404 status if the
    granule record was already deleted
  - `@cumulus/api/models/Granule.update()` now returns the updated granule
    record
  - Implemented POST `/granules/bulkDelete` API endpoint to support deleting
    granules specified by ID or returned by the provided query in the request
    body. If the request is successful, the endpoint returns the async operation
    ID that has been started to remove the granules.
    - To use a query in the request body, your deployment must be
      [configured to access the Elasticsearch host for ESDIS metrics](https://nasa.github.io/cumulus/docs/additional-deployment-options/cloudwatch-logs-delivery#esdis-metrics)
      in your environment
  - Added `@cumulus/api/models/Granule.getRecord()` method to return raw record
    from DynamoDB
  - Added `@cumulus/api/models/Granule.delete()` method which handles deleting
    the granule record from DynamoDB and the granule files from S3
- **CUMULUS-1982**
  - The `globalConnectionLimit` property of providers is now optional and
    defaults to "unlimited"
- **CUMULUS-1997**
  - Added optional `launchpad` configuration to `@cumulus/hyrax-metadata-updates` task config schema.
- **CUMULUS-1991**
  - `@cumulus/cmrjs/src/cmr-utils/constructOnlineAccessUrls()` now throws an error if `cmrGranuleUrlType = "distribution"` and no distribution endpoint argument is provided
- **CUMULUS-2011**
  - Reconciliation reports are now generated within an AsyncOperation
- **CUMULUS-2016**
  - Upgrade TEA to version 79

### Fixed

- **CUMULUS-1991**
  - Added missing `DISTRIBUTION_ENDPOINT` environment variable for API lambdas. This environment variable is required for API requests to move granules.

- **CUMULUS-1961**
  - Fixed granules and executions query params not getting sent to API in granule list operation in `@cumulus/api-client`

### Deprecated

- `@cumulus/aws-client/S3.calculateS3ObjectChecksum()`
- `@cumulus/aws-client/S3.getS3ObjectReadStream()`
- `@cumulus/common/log.convertLogLevel()`
- `@cumulus/collection-config-store`
- `@cumulus/common/util.sleep()`

- **CUMULUS-1930**
  - `@cumulus/common/log.convertLogLevel()`
  - `@cumulus/common/util.isNull()`
  - `@cumulus/common/util.isUndefined()`
  - `@cumulus/common/util.negate()`
  - `@cumulus/common/util.noop()`
  - `@cumulus/common/util.isNil()`
  - `@cumulus/common/util.renameProperty()`
  - `@cumulus/common/util.lookupMimeType()`
  - `@cumulus/common/util.thread()`
  - `@cumulus/common/util.mkdtempSync()`

### Removed

- The deprecated `@cumulus/common.bucketsConfigJsonObject` function has been
  removed
- The deprecated `@cumulus/common.CollectionConfigStore` class has been removed
- The deprecated `@cumulus/common.concurrency` module has been removed
- The deprecated `@cumulus/common.constructCollectionId` function has been
  removed
- The deprecated `@cumulus/common.launchpad` module has been removed
- The deprecated `@cumulus/common.LaunchpadToken` class has been removed
- The deprecated `@cumulus/common.Semaphore` class has been removed
- The deprecated `@cumulus/common.stringUtils` module has been removed
- The deprecated `@cumulus/common/aws.cloudwatchlogs` function has been removed
- The deprecated `@cumulus/common/aws.deleteS3Files` function has been removed
- The deprecated `@cumulus/common/aws.deleteS3Object` function has been removed
- The deprecated `@cumulus/common/aws.dynamodb` function has been removed
- The deprecated `@cumulus/common/aws.dynamodbDocClient` function has been
  removed
- The deprecated `@cumulus/common/aws.getExecutionArn` function has been removed
- The deprecated `@cumulus/common/aws.headObject` function has been removed
- The deprecated `@cumulus/common/aws.listS3ObjectsV2` function has been removed
- The deprecated `@cumulus/common/aws.parseS3Uri` function has been removed
- The deprecated `@cumulus/common/aws.promiseS3Upload` function has been removed
- The deprecated `@cumulus/common/aws.recursivelyDeleteS3Bucket` function has
  been removed
- The deprecated `@cumulus/common/aws.s3CopyObject` function has been removed
- The deprecated `@cumulus/common/aws.s3ObjectExists` function has been removed
- The deprecated `@cumulus/common/aws.s3PutObject` function has been removed
- The deprecated `@cumulus/common/bucketsConfigJsonObject` function has been
  removed
- The deprecated `@cumulus/common/CloudWatchLogger` class has been removed
- The deprecated `@cumulus/common/collection-config-store.CollectionConfigStore`
  class has been removed
- The deprecated `@cumulus/common/collection-config-store.constructCollectionId`
  function has been removed
- The deprecated `@cumulus/common/concurrency.limit` function has been removed
- The deprecated `@cumulus/common/concurrency.mapTolerant` function has been
  removed
- The deprecated `@cumulus/common/concurrency.promiseUrl` function has been
  removed
- The deprecated `@cumulus/common/concurrency.toPromise` function has been
  removed
- The deprecated `@cumulus/common/concurrency.unless` function has been removed
- The deprecated `@cumulus/common/config.parseConfig` function has been removed
- The deprecated `@cumulus/common/config.resolveResource` function has been
  removed
- The deprecated `@cumulus/common/DynamoDb.get` function has been removed
- The deprecated `@cumulus/common/DynamoDb.scan` function has been removed
- The deprecated `@cumulus/common/FieldPattern` class has been removed
- The deprecated `@cumulus/common/launchpad.getLaunchpadToken` function has been
  removed
- The deprecated `@cumulus/common/launchpad.validateLaunchpadToken` function has
  been removed
- The deprecated `@cumulus/common/LaunchpadToken` class has been removed
- The deprecated `@cumulus/common/message.buildCumulusMeta` function has been
  removed
- The deprecated `@cumulus/common/message.buildQueueMessageFromTemplate`
  function has been removed
- The deprecated `@cumulus/common/message.getCollectionIdFromMessage` function
  has been removed
- The deprecated `@cumulus/common/message.getMaximumExecutions` function has
  been removed
- The deprecated `@cumulus/common/message.getMessageExecutionArn` function has
  been removed
- The deprecated `@cumulus/common/message.getMessageExecutionName` function has
  been removed
- The deprecated `@cumulus/common/message.getMessageFromTemplate` function has
  been removed
- The deprecated `@cumulus/common/message.getMessageGranules` function has been
  removed
- The deprecated `@cumulus/common/message.getMessageStateMachineArn` function
  has been removed
- The deprecated `@cumulus/common/message.getQueueName` function has been
  removed
- The deprecated `@cumulus/common/message.getQueueNameByUrl` function has been
  removed
- The deprecated `@cumulus/common/message.hasQueueAndExecutionLimit` function
  has been removed
- The deprecated `@cumulus/common/Semaphore` class has been removed
- The deprecated `@cumulus/common/string.globalReplace` function has been removed
- The deprecated `@cumulus/common/string.isNonEmptyString` function has been
  removed
- The deprecated `@cumulus/common/string.isValidHostname` function has been
  removed
- The deprecated `@cumulus/common/string.match` function has been removed
- The deprecated `@cumulus/common/string.matches` function has been removed
- The deprecated `@cumulus/common/string.replace` function has been removed
- The deprecated `@cumulus/common/string.toLower` function has been removed
- The deprecated `@cumulus/common/string.toUpper` function has been removed
- The deprecated `@cumulus/common/testUtils.getLocalstackEndpoint` function has been removed
- The deprecated `@cumulus/common/util.setErrorStack` function has been removed
- The `@cumulus/common/util.uuid` function has been removed
- The deprecated `@cumulus/common/workflows.getWorkflowArn` function has been
  removed
- The deprecated `@cumulus/common/workflows.getWorkflowFile` function has been
  removed
- The deprecated `@cumulus/common/workflows.getWorkflowList` function has been
  removed
- The deprecated `@cumulus/common/workflows.getWorkflowTemplate` function has
  been removed
- `@cumulus/aws-client/StepFunctions.toSfnExecutionName()`
- `@cumulus/aws-client/StepFunctions.fromSfnExecutionName()`
- `@cumulus/aws-client/StepFunctions.getExecutionArn()`
- `@cumulus/aws-client/StepFunctions.getExecutionUrl()`
- `@cumulus/aws-client/StepFunctions.getStateMachineArn()`
- `@cumulus/aws-client/StepFunctions.pullStepFunctionEvent()`
- `@cumulus/common/test-utils/throttleOnce()`
- `@cumulus/integration-tests/api/distribution.invokeApiDistributionLambda()`
- `@cumulus/integration-tests/api/distribution.getDistributionApiRedirect()`
- `@cumulus/integration-tests/api/distribution.getDistributionApiFileStream()`

## [v1.24.0] 2020-06-03

### BREAKING CHANGES

- **CUMULUS-1969**
  - The `DiscoverPdrs` task now expects `provider_path` to be provided at
    `event.config.provider_path`, not `event.config.collection.provider_path`
  - `event.config.provider_path` is now a required parameter of the
    `DiscoverPdrs` task
  - `event.config.collection` is no longer a parameter to the `DiscoverPdrs`
    task
  - Collections no longer support the `provider_path` property. The tasks that
    relied on that property are now referencing `config.meta.provider_path`.
    Workflows should be updated accordingly.

- **CUMULUS-1997**
  - `@cumulus/cmr-client/CMRSearchConceptQueue` parameters have been changed to take a `cmrSettings` object containing clientId, provider, and auth information. This can be generated using `@cumulus/cmrjs/cmr-utils/getCmrSettings`. The `cmrEnvironment` variable has been removed.

### Added

- **CUMULUS-1800**
  - Added task configuration setting named `syncChecksumFiles` to the
    SyncGranule task. This setting is `false` by default, but when set to
    `true`, all checksum files associated with data files that are downloaded
    will be downloaded as well.
- **CUMULUS-1952**
  - Updated HTTP(S) provider client to accept username/password for Basic authorization. This change adds support for Basic Authorization such as Earthdata login redirects to ingest (i.e. as implemented in SyncGranule), but not to discovery (i.e. as implemented in DiscoverGranules). Discovery still expects the provider's file system to be publicly accessible, but not the individual files and their contents.
  - **NOTE**: Using this in combination with the HTTP protocol may expose usernames and passwords to intermediary network entities. HTTPS is highly recommended.
- **CUMULUS-1997**
  - Added optional `launchpad` configuration to `@cumulus/hyrax-metadata-updates` task config schema.

### Fixed

- **CUMULUS-1997**
  - Updated all CMR operations to use configured authentication scheme
- **CUMULUS-2010**
  - Updated `@cumulus/api/launchpadSaml` to support multiple userGroup attributes from the SAML response

## [v1.23.2] 2020-05-22

### BREAKING CHANGES

- Updates to the Cumulus archive API:
  - All endpoints now return a `401` response instead of a `403` for any request where the JWT passed as a Bearer token is invalid.
  - POST `/refresh` and DELETE `/token/<token>` endpoints now return a `401` response for requests with expired tokens

- **CUMULUS-1894**
  - `@cumulus/ingest/granule.handleDuplicateFile()`
    - The `copyOptions` parameter has been removed
    - An `ACL` parameter has been added
  - `@cumulus/ingest/granule.renameS3FileWithTimestamp()`
    - Now returns `undefined`

- **CUMULUS-1896**
  Updated all Cumulus core lambdas to utilize the new message adapter streaming interface via [cumulus-message-adapter-js v1.2.0](https://github.com/nasa/cumulus-message-adapter-js/releases/tag/v1.2.0).   Users of this version of Cumulus (or later) must utilize version 1.3.0 or greater of the [cumulus-message-adapter](https://github.com/nasa/cumulus-message-adapter) to support core lambdas.

- **CUMULUS-1912**
  - `@cumulus/api` reconciliationReports list endpoint returns a list of reconciliationReport records instead of S3Uri.

- **CUMULUS-1969**
  - The `DiscoverGranules` task now expects `provider_path` to be provided at
    `event.config.provider_path`, not `event.config.collection.provider_path`
  - `config.provider_path` is now a required parameter of the `DiscoverGranules`
    task

### MIGRATION STEPS

- To take advantage of the new TTL-based access token expiration implemented in CUMULUS-1777 (see notes below) and clear out existing records in your access tokens table, do the following:
  1. Log out of any active dashboard sessions
  2. Use the AWS console or CLI to delete your `<prefix>-AccessTokensTable` DynamoDB table
  3. [Re-deploy your `data-persistence` module](https://nasa.github.io/cumulus/docs/deployment/upgrade-readme#update-data-persistence-resources), which should re-create the `<prefix>-AccessTokensTable` DynamoDB table
  4. Return to using the Cumulus API/dashboard as normal
- This release requires the Cumulus Message Adapter layer deployed with Cumulus Core to be at least 1.3.0, as the core lambdas have updated to [cumulus-message-adapter-js v1.2.0](https://github.com/nasa/cumulus-message-adapter-js/releases/tag/v1.2.0) and the new CMA interface.  As a result, users should:
  1. Follow the [Cumulus Message Adapter (CMA) deployment instructions](https://nasa.github.io/cumulus/docs/deployment/deployment-readme#deploy-the-cumulus-message-adapter-layer) and install a CMA layer version >=1.3.0
  2. If you are using any custom Node.js Lambdas in your workflows **and** the Cumulus CMA layer/`cumulus-message-adapter-js`, you must update your lambda to use [cumulus-message-adapter-js v1.2.0](https://github.com/nasa/cumulus-message-adapter-js/releases/tag/v1.2.0) and follow the migration instructions in the release notes. Prior versions of `cumulus-message-adapter-js` are not compatible with CMA >= 1.3.0.
- Migrate existing s3 reconciliation report records to database (CUMULUS-1911):
  - After update your `data persistence` module and Cumulus resources, run the command:

  ```bash
  ./node_modules/.bin/cumulus-api migrate --stack `<your-terraform-deployment-prefix>` --migrationVersion migration5
  ```

### Added

- Added a limit for concurrent Elasticsearch requests when doing an index from database operation
- Added the `es_request_concurrency` parameter to the archive and cumulus Terraform modules

- **CUMULUS-1995**
  - Added the `es_index_shards` parameter to the archive and cumulus Terraform modules to configure the number of shards for the ES index
    - If you have an existing ES index, you will need to [reindex](https://nasa.github.io/cumulus-api/#reindex) and then [change index](https://nasa.github.io/cumulus-api/#change-index) to take advantage of shard updates

- **CUMULUS-1894**
  - Added `@cumulus/aws-client/S3.moveObject()`

- **CUMULUS-1911**
  - Added ReconciliationReports table
  - Updated CreateReconciliationReport lambda to save Reconciliation Report records to database
  - Updated dbIndexer and IndexFromDatabase lambdas to index Reconciliation Report records to Elasticsearch
  - Added migration_5 to migrate existing s3 reconciliation report records to database and Elasticsearch
  - Updated `@cumulus/api` package, `tf-modules/archive` and `tf-modules/data-persistence` Terraform modules

- **CUMULUS-1916**
  - Added util function for seeding reconciliation reports when running API locally in dashboard

### Changed

- **CUMULUS-1777**
  - The `expirationTime` property is now a **required field** of the access tokens model.
  - Updated the `AccessTokens` table to set a [TTL](https://docs.aws.amazon.com/amazondynamodb/latest/developerguide/howitworks-ttl.html) on the `expirationTime` field in `tf-modules/data-persistence/dynamo.tf`. As a result, access token records in this table whose `expirationTime` has passed should be **automatically deleted by DynamoDB**.
  - Updated all code creating access token records in the Dynamo `AccessTokens` table to set the `expirationTime` field value in seconds from the epoch.
- **CUMULUS-1912**
  - Updated reconciliationReports endpoints to query against Elasticsearch, delete report from both database and s3
  - Added `@cumulus/api-client/reconciliationReports`
- **CUMULUS-1999**
  - Updated `@cumulus/common/util.deprecate()` so that only a single deprecation notice is printed for each name/version combination

### Fixed

- **CUMULUS-1894**
  - The `SyncGranule` task can now handle files larger than 5 GB
- **CUMULUS-1987**
  - `Remove granule from CMR` operation in `@cumulus/api` now passes token to CMR when fetching granule metadata, allowing removal of private granules
- **CUMULUS-1993**
  - For a given queue, the `sqs-message-consumer` Lambda will now only schedule workflows for rules matching the queue **and the collection information in each queue message (if any)**
    - The consumer also now only reads each queue message **once per Lambda invocation**, whereas previously each message was read **once per queue rule per Lambda invocation**
  - Fixed bug preventing the deletion of multiple SNS rules that share the same SNS topic

### Deprecated

- **CUMULUS-1894**
  - `@cumulus/ingest/granule.copyGranuleFile()`
  - `@cumulus/ingest/granule.moveGranuleFile()`

- **CUMULUS-1987** - Deprecated the following functions:
  - `@cumulus/cmrjs/getMetadata(cmrLink)` -> `@cumulus/cmr-client/CMR.getGranuleMetadata(cmrLink)`
  - `@cumulus/cmrjs/getFullMetadata(cmrLink)`

## [v1.22.1] 2020-05-04

**Note**: v1.22.0 was not released as a package due to npm/release concerns.  Users upgrading to 1.22.x should start with 1.22.1

### Added

- **CUMULUS-1894**
  - Added `@cumulus/aws-client/S3.multipartCopyObject()`
- **CUMULUS-408**
  - Added `certificateUri` field to provider schema. This optional field allows operators to specify an S3 uri to a CA bundle to use for HTTPS requests.
- **CUMULUS-1787**
  - Added `collections/active` endpoint for returning collections with active granules in `@cumulus/api`
- **CUMULUS-1799**
  - Added `@cumulus/common/stack.getBucketsConfigKey()` to return the S3 key for the buckets config object
  - Added `@cumulus/common/workflows.getWorkflowFileKey()` to return the S3 key for a workflow definition object
  - Added `@cumulus/common/workflows.getWorkflowsListKeyPrefix()` to return the S3 key prefix for objects containing workflow definitions
  - Added `@cumulus/message` package containing utilities for building and parsing Cumulus messages
- **CUMULUS-1850**
  - Added `@cumulus/aws-client/Kinesis.describeStream()` to get a Kinesis stream description
- **CUMULUS-1853**
  - Added `@cumulus/integration-tests/collections.createCollection()`
  - Added `@cumulus/integration-tests/executions.findExecutionArn()`
  - Added `@cumulus/integration-tests/executions.getExecutionWithStatus()`
  - Added `@cumulus/integration-tests/granules.getGranuleWithStatus()`
  - Added `@cumulus/integration-tests/providers.createProvider()`
  - Added `@cumulus/integration-tests/rules.createOneTimeRule()`

### Changed

- **CUMULUS-1682**
  - Moved all `@cumulus/ingest/parse-pdr` code into the `parse-pdr` task as it had become tightly coupled with that task's handler and was not used anywhere else. Unit tests also restored.
- **CUMULUS-1820**
  - Updated the Thin Egress App module used in `tf-modules/distribution/main.tf` to build 74. [See the release notes](https://github.com/asfadmin/thin-egress-app/releases/tag/tea-build.74).
- **CUMULUS-1852**
  - Updated POST endpoints for `/collections`, `/providers`, and `/rules` to log errors when returning a 500 response
  - Updated POST endpoint for `/collections`:
    - Return a 400 response when the `name` or `version` fields are missing
    - Return a 409 response if the collection already exists
    - Improved error messages to be more explicit
  - Updated POST endpoint for `/providers`:
    - Return a 400 response if the `host` field value is invalid
    - Return a 409 response if the provider already exists
  - Updated POST endpoint for `/rules`:
    - Return a 400 response if rule `name` is invalid
    - Return a 400 response if rule `type` is invalid
- **CUMULUS-1891**
  - Updated the following endpoints using async operations to return a 503 error if the ECS task  cannot be started and a 500 response for a non-specific error:
    - POST `/replays`
    - POST `/bulkDelete`
    - POST `/elasticsearch/index-from-database`
    - POST `/granules/bulk`

### Fixed

- **CUMULUS-408**
  - Fixed HTTPS discovery and ingest.

- **CUMULUS-1850**
  - Fixed a bug in Kinesis event processing where the message consumer would not properly filter available rules based on the collection information in the event and the Kinesis stream ARN

- **CUMULUS-1853**
  - Fixed a bug where attempting to create a rule containing a payload property
    would fail schema validation.

- **CUMULUS-1854**
  - Rule schema is validated before starting workflows or creating event source mappings

- **CUMULUS-1974**
  - Fixed @cumulus/api webpack config for missing underscore object due to underscore update

- **CUMULUS-2210**
  - Fixed `cmr_oauth_provider` variable not being propagated to reconciliation reports

### Deprecated

- **CUMULUS-1799** - Deprecated the following code. For cases where the code was moved into another package, the new code location is noted:
  - `@cumulus/aws-client/StepFunctions.fromSfnExecutionName()`
  - `@cumulus/aws-client/StepFunctions.toSfnExecutionName()`
  - `@cumulus/aws-client/StepFunctions.getExecutionArn()` -> `@cumulus/message/Executions.buildExecutionArn()`
  - `@cumulus/aws-client/StepFunctions.getExecutionUrl()` -> `@cumulus/message/Executions.getExecutionUrlFromArn()`
  - `@cumulus/aws-client/StepFunctions.getStateMachineArn()` -> `@cumulus/message/Executions.getStateMachineArnFromExecutionArn()`
  - `@cumulus/aws-client/StepFunctions.pullStepFunctionEvent()` -> `@cumulus/message/StepFunctions.pullStepFunctionEvent()`
  - `@cumulus/common/bucketsConfigJsonObject()`
  - `@cumulus/common/CloudWatchLogger`
  - `@cumulus/common/collection-config-store/CollectionConfigStore` -> `@cumulus/collection-config-store`
  - `@cumulus/common/collection-config-store.constructCollectionId()` -> `@cumulus/message/Collections.constructCollectionId`
  - `@cumulus/common/concurrency.limit()`
  - `@cumulus/common/concurrency.mapTolerant()`
  - `@cumulus/common/concurrency.promiseUrl()`
  - `@cumulus/common/concurrency.toPromise()`
  - `@cumulus/common/concurrency.unless()`
  - `@cumulus/common/config.buildSchema()`
  - `@cumulus/common/config.parseConfig()`
  - `@cumulus/common/config.resolveResource()`
  - `@cumulus/common/config.resourceToArn()`
  - `@cumulus/common/FieldPattern`
  - `@cumulus/common/launchpad.getLaunchpadToken()` -> `@cumulus/launchpad-auth/index.getLaunchpadToken()`
  - `@cumulus/common/LaunchpadToken` -> `@cumulus/launchpad-auth/LaunchpadToken`
  - `@cumulus/common/launchpad.validateLaunchpadToken()` -> `@cumulus/launchpad-auth/index.validateLaunchpadToken()`
  - `@cumulus/common/message.buildCumulusMeta()` -> `@cumulus/message/Build.buildCumulusMeta()`
  - `@cumulus/common/message.buildQueueMessageFromTemplate()` -> `@cumulus/message/Build.buildQueueMessageFromTemplate()`
  - `@cumulus/common/message.getCollectionIdFromMessage()` -> `@cumulus/message/Collections.getCollectionIdFromMessage()`
  - `@cumulus/common/message.getMessageExecutionArn()` -> `@cumulus/message/Executions.getMessageExecutionArn()`
  - `@cumulus/common/message.getMessageExecutionName()` -> `@cumulus/message/Executions.getMessageExecutionName()`
  - `@cumulus/common/message.getMaximumExecutions()` -> `@cumulus/message/Queue.getMaximumExecutions()`
  - `@cumulus/common/message.getMessageFromTemplate()`
  - `@cumulus/common/message.getMessageStateMachineArn()` -> `@cumulus/message/Executions.getMessageStateMachineArn()`)
  - `@cumulus/common/message.getMessageGranules()` -> `@cumulus/message/Granules.getMessageGranules()`
  - `@cumulus/common/message.getQueueNameByUrl()` -> `@cumulus/message/Queue.getQueueNameByUrl()`
  - `@cumulus/common/message.getQueueName()` -> `@cumulus/message/Queue.getQueueName()`)
  - `@cumulus/common/message.hasQueueAndExecutionLimit()` -> `@cumulus/message/Queue.hasQueueAndExecutionLimit()`
  - `@cumulus/common/Semaphore`
  - `@cumulus/common/test-utils.throttleOnce()`
  - `@cumulus/common/workflows.getWorkflowArn()`
  - `@cumulus/common/workflows.getWorkflowFile()`
  - `@cumulus/common/workflows.getWorkflowList()`
  - `@cumulus/common/workflows.getWorkflowTemplate()`
  - `@cumulus/integration-tests/sfnStep/SfnStep.parseStepMessage()` -> `@cumulus/message/StepFunctions.parseStepMessage()`
- **CUMULUS-1858** - Deprecated the following functions.
  - `@cumulus/common/string.globalReplace()`
  - `@cumulus/common/string.isNonEmptyString()`
  - `@cumulus/common/string.isValidHostname()`
  - `@cumulus/common/string.match()`
  - `@cumulus/common/string.matches()`
  - `@cumulus/common/string.replace()`
  - `@cumulus/common/string.toLower()`
  - `@cumulus/common/string.toUpper()`

### Removed

- **CUMULUS-1799**: Deprecated code removals:
  - Removed from `@cumulus/common/aws`:
    - `pullStepFunctionEvent()`
  - Removed `@cumulus/common/sfnStep`
  - Removed `@cumulus/common/StepFunctions`

## [v1.21.0] 2020-03-30

### PLEASE NOTE

- **CUMULUS-1762**: the `messageConsumer` for `sns` and `kinesis`-type rules now fetches
  the collection information from the message. You should ensure that your rule's collection
  name and version match what is in the message for these ingest messages to be processed.
  If no matching rule is found, an error will be thrown and logged in the
  `messageConsumer` Lambda function's log group.

### Added

- **CUMULUS-1629**`
  - Updates discover-granules task to respect/utilize duplicateHandling configuration such that
    - skip:               Duplicates will be filtered from the granule list
    - error:              Duplicates encountered will result in step failure
    - replace, version:   Duplicates will be ignored and handled as normal.
  - Adds a new copy of the API lambda `PrivateApiLambda()` which is configured to not require authentication. This Lambda is not connected to an API gateway
  - Adds `@cumulus/api-client` with functions for use by workflow lambdas to call the API when needed

- **CUMULUS-1732**
  - Added Python task/activity workflow and integration test (`PythonReferenceSpec`) to test `cumulus-message-adapter-python`and `cumulus-process-py` integration.
- **CUMULUS-1795**
  - Added an IAM policy on the Cumulus EC2 creation to enable SSM when the `deploy_to_ngap` flag is true

### Changed

- **CUMULUS-1762**
  - the `messageConsumer` for `sns` and `kinesis`-type rules now fetches the collection
    information from the message.

### Deprecated

- **CUMULUS-1629**
  - Deprecate `granulesApi`, `rulesApi`, `emsApi`, `executionsAPI` from `@cumulus/integration-test/api` in favor of code moved to `@cumulus/api-client`

### Removed

- **CUMULUS-1799**: Deprecated code removals
  - Removed deprecated method `@cumulus/api/models/Granule.createGranulesFromSns()`
  - Removed deprecated method `@cumulus/api/models/Granule.removeGranuleFromCmr()`
  - Removed from `@cumulus/common/aws`:
    - `apigateway()`
    - `buildS3Uri()`
    - `calculateS3ObjectChecksum()`
    - `cf()`
    - `cloudwatch()`
    - `cloudwatchevents()`
    - `cloudwatchlogs()`
    - `createAndWaitForDynamoDbTable()`
    - `createQueue()`
    - `deleteSQSMessage()`
    - `describeCfStackResources()`
    - `downloadS3File()`
    - `downloadS3Files()`
    - `DynamoDbSearchQueue` class
    - `dynamodbstreams()`
    - `ec2()`
    - `ecs()`
    - `fileExists()`
    - `findResourceArn()`
    - `fromSfnExecutionName()`
    - `getFileBucketAndKey()`
    - `getJsonS3Object()`
    - `getQueueUrl()`
    - `getObjectSize()`
    - `getS3ObjectReadStream()`
    - `getSecretString()`
    - `getStateMachineArn()`
    - `headObject()`
    - `isThrottlingException()`
    - `kinesis()`
    - `lambda()`
    - `listS3Objects()`
    - `promiseS3Upload()`
    - `publishSnsMessage()`
    - `putJsonS3Object()`
    - `receiveSQSMessages()`
    - `s3CopyObject()`
    - `s3GetObjectTagging()`
    - `s3Join()`
    - `S3ListObjectsV2Queue` class
    - `s3TagSetToQueryString()`
    - `s3PutObjectTagging()`
    - `secretsManager()`
    - `sendSQSMessage()`
    - `sfn()`
    - `sns()`
    - `sqs()`
    - `sqsQueueExists()`
    - `toSfnExecutionName()`
    - `uploadS3FileStream()`
    - `uploadS3Files()`
    - `validateS3ObjectChecksum()`
  - Removed `@cumulus/common/CloudFormationGateway` class
  - Removed `@cumulus/common/concurrency/Mutex` class
  - Removed `@cumulus/common/errors`
  - Removed `@cumulus/common/sftp`
  - Removed `@cumulus/common/string.unicodeEscape`
  - Removed `@cumulus/cmrjs/cmr-utils.getGranuleId()`
  - Removed `@cumulus/cmrjs/cmr-utils.getCmrFiles()`
  - Removed `@cumulus/cmrjs/cmr/CMR` class
  - Removed `@cumulus/cmrjs/cmr/CMRSearchConceptQueue` class
  - Removed `@cumulus/cmrjs/utils.getHost()`
  - Removed `@cumulus/cmrjs/utils.getIp()`
  - Removed `@cumulus/cmrjs/utils.hostId()`
  - Removed `@cumulus/cmrjs/utils/ummVersion()`
  - Removed `@cumulus/cmrjs/utils.updateToken()`
  - Removed `@cumulus/cmrjs/utils.validateUMMG()`
  - Removed `@cumulus/ingest/aws.getEndpoint()`
  - Removed `@cumulus/ingest/aws.getExecutionUrl()`
  - Removed `@cumulus/ingest/aws/invoke()`
  - Removed `@cumulus/ingest/aws/CloudWatch` class
  - Removed `@cumulus/ingest/aws/ECS` class
  - Removed `@cumulus/ingest/aws/Events` class
  - Removed `@cumulus/ingest/aws/SQS` class
  - Removed `@cumulus/ingest/aws/StepFunction` class
  - Removed `@cumulus/ingest/util.normalizeProviderPath()`
  - Removed `@cumulus/integration-tests/index.listCollections()`
  - Removed `@cumulus/integration-tests/index.listProviders()`
  - Removed `@cumulus/integration-tests/index.rulesList()`
  - Removed `@cumulus/integration-tests/api/api.addCollectionApi()`

## [v1.20.0] 2020-03-12

### BREAKING CHANGES

- **CUMULUS-1714**
  - Changed the format of the message sent to the granule SNS Topic. Message includes the granule record under `record` and the type of event under `event`. Messages with `deleted` events will have the record that was deleted with a `deletedAt` timestamp. Options for `event` are `Create | Update | Delete`
- **CUMULUS-1769** - `deploy_to_ngap` is now a **required** variable for the `tf-modules/cumulus` module. **For those deploying to NGAP environments, this variable should always be set to `true`.**

### Notable changes

- **CUMULUS-1739** - You can now exclude Elasticsearch from your `tf-modules/data-persistence` deployment (via `include_elasticsearch = false`) and your `tf-modules/cumulus` module will still deploy successfully.

- **CUMULUS-1769** - If you set `deploy_to_ngap = true` for the `tf-modules/archive` Terraform module, **you can only deploy your archive API gateway as `PRIVATE`**, not `EDGE`.

### Added

- Added `@cumulus/aws-client/S3.getS3ObjectReadStreamAsync()` to deal with S3 eventual consistency issues by checking for the existence an S3 object with retries before getting a readable stream for that object.
- **CUMULUS-1769**
  - Added `deploy_to_ngap` boolean variable for the `tf-modules/cumulus` and `tf-modules/archive` Terraform modules. This variable is required. **For those deploying to NGAP environments, this variable should always be set to `true`.**
- **HYRAX-70**
  - Add the hyrax-metadata-update task

### Changed

- [`AccessToken.get()`](https://github.com/nasa/cumulus/blob/master/packages/api/models/access-tokens.js) now enforces [strongly consistent reads from DynamoDB](https://docs.aws.amazon.com/amazondynamodb/latest/developerguide/HowItWorks.ReadConsistency.html)
- **CUMULUS-1739**
  - Updated `tf-modules/data-persistence` to make Elasticsearch alarm resources and outputs conditional on the `include_elasticsearch` variable
  - Updated `@cumulus/aws-client/S3.getObjectSize` to include automatic retries for any failures from `S3.headObject`
- **CUMULUS-1784**
  - Updated `@cumulus/api/lib/DistributionEvent.remoteIP()` to parse the IP address in an S3 access log from the `A-sourceip` query parameter if present, otherwise fallback to the original parsing behavior.
- **CUMULUS-1768**
  - The `stats/summary` endpoint reports the distinct collections for the number of granules reported

### Fixed

- **CUMULUS-1739** - Fixed the `tf-modules/cumulus` and `tf-modules/archive` modules to make these Elasticsearch variables truly optional:
  - `elasticsearch_domain_arn`
  - `elasticsearch_hostname`
  - `elasticsearch_security_group_id`

- **CUMULUS-1768**
  - Fixed the `stats/` endpoint so that data is correctly filtered by timestamp and `processingTime` is calculated correctly.

- **CUMULUS-1769**
  - In the `tf-modules/archive` Terraform module, the `lifecycle` block ignoring changes to the `policy` of the archive API gateway is now only enforced if `deploy_to_ngap = true`. This fixes a bug where users deploying outside of NGAP could not update their API gateway's resource policy when going from `PRIVATE` to `EDGE`, preventing their API from being accessed publicly.

- **CUMULUS-1775**
  - Fix/update api endpoint to use updated google auth endpoints such that it will work with new accounts

### Removed

- **CUMULUS-1768**
  - Removed API endpoints `stats/histogram` and `stats/average`. All advanced stats needs should be acquired from Cloud Metrics or similarly configured ELK stack.

## [v1.19.0] 2020-02-28

### BREAKING CHANGES

- **CUMULUS-1736**
  - The `@cumulus/discover-granules` task now sets the `dataType` of discovered
    granules based on the `name` of the configured collection, not the
    `dataType`.
  - The config schema of the `@cumulus/discover-granules` task now requires that
    collections contain a `version`.
  - The `@cumulus/sync-granule` task will set the `dataType` and `version` of a
    granule based on the configured collection if those fields are not already
    set on the granule. Previously it was using the `dataType` field of the
    configured collection, then falling back to the `name` field of the
    collection. This update will just use the `name` field of the collection to
    set the `dataType` field of the granule.

- **CUMULUS-1446**
  - Update the `@cumulus/integration-tests/api/executions.getExecution()`
    function to parse the response and return the execution, rather than return
    the full API response.

- **CUMULUS-1672**
  - The `cumulus` Terraform module in previous releases set a
    `Deployment = var.prefix` tag on all resources that it managed. In this
    release, a `tags` input variable has been added to the `cumulus` Terraform
    module to allow resource tagging to be customized. No default tags will be
    applied to Cumulus-managed resources. To replicate the previous behavior,
    set `tags = { Deployment: var.prefix }` as an input variable for the
    `cumulus` Terraform module.

- **CUMULUS-1684 Migration Instructions**
  - In previous releases, a provider's username and password were encrypted
    using a custom encryption library. That has now been updated to use KMS.
    This release includes a Lambda function named
    `<prefix>-ProviderSecretsMigration`, which will re-encrypt existing
    provider credentials to use KMS. After this release has been deployed, you
    will need to manually invoke that Lambda function using either the AWS CLI
    or AWS Console. It should only need to be successfully run once.
  - Future releases of Cumulus will invoke a
    `<prefix>-VerifyProviderSecretsMigration` Lambda function as part of the
    deployment, which will cause the deployment to fail if the migration
    Lambda has not been run.

- **CUMULUS-1718**
  - The `@cumulus/sf-sns-report` task for reporting mid-workflow updates has been retired.
  This task was used as the `PdrStatusReport` task in our ParsePdr example workflow.
  If you have a ParsePdr or other workflow using this task, use `@cumulus/sf-sqs-report` instead.
  Trying to deploy the old task will result in an error as the cumulus module no longer exports `sf_sns_report_task`.
  - Migration instruction: In your workflow definition, for each step using the old task change:
  `"Resource": "${module.cumulus.sf_sns_report_task.task_arn}"`
  to
  `"Resource": "${module.cumulus.sf_sqs_report_task.task_arn}"`

- **CUMULUS-1755**
  - The `thin_egress_jwt_secret_name` variable for the `tf-modules/cumulus` Terraform module is now **required**. This variable is passed on to the Thin Egress App in `tf-modules/distribution/main.tf`, which uses the keys stored in the secret to sign JWTs. See the [Thin Egress App documentation on how to create a value for this secret](https://github.com/asfadmin/thin-egress-app#setting-up-the-jwt-cookie-secrets).

### Added

- **CUMULUS-1446**
  - Add `@cumulus/common/FileUtils.readJsonFile()` function
  - Add `@cumulus/common/FileUtils.readTextFile()` function
  - Add `@cumulus/integration-tests/api/collections.createCollection()` function
  - Add `@cumulus/integration-tests/api/collections.deleteCollection()` function
  - Add `@cumulus/integration-tests/api/collections.getCollection()` function
  - Add `@cumulus/integration-tests/api/providers.getProvider()` function
  - Add `@cumulus/integration-tests/index.getExecutionOutput()` function
  - Add `@cumulus/integration-tests/index.loadCollection()` function
  - Add `@cumulus/integration-tests/index.loadProvider()` function
  - Add `@cumulus/integration-tests/index.readJsonFilesFromDir()` function

- **CUMULUS-1672**
  - Add a `tags` input variable to the `archive` Terraform module
  - Add a `tags` input variable to the `cumulus` Terraform module
  - Add a `tags` input variable to the `cumulus_ecs_service` Terraform module
  - Add a `tags` input variable to the `data-persistence` Terraform module
  - Add a `tags` input variable to the `distribution` Terraform module
  - Add a `tags` input variable to the `ingest` Terraform module
  - Add a `tags` input variable to the `s3-replicator` Terraform module

- **CUMULUS-1707**
  - Enable logrotate on ECS cluster

- **CUMULUS-1684**
  - Add a `@cumulus/aws-client/KMS` library of KMS-related functions
  - Add `@cumulus/aws-client/S3.getTextObject()`
  - Add `@cumulus/sftp-client` package
  - Create `ProviderSecretsMigration` Lambda function
  - Create `VerifyProviderSecretsMigration` Lambda function

- **CUMULUS-1548**
  - Add ability to put default Cumulus logs in Metrics' ELK stack
  - Add ability to add custom logs to Metrics' ELK Stack

- **CUMULUS-1702**
  - When logs are sent to Metrics' ELK stack, the logs endpoints will return results from there

- **CUMULUS-1459**
  - Async Operations are indexed in Elasticsearch
  - To index any existing async operations you'll need to perform an index from
    database function.

- **CUMULUS-1717**
  - Add `@cumulus/aws-client/deleteAndWaitForDynamoDbTableNotExists`, which
    deletes a DynamoDB table and waits to ensure the table no longer exists
  - Added `publishGranules` Lambda to handle publishing granule messages to SNS when granule records are written to DynamoDB
  - Added `@cumulus/api/models/Granule.storeGranulesFromCumulusMessage` to store granules from a Cumulus message to DynamoDB

- **CUMULUS-1718**
  - Added `@cumulus/sf-sqs-report` task to allow mid-workflow reporting updates.
  - Added `stepfunction_event_reporter_queue_url` and `sf_sqs_report_task` outputs to the `cumulus` module.
  - Added `publishPdrs` Lambda to handle publishing PDR messages to SNS when PDR records are written to DynamoDB.
  - Added `@cumulus/api/models/Pdr.storePdrFromCumulusMessage` to store PDRs from a Cumulus message to DynamoDB.
  - Added `@cumulus/aws-client/parseSQSMessageBody` to parse an SQS message body string into an object.

- **Ability to set custom backend API url in the archive module**
  - Add `api_url` definition in `tf-modules/cumulus/archive.tf`
  - Add `archive_api_url` variable in `tf-modules/cumulus/variables.tf`

- **CUMULUS-1741**
  - Added an optional `elasticsearch_security_group_ids` variable to the
    `data-persistence` Terraform module to allow additional security groups to
    be assigned to the Elasticsearch Domain.

- **CUMULUS-1752**
  - Added `@cumulus/integration-tests/api/distribution.invokeTEADistributionLambda` to simulate a request to the [Thin Egress App](https://github.com/asfadmin/thin-egress-app) by invoking the Lambda and getting a response payload.
  - Added `@cumulus/integration-tests/api/distribution.getTEARequestHeaders` to generate necessary request headers for a request to the Thin Egress App
  - Added `@cumulus/integration-tests/api/distribution.getTEADistributionApiFileStream` to get a response stream for a file served by Thin Egress App
  - Added `@cumulus/integration-tests/api/distribution.getTEADistributionApiRedirect` to get a redirect response from the Thin Egress App

- **CUMULUS-1755**
  - Added `@cumulus/aws-client/CloudFormation.describeCfStack()` to describe a Cloudformation stack
  - Added `@cumulus/aws-client/CloudFormation.getCfStackParameterValues()` to get multiple parameter values for a Cloudformation stack

### Changed

- **CUMULUS-1725**
  - Moved the logic that updates the granule files cache Dynamo table into its
    own Lambda function called `granuleFilesCacheUpdater`.

- **CUMULUS-1736**
  - The `collections` model in the API package now determines the name of a
    collection based on the `name` property, rather than using `dataType` and
    then falling back to `name`.
  - The `@cumulus/integration-tests.loadCollection()` function no longer appends
    the postfix to the end of the collection's `dataType`.
  - The `@cumulus/integration-tests.addCollections()` function no longer appends
    the postfix to the end of the collection's `dataType`.

- **CUMULUS-1672**
  - Add a `retryOptions` parameter to the `@cumulus/aws-client/S3.headObject`
     function, which will retry if the object being queried does not exist.

- **CUMULUS-1446**
  - Mark the `@cumulus/integration-tests/api.addCollectionApi()` function as
    deprecated
  - Mark the `@cumulus/integration-tests/index.listCollections()` function as
    deprecated
  - Mark the `@cumulus/integration-tests/index.listProviders()` function as
    deprecated
  - Mark the `@cumulus/integration-tests/index.rulesList()` function as
    deprecated

- **CUMULUS-1672**
  - Previously, the `cumulus` module defaulted to setting a
    `Deployment = var.prefix` tag on all resources that it managed. In this
    release, the `cumulus` module will now accept a `tags` input variable that
    defines the tags to be assigned to all resources that it manages.
  - Previously, the `data-persistence` module defaulted to setting a
    `Deployment = var.prefix` tag on all resources that it managed. In this
    release, the `data-persistence` module will now accept a `tags` input
    variable that defines the tags to be assigned to all resources that it
    manages.
  - Previously, the `distribution` module defaulted to setting a
    `Deployment = var.prefix` tag on all resources that it managed. In this
    release, the `distribution` module will now accept a `tags` input variable
    that defines the tags to be assigned to all resources that it manages.
  - Previously, the `ingest` module defaulted to setting a
    `Deployment = var.prefix` tag on all resources that it managed. In this
    release, the `ingest` module will now accept a `tags` input variable that
    defines the tags to be assigned to all resources that it manages.
  - Previously, the `s3-replicator` module defaulted to setting a
    `Deployment = var.prefix` tag on all resources that it managed. In this
    release, the `s3-replicator` module will now accept a `tags` input variable
    that defines the tags to be assigned to all resources that it manages.

- **CUMULUS-1684**
  - Update the API package to encrypt provider credentials using KMS instead of
    using RSA keys stored in S3

- **CUMULUS-1717**
  - Changed name of `cwSfExecutionEventToDb` Lambda to `cwSfEventToDbRecords`
  - Updated `cwSfEventToDbRecords` to write granule records to DynamoDB from the incoming Cumulus message

- **CUMULUS-1718**
  - Renamed `cwSfEventToDbRecords` to `sfEventSqsToDbRecords` due to architecture change to being a consumer of an SQS queue of Step Function Cloudwatch events.
  - Updated `sfEventSqsToDbRecords` to write PDR records to DynamoDB from the incoming Cumulus message
  - Moved `data-cookbooks/sns.md` to `data-cookbooks/ingest-notifications.md` and updated it to reflect recent changes.

- **CUMULUS-1748**
  - (S)FTP discovery tasks now use the provider-path as-is instead of forcing it to a relative path.
  - Improved error handling to catch permission denied FTP errors better and log them properly. Workflows will still fail encountering this error and we intend to consider that approach in a future ticket.

- **CUMULUS-1752**
  - Moved class for parsing distribution events to its own file: `@cumulus/api/lib/DistributionEvent.js`
    - Updated `DistributionEvent` to properly parse S3 access logs generated by requests from the [Thin Egress App](https://github.com/asfadmin/thin-egress-app)

- **CUMULUS-1753** - Changes to `@cumulus/ingest/HttpProviderClient.js`:
  - Removed regex filter in `HttpProviderClient.list()` that was used to return only files with an extension between 1 and 4 characters long. `HttpProviderClient.list()` will now return all files linked from the HTTP provider host.

- **CUMULUS-1755**
  - Updated the Thin Egress App module used in `tf-modules/distribution/main.tf` to build 61. [See the release notes](https://github.com/asfadmin/thin-egress-app/releases/tag/tea-build.61).

- **CUMULUS-1757**
  - Update @cumulus/cmr-client CMRSearchConceptQueue to take optional cmrEnvironment parameter

### Deprecated

- **CUMULUS-1684**
  - Deprecate `@cumulus/common/key-pair-provider/S3KeyPairProvider`
  - Deprecate `@cumulus/common/key-pair-provider/S3KeyPairProvider.encrypt()`
  - Deprecate `@cumulus/common/key-pair-provider/S3KeyPairProvider.decrypt()`
  - Deprecate `@cumulus/common/kms/KMS`
  - Deprecate `@cumulus/common/kms/KMS.encrypt()`
  - Deprecate `@cumulus/common/kms/KMS.decrypt()`
  - Deprecate `@cumulus/common/sftp.Sftp`

- **CUMULUS-1717**
  - Deprecate `@cumulus/api/models/Granule.createGranulesFromSns`

- **CUMULUS-1718**
  - Deprecate `@cumulus/sf-sns-report`.
    - This task has been updated to always throw an error directing the user to use `@cumulus/sf-sqs-report` instead. This was done because there is no longer an SNS topic to which to publish, and no consumers to listen to it.

- **CUMULUS-1748**
  - Deprecate `@cumulus/ingest/util.normalizeProviderPath`

- **CUMULUS-1752**
  - Deprecate `@cumulus/integration-tests/api/distribution.getDistributionApiFileStream`
  - Deprecate `@cumulus/integration-tests/api/distribution.getDistributionApiRedirect`
  - Deprecate `@cumulus/integration-tests/api/distribution.invokeApiDistributionLambda`

### Removed

- **CUMULUS-1684**
  - Remove the deployment script that creates encryption keys and stores them to
    S3

- **CUMULUS-1768**
  - Removed API endpoints `stats/histogram` and `stats/average`. All advanced stats needs should be acquired from Cloud Metrics or similarly configured ELK stack.

### Fixed

- **Fix default values for urs_url in variables.tf files**
  - Remove trailing `/` from default `urs_url` values.

- **CUMULUS-1610** - Add the Elasticsearch security group to the EC2 security groups

- **CUMULUS-1740** - `cumulus_meta.workflow_start_time` is now set in Cumulus
  messages

- **CUMULUS-1753** - Fixed `@cumulus/ingest/HttpProviderClient.js` to properly handle HTTP providers with:
  - Multiple link tags (e.g. `<a>`) per line of source code
  - Link tags in uppercase or lowercase (e.g. `<A>`)
  - Links with filepaths in the link target (e.g. `<a href="/path/to/file.txt">`). These files will be returned from HTTP file discovery **as the file name only** (e.g. `file.txt`).

- **CUMULUS-1768**
  - Fix an issue in the stats endpoints in `@cumulus/api` to send back stats for the correct type

## [v1.18.0] 2020-02-03

### BREAKING CHANGES

- **CUMULUS-1686**

  - `ecs_cluster_instance_image_id` is now a _required_ variable of the `cumulus` module, instead of optional.

- **CUMULUS-1698**

  - Change variable `saml_launchpad_metadata_path` to `saml_launchpad_metadata_url` in the `tf-modules/cumulus` Terraform module.

- **CUMULUS-1703**
  - Remove the unused `forceDownload` option from the `sync-granule` tasks's config
  - Remove the `@cumulus/ingest/granule.Discover` class
  - Remove the `@cumulus/ingest/granule.Granule` class
  - Remove the `@cumulus/ingest/pdr.Discover` class
  - Remove the `@cumulus/ingest/pdr.Granule` class
  - Remove the `@cumulus/ingest/parse-pdr.parsePdr` function

### Added

- **CUMULUS-1040**

  - Added `@cumulus/aws-client` package to provide utilities for working with AWS services and the Node.js AWS SDK
  - Added `@cumulus/errors` package which exports error classes for use in Cumulus workflow code
  - Added `@cumulus/integration-tests/sfnStep` to provide utilities for parsing step function execution histories

- **CUMULUS-1102**

  - Adds functionality to the @cumulus/api package for better local testing.
    - Adds data seeding for @cumulus/api's localAPI.
      - seed functions allow adding collections, executions, granules, pdrs, providers, and rules to a Localstack Elasticsearch and DynamoDB via `addCollections`, `addExecutions`, `addGranules`, `addPdrs`, `addProviders`, and `addRules`.
    - Adds `eraseDataStack` function to local API server code allowing resetting of local datastack for testing (ES and DynamoDB).
    - Adds optional parameters to the @cumulus/api bin serve to allow for launching the api without destroying the current data.

- **CUMULUS-1697**

  - Added the `@cumulus/tf-inventory` package that provides command line utilities for managing Terraform resources in your AWS account

- **CUMULUS-1703**

  - Add `@cumulus/aws-client/S3.createBucket` function
  - Add `@cumulus/aws-client/S3.putFile` function
  - Add `@cumulus/common/string.isNonEmptyString` function
  - Add `@cumulus/ingest/FtpProviderClient` class
  - Add `@cumulus/ingest/HttpProviderClient` class
  - Add `@cumulus/ingest/S3ProviderClient` class
  - Add `@cumulus/ingest/SftpProviderClient` class
  - Add `@cumulus/ingest/providerClientUtils.buildProviderClient` function
  - Add `@cumulus/ingest/providerClientUtils.fetchTextFile` function

- **CUMULUS-1731**

  - Add new optional input variables to the Cumulus Terraform module to support TEA upgrade:
    - `thin_egress_cookie_domain` - Valid domain for Thin Egress App cookie
    - `thin_egress_domain_cert_arn` - Certificate Manager SSL Cert ARN for Thin
      Egress App if deployed outside NGAP/CloudFront
    - `thin_egress_download_role_in_region_arn` - ARN for reading of Thin Egress
      App data buckets for in-region requests
    - `thin_egress_jwt_algo` - Algorithm with which to encode the Thin Egress
      App JWT cookie
    - `thin_egress_jwt_secret_name` - Name of AWS secret where keys for the Thin
      Egress App JWT encode/decode are stored
    - `thin_egress_lambda_code_dependency_archive_key` - Thin Egress App - S3
      Key of packaged python modules for lambda dependency layer

- **CUMULUS-1733**
  - Add `discovery-filtering` operator doc to document previously undocumented functionality.

- **CUMULUS-1737**
  - Added the `cumulus-test-cleanup` module to run a nightly cleanup on resources left over from the integration tests run from the `example/spec` directory.

### Changed

- **CUMULUS-1102**

  - Updates `@cumulus/api/auth/testAuth` to use JWT instead of random tokens.
  - Updates the default AMI for the ecs_cluster_instance_image_id.

- **CUMULUS-1622**

  - Mutex class has been deprecated in `@cumulus/common/concurrency` and will be removed in a future release.

- **CUMULUS-1686**

  - Changed `ecs_cluster_instance_image_id` to be a required variable of the `cumulus` module and removed the default value.
    The default was not available across accounts and regions, nor outside of NGAP and therefore not particularly useful.

- **CUMULUS-1688**

  - Updated `@cumulus/aws.receiveSQSMessages` not to replace `message.Body` with a parsed object. This behavior was undocumented and confusing as received messages appeared to contradict AWS docs that state `message.Body` is always a string.
  - Replaced `sf_watcher` CloudWatch rule from `cloudwatch-events.tf` with an EventSourceMapping on `sqs2sf` mapped to the `start_sf` SQS queue (in `event-sources.tf`).
  - Updated `sqs2sf` with an EventSourceMapping handler and unit test.

- **CUMULUS-1698**

  - Change variable `saml_launchpad_metadata_path` to `saml_launchpad_metadata_url` in the `tf-modules/cumulus` Terraform module.
  - Updated `@cumulus/api/launchpadSaml` to download launchpad IDP metadata from configured location when the metadata in s3 is not valid, and to work with updated IDP metadata and SAML response.

- **CUMULUS-1731**
  - Upgrade the version of the Thin Egress App deployed by Cumulus to v48
    - Note: New variables available, see the 'Added' section of this changelog.

### Fixed

- **CUMULUS-1664**

  - Updated `dbIndexer` Lambda to remove hardcoded references to DynamoDB table names.

- **CUMULUS-1733**
  - Fixed granule discovery recursion algorithm used in S/FTP protocols.

### Removed

- **CUMULUS-1481**
  - removed `process` config and output from PostToCmr as it was not required by the task nor downstream steps, and should still be in the output message's `meta` regardless.

### Deprecated

- **CUMULUS-1040**
  - Deprecated the following code. For cases where the code was moved into another package, the new code location is noted:
    - `@cumulus/common/CloudFormationGateway` -> `@cumulus/aws-client/CloudFormationGateway`
    - `@cumulus/common/DynamoDb` -> `@cumulus/aws-client/DynamoDb`
    - `@cumulus/common/errors` -> `@cumulus/errors`
    - `@cumulus/common/StepFunctions` -> `@cumulus/aws-client/StepFunctions`
    - All of the exported functions in `@cumulus/commmon/aws` (moved into `@cumulus/aws-client`), except:
      - `@cumulus/common/aws/isThrottlingException` -> `@cumulus/errors/isThrottlingException`
      - `@cumulus/common/aws/improveStackTrace` (not deprecated)
      - `@cumulus/common/aws/retryOnThrottlingException` (not deprecated)
    - `@cumulus/common/sfnStep/SfnStep.parseStepMessage` -> `@cumulus/integration-tests/sfnStep/SfnStep.parseStepMessage`
    - `@cumulus/common/sfnStep/ActivityStep` -> `@cumulus/integration-tests/sfnStep/ActivityStep`
    - `@cumulus/common/sfnStep/LambdaStep` -> `@cumulus/integration-tests/sfnStep/LambdaStep`
    - `@cumulus/common/string/unicodeEscape` -> `@cumulus/aws-client/StepFunctions.unicodeEscape`
    - `@cumulus/common/util/setErrorStack` -> `@cumulus/aws-client/util/setErrorStack`
    - `@cumulus/ingest/aws/invoke` -> `@cumulus/aws-client/Lambda/invoke`
    - `@cumulus/ingest/aws/CloudWatch.bucketSize`
    - `@cumulus/ingest/aws/CloudWatch.cw`
    - `@cumulus/ingest/aws/ECS.ecs`
    - `@cumulus/ingest/aws/ECS`
    - `@cumulus/ingest/aws/Events.putEvent` -> `@cumulus/aws-client/CloudwatchEvents.putEvent`
    - `@cumulus/ingest/aws/Events.deleteEvent` -> `@cumulus/aws-client/CloudwatchEvents.deleteEvent`
    - `@cumulus/ingest/aws/Events.deleteTarget` -> `@cumulus/aws-client/CloudwatchEvents.deleteTarget`
    - `@cumulus/ingest/aws/Events.putTarget` -> `@cumulus/aws-client/CloudwatchEvents.putTarget`
    - `@cumulus/ingest/aws/SQS.attributes` -> `@cumulus/aws-client/SQS.getQueueAttributes`
    - `@cumulus/ingest/aws/SQS.deleteMessage` -> `@cumulus/aws-client/SQS.deleteSQSMessage`
    - `@cumulus/ingest/aws/SQS.deleteQueue` -> `@cumulus/aws-client/SQS.deleteQueue`
    - `@cumulus/ingest/aws/SQS.getUrl` -> `@cumulus/aws-client/SQS.getQueueUrlByName`
    - `@cumulus/ingest/aws/SQS.receiveMessage` -> `@cumulus/aws-client/SQS.receiveSQSMessages`
    - `@cumulus/ingest/aws/SQS.sendMessage` -> `@cumulus/aws-client/SQS.sendSQSMessage`
    - `@cumulus/ingest/aws/StepFunction.getExecutionStatus` -> `@cumulus/aws-client/StepFunction.getExecutionStatus`
    - `@cumulus/ingest/aws/StepFunction.getExecutionUrl` -> `@cumulus/aws-client/StepFunction.getExecutionUrl`

## [v1.17.0] - 2019-12-31

### BREAKING CHANGES

- **CUMULUS-1498**
  - The `@cumulus/cmrjs.publish2CMR` function expects that the value of its
    `creds.password` parameter is a plaintext password.
  - Rather than using an encrypted password from the `cmr_password` environment
    variable, the `@cumulus/cmrjs.updateCMRMetadata` function now looks for an
    environment variable called `cmr_password_secret_name` and fetches the CMR
    password from that secret in AWS Secrets Manager.
  - The `@cumulus/post-to-cmr` task now expects a
    `config.cmr.passwordSecretName` value, rather than `config.cmr.password`.
    The CMR password will be fetched from that secret in AWS Secrets Manager.

### Added

- **CUMULUS-630**

  - Added support for replaying Kinesis records on a stream into the Cumulus Kinesis workflow triggering mechanism: either all the records, or some time slice delimited by start and end timestamps.
  - Added `/replays` endpoint to the operator API for triggering replays.
  - Added `Replay Kinesis Messages` documentation to Operator Docs.
  - Added `manualConsumer` lambda function to consume a Kinesis stream. Used by the replay AsyncOperation.

- **CUMULUS-1687**
  - Added new API endpoint for listing async operations at `/asyncOperations`
  - All asyncOperations now include the fields `description` and `operationType`. `operationType` can be one of the following. [`Bulk Delete`, `Bulk Granules`, `ES Index`, `Kinesis Replay`]

### Changed

- **CUMULUS-1626**

  - Updates Cumulus to use node10/CMA 1.1.2 for all of its internal lambdas in prep for AWS node 8 EOL

- **CUMULUS-1498**
  - Remove the DynamoDB Users table. The list of OAuth users who are allowed to
    use the API is now stored in S3.
  - The CMR password and Launchpad passphrase are now stored in Secrets Manager

## [v1.16.1] - 2019-12-6

**Please note**:

- The `region` argument to the `cumulus` Terraform module has been removed. You may see a warning or error if you have that variable populated.
- Your workflow tasks should use the following versions of the CMA libraries to utilize new granule, parentArn, asyncOperationId, and stackName fields on the logs:
  - `cumulus-message-adapter-js` version 1.0.10+
  - `cumulus-message-adapter-python` version 1.1.1+
  - `cumulus-message-adapter-java` version 1.2.11+
- The `data-persistence` module no longer manages the creation of an Elasticsearch service-linked role for deploying Elasticsearch to a VPC. Follow the [deployment instructions on preparing your VPC](https://nasa.github.io/cumulus/docs/deployment/deployment-readme#vpc-subnets-and-security-group) for guidance on how to create the Elasticsearch service-linked role manually.
- There is now a `distribution_api_gateway_stage` variable for the `tf-modules/cumulus` Terraform module that will be used as the API gateway stage name used for the distribution API (Thin Egress App)
- Default value for the `urs_url` variable is now `https://uat.urs.earthdata.nasa.gov/` in the `tf-modules/cumulus` and `tf-modules/archive` Terraform modules. So deploying the `cumulus` module without a `urs_url` variable set will integrate your Cumulus deployment with the UAT URS environment.

### Added

- **CUMULUS-1563**

  - Added `custom_domain_name` variable to `tf-modules/data-persistence` module

- **CUMULUS-1654**
  - Added new helpers to `@cumulus/common/execution-history`:
    - `getStepExitedEvent()` returns the `TaskStateExited` event in a workflow execution history after the given step completion/failure event
    - `getTaskExitedEventOutput()` returns the output message for a `TaskStateExited` event in a workflow execution history

### Changed

- **CUMULUS-1578**

  - Updates SAML launchpad configuration to authorize via configured userGroup.
    [See the NASA specific documentation (protected)](https://wiki.earthdata.nasa.gov/display/CUMULUS/Cumulus+SAML+Launchpad+Integration)

- **CUMULUS-1579**

  - Elasticsearch list queries use `match` instead of `term`. `term` had been analyzing the terms and not supporting `-` in the field values.

- **CUMULUS-1619**

  - Adds 4 new keys to `@cumulus/logger` to display granules, parentArn, asyncOperationId, and stackName.
  - Depends on `cumulus-message-adapter-js` version 1.0.10+. Cumulus tasks updated to use this version.

- **CUMULUS-1654**

  - Changed `@cumulus/common/SfnStep.parseStepMessage()` to a static class method

- **CUMULUS-1641**
  - Added `meta.retries` and `meta.visibilityTimeout` properties to sqs-type rule. To create sqs-type rule, you're required to configure a dead-letter queue on your queue.
  - Added `sqsMessageRemover` lambda which removes the message from SQS queue upon successful workflow execution.
  - Updated `sqsMessageConsumer` lambda to not delete message from SQS queue, and to retry the SQS message for configured number of times.

### Removed

- Removed `create_service_linked_role` variable from `tf-modules/data-persistence` module.

- **CUMULUS-1321**
  - The `region` argument to the `cumulus` Terraform module has been removed

### Fixed

- **CUMULUS-1668** - Fixed a race condition where executions may not have been
  added to the database correctly
- **CUMULUS-1654** - Fixed issue with `publishReports` Lambda not including workflow execution error information for failed workflows with a single step
- Fixed `tf-modules/cumulus` module so that the `urs_url` variable is passed on to its invocation of the `tf-modules/archive` module

## [v1.16.0] - 2019-11-15

### Added

- **CUMULUS-1321**

  - A `deploy_distribution_s3_credentials_endpoint` variable has been added to
    the `cumulus` Terraform module. If true, the NGAP-backed S3 credentials
    endpoint will be added to the Thin Egress App's API. Default: true

- **CUMULUS-1544**

  - Updated the `/granules/bulk` endpoint to correctly query Elasticsearch when
    granule ids are not provided.

- **CUMULUS-1580**
  - Added `/granules/bulk` endpoint to `@cumulus/api` to perform bulk actions on granules given either a list of granule ids or an Elasticsearch query and the workflow to perform.

### Changed

- **CUMULUS-1561**

  - Fix the way that we are handling Terraform provider version requirements
  - Pass provider configs into child modules using the method that the
    [Terraform documentation](https://www.terraform.io/docs/configuration/modules.html#providers-within-modules)
    suggests
  - Remove the `region` input variable from the `s3_access_test` Terraform module
  - Remove the `aws_profile` and `aws_region` input variables from the
    `s3-replicator` Terraform module

- **CUMULUS-1639**
  - Because of
    [S3's Data Consistency Model](https://docs.aws.amazon.com/AmazonS3/latest/dev/Introduction.html#BasicsObjects),
    there may be situations where a GET operation for an object can temporarily
    return a `NoSuchKey` response even if that object _has_ been created. The
    `@cumulus/common/aws.getS3Object()` function has been updated to support
    retries if a `NoSuchKey` response is returned by S3. This behavior can be
    enabled by passing a `retryOptions` object to that function. Supported
    values for that object can be found here:
    <https://github.com/tim-kos/node-retry#retryoperationoptions>

### Removed

- **CUMULUS-1559**
  - `logToSharedDestination` has been migrated to the Terraform deployment as `log_api_gateway_to_cloudwatch` and will ONLY apply to egress lambdas.
    Due to the differences in the Terraform deployment model, we cannot support a global log subscription toggle for a configurable subset of lambdas.
    However, setting up your own log forwarding for a Lambda with Terraform is fairly simple, as you will only need to add SubscriptionFilters to your Terraform configuration, one per log group.
    See [the Terraform documentation](https://www.terraform.io/docs/providers/aws/r/cloudwatch_log_subscription_filter.html) for details on how to do this.
    An empty FilterPattern ("") will capture all logs in a group.

## [v1.15.0] - 2019-11-04

### BREAKING CHANGES

- **CUMULUS-1644** - When a workflow execution begins or ends, the workflow
  payload is parsed and any new or updated PDRs or granules referenced in that
  workflow are stored to the Cumulus archive. The defined interface says that a
  PDR in `payload.pdr` will be added to the archive, and any granules in
  `payload.granules` will also be added to the archive. In previous releases,
  PDRs found in `meta.pdr` and granules found in `meta.input_granules` were also
  added to the archive. This caused unexpected behavior and has been removed.
  Only PDRs from `payload.pdr` and granules from `payload.granules` will now be
  added to the Cumulus archive.

- **CUMULUS-1449** - Cumulus now uses a universal workflow template when
  starting a workflow that contains general information specific to the
  deployment, but not specific to the workflow. Workflow task configs must be
  defined using AWS step function parameters. As part of this change,
  `CumulusConfig` has been retired and task configs must now be defined under
  the `cma.task_config` key in the Parameters section of a step function
  definition.

  **Migration instructions**:

  NOTE: These instructions require the use of Cumulus Message Adapter v1.1.x+.
  Please ensure you are using a compatible version before attempting to migrate
  workflow configurations. When defining workflow steps, remove any
  `CumulusConfig` section, as shown below:

  ```yaml
  ParsePdr:
    CumulusConfig:
      provider: "{$.meta.provider}"
      bucket: "{$.meta.buckets.internal.name}"
      stack: "{$.meta.stack}"
  ```

  Instead, use AWS Parameters to pass `task_config` for the task directly into
  the Cumulus Message Adapter:

  ```yaml
  ParsePdr:
    Parameters:
      cma:
        event.$: "$"
        task_config:
          provider: "{$.meta.provider}"
          bucket: "{$.meta.buckets.internal.name}"
          stack: "{$.meta.stack}"
  ```

  In this example, the `cma` key is used to pass parameters to the message
  adapter. Using `task_config` in combination with `event.$: '$'` allows the
  message adapter to process `task_config` as the `config` passed to the Cumulus
  task. See `example/workflows/sips.yml` in the core repository for further
  examples of how to set the Parameters.

  Additionally, workflow configurations for the `QueueGranules` and `QueuePdrs`
  tasks need to be updated:

  - `queue-pdrs` config changes:
    - `parsePdrMessageTemplateUri` replaced with `parsePdrWorkflow`, which is
      the workflow name (i.e. top-level name in `config.yml`, e.g. 'ParsePdr').
    - `internalBucket` and `stackName` configs now required to look up
      configuration from the deployment. Brings the task config in line with
      that of `queue-granules`.
  - `queue-granules` config change: `ingestGranuleMessageTemplateUri` replaced
    with `ingestGranuleWorkflow`, which is the workflow name (e.g.
    'IngestGranule').

- **CUMULUS-1396** - **Workflow steps at the beginning and end of a workflow
  using the `SfSnsReport` Lambda have now been deprecated (e.g. `StartStatus`,
  `StopStatus`) and should be removed from your workflow definitions**. These
  steps were used for publishing ingest notifications and have been replaced by
  an implementation using Cloudwatch events for Step Functions to trigger a
  Lambda that publishes ingest notifications. For further detail on how ingest
  notifications are published, see the notes below on **CUMULUS-1394**. For
  examples of how to update your workflow definitions, see our
  [example workflow definitions](https://github.com/nasa/cumulus/blob/master/example/workflows/).

- **CUMULUS-1470**
  - Remove Cumulus-defined ECS service autoscaling, allowing integrators to
    better customize autoscaling to meet their needs. In order to use
    autoscaling with ECS services, appropriate
    `AWS::ApplicationAutoScaling::ScalableTarget`,
    `AWS::ApplicationAutoScaling::ScalingPolicy`, and `AWS::CloudWatch::Alarm`
    resources should be defined in a kes overrides file. See
    [this example](https://github.com/nasa/cumulus/blob/release-1.15.x/example/overrides/app/cloudformation.template.yml)
    for an example.
  - The following config parameters are no longer used:
    - ecs.services.\<NAME\>.minTasks
    - ecs.services.\<NAME\>.maxTasks
    - ecs.services.\<NAME\>.scaleInActivityScheduleTime
    - ecs.services.\<NAME\>.scaleInAdjustmentPercent
    - ecs.services.\<NAME\>.scaleOutActivityScheduleTime
    - ecs.services.\<NAME\>.scaleOutAdjustmentPercent
    - ecs.services.\<NAME\>.activityName

### Added

- **CUMULUS-1100**

  - Added 30-day retention properties to all log groups that were missing those policies.

- **CUMULUS-1396**

  - Added `@cumulus/common/sfnStep`:
    - `LambdaStep` - A class for retrieving and parsing input and output to Lambda steps in AWS Step Functions
    - `ActivityStep` - A class for retrieving and parsing input and output to ECS activity steps in AWS Step Functions

- **CUMULUS-1574**

  - Added `GET /token` endpoint for SAML authorization when cumulus is protected by Launchpad.
    This lets a user retrieve a token by hand that can be presented to the API.

- **CUMULUS-1625**

  - Added `sf_start_rate` variable to the `ingest` Terraform module, equivalent to `sqs_consumer_rate` in the old model, but will not be automatically applied to custom queues as that was.

- **CUMULUS-1513**
  - Added `sqs`-type rule support in the Cumulus API `@cumulus/api`
  - Added `sqsMessageConsumer` lambda which processes messages from the SQS queues configured in the `sqs` rules.

### Changed

- **CUMULUS-1639**

  - Because of
    [S3's Data Consistency Model](https://docs.aws.amazon.com/AmazonS3/latest/dev/Introduction.html#BasicsObjects),
    there may be situations where a GET operation for an object can temporarily
    return a `NoSuchKey` response even if that object _has_ been created. The
    `@cumulus/common/aws.getS3Object()` function will now retry up to 10 times
    if a `NoSuchKey` response is returned by S3. This can behavior can be
    overridden by passing `{ retries: 0 }` as the `retryOptions` argument.

- **CUMULUS-1449**

  - `queue-pdrs` & `queue-granules` config changes. Details in breaking changes section.
  - Cumulus now uses a universal workflow template when starting workflow that contains general information specific to the deployment, but not specific to the workflow.
  - Changed the way workflow configs are defined, from `CumulusConfig` to a `task_config` AWS Parameter.

- **CUMULUS-1452**

  - Changed the default ECS docker storage drive to `devicemapper`

- **CUMULUS-1453**
  - Removed config schema for `@cumulus/sf-sns-report` task
  - Updated `@cumulus/sf-sns-report` to always assume that it is running as an intermediate step in a workflow, not as the first or last step

### Removed

- **CUMULUS-1449**
  - Retired `CumulusConfig` as part of step function definitions, as this is an artifact of the way Kes parses workflow definitions that was not possible to migrate to Terraform. Use AWS Parameters and the `task_config` key instead. See change note above.
  - Removed individual workflow templates.

### Fixed

- **CUMULUS-1620** - Fixed bug where `message_adapter_version` does not correctly inject the CMA

- **CUMULUS-1396** - Updated `@cumulus/common/StepFunctions.getExecutionHistory()` to recursively fetch execution history when `nextToken` is returned in response

- **CUMULUS-1571** - Updated `@cumulus/common/DynamoDb.get()` to throw any errors encountered when trying to get a record and the record does exist

- **CUMULUS-1452**
  - Updated the EC2 initialization scripts to use full volume size for docker storage
  - Changed the default ECS docker storage drive to `devicemapper`

## [v1.14.5] - 2019-12-30 - [BACKPORT]

### Updated

- **CUMULUS-1626**
  - Updates Cumulus to use node10/CMA 1.1.2 for all of its internal lambdas in prep for AWS node 8 EOL

## [v1.14.4] - 2019-10-28

### Fixed

- **CUMULUS-1632** - Pinned `aws-elasticsearch-connector` package in `@cumulus/api` to version `8.1.3`, since `8.2.0` includes breaking changes

## [v1.14.3] - 2019-10-18

### Fixed

- **CUMULUS-1620** - Fixed bug where `message_adapter_version` does not correctly inject the CMA

- **CUMULUS-1572** - A granule is now included in discovery results even when
  none of its files has a matching file type in the associated collection
  configuration. Previously, if all files for a granule were unmatched by a file
  type configuration, the granule was excluded from the discovery results.
  Further, added support for a `boolean` property
  `ignoreFilesConfigForDiscovery`, which controls how a granule's files are
  filtered at discovery time.

## [v1.14.2] - 2019-10-08

### BREAKING CHANGES

Your Cumulus Message Adapter version should be pinned to `v1.0.13` or lower in your `app/config.yml` using `message_adapter_version: v1.0.13` OR you should use the workflow migration steps below to work with CMA v1.1.1+.

- **CUMULUS-1394** - The implementation of the `SfSnsReport` Lambda requires additional environment variables for integration with the new ingest notification SNS topics. Therefore, **you must update the definition of `SfSnsReport` in your `lambdas.yml` like so**:

```yaml
SfSnsReport:
  handler: index.handler
  timeout: 300
  source: node_modules/@cumulus/sf-sns-report/dist
  tables:
    - ExecutionsTable
  envs:
    execution_sns_topic_arn:
      function: Ref
      value: reportExecutionsSns
    granule_sns_topic_arn:
      function: Ref
      value: reportGranulesSns
    pdr_sns_topic_arn:
      function: Ref
      value: reportPdrsSns
```

- **CUMULUS-1447** -
  The newest release of the Cumulus Message Adapter (v1.1.1) requires that parameterized configuration be used for remote message functionality. Once released, Kes will automatically bring in CMA v1.1.1 without additional configuration.

  **Migration instructions**
  Oversized messages are no longer written to S3 automatically. In order to utilize remote messaging functionality, configure a `ReplaceConfig` AWS Step Function parameter on your CMA task:

  ```yaml
  ParsePdr:
    Parameters:
      cma:
        event.$: "$"
        ReplaceConfig:
          FullMessage: true
  ```

  Accepted fields in `ReplaceConfig` include `MaxSize`, `FullMessage`, `Path` and `TargetPath`.
  See https://github.com/nasa/cumulus-message-adapter/blob/master/CONTRACT.md#remote-message-configuration for full details.

  As this change is backward compatible in Cumulus Core, users wishing to utilize the previous version of the CMA may opt to transition to using a CMA lambda layer, or set `message_adapter_version` in their configuration to a version prior to v1.1.0.

### PLEASE NOTE

- **CUMULUS-1394** - Ingest notifications are now provided via 3 separate SNS topics for executions, granules, and PDRs, instead of a single `sftracker` SNS topic. Whereas the `sftracker` SNS topic received a full Cumulus execution message, the new topics all receive generated records for the given object. The new topics are only published to if the given object exists for the current execution. For a given execution/granule/PDR, **two messages will be received by each topic**: one message indicating that ingest is running and another message indicating that ingest has completed or failed. The new SNS topics are:

  - `reportExecutions` - Receives 1 message per execution
  - `reportGranules` - Receives 1 message per granule in an execution
  - `reportPdrs` - Receives 1 message per PDR

### Added

- **CUMULUS-639**

  - Adds SAML JWT and launchpad token authentication to Cumulus API (configurable)
    - **NOTE** to authenticate with Launchpad ensure your launchpad user_id is in the `<prefix>-UsersTable`
    - when Cumulus configured to protect API via Launchpad:
      - New endpoints
        - `GET /saml/login` - starting point for SAML SSO creates the login request url and redirects to the SAML Identity Provider Service (IDP)
        - `POST /saml/auth` - SAML Assertion Consumer Service. POST receiver from SAML IDP. Validates response, logs the user in, and returns a SAML-based JWT.
    - Disabled endpoints
      - `POST /refresh`
      - Changes authorization worklow:
      - `ensureAuthorized` now presumes the bearer token is a JWT and tries to validate. If the token is malformed, it attempts to validate the token against Launchpad. This allows users to bring their own token as described here https://wiki.earthdata.nasa.gov/display/CUMULUS/Cumulus+API+with+Launchpad+Authentication. But it also allows dashboard users to manually authenticate via Launchpad SAML to receive a Launchpad-based JWT.

- **CUMULUS-1394**
  - Added `Granule.generateGranuleRecord()` method to granules model to generate a granule database record from a Cumulus execution message
  - Added `Pdr.generatePdrRecord()` method to PDRs model to generate a granule database record from a Cumulus execution message
  - Added helpers to `@cumulus/common/message`:
    - `getMessageExecutionName()` - Get the execution name from a Cumulus execution message
    - `getMessageStateMachineArn()` - Get the state machine ARN from a Cumulus execution message
    - `getMessageExecutionArn()` - Get the execution ARN for a Cumulus execution message
    - `getMessageGranules()` - Get the granules from a Cumulus execution message, if any.
  - Added `@cumulus/common/cloudwatch-event/isFailedSfStatus()` to determine if a Step Function status from a Cloudwatch event is a failed status

### Changed

- **CUMULUS-1308**

  - HTTP PUT of a Collection, Provider, or Rule via the Cumulus API now
    performs full replacement of the existing object with the object supplied
    in the request payload. Previous behavior was to perform a modification
    (partial update) by merging the existing object with the (possibly partial)
    object in the payload, but this did not conform to the HTTP standard, which
    specifies PATCH as the means for modifications rather than replacements.

- **CUMULUS-1375**

  - Migrate Cumulus from deprecated Elasticsearch JS client to new, supported one in `@cumulus/api`

- **CUMULUS-1485** Update `@cumulus/cmr-client` to return error message from CMR for validation failures.

- **CUMULUS-1394**

  - Renamed `Execution.generateDocFromPayload()` to `Execution.generateRecord()` on executions model. The method generates an execution database record from a Cumulus execution message.

- **CUMULUS-1432**

  - `logs` endpoint takes the level parameter as a string and not a number
  - Elasticsearch term query generation no longer converts numbers to boolean

- **CUMULUS-1447**

  - Consolidated all remote message handling code into @common/aws
  - Update remote message code to handle updated CMA remote message flags
  - Update example SIPS workflows to utilize Parameterized CMA configuration

- **CUMULUS-1448** Refactor workflows that are mutating cumulus_meta to utilize meta field

- **CUMULUS-1451**

  - Elasticsearch cluster setting `auto_create_index` will be set to false. This had been causing issues in the bootstrap lambda on deploy.

- **CUMULUS-1456**
  - `@cumulus/api` endpoints default error handler uses `boom` package to format errors, which is consistent with other API endpoint errors.

### Fixed

- **CUMULUS-1432** `logs` endpoint filter correctly filters logs by level
- **CUMULUS-1484** `useMessageAdapter` now does not set CUMULUS_MESSAGE_ADAPTER_DIR when `true`

### Removed

- **CUMULUS-1394**
  - Removed `sfTracker` SNS topic. Replaced by three new SNS topics for granule, execution, and PDR ingest notifications.
  - Removed unused functions from `@cumulus/common/aws`:
    - `getGranuleS3Params()`
    - `setGranuleStatus()`

## [v1.14.1] - 2019-08-29

### Fixed

- **CUMULUS-1455**

  - CMR token links updated to point to CMR legacy services rather than echo

- **CUMULUS-1211**
  - Errors thrown during granule discovery are no longer swallowed and ignored.
    Rather, errors are propagated to allow for proper error-handling and
    meaningful messaging.

## [v1.14.0] - 2019-08-22

### PLEASE NOTE

- We have encountered transient lambda service errors in our integration testing. Please handle transient service errors following [these guidelines](https://docs.aws.amazon.com/step-functions/latest/dg/bp-lambda-serviceexception.html). The workflows in the `example/workflows` folder have been updated with retries configured for these errors.

- **CUMULUS-799** added additional IAM permissions to support reading CloudWatch and API Gateway, so **you will have to redeploy your IAM stack.**

- **CUMULUS-800** Several items:

  - **Delete existing API Gateway stages**: To allow enabling of API Gateway logging, Cumulus now creates and manages a Stage resource during deployment. Before upgrading Cumulus, it is necessary to delete the API Gateway stages on both the Backend API and the Distribution API. Instructions are included in the documentation under [Delete API Gateway Stages](https://nasa.github.io/cumulus/docs/additional-deployment-options/delete-api-gateway-stages).

  - **Set up account permissions for API Gateway to write to CloudWatch**: In a one time operation for your AWS account, to enable CloudWatch Logs for API Gateway, you must first grant the API Gateway permission to read and write logs to CloudWatch for your account. The `AmazonAPIGatewayPushToCloudWatchLogs` managed policy (with an ARN of `arn:aws:iam::aws:policy/service-role/AmazonAPIGatewayPushToCloudWatchLogs`) has all the required permissions. You can find a simple how to in the documentation under [Enable API Gateway Logging.](https://nasa.github.io/cumulus/docs/additional-deployment-options/enable-gateway-logging-permissions)

  - **Configure API Gateway to write logs to CloudWatch** To enable execution logging for the distribution API set `config.yaml` `apiConfigs.distribution.logApigatewayToCloudwatch` value to `true`. More information [Enable API Gateway Logs](https://nasa.github.io/cumulus/docs/additional-deployment-options/enable-api-logs)

  - **Configure CloudWatch log delivery**: It is possible to deliver CloudWatch API execution and access logs to a cross-account shared AWS::Logs::Destination. An operator does this by adding the key `logToSharedDestination` to the `config.yml` at the default level with a value of a writable log destination. More information in the documentation under [Configure CloudWatch Logs Delivery.](https://nasa.github.io/cumulus/docs/additional-deployment-options/configure-cloudwatch-logs-delivery)

  - **Additional Lambda Logging**: It is now possible to configure any lambda to deliver logs to a shared subscriptions by setting `logToSharedDestination` to the ARN of a writable location (either an AWS::Logs::Destination or a Kinesis Stream) on any lambda config. Documentation for [Lambda Log Subscriptions](https://nasa.github.io/cumulus/docs/additional-deployment-options/additional-lambda-logging)

  - **Configure S3 Server Access Logs**: If you are running Cumulus in an NGAP environment you may [configure S3 Server Access Logs](https://nasa.github.io/cumulus/docs/next/deployment/server_access_logging) to be delivered to a shared bucket where the Metrics Team will ingest the logs into their ELK stack. Contact the Metrics team for permission and location.

- **CUMULUS-1368** The Cumulus distribution API has been deprecated and is being replaced by ASF's Thin Egress App. By default, the distribution API will not deploy. Please follow [the instructions for deploying and configuring Thin Egress](https://nasa.github.io/cumulus/docs/deployment/thin_egress_app).

To instead continue to deploy and use the legacy Cumulus distribution app, add the following to your `config.yml`:

```yaml
deployDistributionApi: true
```

If you deploy with no distribution app your deployment will succeed but you may encounter errors in your workflows, particularly in the `MoveGranule` task.

- **CUMULUS-1418** Users who are packaging the CMA in their Lambdas outside of Cumulus may need to update their Lambda configuration. Please see `BREAKING CHANGES` below for details.

### Added

- **CUMULUS-642**
  - Adds Launchpad as an authentication option for the Cumulus API.
  - Updated deployment documentation and added [instructions to setup Cumulus API Launchpad authentication](https://wiki.earthdata.nasa.gov/display/CUMULUS/Cumulus+API+with+Launchpad+Authentication)
- **CUMULUS-1418**
  - Adds usage docs/testing of lambda layers (introduced in PR1125), updates Core example tasks to use the updated `cumulus-ecs-task` and a CMA layer instead of kes CMA injection.
  - Added Terraform module to publish CMA as layer to user account.
- **PR1125** - Adds `layers` config option to support deploying Lambdas with layers
- **PR1128** - Added `useXRay` config option to enable AWS X-Ray for Lambdas.
- **CUMULUS-1345**
  - Adds new variables to the app deployment under `cmr`.
  - `cmrEnvironment` values are `SIT`, `UAT`, or `OPS` with `UAT` as the default.
  - `cmrLimit` and `cmrPageSize` have been added as configurable options.
- **CUMULUS-1273**
  - Added lambda function EmsProductMetadataReport to generate EMS Product Metadata report
- **CUMULUS-1226**
  - Added API endpoint `elasticsearch/index-from-database` to index to an Elasticsearch index from the database for recovery purposes and `elasticsearch/indices-status` to check the status of Elasticsearch indices via the API.
- **CUMULUS-824**
  - Added new Collection parameter `reportToEms` to configure whether the collection is reported to EMS
- **CUMULUS-1357**
  - Added new BackendApi endpoint `ems` that generates EMS reports.
- **CUMULUS-1241**
  - Added information about queues with maximum execution limits defined to default workflow templates (`meta.queueExecutionLimits`)
- **CUMULUS-1311**
  - Added `@cumulus/common/message` with various message parsing/preparation helpers
- **CUMULUS-812**

  - Added support for limiting the number of concurrent executions started from a queue. [See the data cookbook](https://nasa.github.io/cumulus/docs/data-cookbooks/throttling-queued-executions) for more information.

- **CUMULUS-1337**

  - Adds `cumulus.stackName` value to the `instanceMetadata` endpoint.

- **CUMULUS-1368**

  - Added `cmrGranuleUrlType` to the `@cumulus/move-granules` task. This determines what kind of links go in the CMR files. The options are `distribution`, `s3`, or `none`, with the default being distribution. If there is no distribution API being used with Cumulus, you must set the value to `s3` or `none`.

- Added `packages/s3-replicator` Terraform module to allow same-region s3 replication to metrics bucket.

- **CUMULUS-1392**

  - Added `tf-modules/report-granules` Terraform module which processes granule ingest notifications received via SNS and stores granule data to a database. The module includes:
    - SNS topic for publishing granule ingest notifications
    - Lambda to process granule notifications and store data
    - IAM permissions for the Lambda
    - Subscription for the Lambda to the SNS topic

- **CUMULUS-1393**

  - Added `tf-modules/report-pdrs` Terraform module which processes PDR ingest notifications received via SNS and stores PDR data to a database. The module includes:
    - SNS topic for publishing PDR ingest notifications
    - Lambda to process PDR notifications and store data
    - IAM permissions for the Lambda
    - Subscription for the Lambda to the SNS topic
  - Added unit tests for `@cumulus/api/models/pdrs.createPdrFromSns()`

- **CUMULUS-1400**

  - Added `tf-modules/report-executions` Terraform module which processes workflow execution information received via SNS and stores it to a database. The module includes:
    - SNS topic for publishing execution data
    - Lambda to process and store execution data
    - IAM permissions for the Lambda
    - Subscription for the Lambda to the SNS topic
  - Added `@cumulus/common/sns-event` which contains helpers for SNS events:
    - `isSnsEvent()` returns true if event is from SNS
    - `getSnsEventMessage()` extracts and parses the message from an SNS event
    - `getSnsEventMessageObject()` extracts and parses message object from an SNS event
  - Added `@cumulus/common/cloudwatch-event` which contains helpers for Cloudwatch events:
    - `isSfExecutionEvent()` returns true if event is from Step Functions
    - `isTerminalSfStatus()` determines if a Step Function status from a Cloudwatch event is a terminal status
    - `getSfEventStatus()` gets the Step Function status from a Cloudwatch event
    - `getSfEventDetailValue()` extracts a Step Function event detail field from a Cloudwatch event
    - `getSfEventMessageObject()` extracts and parses Step Function detail object from a Cloudwatch event

- **CUMULUS-1429**

  - Added `tf-modules/data-persistence` Terraform module which includes resources for data persistence in Cumulus:
    - DynamoDB tables
    - Elasticsearch with optional support for VPC
    - Cloudwatch alarm for number of Elasticsearch nodes

- **CUMULUS-1379** CMR Launchpad Authentication
  - Added `launchpad` configuration to `@cumulus/deployment/app/config.yml`, and cloudformation templates, workflow message, lambda configuration, api endpoint configuration
  - Added `@cumulus/common/LaunchpadToken` and `@cumulus/common/launchpad` to provide methods to get token and validate token
  - Updated lambdas to use Launchpad token for CMR actions (ingest and delete granules)
  - Updated deployment documentation and added [instructions to setup CMR client for Launchpad authentication](https://wiki.earthdata.nasa.gov/display/CUMULUS/CMR+Launchpad+Authentication)

## Changed

- **CUMULUS-1232**

  - Added retries to update `@cumulus/cmr-client` `updateToken()`

- **CUMULUS-1245 CUMULUS-795**

  - Added additional `ems` configuration parameters for sending the ingest reports to EMS
  - Added functionality to send daily ingest reports to EMS

- **CUMULUS-1241**

  - Removed the concept of "priority levels" and added ability to define a number of maximum concurrent executions per SQS queue
  - Changed mapping of Cumulus message properties for the `sqs2sfThrottle` lambda:
    - Queue name is read from `cumulus_meta.queueName`
    - Maximum executions for the queue is read from `meta.queueExecutionLimits[queueName]`, where `queueName` is `cumulus_meta.queueName`
  - Changed `sfSemaphoreDown` lambda to only attempt decrementing semaphores when:
    - the message is for a completed/failed/aborted/timed out workflow AND
    - `cumulus_meta.queueName` exists on the Cumulus message AND
    - An entry for the queue name (`cumulus_meta.queueName`) exists in the the object `meta.queueExecutionLimits` on the Cumulus message

- **CUMULUS-1338**

  - Updated `sfSemaphoreDown` lambda to be triggered via AWS Step Function Cloudwatch events instead of subscription to `sfTracker` SNS topic

- **CUMULUS-1311**

  - Updated `@cumulus/queue-granules` to set `cumulus_meta.queueName` for queued execution messages
  - Updated `@cumulus/queue-pdrs` to set `cumulus_meta.queueName` for queued execution messages
  - Updated `sqs2sfThrottle` lambda to immediately decrement queue semaphore value if dispatching Step Function execution throws an error

- **CUMULUS-1362**

  - Granule `processingStartTime` and `processingEndTime` will be set to the execution start time and end time respectively when there is no sync granule or post to cmr task present in the workflow

- **CUMULUS-1400**
  - Deprecated `@cumulus/ingest/aws/getExecutionArn`. Use `@cumulus/common/aws/getExecutionArn` instead.

### Fixed

- **CUMULUS-1439**

  - Fix bug with rule.logEventArn deletion on Kinesis rule update and fix unit test to verify

- **CUMULUS-796**

  - Added production information (collection ShortName and Version, granuleId) to EMS distribution report
  - Added functionality to send daily distribution reports to EMS

- **CUMULUS-1319**

  - Fixed a bug where granule ingest times were not being stored to the database

- **CUMULUS-1356**

  - The `Collection` model's `delete` method now _removes_ the specified item
    from the collection config store that was inserted by the `create` method.
    Previously, this behavior was missing.

- **CUMULUS-1374**
  - Addressed audit concerns (https://www.npmjs.com/advisories/782) in api package

### BREAKING CHANGES

### Changed

- **CUMULUS-1418**
  - Adding a default `cmaDir` key to configuration will cause `CUMULUS_MESSAGE_ADAPTER_DIR` to be set by default to `/opt` for any Lambda not setting `useCma` to true, or explicitly setting the CMA environment variable. In lambdas that package the CMA independently of the Cumulus packaging. Lambdas manually packaging the CMA should have their Lambda configuration updated to set the CMA path, or alternately if not using the CMA as a Lambda layer in this deployment set `cmaDir` to `./cumulus-message-adapter`.

### Removed

- **CUMULUS-1337**

  - Removes the S3 Access Metrics package added in CUMULUS-799

- **PR1130**
  - Removed code deprecated since v1.11.1:
    - Removed `@cumulus/common/step-functions`. Use `@cumulus/common/StepFunctions` instead.
    - Removed `@cumulus/api/lib/testUtils.fakeFilesFactory`. Use `@cumulus/api/lib/testUtils.fakeFileFactory` instead.
    - Removed `@cumulus/cmrjs/cmr` functions: `searchConcept`, `ingestConcept`, `deleteConcept`. Use the functions in `@cumulus/cmr-client` instead.
    - Removed `@cumulus/ingest/aws.getExecutionHistory`. Use `@cumulus/common/StepFunctions.getExecutionHistory` instead.

## [v1.13.5] - 2019-08-29 - [BACKPORT]

### Fixed

- **CUMULUS-1455** - CMR token links updated to point to CMR legacy services rather than echo

## [v1.13.4] - 2019-07-29

- **CUMULUS-1411** - Fix deployment issue when using a template override

## [v1.13.3] - 2019-07-26

- **CUMULUS-1345** Full backport of CUMULUS-1345 features - Adds new variables to the app deployment under `cmr`.
  - `cmrEnvironment` values are `SIT`, `UAT`, or `OPS` with `UAT` as the default.
  - `cmrLimit` and `cmrPageSize` have been added as configurable options.

## [v1.13.2] - 2019-07-25

- Re-release of v1.13.1 to fix broken npm packages.

## [v1.13.1] - 2019-07-22

- **CUMULUS-1374** - Resolve audit compliance with lodash version for api package subdependency
- **CUMULUS-1412** - Resolve audit compliance with googleapi package
- **CUMULUS-1345** - Backported CMR environment setting in getUrl to address immediate user need. CMR_ENVIRONMENT can now be used to set the CMR environment to OPS/SIT

## [v1.13.0] - 2019-5-20

### PLEASE NOTE

**CUMULUS-802** added some additional IAM permissions to support ECS autoscaling, so **you will have to redeploy your IAM stack.**
As a result of the changes for **CUMULUS-1193**, **CUMULUS-1264**, and **CUMULUS-1310**, **you must delete your existing stacks (except IAM) before deploying this version of Cumulus.**
If running Cumulus within a VPC and extended downtime is acceptable, we recommend doing this at the end of the day to allow AWS backend resources and network interfaces to be cleaned up overnight.

### BREAKING CHANGES

- **CUMULUS-1228**

  - The default AMI used by ECS instances is now an NGAP-compliant AMI. This
    will be a breaking change for non-NGAP deployments. If you do not deploy to
    NGAP, you will need to find the AMI ID of the
    [most recent Amazon ECS-optimized AMI](https://docs.aws.amazon.com/AmazonECS/latest/developerguide/ecs-optimized_AMI.html),
    and set the `ecs.amiid` property in your config. Instructions for finding
    the most recent NGAP AMI can be found using
    [these instructions](https://wiki.earthdata.nasa.gov/display/ESKB/Select+an+NGAP+Created+AMI).

- **CUMULUS-1310**

  - Database resources (DynamoDB, ElasticSearch) have been moved to an independent `db` stack.
    Migrations for this version will need to be user-managed. (e.g. [elasticsearch](https://docs.aws.amazon.com/elasticsearch-service/latest/developerguide/es-version-migration.html#snapshot-based-migration) and [dynamoDB](https://docs.aws.amazon.com/datapipeline/latest/DeveloperGuide/dp-template-exports3toddb.html)).
    Order of stack deployment is `iam` -> `db` -> `app`.
  - All stacks can now be deployed using a single `config.yml` file, i.e.: `kes cf deploy --kes-folder app --template node_modules/@cumulus/deployment/[iam|db|app] [...]`
    Backwards-compatible. For development, please re-run `npm run bootstrap` to build new `kes` overrides.
    Deployment docs have been updated to show how to deploy a single-config Cumulus instance.
  - `params` have been moved: Nest `params` fields under `app`, `db` or `iam` to override all Parameters for a particular stack's cloudformation template. Backwards-compatible with multi-config setups.
  - `stackName` and `stackNameNoDash` have been retired. Use `prefix` and `prefixNoDash` instead.
  - The `iams` section in `app/config.yml` IAM roles has been deprecated as a user-facing parameter,
    _unless_ your IAM role ARNs do not match the convention shown in `@cumulus/deployment/app/config.yml`
  - The `vpc.securityGroup` will need to be set with a pre-existing security group ID to use Cumulus in a VPC. Must allow inbound HTTP(S) (Port 443).

- **CUMULUS-1212**

  - `@cumulus/post-to-cmr` will now fail if any granules being processed are missing a metadata file. You can set the new config option `skipMetaCheck` to `true` to pass post-to-cmr without a metadata file.

- **CUMULUS-1232**

  - `@cumulus/sync-granule` will no longer silently pass if no checksum data is provided. It will use input
    from the granule object to:
    - Verify checksum if `checksumType` and `checksumValue` are in the file record OR a checksum file is provided
      (throws `InvalidChecksum` on fail), else log warning that no checksum is available.
    - Then, verify synced S3 file size if `file.size` is in the file record (throws `UnexpectedFileSize` on fail),
      else log warning that no file size is available.
    - Pass the step.

- **CUMULUS-1264**

  - The Cloudformation templating and deployment configuration has been substantially refactored.
    - `CumulusApiDefault` nested stack resource has been renamed to `CumulusApiDistribution`
    - `CumulusApiV1` nested stack resource has been renamed to `CumulusApiBackend`
  - The `urs: true` config option for when defining your lambdas (e.g. in `lambdas.yml`) has been deprecated. There are two new options to replace it:
    - `urs_redirect: 'token'`: This will expose a `TOKEN_REDIRECT_ENDPOINT` environment variable to your lambda that references the `/token` endpoint on the Cumulus backend API
    - `urs_redirect: 'distribution'`: This will expose a `DISTRIBUTION_REDIRECT_ENDPOINT` environment variable to your lambda that references the `/redirect` endpoint on the Cumulus distribution API

- **CUMULUS-1193**

  - The elasticsearch instance is moved behind the VPC.
  - Your account will need an Elasticsearch Service Linked role. This is a one-time setup for the account. You can follow the instructions to use the AWS console or AWS CLI [here](https://docs.aws.amazon.com/IAM/latest/UserGuide/using-service-linked-roles.html) or use the following AWS CLI command: `aws iam create-service-linked-role --aws-service-name es.amazonaws.com`

- **CUMULUS-802**

  - ECS `maxInstances` must be greater than `minInstances`. If you use defaults, no change is required.

- **CUMULUS-1269**
  - Brought Cumulus data models in line with CNM JSON schema:
    - Renamed file object `fileType` field to `type`
    - Renamed file object `fileSize` field to `size`
    - Renamed file object `checksumValue` field to `checksum` where not already done.
    - Added `ancillary` and `linkage` type support to file objects.

### Added

- **CUMULUS-799**

  - Added an S3 Access Metrics package which will take S3 Server Access Logs and
    write access metrics to CloudWatch

- **CUMULUS-1242** - Added `sqs2sfThrottle` lambda. The lambda reads SQS messages for queued executions and uses semaphores to only start new executions if the maximum number of executions defined for the priority key (`cumulus_meta.priorityKey`) has not been reached. Any SQS messages that are read but not used to start executions remain in the queue.

- **CUMULUS-1240**

  - Added `sfSemaphoreDown` lambda. This lambda receives SNS messages and for each message it decrements the semaphore used to track the number of running executions if:
    - the message is for a completed/failed workflow AND
    - the message contains a level of priority (`cumulus_meta.priorityKey`)
  - Added `sfSemaphoreDown` lambda as a subscriber to the `sfTracker` SNS topic

- **CUMULUS-1265**

  - Added `apiConfigs` configuration option to configure API Gateway to be private
  - All internal lambdas configured to run inside the VPC by default
  - Removed references to `NoVpc` lambdas from documentation and `example` folder.

- **CUMULUS-802**
  - Adds autoscaling of ECS clusters
  - Adds autoscaling of ECS services that are handling StepFunction activities

## Changed

- Updated `@cumulus/ingest/http/httpMixin.list()` to trim trailing spaces on discovered filenames

- **CUMULUS-1310**

  - Database resources (DynamoDB, ElasticSearch) have been moved to an independent `db` stack.
    This will enable future updates to avoid affecting database resources or requiring migrations.
    Migrations for this version will need to be user-managed.
    (e.g. [elasticsearch](https://docs.aws.amazon.com/elasticsearch-service/latest/developerguide/es-version-migration.html#snapshot-based-migration) and [dynamoDB](https://docs.aws.amazon.com/datapipeline/latest/DeveloperGuide/dp-template-exports3toddb.html)).
    Order of stack deployment is `iam` -> `db` -> `app`.
  - All stacks can now be deployed using a single `config.yml` file, i.e.: `kes cf deploy --kes-folder app --template node_modules/@cumulus/deployment/[iam|db|app] [...]`
    Backwards-compatible. Please re-run `npm run bootstrap` to build new `kes` overrides.
    Deployment docs have been updated to show how to deploy a single-config Cumulus instance.
  - `params` fields should now be nested under the stack key (i.e. `app`, `db` or `iam`) to provide Parameters for a particular stack's cloudformation template,
    for use with single-config instances. Keys _must_ match the name of the deployment package folder (`app`, `db`, or `iam`).
    Backwards-compatible with multi-config setups.
  - `stackName` and `stackNameNoDash` have been retired as user-facing config parameters. Use `prefix` and `prefixNoDash` instead.
    This will be used to create stack names for all stacks in a single-config use case.
    `stackName` may still be used as an override in multi-config usage, although this is discouraged.
    Warning: overriding the `db` stack's `stackName` will require you to set `dbStackName` in your `app/config.yml`.
    This parameter is required to fetch outputs from the `db` stack to reference in the `app` stack.
  - The `iams` section in `app/config.yml` IAM roles has been retired as a user-facing parameter,
    _unless_ your IAM role ARNs do not match the convention shown in `@cumulus/deployment/app/config.yml`
    In that case, overriding `iams` in your own config is recommended.
  - `iam` and `db` `cloudformation.yml` file names will have respective prefixes (e.g `iam.cloudformation.yml`).
  - Cumulus will now only attempt to create reconciliation reports for buckets of the `private`, `public` and `protected` types.
  - Cumulus will no longer set up its own security group.
    To pass a pre-existing security group for in-VPC deployments as a parameter to the Cumulus template, populate `vpc.securityGroup` in `config.yml`.
    This security group must allow inbound HTTP(S) traffic (Port 443). SSH traffic (Port 22) must be permitted for SSH access to ECS instances.
  - Deployment docs have been updated with examples for the new deployment model.

- **CUMULUS-1236**

  - Moves access to public files behind the distribution endpoint. Authentication is not required, but direct http access has been disallowed.

- **CUMULUS-1223**

  - Adds unauthenticated access for public bucket files to the Distribution API. Public files should be requested the same way as protected files, but for public files a redirect to a self-signed S3 URL will happen without requiring authentication with Earthdata login.

- **CUMULUS-1232**

  - Unifies duplicate handling in `ingest/granule.handleDuplicateFile` for maintainability.
  - Changed `ingest/granule.ingestFile` and `move-granules/index.moveFileRequest` to use new function.
  - Moved file versioning code to `ingest/granule.moveGranuleFileWithVersioning`
  - `ingest/granule.verifyFile` now also tests `file.size` for verification if it is in the file record and throws
    `UnexpectedFileSize` error for file size not matching input.
  - `ingest/granule.verifyFile` logs warnings if checksum and/or file size are not available.

- **CUMULUS-1193**

  - Moved reindex CLI functionality to an API endpoint. See [API docs](https://nasa.github.io/cumulus-api/#elasticsearch-1)

- **CUMULUS-1207**
  - No longer disable lambda event source mappings when disabling a rule

### Fixed

- Updated Lerna publish script so that published Cumulus packages will pin their dependencies on other Cumulus packages to exact versions (e.g. `1.12.1` instead of `^1.12.1`)

- **CUMULUS-1203**

  - Fixes IAM template's use of intrinsic functions such that IAM template overrides now work with kes

- **CUMULUS-1268**
  - Deployment will not fail if there are no ES alarms or ECS services

## [v1.12.1] - 2019-4-8

## [v1.12.0] - 2019-4-4

Note: There was an issue publishing 1.12.0. Upgrade to 1.12.1.

### BREAKING CHANGES

- **CUMULUS-1139**

  - `granule.applyWorkflow` uses the new-style granule record as input to workflows.

- **CUMULUS-1171**

  - Fixed provider handling in the API to make it consistent between protocols.
    NOTE: This is a breaking change. When applying this upgrade, users will need to:
    1. Disable all workflow rules
    2. Update any `http` or `https` providers so that the host field only
       contains a valid hostname or IP address, and the port field contains the
       provider port.
    3. Perform the deployment
    4. Re-enable workflow rules

- **CUMULUS-1176**:

  - `@cumulus/move-granules` input expectations have changed. `@cumulus/files-to-granules` is a new intermediate task to perform input translation in the old style.
    See the Added and Changed sections of this release changelog for more information.

- **CUMULUS-670**

  - The behavior of ParsePDR and related code has changed in this release. PDRs with FILE_TYPEs that do not conform to the PDR ICD (+ TGZ) (https://cdn.earthdata.nasa.gov/conduit/upload/6376/ESDS-RFC-030v1.0.pdf) will fail to parse.

- **CUMULUS-1208**
  - The granule object input to `@cumulus/queue-granules` will now be added to ingest workflow messages **as is**. In practice, this means that if you are using `@cumulus/queue-granules` to trigger ingest workflows and your granule objects input have invalid properties, then your ingest workflows will fail due to schema validation errors.

### Added

- **CUMULUS-777**
  - Added new cookbook entry on configuring Cumulus to track ancillary files.
- **CUMULUS-1183**
  - Kes overrides will now abort with a warning if a workflow step is configured without a corresponding
    lambda configuration
- **CUMULUS-1223**

  - Adds convenience function `@cumulus/common/bucketsConfigJsonObject` for fetching stack's bucket configuration as an object.

- **CUMULUS-853**
  - Updated FakeProcessing example lambda to include option to generate fake browse
  - Added feature documentation for ancillary metadata export, a new cookbook entry describing a workflow with ancillary metadata generation(browse), and related task definition documentation
- **CUMULUS-805**
  - Added a CloudWatch alarm to check running ElasticSearch instances, and a CloudWatch dashboard to view the health of ElasticSearch
  - Specify `AWS_REGION` in `.env` to be used by deployment script
- **CUMULUS-803**
  - Added CloudWatch alarms to check running tasks of each ECS service, and add the alarms to CloudWatch dashboard
- **CUMULUS-670**
  - Added Ancillary Metadata Export feature (see https://nasa.github.io/cumulus/docs/features/ancillary_metadata for more information)
  - Added new Collection file parameter "fileType" that allows configuration of workflow granule file fileType
- **CUMULUS-1184** - Added kes logging output to ensure we always see the state machine reference before failures due to configuration
- **CUMULUS-1105** - Added a dashboard endpoint to serve the dashboard from an S3 bucket
- **CUMULUS-1199** - Moves `s3credentials` endpoint from the backend to the distribution API.
- **CUMULUS-666**
  - Added `@api/endpoints/s3credentials` to allow EarthData Login authorized users to retrieve temporary security credentials for same-region direct S3 access.
- **CUMULUS-671**
  - Added `@packages/integration-tests/api/distribution/getDistributionApiS3SignedUrl()` to return the S3 signed URL for a file protected by the distribution API
- **CUMULUS-672**
  - Added `cmrMetadataFormat` and `cmrConceptId` to output for individual granules from `@cumulus/post-to-cmr`. `cmrMetadataFormat` will be read from the `cmrMetadataFormat` generated for each granule in `@cumulus/cmrjs/publish2CMR()`
  - Added helpers to `@packages/integration-tests/api/distribution`:
    - `getDistributionApiFileStream()` returns a stream to download files protected by the distribution API
    - `getDistributionFileUrl()` constructs URLs for requesting files from the distribution API
- **CUMULUS-1185** `@cumulus/api/models/Granule.removeGranuleFromCmrByGranule` to replace `@cumulus/api/models/Granule.removeGranuleFromCmr` and use the Granule UR from the CMR metadata to remove the granule from CMR

- **CUMULUS-1101**

  - Added new `@cumulus/checksum` package. This package provides functions to calculate and validate checksums.
  - Added new checksumming functions to `@cumulus/common/aws`: `calculateS3ObjectChecksum` and `validateS3ObjectChecksum`, which depend on the `checksum` package.

- CUMULUS-1171

  - Added `@cumulus/common` API documentation to `packages/common/docs/API.md`
  - Added an `npm run build-docs` task to `@cumulus/common`
  - Added `@cumulus/common/string#isValidHostname()`
  - Added `@cumulus/common/string#match()`
  - Added `@cumulus/common/string#matches()`
  - Added `@cumulus/common/string#toLower()`
  - Added `@cumulus/common/string#toUpper()`
  - Added `@cumulus/common/URLUtils#buildURL()`
  - Added `@cumulus/common/util#isNil()`
  - Added `@cumulus/common/util#isNull()`
  - Added `@cumulus/common/util#isUndefined()`
  - Added `@cumulus/common/util#negate()`

- **CUMULUS-1176**

  - Added new `@cumulus/files-to-granules` task to handle converting file array output from `cumulus-process` tasks into granule objects.
    Allows simplification of `@cumulus/move-granules` and `@cumulus/post-to-cmr`, see Changed section for more details.

- CUMULUS-1151 Compare the granule holdings in CMR with Cumulus' internal data store
- CUMULUS-1152 Compare the granule file holdings in CMR with Cumulus' internal data store

### Changed

- **CUMULUS-1216** - Updated `@cumulus/ingest/granule/ingestFile` to download files to expected staging location.
- **CUMULUS-1208** - Updated `@cumulus/ingest/queue/enqueueGranuleIngestMessage()` to not transform granule object passed to it when building an ingest message
- **CUMULUS-1198** - `@cumulus/ingest` no longer enforces any expectations about whether `provider_path` contains a leading slash or not.
- **CUMULUS-1170**
  - Update scripts and docs to use `npm` instead of `yarn`
  - Use `package-lock.json` files to ensure matching versions of npm packages
  - Update CI builds to use `npm ci` instead of `npm install`
- **CUMULUS-670**
  - Updated ParsePDR task to read standard PDR types+ (+ tgz as an external customer requirement) and add a fileType to granule-files on Granule discovery
  - Updated ParsePDR to fail if unrecognized type is used
  - Updated all relevant task schemas to include granule->files->filetype as a string value
  - Updated tests/test fixtures to include the fileType in the step function/task inputs and output validations as needed
  - Updated MoveGranules task to handle incoming configuration with new "fileType" values and to add them as appropriate to the lambda output.
  - Updated DiscoverGranules step/related workflows to read new Collection file parameter fileType that will map a discovered file to a workflow fileType
  - Updated CNM parser to add the fileType to the defined granule file fileType on ingest and updated integration tests to verify/validate that behavior
  - Updated generateEcho10XMLString in cmr-utils.js to use a map/related library to ensure order as CMR requires ordering for their online resources.
  - Updated post-to-cmr task to appropriately export CNM filetypes to CMR in echo10/UMM exports
- **CUMULUS-1139** - Granules stored in the API contain a `files` property. That schema has been greatly
  simplified and now better matches the CNM format.
  - The `name` property has been renamed to `fileName`.
  - The `filepath` property has been renamed to `key`.
  - The `checksumValue` property has been renamed to `checksum`.
  - The `path` property has been removed.
  - The `url_path` property has been removed.
  - The `filename` property (which contained an `s3://` URL) has been removed, and the `bucket`
    and `key` properties should be used instead. Any requests sent to the API containing a `granule.files[].filename`
    property will be rejected, and any responses coming back from the API will not contain that
    `filename` property.
  - A `source` property has been added, which is a URL indicating the original source of the file.
  - `@cumulus/ingest/granule.moveGranuleFiles()` no longer includes a `filename` field in its
    output. The `bucket` and `key` fields should be used instead.
- **CUMULUS-672**

  - Changed `@cumulus/integration-tests/api/EarthdataLogin.getEarthdataLoginRedirectResponse` to `@cumulus/integration-tests/api/EarthdataLogin.getEarthdataAccessToken`. The new function returns an access response from Earthdata login, if successful.
  - `@cumulus/integration-tests/cmr/getOnlineResources` now accepts an object of options, including `cmrMetadataFormat`. Based on the `cmrMetadataFormat`, the function will correctly retrieve the online resources for each metadata format (ECHO10, UMM-G)

- **CUMULUS-1101**

  - Moved `@cumulus/common/file/getFileChecksumFromStream` into `@cumulus/checksum`, and renamed it to `generateChecksumFromStream`.
    This is a breaking change for users relying on `@cumulus/common/file/getFileChecksumFromStream`.
  - Refactored `@cumulus/ingest/Granule` to depend on new `common/aws` checksum functions and remove significantly present checksumming code.
    - Deprecated `@cumulus/ingest/granule.validateChecksum`. Replaced with `@cumulus/ingest/granule.verifyFile`.
    - Renamed `granule.getChecksumFromFile` to `granule.retrieveSuppliedFileChecksumInformation` to be more accurate.
  - Deprecated `@cumulus/common/aws.checksumS3Objects`. Use `@cumulus/common/aws.calculateS3ObjectChecksum` instead.

- CUMULUS-1171

  - Fixed provider handling in the API to make it consistent between protocols.
    Before this change, FTP providers were configured using the `host` and
    `port` properties. HTTP providers ignored `port` and `protocol`, and stored
    an entire URL in the `host` property. Updated the API to only accept valid
    hostnames or IP addresses in the `provider.host` field. Updated ingest code
    to properly build HTTP and HTTPS URLs from `provider.protocol`,
    `provider.host`, and `provider.port`.
  - The default provider port was being set to 21, no matter what protocol was
    being used. Removed that default.

- **CUMULUS-1176**

  - `@cumulus/move-granules` breaking change:
    Input to `move-granules` is now expected to be in the form of a granules object (i.e. `{ granules: [ { ... }, { ... } ] }`);
    For backwards compatibility with array-of-files outputs from processing steps, use the new `@cumulus/files-to-granules` task as an intermediate step.
    This task will perform the input translation. This change allows `move-granules` to be simpler and behave more predictably.
    `config.granuleIdExtraction` and `config.input_granules` are no longer needed/used by `move-granules`.
  - `@cumulus/post-to-cmr`: `config.granuleIdExtraction` is no longer needed/used by `post-to-cmr`.

- CUMULUS-1174
  - Better error message and stacktrace for S3KeyPairProvider error reporting.

### Fixed

- **CUMULUS-1218** Reconciliation report will now scan only completed granules.
- `@cumulus/api` files and granules were not getting indexed correctly because files indexing was failing in `db-indexer`
- `@cumulus/deployment` A bug in the Cloudformation template was preventing the API from being able to be launched in a VPC, updated the IAM template to give the permissions to be able to run the API in a VPC

### Deprecated

- `@cumulus/api/models/Granule.removeGranuleFromCmr`, instead use `@cumulus/api/models/Granule.removeGranuleFromCmrByGranule`
- `@cumulus/ingest/granule.validateChecksum`, instead use `@cumulus/ingest/granule.verifyFile`
- `@cumulus/common/aws.checksumS3Objects`, instead use `@cumulus/common/aws.calculateS3ObjectChecksum`
- `@cumulus/cmrjs`: `getGranuleId` and `getCmrFiles` are deprecated due to changes in input handling.

## [v1.11.3] - 2019-3-5

### Added

- **CUMULUS-1187** - Added `@cumulus/ingest/granule/duplicateHandlingType()` to determine how duplicate files should be handled in an ingest workflow

### Fixed

- **CUMULUS-1187** - workflows not respecting the duplicate handling value specified in the collection
- Removed refreshToken schema requirement for OAuth

## [v1.11.2] - 2019-2-15

### Added

- CUMULUS-1169
  - Added a `@cumulus/common/StepFunctions` module. It contains functions for querying the AWS
    StepFunctions API. These functions have the ability to retry when a ThrottlingException occurs.
  - Added `@cumulus/common/aws.retryOnThrottlingException()`, which will wrap a function in code to
    retry on ThrottlingExceptions.
  - Added `@cumulus/common/test-utils.throttleOnce()`, which will cause a function to return a
    ThrottlingException the first time it is called, then return its normal result after that.
- CUMULUS-1103 Compare the collection holdings in CMR with Cumulus' internal data store
- CUMULUS-1099 Add support for UMMG JSON metadata versions > 1.4.
  - If a version is found in the metadata object, that version is used for processing and publishing to CMR otherwise, version 1.4 is assumed.
- CUMULUS-678
  - Added support for UMMG json v1.4 metadata files.
    `reconcileCMRMetadata` added to `@cumulus/cmrjs` to update metadata record with new file locations.
    `@cumulus/common/errors` adds two new error types `CMRMetaFileNotFound` and `InvalidArgument`.
    `@cumulus/common/test-utils` adds new function `randomId` to create a random string with id to help in debugging.
    `@cumulus/common/BucketsConfig` adds a new helper class `BucketsConfig` for working with bucket stack configuration and bucket names.
    `@cumulus/common/aws` adds new function `s3PutObjectTagging` as a convenience for the aws [s3().putObjectTagging](https://docs.aws.amazon.com/AWSJavaScriptSDK/latest/AWS/S3.html#putObjectTagging-property) function.
    `@cumulus/cmrjs` Adds: - `isCMRFile` - Identify an echo10(xml) or UMMG(json) metadata file. - `metadataObjectFromCMRFile` Read and parse CMR XML file from s3. - `updateCMRMetadata` Modify a cmr metadata (xml/json) file with updated information. - `publish2CMR` Posts XML or UMMG CMR data to CMR service. - `reconcileCMRMetadata` Reconciles cmr metadata file after a file moves.
- Adds some ECS and other permissions to StepRole to enable running ECS tasks from a workflow
- Added Apache logs to cumulus api and distribution lambdas
- **CUMULUS-1119** - Added `@cumulus/integration-tests/api/EarthdataLogin.getEarthdataLoginRedirectResponse` helper for integration tests to handle login with Earthdata and to return response from redirect to Cumulus API
- **CUMULUS-673** Added `@cumulus/common/file/getFileChecksumFromStream` to get file checksum from a readable stream

### Fixed

- CUMULUS-1123
  - Cloudformation template overrides now work as expected

### Changed

- CUMULUS-1169
  - Deprecated the `@cumulus/common/step-functions` module.
  - Updated code that queries the StepFunctions API to use the retry-enabled functions from
    `@cumulus/common/StepFunctions`
- CUMULUS-1121
  - Schema validation is now strongly enforced when writing to the database.
    Additional properties are not allowed and will result in a validation error.
- CUMULUS-678
  `tasks/move-granules` simplified and refactored to use functionality from cmrjs.
  `ingest/granules.moveGranuleFiles` now just moves granule files and returns a list of the updated files. Updating metadata now handled by `@cumulus/cmrjs/reconcileCMRMetadata`.
  `move-granules.updateGranuleMetadata` refactored and bugs fixed in the case of a file matching multiple collection.files.regexps.
  `getCmrXmlFiles` simplified and now only returns an object with the cmrfilename and the granuleId.
  `@cumulus/test-processing` - test processing task updated to generate UMM-G metadata

- CUMULUS-1043

  - `@cumulus/api` now uses [express](http://expressjs.com/) as the API engine.
  - All `@cumulus/api` endpoints on ApiGateway are consolidated to a single endpoint the uses `{proxy+}` definition.
  - All files under `packages/api/endpoints` along with associated tests are updated to support express's request and response objects.
  - Replaced environment variables `internal`, `bucket` and `systemBucket` with `system_bucket`.
  - Update `@cumulus/integration-tests` to work with updated cumulus-api express endpoints

- `@cumulus/integration-tests` - `buildAndExecuteWorkflow` and `buildWorkflow` updated to take a `meta` param to allow for additional fields to be added to the workflow `meta`

- **CUMULUS-1049** Updated `Retrieve Execution Status API` in `@cumulus/api`: If the execution doesn't exist in Step Function API, Cumulus API returns the execution status information from the database.

- **CUMULUS-1119**
  - Renamed `DISTRIBUTION_URL` environment variable to `DISTRIBUTION_ENDPOINT`
  - Renamed `DEPLOYMENT_ENDPOINT` environment variable to `DISTRIBUTION_REDIRECT_ENDPOINT`
  - Renamed `API_ENDPOINT` environment variable to `TOKEN_REDIRECT_ENDPOINT`

### Removed

- Functions deprecated before 1.11.0:
  - @cumulus/api/models/base: static Manager.createTable() and static Manager.deleteTable()
  - @cumulus/ingest/aws/S3
  - @cumulus/ingest/aws/StepFunction.getExecution()
  - @cumulus/ingest/aws/StepFunction.pullEvent()
  - @cumulus/ingest/consumer.Consume
  - @cumulus/ingest/granule/Ingest.getBucket()

### Deprecated

`@cmrjs/ingestConcept`, instead use the CMR object methods. `@cmrjs/CMR.ingestGranule` or `@cmrjs/CMR.ingestCollection`
`@cmrjs/searchConcept`, instead use the CMR object methods. `@cmrjs/CMR.searchGranules` or `@cmrjs/CMR.searchCollections`
`@cmrjs/deleteConcept`, instead use the CMR object methods. `@cmrjs/CMR.deleteGranule` or `@cmrjs/CMR.deleteCollection`

## [v1.11.1] - 2018-12-18

**Please Note**

- Ensure your `app/config.yml` has a `clientId` specified in the `cmr` section. This will allow CMR to identify your requests for better support and metrics.
  - For an example, please see [the example config](https://github.com/nasa/cumulus/blob/1c7e2bf41b75da9f87004c4e40fbcf0f39f56794/example/app/config.yml#L128).

### Added

- Added a `/tokenDelete` endpoint in `@cumulus/api` to delete access token records

### Changed

- CUMULUS-678
  `@cumulus/ingest/crypto` moved and renamed to `@cumulus/common/key-pair-provider`
  `@cumulus/ingest/aws` function: `KMSDecryptionFailed` and class: `KMS` extracted and moved to `@cumulus/common` and `KMS` is exported as `KMSProvider` from `@cumulus/common/key-pair-provider`
  `@cumulus/ingest/granule` functions: `publish`, `getGranuleId`, `getXMLMetadataAsString`, `getMetadataBodyAndTags`, `parseXmlString`, `getCmrXMLFiles`, `postS3Object`, `contructOnlineAccessUrls`, `updateMetadata`, extracted and moved to `@cumulus/cmrjs`
  `getGranuleId`, `getCmrXMLFiles`, `publish`, `updateMetadata` removed from `@cumulus/ingest/granule` and added to `@cumulus/cmrjs`;
  `updateMetadata` renamed `updateCMRMetadata`.
  `@cumulus/ingest` test files renamed.
- **CUMULUS-1070**
  - Add `'Client-Id'` header to all `@cumulus/cmrjs` requests (made via `searchConcept`, `ingestConcept`, and `deleteConcept`).
  - Updated `cumulus/example/app/config.yml` entry for `cmr.clientId` to use stackName for easier CMR-side identification.

## [v1.11.0] - 2018-11-30

**Please Note**

- Redeploy IAM roles:
  - CUMULUS-817 includes a migration that requires reconfiguration/redeployment of IAM roles. Please see the [upgrade instructions](https://nasa.github.io/cumulus/docs/upgrade/1.11.0) for more information.
  - CUMULUS-977 includes a few new SNS-related permissions added to the IAM roles that will require redeployment of IAM roles.
- `cumulus-message-adapter` v1.0.13+ is required for `@cumulus/api` granule reingest API to work properly. The latest version should be downloaded automatically by kes.
- A `TOKEN_SECRET` value (preferably 256-bit for security) must be added to `.env` to securely sign JWTs used for authorization in `@cumulus/api`

### Changed

- **CUUMULUS-1000** - Distribution endpoint now persists logins, instead of
  redirecting to Earthdata Login on every request
- **CUMULUS-783 CUMULUS-790** - Updated `@cumulus/sync-granule` and `@cumulus/move-granules` tasks to always overwrite existing files for manually-triggered reingest.
- **CUMULUS-906** - Updated `@cumulus/api` granule reingest API to
  - add `reingestGranule: true` and `forceDuplicateOverwrite: true` to Cumulus message `cumulus_meta.cumulus_context` field to indicate that the workflow is a manually triggered re-ingest.
  - return warning message to operator when duplicateHandling is not `replace`
  - `cumulus-message-adapter` v1.0.13+ is required.
- **CUMULUS-793** - Updated the granule move PUT request in `@cumulus/api` to reject the move with a 409 status code if one or more of the files already exist at the destination location
- Updated `@cumulus/helloworld` to use S3 to store state for pass on retry tests
- Updated `@cumulus/ingest`:
  - [Required for MAAP] `http.js#list` will now find links with a trailing whitespace
  - Removed code from `granule.js` which looked for files in S3 using `{ Bucket: discoveredFile.bucket, Key: discoveredFile.name }`. This is obsolete since `@cumulus/ingest` uses a `file-staging` and `constructCollectionId()` directory prefixes by default.
- **CUMULUS-989**
  - Updated `@cumulus/api` to use [JWT (JSON Web Token)](https://jwt.io/introduction/) as the transport format for API authorization tokens and to use JWT verification in the request authorization
  - Updated `/token` endpoint in `@cumulus/api` to return tokens as JWTs
  - Added a `/refresh` endpoint in `@cumulus/api` to request new access tokens from the OAuth provider using the refresh token
  - Added `refreshAccessToken` to `@cumulus/api/lib/EarthdataLogin` to manage refresh token requests with the Earthdata OAuth provider

### Added

- **CUMULUS-1050**
  - Separated configuration flags for originalPayload/finalPayload cleanup such that they can be set to different retention times
- **CUMULUS-798**
  - Added daily Executions cleanup CloudWatch event that triggers cleanExecutions lambda
  - Added cleanExecutions lambda that removes finalPayload/originalPayload field entries for records older than configured timeout value (execution_payload_retention_period), with a default of 30 days
- **CUMULUS-815/816**
  - Added 'originalPayload' and 'finalPayload' fields to Executions table
  - Updated Execution model to populate originalPayload with the execution payload on record creation
  - Updated Execution model code to populate finalPayload field with the execution payload on execution completion
  - Execution API now exposes the above fields
- **CUMULUS-977**
  - Rename `kinesisConsumer` to `messageConsumer` as it handles both Kinesis streams and SNS topics as of this version.
  - Add `sns`-type rule support. These rules create a subscription between an SNS topic and the `messageConsumer`.
    When a message is received, `messageConsumer` is triggered and passes the SNS message (JSON format expected) in
    its entirety to the workflow in the `payload` field of the Cumulus message. For more information on sns-type rules,
    see the [documentation](https://nasa.github.io/cumulus/docs/data-cookbooks/setup#rules).
- **CUMULUS-975**
  - Add `KinesisInboundEventLogger` and `KinesisOutboundEventLogger` API lambdas. These lambdas
    are utilized to dump incoming and outgoing ingest workflow kinesis streams
    to cloudwatch for analytics in case of AWS/stream failure.
  - Update rules model to allow tracking of log_event ARNs related to
    Rule event logging. Kinesis rule types will now automatically log
    incoming events via a Kinesis event triggered lambda.
    CUMULUS-975-migration-4
  - Update migration code to require explicit migration names per run
  - Added migration_4 to migrate/update existing Kinesis rules to have a log event mapping
  - Added new IAM policy for migration lambda
- **CUMULUS-775**
  - Adds a instance metadata endpoint to the `@cumulus/api` package.
  - Adds a new convenience function `hostId` to the `@cumulus/cmrjs` to help build environment specific cmr urls.
  - Fixed `@cumulus/cmrjs.searchConcept` to search and return CMR results.
  - Modified `@cumulus/cmrjs.CMR.searchGranule` and `@cumulus/cmrjs.CMR.searchCollection` to include CMR's provider as a default parameter to searches.
- **CUMULUS-965**
  - Add `@cumulus/test-data.loadJSONTestData()`,
    `@cumulus/test-data.loadTestData()`, and
    `@cumulus/test-data.streamTestData()` to safely load test data. These
    functions should be used instead of using `require()` to load test data,
    which could lead to tests interfering with each other.
  - Add a `@cumulus/common/util/deprecate()` function to mark a piece of code as
    deprecated
- **CUMULUS-986**
  - Added `waitForTestExecutionStart` to `@cumulus/integration-tests`
- **CUMULUS-919**
  - In `@cumulus/deployment`, added support for NGAP permissions boundaries for IAM roles with `useNgapPermissionBoundary` flag in `iam/config.yml`. Defaults to false.

### Fixed

- Fixed a bug where FTP sockets were not closed after an error, keeping the Lambda function active until it timed out [CUMULUS-972]
- **CUMULUS-656**
  - The API will no longer allow the deletion of a provider if that provider is
    referenced by a rule
  - The API will no longer allow the deletion of a collection if that collection
    is referenced by a rule
- Fixed a bug where `@cumulus/sf-sns-report` was not pulling large messages from S3 correctly.

### Deprecated

- `@cumulus/ingest/aws/StepFunction.pullEvent()`. Use `@cumulus/common/aws.pullStepFunctionEvent()`.
- `@cumulus/ingest/consumer.Consume` due to unpredictable implementation. Use `@cumulus/ingest/consumer.Consumer`.
  Call `Consumer.consume()` instead of `Consume.read()`.

## [v1.10.4] - 2018-11-28

### Added

- **CUMULUS-1008**
  - New `config.yml` parameter for SQS consumers: `sqs_consumer_rate: (default 500)`, which is the maximum number of
    messages the consumer will attempt to process per execution. Currently this is only used by the sf-starter consumer,
    which runs every minute by default, making this a messages-per-minute upper bound. SQS does not guarantee the number
    of messages returned per call, so this is not a fixed rate of consumption, only attempted number of messages received.

### Deprecated

- `@cumulus/ingest/consumer.Consume` due to unpredictable implementation. Use `@cumulus/ingest/consumer.Consumer`.

### Changed

- Backported update of `packages/api` dependency `@mapbox/dyno` to `1.4.2` to mitigate `event-stream` vulnerability.

## [v1.10.3] - 2018-10-31

### Added

- **CUMULUS-817**
  - Added AWS Dead Letter Queues for lambdas that are scheduled asynchronously/such that failures show up only in cloudwatch logs.
- **CUMULUS-956**
  - Migrated developer documentation and data-cookbooks to Docusaurus
    - supports versioning of documentation
  - Added `docs/docs-how-to.md` to outline how to do things like add new docs or locally install for testing.
  - Deployment/CI scripts have been updated to work with the new format
- **CUMULUS-811**
  - Added new S3 functions to `@cumulus/common/aws`:
    - `aws.s3TagSetToQueryString`: converts S3 TagSet array to querystring (for use with upload()).
    - `aws.s3PutObject`: Returns promise of S3 `putObject`, which puts an object on S3
    - `aws.s3CopyObject`: Returns promise of S3 `copyObject`, which copies an object in S3 to a new S3 location
    - `aws.s3GetObjectTagging`: Returns promise of S3 `getObjectTagging`, which returns an object containing an S3 TagSet.
  - `@/cumulus/common/aws.s3PutObject` defaults to an explicit `ACL` of 'private' if not overridden.
  - `@/cumulus/common/aws.s3CopyObject` defaults to an explicit `TaggingDirective` of 'COPY' if not overridden.

### Deprecated

- **CUMULUS-811**
  - Deprecated `@cumulus/ingest/aws.S3`. Member functions of this class will now
    log warnings pointing to similar functionality in `@cumulus/common/aws`.

## [v1.10.2] - 2018-10-24

### Added

- **CUMULUS-965**
  - Added a `@cumulus/logger` package
- **CUMULUS-885**
  - Added 'human readable' version identifiers to Lambda Versioning lambda aliases
- **CUMULUS-705**
  - Note: Make sure to update the IAM stack when deploying this update.
  - Adds an AsyncOperations model and associated DynamoDB table to the
    `@cumulus/api` package
  - Adds an /asyncOperations endpoint to the `@cumulus/api` package, which can
    be used to fetch the status of an AsyncOperation.
  - Adds a /bulkDelete endpoint to the `@cumulus/api` package, which performs an
    asynchronous bulk-delete operation. This is a stub right now which is only
    intended to demonstration how AsyncOperations work.
  - Adds an AsyncOperation ECS task to the `@cumulus/api` package, which will
    fetch an Lambda function, run it in ECS, and then store the result to the
    AsyncOperations table in DynamoDB.
- **CUMULUS-851** - Added workflow lambda versioning feature to allow in-flight workflows to use lambda versions that were in place when a workflow was initiated

  - Updated Kes custom code to remove logic that used the CMA file key to determine template compilation logic. Instead, utilize a `customCompilation` template configuration flag to indicate a template should use Cumulus's kes customized methods instead of 'core'.
  - Added `useWorkflowLambdaVersions` configuration option to enable the lambdaVersioning feature set. **This option is set to true by default** and should be set to false to disable the feature.
  - Added uniqueIdentifier configuration key to S3 sourced lambdas to optionally support S3 lambda resource versioning within this scheme. This key must be unique for each modified version of the lambda package and must be updated in configuration each time the source changes.
  - Added a new nested stack template that will create a `LambdaVersions` stack that will take lambda parameters from the base template, generate lambda versions/aliases and return outputs with references to the most 'current' lambda alias reference, and updated 'core' template to utilize these outputs (if `useWorkflowLambdaVersions` is enabled).

- Created a `@cumulus/api/lib/OAuth2` interface, which is implemented by the
  `@cumulus/api/lib/EarthdataLogin` and `@cumulus/api/lib/GoogleOAuth2` classes.
  Endpoints that need to handle authentication will determine which class to use
  based on environment variables. This also greatly simplifies testing.
- Added `@cumulus/api/lib/assertions`, containing more complex AVA test assertions
- Added PublishGranule workflow to publish a granule to CMR without full reingest. (ingest-in-place capability)

- `@cumulus/integration-tests` new functionality:
  - `listCollections` to list collections from a provided data directory
  - `deleteCollection` to delete list of collections from a deployed stack
  - `cleanUpCollections` combines the above in one function.
  - `listProviders` to list providers from a provided data directory
  - `deleteProviders` to delete list of providers from a deployed stack
  - `cleanUpProviders` combines the above in one function.
  - `@cumulus/integrations-tests/api.js`: `deleteGranule` and `deletePdr` functions to make `DELETE` requests to Cumulus API
  - `rules` API functionality for posting and deleting a rule and listing all rules
  - `wait-for-deploy` lambda for use in the redeployment tests
- `@cumulus/ingest/granule.js`: `ingestFile` inserts new `duplicate_found: true` field in the file's record if a duplicate file already exists on S3.
- `@cumulus/api`: `/execution-status` endpoint requests and returns complete execution output if execution output is stored in S3 due to size.
- Added option to use environment variable to set CMR host in `@cumulus/cmrjs`.
- **CUMULUS-781** - Added integration tests for `@cumulus/sync-granule` when `duplicateHandling` is set to `replace` or `skip`
- **CUMULUS-791** - `@cumulus/move-granules`: `moveFileRequest` inserts new `duplicate_found: true` field in the file's record if a duplicate file already exists on S3. Updated output schema to document new `duplicate_found` field.

### Removed

- Removed `@cumulus/common/fake-earthdata-login-server`. Tests can now create a
  service stub based on `@cumulus/api/lib/OAuth2` if testing requires handling
  authentication.

### Changed

- **CUMULUS-940** - modified `@cumulus/common/aws` `receiveSQSMessages` to take a parameter object instead of positional parameters. All defaults remain the same, but now access to long polling is available through `options.waitTimeSeconds`.
- **CUMULUS-948** - Update lambda functions `CNMToCMA` and `CnmResponse` in the `cumulus-data-shared` bucket and point the default stack to them.
- **CUMULUS-782** - Updated `@cumulus/sync-granule` task and `Granule.ingestFile` in `@cumulus/ingest` to keep both old and new data when a destination file with different checksum already exists and `duplicateHandling` is `version`
- Updated the config schema in `@cumulus/move-granules` to include the `moveStagedFiles` param.
- **CUMULUS-778** - Updated config schema and documentation in `@cumulus/sync-granule` to include `duplicateHandling` parameter for specifying how duplicate filenames should be handled
- **CUMULUS-779** - Updated `@cumulus/sync-granule` to throw `DuplicateFile` error when destination files already exist and `duplicateHandling` is `error`
- **CUMULUS-780** - Updated `@cumulus/sync-granule` to use `error` as the default for `duplicateHandling` when it is not specified
- **CUMULUS-780** - Updated `@cumulus/api` to use `error` as the default value for `duplicateHandling` in the `Collection` model
- **CUMULUS-785** - Updated the config schema and documentation in `@cumulus/move-granules` to include `duplicateHandling` parameter for specifying how duplicate filenames should be handled
- **CUMULUS-786, CUMULUS-787** - Updated `@cumulus/move-granules` to throw `DuplicateFile` error when destination files already exist and `duplicateHandling` is `error` or not specified
- **CUMULUS-789** - Updated `@cumulus/move-granules` to keep both old and new data when a destination file with different checksum already exists and `duplicateHandling` is `version`

### Fixed

- `getGranuleId` in `@cumulus/ingest` bug: `getGranuleId` was constructing an error using `filename` which was undefined. The fix replaces `filename` with the `uri` argument.
- Fixes to `del` in `@cumulus/api/endpoints/granules.js` to not error/fail when not all files exist in S3 (e.g. delete granule which has only 2 of 3 files ingested).
- `@cumulus/deployment/lib/crypto.js` now checks for private key existence properly.

## [v1.10.1] - 2018-09-4

### Fixed

- Fixed cloudformation template errors in `@cumulus/deployment/`
  - Replaced references to Fn::Ref: with Ref:
  - Moved long form template references to a newline

## [v1.10.0] - 2018-08-31

### Removed

- Removed unused and broken code from `@cumulus/common`
  - Removed `@cumulus/common/test-helpers`
  - Removed `@cumulus/common/task`
  - Removed `@cumulus/common/message-source`
  - Removed the `getPossiblyRemote` function from `@cumulus/common/aws`
  - Removed the `startPromisedSfnExecution` function from `@cumulus/common/aws`
  - Removed the `getCurrentSfnTask` function from `@cumulus/common/aws`

### Changed

- **CUMULUS-839** - In `@cumulus/sync-granule`, 'collection' is now an optional config parameter

### Fixed

- **CUMULUS-859** Moved duplicate code in `@cumulus/move-granules` and `@cumulus/post-to-cmr` to `@cumulus/ingest`. Fixed imports making assumptions about directory structure.
- `@cumulus/ingest/consumer` correctly limits the number of messages being received and processed from SQS. Details:
  - **Background:** `@cumulus/api` includes a lambda `<stack-name>-sqs2sf` which processes messages from the `<stack-name>-startSF` SQS queue every minute. The `sqs2sf` lambda uses `@cumulus/ingest/consumer` to receive and process messages from SQS.
  - **Bug:** More than `messageLimit` number of messages were being consumed and processed from the `<stack-name>-startSF` SQS queue. Many step functions were being triggered simultaneously by the lambda `<stack-name>-sqs2sf` (which consumes every minute from the `startSF` queue) and resulting in step function failure with the error: `An error occurred (ThrottlingException) when calling the GetExecutionHistory`.
  - **Fix:** `@cumulus/ingest/consumer#processMessages` now processes messages until `timeLimit` has passed _OR_ once it receives up to `messageLimit` messages. `sqs2sf` is deployed with a [default `messageLimit` of 10](https://github.com/nasa/cumulus/blob/670000c8a821ff37ae162385f921c40956e293f7/packages/deployment/app/config.yml#L147).
  - **IMPORTANT NOTE:** `consumer` will actually process up to `messageLimit * 2 - 1` messages. This is because sometimes `receiveSQSMessages` will return less than `messageLimit` messages and thus the consumer will continue to make calls to `receiveSQSMessages`. For example, given a `messageLimit` of 10 and subsequent calls to `receiveSQSMessages` returns up to 9 messages, the loop will continue and a final call could return up to 10 messages.

## [v1.9.1] - 2018-08-22

**Please Note** To take advantage of the added granule tracking API functionality, updates are required for the message adapter and its libraries. You should be on the following versions:

- `cumulus-message-adapter` 1.0.9+
- `cumulus-message-adapter-js` 1.0.4+
- `cumulus-message-adapter-java` 1.2.7+
- `cumulus-message-adapter-python` 1.0.5+

### Added

- **CUMULUS-687** Added logs endpoint to search for logs from a specific workflow execution in `@cumulus/api`. Added integration test.
- **CUMULUS-836** - `@cumulus/deployment` supports a configurable docker storage driver for ECS. ECS can be configured with either `devicemapper` (the default storage driver for AWS ECS-optimized AMIs) or `overlay2` (the storage driver used by the NGAP 2.0 AMI). The storage driver can be configured in `app/config.yml` with `ecs.docker.storageDriver: overlay2 | devicemapper`. The default is `overlay2`.
  - To support this configuration, a [Handlebars](https://handlebarsjs.com/) helper `ifEquals` was added to `packages/deployment/lib/kes.js`.
- **CUMULUS-836** - `@cumulus/api` added IAM roles required by the NGAP 2.0 AMI. The NGAP 2.0 AMI runs a script `register_instances_with_ssm.py` which requires the ECS IAM role to include `ec2:DescribeInstances` and `ssm:GetParameter` permissions.

### Fixed

- **CUMULUS-836** - `@cumulus/deployment` uses `overlay2` driver by default and does not attempt to write `--storage-opt dm.basesize` to fix [this error](https://github.com/moby/moby/issues/37039).
- **CUMULUS-413** Kinesis processing now captures all errors.
  - Added kinesis fallback mechanism when errors occur during record processing.
  - Adds FallbackTopicArn to `@cumulus/api/lambdas.yml`
  - Adds fallbackConsumer lambda to `@cumulus/api`
  - Adds fallbackqueue option to lambda definitions capture lambda failures after three retries.
  - Adds kinesisFallback SNS topic to signal incoming errors from kinesis stream.
  - Adds kinesisFailureSQS to capture fully failed events from all retries.
- **CUMULUS-855** Adds integration test for kinesis' error path.
- **CUMULUS-686** Added workflow task name and version tracking via `@cumulus/api` executions endpoint under new `tasks` property, and under `workflow_tasks` in step input/output.
  - Depends on `cumulus-message-adapter` 1.0.9+, `cumulus-message-adapter-js` 1.0.4+, `cumulus-message-adapter-java` 1.2.7+ and `cumulus-message-adapter-python` 1.0.5+
- **CUMULUS-771**
  - Updated sync-granule to stream the remote file to s3
  - Added integration test for ingesting granules from ftp provider
  - Updated http/https integration tests for ingesting granules from http/https providers
- **CUMULUS-862** Updated `@cumulus/integration-tests` to handle remote lambda output
- **CUMULUS-856** Set the rule `state` to have default value `ENABLED`

### Changed

- In `@cumulus/deployment`, changed the example app config.yml to have additional IAM roles

## [v1.9.0] - 2018-08-06

**Please note** additional information and upgrade instructions [here](https://nasa.github.io/cumulus/docs/upgrade/1.9.0)

### Added

- **CUMULUS-712** - Added integration tests verifying expected behavior in workflows
- **GITC-776-2** - Add support for versioned collections

### Fixed

- **CUMULUS-832**
  - Fixed indentation in example config.yml in `@cumulus/deployment`
  - Fixed issue with new deployment using the default distribution endpoint in `@cumulus/deployment` and `@cumulus/api`

## [v1.8.1] - 2018-08-01

**Note** IAM roles should be re-deployed with this release.

- **Cumulus-726**
  - Added function to `@cumulus/integration-tests`: `sfnStep` includes `getStepInput` which returns the input to the schedule event of a given step function step.
  - Added IAM policy `@cumulus/deployment`: Lambda processing IAM role includes `kinesis::PutRecord` so step function lambdas can write to kinesis streams.
- **Cumulus Community Edition**
  - Added Google OAuth authentication token logic to `@cumulus/api`. Refactored token endpoint to use environment variable flag `OAUTH_PROVIDER` when determining with authentication method to use.
  - Added API Lambda memory configuration variable `api_lambda_memory` to `@cumulus/api` and `@cumulus/deployment`.

### Changed

- **Cumulus-726**
  - Changed function in `@cumulus/api`: `models/rules.js#addKinesisEventSource` was modified to call to `deleteKinesisEventSource` with all required parameters (rule's name, arn and type).
  - Changed function in `@cumulus/integration-tests`: `getStepOutput` can now be used to return output of failed steps. If users of this function want the output of a failed event, they can pass a third parameter `eventType` as `'failure'`. This function will work as always for steps which completed successfully.

### Removed

- **Cumulus-726**

  - Configuration change to `@cumulus/deployment`: Removed default auto scaling configuration for Granules and Files DynamoDB tables.

- **CUMULUS-688**
  - Add integration test for ExecutionStatus
  - Function addition to `@cumulus/integration-tests`: `api` includes `getExecutionStatus` which returns the execution status from the Cumulus API

## [v1.8.0] - 2018-07-23

### Added

- **CUMULUS-718** Adds integration test for Kinesis triggering a workflow.

- **GITC-776-3** Added more flexibility for rules. You can now edit all fields on the rule's record
  We may need to update the api documentation to reflect this.

- **CUMULUS-681** - Add ingest-in-place action to granules endpoint

  - new applyWorkflow action at PUT /granules/{granuleid} Applying a workflow starts an execution of the provided workflow and passes the granule record as payload.
    Parameter(s):
    - workflow - the workflow name

- **CUMULUS-685** - Add parent exeuction arn to the execution which is triggered from a parent step function

### Changed

- **CUMULUS-768** - Integration tests get S3 provider data from shared data folder

### Fixed

- **CUMULUS-746** - Move granule API correctly updates record in dynamo DB and cmr xml file
- **CUMULUS-766** - Populate database fileSize field from S3 if value not present in Ingest payload

## [v1.7.1] - 2018-07-27 - [BACKPORT]

### Fixed

- **CUMULUS-766** - Backport from 1.8.0 - Populate database fileSize field from S3 if value not present in Ingest payload

## [v1.7.0] - 2018-07-02

### Please note: [Upgrade Instructions](https://nasa.github.io/cumulus/docs/upgrade/1.7.0)

### Added

- **GITC-776-2** - Add support for versioned collections
- **CUMULUS-491** - Add granule reconciliation API endpoints.
- **CUMULUS-480** Add support for backup and recovery:
  - Add DynamoDB tables for granules, executions and pdrs
  - Add ability to write all records to S3
  - Add ability to download all DynamoDB records in form json files
  - Add ability to upload records to DynamoDB
  - Add migration scripts for copying granule, pdr and execution records from ElasticSearch to DynamoDB
  - Add IAM support for batchWrite on dynamoDB
-
- **CUMULUS-508** - `@cumulus/deployment` cloudformation template allows for lambdas and ECS clusters to have multiple AZ availability.
  - `@cumulus/deployment` also ensures docker uses `devicemapper` storage driver.
- **CUMULUS-755** - `@cumulus/deployment` Add DynamoDB autoscaling support.
  - Application developers can add autoscaling and override default values in their deployment's `app/config.yml` file using a `{TableName}Table:` key.

### Fixed

- **CUMULUS-747** - Delete granule API doesn't delete granule files in s3 and granule in elasticsearch
  - update the StreamSpecification DynamoDB tables to have StreamViewType: "NEW_AND_OLD_IMAGES"
  - delete granule files in s3
- **CUMULUS-398** - Fix not able to filter executions by workflow
- **CUMULUS-748** - Fix invalid lambda .zip files being validated/uploaded to AWS
- **CUMULUS-544** - Post to CMR task has UAT URL hard-coded
  - Made configurable: PostToCmr now requires CMR_ENVIRONMENT env to be set to 'SIT' or 'OPS' for those CMR environments. Default is UAT.

### Changed

- **GITC-776-4** - Changed Discover-pdrs to not rely on collection but use provider_path in config. It also has an optional filterPdrs regex configuration parameter

- **CUMULUS-710** - In the integration test suite, `getStepOutput` returns the output of the first successful step execution or last failed, if none exists

## [v1.6.0] - 2018-06-06

### Please note: [Upgrade Instructions](https://nasa.github.io/cumulus/docs/upgrade/1.6.0)

### Fixed

- **CUMULUS-602** - Format all logs sent to Elastic Search.
  - Extract cumulus log message and index it to Elastic Search.

### Added

- **CUMULUS-556** - add a mechanism for creating and running migration scripts on deployment.
- **CUMULUS-461** Support use of metadata date and other components in `url_path` property

### Changed

- **CUMULUS-477** Update bucket configuration to support multiple buckets of the same type:
  - Change the structure of the buckets to allow for more than one bucket of each type. The bucket structure is now:
    bucket-key:
    name: <bucket-name>
    type: <type> i.e. internal, public, etc.
  - Change IAM and app deployment configuration to support new bucket structure
  - Update tasks and workflows to support new bucket structure
  - Replace instances where buckets.internal is relied upon to either use the system bucket or a configured bucket
  - Move IAM template to the deployment package. NOTE: You now have to specify '--template node_modules/@cumulus/deployment/iam' in your IAM deployment
  - Add IAM cloudformation template support to filter buckets by type

## [v1.5.5] - 2018-05-30

### Added

- **CUMULUS-530** - PDR tracking through Queue-granules
  - Add optional `pdr` property to the sync-granule task's input config and output payload.
- **CUMULUS-548** - Create a Lambda task that generates EMS distribution reports
  - In order to supply EMS Distribution Reports, you must enable S3 Server
    Access Logging on any S3 buckets used for distribution. See [How Do I Enable Server Access Logging for an S3 Bucket?](https://docs.aws.amazon.com/AmazonS3/latest/user-guide/server-access-logging.html)
    The "Target bucket" setting should point at the Cumulus internal bucket.
    The "Target prefix" should be
    "<STACK_NAME>/ems-distribution/s3-server-access-logs/", where "STACK_NAME"
    is replaced with the name of your Cumulus stack.

### Fixed

- **CUMULUS-546 - Kinesis Consumer should catch and log invalid JSON**
  - Kinesis Consumer lambda catches and logs errors so that consumer doesn't get stuck in a loop re-processing bad json records.
- EMS report filenames are now based on their start time instead of the time
  instead of the time that the report was generated
- **CUMULUS-552 - Cumulus API returns different results for the same collection depending on query**
  - The collection, provider and rule records in elasticsearch are now replaced with records from dynamo db when the dynamo db records are updated.

### Added

- `@cumulus/deployment`'s default cloudformation template now configures storage for Docker to match the configured ECS Volume. The template defines Docker's devicemapper basesize (`dm.basesize`) using `ecs.volumeSize`. This addresses ECS default of limiting Docker containers to 10GB of storage ([Read more](https://aws.amazon.com/premiumsupport/knowledge-center/increase-default-ecs-docker-limit/)).

## [v1.5.4] - 2018-05-21

### Added

- **CUMULUS-535** - EMS Ingest, Archive, Archive Delete reports
  - Add lambda EmsReport to create daily EMS Ingest, Archive, Archive Delete reports
  - ems.provider property added to `@cumulus/deployment/app/config.yml`.
    To change the provider name, please add `ems: provider` property to `app/config.yml`.
- **CUMULUS-480** Use DynamoDB to store granules, pdrs and execution records
  - Activate PointInTime feature on DynamoDB tables
  - Increase test coverage on api package
  - Add ability to restore metadata records from json files to DynamoDB
- **CUMULUS-459** provide API endpoint for moving granules from one location on s3 to another

## [v1.5.3] - 2018-05-18

### Fixed

- **CUMULUS-557 - "Add dataType to DiscoverGranules output"**
  - Granules discovered by the DiscoverGranules task now include dataType
  - dataType is now a required property for granules used as input to the
    QueueGranules task
- **CUMULUS-550** Update deployment app/config.yml to force elasticsearch updates for deleted granules

## [v1.5.2] - 2018-05-15

### Fixed

- **CUMULUS-514 - "Unable to Delete the Granules"**
  - updated cmrjs.deleteConcept to return success if the record is not found
    in CMR.

### Added

- **CUMULUS-547** - The distribution API now includes an
  "earthdataLoginUsername" query parameter when it returns a signed S3 URL
- **CUMULUS-527 - "parse-pdr queues up all granules and ignores regex"**
  - Add an optional config property to the ParsePdr task called
    "granuleIdFilter". This property is a regular expression that is applied
    against the filename of the first file of each granule contained in the
    PDR. If the regular expression matches, then the granule is included in
    the output. Defaults to '.', which will match all granules in the PDR.
- File checksums in PDRs now support MD5
- Deployment support to subscribe to an SNS topic that already exists
- **CUMULUS-470, CUMULUS-471** In-region S3 Policy lambda added to API to update bucket policy for in-region access.
- **CUMULUS-533** Added fields to granule indexer to support EMS ingest and archive record creation
- **CUMULUS-534** Track deleted granules
  - added `deletedgranule` type to `cumulus` index.
  - **Important Note:** Force custom bootstrap to re-run by adding this to
    app/config.yml `es: elasticSearchMapping: 7`
- You can now deploy cumulus without ElasticSearch. Just add `es: null` to your `app/config.yml` file. This is only useful for debugging purposes. Cumulus still requires ElasticSearch to properly operate.
- `@cumulus/integration-tests` includes and exports the `addRules` function, which seeds rules into the DynamoDB table.
- Added capability to support EFS in cloud formation template. Also added
  optional capability to ssh to your instance and privileged lambda functions.
- Added support to force discovery of PDRs that have already been processed
  and filtering of selected data types
- `@cumulus/cmrjs` uses an environment variable `USER_IP_ADDRESS` or fallback
  IP address of `10.0.0.0` when a public IP address is not available. This
  supports lambda functions deployed into a VPC's private subnet, where no
  public IP address is available.

### Changed

- **CUMULUS-550** Custom bootstrap automatically adds new types to index on
  deployment

## [v1.5.1] - 2018-04-23

### Fixed

- add the missing dist folder to the hello-world task
- disable uglifyjs on the built version of the pdr-status-check (read: https://github.com/webpack-contrib/uglifyjs-webpack-plugin/issues/264)

## [v1.5.0] - 2018-04-23

### Changed

- Removed babel from all tasks and packages and increased minimum node requirements to version 8.10
- Lambda functions created by @cumulus/deployment will use node8.10 by default
- Moved [cumulus-integration-tests](https://github.com/nasa/cumulus-integration-tests) to the `example` folder CUMULUS-512
- Streamlined all packages dependencies (e.g. remove redundant dependencies and make sure versions are the same across packages)
- **CUMULUS-352:** Update Cumulus Elasticsearch indices to use [index aliases](https://www.elastic.co/guide/en/elasticsearch/reference/current/indices-aliases.html).
- **CUMULUS-519:** ECS tasks are no longer restarted after each CF deployment unless `ecs.restartTasksOnDeploy` is set to true
- **CUMULUS-298:** Updated log filterPattern to include all CloudWatch logs in ElasticSearch
- **CUMULUS-518:** Updates to the SyncGranule config schema
  - `granuleIdExtraction` is no longer a property
  - `process` is now an optional property
  - `provider_path` is no longer a property

### Fixed

- **CUMULUS-455 "Kes deployments using only an updated message adapter do not get automatically deployed"**
  - prepended the hash value of cumulus-message-adapter.zip file to the zip file name of lambda which uses message adapter.
  - the lambda function will be redeployed when message adapter or lambda function are updated
- Fixed a bug in the bootstrap lambda function where it stuck during update process
- Fixed a bug where the sf-sns-report task did not return the payload of the incoming message as the output of the task [CUMULUS-441]

### Added

- **CUMULUS-352:** Add reindex CLI to the API package.
- **CUMULUS-465:** Added mock http/ftp/sftp servers to the integration tests
- Added a `delete` method to the `@common/CollectionConfigStore` class
- **CUMULUS-467 "@cumulus/integration-tests or cumulus-integration-tests should seed provider and collection in deployed DynamoDB"**
  - `example` integration-tests populates providers and collections to database
  - `example` workflow messages are populated from workflow templates in s3, provider and collection information in database, and input payloads. Input templates are removed.
  - added `https` protocol to provider schema

## [v1.4.1] - 2018-04-11

### Fixed

- Sync-granule install

## [v1.4.0] - 2018-04-09

### Fixed

- **CUMULUS-392 "queue-granules not returning the sfn-execution-arns queued"**
  - updated queue-granules to return the sfn-execution-arns queued and pdr if exists.
  - added pdr to ingest message meta.pdr instead of payload, so the pdr information doesn't get lost in the ingest workflow, and ingested granule in elasticsearch has pdr name.
  - fixed sf-sns-report schema, remove the invalid part
  - fixed pdr-status-check schema, the failed execution contains arn and reason
- **CUMULUS-206** make sure homepage and repository urls exist in package.json files of tasks and packages

### Added

- Example folder with a cumulus deployment example

### Changed

- [CUMULUS-450](https://bugs.earthdata.nasa.gov/browse/CUMULUS-450) - Updated
  the config schema of the **queue-granules** task
  - The config no longer takes a "collection" property
  - The config now takes an "internalBucket" property
  - The config now takes a "stackName" property
- [CUMULUS-450](https://bugs.earthdata.nasa.gov/browse/CUMULUS-450) - Updated
  the config schema of the **parse-pdr** task
  - The config no longer takes a "collection" property
  - The "stack", "provider", and "bucket" config properties are now
    required
- **CUMULUS-469** Added a lambda to the API package to prototype creating an S3 bucket policy for direct, in-region S3 access for the prototype bucket

### Removed

- Removed the `findTmpTestDataDirectory()` function from
  `@cumulus/common/test-utils`

### Fixed

- [CUMULUS-450](https://bugs.earthdata.nasa.gov/browse/CUMULUS-450)
  - The **queue-granules** task now enqueues a **sync-granule** task with the
    correct collection config for that granule based on the granule's
    data-type. It had previously been using the collection config from the
    config of the **queue-granules** task, which was a problem if the granules
    being queued belonged to different data-types.
  - The **parse-pdr** task now handles the case where a PDR contains granules
    with different data types, and uses the correct granuleIdExtraction for
    each granule.

### Added

- **CUMULUS-448** Add code coverage checking using [nyc](https://github.com/istanbuljs/nyc).

## [v1.3.0] - 2018-03-29

### Deprecated

- discover-s3-granules is deprecated. The functionality is provided by the discover-granules task

### Fixed

- **CUMULUS-331:** Fix aws.downloadS3File to handle non-existent key
- Using test ftp provider for discover-granules testing [CUMULUS-427]
- **CUMULUS-304: "Add AWS API throttling to pdr-status-check task"** Added concurrency limit on SFN API calls. The default concurrency is 10 and is configurable through Lambda environment variable CONCURRENCY.
- **CUMULUS-414: "Schema validation not being performed on many tasks"** revised npm build scripts of tasks that use cumulus-message-adapter to place schema directories into dist directories.
- **CUMULUS-301:** Update all tests to use test-data package for testing data.
- **CUMULUS-271: "Empty response body from rules PUT endpoint"** Added the updated rule to response body.
- Increased memory allotment for `CustomBootstrap` lambda function. Resolves failed deployments where `CustomBootstrap` lambda function was failing with error `Process exited before completing request`. This was causing deployments to stall, fail to update and fail to rollback. This error is thrown when the lambda function tries to use more memory than it is allotted.
- Cumulus repository folders structure updated:
  - removed the `cumulus` folder altogether
  - moved `cumulus/tasks` to `tasks` folder at the root level
  - moved the tasks that are not converted to use CMA to `tasks/.not_CMA_compliant`
  - updated paths where necessary

### Added

- `@cumulus/integration-tests` - Added support for testing the output of an ECS activity as well as a Lambda function.

## [v1.2.0] - 2018-03-20

### Fixed

- Update vulnerable npm packages [CUMULUS-425]
- `@cumulus/api`: `kinesis-consumer.js` uses `sf-scheduler.js#schedule` instead of placing a message directly on the `startSF` SQS queue. This is a fix for [CUMULUS-359](https://bugs.earthdata.nasa.gov/browse/CUMULUS-359) because `sf-scheduler.js#schedule` looks up the provider and collection data in DynamoDB and adds it to the `meta` object of the enqueued message payload.
- `@cumulus/api`: `kinesis-consumer.js` catches and logs errors instead of doing an error callback. Before this change, `kinesis-consumer` was failing to process new records when an existing record caused an error because it would call back with an error and stop processing additional records. It keeps trying to process the record causing the error because it's "position" in the stream is unchanged. Catching and logging the errors is part 1 of the fix. Proposed part 2 is to enqueue the error and the message on a "dead-letter" queue so it can be processed later ([CUMULUS-413](https://bugs.earthdata.nasa.gov/browse/CUMULUS-413)).
- **CUMULUS-260: "PDR page on dashboard only shows zeros."** The PDR stats in LPDAAC are all 0s, even if the dashboard has been fixed to retrieve the correct fields. The current version of pdr-status-check has a few issues.
  - pdr is not included in the input/output schema. It's available from the input event. So the pdr status and stats are not updated when the ParsePdr workflow is complete. Adding the pdr to the input/output of the task will fix this.
  - pdr-status-check doesn't update pdr stats which prevent the real time pdr progress from showing up in the dashboard. To solve this, added lambda function sf-sns-report which is copied from @cumulus/api/lambdas/sf-sns-broadcast with modification, sf-sns-report can be used to report step function status anywhere inside a step function. So add step sf-sns-report after each pdr-status-check, we will get the PDR status progress at real time.
  - It's possible an execution is still in the queue and doesn't exist in sfn yet. Added code to handle 'ExecutionDoesNotExist' error when checking the execution status.
- Fixed `aws.cloudwatchevents()` typo in `packages/ingest/aws.js`. This typo was the root cause of the error: `Error: Could not process scheduled_ingest, Error: : aws.cloudwatchevents is not a constructor` seen when trying to update a rule.

### Removed

- `@cumulus/ingest/aws`: Remove queueWorkflowMessage which is no longer being used by `@cumulus/api`'s `kinesis-consumer.js`.

## [v1.1.4] - 2018-03-15

### Added

- added flag `useList` to parse-pdr [CUMULUS-404]

### Fixed

- Pass encrypted password to the ApiGranule Lambda function [CUMULUS-424]

## [v1.1.3] - 2018-03-14

### Fixed

- Changed @cumulus/deployment package install behavior. The build process will happen after installation

## [v1.1.2] - 2018-03-14

### Added

- added tools to @cumulus/integration-tests for local integration testing
- added end to end testing for discovering and parsing of PDRs
- `yarn e2e` command is available for end to end testing

### Fixed

- **CUMULUS-326: "Occasionally encounter "Too Many Requests" on deployment"** The api gateway calls will handle throttling errors
- **CUMULUS-175: "Dashboard providers not in sync with AWS providers."** The root cause of this bug - DynamoDB operations not showing up in Elasticsearch - was shared by collections and rules. The fix was to update providers', collections' and rules; POST, PUT and DELETE endpoints to operate on DynamoDB and using DynamoDB streams to update Elasticsearch. The following packages were made:
  - `@cumulus/deployment` deploys DynamoDB streams for the Collections, Providers and Rules tables as well as a new lambda function called `dbIndexer`. The `dbIndexer` lambda has an event source mapping which listens to each of the DynamoDB streams. The dbIndexer lambda receives events referencing operations on the DynamoDB table and updates the elasticsearch cluster accordingly.
  - The `@cumulus/api` endpoints for collections, providers and rules _only_ query DynamoDB, with the exception of LIST endpoints and the collections' GET endpoint.

### Updated

- Broke up `kes.override.js` of @cumulus/deployment to multiple modules and moved to a new location
- Expanded @cumulus/deployment test coverage
- all tasks were updated to use cumulus-message-adapter-js 1.0.1
- added build process to integration-tests package to babelify it before publication
- Update @cumulus/integration-tests lambda.js `getLambdaOutput` to return the entire lambda output. Previously `getLambdaOutput` returned only the payload.

## [v1.1.1] - 2018-03-08

### Removed

- Unused queue lambda in api/lambdas [CUMULUS-359]

### Fixed

- Kinesis message content is passed to the triggered workflow [CUMULUS-359]
- Kinesis message queues a workflow message and does not write to rules table [CUMULUS-359]

## [v1.1.0] - 2018-03-05

### Added

- Added a `jlog` function to `common/test-utils` to aid in test debugging
- Integration test package with command line tool [CUMULUS-200] by @laurenfrederick
- Test for FTP `useList` flag [CUMULUS-334] by @kkelly51

### Updated

- The `queue-pdrs` task now uses the [cumulus-message-adapter-js](https://github.com/nasa/cumulus-message-adapter-js)
  library
- Updated the `queue-pdrs` JSON schemas
- The test-utils schema validation functions now throw an error if validation
  fails
- The `queue-granules` task now uses the [cumulus-message-adapter-js](https://github.com/nasa/cumulus-message-adapter-js)
  library
- Updated the `queue-granules` JSON schemas

### Removed

- Removed the `getSfnExecutionByName` function from `common/aws`
- Removed the `getGranuleStatus` function from `common/aws`

## [v1.0.1] - 2018-02-27

### Added

- More tests for discover-pdrs, dicover-granules by @yjpa7145
- Schema validation utility for tests by @yjpa7145

### Changed

- Fix an FTP listing bug for servers that do not support STAT [CUMULUS-334] by @kkelly51

## [v1.0.0] - 2018-02-23

[v18.5.5]: https://github.com/nasa/cumulus/compare/v18.5.3...v18.5.5
[v18.5.3]: https://github.com/nasa/cumulus/compare/v18.5.2...v18.5.3
[v18.5.2]: https://github.com/nasa/cumulus/compare/v18.5.1...v18.5.2
[v18.5.1]: https://github.com/nasa/cumulus/compare/v18.5.0...v18.5.1
[v18.5.0]: https://github.com/nasa/cumulus/compare/v18.4.0...v18.5.0
[v18.4.0]: https://github.com/nasa/cumulus/compare/v18.3.3...v18.4.0
[v18.3.3]: https://github.com/nasa/cumulus/compare/v18.3.2...v18.3.3
[v18.3.2]: https://github.com/nasa/cumulus/compare/v18.3.1...v18.3.2
[v18.3.1]: https://github.com/nasa/cumulus/compare/v18.2.2...v18.3.1
[v18.2.2]: https://github.com/nasa/cumulus/compare/v18.2.1...v18.2.2
[v18.2.1]: https://github.com/nasa/cumulus/compare/v18.2.0...v18.2.1
[v18.2.0]: https://github.com/nasa/cumulus/compare/v18.1.0...v18.2.0
[v18.1.0]: https://github.com/nasa/cumulus/compare/v18.0.0...v18.1.0
[v18.0.0]: https://github.com/nasa/cumulus/compare/v17.0.0...v18.0.0
[v17.0.0]: https://github.com/nasa/cumulus/compare/v16.1.3...v17.0.0
[v16.1.3]: https://github.com/nasa/cumulus/compare/v16.1.2...v16.1.3
[v16.1.2]: https://github.com/nasa/cumulus/compare/v16.1.1...v16.1.2
[v16.1.1]: https://github.com/nasa/cumulus/compare/v16.0.0...v16.1.1
[v16.0.0]: https://github.com/nasa/cumulus/compare/v15.0.4...v16.0.0
[v15.0.4]: https://github.com/nasa/cumulus/compare/v15.0.3...v15.0.4
[v15.0.3]: https://github.com/nasa/cumulus/compare/v15.0.2...v15.0.3
[v15.0.2]: https://github.com/nasa/cumulus/compare/v15.0.1...v15.0.2
[v15.0.1]: https://github.com/nasa/cumulus/compare/v15.0.0...v15.0.1
[v15.0.0]: https://github.com/nasa/cumulus/compare/v14.1.0...v15.0.0
[v14.1.0]: https://github.com/nasa/cumulus/compare/v14.0.0...v14.1.0
[v14.0.0]: https://github.com/nasa/cumulus/compare/v13.4.0...v14.0.0
[v13.4.0]: https://github.com/nasa/cumulus/compare/v13.3.2...v13.4.0
[v13.3.2]: https://github.com/nasa/cumulus/compare/v13.3.0...v13.3.2
[v13.3.0]: https://github.com/nasa/cumulus/compare/v13.2.1...v13.3.0
[v13.2.1]: https://github.com/nasa/cumulus/compare/v13.2.0...v13.2.1
[v13.2.0]: https://github.com/nasa/cumulus/compare/v13.1.0...v13.2.0
[v13.1.0]: https://github.com/nasa/cumulus/compare/v13.0.1...v13.1.0
[v13.0.1]: https://github.com/nasa/cumulus/compare/v13.0.0...v13.0.1
[v13.0.0]: https://github.com/nasa/cumulus/compare/v12.0.3...v13.0.0
[v12.0.3]: https://github.com/nasa/cumulus/compare/v12.0.2...v12.0.3
[v12.0.2]: https://github.com/nasa/cumulus/compare/v12.0.1...v12.0.2
[v12.0.1]: https://github.com/nasa/cumulus/compare/v12.0.0...v12.0.1
[v12.0.0]: https://github.com/nasa/cumulus/compare/v11.1.8...v12.0.0
[v11.1.8]: https://github.com/nasa/cumulus/compare/v11.1.7...v11.1.8
[v11.1.7]: https://github.com/nasa/cumulus/compare/v11.1.5...v11.1.7
[v11.1.5]: https://github.com/nasa/cumulus/compare/v11.1.4...v11.1.5
[v11.1.4]: https://github.com/nasa/cumulus/compare/v11.1.3...v11.1.4
[v11.1.3]: https://github.com/nasa/cumulus/compare/v11.1.2...v11.1.3
[v11.1.2]: https://github.com/nasa/cumulus/compare/v11.1.1...v11.1.2
[v11.1.1]: https://github.com/nasa/cumulus/compare/v11.1.0...v11.1.1
[v11.1.0]: https://github.com/nasa/cumulus/compare/v11.0.0...v11.1.0
[v11.0.0]: https://github.com/nasa/cumulus/compare/v10.1.3...v11.0.0
[v10.1.3]: https://github.com/nasa/cumulus/compare/v10.1.2...v10.1.3
[v10.1.2]: https://github.com/nasa/cumulus/compare/v10.1.1...v10.1.2
[v10.1.1]: https://github.com/nasa/cumulus/compare/v10.1.0...v10.1.1
[v10.1.0]: https://github.com/nasa/cumulus/compare/v10.0.1...v10.1.0
[v10.0.1]: https://github.com/nasa/cumulus/compare/v10.0.0...v10.0.1
[v10.0.0]: https://github.com/nasa/cumulus/compare/v9.9.0...v10.0.0
[v9.9.3]: https://github.com/nasa/cumulus/compare/v9.9.2...v9.9.3
[v9.9.2]: https://github.com/nasa/cumulus/compare/v9.9.1...v9.9.2
[v9.9.1]: https://github.com/nasa/cumulus/compare/v9.9.0...v9.9.1
[v9.9.0]: https://github.com/nasa/cumulus/compare/v9.8.0...v9.9.0
[v9.8.0]: https://github.com/nasa/cumulus/compare/v9.7.0...v9.8.0
[v9.7.1]: https://github.com/nasa/cumulus/compare/v9.7.0...v9.7.1
[v9.7.0]: https://github.com/nasa/cumulus/compare/v9.6.0...v9.7.0
[v9.6.0]: https://github.com/nasa/cumulus/compare/v9.5.0...v9.6.0
[v9.5.0]: https://github.com/nasa/cumulus/compare/v9.4.0...v9.5.0
[v9.4.1]: https://github.com/nasa/cumulus/compare/v9.3.0...v9.4.1
[v9.4.0]: https://github.com/nasa/cumulus/compare/v9.3.0...v9.4.0
[v9.3.0]: https://github.com/nasa/cumulus/compare/v9.2.2...v9.3.0
[v9.2.2]: https://github.com/nasa/cumulus/compare/v9.2.1...v9.2.2
[v9.2.1]: https://github.com/nasa/cumulus/compare/v9.2.0...v9.2.1
[v9.2.0]: https://github.com/nasa/cumulus/compare/v9.1.0...v9.2.0
[v9.1.0]: https://github.com/nasa/cumulus/compare/v9.0.1...v9.1.0
[v9.0.1]: https://github.com/nasa/cumulus/compare/v9.0.0...v9.0.1
[v9.0.0]: https://github.com/nasa/cumulus/compare/v8.1.0...v9.0.0
[v8.1.0]: https://github.com/nasa/cumulus/compare/v8.0.0...v8.1.0
[v8.0.0]: https://github.com/nasa/cumulus/compare/v7.2.0...v8.0.0
[v7.2.0]: https://github.com/nasa/cumulus/compare/v7.1.0...v7.2.0
[v7.1.0]: https://github.com/nasa/cumulus/compare/v7.0.0...v7.1.0
[v7.0.0]: https://github.com/nasa/cumulus/compare/v6.0.0...v7.0.0
[v6.0.0]: https://github.com/nasa/cumulus/compare/v5.0.1...v6.0.0
[v5.0.1]: https://github.com/nasa/cumulus/compare/v5.0.0...v5.0.1
[v5.0.0]: https://github.com/nasa/cumulus/compare/v4.0.0...v5.0.0
[v4.0.0]: https://github.com/nasa/cumulus/compare/v3.0.1...v4.0.0
[v3.0.1]: https://github.com/nasa/cumulus/compare/v3.0.0...v3.0.1
[v3.0.0]: https://github.com/nasa/cumulus/compare/v2.0.1...v3.0.0
[v2.0.7]: https://github.com/nasa/cumulus/compare/v2.0.6...v2.0.7
[v2.0.6]: https://github.com/nasa/cumulus/compare/v2.0.5...v2.0.6
[v2.0.5]: https://github.com/nasa/cumulus/compare/v2.0.4...v2.0.5
[v2.0.4]: https://github.com/nasa/cumulus/compare/v2.0.3...v2.0.4
[v2.0.3]: https://github.com/nasa/cumulus/compare/v2.0.2...v2.0.3
[v2.0.2]: https://github.com/nasa/cumulus/compare/v2.0.1...v2.0.2
[v2.0.1]: https://github.com/nasa/cumulus/compare/v1.24.0...v2.0.1
[v2.0.0]: https://github.com/nasa/cumulus/compare/v1.24.0...v2.0.0
[v1.24.0]: https://github.com/nasa/cumulus/compare/v1.23.2...v1.24.0
[v1.23.2]: https://github.com/nasa/cumulus/compare/v1.22.1...v1.23.2
[v1.22.1]: https://github.com/nasa/cumulus/compare/v1.21.0...v1.22.1
[v1.21.0]: https://github.com/nasa/cumulus/compare/v1.20.0...v1.21.0
[v1.20.0]: https://github.com/nasa/cumulus/compare/v1.19.0...v1.20.0
[v1.19.0]: https://github.com/nasa/cumulus/compare/v1.18.0...v1.19.0
[v1.18.0]: https://github.com/nasa/cumulus/compare/v1.17.0...v1.18.0
[v1.17.0]: https://github.com/nasa/cumulus/compare/v1.16.1...v1.17.0
[v1.16.1]: https://github.com/nasa/cumulus/compare/v1.16.0...v1.16.1
[v1.16.0]: https://github.com/nasa/cumulus/compare/v1.15.0...v1.16.0
[v1.15.0]: https://github.com/nasa/cumulus/compare/v1.14.5...v1.15.0
[v1.14.5]: https://github.com/nasa/cumulus/compare/v1.14.4...v1.14.5
[v1.14.4]: https://github.com/nasa/cumulus/compare/v1.14.3...v1.14.4
[v1.14.3]: https://github.com/nasa/cumulus/compare/v1.14.2...v1.14.3
[v1.14.2]: https://github.com/nasa/cumulus/compare/v1.14.1...v1.14.2
[v1.14.1]: https://github.com/nasa/cumulus/compare/v1.14.0...v1.14.1
[v1.14.0]: https://github.com/nasa/cumulus/compare/v1.13.5...v1.14.0
[v1.13.5]: https://github.com/nasa/cumulus/compare/v1.13.4...v1.13.5
[v1.13.4]: https://github.com/nasa/cumulus/compare/v1.13.3...v1.13.4
[v1.13.3]: https://github.com/nasa/cumulus/compare/v1.13.2...v1.13.3
[v1.13.2]: https://github.com/nasa/cumulus/compare/v1.13.1...v1.13.2
[v1.13.1]: https://github.com/nasa/cumulus/compare/v1.13.0...v1.13.1
[v1.13.0]: https://github.com/nasa/cumulus/compare/v1.12.1...v1.13.0
[v1.12.1]: https://github.com/nasa/cumulus/compare/v1.12.0...v1.12.1
[v1.12.0]: https://github.com/nasa/cumulus/compare/v1.11.3...v1.12.0
[v1.11.3]: https://github.com/nasa/cumulus/compare/v1.11.2...v1.11.3
[v1.11.2]: https://github.com/nasa/cumulus/compare/v1.11.1...v1.11.2
[v1.11.1]: https://github.com/nasa/cumulus/compare/v1.11.0...v1.11.1
[v1.11.0]: https://github.com/nasa/cumulus/compare/v1.10.4...v1.11.0
[v1.10.4]: https://github.com/nasa/cumulus/compare/v1.10.3...v1.10.4
[v1.10.3]: https://github.com/nasa/cumulus/compare/v1.10.2...v1.10.3
[v1.10.2]: https://github.com/nasa/cumulus/compare/v1.10.1...v1.10.2
[v1.10.1]: https://github.com/nasa/cumulus/compare/v1.10.0...v1.10.1
[v1.10.0]: https://github.com/nasa/cumulus/compare/v1.9.1...v1.10.0
[v1.9.1]: https://github.com/nasa/cumulus/compare/v1.9.0...v1.9.1
[v1.9.0]: https://github.com/nasa/cumulus/compare/v1.8.1...v1.9.0
[v1.8.1]: https://github.com/nasa/cumulus/compare/v1.8.0...v1.8.1
[v1.8.0]: https://github.com/nasa/cumulus/compare/v1.7.0...v1.8.0
[v1.7.0]: https://github.com/nasa/cumulus/compare/v1.6.0...v1.7.0
[v1.6.0]: https://github.com/nasa/cumulus/compare/v1.5.5...v1.6.0
[v1.5.5]: https://github.com/nasa/cumulus/compare/v1.5.4...v1.5.5
[v1.5.4]: https://github.com/nasa/cumulus/compare/v1.5.3...v1.5.4
[v1.5.3]: https://github.com/nasa/cumulus/compare/v1.5.2...v1.5.3
[v1.5.2]: https://github.com/nasa/cumulus/compare/v1.5.1...v1.5.2
[v1.5.1]: https://github.com/nasa/cumulus/compare/v1.5.0...v1.5.1
[v1.5.0]: https://github.com/nasa/cumulus/compare/v1.4.1...v1.5.0
[v1.4.1]: https://github.com/nasa/cumulus/compare/v1.4.0...v1.4.1
[v1.4.0]: https://github.com/nasa/cumulus/compare/v1.3.0...v1.4.0
[v1.3.0]: https://github.com/nasa/cumulus/compare/v1.2.0...v1.3.0
[v1.2.0]: https://github.com/nasa/cumulus/compare/v1.1.4...v1.2.0
[v1.1.4]: https://github.com/nasa/cumulus/compare/v1.1.3...v1.1.4
[v1.1.3]: https://github.com/nasa/cumulus/compare/v1.1.2...v1.1.3
[v1.1.2]: https://github.com/nasa/cumulus/compare/v1.1.1...v1.1.2
[v1.1.1]: https://github.com/nasa/cumulus/compare/v1.0.1...v1.1.1
[v1.1.0]: https://github.com/nasa/cumulus/compare/v1.0.1...v1.1.0
[v1.0.1]: https://github.com/nasa/cumulus/compare/v1.0.0...v1.0.1
[v1.0.0]: https://github.com/nasa/cumulus/compare/pre-v1-release...v1.0.0

[thin-egress-app]: <https://github.com/asfadmin/thin-egress-app> "Thin Egress App"<|MERGE_RESOLUTION|>--- conflicted
+++ resolved
@@ -6,7 +6,6 @@
 
 ## Unreleased
 
-<<<<<<< HEAD
 ### Added
 
 - **CUMULUS-3992**
@@ -36,7 +35,7 @@
 
 - **CUMULUS-3752**
   - Fixed api return codes expected in api-client for bulkPatch and bulkPatchGranuleCollections
-=======
+
 ## [v18.5.5] 2025-03-04
 
 ### Added
@@ -46,7 +45,6 @@
   - Updated example workflow configuration to better handle error exceptions,
     see [Workflow Configuration](https://nasa.github.io/cumulus/docs/next/data-cookbooks/error-handling)
   - Updated `PdrStatusCheck` task to properly propagate workflow execution error.
->>>>>>> fbd3d1b5
 
 ## [v18.5.3] 2025-01-21
 
