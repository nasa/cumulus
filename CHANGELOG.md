# Changelog

All notable changes to this project will be documented in this file.

The format is based on [Keep a Changelog](http://keepachangelog.com/en/1.0.0/).

## [Unreleased]

### BREAKING CHANGES
- **CUMULUS-2434**
  - To use the updated `update-granules-cmr-metadata-file-links` task, the
    granule  UMM-G metadata should have version 1.6.2 or later, since CMR s3
    link type 'GET DATA VIA DIRECT ACCESS' is not valid until UMM-G version
    [1.6.2](https://cdn.earthdata.nasa.gov/umm/granule/v1.6.2/umm-g-json-schema.json)
- **CUMULUS-2488**
  - Removed all EMS reporting including lambdas, endpoints, params, etc as all
    reporting is now handled through Cloud Metrics
- **CUMULUS-2472**
  - Moved existing `EarthdataLoginClient` to `@cumulus/oauth-client/EarthdataLoginClient` and updated all references in Cumulus Core.
  - Rename `EarthdataLoginClient` property from `earthdataLoginUrl` to `loginUrl` for consistency with new OAuth clients. See example in [oauth-client README](https://github.com/nasa/cumulus/blob/master/packages/oauth-client/README.md)

### Added

- **HYRAX-439** - Corrected README.md according to a new Hyrax URL format.
- **CUMULUS-2354**
  - Adds configuration options to allow `/s3credentials` endpoint to distribute
    same-region read-only tokens based on a user's CMR ACLs.
  - Configures the example deployment to enable this feature.
- **CUMULUS-2497**
  - Created `isISOFile()` to check if a CMR file is a CMR ISO file.

- **CUMULUS-2473**
  - Updated `tf-modules/cumulus_distribution` module to take earthdata or cognito credentials
  - Configured `example/cumulus-tf/cumulus_distribution.tf` to use CSDAP credentials

- **CUMULUS-2474**
  - Add `S3ObjectStore` to `aws-client`. This class allows for interaction with the S3 object store.
  - Add `object-store` package which contains abstracted object store functions for working with various cloud providers

- **CUMULUS-2477**
  - Added `/`, `/login` and `/logout` endpoints to cumulus distribution api

- **CUMULUS-2479**
  - Adds /version endpoint to distribution API

### Changed

<<<<<<< HEAD
=======
- Changed timeout on `sfEventSqsToDbRecords` Lambda to 60 seconds to match timeout for Knex library to acquire database connections
>>>>>>> 791a9554
- **CUMULUS-2517**
  - Updated postgres-migration-count-tool default concurrency to '1'

- **CUMULUS-2489**
  - Updated docs for Terraform references in FAQs, glossary, and in Deployment sections

- **CUMULUS-2434**
  - Updated `@cumulus/cmrjs` `updateCMRMetadata` and related functions to add
    both HTTPS URLS and S3 URIs to CMR metadata.
  - Updated `update-granules-cmr-metadata-file-links` task to add both HTTPS
    URLs and S3 URIs to the OnlineAccessURLs field of CMR metadata. The task
    configuration parameter `cmrGranuleUrlType` now has default value `both`.
  - To use the updated `update-granules-cmr-metadata-file-links` task, the
    granule UMM-G metadata should have version 1.6.2 or later, since CMR s3 link
    type 'GET DATA VIA DIRECT ACCESS' is not valid until UMM-G version
    [1.6.2](https://cdn.earthdata.nasa.gov/umm/granule/v1.6.2/umm-g-json-schema.json)
- **CUMULUS-2472**
  - Renamed `@cumulus/earthdata-login-client` to more generic `@cumulus/oauth-client` as a parent class for new OAuth clients.
  - Added `@cumulus/oauth-client/CognitoClient` to interface with AWS cognito login service.
- **CUMULUS-2497**
  - Changed the `@cumulus/cmrjs` package:
    - Updated `@cumulus/cmrjs/cmr-utils.getGranuleTemporalInfo()` so it now
      returns temporal info for CMR ISO 19115 SMAP XML files.
    - Updated `@cumulus/cmrjs/cmr-utils.isCmrFilename()` to include
      `isISOFile()`.

### Fixed

- **CUMULUS-2519**
  - Update @cumulus/integration-tests.buildWorkflow to fail if provider/collection API response is not successful
- **CUMULUS-2518**
  - Update sf-event-sqs-to-db-records to not throw if a collection is not
    defined on a payload that has no granules/an empty granule payload object
- **[2231](https://github.com/nasa/cumulus/issues/2231)**
  - Fixes broken relative path links in `docs/README.md`

## [v9.0.1] 2021-05-07

### Migration Steps

Please review the migration steps for 9.0.0 as this release is only a patch to
correct a failure in our build script and push out corrected release artifacts. The previous migration steps still apply.

### Changed

- Corrected `@cumulus/db` configuration to correctly build package.

## [v9.0.0] 2021-05-03

### Migration steps

- This release of Cumulus enables integration with a PostgreSQL database for archiving Cumulus data. There are several upgrade steps involved, **some of which need to be done before redeploying Cumulus**. See the [documentation on upgrading to the RDS release](https://nasa.github.io/cumulus/docs/upgrade-notes/upgrade-rds).

### BREAKING CHANGES

- **CUMULUS-2185** - RDS Migration Epic
  - **CUMULUS-2191**
    - Removed the following from the `@cumulus/api/models.asyncOperation` class in
      favor of the added `@cumulus/async-operations` module:
      - `start`
      - `startAsyncOperations`
  - **CUMULUS-2187**
    - The `async-operations` endpoint will now omit `output` instead of
      returning `none` when the operation did not return output.
  - **CUMULUS-2309**
    - Removed `@cumulus/api/models/granule.unpublishAndDeleteGranule` in favor
      of `@cumulus/api/lib/granule-remove-from-cmr.unpublishGranule` and
      `@cumulus/api/lib/granule-delete.deleteGranuleAndFiles`.
  - **CUMULUS-2385**
    - Updated `sf-event-sqs-to-db-records` to write a granule's files to
      PostgreSQL only after the workflow has exited the `Running` status.
      Please note that any workflow that uses `sf_sqs_report_task` for
      mid-workflow updates will be impacted.
    - Changed PostgreSQL `file` schema and TypeScript type definition to require
      `bucket` and `key` fields.
    - Updated granule/file write logic to mark a granule's status as "failed"
  - **CUMULUS-2455**
    - API `move granule` endpoint now moves granule files on a per-file basis
    - API `move granule` endpoint on granule file move failure will retain the
      file at it's original location, but continue to move any other granule
      files.
    - Removed the `move` method from the `@cumulus/api/models.granule` class.
      logic is now handled in `@cumulus/api/endpoints/granules` and is
      accessible via the Core API.

### Added

- **CUMULUS-2371**
  - Added helpers to `@cumulus/ingest/sqs`:
    - `archiveSqsMessageToS3` - archives an incoming SQS message to S3
    - `deleteArchivedMessageFromS3` - deletes a processed SQS message from S3
  - Added call to `archiveSqsMessageToS3` to `sqs-message-consumer` which
    archives all incoming SQS messages to S3.
  - Added call to `deleteArchivedMessageFrom` to `sqs-message-remover` which
    deletes archived SQS message from S3 once it has been processed.

- **CUMULUS-2185** - RDS Migration Epic
  - **CUMULUS-2130**
    - Added postgres-migration-count-tool lambda/ECS task to allow for
      evaluation of database state
    - Added /migrationCounts api endpoint that allows running of the
      postgres-migration-count-tool as an asyncOperation
  - **CUMULUS-2394**
    - Updated PDR and Granule writes to check the step function
      workflow_start_time against the createdAt field for each record to ensure
      old records do not overwrite newer ones for legacy Dynamo and PostgreSQL
      writes
  - **CUMULUS-2188**
    - Added `data-migration2` Lambda to be run after `data-migration1`
    - Added logic to `data-migration2` Lambda for migrating execution records
      from DynamoDB to PostgreSQL
  - **CUMULUS-2191**
    - Added `@cumulus/async-operations` to core packages, exposing
      `startAsyncOperation` which will handle starting an async operation and
      adding an entry to both PostgreSQL and DynamoDb
  - **CUMULUS-2127**
    - Add schema migration for `collections` table
  - **CUMULUS-2129**
    - Added logic to `data-migration1` Lambda for migrating collection records
      from Dynamo to PostgreSQL
  - **CUMULUS-2157**
    - Add schema migration for `providers` table
    - Added logic to `data-migration1` Lambda for migrating provider records
      from Dynamo to PostgreSQL
  - **CUMULUS-2187**
    - Added logic to `data-migration1` Lambda for migrating async operation
      records from Dynamo to PostgreSQL
  - **CUMULUS-2198**
    - Added logic to `data-migration1` Lambda for migrating rule records from
      DynamoDB to PostgreSQL
  - **CUMULUS-2182**
    - Add schema migration for PDRs table
  - **CUMULUS-2230**
    - Add schema migration for `rules` table
  - **CUMULUS-2183**
    - Add schema migration for `asyncOperations` table
  - **CUMULUS-2184**
    - Add schema migration for `executions` table
  - **CUMULUS-2257**
    - Updated PostgreSQL table and column names to snake_case
    - Added `translateApiAsyncOperationToPostgresAsyncOperation` function to `@cumulus/db`
  - **CUMULUS-2186**
    - Added logic to `data-migration2` Lambda for migrating PDR records from
      DynamoDB to PostgreSQL
  - **CUMULUS-2235**
    - Added initial ingest load spec test/utility
  - **CUMULUS-2167**
    - Added logic to `data-migration2` Lambda for migrating Granule records from
      DynamoDB to PostgreSQL and parse Granule records to store File records in
      RDS.
  - **CUMULUS-2367**
    - Added `granules_executions` table to PostgreSQL schema to allow for a
      many-to-many relationship between granules and executions
      - The table refers to granule and execution records using foreign keys
        defined with ON CASCADE DELETE, which means that any time a granule or
        execution record is deleted, all of the records in the
        `granules_executions` table referring to that record will also be
        deleted.
    - Added `upsertGranuleWithExecutionJoinRecord` helper to `@cumulus/db` to
      allow for upserting a granule record and its corresponding
      `granules_execution` record
  - **CUMULUS-2128**
    - Added helper functions:
      - `@cumulus/db/translate/file/translateApiFiletoPostgresFile`
      - `@cumulus/db/translate/file/translateApiGranuletoPostgresGranule`
      - `@cumulus/message/Providers/getMessageProvider`
  - **CUMULUS-2190**
    - Added helper functions:
      - `@cumulus/message/Executions/getMessageExecutionOriginalPayload`
      - `@cumulus/message/Executions/getMessageExecutionFinalPayload`
      - `@cumulus/message/workflows/getMessageWorkflowTasks`
      - `@cumulus/message/workflows/getMessageWorkflowStartTime`
      - `@cumulus/message/workflows/getMessageWorkflowStopTime`
      - `@cumulus/message/workflows/getMessageWorkflowName`
  - **CUMULUS-2192**
    - Added helper functions:
      - `@cumulus/message/PDRs/getMessagePdrRunningExecutions`
      - `@cumulus/message/PDRs/getMessagePdrCompletedExecutions`
      - `@cumulus/message/PDRs/getMessagePdrFailedExecutions`
      - `@cumulus/message/PDRs/getMessagePdrStats`
      - `@cumulus/message/PDRs/getPdrPercentCompletion`
      - `@cumulus/message/workflows/getWorkflowDuration`
  - **CUMULUS-2199**
    - Added `translateApiRuleToPostgresRule` to `@cumulus/db` to translate API
      Rule to conform to Postgres Rule definition.
  - **CUMUlUS-2128**
    - Added "upsert" logic to the `sfEventSqsToDbRecords` Lambda for granule and
      file writes to the core PostgreSQL database
  - **CUMULUS-2199**
    - Updated Rules endpoint to write rules to core PostgreSQL database in
      addition to DynamoDB and to delete rules from the PostgreSQL database in
      addition to DynamoDB.
    - Updated `create` in Rules Model to take in optional `createdAt` parameter
      which sets the value of createdAt if not specified during function call.
  - **CUMULUS-2189**
    - Updated Provider endpoint logic to write providers in parallel to Core
      PostgreSQL database
    - Update integration tests to utilize API calls instead of direct
      api/model/Provider calls
  - **CUMULUS-2191**
    - Updated cumuluss/async-operation task to write async-operations to the
      PostgreSQL database.
  - **CUMULUS-2228**
    - Added logic to the `sfEventSqsToDbRecords` Lambda to write execution, PDR,
      and granule records to the core PostgreSQL database in parallel with
      writes to DynamoDB
  - **CUMUlUS-2190**
    - Added "upsert" logic to the `sfEventSqsToDbRecords` Lambda for PDR writes
      to the core PostgreSQL database
  - **CUMUlUS-2192**
    - Added "upsert" logic to the `sfEventSqsToDbRecords` Lambda for execution
      writes to the core PostgreSQL database
  - **CUMULUS-2187**
    - The `async-operations` endpoint will now omit `output` instead of
      returning `none` when the operation did not return output.
  - **CUMULUS-2167**
    - Change PostgreSQL schema definition for `files` to remove `filename` and
      `name` and only support `file_name`.
    - Change PostgreSQL schema definition for `files` to remove `size` to only
      support `file_size`.
    - Change `PostgresFile` to remove duplicate fields `filename` and `name` and
      rename `size` to `file_size`.
  - **CUMULUS-2266**
    - Change `sf-event-sqs-to-db-records` behavior to discard and not throw an
      error on an out-of-order/delayed message so as not to have it be sent to
      the DLQ.
  - **CUMULUS-2305**
    - Changed `DELETE /pdrs/{pdrname}` API behavior to also delete record from
      PostgreSQL database.
  - **CUMULUS-2309**
    - Changed `DELETE /granules/{granuleName}` API behavior to also delete
      record from PostgreSQL database.
    - Changed `Bulk operation BULK_GRANULE_DELETE` API behavior to also delete
      records from PostgreSQL database.
  - **CUMULUS-2367**
    - Updated `granule_cumulus_id` foreign key to granule in PostgreSQL `files`
      table to use a CASCADE delete, so records in the files table are
      automatically deleted by the database when the corresponding granule is
      deleted.
  - **CUMULUS-2407**
    - Updated data-migration1 and data-migration2 Lambdas to use UPSERT instead
      of UPDATE when migrating dynamoDB records to PostgreSQL.
    - Changed data-migration1 and data-migration2 logic to only update already
      migrated records if the incoming record update has a newer timestamp
  - **CUMULUS-2329**
    - Add `write-db-dlq-records-to-s3` lambda.
    - Add terraform config to automatically write db records DLQ messages to an
      s3 archive on the system bucket.
    - Add unit tests and a component spec test for the above.
  - **CUMULUS-2380**
    - Add `process-dead-letter-archive` lambda to pick up and process dead letters in the S3 system bucket dead letter archive.
    - Add `/deadLetterArchive/recoverCumulusMessages` endpoint to trigger an async operation to leverage this capability on demand.
    - Add unit tests and integration test for all of the above.
  - **CUMULUS-2406**
    - Updated parallel write logic to ensure that updatedAt/updated_at
      timestamps are the same in Dynamo/PG on record write for the following
      data types:
      - async operations
      - granules
      - executions
      - PDRs
  - **CUMULUS-2446**
    - Remove schema validation check against DynamoDB table for collections when
      migrating records from DynamoDB to core PostgreSQL database.
  - **CUMULUS-2447**
    - Changed `translateApiAsyncOperationToPostgresAsyncOperation` to call
      `JSON.stringify` and then `JSON.parse` on output.
  - **CUMULUS-2313**
    - Added `postgres-migration-async-operation` lambda to start an ECS task to
      run a the `data-migration2` lambda.
    - Updated `async_operations` table to include `Data Migration 2` as a new
      `operation_type`.
    - Updated `cumulus-tf/variables.tf` to include `optional_dynamo_tables` that
      will be merged with `dynamo_tables`.
  - **CUMULUS-2451**
    - Added summary type file `packages/db/src/types/summary.ts` with
      `MigrationSummary` and `DataMigration1` and `DataMigration2` types.
    - Updated `data-migration1` and `data-migration2` lambdas to return
      `MigrationSummary` objects.
    - Added logging for every batch of 100 records processed for executions,
      granules and files, and PDRs.
    - Removed `RecordAlreadyMigrated` logs in `data-migration1` and
      `data-migration2`
  - **CUMULUS-2452**
    - Added support for only migrating certain granules by specifying the
      `granuleSearchParams.granuleId` or `granuleSearchParams.collectionId`
      properties in the payload for the
      `<prefix>-postgres-migration-async-operation` Lambda
    - Added support for only running certain migrations for data-migration2 by
      specifying the `migrationsList` property in the payload for the
      `<prefix>-postgres-migration-async-operation` Lambda
  - **CUMULUS-2453**
    - Created `storeErrors` function which stores errors in system bucket.
    - Updated `executions` and `granulesAndFiles` data migrations to call `storeErrors` to store migration errors.
    - Added `system_bucket` variable to `data-migration2`.
  - **CUMULUS-2455**
    - Move granules API endpoint records move updates for migrated granule files
      if writing any of the granule files fails.
  - **CUMULUS-2468**
    - Added support for doing [DynamoDB parallel scanning](https://docs.aws.amazon.com/amazondynamodb/latest/developerguide/Scan.html#Scan.ParallelScan) for `executions` and `granules` migrations to improve performance. The behavior of the parallel scanning and writes can be controlled via the following properties on the event input to the `<prefix>-postgres-migration-async-operation` Lambda:
      - `granuleMigrationParams.parallelScanSegments`: How many segments to divide your granules DynamoDB table into for parallel scanning
      - `granuleMigrationParams.parallelScanLimit`: The maximum number of granule records to evaluate for each parallel scanning segment of the DynamoDB table
      - `granuleMigrationParams.writeConcurrency`: The maximum number of concurrent granule/file writes to perform to the PostgreSQL database across all DynamoDB segments
      - `executionMigrationParams.parallelScanSegments`: How many segments to divide your executions DynamoDB table into for parallel scanning
      - `executionMigrationParams.parallelScanLimit`: The maximum number of execution records to evaluate for each parallel scanning segment of the DynamoDB table
      - `executionMigrationParams.writeConcurrency`: The maximum number of concurrent execution writes to perform to the PostgreSQL database across all DynamoDB segments
  - **CUMULUS-2468** - Added `@cumulus/aws-client/DynamoDb.parallelScan` helper to perform [parallel scanning on DynamoDb tables](https://docs.aws.amazon.com/amazondynamodb/latest/developerguide/Scan.html#Scan.ParallelScan)
  - **CUMULUS-2507**
    - Updated granule record write logic to set granule status to `failed` in both Postgres and DynamoDB if any/all of its files fail to write to the database.

### Deprecated

- **CUMULUS-2185** - RDS Migration Epic
  - **CUMULUS-2455**
    - `@cumulus/ingest/moveGranuleFiles`

## [v8.1.0] 2021-04-29

### Added

- **CUMULUS-2348**
  - The `@cumulus/api` `/granules` and `/granules/{granuleId}` endpoints now take `getRecoveryStatus` parameter
  to include recoveryStatus in result granule(s)
  - The `@cumulus/api-client.granules.getGranule` function takes a `query` parameter which can be used to
  request additional granule information.
  - Published `@cumulus/api@7.2.1-alpha.0` for dashboard testing
- **CUMULUS-2469**
  - Added `tf-modules/cumulus_distribution` module to standup a skeleton distribution api

## [v8.0.0] 2021-04-08

### BREAKING CHANGES

- **CUMULUS-2428**
  - Changed `/granules/bulk` to use `queueUrl` property instead of a `queueName` property for setting the queue to use for scheduling bulk granule workflows

### Notable changes

- Bulk granule operations endpoint now supports setting a custom queue for scheduling workflows via the `queueUrl` property in the request body. If provided, this value should be the full URL for an SQS queue.

### Added

- **CUMULUS-2374**
  - Add cookbok entry for queueing PostToCmr step
  - Add example workflow to go with cookbook
- **CUMULUS-2421**
  - Added **experimental** `ecs_include_docker_cleanup_cronjob` boolean variable to the Cumulus module to enable cron job to clean up docker root storage blocks in ECS cluster template for non-`device-mapper` storage drivers. Default value is `false`. This fulfills a specific user support request. This feature is otherwise untested and will remain so until we can iterate with a better, more general-purpose solution. Use of this feature is **NOT** recommended unless you are certain you need it.

- **CUMULUS-1808**
  - Add additional error messaging in `deleteSnsTrigger` to give users more context about where to look to resolve ResourceNotFound error when disabling or deleting a rule.

### Fixed

- **CUMULUS-2281**
  - Changed discover-granules task to write discovered granules directly to
    logger, instead of via environment variable. This fixes a problem where a
    large number of found granules prevents this lambda from running as an
    activity with an E2BIG error.

## [v7.2.0] 2021-03-23

### Added

- **CUMULUS-2346**
  - Added orca API endpoint to `@cumulus/api` to get recovery status
  - Add `CopyToGlacier` step to [example IngestAndPublishGranuleWithOrca workflow](https://github.com/nasa/cumulus/blob/master/example/cumulus-tf/ingest_and_publish_granule_with_orca_workflow.tf)

### Changed

- **HYRAX-357**
  - Format of NGAP OPeNDAP URL changed and by default now is referring to concept id and optionally can include short name and version of collection.
  - `addShortnameAndVersionIdToConceptId` field has been added to the config inputs of the `hyrax-metadata-updates` task

## [v7.1.0] 2021-03-12

### Notable changes

- `sync-granule` task will now properly handle syncing 0 byte files to S3
- SQS/Kinesis rules now support scheduling workflows to a custom queue via the `rule.queueUrl` property. If provided, this value should be the full URL for an SQS queue.

### Added

- `tf-modules/cumulus` module now supports a `cmr_custom_host` variable that can
  be used to set to an arbitray  host for making CMR requests (e.g.
  `https://custom-cmr-host.com`).
- Added `buckets` variable to `tf-modules/archive`
- **CUMULUS-2345**
  - Deploy ORCA with Cumulus, see `example/cumulus-tf/orca.tf` and `example/cumulus-tf/terraform.tfvars.example`
  - Add `CopyToGlacier` step to [example IngestAndPublishGranule workflow](https://github.com/nasa/cumulus/blob/master/example/cumulus-tf/ingest_and_publish_granule_workflow.asl.json)
- **CUMULUS-2424**
  - Added `childWorkflowMeta` to `queue-pdrs` config. An object passed to this config value will be merged into a child workflow message's `meta` object. For an example of how this can be used, see `example/cumulus-tf/discover_and_queue_pdrs_with_child_workflow_meta_workflow.asl.json`.
- **CUMULUS-2427**
  - Added support for using a custom queue with SQS and Kinesis rules. Whatever queue URL is set on the `rule.queueUrl` property will be used to schedule workflows for that rule. This change allows SQS/Kinesis rules to use [any throttled queues defined for a deployment](https://nasa.github.io/cumulus/docs/data-cookbooks/throttling-queued-executions).

### Fixed

- **CUMULUS-2394**
  - Updated PDR and Granule writes to check the step function `workflow_start_time` against
      the `createdAt` field  for each record to ensure old records do not
      overwrite newer ones

### Changed

- `<prefix>-lambda-api-gateway` IAM role used by API Gateway Lambda now
  supports accessing all buckets defined in your `buckets` variable except
  "internal" buckets
- Updated the default scroll duration used in ESScrollSearch and part of the
  reconcilation report functions as a result of testing and seeing timeouts
  at its current value of 2min.
- **CUMULUS-2355**
  - Added logic to disable `/s3Credentials` endpoint based upon value for
    environment variable `DISABLE_S3_CREDENTIALS`. If set to "true", the
    endpoint will not dispense S3 credentials and instead return a message
    indicating that the endpoint has been disabled.
- **CUMULUS-2397**
  - Updated `/elasticsearch` endpoint's `reindex` function to prevent
    reindexing when source and destination indices are the same.
- **CUMULUS-2420**
  - Updated test function `waitForAsyncOperationStatus` to take a retryObject
    and use exponential backoff.  Increased the total test duration for both
    AsycOperation specs and the ReconciliationReports tests.
  - Updated the default scroll duration used in ESScrollSearch and part of the
    reconcilation report functions as a result of testing and seeing timeouts
    at its current value of 2min.
- **CUMULUS-2427**
  - Removed `queueUrl` from the parameters object for `@cumulus/message/Build.buildQueueMessageFromTemplate`
  - Removed `queueUrl` from the parameters object for `@cumulus/message/Build.buildCumulusMeta`

### Fixed

- Fixed issue in `@cumulus/ingest/S3ProviderClient.sync()` preventing 0 byte files from being synced to S3.

### Removed

- Removed variables from `tf-modules/archive`:
  - `private_buckets`
  - `protected_buckets`
  - `public_buckets`

## [v7.0.0] 2021-02-22

### BREAKING CHANGES

- **CUMULUS-2362** - Endpoints for the logs (/logs) will now throw an error unless Metrics is set up

### Added

- **CUMULUS-2345**
  - Deploy ORCA with Cumulus, see `example/cumulus-tf/orca.tf` and `example/cumulus-tf/terraform.tfvars.example`
  - Add `CopyToGlacier` step to [example IngestAndPublishGranule workflow](https://github.com/nasa/cumulus/blob/master/example/cumulus-tf/ingest_and_publish_granule_workflow.asl.json)
- **CUMULUS-2376**
  - Added `cmrRevisionId` as an optional parameter to `post-to-cmr` that will be used when publishing metadata to CMR.
- **CUMULUS-2412**
  - Adds function `getCollectionsByShortNameAndVersion` to @cumulus/cmrjs that performs a compound query to CMR to retrieve collection information on a list of collections. This replaces a series of calls to the CMR for each collection with a single call on the `/collections` endpoint and should improve performance when CMR return times are increased.

### Changed

- **CUMULUS-2362**
  - Logs endpoints only work with Metrics set up
- **CUMULUS-2376**
  - Updated `publishUMMGJSON2CMR` to take in an optional `revisionId` parameter.
  - Updated `publishUMMGJSON2CMR` to throw an error if optional `revisionId` does not match resulting revision ID.
  - Updated `publishECHO10XML2CMR` to take in an optional `revisionId` parameter.
  - Updated `publishECHO10XML2CMR` to throw an error if optional `revisionId` does not match resulting revision ID.
  - Updated `publish2CMR` to take in optional `cmrRevisionId`.
  - Updated `getWriteHeaders` to take in an optional CMR Revision ID.
  - Updated `ingestGranule` to take in an optional CMR Revision ID to pass to `getWriteHeaders`.
  - Updated `ingestUMMGranule` to take in an optional CMR Revision ID to pass to `getWriteHeaders`.
- **CUMULUS-2350**
  - Updates the examples on the `/s3credentialsREADME`, to include Python and
    JavaScript code demonstrating how to refrsh  the s3credential for
    programatic access.
- **CUMULUS-2383**
  - PostToCMR task will return CMRInternalError when a `500` status is returned from CMR

## [v6.0.0] 2021-02-16

### MIGRATION NOTES

- **CUMULUS-2255** - Cumulus has upgraded its supported version of Terraform
  from **0.12.12** to **0.13.6**. Please see the [instructions to upgrade your
  deployments](https://github.com/nasa/cumulus/blob/master/docs/upgrade-notes/upgrading-tf-version-0.13.6.md).

- **CUMULUS-2350**
  - If the  `/s3credentialsREADME`, does not appear to be working after
    deploymnt, [manual redeployment](https://docs.aws.amazon.com/apigateway/latest/developerguide/how-to-deploy-api-with-console.html)
    of the API-gateway stage may be necessary to finish the deployment.

### BREAKING CHANGES

- **CUMULUS-2255** - Cumulus has upgraded its supported version of Terraform from **0.12.12** to **0.13.6**.

### Added

- **CUMULUS-2291**
  - Add provider filter to Granule Inventory Report
- **CUMULUS-2300**
  - Added `childWorkflowMeta` to `queue-granules` config. Object passed to this
    value will be merged into a child workflow message's  `meta` object. For an
    example of how this can be used, see
    `example/cumulus-tf/discover_granules_workflow.asl.json`.
- **CUMULUS-2350**
  - Adds an unprotected endpoint, `/s3credentialsREADME`, to the
    s3-credentials-endpoint that displays  information on how to use the
    `/s3credentials` endpoint
- **CUMULUS-2368**
  - Add QueueWorkflow task
- **CUMULUS-2391**
  - Add reportToEms to collections.files file schema
- **CUMULUS-2395**
  - Add Core module parameter `ecs_custom_sg_ids` to Cumulus module to allow for
    custom security group mappings
- **CUMULUS-2402**
  - Officially expose `sftp()` for use in `@cumulus/sftp-client`

### Changed

- **CUMULUS-2323**
  - The sync granules task when used with the s3 provider now uses the
    `source_bucket` key in `granule.files` objects.  If incoming payloads using
    this task have a `source_bucket` value for a file using the s3 provider, the
    task will attempt to sync from the bucket defined in the file's
    `source_bucket` key instead of the `provider`.
    - Updated `S3ProviderClient.sync` to allow for an optional bucket parameter
      in support of the changed behavior.
  - Removed `addBucketToFile` and related code from sync-granules task

- **CUMULUS-2255**
  - Updated Terraform deployment code syntax for compatibility with version 0.13.6
- **CUMULUS-2321**
  - Updated API endpoint GET `/reconciliationReports/{name}` to return the
    pre-signe s3 URL in addition to report data

### Fixed

- Updated `hyrax-metadata-updates` task so the opendap url has Type 'USE SERVICE API'

- **CUMULUS-2310**
  - Use valid filename for reconciliation report
- **CUMULUS-2351**
  - Inventory report no longer includes the File/Granule relation object in the
    okCountByGranules key of a report.  The information is only included when a
    'Granule Not Found' report is run.

### Removed

- **CUMULUS-2364**
  - Remove the internal Cumulus logging lambda (log2elasticsearch)

## [v5.0.1] 2021-01-27

### Changed

- **CUMULUS-2344**
  - Elasticsearch API now allows you to reindex to an index that already exists
  - If using the Change Index operation and the new index doesn't exist, it will be created
  - Regarding instructions for CUMULUS-2020, you can now do a change index
    operation before a reindex operation. This will
    ensure that new data will end up in the new index while Elasticsearch is reindexing.

- **CUMULUS-2351**
  - Inventory report no longer includes the File/Granule relation object in the okCountByGranules key of a report. The information is only included when a 'Granule Not Found' report is run.

### Removed

- **CUMULUS-2367**
  - Removed `execution_cumulus_id` column from granules RDS schema and data type

## [v5.0.0] 2021-01-12

### BREAKING CHANGES

- **CUMULUS-2020**
  - Elasticsearch data mappings have been updated to improve search and the API
    has been update to reflect those changes. See Migration notes on how to
    update the Elasticsearch mappings.

### Migration notes

- **CUMULUS-2020**
  - Elasticsearch data mappings have been updated to improve search. For
    example, case insensitive searching will now work (e.g. 'MOD' and 'mod' will
    return the same granule results). To use the improved Elasticsearch queries,
    [reindex](https://nasa.github.io/cumulus-api/#reindex) to create a new index
    with the correct types. Then perform a [change
    index](https://nasa.github.io/cumulus-api/#change-index) operation to use
    the new index.
- **CUMULUS-2258**
  - Because the `egress_lambda_log_group` and
    `egress_lambda_log_subscription_filter` resource were removed from the
    `cumulus` module, new definitions for these resources must be added to
    `cumulus-tf/main.tf`. For reference on how to define these resources, see
    [`example/cumulus-tf/thin_egress_app.tf`](https://github.com/nasa/cumulus/blob/master/example/cumulus-tf/thin_egress_app.tf).
  - The `tea_stack_name` variable being passed into the `cumulus` module should be removed
- **CUMULUS-2344**
  - Regarding instructions for CUMULUS-2020, you can now do a change index operation before a reindex operation. This will
    ensure that new data will end up in the new index while Elasticsearch is reindexing.

### BREAKING CHANGES

- **CUMULUS-2020**
  - Elasticsearch data mappings have been updated to improve search and the API has been updated to reflect those changes. See Migration notes on how to update the Elasticsearch mappings.

### Added

- **CUMULUS-2318**
  - Added`async_operation_image` as `cumulus` module variable to allow for override of the async_operation container image.  Users can optionally specify a non-default docker image for use with Core async operations.
- **CUMULUS-2219**
  - Added `lzards-backup` Core task to facilitate making LZARDS backup requests in Cumulus ingest workflows
- **CUMULUS-2092**
  - Add documentation for Granule Not Found Reports
- **HYRAX-320**
  - `@cumulus/hyrax-metadata-updates`Add component URI encoding for entry title id and granule ur to allow for values with special characters in them. For example, EntryTitleId 'Sentinel-6A MF/Jason-CS L2 Advanced Microwave Radiometer (AMR-C) NRT Geophysical Parameters' Now, URLs generated from such values will be encoded correctly and parsable by HyraxInTheCloud
- **CUMULUS-1370**
  - Add documentation for Getting Started section including FAQs
- **CUMULUS-2092**
  - Add documentation for Granule Not Found Reports
- **CUMULUS-2219**
  - Added `lzards-backup` Core task to facilitate making LZARDS backup requests in Cumulus ingest workflows
- **CUMULUS-2280**
  - In local api, retry to create tables if they fail to ensure localstack has had time to start fully.
- **CUMULUS-2290**
  - Add `queryFields` to granule schema, and this allows workflow tasks to add queryable data to granule record. For reference on how to add data to `queryFields` field, see [`example/cumulus-tf/kinesis_trigger_test_workflow.tf`](https://github.com/nasa/cumulus/blob/master/example/cumulus-tf/kinesis_trigger_test_workflow.tf).
- **CUMULUS-2318**
  - Added`async_operation_image` as `cumulus` module variable to allow for override of the async_operation container image.  Users can optionally specify a non-default docker image for use with Core async operations.

### Changed

- **CUMULUS-2020**
  - Updated Elasticsearch mappings to support case-insensitive search
- **CUMULUS-2124**
  - cumulus-rds-tf terraform module now takes engine_version as an input variable.
- **CUMULUS-2279**
  - Changed the formatting of granule CMR links: instead of a link to the `/search/granules.json` endpoint, now it is a direct link to `/search/concepts/conceptid.format`
- **CUMULUS-2296**
  - Improved PDR spec compliance of `parse-pdr` by updating `@cumulus/pvl` to parse fields in a manner more consistent with the PDR ICD, with respect to numbers and dates. Anything not matching the ICD expectations, or incompatible with Javascript parsing, will be parsed as a string instead.
- **CUMULUS-2344**
  - Elasticsearch API now allows you to reindex to an index that already exists
  - If using the Change Index operation and the new index doesn't exist, it will be created

### Removed

- **CUMULUS-2258**
  - Removed `tea_stack_name` variable from `tf-modules/distribution/variables.tf` and `tf-modules/cumulus/variables.tf`
  - Removed `egress_lambda_log_group` and `egress_lambda_log_subscription_filter` resources from `tf-modules/distribution/main.tf`

## [v4.0.0] 2020-11-20

### Migration notes

- Update the name of your `cumulus_message_adapter_lambda_layer_arn` variable for the `cumulus` module to `cumulus_message_adapter_lambda_layer_version_arn`. The value of the variable should remain the same (a layer version ARN of a Lambda layer for the [`cumulus-message-adapter`](https://github.com/nasa/cumulus-message-adapter/).
- **CUMULUS-2138** - Update all workflows using the `MoveGranules` step to add `UpdateGranulesCmrMetadataFileLinksStep`that runs after it. See the example [`IngestAndPublishWorkflow`](https://github.com/nasa/cumulus/blob/master/example/cumulus-tf/ingest_and_publish_granule_workflow.asl.json) for reference.
- **CUMULUS-2251**
  - Because it has been removed from the `cumulus` module, a new resource definition for `egress_api_gateway_log_subscription_filter` must be added to `cumulus-tf/main.tf`. For reference on how to define this resource, see [`example/cumulus-tf/main.tf`](https://github.com/nasa/cumulus/blob/master/example/cumulus-tf/main.tf).

### Added

- **CUMULUS-2248**
  - Updates Integration Tests README to point to new fake provider template.
- **CUMULUS-2239**
  - Add resource declaration to create a VPC endpoint in tea-map-cache module if `deploy_to_ngap` is false.
- **CUMULUS-2063**
  - Adds a new, optional query parameter to the `/collections[&getMMT=true]` and `/collections/active[&getMMT=true]` endpoints. When a user provides a value of `true` for `getMMT` in the query parameters, the endpoint will search CMR and update each collection's results with new key `MMTLink` containing a link to the MMT (Metadata Management Tool) if a CMR collection id is found.
- **CUMULUS-2170**
  - Adds ability to filter granule inventory reports
- **CUMULUS-2211**
  - Adds `granules/bulkReingest` endpoint to `@cumulus/api`
- **CUMULUS-2251**
  - Adds `log_api_gateway_to_cloudwatch` variable to `example/cumulus-tf/variables.tf`.
  - Adds `log_api_gateway_to_cloudwatch` variable to `thin_egress_app` module definition.

### Changed

- **CUMULUS-2216**
  - `/collection` and `/collection/active` endpoints now return collections without granule aggregate statistics by default. The original behavior is preserved and can be found by including a query param of `includeStats=true` on the request to the endpoint.
  - The `es/collections` Collection class takes a new parameter includeStats. It no longer appends granule aggregate statistics to the returned results by default. One must set the new parameter to any non-false value.
- **CUMULUS-2201**
  - Update `dbIndexer` lambda to process requests in serial
  - Fixes ingestPdrWithNodeNameSpec parsePdr provider error
- **CUMULUS-2251**
  - Moves Egress Api Gateway Log Group Filter from `tf-modules/distribution/main.tf` to `example/cumulus-tf/main.tf`

### Fixed

- **CUMULUS-2251**
  - This fixes a deployment error caused by depending on the `thin_egress_app` module output for a resource count.

### Removed

- **CUMULUS-2251**
  - Removes `tea_api_egress_log_group` variable from `tf-modules/distribution/variables.tf` and `tf-modules/cumulus/variables.tf`.

### BREAKING CHANGES

- **CUMULUS-2138** - CMR metadata update behavior has been removed from the `move-granules` task into a
new `update-granules-cmr-metadata-file-links` task.
- **CUMULUS-2216**
  - `/collection` and `/collection/active` endpoints now return collections without granule aggregate statistics by default. The original behavior is preserved and can be found by including a query param of `includeStats=true` on the request to the endpoint.  This is likely to affect the dashboard only but included here for the change of behavior.
- **[1956](https://github.com/nasa/cumulus/issues/1956)**
  - Update the name of the `cumulus_message_adapter_lambda_layer_arn` output from the `cumulus-message-adapter` module to `cumulus_message_adapter_lambda_layer_version_arn`. The output value has changed from being the ARN of the Lambda layer **without a version** to the ARN of the Lambda layer **with a version**.
  - Update the variable name in the `cumulus` and `ingest` modules from `cumulus_message_adapter_lambda_layer_arn` to `cumulus_message_adapter_lambda_layer_version_arn`

## [v3.0.1] 2020-10-21

- **CUMULUS-2203**
  - Update Core tasks to use
    [cumulus-message-adapter-js](https://github.com/nasa/cumulus-message-adapter-js)
    v2.0.0 to resolve memory leak/lambda ENOMEM constant failure issue.   This
    issue caused lambdas to slowly use all memory in the run environment and
    prevented AWS from halting/restarting warmed instances when task code was
    throwing consistent errors under load.

- **CUMULUS-2232**
  - Updated versions for `ajv`, `lodash`, `googleapis`, `archiver`, and
    `@cumulus/aws-client` to remediate vulnerabilities found in SNYK scan.

### Fixed

- **CUMULUS-2233**
  - Fixes /s3credentials bug where the expiration time on the cookie was set to a time that is always expired, so authentication was never being recognized as complete by the API. Consequently, the user would end up in a redirect loop and requests to /s3credentials would never complete successfully. The bug was caused by the fact that the code setting the expiration time for the cookie was expecting a time value in milliseconds, but was receiving the expirationTime from the EarthdataLoginClient in seconds. This bug has been fixed by converting seconds into milliseconds. Unit tests were added to test that the expiration time has been converted to milliseconds and checking that the cookie's expiration time is greater than the current time.

## [v3.0.0] 2020-10-7

### MIGRATION STEPS

- **CUMULUS-2099**
  - All references to `meta.queues` in workflow configuration must be replaced with references to queue URLs from Terraform resources. See the updated [data cookbooks](https://nasa.github.io/cumulus/docs/data-cookbooks/about-cookbooks) or example [Discover Granules workflow configuration](https://github.com/nasa/cumulus/blob/master/example/cumulus-tf/discover_granules_workflow.asl.json).
  - The steps for configuring queued execution throttling have changed. See the [updated documentation](https://nasa.github.io/cumulus/docs/data-cookbooks/throttling-queued-executions).
  - In addition to the configuration for execution throttling, the internal mechanism for tracking executions by queue has changed. As a result, you should **disable any rules or workflows scheduling executions via a throttled queue** before upgrading. Otherwise, you may be at risk of having **twice as many executions** as are configured for the queue while the updated tracking is deployed. You can re-enable these rules/workflows once the upgrade is complete.

- **CUMULUS-2111**
  - **Before you re-deploy your `cumulus-tf` module**, note that the [`thin-egress-app`][thin-egress-app] is no longer deployed by default as part of the `cumulus` module, so you must add the TEA module to your deployment and manually modify your Terraform state **to avoid losing your API gateway and impacting any Cloudfront endpoints pointing to those gateways**. If you don't care about losing your API gateway and impacting Cloudfront endpoints, you can ignore the instructions for manually modifying state.

    1. Add the [`thin-egress-app`][thin-egress-app] module to your `cumulus-tf` deployment as shown in the [Cumulus example deployment](https://github.com/nasa/cumulus/tree/master/example/cumulus-tf/main.tf).

         - Note that the values for `tea_stack_name` variable to the `cumulus` module and the `stack_name` variable to the `thin_egress_app` module **must match**
         - Also, if you are specifying the `stage_name` variable to the `thin_egress_app` module, **the value of the `tea_api_gateway_stage` variable to the `cumulus` module must match it**

    2. **If you want to preserve your existing `thin-egress-app` API gateway and avoid having to update your Cloudfront endpoint for distribution, then you must follow these instructions**: <https://nasa.github.io/cumulus/docs/upgrade-notes/migrate_tea_standalone>. Otherwise, you can re-deploy as usual.

  - If you provide your own custom bucket map to TEA as a standalone module, **you must ensure that your custom bucket map includes mappings for the `protected` and `public` buckets specified in your `cumulus-tf/terraform.tfvars`, otherwise Cumulus may not be able to determine the correct distribution URL for ingested files and you may encounter errors**

- **CUMULUS-2197**
  - EMS resources are now optional, and `ems_deploy` is set to `false` by default, which will delete your EMS resources.
  - If you would like to keep any deployed EMS resources, add the `ems_deploy` variable set to `true` in your `cumulus-tf/terraform.tfvars`

### BREAKING CHANGES

- **CUMULUS-2200**
  - Changes return from 303 redirect to 200 success for `Granule Inventory`'s
    `/reconciliationReport` returns.  The user (dashboard) must read the value
    of `url` from the return to get the s3SignedURL and then download the report.
- **CUMULUS-2099**
  - `meta.queues` has been removed from Cumulus core workflow messages.
  - `@cumulus/sf-sqs-report` workflow task no longer reads the reporting queue URL from `input.meta.queues.reporting` on the incoming event. Instead, it requires that the queue URL be set as the `reporting_queue_url` environment variable on the deployed Lambda.
- **CUMULUS-2111**
  - The deployment of the `thin-egress-app` module has be removed from `tf-modules/distribution`, which is a part of the `tf-modules/cumulus` module. Thus, the `thin-egress-app` module is no longer deployed for you by default. See the migration steps for details about how to add deployment for the `thin-egress-app`.
- **CUMULUS-2141**
  - The `parse-pdr` task has been updated to respect the `NODE_NAME` property in
    a PDR's `FILE_GROUP`. If a `NODE_NAME` is present, the task will query the
    Cumulus API for a provider with that host. If a provider is found, the
    output granule from the task will contain a `provider` property containing
    that provider. If `NODE_NAME` is set but a provider with that host cannot be
    found in the API, or if multiple providers are found with that same host,
    the task will fail.
  - The `queue-granules` task has been updated to expect an optional
    `granule.provider` property on each granule. If present, the granule will be
    enqueued using that provider. If not present, the task's `config.provider`
    will be used instead.
- **CUMULUS-2197**
  - EMS resources are now optional and will not be deployed by default. See migration steps for information
    about how to deploy EMS resources.

#### CODE CHANGES

- The `@cumulus/api-client.providers.getProviders` function now takes a
  `queryStringParameters` parameter which can be used to filter the providers
  which are returned
- The `@cumulus/aws-client/S3.getS3ObjectReadStreamAsync` function has been
  removed. It read the entire S3 object into memory before returning a read
  stream, which could cause Lambdas to run out of memory. Use
  `@cumulus/aws-client/S3.getObjectReadStream` instead.
- The `@cumulus/ingest/util.lookupMimeType` function now returns `undefined`
  rather than `null` if the mime type could not be found.
- The `@cumulus/ingest/lock.removeLock` function now returns `undefined`
- The `@cumulus/ingest/granule.generateMoveFileParams` function now returns
  `source: undefined` and `target :undefined` on the response object if either could not be
  determined. Previously, `null` had been returned.
- The `@cumulus/ingest/recursion.recursion` function must now be imported using
  `const { recursion } = require('@cumulus/ingest/recursion');`
- The `@cumulus/ingest/granule.getRenamedS3File` function has been renamed to
  `listVersionedObjects`
- `@cumulus/common.http` has been removed
- `@cumulus/common/http.download` has been removed

### Added

- **CUMULUS-1855**
  - Fixed SyncGranule task to return an empty granules list when given an empty
    (or absent) granules list on input, rather than throwing an exception
- **CUMULUS-1955**
  - Added `@cumulus/aws-client/S3.getObject` to get an AWS S3 object
  - Added `@cumulus/aws-client/S3.waitForObject` to get an AWS S3 object,
    retrying, if necessary
- **CUMULUS-1961**
  - Adds `startTimestamp` and `endTimestamp` parameters to endpoint
    `reconcilationReports`.  Setting these values will filter the returned
    report to cumulus data that falls within the timestamps. It also causes the
    report to be one directional, meaning cumulus is only reconciled with CMR,
    but not the other direction. The Granules will be filtered by their
    `updatedAt` values. Collections are filtered by the updatedAt time of their
    granules, i.e. Collections with granules that are updatedAt a time between
    the time parameters will be returned in the reconciliation reports.
  - Adds `startTimestamp` and `endTimestamp` parameters to create-reconciliation-reports
    lambda function. If either of these params is passed in with a value that can be
    converted to a date object, the inter-platform comparison between Cumulus and CMR will
    be one way.  That is, collections, granules, and files will be filtered by time for
    those found in Cumulus and only those compared to the CMR holdings. For the moment
    there is not enough information to change the internal consistency check, and S3 vs
    Cumulus comparisons are unchanged by the timestamps.
- **CUMULUS-1962**
  - Adds `location` as parameter to `/reconciliationReports` endpoint. Options are `S3`
    resulting in a S3 vs. Cumulus database search or `CMR` resulting in CMR vs. Cumulus database search.
- **CUMULUS-1963**
  - Adds `granuleId` as input parameter to `/reconcilationReports`
    endpoint. Limits inputs parameters to either `collectionId` or `granuleId`
    and will fail to create the report if both are provided.  Adding granuleId
    will find collections in Cumulus by granuleId and compare those one way
    with those in CMR.
  - `/reconciliationReports` now validates any input json before starting the
    async operation and the lambda handler no longer validates input
    parameters.
- **CUMULUS-1964**
  - Reports can now be filtered on provider
- **CUMULUS-1965**
  - Adds `collectionId` parameter to the `/reconcilationReports`
    endpoint. Setting this value will limit the scope of the reconcilation
    report to only the input collectionId when comparing Cumulus and
    CMR. `collectionId` is provided an array of strings e.g. `[shortname___version, shortname2___version2]`
- **CUMULUS-2107**
  - Added a new task, `update-cmr-access-constraints`, that will set access constraints in CMR Metadata.
    Currently supports UMMG-JSON and Echo10XML, where it will configure `AccessConstraints` and
    `RestrictionFlag/RestrictionComment`, respectively.
  - Added an operator doc on how to configure and run the access constraint update workflow, which will update the metadata using the new task, and then publish the updated metadata to CMR.
  - Added an operator doc on bulk operations.
- **CUMULUS-2111**
  - Added variables to `cumulus` module:
    - `tea_api_egress_log_group`
    - `tea_external_api_endpoint`
    - `tea_internal_api_endpoint`
    - `tea_rest_api_id`
    - `tea_rest_api_root_resource_id`
    - `tea_stack_name`
  - Added variables to `distribution` module:
    - `tea_api_egress_log_group`
    - `tea_external_api_endpoint`
    - `tea_internal_api_endpoint`
    - `tea_rest_api_id`
    - `tea_rest_api_root_resource_id`
    - `tea_stack_name`
- **CUMULUS-2112**
  - Added `@cumulus/api/lambdas/internal-reconciliation-report`, so create-reconciliation-report
    lambda can create `Internal` reconciliation report
- **CUMULUS-2116**
  - Added `@cumulus/api/models/granule.unpublishAndDeleteGranule` which
  unpublishes a granule from CMR and deletes it from Cumulus, but does not
  update the record to `published: false` before deletion
- **CUMULUS-2113**
  - Added Granule not found report to reports endpoint
  - Update reports to return breakdown by Granule of files both in DynamoDB and S3
- **CUMULUS-2123**
  - Added `cumulus-rds-tf` DB cluster module to `tf-modules` that adds a
    severless RDS Aurora/ PostgreSQL  database cluster to meet the PostgreSQL
    requirements for future releases.
  - Updated the default Cumulus module to take the following new required variables:
    - rds_user_access_secret_arn:
      AWS Secrets Manager secret ARN containing a JSON string of DB credentials
      (containing at least host, password, port as keys)
    - rds_security_group:
      RDS Security Group that provides connection access to the RDS cluster
  - Updated API lambdas and default ECS cluster to add them to the
    `rds_security_group` for database access
- **CUMULUS-2126**
  - The collections endpoint now writes to the RDS database
- **CUMULUS-2127**
  - Added migration to create collections relation for RDS database
- **CUMULUS-2129**
  - Added `data-migration1` Terraform module and Lambda to migrate data from Dynamo to RDS
    - Added support to Lambda for migrating collections data from Dynamo to RDS
- **CUMULUS-2155**
  - Added `rds_connection_heartbeat` to `cumulus` and `data-migration` tf
    modules.  If set to true, this diagnostic variable instructs Core's database
    code to fire off a connection 'heartbeat' query and log the timing/results
    for diagnostic purposes, and retry certain connection timeouts once.
    This option is disabled by default
- **CUMULUS-2156**
  - Support array inputs parameters for `Internal` reconciliation report
- **CUMULUS-2157**
  - Added support to `data-migration1` Lambda for migrating providers data from Dynamo to RDS
    - The migration process for providers will convert any credentials that are stored unencrypted or encrypted with an S3 keypair provider to be encrypted with a KMS key instead
- **CUMULUS-2161**
  - Rules now support an `executionNamePrefix` property. If set, any executions
    triggered as a result of that rule will use that prefix in the name of the
    execution.
  - The `QueueGranules` task now supports an `executionNamePrefix` property. Any
    executions queued by that task will use that prefix in the name of the
    execution. See the
    [example workflow](./example/cumulus-tf/discover_granules_with_execution_name_prefix_workflow.asl.json)
    for usage.
  - The `QueuePdrs` task now supports an `executionNamePrefix` config property.
    Any executions queued by that task will use that prefix in the name of the
    execution. See the
    [example workflow](./example/cumulus-tf/discover_and_queue_pdrs_with_execution_name_prefix_workflow.asl.json)
    for usage.
- **CUMULUS-2162**
  - Adds new report type to `/reconciliationReport` endpoint.  The new report
    is `Granule Inventory`. This report is a CSV file of all the granules in
    the Cumulus DB. This report will eventually replace the existing
    `granules-csv` endpoint which has been deprecated.
- **CUMULUS-2197**
  - Added `ems_deploy` variable to the `cumulus` module. This is set to false by default, except
    for our example deployment, where it is needed for integration tests.

### Changed

- Upgraded version of [TEA](https://github.com/asfadmin/thin-egress-app/) deployed with Cumulus to build 88.
- **CUMULUS-2107**
  - Updated the `applyWorkflow` functionality on the granules endpoint to take a `meta` property to pass into the workflow message.
  - Updated the `BULK_GRANULE` functionality on the granules endpoint to support the above `applyWorkflow` change.
- **CUMULUS-2111**
  - Changed `distribution_api_gateway_stage` variable for `cumulus` module to `tea_api_gateway_stage`
  - Changed `api_gateway_stage` variable for `distribution` module to `tea_api_gateway_stage`
- **CUMULUS-2224**
  - Updated `/reconciliationReport`'s file reconciliation to include `"EXTENDED METADATA"` as a valid CMR relatedUrls Type.

### Fixed

- **CUMULUS-2168**
  - Fixed issue where large number of documents (generally logs) in the
    `cumulus` elasticsearch index results in the collection granule stats
    queries failing for the collections list api endpoint
- **CUMULUS-1955**
  - Due to AWS's eventual consistency model, it was possible for PostToCMR to
    publish an earlier version of a CMR metadata file, rather than the latest
    version created in a workflow.  This fix guarantees that the latest version
    is published, as expected.
- **CUMULUS-1961**
  - Fixed `activeCollections` query only returning 10 results
- **CUMULUS-2201**
  - Fix Reconciliation Report integration test failures by waiting for collections appear
    in es list and ingesting a fake granule xml file to CMR
- **CUMULUS-2015**
  - Reduced concurrency of `QueueGranules` task. That task now has a
    `config.concurrency` option that defaults to `3`.
- **CUMULUS-2116**
  - Fixed a race condition with bulk granule delete causing deleted granules to still appear in Elasticsearch. Granules removed via bulk delete should now be removed from Elasticsearch.
- **CUMULUS-2163**
  - Remove the `public-read` ACL from the `move-granules` task
- **CUMULUS-2164**
  - Fix issue where `cumulus` index is recreated and attached to an alias if it has been previously deleted
- **CUMULUS-2195**
  - Fixed issue with redirect from `/token` not working when using a Cloudfront endpoint to access the Cumulus API with Launchpad authentication enabled. The redirect should now work properly whether you are using a plain API gateway URL or a Cloudfront endpoint pointing at an API gateway URL.
- **CUMULUS-2200**
  - Fixed issue where __in and __not queries were stripping spaces from values

### Deprecated

- **CUMULUS-1955**
  - `@cumulus/aws-client/S3.getS3Object()`
  - `@cumulus/message/Queue.getQueueNameByUrl()`
  - `@cumulus/message/Queue.getQueueName()`
- **CUMULUS-2162**
  - `@cumulus/api/endpoints/granules-csv/list()`

### Removed

- **CUMULUS-2111**
  - Removed `distribution_url` and `distribution_redirect_uri` outputs from the `cumulus` module
  - Removed variables from the `cumulus` module:
    - `distribution_url`
    - `log_api_gateway_to_cloudwatch`
    - `thin_egress_cookie_domain`
    - `thin_egress_domain_cert_arn`
    - `thin_egress_download_role_in_region_arn`
    - `thin_egress_jwt_algo`
    - `thin_egress_jwt_secret_name`
    - `thin_egress_lambda_code_dependency_archive_key`
    - `thin_egress_stack_name`
  - Removed outputs from the `distribution` module:
    - `distribution_url`
    - `internal_tea_api`
    - `rest_api_id`
    - `thin_egress_app_redirect_uri`
  - Removed variables from the `distribution` module:
    - `bucket_map_key`
    - `distribution_url`
    - `log_api_gateway_to_cloudwatch`
    - `thin_egress_cookie_domain`
    - `thin_egress_domain_cert_arn`
    - `thin_egress_download_role_in_region_arn`
    - `thin_egress_jwt_algo`
    - `thin_egress_jwt_secret_name`
    - `thin_egress_lambda_code_dependency_archive_key`
- **CUMULUS-2157**
  - Removed `providerSecretsMigration` and `verifyProviderSecretsMigration` lambdas
- Removed deprecated `@cumulus/sf-sns-report` task
- Removed code:
  - `@cumulus/aws-client/S3.calculateS3ObjectChecksum`
  - `@cumulus/aws-client/S3.getS3ObjectReadStream`
  - `@cumulus/cmrjs.getFullMetadata`
  - `@cumulus/cmrjs.getMetadata`
  - `@cumulus/common/util.isNil`
  - `@cumulus/common/util.isNull`
  - `@cumulus/common/util.isUndefined`
  - `@cumulus/common/util.lookupMimeType`
  - `@cumulus/common/util.mkdtempSync`
  - `@cumulus/common/util.negate`
  - `@cumulus/common/util.noop`
  - `@cumulus/common/util.omit`
  - `@cumulus/common/util.renameProperty`
  - `@cumulus/common/util.sleep`
  - `@cumulus/common/util.thread`
  - `@cumulus/ingest/granule.copyGranuleFile`
  - `@cumulus/ingest/granule.moveGranuleFile`
  - `@cumulus/integration-tests/api/rules.deleteRule`
  - `@cumulus/integration-tests/api/rules.getRule`
  - `@cumulus/integration-tests/api/rules.listRules`
  - `@cumulus/integration-tests/api/rules.postRule`
  - `@cumulus/integration-tests/api/rules.rerunRule`
  - `@cumulus/integration-tests/api/rules.updateRule`
  - `@cumulus/integration-tests/sfnStep.parseStepMessage`
  - `@cumulus/message/Queue.getQueueName`
  - `@cumulus/message/Queue.getQueueNameByUrl`

## v2.0.2+ Backport releases

Release v2.0.1 was the last release on the 2.0.x release series.

Changes after this version on the 2.0.x release series are limited
security/requested feature patches and will not be ported forward to future
releases unless there is a corresponding CHANGELOG entry.

For up-to-date CHANGELOG for the maintenance release branch see
[CHANGELOG.md](https://github.com/nasa/cumulus/blob/release-2.0.x/CHANGELOG.md)
from the 2.0.x branch.

For the most recent release information for the maintenance branch please see
the [release page](https://github.com/nasa/cumulus/releases)

## [v2.0.7] 2020-10-1 - [BACKPORT]

### Fixed

- CVE-2020-7720
  - Updated common `node-forge` dependency to 0.10.0 to address CVE finding

### [v2.0.6] 2020-09-25 - [BACKPORT]

### Fixed

- **CUMULUS-2168**
  - Fixed issue where large number of documents (generally logs) in the
    `cumulus` elasticsearch index results in the collection granule stats
    queries failing for the collections list api endpoint

### [v2.0.5] 2020-09-15 - [BACKPORT]

#### Added

- Added `thin_egress_stack_name` variable to `cumulus` and `distribution` Terraform modules to allow overriding the default Cloudformation stack name used for the `thin-egress-app`. **Please note that if you change/set this value for an existing deployment, it will destroy and re-create your API gateway for the `thin-egress-app`.**

#### Fixed

- Fix collection list queries. Removed fixes to collection stats, which break queries for a large number of granules.

### [v2.0.4] 2020-09-08 - [BACKPORT]

#### Changed

- Upgraded version of [TEA](https://github.com/asfadmin/thin-egress-app/) deployed with Cumulus to build 88.

### [v2.0.3] 2020-09-02 - [BACKPORT]

#### Fixed

- **CUMULUS-1961**
  - Fixed `activeCollections` query only returning 10 results

- **CUMULUS-2039**
  - Fix issue causing SyncGranules task to run out of memory on large granules

#### CODE CHANGES

- The `@cumulus/aws-client/S3.getS3ObjectReadStreamAsync` function has been
  removed. It read the entire S3 object into memory before returning a read
  stream, which could cause Lambdas to run out of memory. Use
  `@cumulus/aws-client/S3.getObjectReadStream` instead.

### [v2.0.2] 2020-08-17 - [BACKPORT]

#### CODE CHANGES

- The `@cumulus/ingest/util.lookupMimeType` function now returns `undefined`
  rather than `null` if the mime type could not be found.
- The `@cumulus/ingest/lock.removeLock` function now returns `undefined`

#### Added

- **CUMULUS-2116**
  - Added `@cumulus/api/models/granule.unpublishAndDeleteGranule` which
  unpublishes a granule from CMR and deletes it from Cumulus, but does not
  update the record to `published: false` before deletion

### Fixed

- **CUMULUS-2116**
  - Fixed a race condition with bulk granule delete causing deleted granules to still appear in Elasticsearch. Granules removed via bulk delete should now be removed from Elasticsearch.
- **CUMULUS-2532**
  - Fixed integration tests to have granule deletion occur before provider and collection deletion in test cleanup.

## [v2.0.1] 2020-07-28

### Added

- **CUMULUS-1886**
  - Added `multiple sort keys` support to `@cumulus/api`
- **CUMULUS-2099**
  - `@cumulus/message/Queue.getQueueUrl` to get the queue URL specified in a Cumulus workflow message, if any.

### Fixed

- **[PR 1790](https://github.com/nasa/cumulus/pull/1790)**
  - Fixed bug with request headers in `@cumulus/launchpad-auth` causing Launchpad token requests to fail

## [v2.0.0] 2020-07-23

### BREAKING CHANGES

- Changes to the `@cumulus/api-client` package
  - The `CumulusApiClientError` class must now be imported using
    `const { CumulusApiClientError } = require('@cumulus/api-client/CumulusApiClientError')`
- The `@cumulus/sftp-client/SftpClient` class must now be imported using
  `const { SftpClient } = require('@cumulus/sftp-client');`
- Instances of `@cumulus/ingest/SftpProviderClient` no longer implicitly connect
  when `download`, `list`, or `sync` are called. You must call `connect` on the
  provider client before issuing one of those calls. Failure to do so will
  result in a "Client not connected" exception being thrown.
- Instances of `@cumulus/ingest/SftpProviderClient` no longer implicitly
  disconnect from the SFTP server when `list` is called.
- Instances of `@cumulus/sftp-client/SftpClient` must now be expclicitly closed
  by calling `.end()`
- Instances of `@cumulus/sftp-client/SftpClient` no longer implicitly connect to
  the server when `download`, `unlink`, `syncToS3`, `syncFromS3`, and `list` are
  called. You must explicitly call `connect` before calling one of those
  methods.
- Changes to the `@cumulus/common` package
  - `cloudwatch-event.getSfEventMessageObject()` now returns `undefined` if the
    message could not be found or could not be parsed. It previously returned
    `null`.
  - `S3KeyPairProvider.decrypt()` now throws an exception if the bucket
    containing the key cannot be determined.
  - `S3KeyPairProvider.decrypt()` now throws an exception if the stack cannot be
    determined.
  - `S3KeyPairProvider.encrypt()` now throws an exception if the bucket
    containing the key cannot be determined.
  - `S3KeyPairProvider.encrypt()` now throws an exception if the stack cannot be
    determined.
  - `sns-event.getSnsEventMessageObject()` now returns `undefined` if it could
    not be parsed. It previously returned `null`.
  - The `aws` module has been removed.
  - The `BucketsConfig.buckets` property is now read-only and private
  - The `test-utils.validateConfig()` function now resolves to `undefined`
    rather than `true`.
  - The `test-utils.validateInput()` function now resolves to `undefined` rather
    than `true`.
  - The `test-utils.validateOutput()` function now resolves to `undefined`
    rather than `true`.
  - The static `S3KeyPairProvider.retrieveKey()` function has been removed.
- Changes to the `@cumulus/cmrjs` package
  - `@cumulus/cmrjs.constructOnlineAccessUrl()` and
    `@cumulus/cmrjs/cmr-utils.constructOnlineAccessUrl()` previously took a
    `buckets` parameter, which was an instance of
    `@cumulus/common/BucketsConfig`. They now take a `bucketTypes` parameter,
    which is a simple object mapping bucket names to bucket types. Example:
    `{ 'private-1': 'private', 'public-1': 'public' }`
  - `@cumulus/cmrjs.reconcileCMRMetadata()` and
    `@cumulus/cmrjs/cmr-utils.reconcileCMRMetadata()` now take a **required**
    `bucketTypes` parameter, which is a simple object mapping bucket names to
    bucket types. Example: `{ 'private-1': 'private', 'public-1': 'public' }`
  - `@cumulus/cmrjs.updateCMRMetadata()` and
    `@cumulus/cmrjs/cmr-utils.updateCMRMetadata()` previously took an optional
    `inBuckets` parameter, which was an instance of
    `@cumulus/common/BucketsConfig`. They now take a **required** `bucketTypes`
    parameter, which is a simple object mapping bucket names to bucket types.
    Example: `{ 'private-1': 'private', 'public-1': 'public' }`
- The minimum supported version of all published Cumulus packages is now Node
  12.18.0
  - Tasks using the `cumuluss/cumulus-ecs-task` Docker image must be updated to
    `cumuluss/cumulus-ecs-task:1.7.0`. This can be done by updating the `image`
    property of any tasks defined using the `cumulus_ecs_service` Terraform
    module.
- Changes to `@cumulus/aws-client/S3`
  - The signature of the `getObjectSize` function has changed. It now takes a
    params object with three properties:
    - **s3**: an instance of an AWS.S3 object
    - **bucket**
    - **key**
  - The `getObjectSize` function will no longer retry if the object does not
    exist
- **CUMULUS-1861**
  - `@cumulus/message/Collections.getCollectionIdFromMessage` now throws a
    `CumulusMessageError` if `collectionName` and `collectionVersion` are missing
    from `meta.collection`.   Previously this method would return
    `'undefined___undefined'` instead
  - `@cumulus/integration-tests/addCollections` now returns an array of collections that
    were added rather than the count of added collections
- **CUMULUS-1930**
  - The `@cumulus/common/util.uuid()` function has been removed
- **CUMULUS-1955**
  - `@cumulus/aws-client/S3.multipartCopyObject` now returns an object with the
    AWS `etag` of the destination object
  - `@cumulus/ingest/S3ProviderClient.list` now sets a file object's `path`
    property to `undefined` instead of `null` when the file is at the top level
    of its bucket
  - The `sync` methods of the following classes in the `@cumulus/ingest` package
    now return an object with the AWS `s3uri` and `etag` of the destination file
    (they previously returned only a string representing the S3 URI)
    - `FtpProviderClient`
    - `HttpProviderClient`
    - `S3ProviderClient`
    - `SftpProviderClient`
- **CUMULUS-1958**
  - The following methods exported from `@cumulus/cmr-js/cmr-utils` were made
    async, and added distributionBucketMap as a parameter:
    - constructOnlineAccessUrl
    - generateFileUrl
    - reconcileCMRMetadata
    - updateCMRMetadata
- **CUMULUS-1969**
  - The `DiscoverPdrs` task now expects `provider_path` to be provided at
    `event.config.provider_path`, not `event.config.collection.provider_path`
  - `event.config.provider_path` is now a required parameter of the
    `DiscoverPdrs` task
  - `event.config.collection` is no longer a parameter to the `DiscoverPdrs`
    task
  - Collections no longer support the `provider_path` property. The tasks that
    relied on that property are now referencing `config.meta.provider_path`.
    Workflows should be updated accordingly.
- **CUMULUS-1977**
  - Moved bulk granule deletion endpoint from `/bulkDelete` to
    `/granules/bulkDelete`
- **CUMULUS-1991**
  - Updated CMR metadata generation to use "Download file.hdf" (where `file.hdf` is the filename of the given resource) as the resource description instead of "File to download"
  - CMR metadata updates now respect changes to resource descriptions (previously only changes to resource URLs were respected)

### MIGRATION STEPS

- Due to an issue with the AWS API Gateway and how the Thin Egress App Cloudformation template applies updates, you may need to redeploy your
  `thin-egress-app-EgressGateway` manually as a one time migration step.    If your deployment fails with an
  error similar to:

  ```bash
  Error: Lambda function (<stack>-tf-TeaCache) returned error: ({"errorType":"HTTPError","errorMessage":"Response code 404 (Not Found)"})
  ```

  Then follow the [AWS
  instructions](https://docs.aws.amazon.com/apigateway/latest/developerguide/how-to-deploy-api-with-console.html)
  to `Redeploy a REST API to a stage` for your egress API and re-run `terraform
  apply`.

### Added

- **CUMULUS-2081**
  - Add Integrator Guide section for onboarding
  - Add helpful tips documentation

- **CUMULUS-1902**
  - Add Common Use Cases section under Operator Docs

- **CUMULUS-2058**
  - Added `lambda_processing_role_name` as an output from the `cumulus` module
    to provide the processing role name
- **CUMULUS-1417**
  - Added a `checksumFor` property to collection `files` config. Set this
    property on a checksum file's definition matching the `regex` of the target
    file. More details in the ['Data Cookbooks
    Setup'](https://nasa.github.io/cumulus/docs/next/data-cookbooks/setup)
    documentation.
  - Added `checksumFor` validation to collections model.
- **CUMULUS-1956**
  - Added `@cumulus/earthata-login-client` package
  - The `/s3credentials` endpoint that is deployed as part of distribution now
    supports authentication using tokens created by a different application. If
    a request contains the `EDL-ClientId` and `EDL-Token` headers,
    authentication will be handled using that token rather than attempting to
    use OAuth.
  - `@cumulus/earthata-login-client.getTokenUsername()` now accepts an
    `xRequestId` argument, which will be included as the `X-Request-Id` header
    when calling Earthdata Login.
  - If the `s3Credentials` endpoint is invoked with an EDL token and an
    `X-Request-Id` header, that `X-Request-Id` header will be forwarded to
    Earthata Login.
- **CUMULUS-1957**
  - If EDL token authentication is being used, and the `EDL-Client-Name` header
    is set, `@the-client-name` will be appended to the end of the Earthdata
    Login username that is used as the `RoleSessionName` of the temporary IAM
    credentials. This value will show up in the AWS S3 server access logs.
- **CUMULUS-1958**
  - Add the ability for users to specify a `bucket_map_key` to the `cumulus`
    terraform module as an override for the default .yaml values that are passed
    to TEA by Core.    Using this option *requires* that each configured
    Cumulus 'distribution' bucket (e.g. public/protected buckets) have a single
    TEA mapping.  Multiple maps per bucket are not supported.
  - Updated Generating a distribution URL, the MoveGranules task and all CMR
    reconciliation functionality to utilize the TEA bucket map override.
  - Updated deploy process to utilize a bootstrap 'tea-map-cache' lambda that
    will, after deployment of Cumulus Core's TEA instance, query TEA for all
    protected/public buckets and generate a mapping configuration used
    internally by Core.  This object is also exposed as an output of the Cumulus
    module as `distribution_bucket_map`.
- **CUMULUS-1961**
  - Replaces DynamoDB for Elasticsearch for reconciliationReportForCumulusCMR
    comparisons between Cumulus and CMR.
- **CUMULUS-1970**
  - Created the `add-missing-file-checksums` workflow task
  - Added `@cumulus/aws-client/S3.calculateObjectHash()` function
  - Added `@cumulus/aws-client/S3.getObjectReadStream()` function
- **CUMULUS-1887**
  - Add additional fields to the granule CSV download file
- **CUMULUS-2019**
  - Add `infix` search to es query builder `@cumulus/api/es/es/queries` to
    support partial matching of the keywords

### Changed

- **CUMULUS-2032**
  - Updated @cumulus/ingest/HttpProviderClient to utilize a configuration key
    `httpListTimeout` to set the default timeout for discovery HTTP/HTTPS
    requests, and updates the default for the provider to 5 minutes (300 seconds).
  - Updated the DiscoverGranules and DiscoverPDRs tasks to utilize the updated
    configuration value if set via workflow config, and updates the default for
    these tasks to 5 minutes (300 seconds).

- **CUMULUS-176**
  - The API will now respond with a 400 status code when a request body contains
    invalid JSON. It had previously returned a 500 status code.
- **CUMULUS-1861**
  - Updates Rule objects to no longer require a collection.
  - Changes the DLQ behavior for `sfEventSqsToDbRecords` and
    `sfEventSqsToDbRecordsInputQueue`. Previously failure to write a database
    record would result in lambda success, and an error log in the CloudWatch
    logs.   The lambda has been updated to manually add a record to
    the `sfEventSqsToDbRecordsDeadLetterQueue` if the granule, execution, *or*
    pdr record fails to write, in addition to the previous error logging.
- **CUMULUS-1956**
  - The `/s3credentials` endpoint that is deployed as part of distribution now
    supports authentication using tokens created by a different application. If
    a request contains the `EDL-ClientId` and `EDL-Token` headers,
    authentication will be handled using that token rather than attempting to
    use OAuth.
- **CUMULUS-1977**
  - API endpoint POST `/granules/bulk` now returns a 202 status on a successful
    response instead of a 200 response
  - API endpoint DELETE `/granules/<granule-id>` now returns a 404 status if the
    granule record was already deleted
  - `@cumulus/api/models/Granule.update()` now returns the updated granule
    record
  - Implemented POST `/granules/bulkDelete` API endpoint to support deleting
    granules specified by ID or returned by the provided query in the request
    body. If the request is successful, the endpoint returns the async operation
    ID that has been started to remove the granules.
    - To use a query in the request body, your deployment must be
      [configured to access the Elasticsearch host for ESDIS metrics](https://nasa.github.io/cumulus/docs/additional-deployment-options/cloudwatch-logs-delivery#esdis-metrics)
      in your environment
  - Added `@cumulus/api/models/Granule.getRecord()` method to return raw record
    from DynamoDB
  - Added `@cumulus/api/models/Granule.delete()` method which handles deleting
    the granule record from DynamoDB and the granule files from S3
- **CUMULUS-1982**
  - The `globalConnectionLimit` property of providers is now optional and
    defaults to "unlimited"
- **CUMULUS-1997**
  - Added optional `launchpad` configuration to `@cumulus/hyrax-metadata-updates` task config schema.
- **CUMULUS-1991**
  - `@cumulus/cmrjs/src/cmr-utils/constructOnlineAccessUrls()` now throws an error if `cmrGranuleUrlType = "distribution"` and no distribution endpoint argument is provided
- **CUMULUS-2011**
  - Reconciliation reports are now generated within an AsyncOperation
- **CUMULUS-2016**
  - Upgrade TEA to version 79

### Fixed

- **CUMULUS-1991**
  - Added missing `DISTRIBUTION_ENDPOINT` environment variable for API lambdas. This environment variable is required for API requests to move granules.

- **CUMULUS-1961**
  - Fixed granules and executions query params not getting sent to API in granule list operation in `@cumulus/api-client`

### Deprecated

- `@cumulus/aws-client/S3.calculateS3ObjectChecksum()`
- `@cumulus/aws-client/S3.getS3ObjectReadStream()`
- `@cumulus/common/log.convertLogLevel()`
- `@cumulus/collection-config-store`
- `@cumulus/common/util.sleep()`

- **CUMULUS-1930**
  - `@cumulus/common/log.convertLogLevel()`
  - `@cumulus/common/util.isNull()`
  - `@cumulus/common/util.isUndefined()`
  - `@cumulus/common/util.negate()`
  - `@cumulus/common/util.noop()`
  - `@cumulus/common/util.isNil()`
  - `@cumulus/common/util.renameProperty()`
  - `@cumulus/common/util.lookupMimeType()`
  - `@cumulus/common/util.thread()`
  - `@cumulus/common/util.mkdtempSync()`

### Removed

- The deprecated `@cumulus/common.bucketsConfigJsonObject` function has been
  removed
- The deprecated `@cumulus/common.CollectionConfigStore` class has been removed
- The deprecated `@cumulus/common.concurrency` module has been removed
- The deprecated `@cumulus/common.constructCollectionId` function has been
  removed
- The deprecated `@cumulus/common.launchpad` module has been removed
- The deprecated `@cumulus/common.LaunchpadToken` class has been removed
- The deprecated `@cumulus/common.Semaphore` class has been removed
- The deprecated `@cumulus/common.stringUtils` module has been removed
- The deprecated `@cumulus/common/aws.cloudwatchlogs` function has been removed
- The deprecated `@cumulus/common/aws.deleteS3Files` function has been removed
- The deprecated `@cumulus/common/aws.deleteS3Object` function has been removed
- The deprecated `@cumulus/common/aws.dynamodb` function has been removed
- The deprecated `@cumulus/common/aws.dynamodbDocClient` function has been
  removed
- The deprecated `@cumulus/common/aws.getExecutionArn` function has been removed
- The deprecated `@cumulus/common/aws.headObject` function has been removed
- The deprecated `@cumulus/common/aws.listS3ObjectsV2` function has been removed
- The deprecated `@cumulus/common/aws.parseS3Uri` function has been removed
- The deprecated `@cumulus/common/aws.promiseS3Upload` function has been removed
- The deprecated `@cumulus/common/aws.recursivelyDeleteS3Bucket` function has
  been removed
- The deprecated `@cumulus/common/aws.s3CopyObject` function has been removed
- The deprecated `@cumulus/common/aws.s3ObjectExists` function has been removed
- The deprecated `@cumulus/common/aws.s3PutObject` function has been removed
- The deprecated `@cumulus/common/bucketsConfigJsonObject` function has been
  removed
- The deprecated `@cumulus/common/CloudWatchLogger` class has been removed
- The deprecated `@cumulus/common/collection-config-store.CollectionConfigStore`
  class has been removed
- The deprecated `@cumulus/common/collection-config-store.constructCollectionId`
  function has been removed
- The deprecated `@cumulus/common/concurrency.limit` function has been removed
- The deprecated `@cumulus/common/concurrency.mapTolerant` function has been
  removed
- The deprecated `@cumulus/common/concurrency.promiseUrl` function has been
  removed
- The deprecated `@cumulus/common/concurrency.toPromise` function has been
  removed
- The deprecated `@cumulus/common/concurrency.unless` function has been removed
- The deprecated `@cumulus/common/config.parseConfig` function has been removed
- The deprecated `@cumulus/common/config.resolveResource` function has been
  removed
- The deprecated `@cumulus/common/DynamoDb.get` function has been removed
- The deprecated `@cumulus/common/DynamoDb.scan` function has been removed
- The deprecated `@cumulus/common/FieldPattern` class has been removed
- The deprecated `@cumulus/common/launchpad.getLaunchpadToken` function has been
  removed
- The deprecated `@cumulus/common/launchpad.validateLaunchpadToken` function has
  been removed
- The deprecated `@cumulus/common/LaunchpadToken` class has been removed
- The deprecated `@cumulus/common/message.buildCumulusMeta` function has been
  removed
- The deprecated `@cumulus/common/message.buildQueueMessageFromTemplate`
  function has been removed
- The deprecated `@cumulus/common/message.getCollectionIdFromMessage` function
  has been removed
- The deprecated `@cumulus/common/message.getMaximumExecutions` function has
  been removed
- The deprecated `@cumulus/common/message.getMessageExecutionArn` function has
  been removed
- The deprecated `@cumulus/common/message.getMessageExecutionName` function has
  been removed
- The deprecated `@cumulus/common/message.getMessageFromTemplate` function has
  been removed
- The deprecated `@cumulus/common/message.getMessageGranules` function has been
  removed
- The deprecated `@cumulus/common/message.getMessageStateMachineArn` function
  has been removed
- The deprecated `@cumulus/common/message.getQueueName` function has been
  removed
- The deprecated `@cumulus/common/message.getQueueNameByUrl` function has been
  removed
- The deprecated `@cumulus/common/message.hasQueueAndExecutionLimit` function
  has been removed
- The deprecated `@cumulus/common/Semaphore` class has been removed
- The deprecated `@cumulus/common/string.globalReplace` functon has been removed
- The deprecated `@cumulus/common/string.isNonEmptyString` functon has been
  removed
- The deprecated `@cumulus/common/string.isValidHostname` functon has been
  removed
- The deprecated `@cumulus/common/string.match` functon has been removed
- The deprecated `@cumulus/common/string.matches` functon has been removed
- The deprecated `@cumulus/common/string.replace` functon has been removed
- The deprecated `@cumulus/common/string.toLower` functon has been removed
- The deprecated `@cumulus/common/string.toUpper` functon has been removed
- The deprecated `@cumulus/common/testUtils.getLocalstackEndpoint` function has been removed
- The deprecated `@cumulus/common/util.setErrorStack` function has been removed
- The `@cumulus/common/util.uuid` function has been removed
- The deprecated `@cumulus/common/workflows.getWorkflowArn` function has been
  removed
- The deprecated `@cumulus/common/workflows.getWorkflowFile` function has been
  removed
- The deprecated `@cumulus/common/workflows.getWorkflowList` function has been
  removed
- The deprecated `@cumulus/common/workflows.getWorkflowTemplate` function has
  been removed
- `@cumulus/aws-client/StepFunctions.toSfnExecutionName()`
- `@cumulus/aws-client/StepFunctions.fromSfnExecutionName()`
- `@cumulus/aws-client/StepFunctions.getExecutionArn()`
- `@cumulus/aws-client/StepFunctions.getExecutionUrl()`
- `@cumulus/aws-client/StepFunctions.getStateMachineArn()`
- `@cumulus/aws-client/StepFunctions.pullStepFunctionEvent()`
- `@cumulus/common/test-utils/throttleOnce()`
- `@cumulus/integration-tests/api/distribution.invokeApiDistributionLambda()`
- `@cumulus/integration-tests/api/distribution.getDistributionApiRedirect()`
- `@cumulus/integration-tests/api/distribution.getDistributionApiFileStream()`

## [v1.24.0] 2020-06-03

### BREAKING CHANGES

- **CUMULUS-1969**
  - The `DiscoverPdrs` task now expects `provider_path` to be provided at
    `event.config.provider_path`, not `event.config.collection.provider_path`
  - `event.config.provider_path` is now a required parameter of the
    `DiscoverPdrs` task
  - `event.config.collection` is no longer a parameter to the `DiscoverPdrs`
    task
  - Collections no longer support the `provider_path` property. The tasks that
    relied on that property are now referencing `config.meta.provider_path`.
    Workflows should be updated accordingly.

- **CUMULUS-1997**
  - `@cumulus/cmr-client/CMRSearchConceptQueue` parameters have been changed to take a `cmrSettings` object containing clientId, provider, and auth information. This can be generated using `@cumulus/cmrjs/cmr-utils/getCmrSettings`. The `cmrEnvironment` variable has been removed.

### Added

- **CUMULUS-1800**
  - Added task configuration setting named `syncChecksumFiles` to the
    SyncGranule task. This setting is `false` by default, but when set to
    `true`, all checksum files associated with data files that are downloaded
    will be downloaded as well.
- **CUMULUS-1952**
  - Updated HTTP(S) provider client to accept username/password for Basic authorization. This change adds support for Basic Authorization such as Earthdata login redirects to ingest (i.e. as implemented in SyncGranule), but not to discovery (i.e. as implemented in DiscoverGranules). Discovery still expects the provider's file system to be publicly accessible, but not the individual files and their contents.
  - **NOTE**: Using this in combination with the HTTP protocol may expose usernames and passwords to intermediary network entities. HTTPS is highly recommended.
- **CUMULUS-1997**
  - Added optional `launchpad` configuration to `@cumulus/hyrax-metadata-updates` task config schema.

### Fixed

- **CUMULUS-1997**
  - Updated all CMR operations to use configured authentication scheme
- **CUMULUS-2010**
  - Updated `@cumulus/api/launchpadSaml` to support multiple userGroup attributes from the SAML response

## [v1.23.2] 2020-05-22

### BREAKING CHANGES

- Updates to the Cumulus archive API:
  - All endpoints now return a `401` response instead of a `403` for any request where the JWT passed as a Bearer token is invalid.
  - POST `/refresh` and DELETE `/token/<token>` endpoints now return a `401` response for requests with expired tokens

- **CUMULUS-1894**
  - `@cumulus/ingest/granule.handleDuplicateFile()`
    - The `copyOptions` parameter has been removed
    - An `ACL` parameter has been added
  - `@cumulus/ingest/granule.renameS3FileWithTimestamp()`
    - Now returns `undefined`

- **CUMULUS-1896**
  Updated all Cumulus core lambdas to utilize the new message adapter streaming interface via [cumulus-message-adapter-js v1.2.0](https://github.com/nasa/cumulus-message-adapter-js/releases/tag/v1.2.0).   Users of this version of Cumulus (or later) must utilize version 1.3.0 or greater of the [cumulus-message-adapter](https://github.com/nasa/cumulus-message-adapter) to support core lambdas.

- **CUMULUS-1912**
  - `@cumulus/api` reconciliationReports list endpoint returns a list of reconciliationReport records instead of S3Uri.

- **CUMULUS-1969**
  - The `DiscoverGranules` task now expects `provider_path` to be provided at
    `event.config.provider_path`, not `event.config.collection.provider_path`
  - `config.provider_path` is now a required parameter of the `DiscoverGranules`
    task

### MIGRATION STEPS

- To take advantage of the new TTL-based access token expiration implemented in CUMULUS-1777 (see notes below) and clear out existing records in your access tokens table, do the following:
  1. Log out of any active dashboard sessions
  2. Use the AWS console or CLI to delete your `<prefix>-AccessTokensTable` DynamoDB table
  3. [Re-deploy your `data-persistence` module](https://nasa.github.io/cumulus/docs/deployment/upgrade-readme#update-data-persistence-resources), which should re-create the `<prefix>-AccessTokensTable` DynamoDB table
  4. Return to using the Cumulus API/dashboard as normal
- This release requires the Cumulus Message Adapter layer deployed with Cumulus Core to be at least 1.3.0, as the core lambdas have updated to [cumulus-message-adapter-js v1.2.0](https://github.com/nasa/cumulus-message-adapter-js/releases/tag/v1.2.0) and the new CMA interface.  As a result, users should:
  1. Follow the [Cumulus Message Adapter (CMA) deployment instructions](https://nasa.github.io/cumulus/docs/deployment/deployment-readme#deploy-the-cumulus-message-adapter-layer) and install a CMA layer version >=1.3.0
  2. If you are using any custom Node.js Lambdas in your workflows **and** the Cumulus CMA layer/`cumulus-message-adapter-js`, you must update your lambda to use [cumulus-message-adapter-js v1.2.0](https://github.com/nasa/cumulus-message-adapter-js/releases/tag/v1.2.0) and follow the migration instructions in the release notes. Prior versions of `cumulus-message-adapter-js` are not compatible with CMA >= 1.3.0.
- Migrate existing s3 reconciliation report records to database (CUMULUS-1911):
  - After update your `data persistence` module and Cumulus resources, run the command:

  ```bash
  ./node_modules/.bin/cumulus-api migrate --stack `<your-terraform-deployment-prefix>` --migrationVersion migration5
  ```

### Added

- Added a limit for concurrent Elasticsearch requests when doing an index from database operation
- Added the `es_request_concurrency` parameter to the archive and cumulus Terraform modules

- **CUMULUS-1995**
  - Added the `es_index_shards` parameter to the archive and cumulus Terraform modules to configure the number of shards for the ES index
    - If you have an existing ES index, you will need to [reindex](https://nasa.github.io/cumulus-api/#reindex) and then [change index](https://nasa.github.io/cumulus-api/#change-index) to take advantage of shard updates

- **CUMULUS-1894**
  - Added `@cumulus/aws-client/S3.moveObject()`

- **CUMULUS-1911**
  - Added ReconciliationReports table
  - Updated CreateReconciliationReport lambda to save Reconciliation Report records to database
  - Updated dbIndexer and IndexFromDatabase lambdas to index Reconciliation Report records to Elasticsearch
  - Added migration_5 to migrate existing s3 reconciliation report records to database and Elasticsearch
  - Updated `@cumulus/api` package, `tf-modules/archive` and `tf-modules/data-persistence` Terraform modules

- **CUMULUS-1916**
  - Added util function for seeding reconciliation reports when running API locally in dashboard

### Changed

- **CUMULUS-1777**
  - The `expirationTime` property is now a **required field** of the access tokens model.
  - Updated the `AccessTokens` table to set a [TTL](https://docs.aws.amazon.com/amazondynamodb/latest/developerguide/howitworks-ttl.html) on the `expirationTime` field in `tf-modules/data-persistence/dynamo.tf`. As a result, access token records in this table whose `expirationTime` has passed should be **automatically deleted by DynamoDB**.
  - Updated all code creating access token records in the Dynamo `AccessTokens` table to set the `expirationTime` field value in seconds from the epoch.
- **CUMULUS-1912**
  - Updated reconciliationReports endpoints to query against Elasticsearch, delete report from both database and s3
  - Added `@cumulus/api-client/reconciliationReports`
- **CUMULUS-1999**
  - Updated `@cumulus/common/util.deprecate()` so that only a single deprecation notice is printed for each name/version combination

### Fixed

- **CUMULUS-1894**
  - The `SyncGranule` task can now handle files larger than 5 GB
- **CUMULUS-1987**
  - `Remove granule from CMR` operation in `@cumulus/api` now passes token to CMR when fetching granule metadata, allowing removal of private granules
- **CUMULUS-1993**
  - For a given queue, the `sqs-message-consumer` Lambda will now only schedule workflows for rules matching the queue **and the collection information in each queue message (if any)**
    - The consumer also now only reads each queue message **once per Lambda invocation**, whereas previously each message was read **once per queue rule per Lambda invocation**
  - Fixed bug preventing the deletion of multiple SNS rules that share the same SNS topic

### Deprecated

- **CUMULUS-1894**
  - `@cumulus/ingest/granule.copyGranuleFile()`
  - `@cumulus/ingest/granule.moveGranuleFile()`

- **CUMULUS-1987** - Deprecated the following functions:
  - `@cumulus/cmrjs/getMetadata(cmrLink)` -> `@cumulus/cmr-client/CMR.getGranuleMetadata(cmrLink)`
  - `@cumulus/cmrjs/getFullMetadata(cmrLink)`

## [v1.22.1] 2020-05-04

**Note**: v1.22.0 was not released as a package due to npm/release concerns.  Users upgrading to 1.22.x should start with 1.22.1

### Added

- **CUMULUS-1894**
  - Added `@cumulus/aws-client/S3.multipartCopyObject()`
- **CUMULUS-408**
  - Added `certificateUri` field to provider schema. This optional field allows operators to specify an S3 uri to a CA bundle to use for HTTPS requests.
- **CUMULUS-1787**
  - Added `collections/active` endpoint for returning collections with active granules in `@cumulus/api`
- **CUMULUS-1799**
  - Added `@cumulus/common/stack.getBucketsConfigKey()` to return the S3 key for the buckets config object
  - Added `@cumulus/common/workflows.getWorkflowFileKey()` to return the S3 key for a workflow definition object
  - Added `@cumulus/common/workflows.getWorkflowsListKeyPrefix()` to return the S3 key prefix for objects containing workflow definitions
  - Added `@cumulus/message` package containing utilities for building and parsing Cumulus messages
- **CUMULUS-1850**
  - Added `@cumulus/aws-client/Kinesis.describeStream()` to get a Kinesis stream description
- **CUMULUS-1853**
  - Added `@cumulus/integration-tests/collections.createCollection()`
  - Added `@cumulus/integration-tests/executions.findExecutionArn()`
  - Added `@cumulus/integration-tests/executions.getExecutionWithStatus()`
  - Added `@cumulus/integration-tests/granules.getGranuleWithStatus()`
  - Added `@cumulus/integration-tests/providers.createProvider()`
  - Added `@cumulus/integration-tests/rules.createOneTimeRule()`

### Changed

- **CUMULUS-1682**
  - Moved all `@cumulus/ingest/parse-pdr` code into the `parse-pdr` task as it had become tightly coupled with that task's handler and was not used anywhere else. Unit tests also restored.
- **CUMULUS-1820**
  - Updated the Thin Egress App module used in `tf-modules/distribution/main.tf` to build 74. [See the release notes](https://github.com/asfadmin/thin-egress-app/releases/tag/tea-build.74).
- **CUMULUS-1852**
  - Updated POST endpoints for `/collections`, `/providers`, and `/rules` to log errors when returning a 500 response
  - Updated POST endpoint for `/collections`:
    - Return a 400 response when the `name` or `version` fields are missing
    - Return a 409 response if the collection already exists
    - Improved error messages to be more explicit
  - Updated POST endpoint for `/providers`:
    - Return a 400 response if the `host` field value is invalid
    - Return a 409 response if the provider already exists
  - Updated POST endpoint for `/rules`:
    - Return a 400 response if rule `name` is invalid
    - Return a 400 response if rule `type` is invalid
- **CUMULUS-1891**
  - Updated the following endpoints using async operations to return a 503 error if the ECS task  cannot be started and a 500 response for a non-specific error:
    - POST `/replays`
    - POST `/bulkDelete`
    - POST `/elasticsearch/index-from-database`
    - POST `/granules/bulk`

### Fixed

- **CUMULUS-408**
  - Fixed HTTPS discovery and ingest.

- **CUMULUS-1850**
  - Fixed a bug in Kinesis event processing where the message consumer would not properly filter available rules based on the collection information in the event and the Kinesis stream ARN

- **CUMULUS-1853**
  - Fixed a bug where attempting to create a rule containing a payload property
    would fail schema validation.

- **CUMULUS-1854**
  - Rule schema is validated before starting workflows or creating event source mappings

- **CUMULUS-1974**
  - Fixed @cumulus/api webpack config for missing underscore object due to underscore update

- **CUMULUS-2210**
  - Fixed `cmr_oauth_provider` variable not being propogated to reconciliation reports

### Deprecated

- **CUMULUS-1799** - Deprecated the following code. For cases where the code was moved into another package, the new code location is noted:
  - `@cumulus/aws-client/StepFunctions.fromSfnExecutionName()`
  - `@cumulus/aws-client/StepFunctions.toSfnExecutionName()`
  - `@cumulus/aws-client/StepFunctions.getExecutionArn()` -> `@cumulus/message/Executions.buildExecutionArn()`
  - `@cumulus/aws-client/StepFunctions.getExecutionUrl()` -> `@cumulus/message/Executions.getExecutionUrlFromArn()`
  - `@cumulus/aws-client/StepFunctions.getStateMachineArn()` -> `@cumulus/message/Executions.getStateMachineArnFromExecutionArn()`
  - `@cumulus/aws-client/StepFunctions.pullStepFunctionEvent()` -> `@cumulus/message/StepFunctions.pullStepFunctionEvent()`
  - `@cumulus/common/bucketsConfigJsonObject()`
  - `@cumulus/common/CloudWatchLogger`
  - `@cumulus/common/collection-config-store/CollectionConfigStore` -> `@cumulus/collection-config-store`
  - `@cumulus/common/collection-config-store.constructCollectionId()` -> `@cumulus/message/Collections.constructCollectionId`
  - `@cumulus/common/concurrency.limit()`
  - `@cumulus/common/concurrency.mapTolerant()`
  - `@cumulus/common/concurrency.promiseUrl()`
  - `@cumulus/common/concurrency.toPromise()`
  - `@cumulus/common/concurrency.unless()`
  - `@cumulus/common/config.buildSchema()`
  - `@cumulus/common/config.parseConfig()`
  - `@cumulus/common/config.resolveResource()`
  - `@cumulus/common/config.resourceToArn()`
  - `@cumulus/common/FieldPattern`
  - `@cumulus/common/launchpad.getLaunchpadToken()` -> `@cumulus/launchpad-auth/index.getLaunchpadToken()`
  - `@cumulus/common/LaunchpadToken` -> `@cumulus/launchpad-auth/LaunchpadToken`
  - `@cumulus/common/launchpad.validateLaunchpadToken()` -> `@cumulus/launchpad-auth/index.validateLaunchpadToken()`
  - `@cumulus/common/message.buildCumulusMeta()` -> `@cumulus/message/Build.buildCumulusMeta()`
  - `@cumulus/common/message.buildQueueMessageFromTemplate()` -> `@cumulus/message/Build.buildQueueMessageFromTemplate()`
  - `@cumulus/common/message.getCollectionIdFromMessage()` -> `@cumulus/message/Collections.getCollectionIdFromMessage()`
  - `@cumulus/common/message.getMessageExecutionArn()` -> `@cumulus/message/Executions.getMessageExecutionArn()`
  - `@cumulus/common/message.getMessageExecutionName()` -> `@cumulus/message/Executions.getMessageExecutionName()`
  - `@cumulus/common/message.getMaximumExecutions()` -> `@cumulus/message/Queue.getMaximumExecutions()`
  - `@cumulus/common/message.getMessageFromTemplate()`
  - `@cumulus/common/message.getMessageStateMachineArn()` -> `@cumulus/message/Executions.getMessageStateMachineArn()`)
  - `@cumulus/common/message.getMessageGranules()` -> `@cumulus/message/Granules.getMessageGranules()`
  - `@cumulus/common/message.getQueueNameByUrl()` -> `@cumulus/message/Queue.getQueueNameByUrl()`
  - `@cumulus/common/message.getQueueName()` -> `@cumulus/message/Queue.getQueueName()`)
  - `@cumulus/common/message.hasQueueAndExecutionLimit()` -> `@cumulus/message/Queue.hasQueueAndExecutionLimit()`
  - `@cumulus/common/Semaphore`
  - `@cumulus/common/test-utils.throttleOnce()`
  - `@cumulus/common/workflows.getWorkflowArn()`
  - `@cumulus/common/workflows.getWorkflowFile()`
  - `@cumulus/common/workflows.getWorkflowList()`
  - `@cumulus/common/workflows.getWorkflowTemplate()`
  - `@cumulus/integration-tests/sfnStep/SfnStep.parseStepMessage()` -> `@cumulus/message/StepFunctions.parseStepMessage()`
- **CUMULUS-1858** - Deprecated the following functions.
  - `@cumulus/common/string.globalReplace()`
  - `@cumulus/common/string.isNonEmptyString()`
  - `@cumulus/common/string.isValidHostname()`
  - `@cumulus/common/string.match()`
  - `@cumulus/common/string.matches()`
  - `@cumulus/common/string.replace()`
  - `@cumulus/common/string.toLower()`
  - `@cumulus/common/string.toUpper()`

### Removed

- **CUMULUS-1799**: Deprecated code removals:
  - Removed from `@cumulus/common/aws`:
    - `pullStepFunctionEvent()`
  - Removed `@cumulus/common/sfnStep`
  - Removed `@cumulus/common/StepFunctions`

## [v1.21.0] 2020-03-30

### PLEASE NOTE

- **CUMULUS-1762**: the `messageConsumer` for `sns` and `kinesis`-type rules now fetches
  the collection information from the message. You should ensure that your rule's collection
  name and version match what is in the message for these ingest messages to be processed.
  If no matching rule is found, an error will be thrown and logged in the
  `messageConsumer` Lambda function's log group.

### Added

- **CUMULUS-1629**`
  - Updates discover-granules task to respect/utilize duplicateHandling configuration such that
    - skip:               Duplicates will be filtered from the granule list
    - error:              Duplicates encountered will result in step failure
    - replace, version:   Duplicates will be ignored and handled as normal.
  - Adds a new copy of the API lambda `PrivateApiLambda()` which is configured to not require authentication. This Lambda is not connected to an API gateway
  - Adds `@cumulus/api-client` with functions for use by workflow lambdas to call the API when needed

- **CUMULUS-1732**
  - Added Python task/activity workflow and integration test (`PythonReferenceSpec`) to test `cumulus-message-adapter-python`and `cumulus-process-py` integration.
- **CUMULUS-1795**
  - Added an IAM policy on the Cumulus EC2 creation to enable SSM when the `deploy_to_ngap` flag is true

### Changed

- **CUMULUS-1762**
  - the `messageConsumer` for `sns` and `kinesis`-type rules now fetches the collection
    information from the message.

### Deprecated

- **CUMULUS-1629**
  - Deprecate `granulesApi`, `rulesApi`, `emsApi`, `executionsAPI` from `@cumulus/integration-test/api` in favor of code moved to `@cumulus/api-client`

### Removed

- **CUMULUS-1799**: Deprecated code removals
  - Removed deprecated method `@cumulus/api/models/Granule.createGranulesFromSns()`
  - Removed deprecated method `@cumulus/api/models/Granule.removeGranuleFromCmr()`
  - Removed from `@cumulus/common/aws`:
    - `apigateway()`
    - `buildS3Uri()`
    - `calculateS3ObjectChecksum()`
    - `cf()`
    - `cloudwatch()`
    - `cloudwatchevents()`
    - `cloudwatchlogs()`
    - `createAndWaitForDynamoDbTable()`
    - `createQueue()`
    - `deleteSQSMessage()`
    - `describeCfStackResources()`
    - `downloadS3File()`
    - `downloadS3Files()`
    - `DynamoDbSearchQueue` class
    - `dynamodbstreams()`
    - `ec2()`
    - `ecs()`
    - `fileExists()`
    - `findResourceArn()`
    - `fromSfnExecutionName()`
    - `getFileBucketAndKey()`
    - `getJsonS3Object()`
    - `getQueueUrl()`
    - `getObjectSize()`
    - `getS3ObjectReadStream()`
    - `getSecretString()`
    - `getStateMachineArn()`
    - `headObject()`
    - `isThrottlingException()`
    - `kinesis()`
    - `lambda()`
    - `listS3Objects()`
    - `promiseS3Upload()`
    - `publishSnsMessage()`
    - `putJsonS3Object()`
    - `receiveSQSMessages()`
    - `s3CopyObject()`
    - `s3GetObjectTagging()`
    - `s3Join()`
    - `S3ListObjectsV2Queue` class
    - `s3TagSetToQueryString()`
    - `s3PutObjectTagging()`
    - `secretsManager()`
    - `sendSQSMessage()`
    - `sfn()`
    - `sns()`
    - `sqs()`
    - `sqsQueueExists()`
    - `toSfnExecutionName()`
    - `uploadS3FileStream()`
    - `uploadS3Files()`
    - `validateS3ObjectChecksum()`
  - Removed `@cumulus/common/CloudFormationGateway` class
  - Removed `@cumulus/common/concurrency/Mutex` class
  - Removed `@cumulus/common/errors`
  - Removed `@cumulus/common/sftp`
  - Removed `@cumulus/common/string.unicodeEscape`
  - Removed `@cumulus/cmrjs/cmr-utils.getGranuleId()`
  - Removed `@cumulus/cmrjs/cmr-utils.getCmrFiles()`
  - Removed `@cumulus/cmrjs/cmr/CMR` class
  - Removed `@cumulus/cmrjs/cmr/CMRSearchConceptQueue` class
  - Removed `@cumulus/cmrjs/utils.getHost()`
  - Removed `@cumulus/cmrjs/utils.getIp()`
  - Removed `@cumulus/cmrjs/utils.hostId()`
  - Removed `@cumulus/cmrjs/utils/ummVersion()`
  - Removed `@cumulus/cmrjs/utils.updateToken()`
  - Removed `@cumulus/cmrjs/utils.validateUMMG()`
  - Removed `@cumulus/ingest/aws.getEndpoint()`
  - Removed `@cumulus/ingest/aws.getExecutionUrl()`
  - Removed `@cumulus/ingest/aws/invoke()`
  - Removed `@cumulus/ingest/aws/CloudWatch` class
  - Removed `@cumulus/ingest/aws/ECS` class
  - Removed `@cumulus/ingest/aws/Events` class
  - Removed `@cumulus/ingest/aws/SQS` class
  - Removed `@cumulus/ingest/aws/StepFunction` class
  - Removed `@cumulus/ingest/util.normalizeProviderPath()`
  - Removed `@cumulus/integration-tests/index.listCollections()`
  - Removed `@cumulus/integration-tests/index.listProviders()`
  - Removed `@cumulus/integration-tests/index.rulesList()`
  - Removed `@cumulus/integration-tests/api/api.addCollectionApi()`

## [v1.20.0] 2020-03-12

### BREAKING CHANGES

- **CUMULUS-1714**
  - Changed the format of the message sent to the granule SNS Topic. Message includes the granule record under `record` and the type of event under `event`. Messages with `deleted` events will have the record that was deleted with a `deletedAt` timestamp. Options for `event` are `Create | Update | Delete`
- **CUMULUS-1769** - `deploy_to_ngap` is now a **required** variable for the `tf-modules/cumulus` module. **For those deploying to NGAP environments, this variable should always be set to `true`.**

### Notable changes

- **CUMULUS-1739** - You can now exclude Elasticsearch from your `tf-modules/data-persistence` deployment (via `include_elasticsearch = false`) and your `tf-modules/cumulus` module will still deploy successfully.

- **CUMULUS-1769** - If you set `deploy_to_ngap = true` for the `tf-modules/archive` Terraform module, **you can only deploy your archive API gateway as `PRIVATE`**, not `EDGE`.

### Added

- Added `@cumulus/aws-client/S3.getS3ObjectReadStreamAsync()` to deal with S3 eventual consistency issues by checking for the existence an S3 object with retries before getting a readable stream for that object.
- **CUMULUS-1769**
  - Added `deploy_to_ngap` boolean variable for the `tf-modules/cumulus` and `tf-modules/archive` Terraform modules. This variable is required. **For those deploying to NGAP environments, this variable should always be set to `true`.**
- **HYRAX-70**
  - Add the hyrax-metadata-update task

### Changed

- [`AccessToken.get()`](https://github.com/nasa/cumulus/blob/master/packages/api/models/access-tokens.js) now enforces [strongly consistent reads from DynamoDB](https://docs.aws.amazon.com/amazondynamodb/latest/developerguide/HowItWorks.ReadConsistency.html)
- **CUMULUS-1739**
  - Updated `tf-modules/data-persistence` to make Elasticsearch alarm resources and outputs conditional on the `include_elasticsearch` variable
  - Updated `@cumulus/aws-client/S3.getObjectSize` to include automatic retries for any failures from `S3.headObject`
- **CUMULUS-1784**
  - Updated `@cumulus/api/lib/DistributionEvent.remoteIP()` to parse the IP address in an S3 access log from the `A-sourceip` query parameter if present, otherwise fallback to the original parsing behavior.
- **CUMULUS-1768**
  - The `stats/summary` endpoint reports the distinct collections for the number of granules reported

### Fixed

- **CUMULUS-1739** - Fixed the `tf-modules/cumulus` and `tf-modules/archive` modules to make these Elasticsearch variables truly optional:
  - `elasticsearch_domain_arn`
  - `elasticsearch_hostname`
  - `elasticsearch_security_group_id`

- **CUMULUS-1768**
  - Fixed the `stats/` endpoint so that data is correctly filtered by timestamp and `processingTime` is calculated correctly.

- **CUMULUS-1769**
  - In the `tf-modules/archive` Terraform module, the `lifecycle` block ignoring changes to the `policy` of the archive API gateway is now only enforced if `deploy_to_ngap = true`. This fixes a bug where users deploying outside of NGAP could not update their API gateway's resource policy when going from `PRIVATE` to `EDGE`, preventing their API from being accessed publicly.

- **CUMULUS-1775**
  - Fix/update api endpoint to use updated google auth endpoints such that it will work with new accounts

### Removed

- **CUMULUS-1768**
  - Removed API endpoints `stats/histogram` and `stats/average`. All advanced stats needs should be acquired from Cloud Metrics or similarly configured ELK stack.

## [v1.19.0] 2020-02-28

### BREAKING CHANGES

- **CUMULUS-1736**
  - The `@cumulus/discover-granules` task now sets the `dataType` of discovered
    granules based on the `name` of the configured collection, not the
    `dataType`.
  - The config schema of the `@cumulus/discover-granules` task now requires that
    collections contain a `version`.
  - The `@cumulus/sync-granule` task will set the `dataType` and `version` of a
    granule based on the configured collection if those fields are not already
    set on the granule. Previously it was using the `dataType` field of the
    configured collection, then falling back to the `name` field of the
    collection. This update will just use the `name` field of the collection to
    set the `dataType` field of the granule.

- **CUMULUS-1446**
  - Update the `@cumulus/integration-tests/api/executions.getExecution()`
    function to parse the response and return the execution, rather than return
    the full API response.

- **CUMULUS-1672**
  - The `cumulus` Terraform module in previous releases set a
    `Deployment = var.prefix` tag on all resources that it managed. In this
    release, a `tags` input variable has been added to the `cumulus` Terraform
    module to allow resource tagging to be customized. No default tags will be
    applied to Cumulus-managed resources. To replicate the previous behavior,
    set `tags = { Deployment: var.prefix }` as an input variable for the
    `cumulus` Terraform module.

- **CUMULUS-1684 Migration Instructions**
  - In previous releases, a provider's username and password were encrypted
    using a custom encryption library. That has now been updated to use KMS.
    This release includes a Lambda function named
    `<prefix>-ProviderSecretsMigration`, which will re-encrypt existing
    provider credentials to use KMS. After this release has been deployed, you
    will need to manually invoke that Lambda function using either the AWS CLI
    or AWS Console. It should only need to be successfully run once.
  - Future releases of Cumulus will invoke a
    `<prefix>-VerifyProviderSecretsMigration` Lambda function as part of the
    deployment, which will cause the deployment to fail if the migration
    Lambda has not been run.

- **CUMULUS-1718**
  - The `@cumulus/sf-sns-report` task for reporting mid-workflow updates has been retired.
  This task was used as the `PdrStatusReport` task in our ParsePdr example workflow.
  If you have a ParsePdr or other workflow using this task, use `@cumulus/sf-sqs-report` instead.
  Trying to deploy the old task will result in an error as the cumulus module no longer exports `sf_sns_report_task`.
  - Migration instruction: In your workflow definition, for each step using the old task change:
  `"Resource": "${module.cumulus.sf_sns_report_task.task_arn}"`
  to
  `"Resource": "${module.cumulus.sf_sqs_report_task.task_arn}"`

- **CUMULUS-1755**
  - The `thin_egress_jwt_secret_name` variable for the `tf-modules/cumulus` Terraform module is now **required**. This variable is passed on to the Thin Egress App in `tf-modules/distribution/main.tf`, which uses the keys stored in the secret to sign JWTs. See the [Thin Egress App documentation on how to create a value for this secret](https://github.com/asfadmin/thin-egress-app#setting-up-the-jwt-cookie-secrets).

### Added

- **CUMULUS-1446**
  - Add `@cumulus/common/FileUtils.readJsonFile()` function
  - Add `@cumulus/common/FileUtils.readTextFile()` function
  - Add `@cumulus/integration-tests/api/collections.createCollection()` function
  - Add `@cumulus/integration-tests/api/collections.deleteCollection()` function
  - Add `@cumulus/integration-tests/api/collections.getCollection()` function
  - Add `@cumulus/integration-tests/api/providers.getProvider()` function
  - Add `@cumulus/integration-tests/index.getExecutionOutput()` function
  - Add `@cumulus/integration-tests/index.loadCollection()` function
  - Add `@cumulus/integration-tests/index.loadProvider()` function
  - Add `@cumulus/integration-tests/index.readJsonFilesFromDir()` function

- **CUMULUS-1672**
  - Add a `tags` input variable to the `archive` Terraform module
  - Add a `tags` input variable to the `cumulus` Terraform module
  - Add a `tags` input variable to the `cumulus_ecs_service` Terraform module
  - Add a `tags` input variable to the `data-persistence` Terraform module
  - Add a `tags` input variable to the `distribution` Terraform module
  - Add a `tags` input variable to the `ingest` Terraform module
  - Add a `tags` input variable to the `s3-replicator` Terraform module

- **CUMULUS-1707**
  - Enable logrotate on ECS cluster

- **CUMULUS-1684**
  - Add a `@cumulus/aws-client/KMS` library of KMS-related functions
  - Add `@cumulus/aws-client/S3.getTextObject()`
  - Add `@cumulus/sftp-client` package
  - Create `ProviderSecretsMigration` Lambda function
  - Create `VerifyProviderSecretsMigration` Lambda function

- **CUMULUS-1548**
  - Add ability to put default Cumulus logs in Metrics' ELK stack
  - Add ability to add custom logs to Metrics' ELK Stack

- **CUMULUS-1702**
  - When logs are sent to Metrics' ELK stack, the logs endpoints will return results from there

- **CUMULUS-1459**
  - Async Operations are indexed in Elasticsearch
  - To index any existing async operations you'll need to perform an index from
    database function.

- **CUMULUS-1717**
  - Add `@cumulus/aws-client/deleteAndWaitForDynamoDbTableNotExists`, which
    deletes a DynamoDB table and waits to ensure the table no longer exists
  - Added `publishGranules` Lambda to handle publishing granule messages to SNS when granule records are written to DynamoDB
  - Added `@cumulus/api/models/Granule.storeGranulesFromCumulusMessage` to store granules from a Cumulus message to DynamoDB

- **CUMULUS-1718**
  - Added `@cumulus/sf-sqs-report` task to allow mid-workflow reporting updates.
  - Added `stepfunction_event_reporter_queue_url` and `sf_sqs_report_task` outputs to the `cumulus` module.
  - Added `publishPdrs` Lambda to handle publishing PDR messages to SNS when PDR records are written to DynamoDB.
  - Added `@cumulus/api/models/Pdr.storePdrFromCumulusMessage` to store PDRs from a Cumulus message to DynamoDB.
  - Added `@cumulus/aws-client/parseSQSMessageBody` to parse an SQS message body string into an object.

- **Ability to set custom backend API url in the archive module**
  - Add `api_url` definition in `tf-modules/cumulus/archive.tf`
  - Add `archive_api_url` variable in `tf-modules/cumulus/variables.tf`

- **CUMULUS-1741**
  - Added an optional `elasticsearch_security_group_ids` variable to the
    `data-persistence` Terraform module to allow additional security groups to
    be assigned to the Elasticsearch Domain.

- **CUMULUS-1752**
  - Added `@cumulus/integration-tests/api/distribution.invokeTEADistributionLambda` to simulate a request to the [Thin Egress App](https://github.com/asfadmin/thin-egress-app) by invoking the Lambda and getting a response payload.
  - Added `@cumulus/integration-tests/api/distribution.getTEARequestHeaders` to generate necessary request headers for a request to the Thin Egress App
  - Added `@cumulus/integration-tests/api/distribution.getTEADistributionApiFileStream` to get a response stream for a file served by Thin Egress App
  - Added `@cumulus/integration-tests/api/distribution.getTEADistributionApiRedirect` to get a redirect response from the Thin Egress App

- **CUMULUS-1755**
  - Added `@cumulus/aws-client/CloudFormation.describeCfStack()` to describe a Cloudformation stack
  - Added `@cumulus/aws-client/CloudFormation.getCfStackParameterValues()` to get multiple parameter values for a Cloudformation stack

### Changed

- **CUMULUS-1725**
  - Moved the logic that updates the granule files cache Dynamo table into its
    own Lambda function called `granuleFilesCacheUpdater`.

- **CUMULUS-1736**
  - The `collections` model in the API package now determines the name of a
    collection based on the `name` property, rather than using `dataType` and
    then falling back to `name`.
  - The `@cumulus/integration-tests.loadCollection()` function no longer appends
    the postfix to the end of the collection's `dataType`.
  - The `@cumulus/integration-tests.addCollections()` function no longer appends
    the postfix to the end of the collection's `dataType`.

- **CUMULUS-1672**
  - Add a `retryOptions` parameter to the `@cumulus/aws-client/S3.headObject`
     function, which will retry if the object being queried does not exist.

- **CUMULUS-1446**
  - Mark the `@cumulus/integration-tests/api.addCollectionApi()` function as
    deprecated
  - Mark the `@cumulus/integration-tests/index.listCollections()` function as
    deprecated
  - Mark the `@cumulus/integration-tests/index.listProviders()` function as
    deprecated
  - Mark the `@cumulus/integration-tests/index.rulesList()` function as
    deprecated

- **CUMULUS-1672**
  - Previously, the `cumulus` module defaulted to setting a
    `Deployment = var.prefix` tag on all resources that it managed. In this
    release, the `cumulus` module will now accept a `tags` input variable that
    defines the tags to be assigned to all resources that it manages.
  - Previously, the `data-persistence` module defaulted to setting a
    `Deployment = var.prefix` tag on all resources that it managed. In this
    release, the `data-persistence` module will now accept a `tags` input
    variable that defines the tags to be assigned to all resources that it
    manages.
  - Previously, the `distribution` module defaulted to setting a
    `Deployment = var.prefix` tag on all resources that it managed. In this
    release, the `distribution` module will now accept a `tags` input variable
    that defines the tags to be assigned to all resources that it manages.
  - Previously, the `ingest` module defaulted to setting a
    `Deployment = var.prefix` tag on all resources that it managed. In this
    release, the `ingest` module will now accept a `tags` input variable that
    defines the tags to be assigned to all resources that it manages.
  - Previously, the `s3-replicator` module defaulted to setting a
    `Deployment = var.prefix` tag on all resources that it managed. In this
    release, the `s3-replicator` module will now accept a `tags` input variable
    that defines the tags to be assigned to all resources that it manages.

- **CUMULUS-1684**
  - Update the API package to encrypt provider credentials using KMS instead of
    using RSA keys stored in S3

- **CUMULUS-1717**
  - Changed name of `cwSfExecutionEventToDb` Lambda to `cwSfEventToDbRecords`
  - Updated `cwSfEventToDbRecords` to write granule records to DynamoDB from the incoming Cumulus message

- **CUMULUS-1718**
  - Renamed `cwSfEventToDbRecords` to `sfEventSqsToDbRecords` due to architecture change to being a consumer of an SQS queue of Step Function Cloudwatch events.
  - Updated `sfEventSqsToDbRecords` to write PDR records to DynamoDB from the incoming Cumulus message
  - Moved `data-cookbooks/sns.md` to `data-cookbooks/ingest-notifications.md` and updated it to reflect recent changes.

- **CUMULUS-1748**
  - (S)FTP discovery tasks now use the provider-path as-is instead of forcing it to a relative path.
  - Improved error handling to catch permission denied FTP errors better and log them properly. Workflows will still fail encountering this error and we intend to consider that approach in a future ticket.

- **CUMULUS-1752**
  - Moved class for parsing distribution events to its own file: `@cumulus/api/lib/DistributionEvent.js`
    - Updated `DistributionEvent` to properly parse S3 access logs generated by requests from the [Thin Egress App](https://github.com/asfadmin/thin-egress-app)

- **CUMULUS-1753** - Changes to `@cumulus/ingest/HttpProviderClient.js`:
  - Removed regex filter in `HttpProviderClient.list()` that was used to return only files with an extension between 1 and 4 characters long. `HttpProviderClient.list()` will now return all files linked from the HTTP provider host.

- **CUMULUS-1755**
  - Updated the Thin Egress App module used in `tf-modules/distribution/main.tf` to build 61. [See the release notes](https://github.com/asfadmin/thin-egress-app/releases/tag/tea-build.61).

- **CUMULUS-1757**
  - Update @cumulus/cmr-client CMRSearchConceptQueue to take optional cmrEnvironment parameter

### Deprecated

- **CUMULUS-1684**
  - Deprecate `@cumulus/common/key-pair-provider/S3KeyPairProvider`
  - Deprecate `@cumulus/common/key-pair-provider/S3KeyPairProvider.encrypt()`
  - Deprecate `@cumulus/common/key-pair-provider/S3KeyPairProvider.decrypt()`
  - Deprecate `@cumulus/common/kms/KMS`
  - Deprecate `@cumulus/common/kms/KMS.encrypt()`
  - Deprecate `@cumulus/common/kms/KMS.decrypt()`
  - Deprecate `@cumulus/common/sftp.Sftp`

- **CUMULUS-1717**
  - Deprecate `@cumulus/api/models/Granule.createGranulesFromSns`

- **CUMULUS-1718**
  - Deprecate `@cumulus/sf-sns-report`.
    - This task has been updated to always throw an error directing the user to use `@cumulus/sf-sqs-report` instead. This was done because there is no longer an SNS topic to which to publish, and no consumers to listen to it.

- **CUMULUS-1748**
  - Deprecate `@cumulus/ingest/util.normalizeProviderPath`

- **CUMULUS-1752**
  - Deprecate `@cumulus/integration-tests/api/distribution.getDistributionApiFileStream`
  - Deprecate `@cumulus/integration-tests/api/distribution.getDistributionApiRedirect`
  - Deprecate `@cumulus/integration-tests/api/distribution.invokeApiDistributionLambda`

### Removed

- **CUMULUS-1684**
  - Remove the deployment script that creates encryption keys and stores them to
    S3

- **CUMULUS-1768**
  - Removed API endpoints `stats/histogram` and `stats/average`. All advanced stats needs should be acquired from Cloud Metrics or similarly configured ELK stack.

### Fixed

- **Fix default values for urs_url in variables.tf files**
  - Remove trailing `/` from default `urs_url` values.

- **CUMULUS-1610** - Add the Elasticsearch security group to the EC2 security groups

- **CUMULUS-1740** - `cumulus_meta.workflow_start_time` is now set in Cumulus
  messages

- **CUMULUS-1753** - Fixed `@cumulus/ingest/HttpProviderClient.js` to properly handle HTTP providers with:
  - Multiple link tags (e.g. `<a>`) per line of source code
  - Link tags in uppercase or lowercase (e.g. `<A>`)
  - Links with filepaths in the link target (e.g. `<a href="/path/to/file.txt">`). These files will be returned from HTTP file discovery **as the file name only** (e.g. `file.txt`).

- **CUMULUS-1768**
  - Fix an issue in the stats endpoints in `@cumulus/api` to send back stats for the correct type

## [v1.18.0] 2020-02-03

### BREAKING CHANGES

- **CUMULUS-1686**

  - `ecs_cluster_instance_image_id` is now a _required_ variable of the `cumulus` module, instead of optional.

- **CUMULUS-1698**

  - Change variable `saml_launchpad_metadata_path` to `saml_launchpad_metadata_url` in the `tf-modules/cumulus` Terraform module.

- **CUMULUS-1703**
  - Remove the unused `forceDownload` option from the `sync-granule` tasks's config
  - Remove the `@cumulus/ingest/granule.Discover` class
  - Remove the `@cumulus/ingest/granule.Granule` class
  - Remove the `@cumulus/ingest/pdr.Discover` class
  - Remove the `@cumulus/ingest/pdr.Granule` class
  - Remove the `@cumulus/ingest/parse-pdr.parsePdr` function

### Added

- **CUMULUS-1040**

  - Added `@cumulus/aws-client` package to provide utilities for working with AWS services and the Node.js AWS SDK
  - Added `@cumulus/errors` package which exports error classes for use in Cumulus workflow code
  - Added `@cumulus/integration-tests/sfnStep` to provide utilities for parsing step function execution histories

- **CUMULUS-1102**

  - Adds functionality to the @cumulus/api package for better local testing.
    - Adds data seeding for @cumulus/api's localAPI.
      - seed functions allow adding collections, executions, granules, pdrs, providers, and rules to a Localstack Elasticsearch and DynamoDB via `addCollections`, `addExecutions`, `addGranules`, `addPdrs`, `addProviders`, and `addRules`.
    - Adds `eraseDataStack` function to local API server code allowing resetting of local datastack for testing (ES and DynamoDB).
    - Adds optional parameters to the @cumulus/api bin serve to allow for launching the api without destroying the current data.

- **CUMULUS-1697**

  - Added the `@cumulus/tf-inventory` package that provides command line utilities for managing Terraform resources in your AWS account

- **CUMULUS-1703**

  - Add `@cumulus/aws-client/S3.createBucket` function
  - Add `@cumulus/aws-client/S3.putFile` function
  - Add `@cumulus/common/string.isNonEmptyString` function
  - Add `@cumulus/ingest/FtpProviderClient` class
  - Add `@cumulus/ingest/HttpProviderClient` class
  - Add `@cumulus/ingest/S3ProviderClient` class
  - Add `@cumulus/ingest/SftpProviderClient` class
  - Add `@cumulus/ingest/providerClientUtils.buildProviderClient` function
  - Add `@cumulus/ingest/providerClientUtils.fetchTextFile` function

- **CUMULUS-1731**

  - Add new optional input variables to the Cumulus Terraform module to support TEA upgrade:
    - `thin_egress_cookie_domain` - Valid domain for Thin Egress App cookie
    - `thin_egress_domain_cert_arn` - Certificate Manager SSL Cert ARN for Thin
      Egress App if deployed outside NGAP/CloudFront
    - `thin_egress_download_role_in_region_arn` - ARN for reading of Thin Egress
      App data buckets for in-region requests
    - `thin_egress_jwt_algo` - Algorithm with which to encode the Thin Egress
      App JWT cookie
    - `thin_egress_jwt_secret_name` - Name of AWS secret where keys for the Thin
      Egress App JWT encode/decode are stored
    - `thin_egress_lambda_code_dependency_archive_key` - Thin Egress App - S3
      Key of packaged python modules for lambda dependency layer

- **CUMULUS-1733**
  - Add `discovery-filtering` operator doc to document previously undocumented functionality.

- **CUMULUS-1737**
  - Added the `cumulus-test-cleanup` module to run a nightly cleanup on resources left over from the integration tests run from the `example/spec` directory.

### Changed

- **CUMULUS-1102**

  - Updates `@cumulus/api/auth/testAuth` to use JWT instead of random tokens.
  - Updates the default AMI for the ecs_cluster_instance_image_id.

- **CUMULUS-1622**

  - Mutex class has been deprecated in `@cumulus/common/concurrency` and will be removed in a future release.

- **CUMULUS-1686**

  - Changed `ecs_cluster_instance_image_id` to be a required variable of the `cumulus` module and removed the default value.
    The default was not available across accounts and regions, nor outside of NGAP and therefore not particularly useful.

- **CUMULUS-1688**

  - Updated `@cumulus/aws.receiveSQSMessages` not to replace `message.Body` with a parsed object. This behavior was undocumented and confusing as received messages appeared to contradict AWS docs that state `message.Body` is always a string.
  - Replaced `sf_watcher` CloudWatch rule from `cloudwatch-events.tf` with an EventSourceMapping on `sqs2sf` mapped to the `start_sf` SQS queue (in `event-sources.tf`).
  - Updated `sqs2sf` with an EventSourceMapping handler and unit test.

- **CUMULUS-1698**

  - Change variable `saml_launchpad_metadata_path` to `saml_launchpad_metadata_url` in the `tf-modules/cumulus` Terraform module.
  - Updated `@cumulus/api/launchpadSaml` to download launchpad IDP metadata from configured location when the metadata in s3 is not valid, and to work with updated IDP metadata and SAML response.

- **CUMULUS-1731**
  - Upgrade the version of the Thin Egress App deployed by Cumulus to v48
    - Note: New variables available, see the 'Added' section of this changelog.

### Fixed

- **CUMULUS-1664**

  - Updated `dbIndexer` Lambda to remove hardcoded references to DynamoDB table names.

- **CUMULUS-1733**
  - Fixed granule discovery recursion algorithm used in S/FTP protocols.

### Removed

- **CUMULUS-1481**
  - removed `process` config and output from PostToCmr as it was not required by the task nor downstream steps, and should still be in the output message's `meta` regardless.

### Deprecated

- **CUMULUS-1040**
  - Deprecated the following code. For cases where the code was moved into another package, the new code location is noted:
    - `@cumulus/common/CloudFormationGateway` -> `@cumulus/aws-client/CloudFormationGateway`
    - `@cumulus/common/DynamoDb` -> `@cumulus/aws-client/DynamoDb`
    - `@cumulus/common/errors` -> `@cumulus/errors`
    - `@cumulus/common/StepFunctions` -> `@cumulus/aws-client/StepFunctions`
    - All of the exported functions in `@cumulus/commmon/aws` (moved into `@cumulus/aws-client`), except:
      - `@cumulus/common/aws/isThrottlingException` -> `@cumulus/errors/isThrottlingException`
      - `@cumulus/common/aws/improveStackTrace` (not deprecated)
      - `@cumulus/common/aws/retryOnThrottlingException` (not deprecated)
    - `@cumulus/common/sfnStep/SfnStep.parseStepMessage` -> `@cumulus/integration-tests/sfnStep/SfnStep.parseStepMessage`
    - `@cumulus/common/sfnStep/ActivityStep` -> `@cumulus/integration-tests/sfnStep/ActivityStep`
    - `@cumulus/common/sfnStep/LambdaStep` -> `@cumulus/integration-tests/sfnStep/LambdaStep`
    - `@cumulus/common/string/unicodeEscape` -> `@cumulus/aws-client/StepFunctions.unicodeEscape`
    - `@cumulus/common/util/setErrorStack` -> `@cumulus/aws-client/util/setErrorStack`
    - `@cumulus/ingest/aws/invoke` -> `@cumulus/aws-client/Lambda/invoke`
    - `@cumulus/ingest/aws/CloudWatch.bucketSize`
    - `@cumulus/ingest/aws/CloudWatch.cw`
    - `@cumulus/ingest/aws/ECS.ecs`
    - `@cumulus/ingest/aws/ECS`
    - `@cumulus/ingest/aws/Events.putEvent` -> `@cumulus/aws-client/CloudwatchEvents.putEvent`
    - `@cumulus/ingest/aws/Events.deleteEvent` -> `@cumulus/aws-client/CloudwatchEvents.deleteEvent`
    - `@cumulus/ingest/aws/Events.deleteTarget` -> `@cumulus/aws-client/CloudwatchEvents.deleteTarget`
    - `@cumulus/ingest/aws/Events.putTarget` -> `@cumulus/aws-client/CloudwatchEvents.putTarget`
    - `@cumulus/ingest/aws/SQS.attributes` -> `@cumulus/aws-client/SQS.getQueueAttributes`
    - `@cumulus/ingest/aws/SQS.deleteMessage` -> `@cumulus/aws-client/SQS.deleteSQSMessage`
    - `@cumulus/ingest/aws/SQS.deleteQueue` -> `@cumulus/aws-client/SQS.deleteQueue`
    - `@cumulus/ingest/aws/SQS.getUrl` -> `@cumulus/aws-client/SQS.getQueueUrlByName`
    - `@cumulus/ingest/aws/SQS.receiveMessage` -> `@cumulus/aws-client/SQS.receiveSQSMessages`
    - `@cumulus/ingest/aws/SQS.sendMessage` -> `@cumulus/aws-client/SQS.sendSQSMessage`
    - `@cumulus/ingest/aws/StepFunction.getExecutionStatus` -> `@cumulus/aws-client/StepFunction.getExecutionStatus`
    - `@cumulus/ingest/aws/StepFunction.getExecutionUrl` -> `@cumulus/aws-client/StepFunction.getExecutionUrl`

## [v1.17.0] - 2019-12-31

### BREAKING CHANGES

- **CUMULUS-1498**
  - The `@cumulus/cmrjs.publish2CMR` function expects that the value of its
    `creds.password` parameter is a plaintext password.
  - Rather than using an encrypted password from the `cmr_password` environment
    variable, the `@cumulus/cmrjs.updateCMRMetadata` function now looks for an
    environment variable called `cmr_password_secret_name` and fetches the CMR
    password from that secret in AWS Secrets Manager.
  - The `@cumulus/post-to-cmr` task now expects a
    `config.cmr.passwordSecretName` value, rather than `config.cmr.password`.
    The CMR password will be fetched from that secret in AWS Secrets Manager.

### Added

- **CUMULUS-630**

  - Added support for replaying Kinesis records on a stream into the Cumulus Kinesis workflow triggering mechanism: either all the records, or some time slice delimited by start and end timestamps.
  - Added `/replays` endpoint to the operator API for triggering replays.
  - Added `Replay Kinesis Messages` documentation to Operator Docs.
  - Added `manualConsumer` lambda function to consume a Kinesis stream. Used by the replay AsyncOperation.

- **CUMULUS-1687**
  - Added new API endpoint for listing async operations at `/asyncOperations`
  - All asyncOperations now include the fields `description` and `operationType`. `operationType` can be one of the following. [`Bulk Delete`, `Bulk Granules`, `ES Index`, `Kinesis Replay`]

### Changed

- **CUMULUS-1626**

  - Updates Cumulus to use node10/CMA 1.1.2 for all of its internal lambdas in prep for AWS node 8 EOL

- **CUMULUS-1498**
  - Remove the DynamoDB Users table. The list of OAuth users who are allowed to
    use the API is now stored in S3.
  - The CMR password and Launchpad passphrase are now stored in Secrets Manager

## [v1.16.1] - 2019-12-6

**Please note**:

- The `region` argument to the `cumulus` Terraform module has been removed. You may see a warning or error if you have that variable populated.
- Your workflow tasks should use the following versions of the CMA libraries to utilize new granule, parentArn, asyncOperationId, and stackName fields on the logs:
  - `cumulus-message-adapter-js` version 1.0.10+
  - `cumulus-message-adapter-python` version 1.1.1+
  - `cumulus-message-adapter-java` version 1.2.11+
- The `data-persistence` module no longer manages the creation of an Elasticsearch service-linked role for deploying Elasticsearch to a VPC. Follow the [deployment instructions on preparing your VPC](https://nasa.github.io/cumulus/docs/deployment/deployment-readme#vpc-subnets-and-security-group) for guidance on how to create the Elasticsearch service-linked role manually.
- There is now a `distribution_api_gateway_stage` variable for the `tf-modules/cumulus` Terraform module that will be used as the API gateway stage name used for the distribution API (Thin Egress App)
- Default value for the `urs_url` variable is now `https://uat.urs.earthdata.nasa.gov/` in the `tf-modules/cumulus` and `tf-modules/archive` Terraform modules. So deploying the `cumulus` module without a `urs_url` variable set will integrate your Cumulus deployment with the UAT URS environment.

### Added

- **CUMULUS-1563**

  - Added `custom_domain_name` variable to `tf-modules/data-persistence` module

- **CUMULUS-1654**
  - Added new helpers to `@cumulus/common/execution-history`:
    - `getStepExitedEvent()` returns the `TaskStateExited` event in a workflow execution history after the given step completion/failure event
    - `getTaskExitedEventOutput()` returns the output message for a `TaskStateExited` event in a workflow execution history

### Changed

- **CUMULUS-1578**

  - Updates SAML launchpad configuration to authorize via configured userGroup.
    [See the NASA specific documentation (protected)](https://wiki.earthdata.nasa.gov/display/CUMULUS/Cumulus+SAML+Launchpad+Integration)

- **CUMULUS-1579**

  - Elasticsearch list queries use `match` instead of `term`. `term` had been analyzing the terms and not supporting `-` in the field values.

- **CUMULUS-1619**

  - Adds 4 new keys to `@cumulus/logger` to display granules, parentArn, asyncOperationId, and stackName.
  - Depends on `cumulus-message-adapter-js` version 1.0.10+. Cumulus tasks updated to use this version.

- **CUMULUS-1654**

  - Changed `@cumulus/common/SfnStep.parseStepMessage()` to a static class method

- **CUMULUS-1641**
  - Added `meta.retries` and `meta.visibilityTimeout` properties to sqs-type rule. To create sqs-type rule, you're required to configure a dead-letter queue on your queue.
  - Added `sqsMessageRemover` lambda which removes the message from SQS queue upon successful workflow execution.
  - Updated `sqsMessageConsumer` lambda to not delete message from SQS queue, and to retry the SQS message for configured number of times.

### Removed

- Removed `create_service_linked_role` variable from `tf-modules/data-persistence` module.

- **CUMULUS-1321**
  - The `region` argument to the `cumulus` Terraform module has been removed

### Fixed

- **CUMULUS-1668** - Fixed a race condition where executions may not have been
  added to the database correctly
- **CUMULUS-1654** - Fixed issue with `publishReports` Lambda not including workflow execution error information for failed workflows with a single step
- Fixed `tf-modules/cumulus` module so that the `urs_url` variable is passed on to its invocation of the `tf-modules/archive` module

## [v1.16.0] - 2019-11-15

### Added

- **CUMULUS-1321**

  - A `deploy_distribution_s3_credentials_endpoint` variable has been added to
    the `cumulus` Terraform module. If true, the NGAP-backed S3 credentials
    endpoint will be added to the Thin Egress App's API. Default: true

- **CUMULUS-1544**

  - Updated the `/granules/bulk` endpoint to correctly query Elasticsearch when
    granule ids are not provided.

- **CUMULUS-1580**
  - Added `/granules/bulk` endpoint to `@cumulus/api` to perform bulk actions on granules given either a list of granule ids or an Elasticsearch query and the workflow to perform.

### Changed

- **CUMULUS-1561**

  - Fix the way that we are handling Terraform provider version requirements
  - Pass provider configs into child modules using the method that the
    [Terraform documentation](https://www.terraform.io/docs/configuration/modules.html#providers-within-modules)
    suggests
  - Remove the `region` input variable from the `s3_access_test` Terraform module
  - Remove the `aws_profile` and `aws_region` input variables from the
    `s3-replicator` Terraform module

- **CUMULUS-1639**
  - Because of
    [S3's Data Consistency Model](https://docs.aws.amazon.com/AmazonS3/latest/dev/Introduction.html#BasicsObjects),
    there may be situations where a GET operation for an object can temporarily
    return a `NoSuchKey` response even if that object _has_ been created. The
    `@cumulus/common/aws.getS3Object()` function has been updated to support
    retries if a `NoSuchKey` response is returned by S3. This behavior can be
    enabled by passing a `retryOptions` object to that function. Supported
    values for that object can be found here:
    <https://github.com/tim-kos/node-retry#retryoperationoptions>

### Removed

- **CUMULUS-1559**
  - `logToSharedDestination` has been migrated to the Terraform deployment as `log_api_gateway_to_cloudwatch` and will ONLY apply to egress lambdas.
    Due to the differences in the Terraform deployment model, we cannot support a global log subscription toggle for a configurable subset of lambdas.
    However, setting up your own log forwarding for a Lambda with Terraform is fairly simple, as you will only need to add SubscriptionFilters to your Terraform configuration, one per log group.
    See [the Terraform documentation](https://www.terraform.io/docs/providers/aws/r/cloudwatch_log_subscription_filter.html) for details on how to do this.
    An empty FilterPattern ("") will capture all logs in a group.

## [v1.15.0] - 2019-11-04

### BREAKING CHANGES

- **CUMULUS-1644** - When a workflow execution begins or ends, the workflow
  payload is parsed and any new or updated PDRs or granules referenced in that
  workflow are stored to the Cumulus archive. The defined interface says that a
  PDR in `payload.pdr` will be added to the archive, and any granules in
  `payload.granules` will also be added to the archive. In previous releases,
  PDRs found in `meta.pdr` and granules found in `meta.input_granules` were also
  added to the archive. This caused unexpected behavior and has been removed.
  Only PDRs from `payload.pdr` and granules from `payload.granules` will now be
  added to the Cumulus archive.

- **CUMULUS-1449** - Cumulus now uses a universal workflow template when
  starting a workflow that contains general information specific to the
  deployment, but not specific to the workflow. Workflow task configs must be
  defined using AWS step function parameters. As part of this change,
  `CumulusConfig` has been retired and task configs must now be defined under
  the `cma.task_config` key in the Parameters section of a step function
  definition.

  **Migration instructions**:

  NOTE: These instructions require the use of Cumulus Message Adapter v1.1.x+.
  Please ensure you are using a compatible version before attempting to migrate
  workflow configurations. When defining workflow steps, remove any
  `CumulusConfig` section, as shown below:

  ```yaml
  ParsePdr:
    CumulusConfig:
      provider: "{$.meta.provider}"
      bucket: "{$.meta.buckets.internal.name}"
      stack: "{$.meta.stack}"
  ```

  Instead, use AWS Parameters to pass `task_config` for the task directly into
  the Cumulus Message Adapter:

  ```yaml
  ParsePdr:
    Parameters:
      cma:
        event.$: "$"
        task_config:
          provider: "{$.meta.provider}"
          bucket: "{$.meta.buckets.internal.name}"
          stack: "{$.meta.stack}"
  ```

  In this example, the `cma` key is used to pass parameters to the message
  adapter. Using `task_config` in combination with `event.$: '$'` allows the
  message adapter to process `task_config` as the `config` passed to the Cumulus
  task. See `example/workflows/sips.yml` in the core repository for further
  examples of how to set the Parameters.

  Additionally, workflow configurations for the `QueueGranules` and `QueuePdrs`
  tasks need to be updated:

  - `queue-pdrs` config changes:
    - `parsePdrMessageTemplateUri` replaced with `parsePdrWorkflow`, which is
      the workflow name (i.e. top-level name in `config.yml`, e.g. 'ParsePdr').
    - `internalBucket` and `stackName` configs now required to look up
      configuration from the deployment. Brings the task config in line with
      that of `queue-granules`.
  - `queue-granules` config change: `ingestGranuleMessageTemplateUri` replaced
    with `ingestGranuleWorkflow`, which is the workflow name (e.g.
    'IngestGranule').

- **CUMULUS-1396** - **Workflow steps at the beginning and end of a workflow
  using the `SfSnsReport` Lambda have now been deprecated (e.g. `StartStatus`,
  `StopStatus`) and should be removed from your workflow definitions**. These
  steps were used for publishing ingest notifications and have been replaced by
  an implementation using Cloudwatch events for Step Functions to trigger a
  Lambda that publishes ingest notifications. For further detail on how ingest
  notifications are published, see the notes below on **CUMULUS-1394**. For
  examples of how to update your workflow definitions, see our
  [example workflow definitions](https://github.com/nasa/cumulus/blob/master/example/workflows/).

- **CUMULUS-1470**
  - Remove Cumulus-defined ECS service autoscaling, allowing integrators to
    better customize autoscaling to meet their needs. In order to use
    autoscaling with ECS services, appropriate
    `AWS::ApplicationAutoScaling::ScalableTarget`,
    `AWS::ApplicationAutoScaling::ScalingPolicy`, and `AWS::CloudWatch::Alarm`
    resources should be defined in a kes overrides file. See
    [this example](https://github.com/nasa/cumulus/blob/release-1.15.x/example/overrides/app/cloudformation.template.yml)
    for an example.
  - The following config parameters are no longer used:
    - ecs.services.\<NAME\>.minTasks
    - ecs.services.\<NAME\>.maxTasks
    - ecs.services.\<NAME\>.scaleInActivityScheduleTime
    - ecs.services.\<NAME\>.scaleInAdjustmentPercent
    - ecs.services.\<NAME\>.scaleOutActivityScheduleTime
    - ecs.services.\<NAME\>.scaleOutAdjustmentPercent
    - ecs.services.\<NAME\>.activityName

### Added

- **CUMULUS-1100**

  - Added 30-day retention properties to all log groups that were missing those policies.

- **CUMULUS-1396**

  - Added `@cumulus/common/sfnStep`:
    - `LambdaStep` - A class for retrieving and parsing input and output to Lambda steps in AWS Step Functions
    - `ActivityStep` - A class for retrieving and parsing input and output to ECS activity steps in AWS Step Functions

- **CUMULUS-1574**

  - Added `GET /token` endpoint for SAML authorization when cumulus is protected by Launchpad.
    This lets a user retieve a token by hand that can be presented to the API.

- **CUMULUS-1625**

  - Added `sf_start_rate` variable to the `ingest` Terraform module, equivalent to `sqs_consumer_rate` in the old model, but will not be automatically applied to custom queues as that was.

- **CUMULUS-1513**
  - Added `sqs`-type rule support in the Cumulus API `@cumulus/api`
  - Added `sqsMessageConsumer` lambda which processes messages from the SQS queues configured in the `sqs` rules.

### Changed

- **CUMULUS-1639**

  - Because of
    [S3's Data Consistency Model](https://docs.aws.amazon.com/AmazonS3/latest/dev/Introduction.html#BasicsObjects),
    there may be situations where a GET operation for an object can temporarily
    return a `NoSuchKey` response even if that object _has_ been created. The
    `@cumulus/common/aws.getS3Object()` function will now retry up to 10 times
    if a `NoSuchKey` response is returned by S3. This can behavior can be
    overridden by passing `{ retries: 0 }` as the `retryOptions` argument.

- **CUMULUS-1449**

  - `queue-pdrs` & `queue-granules` config changes. Details in breaking changes section.
  - Cumulus now uses a universal workflow template when starting workflow that contains general information specific to the deployment, but not specific to the workflow.
  - Changed the way workflow configs are defined, from `CumulusConfig` to a `task_config` AWS Parameter.

- **CUMULUS-1452**

  - Changed the default ECS docker storage drive to `devicemapper`

- **CUMULUS-1453**
  - Removed config schema for `@cumulus/sf-sns-report` task
  - Updated `@cumulus/sf-sns-report` to always assume that it is running as an intermediate step in a workflow, not as the first or last step

### Removed

- **CUMULUS-1449**
  - Retired `CumulusConfig` as part of step function definitions, as this is an artifact of the way Kes parses workflow definitions that was not possible to migrate to Terraform. Use AWS Parameters and the `task_config` key instead. See change note above.
  - Removed individual workflow templates.

### Fixed

- **CUMULUS-1620** - Fixed bug where `message_adapter_version` does not correctly inject the CMA

- **CUMULUS-1396** - Updated `@cumulus/common/StepFunctions.getExecutionHistory()` to recursively fetch execution history when `nextToken` is returned in response

- **CUMULUS-1571** - Updated `@cumulus/common/DynamoDb.get()` to throw any errors encountered when trying to get a record and the record does exist

- **CUMULUS-1452**
  - Updated the EC2 initialization scripts to use full volume size for docker storage
  - Changed the default ECS docker storage drive to `devicemapper`

## [v1.14.5] - 2019-12-30 - [BACKPORT]

### Updated

- **CUMULUS-1626**
  - Updates Cumulus to use node10/CMA 1.1.2 for all of its internal lambdas in prep for AWS node 8 EOL

## [v1.14.4] - 2019-10-28

### Fixed

- **CUMULUS-1632** - Pinned `aws-elasticsearch-connector` package in `@cumulus/api` to version `8.1.3`, since `8.2.0` includes breaking changes

## [v1.14.3] - 2019-10-18

### Fixed

- **CUMULUS-1620** - Fixed bug where `message_adapter_version` does not correctly inject the CMA

- **CUMULUS-1572** - A granule is now included in discovery results even when
  none of its files has a matching file type in the associated collection
  configuration. Previously, if all files for a granule were unmatched by a file
  type configuration, the granule was excluded from the discovery results.
  Further, added support for a `boolean` property
  `ignoreFilesConfigForDiscovery`, which controls how a granule's files are
  filtered at discovery time.

## [v1.14.2] - 2019-10-08

### BREAKING CHANGES

Your Cumulus Message Adapter version should be pinned to `v1.0.13` or lower in your `app/config.yml` using `message_adapter_version: v1.0.13` OR you should use the workflow migration steps below to work with CMA v1.1.1+.

- **CUMULUS-1394** - The implementation of the `SfSnsReport` Lambda requires additional environment variables for integration with the new ingest notification SNS topics. Therefore, **you must update the definition of `SfSnsReport` in your `lambdas.yml` like so**:

```yaml
SfSnsReport:
  handler: index.handler
  timeout: 300
  source: node_modules/@cumulus/sf-sns-report/dist
  tables:
    - ExecutionsTable
  envs:
    execution_sns_topic_arn:
      function: Ref
      value: reportExecutionsSns
    granule_sns_topic_arn:
      function: Ref
      value: reportGranulesSns
    pdr_sns_topic_arn:
      function: Ref
      value: reportPdrsSns
```

- **CUMULUS-1447** -
  The newest release of the Cumulus Message Adapter (v1.1.1) requires that parameterized configuration be used for remote message functionality. Once released, Kes will automatically bring in CMA v1.1.1 without additional configuration.

  **Migration instructions**
  Oversized messages are no longer written to S3 automatically. In order to utilize remote messaging functionality, configure a `ReplaceConfig` AWS Step Function parameter on your CMA task:

  ```yaml
  ParsePdr:
    Parameters:
      cma:
        event.$: "$"
        ReplaceConfig:
          FullMessage: true
  ```

  Accepted fields in `ReplaceConfig` include `MaxSize`, `FullMessage`, `Path` and `TargetPath`.
  See https://github.com/nasa/cumulus-message-adapter/blob/master/CONTRACT.md#remote-message-configuration for full details.

  As this change is backward compatible in Cumulus Core, users wishing to utilize the previous version of the CMA may opt to transition to using a CMA lambda layer, or set `message_adapter_version` in their configuration to a version prior to v1.1.0.

### PLEASE NOTE

- **CUMULUS-1394** - Ingest notifications are now provided via 3 separate SNS topics for executions, granules, and PDRs, instead of a single `sftracker` SNS topic. Whereas the `sftracker` SNS topic received a full Cumulus execution message, the new topics all receive generated records for the given object. The new topics are only published to if the given object exists for the current execution. For a given execution/granule/PDR, **two messages will be received by each topic**: one message indicating that ingest is running and another message indicating that ingest has completed or failed. The new SNS topics are:

  - `reportExecutions` - Receives 1 message per execution
  - `reportGranules` - Receives 1 message per granule in an execution
  - `reportPdrs` - Receives 1 message per PDR

### Added

- **CUMULUS-639**

  - Adds SAML JWT and launchpad token authentication to Cumulus API (configurable)
    - **NOTE** to authenticate with Launchpad ensure your launchpad user_id is in the `<prefix>-UsersTable`
    - when Cumulus configured to protect API via Launchpad:
      - New endpoints
        - `GET /saml/login` - starting point for SAML SSO creates the login request url and redirects to the SAML Identity Provider Service (IDP)
        - `POST /saml/auth` - SAML Assertion Consumer Service. POST receiver from SAML IDP. Validates response, logs the user in, and returnes a SAML-based JWT.
    - Disabled endpoints
      - `POST /refresh`
      - Changes authorization worklow:
      - `ensureAuthorized` now presumes the bearer token is a JWT and tries to validate. If the token is malformed, it attempts to validate the token against Launchpad. This allows users to bring their own token as described here https://wiki.earthdata.nasa.gov/display/CUMULUS/Cumulus+API+with+Launchpad+Authentication. But it also allows dashboard users to manually authenticate via Launchpad SAML to receive a Launchpad-based JWT.

- **CUMULUS-1394**
  - Added `Granule.generateGranuleRecord()` method to granules model to generate a granule database record from a Cumulus execution message
  - Added `Pdr.generatePdrRecord()` method to PDRs model to generate a granule database record from a Cumulus execution message
  - Added helpers to `@cumulus/common/message`:
    - `getMessageExecutionName()` - Get the execution name from a Cumulus execution message
    - `getMessageStateMachineArn()` - Get the state machine ARN from a Cumulus execution message
    - `getMessageExecutionArn()` - Get the execution ARN for a Cumulus execution message
    - `getMessageGranules()` - Get the granules from a Cumulus execution message, if any.
  - Added `@cumulus/common/cloudwatch-event/isFailedSfStatus()` to determine if a Step Function status from a Cloudwatch event is a failed status

### Changed

- **CUMULUS-1308**

  - HTTP PUT of a Collection, Provider, or Rule via the Cumulus API now
    performs full replacement of the existing object with the object supplied
    in the request payload. Previous behavior was to perform a modification
    (partial update) by merging the existing object with the (possibly partial)
    object in the payload, but this did not conform to the HTTP standard, which
    specifies PATCH as the means for modifications rather than replacements.

- **CUMULUS-1375**

  - Migrate Cumulus from deprecated Elasticsearch JS client to new, supported one in `@cumulus/api`

- **CUMULUS-1485** Update `@cumulus/cmr-client` to return error message from CMR for validation failures.

- **CUMULUS-1394**

  - Renamed `Execution.generateDocFromPayload()` to `Execution.generateRecord()` on executions model. The method generates an execution database record from a Cumulus execution message.

- **CUMULUS-1432**

  - `logs` endpoint takes the level parameter as a string and not a number
  - Elasticsearch term query generation no longer converts numbers to boolean

- **CUMULUS-1447**

  - Consolidated all remote message handling code into @common/aws
  - Update remote message code to handle updated CMA remote message flags
  - Update example SIPS workflows to utilize Parameterized CMA configuration

- **CUMULUS-1448** Refactor workflows that are mutating cumulus_meta to utilize meta field

- **CUMULUS-1451**

  - Elasticsearch cluster setting `auto_create_index` will be set to false. This had been causing issues in the bootstrap lambda on deploy.

- **CUMULUS-1456**
  - `@cumulus/api` endpoints default error handler uses `boom` package to format errors, which is consistent with other API endpoint errors.

### Fixed

- **CUMULUS-1432** `logs` endpoint filter correctly filters logs by level
- **CUMULUS-1484** `useMessageAdapter` now does not set CUMULUS_MESSAGE_ADAPTER_DIR when `true`

### Removed

- **CUMULUS-1394**
  - Removed `sfTracker` SNS topic. Replaced by three new SNS topics for granule, execution, and PDR ingest notifications.
  - Removed unused functions from `@cumulus/common/aws`:
    - `getGranuleS3Params()`
    - `setGranuleStatus()`

## [v1.14.1] - 2019-08-29

### Fixed

- **CUMULUS-1455**

  - CMR token links updated to point to CMR legacy services rather than echo

- **CUMULUS-1211**
  - Errors thrown during granule discovery are no longer swallowed and ignored.
    Rather, errors are propagated to allow for proper error-handling and
    meaningful messaging.

## [v1.14.0] - 2019-08-22

### PLEASE NOTE

- We have encountered transient lambda service errors in our integration testing. Please handle transient service errors following [these guidelines](https://docs.aws.amazon.com/step-functions/latest/dg/bp-lambda-serviceexception.html). The workflows in the `example/workflows` folder have been updated with retries configured for these errors.

- **CUMULUS-799** added additional IAM permissions to support reading CloudWatch and API Gateway, so **you will have to redeploy your IAM stack.**

- **CUMULUS-800** Several items:

  - **Delete existing API Gateway stages**: To allow enabling of API Gateway logging, Cumulus now creates and manages a Stage resource during deployment. Before upgrading Cumulus, it is necessary to delete the API Gateway stages on both the Backend API and the Distribution API. Instructions are included in the documenation under [Delete API Gateway Stages](https://nasa.github.io/cumulus/docs/additional-deployment-options/delete-api-gateway-stages).

  - **Set up account permissions for API Gateway to write to CloudWatch**: In a one time operation for your AWS account, to enable CloudWatch Logs for API Gateway, you must first grant the API Gateway permission to read and write logs to CloudWatch for your account. The `AmazonAPIGatewayPushToCloudWatchLogs` managed policy (with an ARN of `arn:aws:iam::aws:policy/service-role/AmazonAPIGatewayPushToCloudWatchLogs`) has all the required permissions. You can find a simple how to in the documentation under [Enable API Gateway Logging.](https://nasa.github.io/cumulus/docs/additional-deployment-options/enable-gateway-logging-permissions)

  - **Configure API Gateway to write logs to CloudWatch** To enable execution logging for the distribution API set `config.yaml` `apiConfigs.distribution.logApigatewayToCloudwatch` value to `true`. More information [Enable API Gateway Logs](https://nasa.github.io/cumulus/docs/additional-deployment-options/enable-api-logs)

  - **Configure CloudWatch log delivery**: It is possible to deliver CloudWatch API execution and access logs to a cross-account shared AWS::Logs::Destination. An operator does this by adding the key `logToSharedDestination` to the `config.yml` at the default level with a value of a writable log destination. More information in the documenation under [Configure CloudWatch Logs Delivery.](https://nasa.github.io/cumulus/docs/additional-deployment-options/configure-cloudwatch-logs-delivery)

  - **Additional Lambda Logging**: It is now possible to configure any lambda to deliver logs to a shared subscriptions by setting `logToSharedDestination` to the ARN of a writable location (either an AWS::Logs::Destination or a Kinesis Stream) on any lambda config. Documentation for [Lambda Log Subscriptions](https://nasa.github.io/cumulus/docs/additional-deployment-options/additional-lambda-logging)

  - **Configure S3 Server Access Logs**: If you are running Cumulus in an NGAP environment you may [configure S3 Server Access Logs](https://nasa.github.io/cumulus/docs/next/deployment/server_access_logging) to be delivered to a shared bucket where the Metrics Team will ingest the logs into their ELK stack. Contact the Metrics team for permission and location.

- **CUMULUS-1368** The Cumulus distribution API has been deprecated and is being replaced by ASF's Thin Egress App. By default, the distribution API will not deploy. Please follow [the instructions for deploying and configuring Thin Egress](https://nasa.github.io/cumulus/docs/deployment/thin_egress_app).

To instead continue to deploy and use the legacy Cumulus distribution app, add the following to your `config.yml`:

```yaml
deployDistributionApi: true
```

If you deploy with no distribution app your deployment will succeed but you may encounter errors in your workflows, particularly in the `MoveGranule` task.

- **CUMULUS-1418** Users who are packaging the CMA in their Lambdas outside of Cumulus may need to update their Lambda configuration. Please see `BREAKING CHANGES` below for details.

### Added

- **CUMULUS-642**
  - Adds Launchpad as an authentication option for the Cumulus API.
  - Updated deployment documentation and added [instructions to setup Cumulus API Launchpad authentication](https://wiki.earthdata.nasa.gov/display/CUMULUS/Cumulus+API+with+Launchpad+Authentication)
- **CUMULUS-1418**
  - Adds usage docs/testing of lambda layers (introduced in PR1125), updates Core example tasks to use the updated `cumulus-ecs-task` and a CMA layer instead of kes CMA injection.
  - Added Terraform module to publish CMA as layer to user account.
- **PR1125** - Adds `layers` config option to support deploying Lambdas with layers
- **PR1128** - Added `useXRay` config option to enable AWS X-Ray for Lambdas.
- **CUMULUS-1345**
  - Adds new variables to the app deployment under `cmr`.
  - `cmrEnvironment` values are `SIT`, `UAT`, or `OPS` with `UAT` as the default.
  - `cmrLimit` and `cmrPageSize` have been added as configurable options.
- **CUMULUS-1273**
  - Added lambda function EmsProductMetadataReport to generate EMS Product Metadata report
- **CUMULUS-1226**
  - Added API endpoint `elasticsearch/index-from-database` to index to an Elasticsearch index from the database for recovery purposes and `elasticsearch/indices-status` to check the status of Elasticsearch indices via the API.
- **CUMULUS-824**
  - Added new Collection parameter `reportToEms` to configure whether the collection is reported to EMS
- **CUMULUS-1357**
  - Added new BackendApi endpoint `ems` that generates EMS reports.
- **CUMULUS-1241**
  - Added information about queues with maximum execution limits defined to default workflow templates (`meta.queueExecutionLimits`)
- **CUMULUS-1311**
  - Added `@cumulus/common/message` with various message parsing/preparation helpers
- **CUMULUS-812**

  - Added support for limiting the number of concurrent executions started from a queue. [See the data cookbook](https://nasa.github.io/cumulus/docs/data-cookbooks/throttling-queued-executions) for more information.

- **CUMULUS-1337**

  - Adds `cumulus.stackName` value to the `instanceMetadata` endpoint.

- **CUMULUS-1368**

  - Added `cmrGranuleUrlType` to the `@cumulus/move-granules` task. This determines what kind of links go in the CMR files. The options are `distribution`, `s3`, or `none`, with the default being distribution. If there is no distribution API being used with Cumulus, you must set the value to `s3` or `none`.

- Added `packages/s3-replicator` Terraform module to allow same-region s3 replication to metrics bucket.

- **CUMULUS-1392**

  - Added `tf-modules/report-granules` Terraform module which processes granule ingest notifications received via SNS and stores granule data to a database. The module includes:
    - SNS topic for publishing granule ingest notifications
    - Lambda to process granule notifications and store data
    - IAM permissions for the Lambda
    - Subscription for the Lambda to the SNS topic

- **CUMULUS-1393**

  - Added `tf-modules/report-pdrs` Terraform module which processes PDR ingest notifications received via SNS and stores PDR data to a database. The module includes:
    - SNS topic for publishing PDR ingest notifications
    - Lambda to process PDR notifications and store data
    - IAM permissions for the Lambda
    - Subscription for the Lambda to the SNS topic
  - Added unit tests for `@cumulus/api/models/pdrs.createPdrFromSns()`

- **CUMULUS-1400**

  - Added `tf-modules/report-executions` Terraform module which processes workflow execution information received via SNS and stores it to a database. The module includes:
    - SNS topic for publishing execution data
    - Lambda to process and store execution data
    - IAM permissions for the Lambda
    - Subscription for the Lambda to the SNS topic
  - Added `@cumulus/common/sns-event` which contains helpers for SNS events:
    - `isSnsEvent()` returns true if event is from SNS
    - `getSnsEventMessage()` extracts and parses the message from an SNS event
    - `getSnsEventMessageObject()` extracts and parses message object from an SNS event
  - Added `@cumulus/common/cloudwatch-event` which contains helpers for Cloudwatch events:
    - `isSfExecutionEvent()` returns true if event is from Step Functions
    - `isTerminalSfStatus()` determines if a Step Function status from a Cloudwatch event is a terminal status
    - `getSfEventStatus()` gets the Step Function status from a Cloudwatch event
    - `getSfEventDetailValue()` extracts a Step Function event detail field from a Cloudwatch event
    - `getSfEventMessageObject()` extracts and parses Step Function detail object from a Cloudwatch event

- **CUMULUS-1429**

  - Added `tf-modules/data-persistence` Terraform module which includes resources for data persistence in Cumulus:
    - DynamoDB tables
    - Elasticsearch with optional support for VPC
    - Cloudwatch alarm for number of Elasticsearch nodes

- **CUMULUS-1379** CMR Launchpad Authentication
  - Added `launchpad` configuration to `@cumulus/deployment/app/config.yml`, and cloudformation templates, workflow message, lambda configuration, api endpoint configuration
  - Added `@cumulus/common/LaunchpadToken` and `@cumulus/common/launchpad` to provide methods to get token and validate token
  - Updated lambdas to use Launchpad token for CMR actions (ingest and delete granules)
  - Updated deployment documentation and added [instructions to setup CMR client for Launchpad authentication](https://wiki.earthdata.nasa.gov/display/CUMULUS/CMR+Launchpad+Authentication)

## Changed

- **CUMULUS-1232**

  - Added retries to update `@cumulus/cmr-client` `updateToken()`

- **CUMULUS-1245 CUMULUS-795**

  - Added additional `ems` configuration parameters for sending the ingest reports to EMS
  - Added functionality to send daily ingest reports to EMS

- **CUMULUS-1241**

  - Removed the concept of "priority levels" and added ability to define a number of maximum concurrent executions per SQS queue
  - Changed mapping of Cumulus message properties for the `sqs2sfThrottle` lambda:
    - Queue name is read from `cumulus_meta.queueName`
    - Maximum executions for the queue is read from `meta.queueExecutionLimits[queueName]`, where `queueName` is `cumulus_meta.queueName`
  - Changed `sfSemaphoreDown` lambda to only attempt decrementing semaphores when:
    - the message is for a completed/failed/aborted/timed out workflow AND
    - `cumulus_meta.queueName` exists on the Cumulus message AND
    - An entry for the queue name (`cumulus_meta.queueName`) exists in the the object `meta.queueExecutionLimits` on the Cumulus message

- **CUMULUS-1338**

  - Updated `sfSemaphoreDown` lambda to be triggered via AWS Step Function Cloudwatch events instead of subscription to `sfTracker` SNS topic

- **CUMULUS-1311**

  - Updated `@cumulus/queue-granules` to set `cumulus_meta.queueName` for queued execution messages
  - Updated `@cumulus/queue-pdrs` to set `cumulus_meta.queueName` for queued execution messages
  - Updated `sqs2sfThrottle` lambda to immediately decrement queue semaphore value if dispatching Step Function execution throws an error

- **CUMULUS-1362**

  - Granule `processingStartTime` and `processingEndTime` will be set to the execution start time and end time respectively when there is no sync granule or post to cmr task present in the workflow

- **CUMULUS-1400**
  - Deprecated `@cumulus/ingest/aws/getExecutionArn`. Use `@cumulus/common/aws/getExecutionArn` instead.

### Fixed

- **CUMULUS-1439**

  - Fix bug with rule.logEventArn deletion on Kinesis rule update and fix unit test to verify

- **CUMULUS-796**

  - Added production information (collection ShortName and Version, granuleId) to EMS distribution report
  - Added functionality to send daily distribution reports to EMS

- **CUMULUS-1319**

  - Fixed a bug where granule ingest times were not being stored to the database

- **CUMULUS-1356**

  - The `Collection` model's `delete` method now _removes_ the specified item
    from the collection config store that was inserted by the `create` method.
    Previously, this behavior was missing.

- **CUMULUS-1374**
  - Addressed audit concerns (https://www.npmjs.com/advisories/782) in api package

### BREAKING CHANGES

### Changed

- **CUMULUS-1418**
  - Adding a default `cmaDir` key to configuration will cause `CUMULUS_MESSAGE_ADAPTER_DIR` to be set by default to `/opt` for any Lambda not setting `useCma` to true, or explicitly setting the CMA environment variable. In lambdas that package the CMA independently of the Cumulus packaging. Lambdas manually packaging the CMA should have their Lambda configuration updated to set the CMA path, or alternately if not using the CMA as a Lambda layer in this deployment set `cmaDir` to `./cumulus-message-adapter`.

### Removed

- **CUMULUS-1337**

  - Removes the S3 Access Metrics package added in CUMULUS-799

- **PR1130**
  - Removed code deprecated since v1.11.1:
    - Removed `@cumulus/common/step-functions`. Use `@cumulus/common/StepFunctions` instead.
    - Removed `@cumulus/api/lib/testUtils.fakeFilesFactory`. Use `@cumulus/api/lib/testUtils.fakeFileFactory` instead.
    - Removed `@cumulus/cmrjs/cmr` functions: `searchConcept`, `ingestConcept`, `deleteConcept`. Use the functions in `@cumulus/cmr-client` instead.
    - Removed `@cumulus/ingest/aws.getExecutionHistory`. Use `@cumulus/common/StepFunctions.getExecutionHistory` instead.

## [v1.13.5] - 2019-08-29 - [BACKPORT]

### Fixed

- **CUMULUS-1455** - CMR token links updated to point to CMR legacy services rather than echo

## [v1.13.4] - 2019-07-29

- **CUMULUS-1411** - Fix deployment issue when using a template override

## [v1.13.3] - 2019-07-26

- **CUMULUS-1345** Full backport of CUMULUS-1345 features - Adds new variables to the app deployment under `cmr`.
  - `cmrEnvironment` values are `SIT`, `UAT`, or `OPS` with `UAT` as the default.
  - `cmrLimit` and `cmrPageSize` have been added as configurable options.

## [v1.13.2] - 2019-07-25

- Re-release of v1.13.1 to fix broken npm packages.

## [v1.13.1] - 2019-07-22

- **CUMULUS-1374** - Resolve audit compliance with lodash version for api package subdependency
- **CUMULUS-1412** - Resolve audit compliance with googleapi package
- **CUMULUS-1345** - Backported CMR environment setting in getUrl to address immediate user need. CMR_ENVIRONMENT can now be used to set the CMR environment to OPS/SIT

## [v1.13.0] - 2019-5-20

### PLEASE NOTE

**CUMULUS-802** added some additional IAM permissions to support ECS autoscaling, so **you will have to redeploy your IAM stack.**
As a result of the changes for **CUMULUS-1193**, **CUMULUS-1264**, and **CUMULUS-1310**, **you must delete your existing stacks (except IAM) before deploying this version of Cumulus.**
If running Cumulus within a VPC and extended downtime is acceptable, we recommend doing this at the end of the day to allow AWS backend resources and network interfaces to be cleaned up overnight.

### BREAKING CHANGES

- **CUMULUS-1228**

  - The default AMI used by ECS instances is now an NGAP-compliant AMI. This
    will be a breaking change for non-NGAP deployments. If you do not deploy to
    NGAP, you will need to find the AMI ID of the
    [most recent Amazon ECS-optimized AMI](https://docs.aws.amazon.com/AmazonECS/latest/developerguide/ecs-optimized_AMI.html),
    and set the `ecs.amiid` property in your config. Instructions for finding
    the most recent NGAP AMI can be found using
    [these instructions](https://wiki.earthdata.nasa.gov/display/ESKB/Select+an+NGAP+Created+AMI).

- **CUMULUS-1310**

  - Database resources (DynamoDB, ElasticSearch) have been moved to an independent `db` stack.
    Migrations for this version will need to be user-managed. (e.g. [elasticsearch](https://docs.aws.amazon.com/elasticsearch-service/latest/developerguide/es-version-migration.html#snapshot-based-migration) and [dynamoDB](https://docs.aws.amazon.com/datapipeline/latest/DeveloperGuide/dp-template-exports3toddb.html)).
    Order of stack deployment is `iam` -> `db` -> `app`.
  - All stacks can now be deployed using a single `config.yml` file, i.e.: `kes cf deploy --kes-folder app --template node_modules/@cumulus/deployment/[iam|db|app] [...]`
    Backwards-compatible. For development, please re-run `npm run bootstrap` to build new `kes` overrides.
    Deployment docs have been updated to show how to deploy a single-config Cumulus instance.
  - `params` have been moved: Nest `params` fields under `app`, `db` or `iam` to override all Parameters for a particular stack's cloudformation template. Backwards-compatible with multi-config setups.
  - `stackName` and `stackNameNoDash` have been retired. Use `prefix` and `prefixNoDash` instead.
  - The `iams` section in `app/config.yml` IAM roles has been deprecated as a user-facing parameter,
    _unless_ your IAM role ARNs do not match the convention shown in `@cumulus/deployment/app/config.yml`
  - The `vpc.securityGroup` will need to be set with a pre-existing security group ID to use Cumulus in a VPC. Must allow inbound HTTP(S) (Port 443).

- **CUMULUS-1212**

  - `@cumulus/post-to-cmr` will now fail if any granules being processed are missing a metadata file. You can set the new config option `skipMetaCheck` to `true` to pass post-to-cmr without a metadata file.

- **CUMULUS-1232**

  - `@cumulus/sync-granule` will no longer silently pass if no checksum data is provided. It will use input
    from the granule object to:
    - Verify checksum if `checksumType` and `checksumValue` are in the file record OR a checksum file is provided
      (throws `InvalidChecksum` on fail), else log warning that no checksum is available.
    - Then, verify synced S3 file size if `file.size` is in the file record (throws `UnexpectedFileSize` on fail),
      else log warning that no file size is available.
    - Pass the step.

- **CUMULUS-1264**

  - The Cloudformation templating and deployment configuration has been substantially refactored.
    - `CumulusApiDefault` nested stack resource has been renamed to `CumulusApiDistribution`
    - `CumulusApiV1` nested stack resource has been renamed to `CumulusApiBackend`
  - The `urs: true` config option for when defining your lambdas (e.g. in `lambdas.yml`) has been deprecated. There are two new options to replace it:
    - `urs_redirect: 'token'`: This will expose a `TOKEN_REDIRECT_ENDPOINT` environment variable to your lambda that references the `/token` endpoint on the Cumulus backend API
    - `urs_redirect: 'distribution'`: This will expose a `DISTRIBUTION_REDIRECT_ENDPOINT` environment variable to your lambda that references the `/redirect` endpoint on the Cumulus distribution API

- **CUMULUS-1193**

  - The elasticsearch instance is moved behind the VPC.
  - Your account will need an Elasticsearch Service Linked role. This is a one-time setup for the account. You can follow the instructions to use the AWS console or AWS CLI [here](https://docs.aws.amazon.com/IAM/latest/UserGuide/using-service-linked-roles.html) or use the following AWS CLI command: `aws iam create-service-linked-role --aws-service-name es.amazonaws.com`

- **CUMULUS-802**

  - ECS `maxInstances` must be greater than `minInstances`. If you use defaults, no change is required.

- **CUMULUS-1269**
  - Brought Cumulus data models in line with CNM JSON schema:
    - Renamed file object `fileType` field to `type`
    - Renamed file object `fileSize` field to `size`
    - Renamed file object `checksumValue` field to `checksum` where not already done.
    - Added `ancillary` and `linkage` type support to file objects.

### Added

- **CUMULUS-799**

  - Added an S3 Access Metrics package which will take S3 Server Access Logs and
    write access metrics to CloudWatch

- **CUMULUS-1242** - Added `sqs2sfThrottle` lambda. The lambda reads SQS messages for queued executions and uses semaphores to only start new executions if the maximum number of executions defined for the priority key (`cumulus_meta.priorityKey`) has not been reached. Any SQS messages that are read but not used to start executions remain in the queue.

- **CUMULUS-1240**

  - Added `sfSemaphoreDown` lambda. This lambda receives SNS messages and for each message it decrements the semaphore used to track the number of running executions if:
    - the message is for a completed/failed workflow AND
    - the message contains a level of priority (`cumulus_meta.priorityKey`)
  - Added `sfSemaphoreDown` lambda as a subscriber to the `sfTracker` SNS topic

- **CUMULUS-1265**

  - Added `apiConfigs` configuration option to configure API Gateway to be private
  - All internal lambdas configured to run inside the VPC by default
  - Removed references to `NoVpc` lambdas from documentation and `example` folder.

- **CUMULUS-802**
  - Adds autoscaling of ECS clusters
  - Adds autoscaling of ECS services that are handling StepFunction activities

## Changed

- Updated `@cumulus/ingest/http/httpMixin.list()` to trim trailing spaces on discovered filenames

- **CUMULUS-1310**

  - Database resources (DynamoDB, ElasticSearch) have been moved to an independent `db` stack.
    This will enable future updates to avoid affecting database resources or requiring migrations.
    Migrations for this version will need to be user-managed.
    (e.g. [elasticsearch](https://docs.aws.amazon.com/elasticsearch-service/latest/developerguide/es-version-migration.html#snapshot-based-migration) and [dynamoDB](https://docs.aws.amazon.com/datapipeline/latest/DeveloperGuide/dp-template-exports3toddb.html)).
    Order of stack deployment is `iam` -> `db` -> `app`.
  - All stacks can now be deployed using a single `config.yml` file, i.e.: `kes cf deploy --kes-folder app --template node_modules/@cumulus/deployment/[iam|db|app] [...]`
    Backwards-compatible. Please re-run `npm run bootstrap` to build new `kes` overrides.
    Deployment docs have been updated to show how to deploy a single-config Cumulus instance.
  - `params` fields should now be nested under the stack key (i.e. `app`, `db` or `iam`) to provide Parameters for a particular stack's cloudformation template,
    for use with single-config instances. Keys _must_ match the name of the deployment package folder (`app`, `db`, or `iam`).
    Backwards-compatible with multi-config setups.
  - `stackName` and `stackNameNoDash` have been retired as user-facing config parameters. Use `prefix` and `prefixNoDash` instead.
    This will be used to create stack names for all stacks in a single-config use case.
    `stackName` may still be used as an override in multi-config usage, although this is discouraged.
    Warning: overriding the `db` stack's `stackName` will require you to set `dbStackName` in your `app/config.yml`.
    This parameter is required to fetch outputs from the `db` stack to reference in the `app` stack.
  - The `iams` section in `app/config.yml` IAM roles has been retired as a user-facing parameter,
    _unless_ your IAM role ARNs do not match the convention shown in `@cumulus/deployment/app/config.yml`
    In that case, overriding `iams` in your own config is recommended.
  - `iam` and `db` `cloudformation.yml` file names will have respective prefixes (e.g `iam.cloudformation.yml`).
  - Cumulus will now only attempt to create reconciliation reports for buckets of the `private`, `public` and `protected` types.
  - Cumulus will no longer set up its own security group.
    To pass a pre-existing security group for in-VPC deployments as a parameter to the Cumulus template, populate `vpc.securityGroup` in `config.yml`.
    This security group must allow inbound HTTP(S) traffic (Port 443). SSH traffic (Port 22) must be permitted for SSH access to ECS instances.
  - Deployment docs have been updated with examples for the new deployment model.

- **CUMULUS-1236**

  - Moves access to public files behind the distribution endpoint. Authentication is not required, but direct http access has been disallowed.

- **CUMULUS-1223**

  - Adds unauthenticated access for public bucket files to the Distribution API. Public files should be requested the same way as protected files, but for public files a redirect to a self-signed S3 URL will happen without requiring authentication with Earthdata login.

- **CUMULUS-1232**

  - Unifies duplicate handling in `ingest/granule.handleDuplicateFile` for maintainability.
  - Changed `ingest/granule.ingestFile` and `move-granules/index.moveFileRequest` to use new function.
  - Moved file versioning code to `ingest/granule.moveGranuleFileWithVersioning`
  - `ingest/granule.verifyFile` now also tests `file.size` for verification if it is in the file record and throws
    `UnexpectedFileSize` error for file size not matching input.
  - `ingest/granule.verifyFile` logs warnings if checksum and/or file size are not available.

- **CUMULUS-1193**

  - Moved reindex CLI functionality to an API endpoint. See [API docs](https://nasa.github.io/cumulus-api/#elasticsearch-1)

- **CUMULUS-1207**
  - No longer disable lambda event source mappings when disabling a rule

### Fixed

- Updated Lerna publish script so that published Cumulus packages will pin their dependencies on other Cumulus packages to exact versions (e.g. `1.12.1` instead of `^1.12.1`)

- **CUMULUS-1203**

  - Fixes IAM template's use of intrinsic functions such that IAM template overrides now work with kes

- **CUMULUS-1268**
  - Deployment will not fail if there are no ES alarms or ECS services

## [v1.12.1] - 2019-4-8

## [v1.12.0] - 2019-4-4

Note: There was an issue publishing 1.12.0. Upgrade to 1.12.1.

### BREAKING CHANGES

- **CUMULUS-1139**

  - `granule.applyWorkflow` uses the new-style granule record as input to workflows.

- **CUMULUS-1171**

  - Fixed provider handling in the API to make it consistent between protocols.
    NOTE: This is a breaking change. When applying this upgrade, users will need to:
    1. Disable all workflow rules
    2. Update any `http` or `https` providers so that the host field only
       contains a valid hostname or IP address, and the port field contains the
       provider port.
    3. Perform the deployment
    4. Re-enable workflow rules

- **CUMULUS-1176**:

  - `@cumulus/move-granules` input expectations have changed. `@cumulus/files-to-granules` is a new intermediate task to perform input translation in the old style.
    See the Added and Changed sections of this release changelog for more information.

- **CUMULUS-670**

  - The behavior of ParsePDR and related code has changed in this release. PDRs with FILE_TYPEs that do not conform to the PDR ICD (+ TGZ) (https://cdn.earthdata.nasa.gov/conduit/upload/6376/ESDS-RFC-030v1.0.pdf) will fail to parse.

- **CUMULUS-1208**
  - The granule object input to `@cumulus/queue-granules` will now be added to ingest workflow messages **as is**. In practice, this means that if you are using `@cumulus/queue-granules` to trigger ingest workflows and your granule objects input have invalid properties, then your ingest workflows will fail due to schema validation errors.

### Added

- **CUMULUS-777**
  - Added new cookbook entry on configuring Cumulus to track ancillary files.
- **CUMULUS-1183**
  - Kes overrides will now abort with a warning if a workflow step is configured without a corresponding
    lambda configuration
- **CUMULUS-1223**

  - Adds convenience function `@cumulus/common/bucketsConfigJsonObject` for fetching stack's bucket configuration as an object.

- **CUMULUS-853**
  - Updated FakeProcessing example lambda to include option to generate fake browse
  - Added feature documentation for ancillary metadata export, a new cookbook entry describing a workflow with ancillary metadata generation(browse), and related task definition documentation
- **CUMULUS-805**
  - Added a CloudWatch alarm to check running ElasticSearch instances, and a CloudWatch dashboard to view the health of ElasticSearch
  - Specify `AWS_REGION` in `.env` to be used by deployment script
- **CUMULUS-803**
  - Added CloudWatch alarms to check running tasks of each ECS service, and add the alarms to CloudWatch dashboard
- **CUMULUS-670**
  - Added Ancillary Metadata Export feature (see https://nasa.github.io/cumulus/docs/features/ancillary_metadata for more information)
  - Added new Collection file parameter "fileType" that allows configuration of workflow granule file fileType
- **CUMULUS-1184** - Added kes logging output to ensure we always see the state machine reference before failures due to configuration
- **CUMULUS-1105** - Added a dashboard endpoint to serve the dashboard from an S3 bucket
- **CUMULUS-1199** - Moves `s3credentials` endpoint from the backend to the distribution API.
- **CUMULUS-666**
  - Added `@api/endpoints/s3credentials` to allow EarthData Login authorized users to retrieve temporary security credentials for same-region direct S3 access.
- **CUMULUS-671**
  - Added `@packages/integration-tests/api/distribution/getDistributionApiS3SignedUrl()` to return the S3 signed URL for a file protected by the distribution API
- **CUMULUS-672**
  - Added `cmrMetadataFormat` and `cmrConceptId` to output for individual granules from `@cumulus/post-to-cmr`. `cmrMetadataFormat` will be read from the `cmrMetadataFormat` generated for each granule in `@cumulus/cmrjs/publish2CMR()`
  - Added helpers to `@packages/integration-tests/api/distribution`:
    - `getDistributionApiFileStream()` returns a stream to download files protected by the distribution API
    - `getDistributionFileUrl()` constructs URLs for requesting files from the distribution API
- **CUMULUS-1185** `@cumulus/api/models/Granule.removeGranuleFromCmrByGranule` to replace `@cumulus/api/models/Granule.removeGranuleFromCmr` and use the Granule UR from the CMR metadata to remove the granule from CMR

- **CUMULUS-1101**

  - Added new `@cumulus/checksum` package. This package provides functions to calculate and validate checksums.
  - Added new checksumming functions to `@cumulus/common/aws`: `calculateS3ObjectChecksum` and `validateS3ObjectChecksum`, which depend on the `checksum` package.

- CUMULUS-1171

  - Added `@cumulus/common` API documentation to `packages/common/docs/API.md`
  - Added an `npm run build-docs` task to `@cumulus/common`
  - Added `@cumulus/common/string#isValidHostname()`
  - Added `@cumulus/common/string#match()`
  - Added `@cumulus/common/string#matches()`
  - Added `@cumulus/common/string#toLower()`
  - Added `@cumulus/common/string#toUpper()`
  - Added `@cumulus/common/URLUtils#buildURL()`
  - Added `@cumulus/common/util#isNil()`
  - Added `@cumulus/common/util#isNull()`
  - Added `@cumulus/common/util#isUndefined()`
  - Added `@cumulus/common/util#negate()`

- **CUMULUS-1176**

  - Added new `@cumulus/files-to-granules` task to handle converting file array output from `cumulus-process` tasks into granule objects.
    Allows simplification of `@cumulus/move-granules` and `@cumulus/post-to-cmr`, see Changed section for more details.

- CUMULUS-1151 Compare the granule holdings in CMR with Cumulus' internal data store
- CUMULUS-1152 Compare the granule file holdings in CMR with Cumulus' internal data store

### Changed

- **CUMULUS-1216** - Updated `@cumulus/ingest/granule/ingestFile` to download files to expected staging location.
- **CUMULUS-1208** - Updated `@cumulus/ingest/queue/enqueueGranuleIngestMessage()` to not transform granule object passed to it when building an ingest message
- **CUMULUS-1198** - `@cumulus/ingest` no longer enforces any expectations about whether `provider_path` contains a leading slash or not.
- **CUMULUS-1170**
  - Update scripts and docs to use `npm` instead of `yarn`
  - Use `package-lock.json` files to ensure matching versions of npm packages
  - Update CI builds to use `npm ci` instead of `npm install`
- **CUMULUS-670**
  - Updated ParsePDR task to read standard PDR types+ (+ tgz as an external customer requirement) and add a fileType to granule-files on Granule discovery
  - Updated ParsePDR to fail if unrecognized type is used
  - Updated all relevant task schemas to include granule->files->filetype as a string value
  - Updated tests/test fixtures to include the fileType in the step function/task inputs and output validations as needed
  - Updated MoveGranules task to handle incoming configuration with new "fileType" values and to add them as appropriate to the lambda output.
  - Updated DiscoverGranules step/related workflows to read new Collection file parameter fileType that will map a discovered file to a workflow fileType
  - Updated CNM parser to add the fileType to the defined granule file fileType on ingest and updated integration tests to verify/validate that behavior
  - Updated generateEcho10XMLString in cmr-utils.js to use a map/related library to ensure order as CMR requires ordering for their online resources.
  - Updated post-to-cmr task to appropriately export CNM filetypes to CMR in echo10/UMM exports
- **CUMULUS-1139** - Granules stored in the API contain a `files` property. That schema has been greatly
  simplified and now better matches the CNM format.
  - The `name` property has been renamed to `fileName`.
  - The `filepath` property has been renamed to `key`.
  - The `checksumValue` property has been renamed to `checksum`.
  - The `path` property has been removed.
  - The `url_path` property has been removed.
  - The `filename` property (which contained an `s3://` URL) has been removed, and the `bucket`
    and `key` properties should be used instead. Any requests sent to the API containing a `granule.files[].filename`
    property will be rejected, and any responses coming back from the API will not contain that
    `filename` property.
  - A `source` property has been added, which is a URL indicating the original source of the file.
  - `@cumulus/ingest/granule.moveGranuleFiles()` no longer includes a `filename` field in its
    output. The `bucket` and `key` fields should be used instead.
- **CUMULUS-672**

  - Changed `@cumulus/integration-tests/api/EarthdataLogin.getEarthdataLoginRedirectResponse` to `@cumulus/integration-tests/api/EarthdataLogin.getEarthdataAccessToken`. The new function returns an access response from Earthdata login, if successful.
  - `@cumulus/integration-tests/cmr/getOnlineResources` now accepts an object of options, including `cmrMetadataFormat`. Based on the `cmrMetadataFormat`, the function will correctly retrieve the online resources for each metadata format (ECHO10, UMM-G)

- **CUMULUS-1101**

  - Moved `@cumulus/common/file/getFileChecksumFromStream` into `@cumulus/checksum`, and renamed it to `generateChecksumFromStream`.
    This is a breaking change for users relying on `@cumulus/common/file/getFileChecksumFromStream`.
  - Refactored `@cumulus/ingest/Granule` to depend on new `common/aws` checksum functions and remove significantly present checksumming code.
    - Deprecated `@cumulus/ingest/granule.validateChecksum`. Replaced with `@cumulus/ingest/granule.verifyFile`.
    - Renamed `granule.getChecksumFromFile` to `granule.retrieveSuppliedFileChecksumInformation` to be more accurate.
  - Deprecated `@cumulus/common/aws.checksumS3Objects`. Use `@cumulus/common/aws.calculateS3ObjectChecksum` instead.

- CUMULUS-1171

  - Fixed provider handling in the API to make it consistent between protocols.
    Before this change, FTP providers were configured using the `host` and
    `port` properties. HTTP providers ignored `port` and `protocol`, and stored
    an entire URL in the `host` property. Updated the API to only accept valid
    hostnames or IP addresses in the `provider.host` field. Updated ingest code
    to properly build HTTP and HTTPS URLs from `provider.protocol`,
    `provider.host`, and `provider.port`.
  - The default provider port was being set to 21, no matter what protocol was
    being used. Removed that default.

- **CUMULUS-1176**

  - `@cumulus/move-granules` breaking change:
    Input to `move-granules` is now expected to be in the form of a granules object (i.e. `{ granules: [ { ... }, { ... } ] }`);
    For backwards compatibility with array-of-files outputs from processing steps, use the new `@cumulus/files-to-granules` task as an intermediate step.
    This task will perform the input translation. This change allows `move-granules` to be simpler and behave more predictably.
    `config.granuleIdExtraction` and `config.input_granules` are no longer needed/used by `move-granules`.
  - `@cumulus/post-to-cmr`: `config.granuleIdExtraction` is no longer needed/used by `post-to-cmr`.

- CUMULUS-1174
  - Better error message and stacktrace for S3KeyPairProvider error reporting.

### Fixed

- **CUMULUS-1218** Reconciliation report will now scan only completed granules.
- `@cumulus/api` files and granules were not getting indexed correctly because files indexing was failing in `db-indexer`
- `@cumulus/deployment` A bug in the Cloudformation template was preventing the API from being able to be launched in a VPC, updated the IAM template to give the permissions to be able to run the API in a VPC

### Deprecated

- `@cumulus/api/models/Granule.removeGranuleFromCmr`, instead use `@cumulus/api/models/Granule.removeGranuleFromCmrByGranule`
- `@cumulus/ingest/granule.validateChecksum`, instead use `@cumulus/ingest/granule.verifyFile`
- `@cumulus/common/aws.checksumS3Objects`, instead use `@cumulus/common/aws.calculateS3ObjectChecksum`
- `@cumulus/cmrjs`: `getGranuleId` and `getCmrFiles` are deprecated due to changes in input handling.

## [v1.11.3] - 2019-3-5

### Added

- **CUMULUS-1187** - Added `@cumulus/ingest/granule/duplicateHandlingType()` to determine how duplicate files should be handled in an ingest workflow

### Fixed

- **CUMULUS-1187** - workflows not respecting the duplicate handling value specified in the collection
- Removed refreshToken schema requirement for OAuth

## [v1.11.2] - 2019-2-15

### Added

- CUMULUS-1169
  - Added a `@cumulus/common/StepFunctions` module. It contains functions for querying the AWS
    StepFunctions API. These functions have the ability to retry when a ThrottlingException occurs.
  - Added `@cumulus/common/aws.retryOnThrottlingException()`, which will wrap a function in code to
    retry on ThrottlingExceptions.
  - Added `@cumulus/common/test-utils.throttleOnce()`, which will cause a function to return a
    ThrottlingException the first time it is called, then return its normal result after that.
- CUMULUS-1103 Compare the collection holdings in CMR with Cumulus' internal data store
- CUMULUS-1099 Add support for UMMG JSON metadata versions > 1.4.
  - If a version is found in the metadata object, that version is used for processing and publishing to CMR otherwise, version 1.4 is assumed.
- CUMULUS-678
  - Added support for UMMG json v1.4 metadata files.
    `reconcileCMRMetadata` added to `@cumulus/cmrjs` to update metadata record with new file locations.
    `@cumulus/common/errors` adds two new error types `CMRMetaFileNotFound` and `InvalidArgument`.
    `@cumulus/common/test-utils` adds new function `randomId` to create a random string with id to help in debugging.
    `@cumulus/common/BucketsConfig` adds a new helper class `BucketsConfig` for working with bucket stack configuration and bucket names.
    `@cumulus/common/aws` adds new function `s3PutObjectTagging` as a convenience for the aws [s3().putObjectTagging](https://docs.aws.amazon.com/AWSJavaScriptSDK/latest/AWS/S3.html#putObjectTagging-property) function.
    `@cumulus/cmrjs` Adds: - `isCMRFile` - Identify an echo10(xml) or UMMG(json) metadata file. - `metadataObjectFromCMRFile` Read and parse CMR XML file from s3. - `updateCMRMetadata` Modify a cmr metadata (xml/json) file with updated information. - `publish2CMR` Posts XML or UMMG CMR data to CMR service. - `reconcileCMRMetadata` Reconciles cmr metadata file after a file moves.
- Adds some ECS and other permissions to StepRole to enable running ECS tasks from a workflow
- Added Apache logs to cumulus api and distribution lambdas
- **CUMULUS-1119** - Added `@cumulus/integration-tests/api/EarthdataLogin.getEarthdataLoginRedirectResponse` helper for integration tests to handle login with Earthdata and to return response from redirect to Cumulus API
- **CUMULUS-673** Added `@cumulus/common/file/getFileChecksumFromStream` to get file checksum from a readable stream

### Fixed

- CUMULUS-1123
  - Cloudformation template overrides now work as expected

### Changed

- CUMULUS-1169
  - Deprecated the `@cumulus/common/step-functions` module.
  - Updated code that queries the StepFunctions API to use the retry-enabled functions from
    `@cumulus/common/StepFunctions`
- CUMULUS-1121
  - Schema validation is now strongly enforced when writing to the database.
    Additional properties are not allowed and will result in a validation error.
- CUMULUS-678
  `tasks/move-granules` simplified and refactored to use functionality from cmrjs.
  `ingest/granules.moveGranuleFiles` now just moves granule files and returns a list of the updated files. Updating metadata now handled by `@cumulus/cmrjs/reconcileCMRMetadata`.
  `move-granules.updateGranuleMetadata` refactored and bugs fixed in the case of a file matching multiple collection.files.regexps.
  `getCmrXmlFiles` simplified and now only returns an object with the cmrfilename and the granuleId.
  `@cumulus/test-processing` - test processing task updated to generate UMM-G metadata

- CUMULUS-1043

  - `@cumulus/api` now uses [express](http://expressjs.com/) as the API engine.
  - All `@cumulus/api` endpoints on ApiGateway are consolidated to a single endpoint the uses `{proxy+}` definition.
  - All files under `packages/api/endpoints` along with associated tests are updated to support express's request and response objects.
  - Replaced environment variables `internal`, `bucket` and `systemBucket` with `system_bucket`.
  - Update `@cumulus/integration-tests` to work with updated cumulus-api express endpoints

- `@cumulus/integration-tests` - `buildAndExecuteWorkflow` and `buildWorkflow` updated to take a `meta` param to allow for additional fields to be added to the workflow `meta`

- **CUMULUS-1049** Updated `Retrieve Execution Status API` in `@cumulus/api`: If the execution doesn't exist in Step Function API, Cumulus API returns the execution status information from the database.

- **CUMULUS-1119**
  - Renamed `DISTRIBUTION_URL` environment variable to `DISTRIBUTION_ENDPOINT`
  - Renamed `DEPLOYMENT_ENDPOINT` environment variable to `DISTRIBUTION_REDIRECT_ENDPOINT`
  - Renamed `API_ENDPOINT` environment variable to `TOKEN_REDIRECT_ENDPOINT`

### Removed

- Functions deprecated before 1.11.0:
  - @cumulus/api/models/base: static Manager.createTable() and static Manager.deleteTable()
  - @cumulus/ingest/aws/S3
  - @cumulus/ingest/aws/StepFunction.getExecution()
  - @cumulus/ingest/aws/StepFunction.pullEvent()
  - @cumulus/ingest/consumer.Consume
  - @cumulus/ingest/granule/Ingest.getBucket()

### Deprecated

`@cmrjs/ingestConcept`, instead use the CMR object methods. `@cmrjs/CMR.ingestGranule` or `@cmrjs/CMR.ingestCollection`
`@cmrjs/searchConcept`, instead use the CMR object methods. `@cmrjs/CMR.searchGranules` or `@cmrjs/CMR.searchCollections`
`@cmrjs/deleteConcept`, instead use the CMR object methods. `@cmrjs/CMR.deleteGranule` or `@cmrjs/CMR.deleteCollection`

## [v1.11.1] - 2018-12-18

**Please Note**

- Ensure your `app/config.yml` has a `clientId` specified in the `cmr` section. This will allow CMR to identify your requests for better support and metrics.
  - For an example, please see [the example config](https://github.com/nasa/cumulus/blob/1c7e2bf41b75da9f87004c4e40fbcf0f39f56794/example/app/config.yml#L128).

### Added

- Added a `/tokenDelete` endpoint in `@cumulus/api` to delete access token records

### Changed

- CUMULUS-678
  `@cumulus/ingest/crypto` moved and renamed to `@cumulus/common/key-pair-provider`
  `@cumulus/ingest/aws` function: `KMSDecryptionFailed` and class: `KMS` extracted and moved to `@cumulus/common` and `KMS` is exported as `KMSProvider` from `@cumulus/common/key-pair-provider`
  `@cumulus/ingest/granule` functions: `publish`, `getGranuleId`, `getXMLMetadataAsString`, `getMetadataBodyAndTags`, `parseXmlString`, `getCmrXMLFiles`, `postS3Object`, `contructOnlineAccessUrls`, `updateMetadata`, extracted and moved to `@cumulus/cmrjs`
  `getGranuleId`, `getCmrXMLFiles`, `publish`, `updateMetadata` removed from `@cumulus/ingest/granule` and added to `@cumulus/cmrjs`;
  `updateMetadata` renamed `updateCMRMetadata`.
  `@cumulus/ingest` test files renamed.
- **CUMULUS-1070**
  - Add `'Client-Id'` header to all `@cumulus/cmrjs` requests (made via `searchConcept`, `ingestConcept`, and `deleteConcept`).
  - Updated `cumulus/example/app/config.yml` entry for `cmr.clientId` to use stackName for easier CMR-side identification.

## [v1.11.0] - 2018-11-30

**Please Note**

- Redeploy IAM roles:
  - CUMULUS-817 includes a migration that requires reconfiguration/redeployment of IAM roles. Please see the [upgrade instructions](https://nasa.github.io/cumulus/docs/upgrade/1.11.0) for more information.
  - CUMULUS-977 includes a few new SNS-related permissions added to the IAM roles that will require redeployment of IAM roles.
- `cumulus-message-adapter` v1.0.13+ is required for `@cumulus/api` granule reingest API to work properly. The latest version should be downloaded automatically by kes.
- A `TOKEN_SECRET` value (preferably 256-bit for security) must be added to `.env` to securely sign JWTs used for authorization in `@cumulus/api`

### Changed

- **CUUMULUS-1000** - Distribution endpoint now persists logins, instead of
  redirecting to Earthdata Login on every request
- **CUMULUS-783 CUMULUS-790** - Updated `@cumulus/sync-granule` and `@cumulus/move-granules` tasks to always overwrite existing files for manually-triggered reingest.
- **CUMULUS-906** - Updated `@cumulus/api` granule reingest API to
  - add `reingestGranule: true` and `forceDuplicateOverwrite: true` to Cumulus message `cumulus_meta.cumulus_context` field to indicate that the workflow is a manually triggered re-ingest.
  - return warning message to operator when duplicateHandling is not `replace`
  - `cumulus-message-adapter` v1.0.13+ is required.
- **CUMULUS-793** - Updated the granule move PUT request in `@cumulus/api` to reject the move with a 409 status code if one or more of the files already exist at the destination location
- Updated `@cumulus/helloworld` to use S3 to store state for pass on retry tests
- Updated `@cumulus/ingest`:
  - [Required for MAAP] `http.js#list` will now find links with a trailing whitespace
  - Removed code from `granule.js` which looked for files in S3 using `{ Bucket: discoveredFile.bucket, Key: discoveredFile.name }`. This is obsolete since `@cumulus/ingest` uses a `file-staging` and `constructCollectionId()` directory prefixes by default.
- **CUMULUS-989**
  - Updated `@cumulus/api` to use [JWT (JSON Web Token)](https://jwt.io/introduction/) as the transport format for API authorization tokens and to use JWT verification in the request authorization
  - Updated `/token` endpoint in `@cumulus/api` to return tokens as JWTs
  - Added a `/refresh` endpoint in `@cumulus/api` to request new access tokens from the OAuth provider using the refresh token
  - Added `refreshAccessToken` to `@cumulus/api/lib/EarthdataLogin` to manage refresh token requests with the Earthdata OAuth provider

### Added

- **CUMULUS-1050**
  - Separated configuration flags for originalPayload/finalPayload cleanup such that they can be set to different retention times
- **CUMULUS-798**
  - Added daily Executions cleanup CloudWatch event that triggers cleanExecutions lambda
  - Added cleanExecutions lambda that removes finalPayload/originalPayload field entries for records older than configured timeout value (execution_payload_retention_period), with a default of 30 days
- **CUMULUS-815/816**
  - Added 'originalPayload' and 'finalPayload' fields to Executions table
  - Updated Execution model to populate originalPayload with the execution payload on record creation
  - Updated Execution model code to populate finalPayload field with the execution payload on execution completion
  - Execution API now exposes the above fields
- **CUMULUS-977**
  - Rename `kinesisConsumer` to `messageConsumer` as it handles both Kinesis streams and SNS topics as of this version.
  - Add `sns`-type rule support. These rules create a subscription between an SNS topic and the `messageConsumer`.
    When a message is received, `messageConsumer` is triggered and passes the SNS message (JSON format expected) in
    its entirety to the workflow in the `payload` field of the Cumulus message. For more information on sns-type rules,
    see the [documentation](https://nasa.github.io/cumulus/docs/data-cookbooks/setup#rules).
- **CUMULUS-975**
  - Add `KinesisInboundEventLogger` and `KinesisOutboundEventLogger` API lambdas. These lambdas
    are utilized to dump incoming and outgoing ingest workflow kinesis streams
    to cloudwatch for analytics in case of AWS/stream failure.
  - Update rules model to allow tracking of log_event ARNs related to
    Rule event logging. Kinesis rule types will now automatically log
    incoming events via a Kinesis event triggered lambda.
    CUMULUS-975-migration-4
  - Update migration code to require explicit migration names per run
  - Added migration_4 to migrate/update exisitng Kinesis rules to have a log event mapping
  - Added new IAM policy for migration lambda
- **CUMULUS-775**
  - Adds a instance metadata endpoint to the `@cumulus/api` package.
  - Adds a new convenience function `hostId` to the `@cumulus/cmrjs` to help build environment specific cmr urls.
  - Fixed `@cumulus/cmrjs.searchConcept` to search and return CMR results.
  - Modified `@cumulus/cmrjs.CMR.searchGranule` and `@cumulus/cmrjs.CMR.searchCollection` to include CMR's provider as a default parameter to searches.
- **CUMULUS-965**
  - Add `@cumulus/test-data.loadJSONTestData()`,
    `@cumulus/test-data.loadTestData()`, and
    `@cumulus/test-data.streamTestData()` to safely load test data. These
    functions should be used instead of using `require()` to load test data,
    which could lead to tests interferring with each other.
  - Add a `@cumulus/common/util/deprecate()` function to mark a piece of code as
    deprecated
- **CUMULUS-986**
  - Added `waitForTestExecutionStart` to `@cumulus/integration-tests`
- **CUMULUS-919**
  - In `@cumulus/deployment`, added support for NGAP permissions boundaries for IAM roles with `useNgapPermissionBoundary` flag in `iam/config.yml`. Defaults to false.

### Fixed

- Fixed a bug where FTP sockets were not closed after an error, keeping the Lambda function active until it timed out [CUMULUS-972]
- **CUMULUS-656**
  - The API will no longer allow the deletion of a provider if that provider is
    referenced by a rule
  - The API will no longer allow the deletion of a collection if that collection
    is referenced by a rule
- Fixed a bug where `@cumulus/sf-sns-report` was not pulling large messages from S3 correctly.

### Deprecated

- `@cumulus/ingest/aws/StepFunction.pullEvent()`. Use `@cumulus/common/aws.pullStepFunctionEvent()`.
- `@cumulus/ingest/consumer.Consume` due to unpredictable implementation. Use `@cumulus/ingest/consumer.Consumer`.
  Call `Consumer.consume()` instead of `Consume.read()`.

## [v1.10.4] - 2018-11-28

### Added

- **CUMULUS-1008**
  - New `config.yml` parameter for SQS consumers: `sqs_consumer_rate: (default 500)`, which is the maximum number of
    messages the consumer will attempt to process per execution. Currently this is only used by the sf-starter consumer,
    which runs every minute by default, making this a messages-per-minute upper bound. SQS does not guarantee the number
    of messages returned per call, so this is not a fixed rate of consumption, only attempted number of messages received.

### Deprecated

- `@cumulus/ingest/consumer.Consume` due to unpredictable implementation. Use `@cumulus/ingest/consumer.Consumer`.

### Changed

- Backported update of `packages/api` dependency `@mapbox/dyno` to `1.4.2` to mitigate `event-stream` vulnerability.

## [v1.10.3] - 2018-10-31

### Added

- **CUMULUS-817**
  - Added AWS Dead Letter Queues for lambdas that are scheduled asynchronously/such that failures show up only in cloudwatch logs.
- **CUMULUS-956**
  - Migrated developer documentation and data-cookbooks to Docusaurus
    - supports versioning of documentation
  - Added `docs/docs-how-to.md` to outline how to do things like add new docs or locally install for testing.
  - Deployment/CI scripts have been updated to work with the new format
- **CUMULUS-811**
  - Added new S3 functions to `@cumulus/common/aws`:
    - `aws.s3TagSetToQueryString`: converts S3 TagSet array to querystring (for use with upload()).
    - `aws.s3PutObject`: Returns promise of S3 `putObject`, which puts an object on S3
    - `aws.s3CopyObject`: Returns promise of S3 `copyObject`, which copies an object in S3 to a new S3 location
    - `aws.s3GetObjectTagging`: Returns promise of S3 `getObjectTagging`, which returns an object containing an S3 TagSet.
  - `@/cumulus/common/aws.s3PutObject` defaults to an explicit `ACL` of 'private' if not overridden.
  - `@/cumulus/common/aws.s3CopyObject` defaults to an explicit `TaggingDirective` of 'COPY' if not overridden.

### Deprecated

- **CUMULUS-811**
  - Deprecated `@cumulus/ingest/aws.S3`. Member functions of this class will now
    log warnings pointing to similar functionality in `@cumulus/common/aws`.

## [v1.10.2] - 2018-10-24

### Added

- **CUMULUS-965**
  - Added a `@cumulus/logger` package
- **CUMULUS-885**
  - Added 'human readable' version identifiers to Lambda Versioning lambda aliases
- **CUMULUS-705**
  - Note: Make sure to update the IAM stack when deploying this update.
  - Adds an AsyncOperations model and associated DynamoDB table to the
    `@cumulus/api` package
  - Adds an /asyncOperations endpoint to the `@cumulus/api` package, which can
    be used to fetch the status of an AsyncOperation.
  - Adds a /bulkDelete endpoint to the `@cumulus/api` package, which performs an
    asynchronous bulk-delete operation. This is a stub right now which is only
    intended to demonstration how AsyncOperations work.
  - Adds an AsyncOperation ECS task to the `@cumulus/api` package, which will
    fetch an Lambda function, run it in ECS, and then store the result to the
    AsyncOperations table in DynamoDB.
- **CUMULUS-851** - Added workflow lambda versioning feature to allow in-flight workflows to use lambda versions that were in place when a workflow was initiated

  - Updated Kes custom code to remove logic that used the CMA file key to determine template compilation logic. Instead, utilize a `customCompilation` template configuration flag to indicate a template should use Cumulus's kes customized methods instead of 'core'.
  - Added `useWorkflowLambdaVersions` configuration option to enable the lambdaVersioning feature set. **This option is set to true by default** and should be set to false to disable the feature.
  - Added uniqueIdentifier configuration key to S3 sourced lambdas to optionally support S3 lambda resource versioning within this scheme. This key must be unique for each modified version of the lambda package and must be updated in configuration each time the source changes.
  - Added a new nested stack template that will create a `LambdaVersions` stack that will take lambda parameters from the base template, generate lambda versions/aliases and return outputs with references to the most 'current' lambda alias reference, and updated 'core' template to utilize these outputs (if `useWorkflowLambdaVersions` is enabled).

- Created a `@cumulus/api/lib/OAuth2` interface, which is implemented by the
  `@cumulus/api/lib/EarthdataLogin` and `@cumulus/api/lib/GoogleOAuth2` classes.
  Endpoints that need to handle authentication will determine which class to use
  based on environment variables. This also greatly simplifies testing.
- Added `@cumulus/api/lib/assertions`, containing more complex AVA test assertions
- Added PublishGranule workflow to publish a granule to CMR without full reingest. (ingest-in-place capability)

- `@cumulus/integration-tests` new functionality:
  - `listCollections` to list collections from a provided data directory
  - `deleteCollection` to delete list of collections from a deployed stack
  - `cleanUpCollections` combines the above in one function.
  - `listProviders` to list providers from a provided data directory
  - `deleteProviders` to delete list of providers from a deployed stack
  - `cleanUpProviders` combines the above in one function.
  - `@cumulus/integrations-tests/api.js`: `deleteGranule` and `deletePdr` functions to make `DELETE` requests to Cumulus API
  - `rules` API functionality for posting and deleting a rule and listing all rules
  - `wait-for-deploy` lambda for use in the redeployment tests
- `@cumulus/ingest/granule.js`: `ingestFile` inserts new `duplicate_found: true` field in the file's record if a duplicate file already exists on S3.
- `@cumulus/api`: `/execution-status` endpoint requests and returns complete execution output if execution output is stored in S3 due to size.
- Added option to use environment variable to set CMR host in `@cumulus/cmrjs`.
- **CUMULUS-781** - Added integration tests for `@cumulus/sync-granule` when `duplicateHandling` is set to `replace` or `skip`
- **CUMULUS-791** - `@cumulus/move-granules`: `moveFileRequest` inserts new `duplicate_found: true` field in the file's record if a duplicate file already exists on S3. Updated output schema to document new `duplicate_found` field.

### Removed

- Removed `@cumulus/common/fake-earthdata-login-server`. Tests can now create a
  service stub based on `@cumulus/api/lib/OAuth2` if testing requires handling
  authentication.

### Changed

- **CUMULUS-940** - modified `@cumulus/common/aws` `receiveSQSMessages` to take a parameter object instead of positional parameters. All defaults remain the same, but now access to long polling is available through `options.waitTimeSeconds`.
- **CUMULUS-948** - Update lambda functions `CNMToCMA` and `CnmResponse` in the `cumulus-data-shared` bucket and point the default stack to them.
- **CUMULUS-782** - Updated `@cumulus/sync-granule` task and `Granule.ingestFile` in `@cumulus/ingest` to keep both old and new data when a destination file with different checksum already exists and `duplicateHandling` is `version`
- Updated the config schema in `@cumulus/move-granules` to include the `moveStagedFiles` param.
- **CUMULUS-778** - Updated config schema and documentation in `@cumulus/sync-granule` to include `duplicateHandling` parameter for specifying how duplicate filenames should be handled
- **CUMULUS-779** - Updated `@cumulus/sync-granule` to throw `DuplicateFile` error when destination files already exist and `duplicateHandling` is `error`
- **CUMULUS-780** - Updated `@cumulus/sync-granule` to use `error` as the default for `duplicateHandling` when it is not specified
- **CUMULUS-780** - Updated `@cumulus/api` to use `error` as the default value for `duplicateHandling` in the `Collection` model
- **CUMULUS-785** - Updated the config schema and documentation in `@cumulus/move-granules` to include `duplicateHandling` parameter for specifying how duplicate filenames should be handled
- **CUMULUS-786, CUMULUS-787** - Updated `@cumulus/move-granules` to throw `DuplicateFile` error when destination files already exist and `duplicateHandling` is `error` or not specified
- **CUMULUS-789** - Updated `@cumulus/move-granules` to keep both old and new data when a destination file with different checksum already exists and `duplicateHandling` is `version`

### Fixed

- `getGranuleId` in `@cumulus/ingest` bug: `getGranuleId` was constructing an error using `filename` which was undefined. The fix replaces `filename` with the `uri` argument.
- Fixes to `del` in `@cumulus/api/endpoints/granules.js` to not error/fail when not all files exist in S3 (e.g. delete granule which has only 2 of 3 files ingested).
- `@cumulus/deployment/lib/crypto.js` now checks for private key existence properly.

## [v1.10.1] - 2018-09-4

### Fixed

- Fixed cloudformation template errors in `@cumulus/deployment/`
  - Replaced references to Fn::Ref: with Ref:
  - Moved long form template references to a newline

## [v1.10.0] - 2018-08-31

### Removed

- Removed unused and broken code from `@cumulus/common`
  - Removed `@cumulus/common/test-helpers`
  - Removed `@cumulus/common/task`
  - Removed `@cumulus/common/message-source`
  - Removed the `getPossiblyRemote` function from `@cumulus/common/aws`
  - Removed the `startPromisedSfnExecution` function from `@cumulus/common/aws`
  - Removed the `getCurrentSfnTask` function from `@cumulus/common/aws`

### Changed

- **CUMULUS-839** - In `@cumulus/sync-granule`, 'collection' is now an optional config parameter

### Fixed

- **CUMULUS-859** Moved duplicate code in `@cumulus/move-granules` and `@cumulus/post-to-cmr` to `@cumulus/ingest`. Fixed imports making assumptions about directory structure.
- `@cumulus/ingest/consumer` correctly limits the number of messages being received and processed from SQS. Details:
  - **Background:** `@cumulus/api` includes a lambda `<stack-name>-sqs2sf` which processes messages from the `<stack-name>-startSF` SQS queue every minute. The `sqs2sf` lambda uses `@cumulus/ingest/consumer` to receive and process messages from SQS.
  - **Bug:** More than `messageLimit` number of messages were being consumed and processed from the `<stack-name>-startSF` SQS queue. Many step functions were being triggered simultaneously by the lambda `<stack-name>-sqs2sf` (which consumes every minute from the `startSF` queue) and resulting in step function failure with the error: `An error occurred (ThrottlingException) when calling the GetExecutionHistory`.
  - **Fix:** `@cumulus/ingest/consumer#processMessages` now processes messages until `timeLimit` has passed _OR_ once it receives up to `messageLimit` messages. `sqs2sf` is deployed with a [default `messageLimit` of 10](https://github.com/nasa/cumulus/blob/670000c8a821ff37ae162385f921c40956e293f7/packages/deployment/app/config.yml#L147).
  - **IMPORTANT NOTE:** `consumer` will actually process up to `messageLimit * 2 - 1` messages. This is because sometimes `receiveSQSMessages` will return less than `messageLimit` messages and thus the consumer will continue to make calls to `receiveSQSMessages`. For example, given a `messageLimit` of 10 and subsequent calls to `receiveSQSMessages` returns up to 9 messages, the loop will continue and a final call could return up to 10 messages.

## [v1.9.1] - 2018-08-22

**Please Note** To take advantage of the added granule tracking API functionality, updates are required for the message adapter and its libraries. You should be on the following versions:

- `cumulus-message-adapter` 1.0.9+
- `cumulus-message-adapter-js` 1.0.4+
- `cumulus-message-adapter-java` 1.2.7+
- `cumulus-message-adapter-python` 1.0.5+

### Added

- **CUMULUS-687** Added logs endpoint to search for logs from a specific workflow execution in `@cumulus/api`. Added integration test.
- **CUMULUS-836** - `@cumulus/deployment` supports a configurable docker storage driver for ECS. ECS can be configured with either `devicemapper` (the default storage driver for AWS ECS-optimized AMIs) or `overlay2` (the storage driver used by the NGAP 2.0 AMI). The storage driver can be configured in `app/config.yml` with `ecs.docker.storageDriver: overlay2 | devicemapper`. The default is `overlay2`.
  - To support this configuration, a [Handlebars](https://handlebarsjs.com/) helper `ifEquals` was added to `packages/deployment/lib/kes.js`.
- **CUMULUS-836** - `@cumulus/api` added IAM roles required by the NGAP 2.0 AMI. The NGAP 2.0 AMI runs a script `register_instances_with_ssm.py` which requires the ECS IAM role to include `ec2:DescribeInstances` and `ssm:GetParameter` permissions.

### Fixed

- **CUMULUS-836** - `@cumulus/deployment` uses `overlay2` driver by default and does not attempt to write `--storage-opt dm.basesize` to fix [this error](https://github.com/moby/moby/issues/37039).
- **CUMULUS-413** Kinesis processing now captures all errrors.
  - Added kinesis fallback mechanism when errors occur during record processing.
  - Adds FallbackTopicArn to `@cumulus/api/lambdas.yml`
  - Adds fallbackConsumer lambda to `@cumulus/api`
  - Adds fallbackqueue option to lambda definitions capture lambda failures after three retries.
  - Adds kinesisFallback SNS topic to signal incoming errors from kinesis stream.
  - Adds kinesisFailureSQS to capture fully failed events from all retries.
- **CUMULUS-855** Adds integration test for kinesis' error path.
- **CUMULUS-686** Added workflow task name and version tracking via `@cumulus/api` executions endpoint under new `tasks` property, and under `workflow_tasks` in step input/output.
  - Depends on `cumulus-message-adapter` 1.0.9+, `cumulus-message-adapter-js` 1.0.4+, `cumulus-message-adapter-java` 1.2.7+ and `cumulus-message-adapter-python` 1.0.5+
- **CUMULUS-771**
  - Updated sync-granule to stream the remote file to s3
  - Added integration test for ingesting granules from ftp provider
  - Updated http/https integration tests for ingesting granules from http/https providers
- **CUMULUS-862** Updated `@cumulus/integration-tests` to handle remote lambda output
- **CUMULUS-856** Set the rule `state` to have default value `ENABLED`

### Changed

- In `@cumulus/deployment`, changed the example app config.yml to have additional IAM roles

## [v1.9.0] - 2018-08-06

**Please note** additional information and upgrade instructions [here](https://nasa.github.io/cumulus/docs/upgrade/1.9.0)

### Added

- **CUMULUS-712** - Added integration tests verifying expected behavior in workflows
- **GITC-776-2** - Add support for versioned collections

### Fixed

- **CUMULUS-832**
  - Fixed indentation in example config.yml in `@cumulus/deployment`
  - Fixed issue with new deployment using the default distribution endpoint in `@cumulus/deployment` and `@cumulus/api`

## [v1.8.1] - 2018-08-01

**Note** IAM roles should be re-deployed with this release.

- **Cumulus-726**
  - Added function to `@cumulus/integration-tests`: `sfnStep` includes `getStepInput` which returns the input to the schedule event of a given step function step.
  - Added IAM policy `@cumulus/deployment`: Lambda processing IAM role includes `kinesis::PutRecord` so step function lambdas can write to kinesis streams.
- **Cumulus Community Edition**
  - Added Google OAuth authentication token logic to `@cumulus/api`. Refactored token endpoint to use environment variable flag `OAUTH_PROVIDER` when determining with authentication method to use.
  - Added API Lambda memory configuration variable `api_lambda_memory` to `@cumulus/api` and `@cumulus/deployment`.

### Changed

- **Cumulus-726**
  - Changed function in `@cumulus/api`: `models/rules.js#addKinesisEventSource` was modified to call to `deleteKinesisEventSource` with all required parameters (rule's name, arn and type).
  - Changed function in `@cumulus/integration-tests`: `getStepOutput` can now be used to return output of failed steps. If users of this function want the output of a failed event, they can pass a third parameter `eventType` as `'failure'`. This function will work as always for steps which completed successfully.

### Removed

- **Cumulus-726**

  - Configuration change to `@cumulus/deployment`: Removed default auto scaling configuration for Granules and Files DynamoDB tables.

- **CUMULUS-688**
  - Add integration test for ExecutionStatus
  - Function addition to `@cumulus/integration-tests`: `api` includes `getExecutionStatus` which returns the execution status from the Cumulus API

## [v1.8.0] - 2018-07-23

### Added

- **CUMULUS-718** Adds integration test for Kinesis triggering a workflow.

- **GITC-776-3** Added more flexibility for rules. You can now edit all fields on the rule's record
  We may need to update the api documentation to reflect this.

- **CUMULUS-681** - Add ingest-in-place action to granules endpoint

  - new applyWorkflow action at PUT /granules/{granuleid} Applying a workflow starts an execution of the provided workflow and passes the granule record as payload.
    Parameter(s):
    - workflow - the workflow name

- **CUMULUS-685** - Add parent exeuction arn to the execution which is triggered from a parent step function

### Changed

- **CUMULUS-768** - Integration tests get S3 provider data from shared data folder

### Fixed

- **CUMULUS-746** - Move granule API correctly updates record in dynamo DB and cmr xml file
- **CUMULUS-766** - Populate database fileSize field from S3 if value not present in Ingest payload

## [v1.7.1] - 2018-07-27 - [BACKPORT]

### Fixed

- **CUMULUS-766** - Backport from 1.8.0 - Populate database fileSize field from S3 if value not present in Ingest payload

## [v1.7.0] - 2018-07-02

### Please note: [Upgrade Instructions](https://nasa.github.io/cumulus/docs/upgrade/1.7.0)

### Added

- **GITC-776-2** - Add support for versioned collectons
- **CUMULUS-491** - Add granule reconciliation API endpoints.
- **CUMULUS-480** Add suport for backup and recovery:
  - Add DynamoDB tables for granules, executions and pdrs
  - Add ability to write all records to S3
  - Add ability to download all DynamoDB records in form json files
  - Add ability to upload records to DynamoDB
  - Add migration scripts for copying granule, pdr and execution records from ElasticSearch to DynamoDB
  - Add IAM support for batchWrite on dynamoDB
-
- **CUMULUS-508** - `@cumulus/deployment` cloudformation template allows for lambdas and ECS clusters to have multiple AZ availability.
  - `@cumulus/deployment` also ensures docker uses `devicemapper` storage driver.
- **CUMULUS-755** - `@cumulus/deployment` Add DynamoDB autoscaling support.
  - Application developers can add autoscaling and override default values in their deployment's `app/config.yml` file using a `{TableName}Table:` key.

### Fixed

- **CUMULUS-747** - Delete granule API doesn't delete granule files in s3 and granule in elasticsearch
  - update the StreamSpecification DynamoDB tables to have StreamViewType: "NEW_AND_OLD_IMAGES"
  - delete granule files in s3
- **CUMULUS-398** - Fix not able to filter executions by workflow
- **CUMULUS-748** - Fix invalid lambda .zip files being validated/uploaded to AWS
- **CUMULUS-544** - Post to CMR task has UAT URL hard-coded
  - Made configurable: PostToCmr now requires CMR_ENVIRONMENT env to be set to 'SIT' or 'OPS' for those CMR environments. Default is UAT.

### Changed

- **GITC-776-4** - Changed Discover-pdrs to not rely on collection but use provider_path in config. It also has an optional filterPdrs regex configuration parameter

- **CUMULUS-710** - In the integration test suite, `getStepOutput` returns the output of the first successful step execution or last failed, if none exists

## [v1.6.0] - 2018-06-06

### Please note: [Upgrade Instructions](https://nasa.github.io/cumulus/docs/upgrade/1.6.0)

### Fixed

- **CUMULUS-602** - Format all logs sent to Elastic Search.
  - Extract cumulus log message and index it to Elastic Search.

### Added

- **CUMULUS-556** - add a mechanism for creating and running migration scripts on deployment.
- **CUMULUS-461** Support use of metadata date and other components in `url_path` property

### Changed

- **CUMULUS-477** Update bucket configuration to support multiple buckets of the same type:
  - Change the structure of the buckets to allow for more than one bucket of each type. The bucket structure is now:
    bucket-key:
    name: <bucket-name>
    type: <type> i.e. internal, public, etc.
  - Change IAM and app deployment configuration to support new bucket structure
  - Update tasks and workflows to support new bucket structure
  - Replace instances where buckets.internal is relied upon to either use the system bucket or a configured bucket
  - Move IAM template to the deployment package. NOTE: You now have to specify '--template node_modules/@cumulus/deployment/iam' in your IAM deployment
  - Add IAM cloudformation template support to filter buckets by type

## [v1.5.5] - 2018-05-30

### Added

- **CUMULUS-530** - PDR tracking through Queue-granules
  - Add optional `pdr` property to the sync-granule task's input config and output payload.
- **CUMULUS-548** - Create a Lambda task that generates EMS distribution reports
  - In order to supply EMS Distribution Reports, you must enable S3 Server
    Access Logging on any S3 buckets used for distribution. See [How Do I Enable Server Access Logging for an S3 Bucket?](https://docs.aws.amazon.com/AmazonS3/latest/user-guide/server-access-logging.html)
    The "Target bucket" setting should point at the Cumulus internal bucket.
    The "Target prefix" should be
    "<STACK_NAME>/ems-distribution/s3-server-access-logs/", where "STACK_NAME"
    is replaced with the name of your Cumulus stack.

### Fixed

- **CUMULUS-546 - Kinesis Consumer should catch and log invalid JSON**
  - Kinesis Consumer lambda catches and logs errors so that consumer doesn't get stuck in a loop re-processing bad json records.
- EMS report filenames are now based on their start time instead of the time
  instead of the time that the report was generated
- **CUMULUS-552 - Cumulus API returns different results for the same collection depending on query**
  - The collection, provider and rule records in elasticsearch are now replaced with records from dynamo db when the dynamo db records are updated.

### Added

- `@cumulus/deployment`'s default cloudformation template now configures storage for Docker to match the configured ECS Volume. The template defines Docker's devicemapper basesize (`dm.basesize`) using `ecs.volumeSize`. This addresses ECS default of limiting Docker containers to 10GB of storage ([Read more](https://aws.amazon.com/premiumsupport/knowledge-center/increase-default-ecs-docker-limit/)).

## [v1.5.4] - 2018-05-21

### Added

- **CUMULUS-535** - EMS Ingest, Archive, Archive Delete reports
  - Add lambda EmsReport to create daily EMS Ingest, Archive, Archive Delete reports
  - ems.provider property added to `@cumulus/deployment/app/config.yml`.
    To change the provider name, please add `ems: provider` property to `app/config.yml`.
- **CUMULUS-480** Use DynamoDB to store granules, pdrs and execution records
  - Activate PointInTime feature on DynamoDB tables
  - Increase test coverage on api package
  - Add ability to restore metadata records from json files to DynamoDB
- **CUMULUS-459** provide API endpoint for moving granules from one location on s3 to another

## [v1.5.3] - 2018-05-18

### Fixed

- **CUMULUS-557 - "Add dataType to DiscoverGranules output"**
  - Granules discovered by the DiscoverGranules task now include dataType
  - dataType is now a required property for granules used as input to the
    QueueGranules task
- **CUMULUS-550** Update deployment app/config.yml to force elasticsearch updates for deleted granules

## [v1.5.2] - 2018-05-15

### Fixed

- **CUMULUS-514 - "Unable to Delete the Granules"**
  - updated cmrjs.deleteConcept to return success if the record is not found
    in CMR.

### Added

- **CUMULUS-547** - The distribution API now includes an
  "earthdataLoginUsername" query parameter when it returns a signed S3 URL
- **CUMULUS-527 - "parse-pdr queues up all granules and ignores regex"**
  - Add an optional config property to the ParsePdr task called
    "granuleIdFilter". This property is a regular expression that is applied
    against the filename of the first file of each granule contained in the
    PDR. If the regular expression matches, then the granule is included in
    the output. Defaults to '.', which will match all granules in the PDR.
- File checksums in PDRs now support MD5
- Deployment support to subscribe to an SNS topic that already exists
- **CUMULUS-470, CUMULUS-471** In-region S3 Policy lambda added to API to update bucket policy for in-region access.
- **CUMULUS-533** Added fields to granule indexer to support EMS ingest and archive record creation
- **CUMULUS-534** Track deleted granules
  - added `deletedgranule` type to `cumulus` index.
  - **Important Note:** Force custom bootstrap to re-run by adding this to
    app/config.yml `es: elasticSearchMapping: 7`
- You can now deploy cumulus without ElasticSearch. Just add `es: null` to your `app/config.yml` file. This is only useful for debugging purposes. Cumulus still requires ElasticSearch to properly operate.
- `@cumulus/integration-tests` includes and exports the `addRules` function, which seeds rules into the DynamoDB table.
- Added capability to support EFS in cloud formation template. Also added
  optional capability to ssh to your instance and privileged lambda functions.
- Added support to force discovery of PDRs that have already been processed
  and filtering of selected data types
- `@cumulus/cmrjs` uses an environment variable `USER_IP_ADDRESS` or fallback
  IP address of `10.0.0.0` when a public IP address is not available. This
  supports lambda functions deployed into a VPC's private subnet, where no
  public IP address is available.

### Changed

- **CUMULUS-550** Custom bootstrap automatically adds new types to index on
  deployment

## [v1.5.1] - 2018-04-23

### Fixed

- add the missing dist folder to the hello-world task
- disable uglifyjs on the built version of the pdr-status-check (read: https://github.com/webpack-contrib/uglifyjs-webpack-plugin/issues/264)

## [v1.5.0] - 2018-04-23

### Changed

- Removed babel from all tasks and packages and increased minimum node requirements to version 8.10
- Lambda functions created by @cumulus/deployment will use node8.10 by default
- Moved [cumulus-integration-tests](https://github.com/nasa/cumulus-integration-tests) to the `example` folder CUMULUS-512
- Streamlined all packages dependencies (e.g. remove redundant dependencies and make sure versions are the same across packages)
- **CUMULUS-352:** Update Cumulus Elasticsearch indices to use [index aliases](https://www.elastic.co/guide/en/elasticsearch/reference/current/indices-aliases.html).
- **CUMULUS-519:** ECS tasks are no longer restarted after each CF deployment unless `ecs.restartTasksOnDeploy` is set to true
- **CUMULUS-298:** Updated log filterPattern to include all CloudWatch logs in ElasticSearch
- **CUMULUS-518:** Updates to the SyncGranule config schema
  - `granuleIdExtraction` is no longer a property
  - `process` is now an optional property
  - `provider_path` is no longer a property

### Fixed

- **CUMULUS-455 "Kes deployments using only an updated message adapter do not get automatically deployed"**
  - prepended the hash value of cumulus-message-adapter.zip file to the zip file name of lambda which uses message adapter.
  - the lambda function will be redeployed when message adapter or lambda function are updated
- Fixed a bug in the bootstrap lambda function where it stuck during update process
- Fixed a bug where the sf-sns-report task did not return the payload of the incoming message as the output of the task [CUMULUS-441]

### Added

- **CUMULUS-352:** Add reindex CLI to the API package.
- **CUMULUS-465:** Added mock http/ftp/sftp servers to the integration tests
- Added a `delete` method to the `@common/CollectionConfigStore` class
- **CUMULUS-467 "@cumulus/integration-tests or cumulus-integration-tests should seed provider and collection in deployed DynamoDB"**
  - `example` integration-tests populates providers and collections to database
  - `example` workflow messages are populated from workflow templates in s3, provider and collection information in database, and input payloads. Input templates are removed.
  - added `https` protocol to provider schema

## [v1.4.1] - 2018-04-11

### Fixed

- Sync-granule install

## [v1.4.0] - 2018-04-09

### Fixed

- **CUMULUS-392 "queue-granules not returning the sfn-execution-arns queued"**
  - updated queue-granules to return the sfn-execution-arns queued and pdr if exists.
  - added pdr to ingest message meta.pdr instead of payload, so the pdr information doesn't get lost in the ingest workflow, and ingested granule in elasticsearch has pdr name.
  - fixed sf-sns-report schema, remove the invalid part
  - fixed pdr-status-check schema, the failed execution contains arn and reason
- **CUMULUS-206** make sure homepage and repository urls exist in package.json files of tasks and packages

### Added

- Example folder with a cumulus deployment example

### Changed

- [CUMULUS-450](https://bugs.earthdata.nasa.gov/browse/CUMULUS-450) - Updated
  the config schema of the **queue-granules** task
  - The config no longer takes a "collection" property
  - The config now takes an "internalBucket" property
  - The config now takes a "stackName" property
- [CUMULUS-450](https://bugs.earthdata.nasa.gov/browse/CUMULUS-450) - Updated
  the config schema of the **parse-pdr** task
  - The config no longer takes a "collection" property
  - The "stack", "provider", and "bucket" config properties are now
    required
- **CUMULUS-469** Added a lambda to the API package to prototype creating an S3 bucket policy for direct, in-region S3 access for the prototype bucket

### Removed

- Removed the `findTmpTestDataDirectory()` function from
  `@cumulus/common/test-utils`

### Fixed

- [CUMULUS-450](https://bugs.earthdata.nasa.gov/browse/CUMULUS-450)
  - The **queue-granules** task now enqueues a **sync-granule** task with the
    correct collection config for that granule based on the granule's
    data-type. It had previously been using the collection config from the
    config of the **queue-granules** task, which was a problem if the granules
    being queued belonged to different data-types.
  - The **parse-pdr** task now handles the case where a PDR contains granules
    with different data types, and uses the correct granuleIdExtraction for
    each granule.

### Added

- **CUMULUS-448** Add code coverage checking using [nyc](https://github.com/istanbuljs/nyc).

## [v1.3.0] - 2018-03-29

### Deprecated

- discover-s3-granules is deprecated. The functionality is provided by the discover-granules task

### Fixed

- **CUMULUS-331:** Fix aws.downloadS3File to handle non-existent key
- Using test ftp provider for discover-granules testing [CUMULUS-427]
- **CUMULUS-304: "Add AWS API throttling to pdr-status-check task"** Added concurrency limit on SFN API calls. The default concurrency is 10 and is configurable through Lambda environment variable CONCURRENCY.
- **CUMULUS-414: "Schema validation not being performed on many tasks"** revised npm build scripts of tasks that use cumulus-message-adapter to place schema directories into dist directories.
- **CUMULUS-301:** Update all tests to use test-data package for testing data.
- **CUMULUS-271: "Empty response body from rules PUT endpoint"** Added the updated rule to response body.
- Increased memory allotment for `CustomBootstrap` lambda function. Resolves failed deployments where `CustomBootstrap` lambda function was failing with error `Process exited before completing request`. This was causing deployments to stall, fail to update and fail to rollback. This error is thrown when the lambda function tries to use more memory than it is allotted.
- Cumulus repository folders structure updated:
  - removed the `cumulus` folder altogether
  - moved `cumulus/tasks` to `tasks` folder at the root level
  - moved the tasks that are not converted to use CMA to `tasks/.not_CMA_compliant`
  - updated paths where necessary

### Added

- `@cumulus/integration-tests` - Added support for testing the output of an ECS activity as well as a Lambda function.

## [v1.2.0] - 2018-03-20

### Fixed

- Update vulnerable npm packages [CUMULUS-425]
- `@cumulus/api`: `kinesis-consumer.js` uses `sf-scheduler.js#schedule` instead of placing a message directly on the `startSF` SQS queue. This is a fix for [CUMULUS-359](https://bugs.earthdata.nasa.gov/browse/CUMULUS-359) because `sf-scheduler.js#schedule` looks up the provider and collection data in DynamoDB and adds it to the `meta` object of the enqueued message payload.
- `@cumulus/api`: `kinesis-consumer.js` catches and logs errors instead of doing an error callback. Before this change, `kinesis-consumer` was failing to process new records when an existing record caused an error because it would call back with an error and stop processing additional records. It keeps trying to process the record causing the error because it's "position" in the stream is unchanged. Catching and logging the errors is part 1 of the fix. Proposed part 2 is to enqueue the error and the message on a "dead-letter" queue so it can be processed later ([CUMULUS-413](https://bugs.earthdata.nasa.gov/browse/CUMULUS-413)).
- **CUMULUS-260: "PDR page on dashboard only shows zeros."** The PDR stats in LPDAAC are all 0s, even if the dashboard has been fixed to retrieve the correct fields. The current version of pdr-status-check has a few issues.
  - pdr is not included in the input/output schema. It's available from the input event. So the pdr status and stats are not updated when the ParsePdr workflow is complete. Adding the pdr to the input/output of the task will fix this.
  - pdr-status-check doesn't update pdr stats which prevent the real time pdr progress from showing up in the dashboard. To solve this, added lambda function sf-sns-report which is copied from @cumulus/api/lambdas/sf-sns-broadcast with modification, sf-sns-report can be used to report step function status anywhere inside a step function. So add step sf-sns-report after each pdr-status-check, we will get the PDR status progress at real time.
  - It's possible an execution is still in the queue and doesn't exist in sfn yet. Added code to handle 'ExecutionDoesNotExist' error when checking the execution status.
- Fixed `aws.cloudwatchevents()` typo in `packages/ingest/aws.js`. This typo was the root cause of the error: `Error: Could not process scheduled_ingest, Error: : aws.cloudwatchevents is not a constructor` seen when trying to update a rule.

### Removed

- `@cumulus/ingest/aws`: Remove queueWorkflowMessage which is no longer being used by `@cumulus/api`'s `kinesis-consumer.js`.

## [v1.1.4] - 2018-03-15

### Added

- added flag `useList` to parse-pdr [CUMULUS-404]

### Fixed

- Pass encrypted password to the ApiGranule Lambda function [CUMULUS-424]

## [v1.1.3] - 2018-03-14

### Fixed

- Changed @cumulus/deployment package install behavior. The build process will happen after installation

## [v1.1.2] - 2018-03-14

### Added

- added tools to @cumulus/integration-tests for local integration testing
- added end to end testing for discovering and parsing of PDRs
- `yarn e2e` command is available for end to end testing

### Fixed

- **CUMULUS-326: "Occasionally encounter "Too Many Requests" on deployment"** The api gateway calls will handle throttling errors
- **CUMULUS-175: "Dashboard providers not in sync with AWS providers."** The root cause of this bug - DynamoDB operations not showing up in Elasticsearch - was shared by collections and rules. The fix was to update providers', collections' and rules; POST, PUT and DELETE endpoints to operate on DynamoDB and using DynamoDB streams to update Elasticsearch. The following packages were made:
  - `@cumulus/deployment` deploys DynamoDB streams for the Collections, Providers and Rules tables as well as a new lambda function called `dbIndexer`. The `dbIndexer` lambda has an event source mapping which listens to each of the DynamoDB streams. The dbIndexer lambda receives events referencing operations on the DynamoDB table and updates the elasticsearch cluster accordingly.
  - The `@cumulus/api` endpoints for collections, providers and rules _only_ query DynamoDB, with the exception of LIST endpoints and the collections' GET endpoint.

### Updated

- Broke up `kes.override.js` of @cumulus/deployment to multiple modules and moved to a new location
- Expanded @cumulus/deployment test coverage
- all tasks were updated to use cumulus-message-adapter-js 1.0.1
- added build process to integration-tests package to babelify it before publication
- Update @cumulus/integration-tests lambda.js `getLambdaOutput` to return the entire lambda output. Previously `getLambdaOutput` returned only the payload.

## [v1.1.1] - 2018-03-08

### Removed

- Unused queue lambda in api/lambdas [CUMULUS-359]

### Fixed

- Kinesis message content is passed to the triggered workflow [CUMULUS-359]
- Kinesis message queues a workflow message and does not write to rules table [CUMULUS-359]

## [v1.1.0] - 2018-03-05

### Added

- Added a `jlog` function to `common/test-utils` to aid in test debugging
- Integration test package with command line tool [CUMULUS-200] by @laurenfrederick
- Test for FTP `useList` flag [CUMULUS-334] by @kkelly51

### Updated

- The `queue-pdrs` task now uses the [cumulus-message-adapter-js](https://github.com/nasa/cumulus-message-adapter-js)
  library
- Updated the `queue-pdrs` JSON schemas
- The test-utils schema validation functions now throw an error if validation
  fails
- The `queue-granules` task now uses the [cumulus-message-adapter-js](https://github.com/nasa/cumulus-message-adapter-js)
  library
- Updated the `queue-granules` JSON schemas

### Removed

- Removed the `getSfnExecutionByName` function from `common/aws`
- Removed the `getGranuleStatus` function from `common/aws`

## [v1.0.1] - 2018-02-27

### Added

- More tests for discover-pdrs, dicover-granules by @yjpa7145
- Schema validation utility for tests by @yjpa7145

### Changed

- Fix an FTP listing bug for servers that do not support STAT [CUMULUS-334] by @kkelly51

## [v1.0.0] - 2018-02-23

[unreleased]: https://github.com/nasa/cumulus/compare/v9.0.1...HEAD
[v9.0.1]: https://github.com/nasa/cumulus/compare/v9.0.0...v9.0.1
[v9.0.0]: https://github.com/nasa/cumulus/compare/v8.1.0...v9.0.0
[v8.1.0]: https://github.com/nasa/cumulus/compare/v8.0.0...v8.1.0
[v8.0.0]: https://github.com/nasa/cumulus/compare/v7.2.0...v8.0.0
[v7.2.0]: https://github.com/nasa/cumulus/compare/v7.1.0...v7.2.0
[v7.1.0]: https://github.com/nasa/cumulus/compare/v7.0.0...v7.1.0
[v7.0.0]: https://github.com/nasa/cumulus/compare/v6.0.0...v7.0.0
[v6.0.0]: https://github.com/nasa/cumulus/compare/v5.0.1...v6.0.0
[v5.0.1]: https://github.com/nasa/cumulus/compare/v5.0.0...v5.0.1
[v5.0.0]: https://github.com/nasa/cumulus/compare/v4.0.0...v5.0.0
[v4.0.0]: https://github.com/nasa/cumulus/compare/v3.0.1...v4.0.0
[v3.0.1]: https://github.com/nasa/cumulus/compare/v3.0.0...v3.0.1
[v3.0.0]: https://github.com/nasa/cumulus/compare/v2.0.1...v3.0.0
[v2.0.7]: https://github.com/nasa/cumulus/compare/v2.0.6...v2.0.7
[v2.0.6]: https://github.com/nasa/cumulus/compare/v2.0.5...v2.0.6
[v2.0.5]: https://github.com/nasa/cumulus/compare/v2.0.4...v2.0.5
[v2.0.4]: https://github.com/nasa/cumulus/compare/v2.0.3...v2.0.4
[v2.0.3]: https://github.com/nasa/cumulus/compare/v2.0.2...v2.0.3
[v2.0.2]: https://github.com/nasa/cumulus/compare/v2.0.1...v2.0.2
[v2.0.1]: https://github.com/nasa/cumulus/compare/v1.24.0...v2.0.1
[v2.0.0]: https://github.com/nasa/cumulus/compare/v1.24.0...v2.0.0
[v1.24.0]: https://github.com/nasa/cumulus/compare/v1.23.2...v1.24.0
[v1.23.2]: https://github.com/nasa/cumulus/compare/v1.22.1...v1.23.2
[v1.22.1]: https://github.com/nasa/cumulus/compare/v1.21.0...v1.22.1
[v1.21.0]: https://github.com/nasa/cumulus/compare/v1.20.0...v1.21.0
[v1.20.0]: https://github.com/nasa/cumulus/compare/v1.19.0...v1.20.0
[v1.19.0]: https://github.com/nasa/cumulus/compare/v1.18.0...v1.19.0
[v1.18.0]: https://github.com/nasa/cumulus/compare/v1.17.0...v1.18.0
[v1.17.0]: https://github.com/nasa/cumulus/compare/v1.16.1...v1.17.0
[v1.16.1]: https://github.com/nasa/cumulus/compare/v1.16.0...v1.16.1
[v1.16.0]: https://github.com/nasa/cumulus/compare/v1.15.0...v1.16.0
[v1.15.0]: https://github.com/nasa/cumulus/compare/v1.14.5...v1.15.0
[v1.14.5]: https://github.com/nasa/cumulus/compare/v1.14.4...v1.14.5
[v1.14.4]: https://github.com/nasa/cumulus/compare/v1.14.3...v1.14.4
[v1.14.3]: https://github.com/nasa/cumulus/compare/v1.14.2...v1.14.3
[v1.14.2]: https://github.com/nasa/cumulus/compare/v1.14.1...v1.14.2
[v1.14.1]: https://github.com/nasa/cumulus/compare/v1.14.0...v1.14.1
[v1.14.0]: https://github.com/nasa/cumulus/compare/v1.13.5...v1.14.0
[v1.13.5]: https://github.com/nasa/cumulus/compare/v1.13.4...v1.13.5
[v1.13.4]: https://github.com/nasa/cumulus/compare/v1.13.3...v1.13.4
[v1.13.3]: https://github.com/nasa/cumulus/compare/v1.13.2...v1.13.3
[v1.13.2]: https://github.com/nasa/cumulus/compare/v1.13.1...v1.13.2
[v1.13.1]: https://github.com/nasa/cumulus/compare/v1.13.0...v1.13.1
[v1.13.0]: https://github.com/nasa/cumulus/compare/v1.12.1...v1.13.0
[v1.12.1]: https://github.com/nasa/cumulus/compare/v1.12.0...v1.12.1
[v1.12.0]: https://github.com/nasa/cumulus/compare/v1.11.3...v1.12.0
[v1.11.3]: https://github.com/nasa/cumulus/compare/v1.11.2...v1.11.3
[v1.11.2]: https://github.com/nasa/cumulus/compare/v1.11.1...v1.11.2
[v1.11.1]: https://github.com/nasa/cumulus/compare/v1.11.0...v1.11.1
[v1.11.0]: https://github.com/nasa/cumulus/compare/v1.10.4...v1.11.0
[v1.10.4]: https://github.com/nasa/cumulus/compare/v1.10.3...v1.10.4
[v1.10.3]: https://github.com/nasa/cumulus/compare/v1.10.2...v1.10.3
[v1.10.2]: https://github.com/nasa/cumulus/compare/v1.10.1...v1.10.2
[v1.10.1]: https://github.com/nasa/cumulus/compare/v1.10.0...v1.10.1
[v1.10.0]: https://github.com/nasa/cumulus/compare/v1.9.1...v1.10.0
[v1.9.1]: https://github.com/nasa/cumulus/compare/v1.9.0...v1.9.1
[v1.9.0]: https://github.com/nasa/cumulus/compare/v1.8.1...v1.9.0
[v1.8.1]: https://github.com/nasa/cumulus/compare/v1.8.0...v1.8.1
[v1.8.0]: https://github.com/nasa/cumulus/compare/v1.7.0...v1.8.0
[v1.7.0]: https://github.com/nasa/cumulus/compare/v1.6.0...v1.7.0
[v1.6.0]: https://github.com/nasa/cumulus/compare/v1.5.5...v1.6.0
[v1.5.5]: https://github.com/nasa/cumulus/compare/v1.5.4...v1.5.5
[v1.5.4]: https://github.com/nasa/cumulus/compare/v1.5.3...v1.5.4
[v1.5.3]: https://github.com/nasa/cumulus/compare/v1.5.2...v1.5.3
[v1.5.2]: https://github.com/nasa/cumulus/compare/v1.5.1...v1.5.2
[v1.5.1]: https://github.com/nasa/cumulus/compare/v1.5.0...v1.5.1
[v1.5.0]: https://github.com/nasa/cumulus/compare/v1.4.1...v1.5.0
[v1.4.1]: https://github.com/nasa/cumulus/compare/v1.4.0...v1.4.1
[v1.4.0]: https://github.com/nasa/cumulus/compare/v1.3.0...v1.4.0
[v1.3.0]: https://github.com/nasa/cumulus/compare/v1.2.0...v1.3.0
[v1.2.0]: https://github.com/nasa/cumulus/compare/v1.1.4...v1.2.0
[v1.1.4]: https://github.com/nasa/cumulus/compare/v1.1.3...v1.1.4
[v1.1.3]: https://github.com/nasa/cumulus/compare/v1.1.2...v1.1.3
[v1.1.2]: https://github.com/nasa/cumulus/compare/v1.1.1...v1.1.2
[v1.1.1]: https://github.com/nasa/cumulus/compare/v1.0.1...v1.1.1
[v1.1.0]: https://github.com/nasa/cumulus/compare/v1.0.1...v1.1.0
[v1.0.1]: https://github.com/nasa/cumulus/compare/v1.0.0...v1.0.1
[v1.0.0]: https://github.com/nasa/cumulus/compare/pre-v1-release...v1.0.0

[thin-egress-app]: <https://github.com/asfadmin/thin-egress-app> "Thin Egress App"<|MERGE_RESOLUTION|>--- conflicted
+++ resolved
@@ -45,10 +45,7 @@
 
 ### Changed
 
-<<<<<<< HEAD
-=======
 - Changed timeout on `sfEventSqsToDbRecords` Lambda to 60 seconds to match timeout for Knex library to acquire database connections
->>>>>>> 791a9554
 - **CUMULUS-2517**
   - Updated postgres-migration-count-tool default concurrency to '1'
 
