# Changelog

All notable changes to this project will be documented in this file.

The format is based on [Keep a Changelog](http://keepachangelog.com/en/1.0.0/).

## Unreleased

### Changed

<<<<<<< HEAD
- *CUMULUS-2899**
  - Updated SNS code to aws sdk v3
=======
- **CUMULUS_3499
  - Update AWS-SDK dependency pin to "2.1490" to prevent SQS issue.  Dependency
    pin expected to be changed with the resolution to CUMULUS-2900
>>>>>>> f66592d0
- **CUMULUS-2894**
  - Update Lambda code to AWS SDK v3

### Fixed

- **CUMULUS-3177**
  - changed `_removeGranuleFromCmr` function for granule `bulkDelete` to not throw an error and instead catch the error when the granule is not found in CMR
- **CUMULUS-3293**
  - Process Dead Letter Archive is fixed to properly copy objects from `/sqs/` to `/failed-sqs/` location
- **CUMULUS-3467**
  - Added `childWorkflowMeta` to `QueueWorkflow` task configuration
- **CUMULUS-3474**
  - Fixed overriden changes to `rules.buildPayload' to restore changes from ticket `CUMULUS-2969` which limited the definition object to `name` and `arn` to
    account for AWS character limits.
- **CUMULUS-3479**
  - Fixed typo in s3-replicator resource declaration where `var.lambda_memory_size` is supposed to be `var.lambda_memory_sizes`

## [v18.1.0] 2023-10-25

### MIGRATION notes

#### Rules API Endpoint Versioning

As part of the work on CUMULUS-3095, we have added a required header for the
rules PUT/PATCH endpoints -- to ensure that older clients/utilities do not
unexpectedly make destructive use of those endpoints, a validation check of a
header value against supported versions has been implemented.

Moving forward, if a breaking change is made to an existing endpoint that
requires user updates, as part of that update we will set the current version of
the core API and require a header that confirms the client is compatible with
the version required or greater.

In this instance, the rules PUT/PATCH
endpoints will require a `Cumulus-API-Version` value of at least `2`.

```bash
 curl --request PUT https://example.com/rules/repeat_test\
 --header 'Cumulus-API-Version: 2'\
 --header 'Content-Type: application/json'\
 --header 'Authorization: Bearer ReplaceWithToken'\
 --data ...
```

Users/clients that do not make use of these endpoints will not be impacted.

### Breaking Changes
- **CUMULUS-3427**
  - Changed the naming conventions for memory size and timeouts configuration to simply the lambda name
### Notable Changes

- **CUMULUS-3095**
  - Added `PATCH` rules endpoint to update rule which works as the existing `PUT` endpoint.
  - Updated `PUT` rules endpoint to replace rule.

### Added

- **CUMULUS-3218**
  - Added optional `maxDownloadTime` field to `provider` schema
  - Added `max_download_time` column to PostgreSQL `providers` table
  - Updated `@cumulus/ingest/lock` to check expired locks based on `provider.maxDownloadTime`

### Changed

- **CUMULUS-3095**
  - Updated `@cumulus/api-client/rules` to have`replaceRule` and `updateRule` methods.
  - Updated mapping for rule Elasticsearch records to prevent dynamic field for keys under
    `meta` and `payload`, and fixed `rule` field mapping.
- **CUMULUS-3351**
  - Updated `constructOnlineAccessUrls()` to group CMR online access URLs by link type.
- **CUMULUS-3377**
  - Added configuration option to cumulus-tf/terraform.tfvars to include sns:Subscribe access policy for
    executions, granules, collections, and PDRs report topics.
- **CUMULUS-3392**
  - Modify cloudwatch rule by deleting `custom`
- **CUMULUS-3434**
  - Updated `@cumulus/orca-recovery-adapter` task to output both input granules and recovery output.
  - Updated `example/cumulus-tf/orca.tf` to use v9.0.0.

### Fixed

- **CUMULUS-3095**
  - Added back `rule` schema validation which is missing after RDS phase 3.
  - Fixed a bug for creating rule with tags.
- **CUMULUS-3286**
  - Fixed `@cumulus/cmrjs/cmr-utils/getGranuleTemporalInfo` and `@cumulus/message/Granules/getGranuleCmrTemporalInfo`
    to handle non-existing cmr file.
  - Updated mapping for granule and deletedgranule Elasticsearch records to prevent dynamic field for keys under
    `queryFields`.
  - Updated mapping for collection Elasticsearch records to prevent dynamic field for keys under `meta`.
- **CUMULUS-3393**
  - Fixed `PUT` collection endpoint to update collection configuration in S3.
- **CUMULUS-3427**
  - Fixed issue where some lambda and task memory sizes and timeouts were not configurable
- **@aws-sdk upgrade**
  - Fixed TS compilation error on aws-client package caused by @aws-sdk/client-dynamodb 3.433.0 upgrade

## [v18.0.0] 2023-08-28

### Notable Changes

- **CUMULUS-3270**
  - update python lambdas to use python3.10
  - update dependencies to use python3.10 including cumulus-message-adapter, cumulus-message-adapter-python and cumulus-process-py
- **CUMULUS-3259**
  - Updated Terraform version from 0.13.6 to 1.5.3. Please see the [instructions to upgrade your deployments](https://github.com/nasa/cumulus/blob/master/docs/upgrade-notes/upgrading-tf-version-1.5.3.md).

### Changed

- **CUMULUS-3366**
  - Added logging to the `collectionRuleMatcher` Rules Helper, which is used by the sqs-message-consumer and message-consumer Lambdas,
    to report when an incoming message's collection does not match any rules.

## [v17.0.0] 2023-08-09

### MIGRATION notes

- This release updates the `hashicorp/aws` provider required by Cumulus to `~> 5.0`
  which in turn requires updates to all modules deployed with Core in the same stack
  to use a compatible provider version.
- This update is *not* compatible with prior stack states - Terraform will not
  allow redeployment of a prior version of Cumulus using an older version of
  the provider.  Please be sure to validate the install changeset is what you
  expect prior to upgrading to this version.
- Upgrading Cumulus to v17 from prior versions should only require the usual
  terraform init/apply steps.  As always **be sure** to inspect the `terraform plan` or
  `terraform apply` changeset to ensure the changes between providers are what
  you're expecting for all modules you've chosen to deploy with Cumulus

### Notable Changes

- **CUMULUS-3258**
  - @cumulus/api is now compatible *only* with Orca >= 8.1.0.    Prior versions of
    Orca are not compatible with Cumulus 17+
  - Updated all hashicorp terraform AWS provider configs to ~> 5.0
    - Upstream/downstream terraform modules will need to utilize an AWS provider
      that matches this range

### Breaking Changes

- **CUMULUS-3258**
  - Update @cumulus/api/lib/orca/getOrcaRecoveryStatusByGranuleCollection
    to @cumulus/api/lib/orca/getOrcaRecoveryStatusByGranuleIdAndCollection and
    add collectionId to arguments to support Orca v8+ required use of
    collectionId

  - Updated all terraform AWS providers to ~> 5.0

### Changed

- **CUMULUS-3258**
  - Update all Core integration tests/integrations to be compatible with Orca >=
    v8.1.0 only

### Fixed

- **CUMULUS-3319**
  - Removed @cumulus/api/models/schema and changed all references to
    @cumulus/api/lib/schema in docs and related models
  - Removed @cumulus/api/models/errors.js
  - Updated API granule write logic to cause postgres schema/db write failures on an individual granule file write to result in a thrown error/400 return instead of a 200 return and a 'silent' update of the granule to failed status.
  - Update api/lib/_writeGranule/_writeGranulefiles logic to allow for schema failures on individual granule writes via an optional method parameter in _writeGranules, and an update to the API granule write calls.
  - Updated thrown error to include information related to automatic failure behavior in addition to the stack trace.

## [v16.1.2] 2023-11-01

**Please note** changes in 16.1.2 may not yet be released in future versions, as this
is a backport/patch release on the 16.x series of releases.  Updates that are
included in the future will have a corresponding CHANGELOG entry in future releases.

### Added

- **CUMULUS-3218**
  - Added optional `maxDownloadTime` field to `provider` schema
  - Added `max_download_time` column to PostgreSQL `providers` table
  - Updated `@cumulus/ingest/lock` to check expired locks based on `provider.maxDownloadTime`

### Fixed

- **@aws-sdk upgrade**
  - Fixed TS compilation error on aws-client package caused by @aws-sdk/client-dynamodb 3.433.0 upgrade
  - Updated mapping for collection Elasticsearch records to prevent dynamic field for keys under `meta`.
- **CUMULUS-3286**
  - Fixed `@cumulus/cmrjs/cmr-utils/getGranuleTemporalInfo` and `@cumulus/message/Granules/getGranuleCmrTemporalInfo`
    to handle non-existing cmr file.
  - Updated mapping for granule and deletedgranule Elasticsearch records to prevent dynamic field for keys under
    `queryFields`.
- **CUMULUS-3293**
  - Process Dead Letter Archive is fixed to properly copy objects from `/sqs/` to `/failed-sqs/` location
- **CUMULUS-3393**
  - Fixed `PUT` collection endpoint to update collection configuration in S3.
- **CUMULUS-3467**
  - Added `childWorkflowMeta` to `QueueWorkflow` task configuration

## [v16.1.1] 2023-08-03

### Notable Changes

- The async_operation_image property of cumulus module should be updated to pull
  the ECR image for cumuluss/async-operation:47

### Added

- **CUMULUS-3298**
  - Added extra time to the buffer for replacing the launchpad token before it
    expires to alleviate CMR error messages
- **CUMULUS-3220**
  - Created a new send-pan task
- **CUMULUS-3287**
  - Added variable to allow the aws_ecs_task_definition health check to be configurable.
  - Added clarity to how the bucket field needs to be configured for the
    move-granules task definition

### Changed

- Security upgrade node from 14.19.3-buster to 14.21.1-buster
- **CUMULUS-2985**
  - Changed `onetime` rules RuleTrigger to only execute when the state is `ENABLED` and updated documentation to reflect the change
  - Changed the `invokeRerun` function to only re-run enabled rules
- **CUMULUS-3188**
  - Updated QueueGranules to support queueing granules that meet the required API granule schema.
  - Added optional additional properties to queue-granules input schema
- **CUMULUS-3252**
  - Updated example/cumulus-tf/orca.tf to use orca v8.0.1
  - Added cumulus task `@cumulus/orca-copy-to-archive-adapter`, and add the task to `tf-modules/ingest`
  - Updated `tf-modules/cumulus` module to take variable `orca_lambda_copy_to_archive_arn` and pass to `tf-modules/ingest`
  - Updated `example/cumulus-tf/ingest_and_publish_granule_with_orca_workflow.tf` `CopyToGlacier` (renamed to `CopyToArchive`) step to call
    `orca_copy_to_archive_adapter_task`
- **CUMULUS-3253**
  - Added cumulus task `@cumulus/orca-recovery-adapter`, and add the task to `tf-modules/ingest`
  - Updated `tf-modules/cumulus` module to take variable `orca_sfn_recovery_workflow_arn` and pass to `tf-modules/ingest`
  - Added `example/cumulus-tf/orca_recovery_adapter_workflow.tf`, `OrcaRecoveryAdapterWorkflow` workflow has `OrcaRecoveryAdapter` task
    to call the ORCA recovery step-function.
  - Updated `example/data/collections/` collection configuration `meta.granuleRecoveryWorkflow` to use `OrcaRecoveryAdapterWorkflow`
- **CUMULUS-3215**
  - Create reconciliation reports will properly throw errors and set the async
    operation status correctly to failed if there is an error.
  - Knex calls relating to reconciliation reports will retry if there is a
    connection terminated unexpectedly error
  - Improved logging for async operation
  - Set default async_operation_image_version to 47
- **CUMULUS-3024**
  - Combined unit testing of @cumulus/api/lib/rulesHelpers to a single test file
    `api/tests/lib/test-rulesHelpers` and removed extraneous test files.
- **CUMULUS-3209**
  - Apply brand color with high contrast settings for both (light and dark) themes.
  - Cumulus logo can be seen when scrolling down.
  - "Back to Top" button matches the brand color for both themes.
  - Update "note", "info", "tip", "caution", and "warning" components to [new admonition styling](https://docusaurus.io/docs/markdown-features/admonitions).
  - Add updated arch diagram for both themes.
- **CUMULUS-3203**
  - Removed ACL setting of private on S3.multipartCopyObject() call
  - Removed ACL setting of private for s3PutObject()
  - Removed ACL confguration on sync-granules task
  - Update documentation on dashboard deployment to exclude ACL public-read setting
- **CUMULUS-3245**
  - Update SQS consumer logic to catch ExecutionAlreadyExists error and
    delete SQS message accordingly.
  - Add ReportBatchItemFailures to event source mapping start_sf_mapping
- **CUMULUS-3357**
  - `@cumulus/queue-granules` is now written in TypeScript
  - `@cumulus/schemas` can now generate TypeScript interfaces for the task input, output and config.
- Added missing name to throttle_queue_watcher Cloudwatch event in `throttled-queue.tf`


### Fixed

- **CUMULUS-3258**
  - Fix un-prefixed s3 lifecycle configuration ID from CUMULUS-2915
- **CUMULUS-2625**
  - Optimized heap memory and api load in queue-granules task to scale to larger workloads.
- **CUMULUS-3265**
  - Fixed `@cumulus/api` `getGranulesForPayload` function to query cloud metrics es when needed.
- **CUMULUS-3389**
  - Updated runtime of `send-pan` and `startAsyncOperation` lambdas to `nodejs16.x`

## [v16.0.0] 2023-05-09

### Notable Changes

- The async_operation_image property of cumulus module should be updated to pull
  the ECR image for cumuluss/async-operation:46

### MIGRATION notes

#### PI release version

When updating directly to v16 from prior releases older that V15, please make sure to
read through all prior release notes.

Notable migration concerns since the last PI release version (11.1.x):

- [v14.1.0] - Postgres compatibility update to Aurora PostgreSQL 11.13.
- [v13.1.0] - Postgres update to add `files_granules_cumulus_id_index` to the
  `files` table may require manual steps depending on load.

#### RDS Phase 3 migration notes

This release includes updates that remove existing DynamoDB tables as part of
release deployment process.   This release *cannot* be properly rolled back in
production as redeploying a prior version of Cumulus will not recover the
associated Dynamo tables.

Please read the full change log for RDS Phase 3 and consult the [RDS Phase 3 update
documentation](https://nasa.github.io/cumulus/docs/next/upgrade-notes/upgrade-rds-phase-3-release)

#### API Endpoint Versioning

As part of the work on CUMULUS-3072, we have added a required header for the
granule PUT/PATCH endpoints -- to ensure that older clients/utilities do not
unexpectedly make destructive use of those endpoints, a validation check of a
header value against supported versions has been implemented.

Moving forward, if a breaking change is made to an existing endpoint that
requires user updates, as part of that update we will set the current version of
the core API and require a header that confirms the client is compatible with
the version required or greater.

In this instance, the granule PUT/PATCH
endpoints will require a `Cumulus-API-Version` value of at least `2`.

```bash
 curl --request PUT https://example.com/granules/granuleId.A19990103.006.1000\
 --header 'Cumulus-API-Version: 2'\
 --header 'Content-Type: application/json'\
 --header 'Authorization: Bearer ReplaceWithToken'\
 --data ...
```

Users/clients that do not make use of these endpoints will not be impacted.

### RDS Phase 3
#### Breaking Changes

- **CUMULUS-2688**
  - Updated bulk operation logic to use collectionId in addition to granuleId to fetch granules.
  - Tasks using the `bulk-operation` Lambda should provide collectionId and granuleId e.g. { granuleId: xxx, collectionId: xxx }
- **CUMULUS-2856**
  - Update execution PUT endpoint to no longer respect message write constraints and update all values passed in

#### Changed

- **CUMULUS-3282**
  - Updated internal granule endpoint parameters from :granuleName to :granuleId
    for maintenance/consistency reasons
- **CUMULUS-2312** - RDS Migration Epic Phase 3
  - **CUMULUS-2645**
    - Removed unused index functionality for all tables other than
      `ReconciliationReportsTable` from `dbIndexer` lambda
  - **CUMULUS-2398**
    - Remove all dynamoDB updates for `@cumulus/api/ecs/async-operation/*`
    - Updates all api endpoints with updated signature for
      `asyncOperationsStart` calls
    - Remove all dynamoDB models calls from async-operations api endpoints
  - **CUMULUS-2801**
    - Move `getFilesExistingAtLocation`from api granules model to api/lib, update granules put
      endpoint to remove model references
  - **CUMULUS-2804**
    - Updates api/lib/granule-delete.deleteGranuleAndFiles:
      - Updates dynamoGranule -> apiGranule in the signature and throughout the dependent code
      - Updates logic to make apiGranule optional, but pgGranule required, and
        all lookups use postgres instead of ES/implied apiGranule values
      - Updates logic to make pgGranule optional - in this case the logic removes the entry from ES only
    - Removes all dynamo model logic from api/endpoints/granules
    - Removes dynamo write logic from api/lib/writeRecords.*
    - Removes dynamo write logic from api/lib/ingest.*
    - Removes all granule model calls from api/lambdas/bulk-operations and any dependencies
    - Removes dynamo model calls from api/lib/granule-remove-from-cmr.unpublishGranule
    - Removes Post Deployment execution check from sf-event-sqs-to-db-records
    - Moves describeGranuleExecution from api granule model to api/lib/executions.js
  - **CUMULUS-2806**
    - Remove DynamoDB logic from executions `POST` endpoint
    - Remove DynamoDB logic from sf-event-sqs-to-db-records lambda execution writes.
    - Remove DynamoDB logic from executions `PUT` endpoint
  - **CUMULUS-2808**
    - Remove DynamoDB logic from executions `DELETE` endpoint
  - **CUMULUS-2809**
    - Remove DynamoDB logic from providers `PUT` endpoint
    - Updates DB models asyncOperation, provider and rule to return all fields on upsert.
  - **CUMULUS-2810**
    - Removes addition of DynamoDB record from API endpoint POST /provider/<name>
  - **CUMULUS-2811**
    - Removes deletion of DynamoDB record from API endpoint DELETE /provider/<name>
  - **CUMULUS-2817**
    - Removes deletion of DynamoDB record from API endpoint DELETE /collection/<name>/<version>
  - **CUMULUS-2814**
    - Move event resources deletion logic from `rulesModel` to `rulesHelper`
  - **CUMULUS-2815**
    - Move File Config and Core Config validation logic for Postgres Collections from `api/models/collections.js` to `api/lib/utils.js`
  - **CUMULUS-2813**
    - Removes creation and deletion of DynamoDB record from API endpoint POST /rules/
  - **CUMULUS-2816**
    - Removes addition of DynamoDB record from API endpoint POST /collections
  - **CUMULUS-2797**
    - Move rule helper functions to separate rulesHelpers file
  - **CUMULUS-2821**
    - Remove DynamoDB logic from `sfEventSqsToDbRecords` lambda
  - **CUMULUS-2856**
    - Update API/Message write logic to handle nulls as deletion in execution PUT/message write logic

#### Added

- **CUMULUS-2312** - RDS Migration Epic Phase 3
  - **CUMULUS-2813**
    - Added function `create` in the `db` model for Rules
      to return an array of objects containing all columns of the created record.
  - **CUMULUS-2812**
    - Move event resources logic from `rulesModel` to `rulesHelper`
  - **CUMULUS-2820**
    - Remove deletion of DynamoDB record from API endpoint DELETE /pdr/<pdrName>
  - **CUMULUS-2688**
    - Add new endpoint to fetch granules by collectionId as well as granuleId: GET /collectionId/granuleId
    - Add new endpoints to update and delete granules by collectionId as well as
      granuleId

#### Removed

- **CUMULUS-2994**
  - Delete code/lambdas that publish DynamoDB stream events to SNS
- **CUMULUS-3226**
  - Removed Dynamo Async Operations table
- **CUMULUS-3199**
  - Removed DbIndexer lambda and all associated terraform resources
- **CUMULUS-3009**
  - Removed Dynamo PDRs table
- **CUMULUS-3008**
  - Removed DynamoDB Collections table
- **CUMULUS-2815**
  - Remove update of DynamoDB record from API endpoint PUT /collections/<name>/<version>
- **CUMULUS-2814**
  - Remove DynamoDB logic from rules `DELETE` endpoint
- **CUMULUS-2812**
  - Remove DynamoDB logic from rules `PUT` endpoint
- **CUMULUS-2798**
  - Removed AsyncOperations model
- **CUMULUS-2797**
- **CUMULUS-2795**
  - Removed API executions model
- **CUMULUS-2796**
  - Remove API pdrs model and all related test code
  - Remove API Rules model and all related test code
- **CUMULUS-2794**
  - Remove API Collections model and all related test code
  - Remove lambdas/postgres-migration-count-tool, api/endpoints/migrationCounts and api-client/migrationCounts
  - Remove lambdas/data-migration1 tool
  - Remove lambdas/data-migration2 and
    lambdas/postgres-migration-async-operation
- **CUMULUS-2793**
  - Removed Provider Dynamo model and related test code
- **CUMULUS-2792**
  - Remove API Granule model and all related test code
  - Remove granule-csv endpoint
- **CUMULUS-2645**
  - Removed dynamo structural migrations and related code from `@cumulus/api`
  - Removed `executeMigrations` lambda
  - Removed `granuleFilesCacheUpdater` lambda
  - Removed dynamo files table from `data-persistence` module.  *This table and
    all of its data will be removed on deployment*.

### Added
- **CUMULUS-3072**
  - Added `replaceGranule` to `@cumulus/api-client/granules` to add usage of the
    updated RESTful PUT logic
- **CUMULUS-3121**
  - Added a map of variables for the cloud_watch_log retention_in_days for the various cloudwatch_log_groups, as opposed to keeping them hardcoded at 30 days. Can be configured by adding the <module>_<cloudwatch_log_group_name>_log_retention value in days to the cloudwatch_log_retention_groups map variable
- **CUMULUS-3201**
  - Added support for sha512 as checksumType for LZARDs backup task.

### Changed

- **CUMULUS-3315**
  - Updated `@cumulus/api-client/granules.bulkOperation` to remove `ids`
    parameter in favor of `granules` parameter, in the form of a
    `@cumulus/types/ApiGranule` that requires the following keys: `[granuleId, collectionId]`
- **CUMULUS-3307**
  - Pinned cumulus dependency on `pg` to `v8.10.x`
- **CUMULUS-3279**
  - Updated core dependencies on `xml2js` to `v0.5.0`
  - Forcibly updated downstream dependency for `xml2js` in `saml2-js` to
    `v0.5.0`
  - Added audit-ci CVE override until July 1 to allow for Core package releases
- **CUMULUS-3106**
  - Updated localstack version to 1.4.0 and removed 'skip' from all skipped tests
- **CUMULUS-3115**
  - Fixed DiscoverGranules' workflow's duplicateHandling when set to `skip` or `error` to stop retrying
    after receiving a 404 Not Found Response Error from the `cumulus-api`.
- **CUMULUS-3165**
  - Update example/cumulus-tf/orca.tf to use orca v6.0.3

### Fixed

- **CUMULUS-3315**
  - Update CI scripts to use shell logic/GNU timeout to bound test timeouts
    instead of NPM `parallel` package, as timeouts were not resulting in
    integration test failure
- **CUMULUS-3223**
  - Update `@cumulus/cmrjs/cmr-utils.getGranuleTemporalInfo` to handle the error when the cmr file s3url is not available
  - Update `sfEventSqsToDbRecords` lambda to return [partial batch failure](https://docs.aws.amazon.com/lambda/latest/dg/with-sqs.html#services-sqs-batchfailurereporting),
    and only reprocess messages when cumulus message can't be retrieved from the execution events.
  - Update `@cumulus/cumulus-message-adapter-js` to `2.0.5` for all cumulus tasks

## [v15.0.4] 2023-06-23

### Changed

- **CUMULUS-3307**
  - Pinned cumulus dependency on `pg` to `v8.10.x`

### Fixed

- **CUMULUS-3115**
  - Fixed DiscoverGranules' workflow's duplicateHandling when set to `skip` or `error` to stop retrying
    after receiving a 404 Not Found Response Error from the `cumulus-api`.
- **CUMULUS-3315**
  - Update CI scripts to use shell logic/GNU timeout to bound test timeouts
    instead of NPM `parallel` package, as timeouts were not resulting in
    integration test failure
- **CUMULUS-3223**
  - Update `@cumulus/cmrjs/cmr-utils.getGranuleTemporalInfo` to handle the error when the cmr file s3url is not available
  - Update `sfEventSqsToDbRecords` lambda to return [partial batch failure](https://docs.aws.amazon.com/lambda/latest/dg/with-sqs.html#services-sqs-batchfailurereporting),
    and only reprocess messages when cumulus message can't be retrieved from the execution events.
  - Update `@cumulus/cumulus-message-adapter-js` to `2.0.5` for all cumulus tasks

## [v15.0.3] 2023-04-28

### Fixed

- **CUMULUS-3243**
  - Updated granule delete logic to delete granule which is not in DynamoDB
  - Updated granule unpublish logic to handle granule which is not in DynamoDB and/or CMR

## [v15.0.2] 2023-04-25

### Fixed

- **CUMULUS-3120**
  - Fixed a bug by adding in `default_log_retention_periods` and `cloudwatch_log_retention_periods`
  to Cumulus modules so they can be used during deployment for configuring cloudwatch retention periods, for more information check here: [retention document](https://nasa.github.io/cumulus/docs/configuration/cloudwatch-retention)
  - Updated cloudwatch retention documentation to reflect the bugfix changes

## [v15.0.1] 2023-04-20

### Changed

- **CUMULUS-3279**
  - Updated core dependencies on `xml2js` to `v0.5.0`
  - Forcibly updated downstream dependency for `xml2js` in `saml2-js` to
    `v0.5.0`
  - Added audit-ci CVE override until July 1 to allow for Core package releases

## Fixed

- **CUMULUS-3285**
  - Updated `api/lib/distribution.js isAuthBearTokenRequest` to handle non-Bearer authorization header

## [v15.0.0] 2023-03-10

### Breaking Changes

- **CUMULUS-3147**
  - The minimum supported version for all published Cumulus Core npm packages is now Node 16.19.0
  - Tasks using the `cumuluss/cumulus-ecs-task` Docker image must be updated to `cumuluss/cumulus-ecs-task:1.9.0.` which is built with node:16.19.0-alpine.  This can be done by updating the `image` property of any tasks defined using the `cumulus_ecs_service` Terraform module.
  - Updated Dockerfile of async operation docker image to build from node:16.19.0-buster
  - Published new tag [`44` of `cumuluss/async-operation` to Docker Hub](https://hub.docker.com/layers/cumuluss/async-operation/44/images/sha256-8d757276714153e4ab8c24a2b7b6b9ffee14cc78b482d9924e7093af88362b04?context=explore).
  - The `async_operation_image` property of `cumulus` module must be updated to pull the ECR image for `cumuluss/async-operation:44`.

### Changed

- **CUMULUS-2997**
  - Migrate Cumulus Docs to Docusaurus v2 and DocSearch v3.
- **CUMULUS-3044**
  - Deployment section:
    - Consolidate and migrate Cumulus deployment (public facing) content from wiki to Cumulus Docs in GitHub.
    - Update links to make sure that the user can maintain flow between the wiki and GitHub deployment documentation.
    - Organize and update sidebar to include categories for similar deployment topics.
- **CUMULUS-3147**
  - Set example/cumulus-tf default async_operation_image_version to 44.
  - Set example/cumulus-tf default ecs_task_image_version to 1.9.0.
- **CUMULUS-3166**
  - Updated example/cumulus-tf/thin_egress_app.tf to use tea 1.3.2

### Fixed

- **CUMULUS-3187**
  - Restructured Earthdata Login class to be individual methods as opposed to a Class Object
  - Removed typescript no-checks and reformatted EarthdataLogin code to be more type friendly

## [v14.1.0] 2023-02-27

### MIGRATION notes

#### PostgreSQL compatibility update

From this release forward Core will be tested against PostgreSQL 11   Existing
release compatibility testing was done for release 11.1.8/14.0.0+.   Users
should migrate their datastores to Aurora PostgreSQL 11.13+ compatible data stores
as soon as possible.

Users utilizing the `cumulus-rds-tf` module will have upgraded/had their
database clusters forcibly upgraded at the next maintenance window after 31 Jan
2023.   Our guidance to mitigate this issue is to do a manual (outside of
terraform) upgrade.   This will result in the cluster being upgraded with a
manually set parameter group not managed by terraform.

If you manually upgraded and the cluster is now on version 11.13, to continue
using the `cumulus-rds-tf` module *once upgraded* update following module
configuration values if set, or allow their defaults to be utilized:

```terraform
parameter_group_family = "aurora-postgresql11"
engine_version = 11.13
```

When you apply this update, the original PostgreSQL v10 parameter group will be
removed, and recreated using PG11 defaults/configured terraform values and
update the database cluster to use the new configuration.

### Added

- **CUMULUS-3193**
  - Add a Python version file
- **CUMULUS-3121**
  - Added a map of variables in terraform for custom configuration of cloudwatch_log_groups' retention periods.
    Please refer to the [Cloudwatch-Retention] (https://nasa.github.io/cumulus/docs/configuration/cloudwatch-retention)
    section of the Cumulus documentation in order for more detailed information and an example into how to do this.
- **CUMULUS-3071**
  - Added 'PATCH' granules endpoint as an exact duplicate of the existing `PUT`
    endpoint.    In future releases the `PUT` endpoint will be replaced with valid PUT logic
    behavior (complete overwrite) in a future release.   **The existing PUT
    implementation is deprecated** and users should move all existing usage of
    `PUT` to `PATCH` before upgrading to a release with `CUMULUS-3072`.

### Fixed

- **CUMULUS-3033**
  - Fixed `granuleEsQuery` to properly terminate if `body.hit.total.value` is 0.

- The `getLambdaAliases` function has been removed from the `@cumulus/integration-tests` package
- The `getLambdaVersions` function has been removed from the `@cumulus/integration-tests` package
- **CUMULUS-3117**
  - Update `@cumulus/es-client/indexer.js` to properly handle framework write
    constraints for queued granules.    Queued writes will now be properly
    dropped from elasticsearch writes along with the primary datastore(s) when
    write constraints apply
- **CUMULUS-3134**
  - Get tests working on M1 Macs
- **CUMULUS-3148**:
  - Updates cumulus-rds-tf to use defaults for PostgreSQL 11.13
  - Update IngestGranuleSuccessSpec as test was dependant on file ordering and
    PostgreSQL 11 upgrade exposed dependency on database results in the API return
  - Update unit test container to utilize PostgreSQL 11.13 container
- **CUMULUS-3149**
  - Updates the api `/granules/bulkDelete` endpoint to take the
    following configuration keys for the bulkDelete:
    - concurrency - Number of concurrent bulk deletions to process at a time.
            Defaults to 10, increasing this value may improve throughput at the cost
            of additional database/CMR/etc load.
    - maxDbConnections - Defaults to `concurrency`, and generally should not be
        changed unless troubleshooting performance concerns.
  - Updates all bulk api endpoints to add knexDebug boolean query parameter to
    allow for debugging of database connection issues in the future.  Defaults
    to false.
  - Fixed logic defect in bulk deletion logic where an information query was
    nested in a transaction call, resulting in transactions holding knex
    connection pool connections in a blocking way that would not resolve,
    resulting in deletion failures.
- **CUMULUS-3142**
  - Fix issue from CUMULUS-3070 where undefined values for status results in
    unexpected insertion failure on PATCH.
- **CUMULUS-3181**
  - Fixed `sqsMessageRemover` lambda to correctly retrieve ENABLED sqs rules.

- **CUMULUS-3189**
  - Upgraded `cumulus-process` and `cumulus-message-adapter-python` versions to
    support pip 23.0
- **CUMULUS-3196**
  - Moved `createServer` initialization outside the `s3-credentials-endpoint` lambda
    handler to reduce file descriptor usage
- README shell snippets better support copying
- **CUMULUS-3111**
  - Fix issue where if granule update dropped due to write constraints for writeGranuleFromMessage, still possible for granule files to be written
  - Fix issue where if granule update is limited to status and timestamp values due to write constraints for writeGranuleFromMessage, Dynamo or ES granules could be out of sync with PG

### Breaking Changes

- **CUMULUS-3072**
  - Removed original PUT granule endpoint logic (in favor of utilizing new PATCH
    endpoint introduced in CUMULUS-3071)
  - Updated PUT granule endpoint to expected RESTful behavior:
    - PUT will now overwrite all non-provided fields as either non-defined or
      defaults, removing existing related database records (e.g. files,
      granule-execution linkages ) as appropriate.
    - PUT will continue to overwrite fields that are provided in the payload,
      excepting collectionId and granuleId which cannot be modified.
    - PUT will create a new granule record if one does not already exist
    - Like PATCH, the execution field is additive only - executions, once
      associated with a granule record cannot be unassociated via the granule
      endpoint.
  - /granule PUT and PATCH endpoints now require a header with values `{
    version: 2 }`
  - PUT endpoint will now only support /:collectionId/:granuleId formatted
    queries
  - `@cumulus/api-client.replaceGranule now utilizes body.collectionId to
    utilize the correct API PUT endpoint
  - Cumulus API version updated to `2`

### Changed

- **Snyk Security**
  - Upgraded jsonwebtoken from 8.5.1 to 9.0.0
  - CUMULUS-3160: Upgrade knex from 0.95.15 to 2.4.1
  - Upgraded got from 11.8.3 to ^11.8.5
- **Dependabot Security**
  - Upgraded the python package dependencies of the example lambdas
- **CUMULUS-3043**
  - Organize & link Getting Started public docs for better user guidance
  - Update Getting Started sections with current content
- **CUMULUS-3046**
  - Update 'Deployment' public docs
  - Apply grammar, link fixes, and continuity/taxonomy standards
- **CUMULUS-3071**
  - Updated `@cumulus/api-client` packages to use `PATCH` protocol for existing
    granule `PUT` calls, this change should not require user updates for
    `api-client` users.
    - `@cumulus/api-client/granules.updateGranule`
    - `@cumulus/api-client/granules.moveGranule`
    - `@cumulus/api-client/granules.updateGranule`
    - `@cumulus/api-client/granules.reingestGranule`
    - `@cumulus/api-client/granules.removeFromCMR`
    - `@cumulus/api-client/granules.applyWorkflow`
- **CUMULUS-3097**
  - Changed `@cumulus/cmr-client` package's token from Echo-Token to Earthdata Login (EDL) token in updateToken method
  - Updated CMR header and token tests to reflect the Earthdata Login changes
- **CUMULUS-3144**
  - Increased the memory of API lambda to 1280MB
- **CUMULUS-3140**
  - Update release note to include cumulus-api release
- **CUMULUS-3193**
  - Update eslint config to better support typing
- Improve linting of TS files

### Removed

- **CUMULUS-2798**
  - Removed AsyncOperations model

### Removed

- **CUMULUS-3009**
  - Removed Dynamo PDRs table

## [v14.0.0] 2022-12-08

### Breaking Changes

- **CUMULUS-2915**
  - API endpoint GET `/executions/status/${executionArn}` returns `presignedS3Url` and `data`
  - The user (dashboard) must read the `s3SignedURL` and `data` from the return
- **CUMULUS-3070/3074**
  - Updated granule PUT/POST endpoints to no longer respect message write
    constraints.  Functionally this means that:
    - Granules with older createdAt values will replace newer ones, instead of
        ignoring the write request
    - Granules that attempt to set a non-complete state (e.g. 'queued' and
        'running') will now ignore execution state/state change and always write
    - Granules being set to non-complete state will update all values passed in,
      instead of being restricted to `['createdAt', 'updatedAt', 'timestamp',
      'status', 'execution']`

### Added

- **CUMULUS-3070**
  - Remove granules dynamoDb model logic that sets default publish value on record
    validation
  - Update API granule write logic to not set default publish value on record
    updates to avoid overwrite (PATCH behavior)
  - Update API granule write logic to publish to false on record
    creation if not specified
  - Update message granule write logic to set default publish value on record
    creation update.
  - Update granule write logic to set published to default value of `false` if
    `null` is explicitly set with intention to delete the value.
  - Removed dataType/version from api granule schema
  - Added `@cumulus/api/endpoints/granules` unit to cover duration overwrite
    logic for PUT/PATCH endpoint.
- **CUMULUS-3098**
  - Added task configuration setting named `failTaskWhenFileBackupFail` to the
    `lzards-backup` task. This setting is `false` by default, but when set to
    `true`, task will fail if one of the file backup request fails.

### Changed

- Updated CI deploy process to utilize the distribution module in the published zip file which
    will be run against for the integration tests
- **CUMULUS-2915**
  - Updated API endpoint GET `/executions/status/${executionArn}` to return the
    presigned s3 URL in addition to execution status data
- **CUMULUS-3045**
  - Update GitHub FAQs:
    - Add new and refreshed content for previous sections
    - Add new dedicated Workflows section
- **CUMULUS-3070**
  - Updated API granule write logic to no longer require createdAt value in
    dynamo/API granule validation.   Write-time createdAt defaults will be set in the case
    of new API granule writes without the value set, and createdAt will be
    overwritten if it already exists.
  - Refactored granule write logic to allow PATCH behavior on API granule update
    such that existing createdAt values will be retained in case of overwrite
    across all API granule writes.
  - Updated granule write code to validate written createdAt is synced between
    datastores in cases where granule.createdAt is not provided for a new
    granule.
  - Updated @cumulus/db/translate/granules.translateApiGranuleToPostgresGranuleWithoutNilsRemoved to validate incoming values to ensure values that can't be set to null are not
  - Updated @cumulus/db/translate/granules.translateApiGranuleToPostgresGranuleWithoutNilsRemoved to handle null values in incoming ApiGranule
  - Updated @cumulus/db/types/granules.PostgresGranule typings to allow for null values
  - Added ApiGranuleRecord to @cumulus/api/granule type to represent a written/retrieved from datastore API granule record.
  - Update API/Message write logic to handle nulls as deletion in granule PUT/message write logic
- **CUMULUS-3075**
  - Changed the API endpoint return value for a granule with no files. When a granule has no files, the return value beforehand for
    the translatePostgresGranuletoApiGranule, the function which does the translation of a Postgres granule to an API granule, was
    undefined, now changed to an empty array.
  - Existing behavior which relied on the pre-disposed undefined value was changed to instead accept the empty array.
  - Standardized tests in order to expect an empty array for a granule with no files files' object instead of undefined.
- **CUMULUS-3077**
  - Updated `lambdas/data-migration2` granule and files migration to have a `removeExcessFiles` function like in write-granules that will remove file records no longer associated with a granule being migrated
- **CUMULUS-3080**
  - Changed the retention period in days from 14 to 30 for cloudwatch logs for NIST-5 compliance
- **CUMULUS-3100**
  - Updated `POST` granules endpoint to check if granuleId exists across all collections rather than a single collection.
  - Updated `PUT` granules endpoint to check if granuleId exists across a different collection and throw conflict error if so.
  - Updated logic for writing granules from a message to check if granuleId exists across a different collection and throw conflict error if so.

### Fixed

- **CUMULUS-3070**
  - Fixed inaccurate typings for PostgresGranule in @cumulus/db/types/granule
  - Fixed inaccurate typings for @cumulus/api/granules.ApiGranule and updated to
    allow null
- **CUMULUS-3104**
  - Fixed TS compilation error on aws-client package caused by @aws-sdk/client-s3 3.202.0 upgrade
- **CUMULUS-3116**
  - Reverted the default ElasticSearch sorting behavior to the pre-13.3.0 configuration
  - Results from ElasticSearch are sorted by default by the `timestamp` field. This means that the order
  is not guaranteed if two or more records have identical timestamps as there is no secondary sort/tie-breaker.

## [v13.4.0] 2022-10-31

### Notable changes

- **CUMULUS-3104**
  - Published new tag [`43` of `cumuluss/async-operation` to Docker Hub](https://hub.docker.com/layers/cumuluss/async-operation/43/images/sha256-5f989c7d45db3dde87c88c553182d1e4e250a1e09af691a84ff6aa683088b948?context=explore) which was built with node:14.19.3-buster.

### Added

- **CUMULUS-2998**
  - Added Memory Size and Timeout terraform variable configuration for the following Cumulus tasks:
    - fake_processing_task_timeout and fake_processing_task_memory_size
    - files_to_granules_task_timeout and files_to_granule_task_memory_size
    - hello_world_task_timeout and hello_world_task_memory_size
    - sf_sqs_report_task_timeout and sf_sqs_report_task_memory_size
- **CUMULUS-2986**
  - Adds Terraform memory_size configurations to lambda functions with customizable timeouts enabled (the minimum default size has also been raised from 256 MB to 512 MB)
    allowed properties include:
      - add_missing_file_checksums_task_memory_size
      - discover_granules_task_memory_size
      - discover_pdrs_task_memory_size
      - hyrax_metadata_updates_task_memory_size
      - lzards_backup_task_memory_size
      - move_granules_task_memory_size
      - parse_pdr_task_memory_size
      - pdr_status_check_task_memory_size
      - post_to_cmr_task_memory_size
      - queue_granules_task_memory_size
      - queue_pdrs_task_memory_size
      - queue_workflow_task_memory_size
      - sync_granule_task_memory_size
      - update_cmr_access_constraints_task_memory_size
      - update_granules_cmr_task_memory_size
  - Initializes the lambda_memory_size(s) variable in the Terraform variable list
  - Adds Terraform timeout variable for add_missing_file_checksums_task
- **CUMULUS-2631**
  - Added 'Bearer token' support to s3credentials endpoint
- **CUMULUS-2787**
  - Added `lzards-api-client` package to Cumulus with `submitQueryToLzards` method
- **CUMULUS-2944**
  - Added configuration to increase the limit for body-parser's JSON and URL encoded parsers to allow for larger input payloads

### Changed


- Updated `example/cumulus-tf/variables.tf` to have `cmr_oauth_provider` default to `launchpad`
- **CUMULUS-3024**
  - Update PUT /granules endpoint to operate consistently across datastores
    (PostgreSQL, ElasticSearch, DynamoDB). Previously it was possible, given a
    partial Granule payload to have different data in Dynamo/ElasticSearch and PostgreSQL
  - Given a partial Granule object, the /granules update endpoint now operates
    with behavior more consistent with a PATCH operation where fields not provided
    in the payload will not be updated in the datastores.
  - Granule translation (db/src/granules.ts) now supports removing null/undefined fields when converting from API to Postgres
    granule formats.
  - Update granule write logic: if a `null` files key is provided in an update payload (e.g. `files: null`),
    an error will be thrown. `null` files were not previously supported and would throw potentially unclear errors. This makes the error clearer and more explicit.
  - Update granule write logic: If an empty array is provided for the `files` key, all files will be removed in all datastores
- **CUMULUS-2787**
  - Updated `lzards-backup-task` to send Cumulus provider and granule createdAt values as metadata in LZARDS backup request to support querying LZARDS for reconciliation reports
- **CUMULUS-2913**
  - Changed `process-dead-letter-archive` lambda to put messages from S3 dead
    letter archive that fail to process to new S3 location.
- **CUMULUS-2974**
  - The `DELETE /granules/<granuleId>` endpoint now includes additional details about granule
    deletion, including collection, deleted granule ID, deleted files, and deletion time.
- **CUMULUS-3027**
  - Pinned typescript to ~4.7.x to address typing incompatibility issues
    discussed in https://github.com/knex/knex/pull/5279
  - Update generate-ts-build-cache script to always install root project dependencies
- **CUMULUS-3104**
  - Updated Dockerfile of async operation docker image to build from node:14.19.3-buster
  - Sets default async_operation_image version to 43.
  - Upgraded saml2-js 4.0.0, rewire to 6.0.0 to address security vulnerabilities
  - Fixed TS compilation error caused by @aws-sdk/client-s3 3.190->3.193 upgrade

## [v13.3.2] 2022-10-10 [BACKPORT]

**Please note** changes in 13.3.2 may not yet be released in future versions, as
this is a backport and patch release on the 13.3.x series of releases. Updates that
are included in the future will have a corresponding CHANGELOG entry in future
releases.

### Fixed

- **CUMULUS-2557**
  - Updated `@cumulus/aws-client/S3/moveObject` to handle zero byte files (0 byte files).
- **CUMULUS-2971**
  - Updated `@cumulus/aws-client/S3ObjectStore` class to take string query parameters and
    its methods `signGetObject` and `signHeadObject` to take parameter presignOptions
- **CUMULUS-3021**
  - Updated `@cumulus/api-client/collections` and `@cumulus/integration-tests/api` to encode
    collection version in the URI path
- **CUMULUS-3024**
  - Update PUT /granules endpoint to operate consistently across datastores
    (PostgreSQL, ElasticSearch, DynamoDB). Previously it was possible, given a
    partial Granule payload to have different data in Dynamo/ElasticSearch and PostgreSQL
  - Given a partial Granule object, the /granules update endpoint now operates
    with behavior more consistent with a PATCH operation where fields not provided
    in the payload will not be updated in the datastores.
  - Granule translation (db/src/granules.ts) now supports removing null/undefined fields when converting from API to Postgres
    granule formats.
  - Update granule write logic: if a `null` files key is provided in an update payload (e.g. `files: null`),
    an error will be thrown. `null` files were not previously supported and would throw potentially unclear errors. This makes the error clearer and more explicit.
  - Update granule write logic: If an empty array is provided for the `files` key, all files will be removed in all datastores

## [v13.3.0] 2022-8-19

### Notable Changes

- **CUMULUS-2930**
  - The `GET /granules` endpoint has a new optional query parameter:
    `searchContext`, which is used to resume listing within the same search
    context. It is provided in every response from the endpoint as
    `meta.searchContext`. The searchContext value must be submitted with every
    consequent API call, and must be fetched from each new response to maintain
    the context.
  - Use of the `searchContext` query string parameter allows listing past 10,000 results.
  - Note that using the `from` query param in a request will cause the `searchContext` to
    be ignored and also make the query subject to the 10,000 results cap again.
  - Updated `GET /granules` endpoint to leverage ElasticSearch search-after API.
    The endpoint will only use search-after when the `searchContext` parameter
    is provided in a request.

## [v13.2.1] 2022-8-10 [BACKPORT]

### Notable changes

- **CUMULUS-3019**
  - Fix file write logic to delete files by `granule_cumulus_id` instead of
    `cumulus_id`. Previous logic removed files by matching `file.cumulus_id`
    to `granule.cumulus_id`.

## [v13.2.0] 2022-8-04

### Changed

- **CUMULUS-2940**
  - Updated bulk operation lambda to utilize system wide rds_connection_timing
    configuration parameters from the main `cumulus` module
- **CUMULUS-2980**
  - Updated `ingestPdrWithNodeNameSpec.js` to use `deleteProvidersAndAllDependenciesByHost` function.
  - Removed `deleteProvidersByHost`function.
- **CUMULUS-2954**
  - Updated Backup LZARDS task to run as a single task in a step function workflow.
  - Updated task to allow user to provide `collectionId` in workflow input and
    updated task to use said `collectionId` to look up the corresponding collection record in RDS.

## [v13.1.0] 2022-7-22

### MIGRATION notes

- The changes introduced in CUMULUS-2962 will re-introduce a
  `files_granules_cumulus_id_index` on the `files` table in the RDS database.
  This index will be automatically created as part of the bootstrap lambda
  function *on deployment* of the `data-persistence` module.

  *In cases where the index is already applied, this update will have no effect*.

  **Please Note**: In some cases where ingest is occurring at high volume levels and/or the
  files table has > 150M file records, the migration may
  fail on deployment due to timing required to both acquire the table state needed for the
  migration and time to create the index given the resources available.

  For reference a rx.5 large Aurora/RDS database
  with *no activity* took roughly 6 minutes to create the index for a file table with 300M records and no active ingest, however timed out when the same migration was attempted
  in production with possible activity on the table.

  If you believe you are subject to the above consideration, you may opt to
  manually create the `files` table index *prior* to deploying this version of
  Core with the following procedure:

  -----

  - Verify you do not have the index:

  ```text
  select * from pg_indexes where tablename = 'files';

   schemaname | tablename |        indexname        | tablespace |                                       indexdef
  ------------+-----------+-------------------------+------------+---------------------------------------------------------------------------------------
   public     | files     | files_pkey              |            | CREATE UNIQUE INDEX files_pkey ON public.files USING btree (cumulus_id)
   public     | files     | files_bucket_key_unique |            | CREATE UNIQUE INDEX files_bucket_key_unique ON public.files USING btree (bucket, key)
  ```

  In this instance you should not see an `indexname` row with
  `files_granules_cumulus_id_index` as the value.     If you *do*, you should be
  clear to proceed with the installation.
  - Quiesce ingest

  Stop all ingest operations in Cumulus Core according to your operational
  procedures.    You should validate that it appears there are no active queries that
  appear to be inserting granules/files into the database as a secondary method
  of evaluating the database system state:

  ```text
  select pid, query, state, wait_event_type, wait_event from pg_stat_activity where state = 'active';
  ```

  If query rows are returned with a `query` value that involves the files table,
  make sure ingest is halted and no other granule-update activity is running on
  the system.

  Note: In rare instances if there are hung queries that are unable to resolve, it may be necessary to
  manually use psql [Server Signaling
  Functions](https://www.postgresql.org/docs/10/functions-admin.html#FUNCTIONS-ADMIN-SIGNAL)
  `pg_cancel_backend` and/or
  `pg_terminate_backend` if the migration will not complete in the next step.

  - Create the Index

  Run the following query to create the index.    Depending on the situation
  this may take many minutes to complete, and you will note your CPU load and
  disk I/O rates increase on your cluster:

  ```text
  CREATE INDEX files_granule_cumulus_id_index ON files (granule_cumulus_id);
  ```

  You should see a response like:

  ```text
  CREATE INDEX
  ```

  and can verify the index `files_granule_cumulus_id_index` was created:

  ```text
  => select * from pg_indexes where tablename = 'files';
  schemaname | tablename |           indexname            | tablespace |                                           indexdef
   ------------+-----------+--------------------------------+------------+----------------------------------------------------------------------------------------------
   public     | files     | files_pkey                     |            | CREATE UNIQUE INDEX files_pkey ON public.files USING btree (cumulus_id)
   public     | files     | files_bucket_key_unique        |            | CREATE UNIQUE INDEX files_bucket_key_unique ON public.files USING btree (bucket, key)
   public     | files     | files_granule_cumulus_id_index |            | CREATE INDEX files_granule_cumulus_id_index ON public.files USING btree (granule_cumulus_id)
  (3 rows)
  ```

  - Once this is complete, you may deploy this version of Cumulus as you
    normally would.
  **If you are unable to stop ingest for the above procedure** *and* cannot
  migrate with deployment, you may be able to manually create the index while
  writes are ongoing using postgres's `CONCURRENTLY` option for `CREATE INDEX`.
  This can have significant impacts on CPU/write IO, particularly if you are
  already using a significant amount of your cluster resources, and may result
  in failed writes or an unexpected index/database state.

  PostgreSQL's
  [documentation](https://www.postgresql.org/docs/10/sql-createindex.html#SQL-CREATEINDEX-CONCURRENTLY)
  provides more information on this option.   Please be aware it is
  **unsupported** by Cumulus at this time, so community members that opt to go
  this route should proceed with caution.

  -----

### Notable changes

- **CUMULUS-2962**
  - Re-added database structural migration to `files` table to add an index on `granule_cumulus_id`
- **CUMULUS-2929**
  - Updated `move-granule` task to check the optional collection configuration parameter
    `meta.granuleMetadataFileExtension` to determine the granule metadata file.
    If none is specified, the granule CMR metadata or ISO metadata file is used.

### Changed

- Updated Moment.js package to 2.29.4 to address security vulnerability
- **CUMULUS-2967**
  - Added fix example/spec/helpers/Provider that doesn't fail deletion 404 in
    case of deletion race conditions
### Fixed

- **CUMULUS-2995**
  - Updated Lerna package to 5.1.8 to address security vulnerability

- **CUMULUS-2863**
  - Fixed `@cumulus/api` `validateAndUpdateSqsRule` method to allow 0 retries and 0 visibilityTimeout
    in rule's meta.

- **CUMULUS-2959**
  - Fixed `@cumulus/api` `granules` module to convert numeric productVolume to string
    when an old granule record is retrieved from DynamoDB
- Fixed the following links on Cumulus docs' [Getting Started](https://nasa.github.io/cumulus/docs/getting-started) page:
    * Cumulus Deployment
    * Terraform Best Practices
    * Integrator Common Use Cases
- Also corrected the _How to Deploy Cumulus_ link in the [Glossary](https://nasa.github.io/cumulus/docs/glossary)


## [v13.0.1] 2022-7-12

- **CUMULUS-2995**
  - Updated Moment.js package to 2.29.4 to address security vulnerability

## [v13.0.0] 2022-06-13

### MIGRATION NOTES

- The changes introduced in CUMULUS-2955 should result in removal of
  `files_granule_cumulus_id_index` from the `files` table (added in the v11.1.1
  release).  The success of this operation is dependent on system ingest load.

  In rare cases where data-persistence deployment fails because the
  `postgres-db-migration` times out, it may be required to manually remove the
  index and then redeploy:

  ```text
  DROP INDEX IF EXISTS files_granule_cumulus_id_index;
  ```

### Breaking Changes

- **CUMULUS-2931**

  - Updates CustomBootstrap lambda to default to failing if attempting to remove
    a pre-existing `cumulus-alias` index that would collide with the required
    `cumulus-alias` *alias*.   A configuration parameter
    `elasticsearch_remove_index_alias_conflict`  on the `cumulus` and
    `archive` modules has been added to enable the original behavior that would
    remove the invalid index (and all it's data).
  - Updates `@cumulus/es-client.bootstrapElasticSearch` signature to be
    parameterized and accommodate a new parameter `removeAliasConflict` which
    allows/disallows the deletion of a conflicting `cumulus-alias` index

### Notable changes

- **CUMULUS-2929**
  - Updated `move-granule` task to check the optional collection configuration parameter
    `meta.granuleMetadataFileExtension` to determine the granule metadata file.
    If none is specified, the granule CMR metadata or ISO metadata file is used.

### Added

- **CUMULUS-2929**
  - Added optional collection configuration `meta.granuleMetadataFileExtension` to specify CMR metadata
    file extension for tasks that utilize metadata file lookups

- **CUMULUS-2939**
  - Added `@cumulus/api/lambdas/start-async-operation` to start an async operation

- **CUMULUS-2953**
  - Added `skipMetadataCheck` flag to config for Hyrax metadata updates task.
  - If this config flag is set to `true`, and a granule has no CMR file, the task will simply return the input values.

- **CUMULUS-2966**
  - Added extractPath operation and support of nested string replacement to `url_path` in the collection configuration

### Changed

- **CUMULUS-2965**
  - Update `cumulus-rds-tf` module to ignore `engine_version` lifecycle changes
- **CUMULUS-2967**
  - Added fix example/spec/helpers/Provider that doesn't fail deletion 404 in
    case of deletion race conditions
- **CUMULUS-2955**
  - Updates `20220126172008_files_granule_id_index` to *not* create an index on
    `granule_cumulus_id` on the files table.
  - Adds `20220609024044_remove_files_granule_id_index` migration to revert
    changes from `20220126172008_files_granule_id_index` on any deployed stacks
    that might have the index to ensure consistency in deployed stacks

- **CUMULUS-2923**
  - Changed public key setup for SFTP local testing.
- **CUMULUS-2939**
  - Updated `@cumulus/api` `granules/bulk*`, `elasticsearch/index-from-database` and
    `POST reconciliationReports` endpoints to invoke StartAsyncOperation lambda

### Fixed

- **CUMULUS-2863**
  - Fixed `@cumulus/api` `validateAndUpdateSqsRule` method to allow 0 retries
    and 0 visibilityTimeout in rule's meta.
- **CUMULUS-2961**
  - Fixed `data-migration2` granule migration logic to allow for DynamoDb granules that have a null/empty string value for `execution`.   The migration will now migrate them without a linked execution.
  - Fixed `@cumulus/api` `validateAndUpdateSqsRule` method to allow 0 retries and 0 visibilityTimeout
    in rule's meta.

- **CUMULUS-2959**
  - Fixed `@cumulus/api` `granules` module to convert numeric productVolume to string
    when an old granule record is retrieved from DynamoDB.

## [v12.0.3] 2022-10-03 [BACKPORT]

**Please note** changes in 12.0.3 may not yet be released in future versions, as
this is a backport and patch release on the 12.0.x series of releases. Updates that
are included in the future will have a corresponding CHANGELOG entry in future
releases.

### Fixed

- **CUMULUS-3024**
  - Update PUT /granules endpoint to operate consistently across datastores
    (PostgreSQL, ElasticSearch, DynamoDB). Previously it was possible, given a
    partial Granule payload to have different data in Dynamo/ElasticSearch and PostgreSQL
  - Given a partial Granule object, the /granules update endpoint now operates
    with behavior more consistent with a PATCH operation where fields not provided
    in the payload will not be updated in the datastores.
  - Granule translation (db/src/granules.ts) now supports removing null/undefined fields when converting from API to Postgres
    granule formats.
  - Update granule write logic: if a `null` files key is provided in an update payload (e.g. `files: null`),
    an error will be thrown. `null` files were not previously supported and would throw potentially unclear errors. This makes the error clearer and more explicit.
  - Update granule write logic: If an empty array is provided for the `files` key, all files will be removed in all datastores
- **CUMULUS-2971**
  - Updated `@cumulus/aws-client/S3ObjectStore` class to take string query parameters and
    its methods `signGetObject` and `signHeadObject` to take parameter presignOptions
- **CUMULUS-2557**
  - Updated `@cumulus/aws-client/S3/moveObject` to handle zero byte files (0 byte files).
- **CUMULUS-3021**
  - Updated `@cumulus/api-client/collections` and `@cumulus/integration-tests/api` to encode
    collection version in the URI path

## [v12.0.2] 2022-08-10 [BACKPORT]

**Please note** changes in 12.0.2 may not yet be released in future versions, as
this is a backport and patch release on the 12.0.x series of releases. Updates that
are included in the future will have a corresponding CHANGELOG entry in future
releases.

### Notable Changes

- **CUMULUS-3019**
  - Fix file write logic to delete files by `granule_cumulus_id` instead of
      `cumulus_id`. Previous logic removed files by matching `file.cumulus_id`
      to `granule.cumulus_id`.

## [v12.0.1] 2022-07-18

- **CUMULUS-2995**
  - Updated Moment.js package to 2.29.4 to address security vulnerability

## [v12.0.0] 2022-05-20

### Breaking Changes

- **CUMULUS-2903**

  - The minimum supported version for all published Cumulus Core npm packages is now Node 14.19.1
  - Tasks using the `cumuluss/cumulus-ecs-task` Docker image must be updated to
    `cumuluss/cumulus-ecs-task:1.8.0`. This can be done by updating the `image`
    property of any tasks defined using the `cumulus_ecs_service` Terraform
    module.

### Changed

- **CUMULUS-2932**

  - Updates `SyncGranule` task to include `disableOrDefaultAcl` function that uses
    the configuration ACL parameter to set ACL to private by default or disable ACL.
  - Updates `@cumulus/sync-granule` `download()` function to take in ACL parameter
  - Updates `@cumulus/ingest` `proceed()` function to take in ACL parameter
  - Updates `@cumulus/ingest` `addLock()` function to take in an optional ACL parameter
  - Updates `SyncGranule` example worfklow config
    `example/cumulus-tf/sync_granule_workflow.asl.json` to include `ACL`
    parameter.

## [v11.1.8] 2022-11-07 [BACKPORT]

**Please note** changes in 11.1.7 may not yet be released in future versions, as
this is a backport and patch release on the 11.1.x series of releases. Updates that
are included in the future will have a corresponding CHANGELOG entry in future
releases.

### Breaking Changes

- **CUMULUS-2903**
  - The minimum supported version for all published Cumulus Core npm packages is now Node 14.19.1
  - Tasks using the `cumuluss/cumulus-ecs-task` Docker image must be updated to
    `cumuluss/cumulus-ecs-task:1.8.0`. This can be done by updating the `image`
    property of any tasks defined using the `cumulus_ecs_service` Terraform
    module.

### Notable changes

- Published new tag [`43` of `cumuluss/async-operation` to Docker Hub](https://hub.docker.com/layers/cumuluss/async-operation/43/images/sha256-5f989c7d45db3dde87c88c553182d1e4e250a1e09af691a84ff6aa683088b948?context=explore) which was built with node:14.19.3-buster.

### Changed

- **CUMULUS-3104**
  - Updated Dockerfile of async operation docker image to build from node:14.19.3-buster
  - Sets default async_operation_image version to 43.
  - Upgraded saml2-js 4.0.0, rewire to 6.0.0 to address security vulnerabilities
  - Fixed TS compilation error on aws-client package caused by @aws-sdk/client-s3 3.202.0 upgrade

- **CUMULUS-3080**
  - Changed the retention period in days from 14 to 30 for cloudwatch logs for NIST-5 compliance

## [v11.1.7] 2022-10-05 [BACKPORT]

**Please note** changes in 11.1.7 may not yet be released in future versions, as
this is a backport and patch release on the 11.1.x series of releases. Updates that
are included in the future will have a corresponding CHANGELOG entry in future
releases.

### Fixed

- **CUMULUS-3024**
  - Update PUT /granules endpoint to operate consistently across datastores
    (PostgreSQL, ElasticSearch, DynamoDB). Previously it was possible, given a
    partial Granule payload to have different data in Dynamo/ElasticSearch and PostgreSQL
  - Given a partial Granule object, the /granules update endpoint now operates
    with behavior more consistent with a PATCH operation where fields not provided
    in the payload will not be updated in the datastores.
  - Granule translation (db/src/granules.ts) now supports removing null/undefined fields when converting from API to Postgres
    granule formats.
  - Update granule write logic: if a `null` files key is provided in an update payload (e.g. `files: null`),
    an error will be thrown. `null` files were not previously supported and would throw potentially unclear errors. This makes the error clearer and more explicit.
  - Update granule write logic: If an empty array is provided for the `files` key, all files will be removed in all datastores
- **CUMULUS-2971**
  - Updated `@cumulus/aws-client/S3ObjectStore` class to take string query parameters and
    its methods `signGetObject` and `signHeadObject` to take parameter presignOptions
- **CUMULUS-2557**
  - Updated `@cumulus/aws-client/S3/moveObject` to handle zero byte files (0 byte files).
- **CUMULUS-3021**
  - Updated `@cumulus/api-client/collections` and `@cumulus/integration-tests/api` to encode
    collection version in the URI path
- **CUMULUS-3027**
  - Pinned typescript to ~4.7.x to address typing incompatibility issues
    discussed in https://github.com/knex/knex/pull/5279
  - Update generate-ts-build-cache script to always install root project dependencies

## [v11.1.5] 2022-08-10 [BACKPORT]

**Please note** changes in 11.1.5 may not yet be released in future versions, as
this is a backport and patch release on the 11.1.x series of releases. Updates that
are included in the future will have a corresponding CHANGELOG entry in future
releases.

### Notable changes

- **CUMULUS-3019**
  - Fix file write logic to delete files by `granule_cumulus_id` instead of
      `cumulus_id`. Previous logic removed files by matching `file.cumulus_id`
      to `granule.cumulus_id`.

## [v11.1.4] 2022-07-18

**Please note** changes in 11.1.4 may not yet be released in future versions, as
this is a backport and patch release on the 11.1.x series of releases. Updates that
are included in the future will have a corresponding CHANGELOG entry in future
releases.

### MIGRATION notes


- The changes introduced in CUMULUS-2962 will re-introduce a
  `files_granules_cumulus_id_index` on the `files` table in the RDS database.
  This index will be automatically created as part of the bootstrap lambda
  function *on deployment* of the `data-persistence` module.

  *In cases where the index is already applied, this update will have no effect*.

  **Please Note**: In some cases where ingest is occurring at high volume levels and/or the
  files table has > 150M file records, the migration may
  fail on deployment due to timing required to both acquire the table state needed for the
  migration and time to create the index given the resources available.

  For reference a rx.5 large Aurora/RDS database
  with *no activity* took roughly 6 minutes to create the index for a file table with 300M records and no active ingest, however timed out when the same migration was attempted
  in production with possible activity on the table.

  If you believe you are subject to the above consideration, you may opt to
  manually create the `files` table index *prior* to deploying this version of
  Core with the following procedure:

  -----

  - Verify you do not have the index:

  ```text
  select * from pg_indexes where tablename = 'files';

   schemaname | tablename |        indexname        | tablespace |                                       indexdef
  ------------+-----------+-------------------------+------------+---------------------------------------------------------------------------------------
   public     | files     | files_pkey              |            | CREATE UNIQUE INDEX files_pkey ON public.files USING btree (cumulus_id)
   public     | files     | files_bucket_key_unique |            | CREATE UNIQUE INDEX files_bucket_key_unique ON public.files USING btree (bucket, key)
  ```

  In this instance you should not see an `indexname` row with
  `files_granules_cumulus_id_index` as the value.     If you *do*, you should be
  clear to proceed with the installation.
  - Quiesce ingest

  Stop all ingest operations in Cumulus Core according to your operational
  procedures.    You should validate that it appears there are no active queries that
  appear to be inserting granules/files into the database as a secondary method
  of evaluating the database system state:

  ```text
  select pid, query, state, wait_event_type, wait_event from pg_stat_activity where state = 'active';
  ```

  If query rows are returned with a `query` value that involves the files table,
  make sure ingest is halted and no other granule-update activity is running on
  the system.

  Note: In rare instances if there are hung queries that are unable to resolve, it may be necessary to
  manually use psql [Server Signaling
  Functions](https://www.postgresql.org/docs/10/functions-admin.html#FUNCTIONS-ADMIN-SIGNAL)
  `pg_cancel_backend` and/or
  `pg_terminate_backend` if the migration will not complete in the next step.

  - Create the Index

  Run the following query to create the index.    Depending on the situation
  this may take many minutes to complete, and you will note your CPU load and
  disk I/O rates increase on your cluster:

  ```text
  CREATE INDEX files_granule_cumulus_id_index ON files (granule_cumulus_id);
  ```

  You should see a response like:

  ```text
  CREATE INDEX
  ```

  and can verify the index `files_granule_cumulus_id_index` was created:

  ```text
  => select * from pg_indexes where tablename = 'files';
  schemaname | tablename |           indexname            | tablespace |                                           indexdef
   ------------+-----------+--------------------------------+------------+----------------------------------------------------------------------------------------------
   public     | files     | files_pkey                     |            | CREATE UNIQUE INDEX files_pkey ON public.files USING btree (cumulus_id)
   public     | files     | files_bucket_key_unique        |            | CREATE UNIQUE INDEX files_bucket_key_unique ON public.files USING btree (bucket, key)
   public     | files     | files_granule_cumulus_id_index |            | CREATE INDEX files_granule_cumulus_id_index ON public.files USING btree (granule_cumulus_id)
  (3 rows)
  ```

  - Once this is complete, you may deploy this version of Cumulus as you
    normally would.
  **If you are unable to stop ingest for the above procedure** *and* cannot
  migrate with deployment, you may be able to manually create the index while
  writes are ongoing using postgres's `CONCURRENTLY` option for `CREATE INDEX`.
  This can have significant impacts on CPU/write IO, particularly if you are
  already using a significant amount of your cluster resources, and may result
  in failed writes or an unexpected index/database state.

  PostgreSQL's
  [documentation](https://www.postgresql.org/docs/10/sql-createindex.html#SQL-CREATEINDEX-CONCURRENTLY)
  provides more information on this option.   Please be aware it is
  **unsupported** by Cumulus at this time, so community members that opt to go
  this route should proceed with caution.

  -----

### Changed

- Updated Moment.js package to 2.29.4 to address security vulnerability

## [v11.1.3] 2022-06-24

**Please note** changes in 11.1.3 may not yet be released in future versions, as
this is a backport and patch release on the 11.1.x series of releases. Updates that
are included in the future will have a corresponding CHANGELOG entry in future
releases.

### Notable changes

- **CUMULUS-2929**
  - Updated `move-granule` task to check the optional collection configuration parameter
    `meta.granuleMetadataFileExtension` to determine the granule metadata file.
    If none is specified, the granule CMR metadata or ISO metadata file is used.

### Added

- **CUMULUS-2929**
  - Added optional collection configuration `meta.granuleMetadataFileExtension` to specify CMR metadata
    file extension for tasks that utilize metadata file lookups
- **CUMULUS-2966**
  - Added extractPath operation and support of nested string replacement to `url_path` in the collection configuration
### Fixed

- **CUMULUS-2863**
  - Fixed `@cumulus/api` `validateAndUpdateSqsRule` method to allow 0 retries
    and 0 visibilityTimeout in rule's meta.
- **CUMULUS-2959**
  - Fixed `@cumulus/api` `granules` module to convert numeric productVolume to string
    when an old granule record is retrieved from DynamoDB.
- **CUMULUS-2961**
  - Fixed `data-migration2` granule migration logic to allow for DynamoDb granules that have a null/empty string value for `execution`.   The migration will now migrate them without a linked execution.

## [v11.1.2] 2022-06-13

**Please note** changes in 11.1.2 may not yet be released in future versions, as
this is a backport and patch release on the 11.1.x series of releases. Updates that
are included in the future will have a corresponding CHANGELOG entry in future
releases.

### MIGRATION NOTES

- The changes introduced in CUMULUS-2955 should result in removal of
  `files_granule_cumulus_id_index` from the `files` table (added in the v11.1.1
  release).  The success of this operation is dependent on system ingest load

  In rare cases where data-persistence deployment fails because the
  `postgres-db-migration` times out, it may be required to manually remove the
  index and then redeploy:

  ```text
  > DROP INDEX IF EXISTS postgres-db-migration;
  DROP INDEX
  ```

### Changed

- **CUMULUS-2955**
  - Updates `20220126172008_files_granule_id_index` to *not* create an index on
    `granule_cumulus_id` on the files table.
  - Adds `20220609024044_remove_files_granule_id_index` migration to revert
    changes from `20220126172008_files_granule_id_index` on any deployed stacks
    that might have the index to ensure consistency in deployed stacks

## [v11.1.1] 2022-04-26

### Added

### Changed

- **CUMULUS-2885**
  - Updated `@cumulus/aws-client` to use new AWS SDK v3 packages for S3 requests:
    - `@aws-sdk/client-s3`
    - `@aws-sdk/lib-storage`
    - `@aws-sdk/s3-request-presigner`
  - Updated code for compatibility with updated `@cumulus/aws-client` and AWS SDK v3 S3 packages:
    - `@cumulus/api`
    - `@cumulus/async-operations`
    - `@cumulus/cmrjs`
    - `@cumulus/common`
    - `@cumulus/collection-config-store`
    - `@cumulus/ingest`
    - `@cumulus/launchpad-auth`
    - `@cumulus/sftp-client`
    - `@cumulus/tf-inventory`
    - `lambdas/data-migration2`
    - `tasks/add-missing-file-checksums`
    - `tasks/hyrax-metadata-updates`
    - `tasks/lzards-backup`
    - `tasks/sync-granule`
- **CUMULUS-2886**
  - Updated `@cumulus/aws-client` to use new AWS SDK v3 packages for API Gateway requests:
    - `@aws-sdk/client-api-gateway`
- **CUMULUS-2920**
  - Update npm version for Core build to 8.6
- **CUMULUS-2922**
  - Added `@cumulus/example-lib` package to example project to allow unit tests `example/script/lib` dependency.
  - Updates Mutex unit test to address changes made in [#2902](https://github.com/nasa/cumulus/pull/2902/files)
- **CUMULUS-2924**
  - Update acquireTimeoutMillis to 400 seconds for the db-provision-lambda module to address potential timeout issues on RDS database start
- **CUMULUS-2925**
  - Updates CI to utilize `audit-ci` v6.2.0
  - Updates CI to utilize a on-container filesystem when building Core in 'uncached' mode
  - Updates CI to selectively bootstrap Core modules in the cleanup job phase
- **CUMULUS-2934**
  - Update CI Docker container build to install pipenv to prevent contention on parallel lambda builds


## [v11.1.0] 2022-04-07

### MIGRATION NOTES

- 11.1.0 is an amendment release and supersedes 11.0.0. However, follow the migration steps for 11.0.0.

- **CUMULUS-2905**
  - Updates migration script with new `migrateAndOverwrite` and
    `migrateOnlyFiles` options.

### Added

- **CUMULUS-2860**
  - Added an optional configuration parameter `skipMetadataValidation` to `hyrax-metadata-updates` task
- **CUMULUS-2870**
  - Added `last_modified_date` as output to all tasks in Terraform `ingest` module.
- **CUMULUS-NONE**
  - Added documentation on choosing and configuring RDS at `deployment/choosing_configuring_rds`.

### Changed

- **CUMULUS-2703**
  - Updated `ORCA Backup` reconciliation report to report `cumulusFilesCount` and `orcaFilesCount`
- **CUMULUS-2849**
  - Updated `@cumulus/aws-client` to use new AWS SDK v3 packages for DynamoDB requests:
    - `@aws-sdk/client-dynamodb`
    - `@aws-sdk/lib-dynamodb`
    - `@aws-sdk/util-dynamodb`
  - Updated code for compatibility with AWS SDK v3 Dynamo packages
    - `@cumulus/api`
    - `@cumulus/errors`
    - `@cumulus/tf-inventory`
    - `lambdas/data-migration2`
    - `packages/api/ecs/async-operation`
- **CUMULUS-2864**
  - Updated `@cumulus/cmr-client/ingestUMMGranule` and `@cumulus/cmr-client/ingestConcept`
    functions to not perform separate validation request
- **CUMULUS-2870**
  - Updated `hello_world_service` module to pass in `lastModified` parameter in command list to trigger a Terraform state change when the `hello_world_task` is modified.

### Fixed

- **CUMULUS-2849**
  - Fixed AWS service client memoization logic in `@cumulus/aws-client`

## [v11.0.0] 2022-03-24 [STABLE]

### v9.9->v11.0 MIGRATION NOTES

Release v11.0 is a maintenance release series, replacing v9.9.   If you are
upgrading to or past v11 from v9.9.x to this release, please pay attention to the following
migration notes from prior releases:

#### Migration steps

##### **After deploying the `data-persistence` module, but before deploying the main `cumulus` module**

- Due to a bug in the PUT `/rules/<name>` endpoint, the rule records in PostgreSQL may be
out of sync with records in DynamoDB. In order to bring the records into sync, re-deploy and re-run the
[`data-migration1` Lambda](https://nasa.github.io/cumulus/docs/upgrade-notes/upgrade-rds#3-deploy-and-run-data-migration1) with a payload of
`{"forceRulesMigration": true}`:

```shell
aws lambda invoke --function-name $PREFIX-data-migration1 \
  --payload $(echo '{"forceRulesMigration": true}' | base64) $OUTFILE
```

##### As part of the `cumulus` deployment

- Please read the [documentation on the updates to the granule files schema for our Cumulus workflow tasks and how to upgrade your deployment for compatibility](https://nasa.github.io/cumulus/docs/upgrade-notes/update-task-file-schemas).
- (Optional) Update the `task-config` for all workflows that use the `sync-granule` task to include `workflowStartTime` set to
`{$.cumulus_meta.workflow_start_time}`. See [here](https://github.com/nasa/cumulus/blob/master/example/cumulus-tf/sync_granule_workflow.asl.json#L9) for an example.

##### After the `cumulus` deployment

As part of the work on the RDS Phase 2 feature, it was decided to re-add the
granule file `type` property on the file table (detailed reasoning
https://wiki.earthdata.nasa.gov/pages/viewpage.action?pageId=219186829).  This
change was implemented as part of CUMULUS-2672/CUMULUS-2673, however granule
records ingested prior to v11 will *not* have the file.type property stored in the
PostGreSQL database, and on installation of v11 API calls to get granule.files
will not return this value. We anticipate most users are impacted by this issue.

Users that are impacted by these changes should re-run the granule migration
lambda to *only* migrate granule file records:

```shell
PAYLOAD=$(echo '{"migrationsList": ["granules"], "granuleMigrationParams": {"migrateOnlyFiles": "true"}}' | base64)
aws lambda invoke --function-name $PREFIX-postgres-migration-async-operation \
--payload $PAYLOAD $OUTFILE
```

You should note that this will *only* move files for granule records in
PostgreSQL.  **If you have not completed the phase 1 data migration or
have granule records in dynamo that are not in PostgreSQL, the migration will
report failure for both the DynamoDB granule and all the associated files and the file
records will not be updated**.

If you prefer to do a full granule and file migration, you may instead
opt to run the migration with the `migrateAndOverwrite` option instead, this will re-run a
full granule/files migration and overwrite all values in the PostgreSQL database from
what is in DynamoDB for both granules and associated files:

```shell
PAYLOAD=$(echo '{"migrationsList": ["granules"], "granuleMigrationParams": {"migrateAndOverwrite": "true"}}' | base64)
aws lambda invoke --function-name $PREFIX-postgres-migration-async-operation \
--payload $PAYLOAD $OUTFILE
```

*Please note*: Since this data migration is copying all of your granule data
from DynamoDB to PostgreSQL, it can take multiple hours (or even days) to run,
depending on how much data you have and how much parallelism you configure the
migration to use. In general, the more parallelism you configure the migration
to use, the faster it will go, but the higher load it will put on your
PostgreSQL database. Excessive database load can cause database outages and
result in data loss/recovery scenarios. Thus, the parallelism settings for the
migration are intentionally set by default to conservative values but are
configurable.      If this impacts only some of your data products you may want
to consider using other `granuleMigrationParams`.

Please see [the second data migration
docs](https://nasa.github.io/cumulus/docs/upgrade-notes/upgrade-rds#5-run-the-second-data-migration)
for more on this tool if you are unfamiliar with the various options.

### Notable changes

- **CUMULUS-2703**
  - `ORCA Backup` is now a supported `reportType` for the `POST /reconciliationReports` endpoint

### Added

- **CUMULUS-2311** - RDS Migration Epic Phase 2
  - **CUMULUS-2208**
    - Added `@cumulus/message/utils.parseException` to parse exception objects
    - Added helpers to `@cumulus/message/Granules`:
      - `getGranuleProductVolume`
      - `getGranuleTimeToPreprocess`
      - `getGranuleTimeToArchive`
      - `generateGranuleApiRecord`
    - Added `@cumulus/message/PDRs/generatePdrApiRecordFromMessage` to generate PDR from Cumulus workflow message
    - Added helpers to `@cumulus/es-client/indexer`:
      - `deleteAsyncOperation` to delete async operation records from Elasticsearch
      - `updateAsyncOperation` to update an async operation record in Elasticsearch
    - Added granules `PUT` endpoint to Cumulus API for updating a granule.
    Requests to this endpoint should be submitted **without an `action`**
    attribute in the request body.
    - Added `@cumulus/api-client/granules.updateGranule` to update granule via the API
  - **CUMULUS-2303**
    - Add translatePostgresProviderToApiProvider method to `@cumulus/db/translate/providers`
  - **CUMULUS-2306**
    - Updated API execution GET endpoint to read individual execution records
      from PostgreSQL database instead of DynamoDB
    - Updated API execution-status endpoint to read execution records from
      PostgreSQL database instead of DynamoDB
  - **CUMULUS-2302**
    - Added translatePostgresCollectionToApiCollection method to
      `@cumulus/db/translate/collections`
    - Added `searchWithUpdatedAtRange` method to
      `@cumulus/db/models/collections`
  - **CUMULUS-2301**
    - Created API asyncOperations POST endpoint to create async operations.
  - **CUMULUS-2307**
    - Updated API PDR GET endpoint to read individual PDR records from
      PostgreSQL database instead of DynamoDB
    - Added `deletePdr` to `@cumulus/api-client/pdrs`
  - **CUMULUS-2782**
    - Update API granules endpoint `move` action to update granules in the index
      and utilize postgres as the authoritative datastore
  - **CUMULUS-2769**
    - Update collection PUT endpoint to require existance of postgresql record
      and to ignore lack of dynamoDbRecord on update
  - **CUMULUS-2767**
    - Update provider PUT endpoint to require existence of PostgreSQL record
      and to ignore lack of DynamoDB record on update
  - **CUMULUS-2759**
    - Updates collection/provider/rules/granules creation (post) endpoints to
      primarily check for existence/collision in PostgreSQL database instead of DynamoDB
  - **CUMULUS-2714**
    - Added `@cumulus/db/base.deleteExcluding` method to allow for deletion of a
      record set with an exclusion list of cumulus_ids
  - **CUMULUS-2317**
    - Added `@cumulus/db/getFilesAndGranuleInfoQuery()` to build a query for searching file
    records in PostgreSQL and return specified granule information for each file
    - Added `@cumulus/db/QuerySearchClient` library to handle sequentially fetching and paging
    through results for an arbitrary PostgreSQL query
    - Added `insert` method to all `@cumulus/db` models to handle inserting multiple records into
    the database at once
    - Added `@cumulus/db/translatePostgresGranuleResultToApiGranule` helper to
    translate custom PostgreSQL granule result to API granule
  - **CUMULUS-2672**
    - Added migration to add `type` text column to Postgres database `files` table
  - **CUMULUS-2634**
    - Added new functions for upserting data to Elasticsearch:
      - `@cumulus/es-client/indexer.upsertExecution` to upsert an execution
      - `@cumulus/es-client/indexer.upsertPdr` to upsert a PDR
      - `@cumulus/es-client/indexer.upsertGranule` to upsert a granule
  - **CUMULUS-2510**
    - Added `execution_sns_topic_arn` environment variable to
      `sf_event_sqs_to_db_records` lambda TF definition.
    - Added to `sf_event_sqs_to_db_records_lambda` IAM policy to include
      permissions for SNS publish for `report_executions_topic`
    - Added `collection_sns_topic_arn` environment variable to
      `PrivateApiLambda` and `ApiEndpoints` lambdas.
    - Added `updateCollection` to `@cumulus/api-client`.
    - Added to `ecs_cluster` IAM policy to include permissions for SNS publish
      for `report_executions_sns_topic_arn`, `report_pdrs_sns_topic_arn`,
      `report_granules_sns_topic_arn`
    - Added variables for report topic ARNs to `process_dead_letter_archive.tf`
    - Added variable for granule report topic ARN to `bulk_operation.tf`
    - Added `pdr_sns_topic_arn` environment variable to
      `sf_event_sqs_to_db_records` lambda TF definition.
    - Added the new function `publishSnsMessageByDataType` in `@cumulus/api` to
      publish SNS messages to the report topics to PDRs, Collections, and
      Executions.
    - Added the following functions in `publishSnsMessageUtils` to handle
      publishing SNS messages for specific data and event types:
      - `publishCollectionUpdateSnsMessage`
      - `publishCollectionCreateSnsMessage`
      - `publishCollectionDeleteSnsMessage`
      - `publishGranuleUpdateSnsMessage`
      - `publishGranuleDeleteSnsMessage`
      - `publishGranuleCreateSnsMessage`
      - `publishExecutionSnsMessage`
      - `publishPdrSnsMessage`
      - `publishGranuleSnsMessageByEventType`
    - Added to `ecs_cluster` IAM policy to include permissions for SNS publish
      for `report_executions_topic` and `report_pdrs_topic`.
  - **CUMULUS-2315**
    - Added `paginateByCumulusId` to `@cumulus/db` `BasePgModel` to allow for paginated
      full-table select queries in support of elasticsearch indexing.
    - Added `getMaxCumulusId` to `@cumulus/db` `BasePgModel` to allow all
      derived table classes to support querying the current max `cumulus_id`.
  - **CUMULUS-2673**
    - Added `ES_HOST` environment variable to `postgres-migration-async-operation`
    Lambda using value of `elasticsearch_hostname` Terraform variable.
    - Added `elasticsearch_security_group_id` to security groups for
      `postgres-migration-async-operation` lambda.
    - Added permission for `DynamoDb:DeleteItem` to
      `postgres-migration-async-operation` lambda.
  - **CUMULUS-2778**
    - Updated default value of `async_operation_image` in
      `tf-modules/cumulus/variables.tf` to `cumuluss/async-operation:41`
    - Added `ES_HOST` environment variable to async operation ECS task
      definition to ensure that async operation tasks write to the correct
      Elasticsearch domain
- **CUMULUS-2642**
  - Reduces the reconcilation report's default maxResponseSize that returns
     the full report rather than an s3 signed url. Reports very close to the
     previous limits were failing to download, so the limit has been lowered to
     ensure all files are handled properly.
- **CUMULUS-2703**
  - Added `@cumulus/api/lambdas/reports/orca-backup-reconciliation-report` to create
    `ORCA Backup` reconciliation report

### Removed

- **CUMULUS-2311** - RDS Migration Epic Phase 2
  - **CUMULUS-2208**
    - Removed trigger for `dbIndexer` Lambda for DynamoDB tables:
      - `<prefix>-AsyncOperationsTable`
      - `<prefix>-CollectionsTable`
      - `<prefix>-ExecutionsTable`
      - `<prefix>-GranulesTable`
      - `<prefix>-PdrsTable`
      - `<prefix>-ProvidersTable`
      - `<prefix>-RulesTable`
  - **CUMULUS-2782**
    - Remove deprecated `@ingest/granule.moveGranuleFiles`
  - **CUMULUS-2770**
    - Removed `waitForModelStatus` from `example/spec/helpers/apiUtils` integration test helpers
  - **CUMULUS-2510**
    - Removed `stream_enabled` and `stream_view_type` from `executions_table` TF
      definition.
    - Removed `aws_lambda_event_source_mapping` TF definition on executions
      DynamoDB table.
    - Removed `stream_enabled` and `stream_view_type` from `collections_table`
      TF definition.
    - Removed `aws_lambda_event_source_mapping` TF definition on collections
      DynamoDB table.
    - Removed lambda `publish_collections` TF resource.
    - Removed `aws_lambda_event_source_mapping` TF definition on granules
    - Removed `stream_enabled` and `stream_view_type` from `pdrs_table` TF
      definition.
    - Removed `aws_lambda_event_source_mapping` TF definition on PDRs
      DynamoDB table.
  - **CUMULUS-2694**
    - Removed `@cumulus/api/models/granules.storeGranulesFromCumulusMessage()` method
  - **CUMULUS-2662**
    - Removed call to `addToLocalES` in POST `/granules` endpoint since it is
      redundant.
    - Removed call to `addToLocalES` in POST and PUT `/executions` endpoints
      since it is redundant.
    - Removed function `addToLocalES` from `es-client` package since it is no
      longer used.
  - **CUMULUS-2771**
    - Removed `_updateGranuleStatus` to update granule to "running" from `@cumulus/api/lib/ingest.reingestGranule`
    and `@cumulus/api/lib/ingest.applyWorkflow`

### Changed

- CVE-2022-2477
  - Update node-forge to 1.3.0 in `@cumulus/common` to address CVE-2022-2477
- **CUMULUS-2311** - RDS Migration Epic Phase 2
  - **CUMULUS_2641**
    - Update API granule schema to set productVolume as a string value
    - Update `@cumulus/message` package to set productVolume as string
      (calculated with `file.size` as a `BigInt`) to match API schema
    - Update `@cumulus/db` granule translation to translate `granule` objects to
      match the updated API schema
  - **CUMULUS-2714**
    - Updated
      - @cumulus/api/lib.writeRecords.writeGranulesFromMessage
      - @cumulus/api/lib.writeRecords.writeGranuleFromApi
      - @cumulus/api/lib.writeRecords.createGranuleFromApi
      - @cumulus/api/lib.writeRecords.updateGranuleFromApi
    - These methods now remove postgres file records that aren't contained in
        the write/update action if such file records exist.  This update
        maintains consistency with the writes to elasticsearch/dynamodb.
  - **CUMULUS-2672**
    - Updated `data-migration2` lambda to migrate Dynamo `granule.files[].type`
      instead of dropping it.
    - Updated `@cumlus/db` `translateApiFiletoPostgresFile` to retain `type`
    - Updated `@cumulus/db` `translatePostgresFileToApiFile` to retain `type`
    - Updated `@cumulus/types.api.file` to add `type` to the typing.
  - **CUMULUS-2315**
    - Update `index-from-database` lambda/ECS task and elasticsearch endpoint to read
      from PostgreSQL database
    - Update `index-from-database` endpoint to add the following configuration
      tuning parameters:
      - postgresResultPageSize -- The number of records to read from each
        postgres table per request.   Default is 1000.
      - postgresConnectionPoolSize -- The max number of connections to allow the
        index function to make to the database.  Default is 10.
      - esRequestConcurrency -- The maximium number of concurrent record
        translation/ES record update requests.   Default is 10.
  - **CUMULUS-2308**
    - Update `/granules/<granule_id>` GET endpoint to return PostgreSQL Granules instead of DynamoDB Granules
    - Update `/granules/<granule_id>` PUT endpoint to use PostgreSQL Granule as source rather than DynamoDB Granule
    - Update `unpublishGranule` (used in /granules PUT) to use PostgreSQL Granule as source rather than DynamoDB Granule
    - Update integration tests to use `waitForApiStatus` instead of `waitForModelStatus`
    - Update Granule ingest to update the Postgres Granule status as well as the DynamoDB Granule status
  - **CUMULUS-2302**
    - Update API collection GET endpoint to read individual provider records from
      PostgreSQL database instead of DynamoDB
    - Update sf-scheduler lambda to utilize API endpoint to get provider record
      from database via Private API lambda
    - Update API granule `reingest` endpoint to read collection from PostgreSQL
      database instead of DynamoDB
    - Update internal-reconciliation report to base report Collection comparison
      on PostgreSQL instead of DynamoDB
    - Moved createGranuleAndFiles `@cumulus/api` unit helper from `./lib` to
      `.test/helpers`
  - **CUMULUS-2208**
    - Moved all `@cumulus/api/es/*` code to new `@cumulus/es-client` package
    - Updated logic for collections API POST/PUT/DELETE to create/update/delete
      records directly in Elasticsearch in parallel with updates to
      DynamoDb/PostgreSQL
    - Updated logic for rules API POST/PUT/DELETE to create/update/delete
      records directly in Elasticsearch in parallel with updates to
      DynamoDb/PostgreSQL
    - Updated logic for providers API POST/PUT/DELETE to create/update/delete
      records directly in  Elasticsearch in parallel with updates to
      DynamoDb/PostgreSQL
    - Updated logic for PDRs API DELETE to delete records directly in
      Elasticsearch in parallel with deletes to DynamoDB/PostgreSQL
    - Updated logic for executions API DELETE to delete records directly in
      Elasticsearch in parallel with deletes to DynamoDB/PostgreSQL
    - Updated logic for granules API DELETE to delete records directly in
      Elasticsearch in parallel with deletes to DynamoDB/PostgreSQL
    - `sfEventSqsToDbRecords` Lambda now writes following data directly to
      Elasticsearch in parallel with writes to DynamoDB/PostgreSQL:
      - executions
      - PDRs
      - granules
    - All async operations are now written directly to Elasticsearch in parallel
      with DynamoDB/PostgreSQL
    - Updated logic for async operation API DELETE to delete records directly in
      Elasticsearch in parallel with deletes to DynamoDB/PostgreSQL
    - Moved:
      - `packages/api/lib/granules.getGranuleProductVolume` ->
      `@cumulus/message/Granules.getGranuleProductVolume`
      - `packages/api/lib/granules.getGranuleTimeToPreprocess`
      -> `@cumulus/message/Granules.getGranuleTimeToPreprocess`
      - `packages/api/lib/granules.getGranuleTimeToArchive` ->
      `@cumulus/message/Granules.getGranuleTimeToArchive`
      - `packages/api/models/Granule.generateGranuleRecord`
      -> `@cumulus/message/Granules.generateGranuleApiRecord`
  - **CUMULUS-2306**
    - Updated API local serve (`api/bin/serve.js`) setup code to add cleanup/executions
    related records
    - Updated @cumulus/db/models/granules-executions to add a delete method in
      support of local cleanup
    - Add spec/helpers/apiUtils/waitForApiStatus integration helper to retry API
      record retrievals on status in lieu of using `waitForModelStatus`
  - **CUMULUS-2303**
    - Update API provider GET endpoint to read individual provider records from
      PostgreSQL database instead of DynamoDB
    - Update sf-scheduler lambda to utilize API endpoint to get provider record
      from database via Private API lambda
  - **CUMULUS-2301**
    - Updated `getAsyncOperation` to read from PostgreSQL database instead of
      DynamoDB.
    - Added `translatePostgresAsyncOperationToApiAsyncOperation` function in
      `@cumulus/db/translate/async-operation`.
    - Updated `translateApiAsyncOperationToPostgresAsyncOperation` function to
      ensure that `output` is properly translated to an object for the
      PostgreSQL record for the following cases of `output` on the incoming API
      record:
      - `record.output` is a JSON stringified object
      - `record.output` is a JSON stringified array
      - `record.output` is a JSON stringified string
      - `record.output` is a string
  - **CUMULUS-2317**
    - Changed reconciliation reports to read file records from PostgreSQL instead of DynamoDB
  - **CUMULUS-2304**
    - Updated API rule GET endpoint to read individual rule records from
      PostgreSQL database instead of DynamoDB
    - Updated internal consumer lambdas for SNS, SQS and Kinesis to read
      rules from PostgreSQL.
  - **CUMULUS-2634**
    - Changed `sfEventSqsToDbRecords` Lambda to use new upsert helpers for executions, granules, and PDRs
    to ensure out-of-order writes are handled correctly when writing to Elasticsearch
  - **CUMULUS-2510**
    - Updated `@cumulus/api/lib/writeRecords/write-execution` to publish SNS
      messages after a successful write to Postgres, DynamoDB, and ES.
    - Updated functions `create` and `upsert` in the `db` model for Executions
      to return an array of objects containing all columns of the created or
      updated records.
    - Updated `@cumulus/api/endpoints/collections` to publish an SNS message
      after a successful collection delete, update (PUT), create (POST).
    - Updated functions `create` and `upsert` in the `db` model for Collections
      to return an array of objects containing all columns for the created or
      updated records.
    - Updated functions `create` and `upsert` in the `db` model for Granules
      to return an array of objects containing all columns for the created or
      updated records.
    - Updated `@cumulus/api/lib/writeRecords/write-granules` to publish SNS
      messages after a successful write to Postgres, DynamoDB, and ES.
    - Updated `@cumulus/api/lib/writeRecords/write-pdr` to publish SNS
      messages after a successful write to Postgres, DynamoDB, and ES.
  - **CUMULUS-2733**
    - Updated `_writeGranuleFiles` function creates an aggregate error which
      contains the workflow error, if any, as well as any error that may occur
      from writing granule files.
  - **CUMULUS-2674**
    - Updated `DELETE` endpoints for the following data types to check that record exists in
      PostgreSQL or Elasticsearch before proceeding with deletion:
      - `provider`
      - `async operations`
      - `collections`
      - `granules`
      - `executions`
      - `PDRs`
      - `rules`
  - **CUMULUS-2294**
    - Updated architecture and deployment documentation to reference RDS
  - **CUMULUS-2642**
    - Inventory and Granule Not Found Reconciliation Reports now compare
      Databse against S3 in on direction only, from Database to S3
      Objects. This means that only files in the database are compared against
      objects found on S3 and the filesInCumulus.onlyInS3 report key will
      always be empty. This significantly decreases the report output size and
      aligns with a users expectations.
    - Updates getFilesAndGranuleInfoQuery to take additional optional
      parameters `collectionIds`, `granuleIds`, and `providers` to allow
      targeting/filtering of the results.

  - **CUMULUS-2694**
    - Updated database write logic in `sfEventSqsToDbRccords` to log message if Cumulus
    workflow message is from pre-RDS deployment but still attempt parallel writing to DynamoDB
    and PostgreSQL
    - Updated database write logic in `sfEventSqsToDbRccords` to throw error if requirements to write execution to PostgreSQL cannot be met
  - **CUMULUS-2660**
    - Updated POST `/executions` endpoint to publish SNS message of created record to executions SNS topic
  - **CUMULUS-2661**
    - Updated PUT `/executions/<arn>` endpoint to publish SNS message of updated record to executions SNS topic
  - **CUMULUS-2765**
    - Updated `updateGranuleStatusToQueued` in `write-granules` to write to
      Elasticsearch and publish SNS message to granules topic.
  - **CUMULUS-2774**
    - Updated `constructGranuleSnsMessage` and `constructCollectionSnsMessage`
      to throw error if `eventType` is invalid or undefined.
  - **CUMULUS-2776**
    - Updated `getTableIndexDetails` in `db-indexer` to use correct
      `deleteFnName` for reconciliation reports.
  - **CUMULUS-2780**
    - Updated bulk granule reingest operation to read granules from PostgreSQL instead of DynamoDB.
  - **CUMULUS-2778**
    - Updated default value of `async_operation_image` in `tf-modules/cumulus/variables.tf` to `cumuluss/async-operation:38`
  - **CUMULUS-2854**
    - Updated rules model to decouple `createRuleTrigger` from `create`.
    - Updated rules POST endpoint to call `rulesModel.createRuleTrigger` directly to create rule trigger.
    - Updated rules PUT endpoints to call `rulesModel.createRuleTrigger` if update fails and reversion needs to occur.

### Fixed

- **CUMULUS-2311** - RDS Migration Epic Phase 2
  - **CUMULUS-2810**
    - Updated @cumulus/db/translate/translatePostgresProviderToApiProvider to
      correctly return provider password and updated tests to prevent
      reintroduction.
  - **CUMULUS-2778**
    - Fixed async operation docker image to correctly update record status in
    Elasticsearch
  - Updated localAPI to set additional env variable, and fixed `GET /executions/status` response
  - **CUMULUS-2877**
    - Ensure database records receive a timestamp when writing granules.

## [v10.1.3] 2022-06-28 [BACKPORT]

### Added

- **CUMULUS-2966**
  - Added extractPath operation and support of nested string replacement to `url_path` in the collection configuration

## [v10.1.2] 2022-03-11

### Added

- **CUMULUS-2859**
  - Update `postgres-db-migration` lambda timeout to default 900 seconds
  - Add `db_migration_lambda_timeout` variable to `data-persistence` module to
    allow this timeout to be user configurable
- **CUMULUS-2868**
  - Added `iam:PassRole` permission to `step_policy` in `tf-modules/ingest/iam.tf`

## [v10.1.1] 2022-03-04

### Migration steps

- Due to a bug in the PUT `/rules/<name>` endpoint, the rule records in PostgreSQL may be
out of sync with records in DynamoDB. In order to bring the records into sync, re-run the
[previously deployed `data-migration1` Lambda](https://nasa.github.io/cumulus/docs/upgrade-notes/upgrade-rds#3-deploy-and-run-data-migration1) with a payload of
`{"forceRulesMigration": true}`:

```shell
aws lambda invoke --function-name $PREFIX-data-migration1 \
  --payload $(echo '{"forceRulesMigration": true}' | base64) $OUTFILE
```

### Added

- **CUMULUS-2841**
  - Add integration test to validate PDR node provider that requires password
    credentials succeeds on ingest

- **CUMULUS-2846**
  - Added `@cumulus/db/translate/rule.translateApiRuleToPostgresRuleRaw` to translate API rule to PostgreSQL rules and
  **keep undefined fields**

### Changed

- **CUMULUS-NONE**
  - Adds logging to ecs/async-operation Docker container that launches async
    tasks on ECS. Sets default async_operation_image_version to 39.

- **CUMULUS-2845**
  - Updated rules model to decouple `createRuleTrigger` from `create`.
  - Updated rules POST endpoint to call `rulesModel.createRuleTrigger` directly to create rule trigger.
  - Updated rules PUT endpoints to call `rulesModel.createRuleTrigger` if update fails and reversion needs to occur.
- **CUMULUS-2846**
  - Updated version of `localstack/localstack` used in local unit testing to `0.11.5`

### Fixed

- Upgraded lodash to version 4.17.21 to fix vulnerability
- **CUMULUS-2845**
  - Fixed bug in POST `/rules` endpoint causing rule records to be created
  inconsistently in DynamoDB and PostgreSQL
- **CUMULUS-2846**
  - Fixed logic for `PUT /rules/<name>` endpoint causing rules to be saved
  inconsistently between DynamoDB and PostgreSQL
- **CUMULUS-2854**
  - Fixed queue granules behavior where the task was not accounting for granules that
  *already* had createdAt set. Workflows downstream in this scenario should no longer
  fail to write their granules due to order-of-db-writes constraints in the database
  update logic.

## [v10.1.0] 2022-02-23

### Added

- **CUMULUS-2775**
  - Added a configurable parameter group for the RDS serverless database cluster deployed by `tf-modules/rds-cluster-tf`. The allowed parameters for the parameter group can be found in the AWS documentation of [allowed parameters for an Aurora PostgreSQL cluster](https://docs.aws.amazon.com/AmazonRDS/latest/AuroraUserGuide/AuroraPostgreSQL.Reference.ParameterGroups.html). By default, the following parameters are specified:
    - `shared_preload_libraries`: `pg_stat_statements,auto_explain`
    - `log_min_duration_statement`: `250`
    - `auto_explain.log_min_duration`: `250`
- **CUMULUS-2781**
  - Add api_config secret to hold API/Private API lambda configuration values
- **CUMULUS-2840**
  - Added an index on `granule_cumulus_id` to the RDS files table.

### Changed

- **CUMULUS-2492**
  - Modify collectionId logic to accomodate trailing underscores in collection short names. e.g. `shortName____`
- **CUMULUS-2847**
  - Move DyanmoDb table name into API keystore and initialize only on lambda cold start
- **CUMULUS-2833**
  - Updates provider model schema titles to display on the dashboard.
- **CUMULUS-2837**
  - Update process-s3-dead-letter-archive to unpack SQS events in addition to
    Cumulus Messages
  - Update process-s3-dead-letter-archive to look up execution status using
    getCumulusMessageFromExecutionEvent (common method with sfEventSqsToDbRecords)
  - Move methods in api/lib/cwSfExecutionEventUtils to
    @cumulus/message/StepFunctions
- **CUMULUS-2775**
  - Changed the `timeout_action` to `ForceApplyCapacityChange` by default for the RDS serverless database cluster `tf-modules/rds-cluster-tf`
- **CUMULUS-2781**
  - Update API lambda to utilize api_config secret for initial environment variables

### Fixed

- **CUMULUS-2853**
  - Move OAUTH_PROVIDER to lambda env variables to address regression in CUMULUS-2781
  - Add logging output to api app router
- Added Cloudwatch permissions to `<prefix>-steprole` in `tf-modules/ingest/iam.tf` to address the
`Error: error creating Step Function State Machine (xxx): AccessDeniedException: 'arn:aws:iam::XXX:role/xxx-steprole' is not authorized to create managed-rule`
error in non-NGAP accounts:
  - `events:PutTargets`
  - `events:PutRule`
  - `events:DescribeRule`

## [v10.0.1] 2022-02-03

### Fixed

- Fixed IAM permissions issue with `<prefix>-postgres-migration-async-operation` Lambda
which prevented it from running a Fargate task for data migration.

## [v10.0.0] 2022-02-01

### Migration steps

- Please read the [documentation on the updates to the granule files schema for our Cumulus workflow tasks and how to upgrade your deployment for compatibility](https://nasa.github.io/cumulus/docs/upgrade-notes/update-task-file-schemas).
- (Optional) Update the `task-config` for all workflows that use the `sync-granule` task to include `workflowStartTime` set to
`{$.cumulus_meta.workflow_start_time}`. See [here](https://github.com/nasa/cumulus/blob/master/example/cumulus-tf/sync_granule_workflow.asl.json#L9) for an example.

### BREAKING CHANGES

- **NDCUM-624**
  - Functions in @cumulus/cmrjs renamed for consistency with `isCMRFilename` and `isCMRFile`
    - `isECHO10File` -> `isECHO10Filename`
    - `isUMMGFile` -> `isUMMGFilename`
    - `isISOFile` -> `isCMRISOFilename`
- **CUMULUS-2388**
  - In order to standardize task messaging formats, please note the updated input, output and config schemas for the following Cumulus workflow tasks:
    - add-missing-file-checksums
    - files-to-granules
    - hyrax-metadata-updates
    - lzards-backup
    - move-granules
    - post-to-cmr
    - sync-granule
    - update-cmr-access-constraints
    - update-granules-cmr-metadata-file-links
  The primary focus of the schema updates was to standardize the format of granules, and
  particularly their files data. The granule `files` object now matches the file schema in the
  Cumulus database and thus also matches the `files` object produced by the API with use cases like
  `applyWorkflow`. This includes removal of `name` and `filename` in favor of `bucket` and `key`,
  removal of certain properties such as `etag` and `duplicate_found` and outputting them as
  separate objects stored in `meta`.
  - Checksum values calculated by `@cumulus/checksum` are now converted to string to standardize
  checksum formatting across the Cumulus library.

### Notable changes

- **CUMULUS-2718**
  - The `sync-granule` task has been updated to support an optional configuration parameter `workflowStartTime`. The output payload of `sync-granule` now includes a `createdAt` time for each granule which is set to the
  provided `workflowStartTime` or falls back to `Date.now()` if not provided. Workflows using
  `sync-granule` may be updated to include this parameter with the value of `{$.cumulus_meta.workflow_start_time}` in the `task_config`.
- Updated version of `@cumulus/cumulus-message-adapter-js` from `2.0.3` to `2.0.4` for
all Cumulus workflow tasks
- **CUMULUS-2783**
  - A bug in the ECS cluster autoscaling configuration has been
resolved. ECS clusters should now correctly autoscale by adding new cluster
instances according to the [policy configuration](https://github.com/nasa/cumulus/blob/master/tf-modules/cumulus/ecs_cluster.tf).
  - Async operations that are started by these endpoints will be run as ECS tasks
  with a launch type of Fargate, not EC2:
    - `POST /deadLetterArchive/recoverCumulusMessages`
    - `POST /elasticsearch/index-from-database`
    - `POST /granules/bulk`
    - `POST /granules/bulkDelete`
    - `POST /granules/bulkReingest`
    - `POST /migrationCounts`
    - `POST /reconciliationReports`
    - `POST /replays`
    - `POST /replays/sqs`

### Added

- Upgraded version of dependencies on `knex` package from `0.95.11` to `0.95.15`
- Added Terraform data sources to `example/cumulus-tf` module to retrieve default VPC and subnets in NGAP accounts
  - Added `vpc_tag_name` variable which defines the tags used to look up a VPC. Defaults to VPC tag name used in NGAP accounts
  - Added `subnets_tag_name` variable which defines the tags used to look up VPC subnets. Defaults to a subnet tag name used in NGAP accounts
- Added Terraform data sources to `example/data-persistence-tf` module to retrieve default VPC and subnets in NGAP accounts
  - Added `vpc_tag_name` variable which defines the tags used to look up a VPC. Defaults to VPC tag name used in NGAP accounts
  - Added `subnets_tag_name` variable which defines the tags used to look up VPC subnets. Defaults to a subnet tag name used in NGAP accounts
- Added Terraform data sources to `example/rds-cluster-tf` module to retrieve default VPC and subnets in NGAP accounts
  - Added `vpc_tag_name` variable which defines the tags used to look up a VPC. Defaults to VPC tag name used in NGAP accounts
  - Added `subnets_tag_name` variable which defines the tags used to look up VPC subnets. Defaults to tag names used in subnets in for NGAP accounts
- **CUMULUS-2299**
  - Added support for SHA checksum types with hyphens (e.g. `SHA-256` vs `SHA256`) to tasks that calculate checksums.
- **CUMULUS-2439**
  - Added CMR search client setting to the CreateReconciliationReport lambda function.
  - Added `cmr_search_client_config` tfvars to the archive and cumulus terraform modules.
  - Updated CreateReconciliationReport lambda to search CMR collections with CMRSearchConceptQueue.
- **CUMULUS-2441**
  - Added support for 'PROD' CMR environment.
- **CUMULUS-2456**
  - Updated api lambdas to query ORCA Private API
  - Updated example/cumulus-tf/orca.tf to the ORCA release v4.0.0-Beta3
- **CUMULUS-2638**
  - Adds documentation to clarify bucket config object use.
- **CUMULUS-2684**
  - Added optional collection level parameter `s3MultipartChunksizeMb` to collection's `meta` field
  - Updated `move-granules` task to take in an optional config parameter s3MultipartChunksizeMb
- **CUMULUS-2747**
  - Updated data management type doc to include additional fields for provider configurations
- **CUMULUS-2773**
  - Added a document to the workflow-tasks docs describing deployment, configuration and usage of the LZARDS backup task.

### Changed

- Made `vpc_id` variable optional for `example/cumulus-tf` module
- Made `vpc_id` and `subnet_ids` variables optional for `example/data-persistence-tf` module
- Made `vpc_id` and `subnets` variables optional for `example/rds-cluster-tf` module
- Changes audit script to handle integration test failure when `USE\_CACHED\_BOOTSTRAP` is disabled.
- Increases wait time for CMR to return online resources in integration tests
- **CUMULUS-1823**
  - Updates to Cumulus rule/provider schemas to improve field titles and descriptions.
- **CUMULUS-2638**
  - Transparent to users, remove typescript type `BucketType`.
- **CUMULUS-2718**
  - Updated config for SyncGranules to support optional `workflowStartTime`
  - Updated SyncGranules to provide `createdAt` on output based on `workflowStartTime` if provided,
  falling back to `Date.now()` if not provided.
  - Updated `task_config` of SyncGranule in example workflows
- **CUMULUS-2735**
  - Updated reconciliation reports to write formatted JSON to S3 to improve readability for
    large reports
  - Updated TEA version from 102 to 121 to address TEA deployment issue with the max size of
    a policy role being exceeded
- **CUMULUS-2743**
  - Updated bamboo Dockerfile to upgrade pip as part of the image creation process
- **CUMULUS-2744**
  - GET executions/status returns associated granules for executions retrieved from the Step Function API
- **CUMULUS-2751**
  - Upgraded all Cumulus (node.js) workflow tasks to use
    `@cumulus/cumulus-message-adapter-js` version `2.0.3`, which includes an
    update cma-js to better expose CMA stderr stream output on lambda timeouts
    as well as minor logging enhancements.
- **CUMULUS-2752**
  - Add new mappings for execution records to prevent dynamic field expansion from exceeding
  Elasticsearch field limits
    - Nested objects under `finalPayload.*` will not dynamically add new fields to mapping
    - Nested objects under `originalPayload.*` will not dynamically add new fields to mapping
    - Nested keys under `tasks` will not dynamically add new fields to mapping
- **CUMULUS-2753**
  - Updated example/cumulus-tf/orca.tf to the latest ORCA release v4.0.0-Beta2 which is compatible with granule.files file schema
  - Updated /orca/recovery to call new lambdas request_status_for_granule and request_status_for_job.
  - Updated orca integration test
- [**PR #2569**](https://github.com/nasa/cumulus/pull/2569)
  - Fixed `TypeError` thrown by `@cumulus/cmrjs/cmr-utils.getGranuleTemporalInfo` when
    a granule's associated UMM-G JSON metadata file does not contain a `ProviderDates`
    element that has a `Type` of either `"Update"` or `"Insert"`.  If neither are
    present, the granule's last update date falls back to the `"Create"` type
    provider date, or `undefined`, if none is present.
- **CUMULUS-2775**
  - Changed `@cumulus/api-client/invokeApi()` to accept a single accepted status code or an array
  of accepted status codes via `expectedStatusCodes`
- [**PR #2611**](https://github.com/nasa/cumulus/pull/2611)
  - Changed `@cumulus/launchpad-auth/LaunchpadToken.requestToken` and `validateToken`
    to use the HTTPS request option `https.pfx` instead of the deprecated `pfx` option
    for providing the certificate.
- **CUMULUS-2836**
  - Updates `cmr-utils/getGranuleTemporalInfo` to search for a SingleDateTime
    element, when beginningDateTime value is not
    found in the metadata file.  The granule's temporal information is
    returned so that both beginningDateTime and endingDateTime are set to the
    discovered singleDateTimeValue.
- **CUMULUS-2756**
  - Updated `_writeGranule()` in `write-granules.js` to catch failed granule writes due to schema validation, log the failure and then attempt to set the status of the granule to `failed` if it already exists to prevent a failure from allowing the granule to get "stuck" in a non-failed status.

### Fixed

- **CUMULUS-2775**
  - Updated `@cumulus/api-client` to not log an error for 201 response from `updateGranule`
- **CUMULUS-2783**
  - Added missing lower bound on scale out policy for ECS cluster to ensure that
  the cluster will autoscale correctly.
- **CUMULUS-2835**
  - Updated `hyrax-metadata-updates` task to support reading the DatasetId from ECHO10 XML, and the EntryTitle from UMM-G JSON; these are both valid alternatives to the shortname and version ID.

## [v9.9.3] 2021-02-17 [BACKPORT]

**Please note** changes in 9.9.3 may not yet be released in future versions, as
this is a backport and patch release on the 9.9.x series of releases. Updates that
are included in the future will have a corresponding CHANGELOG entry in future
releases.

- **CUMULUS-2853**
  - Move OAUTH_PROVIDER to lambda env variables to address regression in 9.9.2/CUMULUS-2275
  - Add logging output to api app router

## [v9.9.2] 2021-02-10 [BACKPORT]

**Please note** changes in 9.9.2 may not yet be released in future versions, as
this is a backport and patch release on the 9.9.x series of releases. Updates that
are included in the future will have a corresponding CHANGELOG entry in future
releases.### Added

- **CUMULUS-2775**
  - Added a configurable parameter group for the RDS serverless database cluster deployed by `tf-modules/rds-cluster-tf`. The allowed parameters for the parameter group can be found in the AWS documentation of [allowed parameters for an Aurora PostgreSQL cluster](https://docs.aws.amazon.com/AmazonRDS/latest/AuroraUserGuide/AuroraPostgreSQL.Reference.ParameterGroups.html). By default, the following parameters are specified:
    - `shared_preload_libraries`: `pg_stat_statements,auto_explain`
    - `log_min_duration_statement`: `250`
    - `auto_explain.log_min_duration`: `250`
- **CUMULUS-2840**
  - Added an index on `granule_cumulus_id` to the RDS files table.

### Changed

- **CUMULUS-2847**
  - Move DyanmoDb table name into API keystore and initialize only on lambda cold start
- **CUMULUS-2781**
  - Add api_config secret to hold API/Private API lambda configuration values
- **CUMULUS-2775**
  - Changed the `timeout_action` to `ForceApplyCapacityChange` by default for the RDS serverless database cluster `tf-modules/rds-cluster-tf`

## [v9.9.1] 2021-02-10 [BACKPORT]

**Please note** changes in 9.9.1 may not yet be released in future versions, as
this is a backport and patch release on the 9.9.x series of releases. Updates that
are included in the future will have a corresponding CHANGELOG entry in future
releases.

### Fixed

- **CUMULUS-2775**
  - Updated `@cumulus/api-client` to not log an error for 201 response from `updateGranule`

### Changed

- Updated version of `@cumulus/cumulus-message-adapter-js` from `2.0.3` to `2.0.4` for
all Cumulus workflow tasks
- **CUMULUS-2775**
  - Changed `@cumulus/api-client/invokeApi()` to accept a single accepted status code or an array
  of accepted status codes via `expectedStatusCodes`
- **CUMULUS-2837**
  - Update process-s3-dead-letter-archive to unpack SQS events in addition to
    Cumulus Messages
  - Update process-s3-dead-letter-archive to look up execution status using
    getCumulusMessageFromExecutionEvent (common method with sfEventSqsToDbRecords)
  - Move methods in api/lib/cwSfExecutionEventUtils to
    @cumulus/message/StepFunctions

## [v9.9.0] 2021-11-03

### Added

- **NDCUM-624**: Add support for ISO metadata files for the `MoveGranules` step
  - Add function `isISOFile` to check if a given file object is an ISO file
  - `granuleToCmrFileObject` and `granulesToCmrFileObjects` now take a
    `filterFunc` argument
    - `filterFunc`'s default value is `isCMRFile`, so the previous behavior is
      maintained if no value is given for this argument
    - `MoveGranules` passes a custom filter function to
      `granulesToCmrFileObjects` to check for `isISOFile` in addition to
      `isCMRFile`, so that metadata from `.iso.xml` files can be used in the
      `urlPathTemplate`
- [**PR #2535**](https://github.com/nasa/cumulus/pull/2535)
  - NSIDC and other cumulus users had desire for returning formatted dates for
    the 'url_path' date extraction utilities. Added 'dateFormat' function as
    an option for extracting and formating the entire date. See
    docs/workflow/workflow-configuration-how-to.md for more information.
- [**PR #2548**](https://github.com/nasa/cumulus/pull/2548)
  - Updated webpack configuration for html-loader v2
- **CUMULUS-2640**
  - Added Elasticsearch client scroll setting to the CreateReconciliationReport lambda function.
  - Added `elasticsearch_client_config` tfvars to the archive and cumulus terraform modules.
- **CUMULUS-2683**
  - Added `default_s3_multipart_chunksize_mb` setting to the `move-granules` lambda function.
  - Added `default_s3_multipart_chunksize_mb` tfvars to the cumulus and ingest terraform modules.
  - Added optional parameter `chunkSize` to `@cumulus/aws-client/S3.moveObject` and
    `@cumulus/aws-client/S3.multipartCopyObject` to set the chunk size of the S3 multipart uploads.
  - Renamed optional parameter `maxChunkSize` to `chunkSize` in
    `@cumulus/aws-client/lib/S3MultipartUploads.createMultipartChunks`.

### Changed

- Upgraded all Cumulus workflow tasks to use `@cumulus/cumulus-message-adapter-js` version `2.0.1`
- **CUMULUS-2725**
  - Updated providers endpoint to return encrypted password
  - Updated providers model to try decrypting credentials before encryption to allow for better handling of updating providers
- **CUMULUS-2734**
  - Updated `@cumulus/api/launchpadSaml.launchpadPublicCertificate` to correctly retrieve
    certificate from launchpad IdP metadata with and without namespace prefix.

## [v9.8.0] 2021-10-19

### Notable changes

- Published new tag [`36` of `cumuluss/async-operation` to Docker Hub](https://hub.docker.com/layers/cumuluss/async-operation/35/images/sha256-cf777a6ef5081cd90a0f9302d45243b6c0a568e6d977c0ee2ccc5a90b12d45d0?context=explore) for compatibility with
upgrades to `knex` package and to address security vulnerabilities.

### Added

- Added `@cumulus/db/createRejectableTransaction()` to handle creating a Knex transaction that **will throw an error** if the transaction rolls back. [As of Knex 0.95+, promise rejection on transaction rollback is no longer the default behavior](https://github.com/knex/knex/blob/master/UPGRADING.md#upgrading-to-version-0950).

- **CUMULUS-2639**
  - Increases logging on reconciliation reports.

- **CUMULUS-2670**
  - Updated `lambda_timeouts` string map variable for `cumulus` module to accept a
  `update_granules_cmr_metadata_file_links_task_timeout` property
- **CUMULUS-2598**
  - Add unit and integration tests to describe queued granules as ignored when
    duplicate handling is 'skip'

### Changed

- Updated `knex` version from 0.23.11 to 0.95.11 to address security vulnerabilities
- Updated default version of async operations Docker image to `cumuluss/async-operation:36`
- **CUMULUS-2590**
  - Granule applyWorkflow, Reingest actions and Bulk operation now update granule status to `queued` when scheduling the granule.
- **CUMULUS-2643**
  - relocates system file `buckets.json` out of the
    `s3://internal-bucket/workflows` directory into
    `s3://internal-bucket/buckets`.


## [v9.7.1] 2021-12-08 [Backport]

Please note changes in 9.7.0 may not yet be released in future versions, as this is a backport and patch release on the 9.7.x series of releases. Updates that are included in the future will have a corresponding CHANGELOG entry in future releases.
Fixed

- **CUMULUS-2751**
  - Update all tasks to update to use cumulus-message-adapter-js version 2.0.4

## [v9.7.0] 2021-10-01

### Notable Changes

- **CUMULUS-2583**
  - The `queue-granules` task now updates granule status to `queued` when a granule is queued. In order to prevent issues with the private API endpoint and Lambda API request and concurrency limits, this functionality runs with limited concurrency, which may increase the task's overall runtime when large numbers of granules are being queued. If you are facing Lambda timeout errors with this task, we recommend converting your `queue-granules` task to an ECS activity. This concurrency is configurable via the task config's `concurrency` value.
- **CUMULUS-2676**
  - The `discover-granules` task has been updated to limit concurrency on checks to identify and skip already ingested granules in order to prevent issues with the private API endpoint and Lambda API request and concurrency limits. This may increase the task's overall runtime when large numbers of granules are discovered. If you are facing Lambda timeout errors with this task, we recommend converting your `discover-granules` task to an ECS activity. This concurrency is configurable via the task config's `concurrency` value.
- Updated memory of `<prefix>-sfEventSqsToDbRecords` Lambda to 1024MB

### Added

- **CUMULUS-2000**
  - Updated `@cumulus/queue-granules` to respect a new config parameter: `preferredQueueBatchSize`. Queue-granules will respect this batchsize as best as it can to batch granules into workflow payloads. As workflows generally rely on information such as collection and provider expected to be shared across all granules in a workflow, queue-granules will break batches up by collection, as well as provider if there is a `provider` field on the granule. This may result in batches that are smaller than the preferred size, but never larger ones. The default value is 1, which preserves current behavior of queueing 1 granule per workflow.
- **CUMULUS-2630**
  - Adds a new workflow `DiscoverGranulesToThrottledQueue` that discovers and writes
    granules to a throttled background queue.  This allows discovery and ingest
    of larger numbers of granules without running into limits with lambda
    concurrency.

### Changed

- **CUMULUS-2720**
  - Updated Core CI scripts to validate CHANGELOG diffs as part of the lint process
- **CUMULUS-2695**
  - Updates the example/cumulus-tf deployment to change
    `archive_api_reserved_concurrency` from 8 to 5 to use fewer reserved lambda
    functions. If you see throttling errors on the `<stack>-apiEndpoints` you
    should increase this value.
  - Updates cumulus-tf/cumulus/variables.tf to change
    `archive_api_reserved_concurrency` from 8 to 15 to prevent throttling on
    the dashboard for default deployments.
- **CUMULUS-2584**
  - Updates `api/endpoints/execution-status.js` `get` method to include associated granules, as
    an array, for the provided execution.
  - Added `getExecutionArnsByGranuleCumulusId` returning a list of executionArns sorted by most recent first,
    for an input Granule Cumulus ID in support of the move of `translatePostgresGranuleToApiGranule` from RDS-Phase2
    feature branch
  - Added `getApiExecutionCumulusIds` returning cumulus IDs for a given list of executions
- **CUMULUS-NONE**
  - Downgrades elasticsearch version in testing container to 5.3 to match AWS version.
  - Update serve.js -> `eraseDynamoTables()`. Changed the call `Promise.all()` to `Promise.allSettled()` to ensure all dynamo records (provider records in particular) are deleted prior to reseeding.

### Fixed

- **CUMULUS-2583**
  - Fixed a race condition where granules set as “queued” were not able to be set as “running” or “completed”

## [v9.6.0] 2021-09-20

### Added

- **CUMULUS-2576**
  - Adds `PUT /granules` API endpoint to update a granule
  - Adds helper `updateGranule` to `@cumulus/api-client/granules`
- **CUMULUS-2606**
  - Adds `POST /granules/{granuleId}/executions` API endpoint to associate an execution with a granule
  - Adds helper `associateExecutionWithGranule` to `@cumulus/api-client/granules`
- **CUMULUS-2583**
  - Adds `queued` as option for granule's `status` field

### Changed

- Moved `ssh2` package from `@cumulus/common` to `@cumulus/sftp-client` and
  upgraded package from `^0.8.7` to `^1.0.0` to address security vulnerability
  issue in previous version.
- **CUMULUS-2583**
  - `QueueGranules` task now updates granule status to `queued` once it is added to the queue.

- **CUMULUS-2617**
  - Use the `Authorization` header for CMR Launchpad authentication instead of the deprecated `Echo-Token` header.

### Fixed

- Added missing permission for `<prefix>_ecs_cluster_instance_role` IAM role (used when running ECS services/tasks)
to allow `kms:Decrypt` on the KMS key used to encrypt provider credentials. Adding this permission fixes the `sync-granule` task when run as an ECS activity in a Step Function, which previously failed trying to decrypt credentials for providers.

- **CUMULUS-2576**
  - Adds default value to granule's timestamp when updating a granule via API.

## [v9.5.0] 2021-09-07

### BREAKING CHANGES

- Removed `logs` record type from mappings from Elasticsearch. This change **should not have**
any adverse impact on existing deployments, even those which still contain `logs` records,
but technically it is a breaking change to the Elasticsearch mappings.
- Changed `@cumulus/api-client/asyncOperations.getAsyncOperation` to return parsed JSON body
of response and not the raw API endpoint response

### Added

- **CUMULUS-2670**
  - Updated core `cumulus` module to take lambda_timeouts string map variable that allows timeouts of ingest tasks to be configurable. Allowed properties for the mapping include:
  - discover_granules_task_timeout
  - discover_pdrs_task_timeout
  - hyrax_metadata_update_tasks_timeout
  - lzards_backup_task_timeout
  - move_granules_task_timeout
  - parse_pdr_task_timeout
  - pdr_status_check_task_timeout
  - post_to_cmr_task_timeout
  - queue_granules_task_timeout
  - queue_pdrs_task_timeout
  - queue_workflow_task_timeout
  - sync_granule_task_timeout
- **CUMULUS-2575**
  - Adds `POST /granules` API endpoint to create a granule
  - Adds helper `createGranule` to `@cumulus/api-client`
- **CUMULUS-2577**
  - Adds `POST /executions` endpoint to create an execution
- **CUMULUS-2578**
  - Adds `PUT /executions` endpoint to update an execution
- **CUMULUS-2592**
  - Adds logging when messages fail to be added to queue
- **CUMULUS-2644**
  - Pulled `delete` method for `granules-executions.ts` implemented as part of CUMULUS-2306
  from the RDS-Phase-2 feature branch in support of CUMULUS-2644.
  - Pulled `erasePostgresTables` method in `serve.js` implemented as part of CUMULUS-2644,
  and CUMULUS-2306 from the RDS-Phase-2 feature branch in support of CUMULUS-2644
  - Added `resetPostgresDb` method to support resetting between integration test suite runs

### Changed

- Updated `processDeadLetterArchive` Lambda to return an object where
`processingSucceededKeys` is an array of the S3 keys for successfully
processed objects and `processingFailedKeys` is an array of S3 keys
for objects that could not be processed
- Updated async operations to handle writing records to the databases
when output of the operation is `undefined`

- **CUMULUS-2644**
  - Moved `migration` directory from the `db-migration-lambda` to the `db` package and
  updated unit test references to migrationDir to be pulled from `@cumulus/db`
  - Updated `@cumulus/api/bin/serveUtils` to write records to PostgreSQL tables

- **CUMULUS-2575**
  - Updates model/granule to allow a granule created from API to not require an
    execution to be associated with it. This is a backwards compatible change
    that will not affect granules created in the normal way.
  - Updates `@cumulus/db/src/model/granules` functions `get` and `exists` to
    enforce parameter checking so that requests include either (granule\_id
    and collection\_cumulus\_id) or (cumulus\_id) to prevent incorrect results.
  - `@cumulus/message/src/Collections.deconstructCollectionId` has been
    modified to throw a descriptive error if the input `collectionId` is
    undefined rather than `TypeError: Cannot read property 'split' of
    undefined`. This function has also been updated to throw descriptive errors
    if an incorrectly formatted collectionId is input.

## [v9.4.1] 2022-02-14 [BACKPORT]

**Please note** changes in 9.4.1 may not yet be released in future versions, as
this is a backport and patch release on the 9.4.x series of releases. Updates that
are included in the future will have a corresponding CHANGELOG entry in future
releases.

- **CUMULUS-2847**
  - Update dynamo configuration to read from S3 instead of System Manager
    Parameter Store
  - Move api configuration initialization outside the lambda handler to
    eliminate unneded S3 calls/require config on cold-start only
  - Moved `ssh2` package from `@cumulus/common` to `@cumulus/sftp-client` and
    upgraded package from `^0.8.7` to `^1.0.0` to address security vulnerability
    issue in previous version.
  - Fixed hyrax task package.json dev dependency
  - Update CNM lambda dependencies for Core tasks
    - cumulus-cnm-response-task: 1.4.4
    - cumulus-cnm-to-granule: 1.5.4
  - Whitelist ssh2 re: https://github.com/advisories/GHSA-652h-xwhf-q4h6

## [v9.4.0] 2021-08-16

### Notable changes

- `@cumulus/sync-granule` task should now properly handle
syncing files from HTTP/HTTPS providers where basic auth is
required and involves a redirect to a different host (e.g.
downloading files protected by Earthdata Login)

### Added

- **CUMULUS-2591**
  - Adds `failedExecutionStepName` to failed execution's jsonb error records.
    This is the name of the Step Function step for the last failed event in the
    execution's event history.
- **CUMULUS-2548**
  - Added `allowed_redirects` field to PostgreSQL `providers` table
  - Added `allowedRedirects` field to DynamoDB `<prefix>-providers` table
  - Added `@cumulus/aws-client/S3.streamS3Upload` to handle uploading the contents
  of a readable stream to S3 and returning a promise
- **CUMULUS-2373**
  - Added `replaySqsMessages` lambda to replay archived incoming SQS
    messages from S3.
  - Added `/replays/sqs` endpoint to trigger an async operation for
    the `replaySqsMessages` lambda.
  - Added unit tests and integration tests for new endpoint and lambda.
  - Added `getS3PrefixForArchivedMessage` to `ingest/sqs` package to get prefix
    for an archived message.
  - Added new `async_operation` type `SQS Replay`.
- **CUMULUS-2460**
  - Adds `POST` /executions/workflows-by-granules for retrieving workflow names common to a set of granules
  - Adds `workflowsByGranules` to `@cumulus/api-client/executions`
- **CUMULUS-2635**
  - Added helper functions:
    - `@cumulus/db/translate/file/translateApiPdrToPostgresPdr`

### Fixed

- **CUMULUS-2548**
  - Fixed `@cumulus/ingest/HttpProviderClient.sync` to
properly handle basic auth when redirecting to a different
host and/or host with a different port
- **CUMULUS-2626**
  - Update [PDR migration](https://github.com/nasa/cumulus/blob/master/lambdas/data-migration2/src/pdrs.ts) to correctly find Executions by a Dynamo PDR's `execution` field
- **CUMULUS-2635**
  - Update `data-migration2` to migrate PDRs before migrating granules.
  - Update `data-migration2` unit tests testing granules migration to reference
    PDR records to better model the DB schema.
  - Update `migratePdrRecord` to use `translateApiPdrToPostgresPdr` function.

### Changed

- **CUMULUS-2373**
  - Updated `getS3KeyForArchivedMessage` in `ingest/sqs` to store SQS messages
    by `queueName`.
- **CUMULUS-2630**
  - Updates the example/cumulus-tf deployment to change
    `archive_api_reserved_concurrency` from 2 to 8 to prevent throttling with
    the dashboard.

## [v9.3.0] 2021-07-26

### BREAKING CHANGES

- All API requests made by `@cumulus/api-client` will now throw an error if the status code
does not match the expected response (200 for most requests and 202 for a few requests that
trigger async operations). Previously the helpers in this package would return the response
regardless of the status code, so you may need to update any code using helpers from this
package to catch or to otherwise handle errors that you may encounter.
- The Cumulus API Lambda function has now been configured with reserved concurrency to ensure
availability in a high-concurrency environment. However, this also caps max concurrency which
may result in throttling errors if trying to reach the Cumulus API multiple times in a short
period. Reserved concurrency can be configured with the `archive_api_reserved_concurrency`
terraform variable on the Cumulus module and increased if you are seeing throttling errors.
The default reserved concurrency value is 8.

### Notable changes

- `cmr_custom_host` variable for `cumulus` module can now be used to configure Cumulus to
  integrate with a custom CMR host name and protocol (e.g.
  `http://custom-cmr-host.com`). Note that you **must** include a protocol
  (`http://` or `https://)  if specifying a value for this variable.
- The cumulus module configuration value`rds_connetion_heartbeat` and it's
  behavior has been replaced by a more robust database connection 'retry'
  solution.   Users can remove this value from their configuration, regardless
  of value.  See the `Changed` section notes on CUMULUS-2528 for more details.

### Added

- Added user doc describing new features related to the Cumulus dead letter archive.
- **CUMULUS-2327**
  - Added reserved concurrency setting to the Cumulus API lambda function.
  - Added relevant tfvars to the archive and cumulus terraform modules.
- **CUMULUS-2460**
  - Adds `POST` /executions/search-by-granules for retrieving executions from a list of granules or granule query
  - Adds `searchExecutionsByGranules` to `@cumulus/api-client/executions`
- **CUMULUS-2475**
  - Adds `GET` endpoint to distribution API
- **CUMULUS-2463**
  - `PUT /granules` reingest action allows a user to override the default execution
    to use by providing an optional `workflowName` or `executionArn` parameter on
    the request body.
  - `PUT /granules/bulkReingest` action allows a user to override the default
    execution/workflow combination to reingest with by providing an optional
    `workflowName` on the request body.
- Adds `workflowName` and `executionArn` params to @cumulus/api-client/reingestGranules
- **CUMULUS-2476**
  - Adds handler for authenticated `HEAD` Distribution requests replicating current behavior of TEA
- **CUMULUS-2478**
  - Implemented [bucket map](https://github.com/asfadmin/thin-egress-app#bucket-mapping).
  - Implemented /locate endpoint
  - Cumulus distribution API checks the file request against bucket map:
    - retrieves the bucket and key from file path
    - determines if the file request is public based on the bucket map rather than the bucket type
    - (EDL only) restricts download from PRIVATE_BUCKETS to users who belong to certain EDL User Groups
    - bucket prefix and object prefix are supported
  - Add 'Bearer token' support as an authorization method
- **CUMULUS-2486**
  - Implemented support for custom headers
  - Added 'Bearer token' support as an authorization method
- **CUMULUS-2487**
  - Added integration test for cumulus distribution API
- **CUMULUS-2569**
  - Created bucket map cache for cumulus distribution API
- **CUMULUS-2568**
  - Add `deletePdr`/PDR deletion functionality to `@cumulus/api-client/pdrs`
  - Add `removeCollectionAndAllDependencies` to integration test helpers
  - Added `example/spec/apiUtils.waitForApiStatus` to wait for a
  record to be returned by the API with a specific value for
  `status`
  - Added `example/spec/discoverUtils.uploadS3GranuleDataForDiscovery` to upload granule data fixtures
  to S3 with a randomized granule ID for `discover-granules` based
  integration tests
  - Added `example/spec/Collections.removeCollectionAndAllDependencies` to remove a collection and
  all dependent objects (e.g. PDRs, granules, executions) from the
  database via the API
  - Added helpers to `@cumulus/api-client`:
    - `pdrs.deletePdr` - Delete a PDR via the API
    - `replays.postKinesisReplays` - Submit a POST request to the `/replays` endpoint for replaying Kinesis messages

- `@cumulus/api-client/granules.getGranuleResponse` to return the raw endpoint response from the GET `/granules/<granuleId>` endpoint

### Changed

- Moved functions from `@cumulus/integration-tests` to `example/spec/helpers/workflowUtils`:
  - `startWorkflowExecution`
  - `startWorkflow`
  - `executeWorkflow`
  - `buildWorkflow`
  - `testWorkflow`
  - `buildAndExecuteWorkflow`
  - `buildAndStartWorkflow`
- `example/spec/helpers/workflowUtils.executeWorkflow` now uses
`waitForApiStatus` to ensure that the execution is `completed` or
`failed` before resolving
- `example/spec/helpers/testUtils.updateAndUploadTestFileToBucket`
now accepts an object of parameters rather than positional
arguments
- Removed PDR from the `payload` in the input payload test fixture for reconciliation report integration tests
- The following integration tests for PDR-based workflows were
updated to use randomized granule IDs:
  - `example/spec/parallel/ingest/ingestFromPdrSpec.js`
  - `example/spec/parallel/ingest/ingestFromPdrWithChildWorkflowMetaSpec.js`
  - `example/spec/parallel/ingest/ingestFromPdrWithExecutionNamePrefixSpec.js`
  - `example/spec/parallel/ingest/ingestPdrWithNodeNameSpec.js`
- Updated the `@cumulus/api-client/CumulusApiClientError` error class to include new properties that can be accessed directly on
the error object:
  - `statusCode` - The HTTP status code of the API response
  - `apiMessage` - The message from the API response
- Added `params.pRetryOptions` parameter to
`@cumulus/api-client/granules.deleteGranule` to control the retry
behavior
- Updated `cmr_custom_host` variable to accept a full protocol and host name
(e.g. `http://cmr-custom-host.com`), whereas it previously only accepted a host name
- **CUMULUS-2482**
  - Switches the default distribution app in the `example/cumulus-tf` deployment to the new Cumulus Distribution
  - TEA is still available by following instructions in `example/README.md`
- **CUMULUS-2463**
  - Increases the duration of allowed backoff times for a successful test from
    0.5 sec to 1 sec.
- **CUMULUS-2528**
  - Removed `rds_connection_heartbeat` as a configuration option from all
    Cumulus terraform modules
  - Removed `dbHeartBeat` as an environmental switch from
    `@cumulus/db.getKnexClient` in favor of more comprehensive general db
    connect retry solution
  - Added new `rds_connection_timing_configuration` string map to allow for
    configuration and tuning of Core's internal database retry/connection
    timeout behaviors.  These values map to connection pool configuration
    values for tarn (https://github.com/vincit/tarn.js/) which Core's database
    module / knex(https://www.npmjs.com/package/knex) use for this purpose:
    - acquireTimeoutMillis
    - createRetryIntervalMillis
    - createTimeoutMillis
    - idleTimeoutMillis
    - reapIntervalMillis
      Connection errors will result in a log line prepended with 'knex failed on
      attempted connection error' and sent from '@cumulus/db/connection'
  - Updated `@cumulus/db` and all terraform mdules to set default retry
    configuration values for the database module to cover existing database
    heartbeat connection failures as well as all other knex/tarn connection
    creation failures.

### Fixed

- Fixed bug where `cmr_custom_host` variable was not properly forwarded into `archive`, `ingest`, and `sqs-message-remover` modules from `cumulus` module
- Fixed bug where `parse-pdr` set a granule's provider to the entire provider record when a `NODE_NAME`
  is present. Expected behavior consistent with other tasks is to set the provider name in that field.
- **CUMULUS-2568**
  - Update reconciliation report integration test to have better cleanup/failure behavior
  - Fixed `@cumulus/api-client/pdrs.getPdr` to request correct endpoint for returning a PDR from the API
- **CUMULUS-2620**
  - Fixed a bug where a granule could be removed from CMR but still be set as
  `published: true` and with a CMR link in the Dynamo/PostgreSQL databases. Now,
  the CMR deletion and the Dynamo/PostgreSQL record updates will all succeed or fail
  together, preventing the database records from being out of sync with CMR.
  - Fixed `@cumulus/api-client/pdrs.getPdr` to request correct
  endpoint for returning a PDR from the API

## [v9.2.2] 2021-08-06 - [BACKPORT]

**Please note** changes in 9.2.2 may not yet be released in future versions, as
this is a backport and patch release on the 9.2.x series of releases. Updates that
are included in the future will have a corresponding CHANGELOG entry in future
releases.

### Added

- **CUMULUS-2635**
  - Added helper functions:
    - `@cumulus/db/translate/file/translateApiPdrToPostgresPdr`

### Fixed

- **CUMULUS-2635**
  - Update `data-migration2` to migrate PDRs before migrating granules.
  - Update `data-migration2` unit tests testing granules migration to reference
    PDR records to better model the DB schema.
  - Update `migratePdrRecord` to use `translateApiPdrToPostgresPdr` function.

## [v9.2.1] 2021-07-29 - [BACKPORT]

### Fixed

- **CUMULUS-2626**
  - Update [PDR migration](https://github.com/nasa/cumulus/blob/master/lambdas/data-migration2/src/pdrs.ts) to correctly find Executions by a Dynamo PDR's `execution` field

## [v9.2.0] 2021-06-22

### Added

- **CUMULUS-2475**
  - Adds `GET` endpoint to distribution API
- **CUMULUS-2476**
  - Adds handler for authenticated `HEAD` Distribution requests replicating current behavior of TEA

### Changed

- **CUMULUS-2482**
  - Switches the default distribution app in the `example/cumulus-tf` deployment to the new Cumulus Distribution
  - TEA is still available by following instructions in `example/README.md`

### Fixed

- **CUMULUS-2520**
  - Fixed error that prevented `/elasticsearch/index-from-database` from starting.
- **CUMULUS-2558**
  - Fixed issue where executions original_payload would not be retained on successful execution

## [v9.1.0] 2021-06-03

### BREAKING CHANGES

- @cumulus/api-client/granules.getGranule now returns the granule record from the GET /granules/<granuleId> endpoint, not the raw endpoint response
- **CUMULUS-2434**
  - To use the updated `update-granules-cmr-metadata-file-links` task, the
    granule  UMM-G metadata should have version 1.6.2 or later, since CMR s3
    link type 'GET DATA VIA DIRECT ACCESS' is not valid until UMM-G version
    [1.6.2](https://cdn.earthdata.nasa.gov/umm/granule/v1.6.2/umm-g-json-schema.json)
- **CUMULUS-2488**
  - Removed all EMS reporting including lambdas, endpoints, params, etc as all
    reporting is now handled through Cloud Metrics
- **CUMULUS-2472**
  - Moved existing `EarthdataLoginClient` to
    `@cumulus/oauth-client/EarthdataLoginClient` and updated all references in
    Cumulus Core.
  - Rename `EarthdataLoginClient` property from `earthdataLoginUrl` to
    `loginUrl for consistency with new OAuth clients. See example in
    [oauth-client
    README](https://github.com/nasa/cumulus/blob/master/packages/oauth-client/README.md)

### Added

- **HYRAX-439** - Corrected README.md according to a new Hyrax URL format.
- **CUMULUS-2354**
  - Adds configuration options to allow `/s3credentials` endpoint to distribute
    same-region read-only tokens based on a user's CMR ACLs.
  - Configures the example deployment to enable this feature.
- **CUMULUS-2442**
  - Adds option to generate cloudfront URL to lzards-backup task. This will require a few new task config options that have been documented in the [task README](https://github.com/nasa/cumulus/blob/master/tasks/lzards-backup/README.md).
- **CUMULUS-2470**
  - Added `/s3credentials` endpoint for distribution API
- **CUMULUS-2471**
  - Add `/s3credentialsREADME` endpoint to distribution API
- **CUMULUS-2473**
  - Updated `tf-modules/cumulus_distribution` module to take earthdata or cognito credentials
  - Configured `example/cumulus-tf/cumulus_distribution.tf` to use CSDAP credentials
- **CUMULUS-2474**
  - Add `S3ObjectStore` to `aws-client`. This class allows for interaction with the S3 object store.
  - Add `object-store` package which contains abstracted object store functions for working with various cloud providers
- **CUMULUS-2477**
  - Added `/`, `/login` and `/logout` endpoints to cumulus distribution api
- **CUMULUS-2479**
  - Adds /version endpoint to distribution API
- **CUMULUS-2497**
  - Created `isISOFile()` to check if a CMR file is a CMR ISO file.
- **CUMULUS-2371**
  - Added helpers to `@cumulus/ingest/sqs`:
    - `archiveSqsMessageToS3` - archives an incoming SQS message to S3
    - `deleteArchivedMessageFromS3` - deletes a processed SQS message from S3
  - Added call to `archiveSqsMessageToS3` to `sqs-message-consumer` which
    archives all incoming SQS messages to S3.
  - Added call to `deleteArchivedMessageFrom` to `sqs-message-remover` which
    deletes archived SQS message from S3 once it has been processed.

### Changed

- **[PR2224](https://github.com/nasa/cumulus/pull/2244)**
- **CUMULUS-2208**
  - Moved all `@cumulus/api/es/*` code to new `@cumulus/es-client` package
- Changed timeout on `sfEventSqsToDbRecords` Lambda to 60 seconds to match
  timeout for Knex library to acquire database connections
- **CUMULUS-2517**
  - Updated postgres-migration-count-tool default concurrency to '1'
- **CUMULUS-2489**
  - Updated docs for Terraform references in FAQs, glossary, and in Deployment sections
- **CUMULUS-2434**
  - Updated `@cumulus/cmrjs` `updateCMRMetadata` and related functions to add
    both HTTPS URLS and S3 URIs to CMR metadata.
  - Updated `update-granules-cmr-metadata-file-links` task to add both HTTPS
    URLs and S3 URIs to the OnlineAccessURLs field of CMR metadata. The task
    configuration parameter `cmrGranuleUrlType` now has default value `both`.
  - To use the updated `update-granules-cmr-metadata-file-links` task, the
    granule UMM-G metadata should have version 1.6.2 or later, since CMR s3 link
    type 'GET DATA VIA DIRECT ACCESS' is not valid until UMM-G version
    [1.6.2](https://cdn.earthdata.nasa.gov/umm/granule/v1.6.2/umm-g-json-schema.json)
- **CUMULUS-2472**
  - Renamed `@cumulus/earthdata-login-client` to more generic
    `@cumulus/oauth-client` as a parent  class for new OAuth clients.
  - Added `@cumulus/oauth-client/CognitoClient` to interface with AWS cognito login service.
- **CUMULUS-2497**
  - Changed the `@cumulus/cmrjs` package:
    - Updated `@cumulus/cmrjs/cmr-utils.getGranuleTemporalInfo()` so it now
      returns temporal info for CMR ISO 19115 SMAP XML files.
    - Updated `@cumulus/cmrjs/cmr-utils.isCmrFilename()` to include
      `isISOFile()`.
- **CUMULUS-2532**
  - Changed integration tests to use `api-client/granules` functions as opposed to granulesApi from `@cumulus/integration-tests`.

### Fixed

- **CUMULUS-2519**
  - Update @cumulus/integration-tests.buildWorkflow to fail if provider/collection API response is not successful
- **CUMULUS-2518**
  - Update sf-event-sqs-to-db-records to not throw if a collection is not
    defined on a payload that has no granules/an empty granule payload object
- **CUMULUS-2512**
  - Updated ingest package S3 provider client to take additional parameter
    `remoteAltBucket` on `download` method to allow for per-file override of
    provider bucket for checksum
  - Updated @cumulus/ingest.fetchTextFile's signature to be parameterized and
    added `remoteAltBucket`to allow for an override of the passed in provider
    bucket for the source file
  - Update "eslint-plugin-import" to be pinned to 2.22.1
- **CUMULUS-2520**
  - Fixed error that prevented `/elasticsearch/index-from-database` from starting.
- **CUMULUS-2532**
  - Fixed integration tests to have granule deletion occur before provider and
    collection deletion in test cleanup.
- **[2231](https://github.com/nasa/cumulus/issues/2231)**
  - Fixes broken relative path links in `docs/README.md`

### Removed

- **CUMULUS-2502**
  - Removed outdated documentation regarding Kibana index patterns for metrics.

## [v9.0.1] 2021-05-07

### Migration Steps

Please review the migration steps for 9.0.0 as this release is only a patch to
correct a failure in our build script and push out corrected release artifacts. The previous migration steps still apply.

### Changed

- Corrected `@cumulus/db` configuration to correctly build package.

## [v9.0.0] 2021-05-03

### Migration steps

- This release of Cumulus enables integration with a PostgreSQL database for archiving Cumulus data. There are several upgrade steps involved, **some of which need to be done before redeploying Cumulus**. See the [documentation on upgrading to the RDS release](https://nasa.github.io/cumulus/docs/upgrade-notes/upgrade-rds).

### BREAKING CHANGES

- **CUMULUS-2185** - RDS Migration Epic
  - **CUMULUS-2191**
    - Removed the following from the `@cumulus/api/models.asyncOperation` class in
      favor of the added `@cumulus/async-operations` module:
      - `start`
      - `startAsyncOperations`
  - **CUMULUS-2187**
    - The `async-operations` endpoint will now omit `output` instead of
      returning `none` when the operation did not return output.
  - **CUMULUS-2309**
    - Removed `@cumulus/api/models/granule.unpublishAndDeleteGranule` in favor
      of `@cumulus/api/lib/granule-remove-from-cmr.unpublishGranule` and
      `@cumulus/api/lib/granule-delete.deleteGranuleAndFiles`.
  - **CUMULUS-2385**
    - Updated `sf-event-sqs-to-db-records` to write a granule's files to
      PostgreSQL only after the workflow has exited the `Running` status.
      Please note that any workflow that uses `sf_sqs_report_task` for
      mid-workflow updates will be impacted.
    - Changed PostgreSQL `file` schema and TypeScript type definition to require
      `bucket` and `key` fields.
    - Updated granule/file write logic to mark a granule's status as "failed"
  - **CUMULUS-2455**
    - API `move granule` endpoint now moves granule files on a per-file basis
    - API `move granule` endpoint on granule file move failure will retain the
      file at it's original location, but continue to move any other granule
      files.
    - Removed the `move` method from the `@cumulus/api/models.granule` class.
      logic is now handled in `@cumulus/api/endpoints/granules` and is
      accessible via the Core API.

### Added

- **CUMULUS-2185** - RDS Migration Epic
  - **CUMULUS-2130**
    - Added postgres-migration-count-tool lambda/ECS task to allow for
      evaluation of database state
    - Added /migrationCounts api endpoint that allows running of the
      postgres-migration-count-tool as an asyncOperation
  - **CUMULUS-2394**
    - Updated PDR and Granule writes to check the step function
      workflow_start_time against the createdAt field for each record to ensure
      old records do not overwrite newer ones for legacy Dynamo and PostgreSQL
      writes
  - **CUMULUS-2188**
    - Added `data-migration2` Lambda to be run after `data-migration1`
    - Added logic to `data-migration2` Lambda for migrating execution records
      from DynamoDB to PostgreSQL
  - **CUMULUS-2191**
    - Added `@cumulus/async-operations` to core packages, exposing
      `startAsyncOperation` which will handle starting an async operation and
      adding an entry to both PostgreSQL and DynamoDb
  - **CUMULUS-2127**
    - Add schema migration for `collections` table
  - **CUMULUS-2129**
    - Added logic to `data-migration1` Lambda for migrating collection records
      from Dynamo to PostgreSQL
  - **CUMULUS-2157**
    - Add schema migration for `providers` table
    - Added logic to `data-migration1` Lambda for migrating provider records
      from Dynamo to PostgreSQL
  - **CUMULUS-2187**
    - Added logic to `data-migration1` Lambda for migrating async operation
      records from Dynamo to PostgreSQL
  - **CUMULUS-2198**
    - Added logic to `data-migration1` Lambda for migrating rule records from
      DynamoDB to PostgreSQL
  - **CUMULUS-2182**
    - Add schema migration for PDRs table
  - **CUMULUS-2230**
    - Add schema migration for `rules` table
  - **CUMULUS-2183**
    - Add schema migration for `asyncOperations` table
  - **CUMULUS-2184**
    - Add schema migration for `executions` table
  - **CUMULUS-2257**
    - Updated PostgreSQL table and column names to snake_case
    - Added `translateApiAsyncOperationToPostgresAsyncOperation` function to `@cumulus/db`
  - **CUMULUS-2186**
    - Added logic to `data-migration2` Lambda for migrating PDR records from
      DynamoDB to PostgreSQL
  - **CUMULUS-2235**
    - Added initial ingest load spec test/utility
  - **CUMULUS-2167**
    - Added logic to `data-migration2` Lambda for migrating Granule records from
      DynamoDB to PostgreSQL and parse Granule records to store File records in
      RDS.
  - **CUMULUS-2367**
    - Added `granules_executions` table to PostgreSQL schema to allow for a
      many-to-many relationship between granules and executions
      - The table refers to granule and execution records using foreign keys
        defined with ON CASCADE DELETE, which means that any time a granule or
        execution record is deleted, all of the records in the
        `granules_executions` table referring to that record will also be
        deleted.
    - Added `upsertGranuleWithExecutionJoinRecord` helper to `@cumulus/db` to
      allow for upserting a granule record and its corresponding
      `granules_execution` record
  - **CUMULUS-2128**
    - Added helper functions:
      - `@cumulus/db/translate/file/translateApiFiletoPostgresFile`
      - `@cumulus/db/translate/file/translateApiGranuletoPostgresGranule`
      - `@cumulus/message/Providers/getMessageProvider`
  - **CUMULUS-2190**
    - Added helper functions:
      - `@cumulus/message/Executions/getMessageExecutionOriginalPayload`
      - `@cumulus/message/Executions/getMessageExecutionFinalPayload`
      - `@cumulus/message/workflows/getMessageWorkflowTasks`
      - `@cumulus/message/workflows/getMessageWorkflowStartTime`
      - `@cumulus/message/workflows/getMessageWorkflowStopTime`
      - `@cumulus/message/workflows/getMessageWorkflowName`
  - **CUMULUS-2192**
    - Added helper functions:
      - `@cumulus/message/PDRs/getMessagePdrRunningExecutions`
      - `@cumulus/message/PDRs/getMessagePdrCompletedExecutions`
      - `@cumulus/message/PDRs/getMessagePdrFailedExecutions`
      - `@cumulus/message/PDRs/getMessagePdrStats`
      - `@cumulus/message/PDRs/getPdrPercentCompletion`
      - `@cumulus/message/workflows/getWorkflowDuration`
  - **CUMULUS-2199**
    - Added `translateApiRuleToPostgresRule` to `@cumulus/db` to translate API
      Rule to conform to Postgres Rule definition.
  - **CUMUlUS-2128**
    - Added "upsert" logic to the `sfEventSqsToDbRecords` Lambda for granule and
      file writes to the core PostgreSQL database
  - **CUMULUS-2199**
    - Updated Rules endpoint to write rules to core PostgreSQL database in
      addition to DynamoDB and to delete rules from the PostgreSQL database in
      addition to DynamoDB.
    - Updated `create` in Rules Model to take in optional `createdAt` parameter
      which sets the value of createdAt if not specified during function call.
  - **CUMULUS-2189**
    - Updated Provider endpoint logic to write providers in parallel to Core
      PostgreSQL database
    - Update integration tests to utilize API calls instead of direct
      api/model/Provider calls
  - **CUMULUS-2191**
    - Updated cumuluss/async-operation task to write async-operations to the
      PostgreSQL database.
  - **CUMULUS-2228**
    - Added logic to the `sfEventSqsToDbRecords` Lambda to write execution, PDR,
      and granule records to the core PostgreSQL database in parallel with
      writes to DynamoDB
  - **CUMUlUS-2190**
    - Added "upsert" logic to the `sfEventSqsToDbRecords` Lambda for PDR writes
      to the core PostgreSQL database
  - **CUMUlUS-2192**
    - Added "upsert" logic to the `sfEventSqsToDbRecords` Lambda for execution
      writes to the core PostgreSQL database
  - **CUMULUS-2187**
    - The `async-operations` endpoint will now omit `output` instead of
      returning `none` when the operation did not return output.
  - **CUMULUS-2167**
    - Change PostgreSQL schema definition for `files` to remove `filename` and
      `name` and only support `file_name`.
    - Change PostgreSQL schema definition for `files` to remove `size` to only
      support `file_size`.
    - Change `PostgresFile` to remove duplicate fields `filename` and `name` and
      rename `size` to `file_size`.
  - **CUMULUS-2266**
    - Change `sf-event-sqs-to-db-records` behavior to discard and not throw an
      error on an out-of-order/delayed message so as not to have it be sent to
      the DLQ.
  - **CUMULUS-2305**
    - Changed `DELETE /pdrs/{pdrname}` API behavior to also delete record from
      PostgreSQL database.
  - **CUMULUS-2309**
    - Changed `DELETE /granules/{granuleName}` API behavior to also delete
      record from PostgreSQL database.
    - Changed `Bulk operation BULK_GRANULE_DELETE` API behavior to also delete
      records from PostgreSQL database.
  - **CUMULUS-2367**
    - Updated `granule_cumulus_id` foreign key to granule in PostgreSQL `files`
      table to use a CASCADE delete, so records in the files table are
      automatically deleted by the database when the corresponding granule is
      deleted.
  - **CUMULUS-2407**
    - Updated data-migration1 and data-migration2 Lambdas to use UPSERT instead
      of UPDATE when migrating dynamoDB records to PostgreSQL.
    - Changed data-migration1 and data-migration2 logic to only update already
      migrated records if the incoming record update has a newer timestamp
  - **CUMULUS-2329**
    - Add `write-db-dlq-records-to-s3` lambda.
    - Add terraform config to automatically write db records DLQ messages to an
      s3 archive on the system bucket.
    - Add unit tests and a component spec test for the above.
  - **CUMULUS-2380**
    - Add `process-dead-letter-archive` lambda to pick up and process dead letters in the S3 system bucket dead letter archive.
    - Add `/deadLetterArchive/recoverCumulusMessages` endpoint to trigger an async operation to leverage this capability on demand.
    - Add unit tests and integration test for all of the above.
  - **CUMULUS-2406**
    - Updated parallel write logic to ensure that updatedAt/updated_at
      timestamps are the same in Dynamo/PG on record write for the following
      data types:
      - async operations
      - granules
      - executions
      - PDRs
  - **CUMULUS-2446**
    - Remove schema validation check against DynamoDB table for collections when
      migrating records from DynamoDB to core PostgreSQL database.
  - **CUMULUS-2447**
    - Changed `translateApiAsyncOperationToPostgresAsyncOperation` to call
      `JSON.stringify` and then `JSON.parse` on output.
  - **CUMULUS-2313**
    - Added `postgres-migration-async-operation` lambda to start an ECS task to
      run a the `data-migration2` lambda.
    - Updated `async_operations` table to include `Data Migration 2` as a new
      `operation_type`.
    - Updated `cumulus-tf/variables.tf` to include `optional_dynamo_tables` that
      will be merged with `dynamo_tables`.
  - **CUMULUS-2451**
    - Added summary type file `packages/db/src/types/summary.ts` with
      `MigrationSummary` and `DataMigration1` and `DataMigration2` types.
    - Updated `data-migration1` and `data-migration2` lambdas to return
      `MigrationSummary` objects.
    - Added logging for every batch of 100 records processed for executions,
      granules and files, and PDRs.
    - Removed `RecordAlreadyMigrated` logs in `data-migration1` and
      `data-migration2`
  - **CUMULUS-2452**
    - Added support for only migrating certain granules by specifying the
      `granuleSearchParams.granuleId` or `granuleSearchParams.collectionId`
      properties in the payload for the
      `<prefix>-postgres-migration-async-operation` Lambda
    - Added support for only running certain migrations for data-migration2 by
      specifying the `migrationsList` property in the payload for the
      `<prefix>-postgres-migration-async-operation` Lambda
  - **CUMULUS-2453**
    - Created `storeErrors` function which stores errors in system bucket.
    - Updated `executions` and `granulesAndFiles` data migrations to call `storeErrors` to store migration errors.
    - Added `system_bucket` variable to `data-migration2`.
  - **CUMULUS-2455**
    - Move granules API endpoint records move updates for migrated granule files
      if writing any of the granule files fails.
  - **CUMULUS-2468**
    - Added support for doing [DynamoDB parallel scanning](https://docs.aws.amazon.com/amazondynamodb/latest/developerguide/Scan.html#Scan.ParallelScan) for `executions` and `granules` migrations to improve performance. The behavior of the parallel scanning and writes can be controlled via the following properties on the event input to the `<prefix>-postgres-migration-async-operation` Lambda:
      - `granuleMigrationParams.parallelScanSegments`: How many segments to divide your granules DynamoDB table into for parallel scanning
      - `granuleMigrationParams.parallelScanLimit`: The maximum number of granule records to evaluate for each parallel scanning segment of the DynamoDB table
      - `granuleMigrationParams.writeConcurrency`: The maximum number of concurrent granule/file writes to perform to the PostgreSQL database across all DynamoDB segments
      - `executionMigrationParams.parallelScanSegments`: How many segments to divide your executions DynamoDB table into for parallel scanning
      - `executionMigrationParams.parallelScanLimit`: The maximum number of execution records to evaluate for each parallel scanning segment of the DynamoDB table
      - `executionMigrationParams.writeConcurrency`: The maximum number of concurrent execution writes to perform to the PostgreSQL database across all DynamoDB segments
  - **CUMULUS-2468** - Added `@cumulus/aws-client/DynamoDb.parallelScan` helper to perform [parallel scanning on DynamoDb tables](https://docs.aws.amazon.com/amazondynamodb/latest/developerguide/Scan.html#Scan.ParallelScan)
  - **CUMULUS-2507**
    - Updated granule record write logic to set granule status to `failed` in both Postgres and DynamoDB if any/all of its files fail to write to the database.

### Deprecated

- **CUMULUS-2185** - RDS Migration Epic
  - **CUMULUS-2455**
    - `@cumulus/ingest/moveGranuleFiles`

## [v8.1.2] 2021-07-29

**Please note** changes in 8.1.2 may not yet be released in future versions, as this
is a backport/patch release on the 8.x series of releases.  Updates that are
included in the future will have a corresponding CHANGELOG entry in future releases.

### Notable changes

- `cmr_custom_host` variable for `cumulus` module can now be used to configure Cumulus to
integrate with a custom CMR host name and protocol (e.g. `http://custom-cmr-host.com`). Note
that you **must** include a protocol (`http://` or `https://`) if specifying a value for this
variable.
- `@cumulus/sync-granule` task should now properly handle
syncing files from HTTP/HTTPS providers where basic auth is
required and involves a redirect to a different host (e.g.
downloading files protected by Earthdata Login)

### Added

- **CUMULUS-2548**
  - Added `allowed_redirects` field to PostgreSQL `providers` table
  - Added `allowedRedirects` field to DynamoDB `<prefix>-providers` table
  - Added `@cumulus/aws-client/S3.streamS3Upload` to handle uploading the contents
  of a readable stream to S3 and returning a promise

### Changed

- Updated `cmr_custom_host` variable to accept a full protocol and host name
(e.g. `http://cmr-custom-host.com`), whereas it previously only accepted a host name

### Fixed

- Fixed bug where `cmr_custom_host` variable was not properly forwarded into `archive`, `ingest`, and `sqs-message-remover` modules from `cumulus` module
- **CUMULUS-2548**
  - Fixed `@cumulus/ingest/HttpProviderClient.sync` to
properly handle basic auth when redirecting to a different
host and/or host with a different port

## [v8.1.1] 2021-04-30 -- Patch Release

**Please note** changes in 8.1.1 may not yet be released in future versions, as this
is a backport/patch release on the 8.x series of releases.  Updates that are
included in the future will have a corresponding CHANGELOG entry in future releases.

### Added

- **CUMULUS-2497**
  - Created `isISOFile()` to check if a CMR file is a CMR ISO file.

### Fixed

- **CUMULUS-2512**
  - Updated ingest package S3 provider client to take additional parameter
    `remoteAltBucket` on `download` method to allow for per-file override of
    provider bucket for checksum
  - Updated @cumulus/ingest.fetchTextFile's signature to be parameterized and
    added `remoteAltBucket`to allow for an override of the passed in provider
    bucket for the source file
  - Update "eslint-plugin-import" to be pinned to 2.22.1

### Changed

- **CUMULUS-2497**
  - Changed the `@cumulus/cmrjs` package:
    - Updated `@cumulus/cmrjs/cmr-utils.getGranuleTemporalInfo()` so it now
      returns temporal info for CMR ISO 19115 SMAP XML files.
    - Updated `@cumulus/cmrjs/cmr-utils.isCmrFilename()` to include
      `isISOFile()`.

- **[2216](https://github.com/nasa/cumulus/issues/2216)**
  - Removed "node-forge", "xml-crypto" from audit whitelist, added "underscore"

## [v8.1.0] 2021-04-29

### Added

- **CUMULUS-2348**
  - The `@cumulus/api` `/granules` and `/granules/{granuleId}` endpoints now take `getRecoveryStatus` parameter
  to include recoveryStatus in result granule(s)
  - The `@cumulus/api-client.granules.getGranule` function takes a `query` parameter which can be used to
  request additional granule information.
  - Published `@cumulus/api@7.2.1-alpha.0` for dashboard testing
- **CUMULUS-2469**
  - Added `tf-modules/cumulus_distribution` module to standup a skeleton
    distribution api

## [v8.0.0] 2021-04-08

### BREAKING CHANGES

- **CUMULUS-2428**
  - Changed `/granules/bulk` to use `queueUrl` property instead of a `queueName` property for setting the queue to use for scheduling bulk granule workflows

### Notable changes

- Bulk granule operations endpoint now supports setting a custom queue for scheduling workflows via the `queueUrl` property in the request body. If provided, this value should be the full URL for an SQS queue.

### Added

- **CUMULUS-2374**
  - Add cookbok entry for queueing PostToCmr step
  - Add example workflow to go with cookbook
- **CUMULUS-2421**
  - Added **experimental** `ecs_include_docker_cleanup_cronjob` boolean variable to the Cumulus module to enable cron job to clean up docker root storage blocks in ECS cluster template for non-`device-mapper` storage drivers. Default value is `false`. This fulfills a specific user support request. This feature is otherwise untested and will remain so until we can iterate with a better, more general-purpose solution. Use of this feature is **NOT** recommended unless you are certain you need it.

- **CUMULUS-1808**
  - Add additional error messaging in `deleteSnsTrigger` to give users more context about where to look to resolve ResourceNotFound error when disabling or deleting a rule.

### Fixed

- **CUMULUS-2281**
  - Changed discover-granules task to write discovered granules directly to
    logger, instead of via environment variable. This fixes a problem where a
    large number of found granules prevents this lambda from running as an
    activity with an E2BIG error.

## [v7.2.0] 2021-03-23

### Added

- **CUMULUS-2346**
  - Added orca API endpoint to `@cumulus/api` to get recovery status
  - Add `CopyToGlacier` step to [example IngestAndPublishGranuleWithOrca workflow](https://github.com/nasa/cumulus/blob/master/example/cumulus-tf/ingest_and_publish_granule_with_orca_workflow.tf)

### Changed

- **HYRAX-357**
  - Format of NGAP OPeNDAP URL changed and by default now is referring to concept id and optionally can include short name and version of collection.
  - `addShortnameAndVersionIdToConceptId` field has been added to the config inputs of the `hyrax-metadata-updates` task

## [v7.1.0] 2021-03-12

### Notable changes

- `sync-granule` task will now properly handle syncing 0 byte files to S3
- SQS/Kinesis rules now support scheduling workflows to a custom queue via the `rule.queueUrl` property. If provided, this value should be the full URL for an SQS queue.

### Added

- `tf-modules/cumulus` module now supports a `cmr_custom_host` variable that can
  be used to set to an arbitrary  host for making CMR requests (e.g.
  `https://custom-cmr-host.com`).
- Added `buckets` variable to `tf-modules/archive`
- **CUMULUS-2345**
  - Deploy ORCA with Cumulus, see `example/cumulus-tf/orca.tf` and `example/cumulus-tf/terraform.tfvars.example`
  - Add `CopyToGlacier` step to [example IngestAndPublishGranule workflow](https://github.com/nasa/cumulus/blob/master/example/cumulus-tf/ingest_and_publish_granule_workflow.asl.json)
- **CUMULUS-2424**
  - Added `childWorkflowMeta` to `queue-pdrs` config. An object passed to this config value will be merged into a child workflow message's `meta` object. For an example of how this can be used, see `example/cumulus-tf/discover_and_queue_pdrs_with_child_workflow_meta_workflow.asl.json`.
- **CUMULUS-2427**
  - Added support for using a custom queue with SQS and Kinesis rules. Whatever queue URL is set on the `rule.queueUrl` property will be used to schedule workflows for that rule. This change allows SQS/Kinesis rules to use [any throttled queues defined for a deployment](https://nasa.github.io/cumulus/docs/data-cookbooks/throttling-queued-executions).

### Fixed

- **CUMULUS-2394**
  - Updated PDR and Granule writes to check the step function `workflow_start_time` against
      the `createdAt` field  for each record to ensure old records do not
      overwrite newer ones

### Changed

- `<prefix>-lambda-api-gateway` IAM role used by API Gateway Lambda now
  supports accessing all buckets defined in your `buckets` variable except
  "internal" buckets
- Updated the default scroll duration used in ESScrollSearch and part of the
  reconciliation report functions as a result of testing and seeing timeouts
  at its current value of 2min.
- **CUMULUS-2355**
  - Added logic to disable `/s3Credentials` endpoint based upon value for
    environment variable `DISABLE_S3_CREDENTIALS`. If set to "true", the
    endpoint will not dispense S3 credentials and instead return a message
    indicating that the endpoint has been disabled.
- **CUMULUS-2397**
  - Updated `/elasticsearch` endpoint's `reindex` function to prevent
    reindexing when source and destination indices are the same.
- **CUMULUS-2420**
  - Updated test function `waitForAsyncOperationStatus` to take a retryObject
    and use exponential backoff.  Increased the total test duration for both
    AsycOperation specs and the ReconciliationReports tests.
  - Updated the default scroll duration used in ESScrollSearch and part of the
    reconciliation report functions as a result of testing and seeing timeouts
    at its current value of 2min.
- **CUMULUS-2427**
  - Removed `queueUrl` from the parameters object for `@cumulus/message/Build.buildQueueMessageFromTemplate`
  - Removed `queueUrl` from the parameters object for `@cumulus/message/Build.buildCumulusMeta`

### Fixed

- Fixed issue in `@cumulus/ingest/S3ProviderClient.sync()` preventing 0 byte files from being synced to S3.

### Removed

- Removed variables from `tf-modules/archive`:
  - `private_buckets`
  - `protected_buckets`
  - `public_buckets`

## [v7.0.0] 2021-02-22

### BREAKING CHANGES

- **CUMULUS-2362** - Endpoints for the logs (/logs) will now throw an error unless Metrics is set up

### Added

- **CUMULUS-2345**
  - Deploy ORCA with Cumulus, see `example/cumulus-tf/orca.tf` and `example/cumulus-tf/terraform.tfvars.example`
  - Add `CopyToGlacier` step to [example IngestAndPublishGranule workflow](https://github.com/nasa/cumulus/blob/master/example/cumulus-tf/ingest_and_publish_granule_workflow.asl.json)
- **CUMULUS-2376**
  - Added `cmrRevisionId` as an optional parameter to `post-to-cmr` that will be used when publishing metadata to CMR.
- **CUMULUS-2412**
  - Adds function `getCollectionsByShortNameAndVersion` to @cumulus/cmrjs that performs a compound query to CMR to retrieve collection information on a list of collections. This replaces a series of calls to the CMR for each collection with a single call on the `/collections` endpoint and should improve performance when CMR return times are increased.

### Changed

- **CUMULUS-2362**
  - Logs endpoints only work with Metrics set up
- **CUMULUS-2376**
  - Updated `publishUMMGJSON2CMR` to take in an optional `revisionId` parameter.
  - Updated `publishUMMGJSON2CMR` to throw an error if optional `revisionId` does not match resulting revision ID.
  - Updated `publishECHO10XML2CMR` to take in an optional `revisionId` parameter.
  - Updated `publishECHO10XML2CMR` to throw an error if optional `revisionId` does not match resulting revision ID.
  - Updated `publish2CMR` to take in optional `cmrRevisionId`.
  - Updated `getWriteHeaders` to take in an optional CMR Revision ID.
  - Updated `ingestGranule` to take in an optional CMR Revision ID to pass to `getWriteHeaders`.
  - Updated `ingestUMMGranule` to take in an optional CMR Revision ID to pass to `getWriteHeaders`.
- **CUMULUS-2350**
  - Updates the examples on the `/s3credentialsREADME`, to include Python and
    JavaScript code demonstrating how to refrsh  the s3credential for
    programatic access.
- **CUMULUS-2383**
  - PostToCMR task will return CMRInternalError when a `500` status is returned from CMR

## [v6.0.0] 2021-02-16

### MIGRATION NOTES

- **CUMULUS-2255** - Cumulus has upgraded its supported version of Terraform
  from **0.12.12** to **0.13.6**. Please see the [instructions to upgrade your
  deployments](https://github.com/nasa/cumulus/blob/master/docs/upgrade-notes/upgrading-tf-version-0.13.6.md).

- **CUMULUS-2350**
  - If the  `/s3credentialsREADME`, does not appear to be working after
    deployment, [manual redeployment](https://docs.aws.amazon.com/apigateway/latest/developerguide/how-to-deploy-api-with-console.html)
    of the API-gateway stage may be necessary to finish the deployment.

### BREAKING CHANGES

- **CUMULUS-2255** - Cumulus has upgraded its supported version of Terraform from **0.12.12** to **0.13.6**.

### Added

- **CUMULUS-2291**
  - Add provider filter to Granule Inventory Report
- **CUMULUS-2300**
  - Added `childWorkflowMeta` to `queue-granules` config. Object passed to this
    value will be merged into a child workflow message's  `meta` object. For an
    example of how this can be used, see
    `example/cumulus-tf/discover_granules_workflow.asl.json`.
- **CUMULUS-2350**
  - Adds an unprotected endpoint, `/s3credentialsREADME`, to the
    s3-credentials-endpoint that displays  information on how to use the
    `/s3credentials` endpoint
- **CUMULUS-2368**
  - Add QueueWorkflow task
- **CUMULUS-2391**
  - Add reportToEms to collections.files file schema
- **CUMULUS-2395**
  - Add Core module parameter `ecs_custom_sg_ids` to Cumulus module to allow for
    custom security group mappings
- **CUMULUS-2402**
  - Officially expose `sftp()` for use in `@cumulus/sftp-client`

### Changed

- **CUMULUS-2323**
  - The sync granules task when used with the s3 provider now uses the
    `source_bucket` key in `granule.files` objects.  If incoming payloads using
    this task have a `source_bucket` value for a file using the s3 provider, the
    task will attempt to sync from the bucket defined in the file's
    `source_bucket` key instead of the `provider`.
    - Updated `S3ProviderClient.sync` to allow for an optional bucket parameter
      in support of the changed behavior.
  - Removed `addBucketToFile` and related code from sync-granules task

- **CUMULUS-2255**
  - Updated Terraform deployment code syntax for compatibility with version 0.13.6
- **CUMULUS-2321**
  - Updated API endpoint GET `/reconciliationReports/{name}` to return the
    presigned s3 URL in addition to report data

### Fixed

- Updated `hyrax-metadata-updates` task so the opendap url has Type 'USE SERVICE API'

- **CUMULUS-2310**
  - Use valid filename for reconciliation report
- **CUMULUS-2351**
  - Inventory report no longer includes the File/Granule relation object in the
    okCountByGranules key of a report.  The information is only included when a
    'Granule Not Found' report is run.

### Removed

- **CUMULUS-2364**
  - Remove the internal Cumulus logging lambda (log2elasticsearch)

## [v5.0.1] 2021-01-27

### Changed

- **CUMULUS-2344**
  - Elasticsearch API now allows you to reindex to an index that already exists
  - If using the Change Index operation and the new index doesn't exist, it will be created
  - Regarding instructions for CUMULUS-2020, you can now do a change index
    operation before a reindex operation. This will
    ensure that new data will end up in the new index while Elasticsearch is reindexing.

- **CUMULUS-2351**
  - Inventory report no longer includes the File/Granule relation object in the okCountByGranules key of a report. The information is only included when a 'Granule Not Found' report is run.

### Removed

- **CUMULUS-2367**
  - Removed `execution_cumulus_id` column from granules RDS schema and data type

## [v5.0.0] 2021-01-12

### BREAKING CHANGES

- **CUMULUS-2020**
  - Elasticsearch data mappings have been updated to improve search and the API
    has been update to reflect those changes. See Migration notes on how to
    update the Elasticsearch mappings.

### Migration notes

- **CUMULUS-2020**
  - Elasticsearch data mappings have been updated to improve search. For
    example, case insensitive searching will now work (e.g. 'MOD' and 'mod' will
    return the same granule results). To use the improved Elasticsearch queries,
    [reindex](https://nasa.github.io/cumulus-api/#reindex) to create a new index
    with the correct types. Then perform a [change
    index](https://nasa.github.io/cumulus-api/#change-index) operation to use
    the new index.
- **CUMULUS-2258**
  - Because the `egress_lambda_log_group` and
    `egress_lambda_log_subscription_filter` resource were removed from the
    `cumulus` module, new definitions for these resources must be added to
    `cumulus-tf/main.tf`. For reference on how to define these resources, see
    [`example/cumulus-tf/thin_egress_app.tf`](https://github.com/nasa/cumulus/blob/master/example/cumulus-tf/thin_egress_app.tf).
  - The `tea_stack_name` variable being passed into the `cumulus` module should be removed
- **CUMULUS-2344**
  - Regarding instructions for CUMULUS-2020, you can now do a change index operation before a reindex operation. This will
    ensure that new data will end up in the new index while Elasticsearch is reindexing.

### BREAKING CHANGES

- **CUMULUS-2020**
  - Elasticsearch data mappings have been updated to improve search and the API has been updated to reflect those changes. See Migration notes on how to update the Elasticsearch mappings.

### Added

- **CUMULUS-2318**
  - Added`async_operation_image` as `cumulus` module variable to allow for override of the async_operation container image.  Users can optionally specify a non-default docker image for use with Core async operations.
- **CUMULUS-2219**
  - Added `lzards-backup` Core task to facilitate making LZARDS backup requests in Cumulus ingest workflows
- **CUMULUS-2092**
  - Add documentation for Granule Not Found Reports
- **HYRAX-320**
  - `@cumulus/hyrax-metadata-updates`Add component URI encoding for entry title id and granule ur to allow for values with special characters in them. For example, EntryTitleId 'Sentinel-6A MF/Jason-CS L2 Advanced Microwave Radiometer (AMR-C) NRT Geophysical Parameters' Now, URLs generated from such values will be encoded correctly and parsable by HyraxInTheCloud
- **CUMULUS-1370**
  - Add documentation for Getting Started section including FAQs
- **CUMULUS-2092**
  - Add documentation for Granule Not Found Reports
- **CUMULUS-2219**
  - Added `lzards-backup` Core task to facilitate making LZARDS backup requests in Cumulus ingest workflows
- **CUMULUS-2280**
  - In local api, retry to create tables if they fail to ensure localstack has had time to start fully.
- **CUMULUS-2290**
  - Add `queryFields` to granule schema, and this allows workflow tasks to add queryable data to granule record. For reference on how to add data to `queryFields` field, see [`example/cumulus-tf/kinesis_trigger_test_workflow.tf`](https://github.com/nasa/cumulus/blob/master/example/cumulus-tf/kinesis_trigger_test_workflow.tf).
- **CUMULUS-2318**
  - Added`async_operation_image` as `cumulus` module variable to allow for override of the async_operation container image.  Users can optionally specify a non-default docker image for use with Core async operations.

### Changed

- **CUMULUS-2020**
  - Updated Elasticsearch mappings to support case-insensitive search
- **CUMULUS-2124**
  - cumulus-rds-tf terraform module now takes engine_version as an input variable.
- **CUMULUS-2279**
  - Changed the formatting of granule CMR links: instead of a link to the `/search/granules.json` endpoint, now it is a direct link to `/search/concepts/conceptid.format`
- **CUMULUS-2296**
  - Improved PDR spec compliance of `parse-pdr` by updating `@cumulus/pvl` to parse fields in a manner more consistent with the PDR ICD, with respect to numbers and dates. Anything not matching the ICD expectations, or incompatible with Javascript parsing, will be parsed as a string instead.
- **CUMULUS-2344**
  - Elasticsearch API now allows you to reindex to an index that already exists
  - If using the Change Index operation and the new index doesn't exist, it will be created

### Removed

- **CUMULUS-2258**
  - Removed `tea_stack_name` variable from `tf-modules/distribution/variables.tf` and `tf-modules/cumulus/variables.tf`
  - Removed `egress_lambda_log_group` and `egress_lambda_log_subscription_filter` resources from `tf-modules/distribution/main.tf`

## [v4.0.0] 2020-11-20

### Migration notes

- Update the name of your `cumulus_message_adapter_lambda_layer_arn` variable for the `cumulus` module to `cumulus_message_adapter_lambda_layer_version_arn`. The value of the variable should remain the same (a layer version ARN of a Lambda layer for the [`cumulus-message-adapter`](https://github.com/nasa/cumulus-message-adapter/).
- **CUMULUS-2138** - Update all workflows using the `MoveGranules` step to add `UpdateGranulesCmrMetadataFileLinksStep`that runs after it. See the example [`IngestAndPublishWorkflow`](https://github.com/nasa/cumulus/blob/master/example/cumulus-tf/ingest_and_publish_granule_workflow.asl.json) for reference.
- **CUMULUS-2251**
  - Because it has been removed from the `cumulus` module, a new resource definition for `egress_api_gateway_log_subscription_filter` must be added to `cumulus-tf/main.tf`. For reference on how to define this resource, see [`example/cumulus-tf/main.tf`](https://github.com/nasa/cumulus/blob/master/example/cumulus-tf/main.tf).

### Added

- **CUMULUS-2248**
  - Updates Integration Tests README to point to new fake provider template.
- **CUMULUS-2239**
  - Add resource declaration to create a VPC endpoint in tea-map-cache module if `deploy_to_ngap` is false.
- **CUMULUS-2063**
  - Adds a new, optional query parameter to the `/collections[&getMMT=true]` and `/collections/active[&getMMT=true]` endpoints. When a user provides a value of `true` for `getMMT` in the query parameters, the endpoint will search CMR and update each collection's results with new key `MMTLink` containing a link to the MMT (Metadata Management Tool) if a CMR collection id is found.
- **CUMULUS-2170**
  - Adds ability to filter granule inventory reports
- **CUMULUS-2211**
  - Adds `granules/bulkReingest` endpoint to `@cumulus/api`
- **CUMULUS-2251**
  - Adds `log_api_gateway_to_cloudwatch` variable to `example/cumulus-tf/variables.tf`.
  - Adds `log_api_gateway_to_cloudwatch` variable to `thin_egress_app` module definition.

### Changed

- **CUMULUS-2216**
  - `/collection` and `/collection/active` endpoints now return collections without granule aggregate statistics by default. The original behavior is preserved and can be found by including a query param of `includeStats=true` on the request to the endpoint.
  - The `es/collections` Collection class takes a new parameter includeStats. It no longer appends granule aggregate statistics to the returned results by default. One must set the new parameter to any non-false value.
- **CUMULUS-2201**
  - Update `dbIndexer` lambda to process requests in serial
  - Fixes ingestPdrWithNodeNameSpec parsePdr provider error
- **CUMULUS-2251**
  - Moves Egress Api Gateway Log Group Filter from `tf-modules/distribution/main.tf` to `example/cumulus-tf/main.tf`

### Fixed

- **CUMULUS-2251**
  - This fixes a deployment error caused by depending on the `thin_egress_app` module output for a resource count.

### Removed

- **CUMULUS-2251**
  - Removes `tea_api_egress_log_group` variable from `tf-modules/distribution/variables.tf` and `tf-modules/cumulus/variables.tf`.

### BREAKING CHANGES

- **CUMULUS-2138** - CMR metadata update behavior has been removed from the `move-granules` task into a
new `update-granules-cmr-metadata-file-links` task.
- **CUMULUS-2216**
  - `/collection` and `/collection/active` endpoints now return collections without granule aggregate statistics by default. The original behavior is preserved and can be found by including a query param of `includeStats=true` on the request to the endpoint.  This is likely to affect the dashboard only but included here for the change of behavior.
- **[1956](https://github.com/nasa/cumulus/issues/1956)**
  - Update the name of the `cumulus_message_adapter_lambda_layer_arn` output from the `cumulus-message-adapter` module to `cumulus_message_adapter_lambda_layer_version_arn`. The output value has changed from being the ARN of the Lambda layer **without a version** to the ARN of the Lambda layer **with a version**.
  - Update the variable name in the `cumulus` and `ingest` modules from `cumulus_message_adapter_lambda_layer_arn` to `cumulus_message_adapter_lambda_layer_version_arn`

## [v3.0.1] 2020-10-21

- **CUMULUS-2203**
  - Update Core tasks to use
    [cumulus-message-adapter-js](https://github.com/nasa/cumulus-message-adapter-js)
    v2.0.0 to resolve memory leak/lambda ENOMEM constant failure issue.   This
    issue caused lambdas to slowly use all memory in the run environment and
    prevented AWS from halting/restarting warmed instances when task code was
    throwing consistent errors under load.

- **CUMULUS-2232**
  - Updated versions for `ajv`, `lodash`, `googleapis`, `archiver`, and
    `@cumulus/aws-client` to remediate vulnerabilities found in SNYK scan.

### Fixed

- **CUMULUS-2233**
  - Fixes /s3credentials bug where the expiration time on the cookie was set to a time that is always expired, so authentication was never being recognized as complete by the API. Consequently, the user would end up in a redirect loop and requests to /s3credentials would never complete successfully. The bug was caused by the fact that the code setting the expiration time for the cookie was expecting a time value in milliseconds, but was receiving the expirationTime from the EarthdataLoginClient in seconds. This bug has been fixed by converting seconds into milliseconds. Unit tests were added to test that the expiration time has been converted to milliseconds and checking that the cookie's expiration time is greater than the current time.

## [v3.0.0] 2020-10-7

### MIGRATION STEPS

- **CUMULUS-2099**
  - All references to `meta.queues` in workflow configuration must be replaced with references to queue URLs from Terraform resources. See the updated [data cookbooks](https://nasa.github.io/cumulus/docs/data-cookbooks/about-cookbooks) or example [Discover Granules workflow configuration](https://github.com/nasa/cumulus/blob/master/example/cumulus-tf/discover_granules_workflow.asl.json).
  - The steps for configuring queued execution throttling have changed. See the [updated documentation](https://nasa.github.io/cumulus/docs/data-cookbooks/throttling-queued-executions).
  - In addition to the configuration for execution throttling, the internal mechanism for tracking executions by queue has changed. As a result, you should **disable any rules or workflows scheduling executions via a throttled queue** before upgrading. Otherwise, you may be at risk of having **twice as many executions** as are configured for the queue while the updated tracking is deployed. You can re-enable these rules/workflows once the upgrade is complete.

- **CUMULUS-2111**
  - **Before you re-deploy your `cumulus-tf` module**, note that the [`thin-egress-app`][thin-egress-app] is no longer deployed by default as part of the `cumulus` module, so you must add the TEA module to your deployment and manually modify your Terraform state **to avoid losing your API gateway and impacting any Cloudfront endpoints pointing to those gateways**. If you don't care about losing your API gateway and impacting Cloudfront endpoints, you can ignore the instructions for manually modifying state.

    1. Add the [`thin-egress-app`][thin-egress-app] module to your `cumulus-tf` deployment as shown in the [Cumulus example deployment](https://github.com/nasa/cumulus/tree/master/example/cumulus-tf/main.tf).

         - Note that the values for `tea_stack_name` variable to the `cumulus` module and the `stack_name` variable to the `thin_egress_app` module **must match**
         - Also, if you are specifying the `stage_name` variable to the `thin_egress_app` module, **the value of the `tea_api_gateway_stage` variable to the `cumulus` module must match it**

    2. **If you want to preserve your existing `thin-egress-app` API gateway and avoid having to update your Cloudfront endpoint for distribution, then you must follow these instructions**: <https://nasa.github.io/cumulus/docs/upgrade-notes/migrate_tea_standalone>. Otherwise, you can re-deploy as usual.

  - If you provide your own custom bucket map to TEA as a standalone module, **you must ensure that your custom bucket map includes mappings for the `protected` and `public` buckets specified in your `cumulus-tf/terraform.tfvars`, otherwise Cumulus may not be able to determine the correct distribution URL for ingested files and you may encounter errors**

- **CUMULUS-2197**
  - EMS resources are now optional, and `ems_deploy` is set to `false` by default, which will delete your EMS resources.
  - If you would like to keep any deployed EMS resources, add the `ems_deploy` variable set to `true` in your `cumulus-tf/terraform.tfvars`

### BREAKING CHANGES

- **CUMULUS-2200**
  - Changes return from 303 redirect to 200 success for `Granule Inventory`'s
    `/reconciliationReport` returns.  The user (dashboard) must read the value
    of `url` from the return to get the s3SignedURL and then download the report.
- **CUMULUS-2099**
  - `meta.queues` has been removed from Cumulus core workflow messages.
  - `@cumulus/sf-sqs-report` workflow task no longer reads the reporting queue URL from `input.meta.queues.reporting` on the incoming event. Instead, it requires that the queue URL be set as the `reporting_queue_url` environment variable on the deployed Lambda.
- **CUMULUS-2111**
  - The deployment of the `thin-egress-app` module has be removed from `tf-modules/distribution`, which is a part of the `tf-modules/cumulus` module. Thus, the `thin-egress-app` module is no longer deployed for you by default. See the migration steps for details about how to add deployment for the `thin-egress-app`.
- **CUMULUS-2141**
  - The `parse-pdr` task has been updated to respect the `NODE_NAME` property in
    a PDR's `FILE_GROUP`. If a `NODE_NAME` is present, the task will query the
    Cumulus API for a provider with that host. If a provider is found, the
    output granule from the task will contain a `provider` property containing
    that provider. If `NODE_NAME` is set but a provider with that host cannot be
    found in the API, or if multiple providers are found with that same host,
    the task will fail.
  - The `queue-granules` task has been updated to expect an optional
    `granule.provider` property on each granule. If present, the granule will be
    enqueued using that provider. If not present, the task's `config.provider`
    will be used instead.
- **CUMULUS-2197**
  - EMS resources are now optional and will not be deployed by default. See migration steps for information
    about how to deploy EMS resources.

#### CODE CHANGES

- The `@cumulus/api-client.providers.getProviders` function now takes a
  `queryStringParameters` parameter which can be used to filter the providers
  which are returned
- The `@cumulus/aws-client/S3.getS3ObjectReadStreamAsync` function has been
  removed. It read the entire S3 object into memory before returning a read
  stream, which could cause Lambdas to run out of memory. Use
  `@cumulus/aws-client/S3.getObjectReadStream` instead.
- The `@cumulus/ingest/util.lookupMimeType` function now returns `undefined`
  rather than `null` if the mime type could not be found.
- The `@cumulus/ingest/lock.removeLock` function now returns `undefined`
- The `@cumulus/ingest/granule.generateMoveFileParams` function now returns
  `source: undefined` and `target :undefined` on the response object if either could not be
  determined. Previously, `null` had been returned.
- The `@cumulus/ingest/recursion.recursion` function must now be imported using
  `const { recursion } = require('@cumulus/ingest/recursion');`
- The `@cumulus/ingest/granule.getRenamedS3File` function has been renamed to
  `listVersionedObjects`
- `@cumulus/common.http` has been removed
- `@cumulus/common/http.download` has been removed

### Added

- **CUMULUS-1855**
  - Fixed SyncGranule task to return an empty granules list when given an empty
    (or absent) granules list on input, rather than throwing an exception
- **CUMULUS-1955**
  - Added `@cumulus/aws-client/S3.getObject` to get an AWS S3 object
  - Added `@cumulus/aws-client/S3.waitForObject` to get an AWS S3 object,
    retrying, if necessary
- **CUMULUS-1961**
  - Adds `startTimestamp` and `endTimestamp` parameters to endpoint
    `reconcilationReports`.  Setting these values will filter the returned
    report to cumulus data that falls within the timestamps. It also causes the
    report to be one directional, meaning cumulus is only reconciled with CMR,
    but not the other direction. The Granules will be filtered by their
    `updatedAt` values. Collections are filtered by the updatedAt time of their
    granules, i.e. Collections with granules that are updatedAt a time between
    the time parameters will be returned in the reconciliation reports.
  - Adds `startTimestamp` and `endTimestamp` parameters to create-reconciliation-reports
    lambda function. If either of these params is passed in with a value that can be
    converted to a date object, the inter-platform comparison between Cumulus and CMR will
    be one way.  That is, collections, granules, and files will be filtered by time for
    those found in Cumulus and only those compared to the CMR holdings. For the moment
    there is not enough information to change the internal consistency check, and S3 vs
    Cumulus comparisons are unchanged by the timestamps.
- **CUMULUS-1962**
  - Adds `location` as parameter to `/reconciliationReports` endpoint. Options are `S3`
    resulting in a S3 vs. Cumulus database search or `CMR` resulting in CMR vs. Cumulus database search.
- **CUMULUS-1963**
  - Adds `granuleId` as input parameter to `/reconcilationReports`
    endpoint. Limits inputs parameters to either `collectionId` or `granuleId`
    and will fail to create the report if both are provided.  Adding granuleId
    will find collections in Cumulus by granuleId and compare those one way
    with those in CMR.
  - `/reconciliationReports` now validates any input json before starting the
    async operation and the lambda handler no longer validates input
    parameters.
- **CUMULUS-1964**
  - Reports can now be filtered on provider
- **CUMULUS-1965**
  - Adds `collectionId` parameter to the `/reconcilationReports`
    endpoint. Setting this value will limit the scope of the reconcilation
    report to only the input collectionId when comparing Cumulus and
    CMR. `collectionId` is provided an array of strings e.g. `[shortname___version, shortname2___version2]`
- **CUMULUS-2107**
  - Added a new task, `update-cmr-access-constraints`, that will set access constraints in CMR Metadata.
    Currently supports UMMG-JSON and Echo10XML, where it will configure `AccessConstraints` and
    `RestrictionFlag/RestrictionComment`, respectively.
  - Added an operator doc on how to configure and run the access constraint update workflow, which will update the metadata using the new task, and then publish the updated metadata to CMR.
  - Added an operator doc on bulk operations.
- **CUMULUS-2111**
  - Added variables to `cumulus` module:
    - `tea_api_egress_log_group`
    - `tea_external_api_endpoint`
    - `tea_internal_api_endpoint`
    - `tea_rest_api_id`
    - `tea_rest_api_root_resource_id`
    - `tea_stack_name`
  - Added variables to `distribution` module:
    - `tea_api_egress_log_group`
    - `tea_external_api_endpoint`
    - `tea_internal_api_endpoint`
    - `tea_rest_api_id`
    - `tea_rest_api_root_resource_id`
    - `tea_stack_name`
- **CUMULUS-2112**
  - Added `@cumulus/api/lambdas/internal-reconciliation-report`, so create-reconciliation-report
    lambda can create `Internal` reconciliation report
- **CUMULUS-2116**
  - Added `@cumulus/api/models/granule.unpublishAndDeleteGranule` which
  unpublishes a granule from CMR and deletes it from Cumulus, but does not
  update the record to `published: false` before deletion
- **CUMULUS-2113**
  - Added Granule not found report to reports endpoint
  - Update reports to return breakdown by Granule of files both in DynamoDB and S3
- **CUMULUS-2123**
  - Added `cumulus-rds-tf` DB cluster module to `tf-modules` that adds a
    serverless RDS Aurora/PostgreSQL database cluster to meet the PostgreSQL
    requirements for future releases.
  - Updated the default Cumulus module to take the following new required variables:
    - rds_user_access_secret_arn:
      AWS Secrets Manager secret ARN containing a JSON string of DB credentials
      (containing at least host, password, port as keys)
    - rds_security_group:
      RDS Security Group that provides connection access to the RDS cluster
  - Updated API lambdas and default ECS cluster to add them to the
    `rds_security_group` for database access
- **CUMULUS-2126**
  - The collections endpoint now writes to the RDS database
- **CUMULUS-2127**
  - Added migration to create collections relation for RDS database
- **CUMULUS-2129**
  - Added `data-migration1` Terraform module and Lambda to migrate data from Dynamo to RDS
    - Added support to Lambda for migrating collections data from Dynamo to RDS
- **CUMULUS-2155**
  - Added `rds_connection_heartbeat` to `cumulus` and `data-migration` tf
    modules.  If set to true, this diagnostic variable instructs Core's database
    code to fire off a connection 'heartbeat' query and log the timing/results
    for diagnostic purposes, and retry certain connection timeouts once.
    This option is disabled by default
- **CUMULUS-2156**
  - Support array inputs parameters for `Internal` reconciliation report
- **CUMULUS-2157**
  - Added support to `data-migration1` Lambda for migrating providers data from Dynamo to RDS
    - The migration process for providers will convert any credentials that are stored unencrypted or encrypted with an S3 keypair provider to be encrypted with a KMS key instead
- **CUMULUS-2161**
  - Rules now support an `executionNamePrefix` property. If set, any executions
    triggered as a result of that rule will use that prefix in the name of the
    execution.
  - The `QueueGranules` task now supports an `executionNamePrefix` property. Any
    executions queued by that task will use that prefix in the name of the
    execution. See the
    [example workflow](./example/cumulus-tf/discover_granules_with_execution_name_prefix_workflow.asl.json)
    for usage.
  - The `QueuePdrs` task now supports an `executionNamePrefix` config property.
    Any executions queued by that task will use that prefix in the name of the
    execution. See the
    [example workflow](./example/cumulus-tf/discover_and_queue_pdrs_with_execution_name_prefix_workflow.asl.json)
    for usage.
- **CUMULUS-2162**
  - Adds new report type to `/reconciliationReport` endpoint.  The new report
    is `Granule Inventory`. This report is a CSV file of all the granules in
    the Cumulus DB. This report will eventually replace the existing
    `granules-csv` endpoint which has been deprecated.
- **CUMULUS-2197**
  - Added `ems_deploy` variable to the `cumulus` module. This is set to false by default, except
    for our example deployment, where it is needed for integration tests.

### Changed

- Upgraded version of [TEA](https://github.com/asfadmin/thin-egress-app/) deployed with Cumulus to build 88.
- **CUMULUS-2107**
  - Updated the `applyWorkflow` functionality on the granules endpoint to take a `meta` property to pass into the workflow message.
  - Updated the `BULK_GRANULE` functionality on the granules endpoint to support the above `applyWorkflow` change.
- **CUMULUS-2111**
  - Changed `distribution_api_gateway_stage` variable for `cumulus` module to `tea_api_gateway_stage`
  - Changed `api_gateway_stage` variable for `distribution` module to `tea_api_gateway_stage`
- **CUMULUS-2224**
  - Updated `/reconciliationReport`'s file reconciliation to include `"EXTENDED METADATA"` as a valid CMR relatedUrls Type.

### Fixed

- **CUMULUS-2168**
  - Fixed issue where large number of documents (generally logs) in the
    `cumulus` elasticsearch index results in the collection granule stats
    queries failing for the collections list api endpoint
- **CUMULUS-1955**
  - Due to AWS's eventual consistency model, it was possible for PostToCMR to
    publish an earlier version of a CMR metadata file, rather than the latest
    version created in a workflow.  This fix guarantees that the latest version
    is published, as expected.
- **CUMULUS-1961**
  - Fixed `activeCollections` query only returning 10 results
- **CUMULUS-2201**
  - Fix Reconciliation Report integration test failures by waiting for collections appear
    in es list and ingesting a fake granule xml file to CMR
- **CUMULUS-2015**
  - Reduced concurrency of `QueueGranules` task. That task now has a
    `config.concurrency` option that defaults to `3`.
- **CUMULUS-2116**
  - Fixed a race condition with bulk granule delete causing deleted granules to still appear in Elasticsearch. Granules removed via bulk delete should now be removed from Elasticsearch.
- **CUMULUS-2163**
  - Remove the `public-read` ACL from the `move-granules` task
- **CUMULUS-2164**
  - Fix issue where `cumulus` index is recreated and attached to an alias if it has been previously deleted
- **CUMULUS-2195**
  - Fixed issue with redirect from `/token` not working when using a Cloudfront endpoint to access the Cumulus API with Launchpad authentication enabled. The redirect should now work properly whether you are using a plain API gateway URL or a Cloudfront endpoint pointing at an API gateway URL.
- **CUMULUS-2200**
  - Fixed issue where __in and __not queries were stripping spaces from values

### Deprecated

- **CUMULUS-1955**
  - `@cumulus/aws-client/S3.getS3Object()`
  - `@cumulus/message/Queue.getQueueNameByUrl()`
  - `@cumulus/message/Queue.getQueueName()`
- **CUMULUS-2162**
  - `@cumulus/api/endpoints/granules-csv/list()`

### Removed

- **CUMULUS-2111**
  - Removed `distribution_url` and `distribution_redirect_uri` outputs from the `cumulus` module
  - Removed variables from the `cumulus` module:
    - `distribution_url`
    - `log_api_gateway_to_cloudwatch`
    - `thin_egress_cookie_domain`
    - `thin_egress_domain_cert_arn`
    - `thin_egress_download_role_in_region_arn`
    - `thin_egress_jwt_algo`
    - `thin_egress_jwt_secret_name`
    - `thin_egress_lambda_code_dependency_archive_key`
    - `thin_egress_stack_name`
  - Removed outputs from the `distribution` module:
    - `distribution_url`
    - `internal_tea_api`
    - `rest_api_id`
    - `thin_egress_app_redirect_uri`
  - Removed variables from the `distribution` module:
    - `bucket_map_key`
    - `distribution_url`
    - `log_api_gateway_to_cloudwatch`
    - `thin_egress_cookie_domain`
    - `thin_egress_domain_cert_arn`
    - `thin_egress_download_role_in_region_arn`
    - `thin_egress_jwt_algo`
    - `thin_egress_jwt_secret_name`
    - `thin_egress_lambda_code_dependency_archive_key`
- **CUMULUS-2157**
  - Removed `providerSecretsMigration` and `verifyProviderSecretsMigration` lambdas
- Removed deprecated `@cumulus/sf-sns-report` task
- Removed code:
  - `@cumulus/aws-client/S3.calculateS3ObjectChecksum`
  - `@cumulus/aws-client/S3.getS3ObjectReadStream`
  - `@cumulus/cmrjs.getFullMetadata`
  - `@cumulus/cmrjs.getMetadata`
  - `@cumulus/common/util.isNil`
  - `@cumulus/common/util.isNull`
  - `@cumulus/common/util.isUndefined`
  - `@cumulus/common/util.lookupMimeType`
  - `@cumulus/common/util.mkdtempSync`
  - `@cumulus/common/util.negate`
  - `@cumulus/common/util.noop`
  - `@cumulus/common/util.omit`
  - `@cumulus/common/util.renameProperty`
  - `@cumulus/common/util.sleep`
  - `@cumulus/common/util.thread`
  - `@cumulus/ingest/granule.copyGranuleFile`
  - `@cumulus/ingest/granule.moveGranuleFile`
  - `@cumulus/integration-tests/api/rules.deleteRule`
  - `@cumulus/integration-tests/api/rules.getRule`
  - `@cumulus/integration-tests/api/rules.listRules`
  - `@cumulus/integration-tests/api/rules.postRule`
  - `@cumulus/integration-tests/api/rules.rerunRule`
  - `@cumulus/integration-tests/api/rules.updateRule`
  - `@cumulus/integration-tests/sfnStep.parseStepMessage`
  - `@cumulus/message/Queue.getQueueName`
  - `@cumulus/message/Queue.getQueueNameByUrl`

## v2.0.2+ Backport releases

Release v2.0.1 was the last release on the 2.0.x release series.

Changes after this version on the 2.0.x release series are limited
security/requested feature patches and will not be ported forward to future
releases unless there is a corresponding CHANGELOG entry.

For up-to-date CHANGELOG for the maintenance release branch see
[CHANGELOG.md](https://github.com/nasa/cumulus/blob/release-2.0.x/CHANGELOG.md)
from the 2.0.x branch.

For the most recent release information for the maintenance branch please see
the [release page](https://github.com/nasa/cumulus/releases)

## [v2.0.7] 2020-10-1 - [BACKPORT]

### Fixed

- CVE-2020-7720
  - Updated common `node-forge` dependency to 0.10.0 to address CVE finding

### [v2.0.6] 2020-09-25 - [BACKPORT]

### Fixed

- **CUMULUS-2168**
  - Fixed issue where large number of documents (generally logs) in the
    `cumulus` elasticsearch index results in the collection granule stats
    queries failing for the collections list api endpoint

### [v2.0.5] 2020-09-15 - [BACKPORT]

#### Added

- Added `thin_egress_stack_name` variable to `cumulus` and `distribution` Terraform modules to allow overriding the default Cloudformation stack name used for the `thin-egress-app`. **Please note that if you change/set this value for an existing deployment, it will destroy and re-create your API gateway for the `thin-egress-app`.**

#### Fixed

- Fix collection list queries. Removed fixes to collection stats, which break queries for a large number of granules.

### [v2.0.4] 2020-09-08 - [BACKPORT]

#### Changed

- Upgraded version of [TEA](https://github.com/asfadmin/thin-egress-app/) deployed with Cumulus to build 88.

### [v2.0.3] 2020-09-02 - [BACKPORT]

#### Fixed

- **CUMULUS-1961**
  - Fixed `activeCollections` query only returning 10 results

- **CUMULUS-2039**
  - Fix issue causing SyncGranules task to run out of memory on large granules

#### CODE CHANGES

- The `@cumulus/aws-client/S3.getS3ObjectReadStreamAsync` function has been
  removed. It read the entire S3 object into memory before returning a read
  stream, which could cause Lambdas to run out of memory. Use
  `@cumulus/aws-client/S3.getObjectReadStream` instead.

### [v2.0.2] 2020-08-17 - [BACKPORT]

#### CODE CHANGES

- The `@cumulus/ingest/util.lookupMimeType` function now returns `undefined`
  rather than `null` if the mime type could not be found.
- The `@cumulus/ingest/lock.removeLock` function now returns `undefined`

#### Added

- **CUMULUS-2116**
  - Added `@cumulus/api/models/granule.unpublishAndDeleteGranule` which
  unpublishes a granule from CMR and deletes it from Cumulus, but does not
  update the record to `published: false` before deletion

### Fixed

- **CUMULUS-2116**
  - Fixed a race condition with bulk granule delete causing deleted granules to still appear in Elasticsearch. Granules removed via bulk delete should now be removed from Elasticsearch.

## [v2.0.1] 2020-07-28

### Added

- **CUMULUS-1886**
  - Added `multiple sort keys` support to `@cumulus/api`
- **CUMULUS-2099**
  - `@cumulus/message/Queue.getQueueUrl` to get the queue URL specified in a Cumulus workflow message, if any.

### Fixed

- **[PR 1790](https://github.com/nasa/cumulus/pull/1790)**
  - Fixed bug with request headers in `@cumulus/launchpad-auth` causing Launchpad token requests to fail

## [v2.0.0] 2020-07-23

### BREAKING CHANGES

- Changes to the `@cumulus/api-client` package
  - The `CumulusApiClientError` class must now be imported using
    `const { CumulusApiClientError } = require('@cumulus/api-client/CumulusApiClientError')`
- The `@cumulus/sftp-client/SftpClient` class must now be imported using
  `const { SftpClient } = require('@cumulus/sftp-client');`
- Instances of `@cumulus/ingest/SftpProviderClient` no longer implicitly connect
  when `download`, `list`, or `sync` are called. You must call `connect` on the
  provider client before issuing one of those calls. Failure to do so will
  result in a "Client not connected" exception being thrown.
- Instances of `@cumulus/ingest/SftpProviderClient` no longer implicitly
  disconnect from the SFTP server when `list` is called.
- Instances of `@cumulus/sftp-client/SftpClient` must now be explicitly closed
  by calling `.end()`
- Instances of `@cumulus/sftp-client/SftpClient` no longer implicitly connect to
  the server when `download`, `unlink`, `syncToS3`, `syncFromS3`, and `list` are
  called. You must explicitly call `connect` before calling one of those
  methods.
- Changes to the `@cumulus/common` package
  - `cloudwatch-event.getSfEventMessageObject()` now returns `undefined` if the
    message could not be found or could not be parsed. It previously returned
    `null`.
  - `S3KeyPairProvider.decrypt()` now throws an exception if the bucket
    containing the key cannot be determined.
  - `S3KeyPairProvider.decrypt()` now throws an exception if the stack cannot be
    determined.
  - `S3KeyPairProvider.encrypt()` now throws an exception if the bucket
    containing the key cannot be determined.
  - `S3KeyPairProvider.encrypt()` now throws an exception if the stack cannot be
    determined.
  - `sns-event.getSnsEventMessageObject()` now returns `undefined` if it could
    not be parsed. It previously returned `null`.
  - The `aws` module has been removed.
  - The `BucketsConfig.buckets` property is now read-only and private
  - The `test-utils.validateConfig()` function now resolves to `undefined`
    rather than `true`.
  - The `test-utils.validateInput()` function now resolves to `undefined` rather
    than `true`.
  - The `test-utils.validateOutput()` function now resolves to `undefined`
    rather than `true`.
  - The static `S3KeyPairProvider.retrieveKey()` function has been removed.
- Changes to the `@cumulus/cmrjs` package
  - `@cumulus/cmrjs.constructOnlineAccessUrl()` and
    `@cumulus/cmrjs/cmr-utils.constructOnlineAccessUrl()` previously took a
    `buckets` parameter, which was an instance of
    `@cumulus/common/BucketsConfig`. They now take a `bucketTypes` parameter,
    which is a simple object mapping bucket names to bucket types. Example:
    `{ 'private-1': 'private', 'public-1': 'public' }`
  - `@cumulus/cmrjs.reconcileCMRMetadata()` and
    `@cumulus/cmrjs/cmr-utils.reconcileCMRMetadata()` now take a **required**
    `bucketTypes` parameter, which is a simple object mapping bucket names to
    bucket types. Example: `{ 'private-1': 'private', 'public-1': 'public' }`
  - `@cumulus/cmrjs.updateCMRMetadata()` and
    `@cumulus/cmrjs/cmr-utils.updateCMRMetadata()` previously took an optional
    `inBuckets` parameter, which was an instance of
    `@cumulus/common/BucketsConfig`. They now take a **required** `bucketTypes`
    parameter, which is a simple object mapping bucket names to bucket types.
    Example: `{ 'private-1': 'private', 'public-1': 'public' }`
- The minimum supported version of all published Cumulus packages is now Node
  12.18.0
  - Tasks using the `cumuluss/cumulus-ecs-task` Docker image must be updated to
    `cumuluss/cumulus-ecs-task:1.7.0`. This can be done by updating the `image`
    property of any tasks defined using the `cumulus_ecs_service` Terraform
    module.
- Changes to `@cumulus/aws-client/S3`
  - The signature of the `getObjectSize` function has changed. It now takes a
    params object with three properties:
    - **s3**: an instance of an AWS.S3 object
    - **bucket**
    - **key**
  - The `getObjectSize` function will no longer retry if the object does not
    exist
- **CUMULUS-1861**
  - `@cumulus/message/Collections.getCollectionIdFromMessage` now throws a
    `CumulusMessageError` if `collectionName` and `collectionVersion` are missing
    from `meta.collection`.   Previously this method would return
    `'undefined___undefined'` instead
  - `@cumulus/integration-tests/addCollections` now returns an array of collections that
    were added rather than the count of added collections
- **CUMULUS-1930**
  - The `@cumulus/common/util.uuid()` function has been removed
- **CUMULUS-1955**
  - `@cumulus/aws-client/S3.multipartCopyObject` now returns an object with the
    AWS `etag` of the destination object
  - `@cumulus/ingest/S3ProviderClient.list` now sets a file object's `path`
    property to `undefined` instead of `null` when the file is at the top level
    of its bucket
  - The `sync` methods of the following classes in the `@cumulus/ingest` package
    now return an object with the AWS `s3uri` and `etag` of the destination file
    (they previously returned only a string representing the S3 URI)
    - `FtpProviderClient`
    - `HttpProviderClient`
    - `S3ProviderClient`
    - `SftpProviderClient`
- **CUMULUS-1958**
  - The following methods exported from `@cumulus/cmr-js/cmr-utils` were made
    async, and added distributionBucketMap as a parameter:
    - constructOnlineAccessUrl
    - generateFileUrl
    - reconcileCMRMetadata
    - updateCMRMetadata
- **CUMULUS-1969**
  - The `DiscoverPdrs` task now expects `provider_path` to be provided at
    `event.config.provider_path`, not `event.config.collection.provider_path`
  - `event.config.provider_path` is now a required parameter of the
    `DiscoverPdrs` task
  - `event.config.collection` is no longer a parameter to the `DiscoverPdrs`
    task
  - Collections no longer support the `provider_path` property. The tasks that
    relied on that property are now referencing `config.meta.provider_path`.
    Workflows should be updated accordingly.
- **CUMULUS-1977**
  - Moved bulk granule deletion endpoint from `/bulkDelete` to
    `/granules/bulkDelete`
- **CUMULUS-1991**
  - Updated CMR metadata generation to use "Download file.hdf" (where `file.hdf` is the filename of the given resource) as the resource description instead of "File to download"
  - CMR metadata updates now respect changes to resource descriptions (previously only changes to resource URLs were respected)

### MIGRATION STEPS

- Due to an issue with the AWS API Gateway and how the Thin Egress App Cloudformation template applies updates, you may need to redeploy your
  `thin-egress-app-EgressGateway` manually as a one time migration step.    If your deployment fails with an
  error similar to:

  ```bash
  Error: Lambda function (<stack>-tf-TeaCache) returned error: ({"errorType":"HTTPError","errorMessage":"Response code 404 (Not Found)"})
  ```

  Then follow the [AWS
  instructions](https://docs.aws.amazon.com/apigateway/latest/developerguide/how-to-deploy-api-with-console.html)
  to `Redeploy a REST API to a stage` for your egress API and re-run `terraform
  apply`.

### Added

- **CUMULUS-2081**
  - Add Integrator Guide section for onboarding
  - Add helpful tips documentation

- **CUMULUS-1902**
  - Add Common Use Cases section under Operator Docs

- **CUMULUS-2058**
  - Added `lambda_processing_role_name` as an output from the `cumulus` module
    to provide the processing role name
- **CUMULUS-1417**
  - Added a `checksumFor` property to collection `files` config. Set this
    property on a checksum file's definition matching the `regex` of the target
    file. More details in the ['Data Cookbooks
    Setup'](https://nasa.github.io/cumulus/docs/next/data-cookbooks/setup)
    documentation.
  - Added `checksumFor` validation to collections model.
- **CUMULUS-1956**
  - Added `@cumulus/earthata-login-client` package
  - The `/s3credentials` endpoint that is deployed as part of distribution now
    supports authentication using tokens created by a different application. If
    a request contains the `EDL-ClientId` and `EDL-Token` headers,
    authentication will be handled using that token rather than attempting to
    use OAuth.
  - `@cumulus/earthata-login-client.getTokenUsername()` now accepts an
    `xRequestId` argument, which will be included as the `X-Request-Id` header
    when calling Earthdata Login.
  - If the `s3Credentials` endpoint is invoked with an EDL token and an
    `X-Request-Id` header, that `X-Request-Id` header will be forwarded to
    Earthata Login.
- **CUMULUS-1957**
  - If EDL token authentication is being used, and the `EDL-Client-Name` header
    is set, `@the-client-name` will be appended to the end of the Earthdata
    Login username that is used as the `RoleSessionName` of the temporary IAM
    credentials. This value will show up in the AWS S3 server access logs.
- **CUMULUS-1958**
  - Add the ability for users to specify a `bucket_map_key` to the `cumulus`
    terraform module as an override for the default .yaml values that are passed
    to TEA by Core.    Using this option *requires* that each configured
    Cumulus 'distribution' bucket (e.g. public/protected buckets) have a single
    TEA mapping.  Multiple maps per bucket are not supported.
  - Updated Generating a distribution URL, the MoveGranules task and all CMR
    reconciliation functionality to utilize the TEA bucket map override.
  - Updated deploy process to utilize a bootstrap 'tea-map-cache' lambda that
    will, after deployment of Cumulus Core's TEA instance, query TEA for all
    protected/public buckets and generate a mapping configuration used
    internally by Core.  This object is also exposed as an output of the Cumulus
    module as `distribution_bucket_map`.
- **CUMULUS-1961**
  - Replaces DynamoDB for Elasticsearch for reconciliationReportForCumulusCMR
    comparisons between Cumulus and CMR.
- **CUMULUS-1970**
  - Created the `add-missing-file-checksums` workflow task
  - Added `@cumulus/aws-client/S3.calculateObjectHash()` function
  - Added `@cumulus/aws-client/S3.getObjectReadStream()` function
- **CUMULUS-1887**
  - Add additional fields to the granule CSV download file
- **CUMULUS-2019**
  - Add `infix` search to es query builder `@cumulus/api/es/es/queries` to
    support partial matching of the keywords

### Changed

- **CUMULUS-2032**
  - Updated @cumulus/ingest/HttpProviderClient to utilize a configuration key
    `httpListTimeout` to set the default timeout for discovery HTTP/HTTPS
    requests, and updates the default for the provider to 5 minutes (300 seconds).
  - Updated the DiscoverGranules and DiscoverPDRs tasks to utilize the updated
    configuration value if set via workflow config, and updates the default for
    these tasks to 5 minutes (300 seconds).

- **CUMULUS-176**
  - The API will now respond with a 400 status code when a request body contains
    invalid JSON. It had previously returned a 500 status code.
- **CUMULUS-1861**
  - Updates Rule objects to no longer require a collection.
  - Changes the DLQ behavior for `sfEventSqsToDbRecords` and
    `sfEventSqsToDbRecordsInputQueue`. Previously failure to write a database
    record would result in lambda success, and an error log in the CloudWatch
    logs.   The lambda has been updated to manually add a record to
    the `sfEventSqsToDbRecordsDeadLetterQueue` if the granule, execution, *or*
    pdr record fails to write, in addition to the previous error logging.
- **CUMULUS-1956**
  - The `/s3credentials` endpoint that is deployed as part of distribution now
    supports authentication using tokens created by a different application. If
    a request contains the `EDL-ClientId` and `EDL-Token` headers,
    authentication will be handled using that token rather than attempting to
    use OAuth.
- **CUMULUS-1977**
  - API endpoint POST `/granules/bulk` now returns a 202 status on a successful
    response instead of a 200 response
  - API endpoint DELETE `/granules/<granule-id>` now returns a 404 status if the
    granule record was already deleted
  - `@cumulus/api/models/Granule.update()` now returns the updated granule
    record
  - Implemented POST `/granules/bulkDelete` API endpoint to support deleting
    granules specified by ID or returned by the provided query in the request
    body. If the request is successful, the endpoint returns the async operation
    ID that has been started to remove the granules.
    - To use a query in the request body, your deployment must be
      [configured to access the Elasticsearch host for ESDIS metrics](https://nasa.github.io/cumulus/docs/additional-deployment-options/cloudwatch-logs-delivery#esdis-metrics)
      in your environment
  - Added `@cumulus/api/models/Granule.getRecord()` method to return raw record
    from DynamoDB
  - Added `@cumulus/api/models/Granule.delete()` method which handles deleting
    the granule record from DynamoDB and the granule files from S3
- **CUMULUS-1982**
  - The `globalConnectionLimit` property of providers is now optional and
    defaults to "unlimited"
- **CUMULUS-1997**
  - Added optional `launchpad` configuration to `@cumulus/hyrax-metadata-updates` task config schema.
- **CUMULUS-1991**
  - `@cumulus/cmrjs/src/cmr-utils/constructOnlineAccessUrls()` now throws an error if `cmrGranuleUrlType = "distribution"` and no distribution endpoint argument is provided
- **CUMULUS-2011**
  - Reconciliation reports are now generated within an AsyncOperation
- **CUMULUS-2016**
  - Upgrade TEA to version 79

### Fixed

- **CUMULUS-1991**
  - Added missing `DISTRIBUTION_ENDPOINT` environment variable for API lambdas. This environment variable is required for API requests to move granules.

- **CUMULUS-1961**
  - Fixed granules and executions query params not getting sent to API in granule list operation in `@cumulus/api-client`

### Deprecated

- `@cumulus/aws-client/S3.calculateS3ObjectChecksum()`
- `@cumulus/aws-client/S3.getS3ObjectReadStream()`
- `@cumulus/common/log.convertLogLevel()`
- `@cumulus/collection-config-store`
- `@cumulus/common/util.sleep()`

- **CUMULUS-1930**
  - `@cumulus/common/log.convertLogLevel()`
  - `@cumulus/common/util.isNull()`
  - `@cumulus/common/util.isUndefined()`
  - `@cumulus/common/util.negate()`
  - `@cumulus/common/util.noop()`
  - `@cumulus/common/util.isNil()`
  - `@cumulus/common/util.renameProperty()`
  - `@cumulus/common/util.lookupMimeType()`
  - `@cumulus/common/util.thread()`
  - `@cumulus/common/util.mkdtempSync()`

### Removed

- The deprecated `@cumulus/common.bucketsConfigJsonObject` function has been
  removed
- The deprecated `@cumulus/common.CollectionConfigStore` class has been removed
- The deprecated `@cumulus/common.concurrency` module has been removed
- The deprecated `@cumulus/common.constructCollectionId` function has been
  removed
- The deprecated `@cumulus/common.launchpad` module has been removed
- The deprecated `@cumulus/common.LaunchpadToken` class has been removed
- The deprecated `@cumulus/common.Semaphore` class has been removed
- The deprecated `@cumulus/common.stringUtils` module has been removed
- The deprecated `@cumulus/common/aws.cloudwatchlogs` function has been removed
- The deprecated `@cumulus/common/aws.deleteS3Files` function has been removed
- The deprecated `@cumulus/common/aws.deleteS3Object` function has been removed
- The deprecated `@cumulus/common/aws.dynamodb` function has been removed
- The deprecated `@cumulus/common/aws.dynamodbDocClient` function has been
  removed
- The deprecated `@cumulus/common/aws.getExecutionArn` function has been removed
- The deprecated `@cumulus/common/aws.headObject` function has been removed
- The deprecated `@cumulus/common/aws.listS3ObjectsV2` function has been removed
- The deprecated `@cumulus/common/aws.parseS3Uri` function has been removed
- The deprecated `@cumulus/common/aws.promiseS3Upload` function has been removed
- The deprecated `@cumulus/common/aws.recursivelyDeleteS3Bucket` function has
  been removed
- The deprecated `@cumulus/common/aws.s3CopyObject` function has been removed
- The deprecated `@cumulus/common/aws.s3ObjectExists` function has been removed
- The deprecated `@cumulus/common/aws.s3PutObject` function has been removed
- The deprecated `@cumulus/common/bucketsConfigJsonObject` function has been
  removed
- The deprecated `@cumulus/common/CloudWatchLogger` class has been removed
- The deprecated `@cumulus/common/collection-config-store.CollectionConfigStore`
  class has been removed
- The deprecated `@cumulus/common/collection-config-store.constructCollectionId`
  function has been removed
- The deprecated `@cumulus/common/concurrency.limit` function has been removed
- The deprecated `@cumulus/common/concurrency.mapTolerant` function has been
  removed
- The deprecated `@cumulus/common/concurrency.promiseUrl` function has been
  removed
- The deprecated `@cumulus/common/concurrency.toPromise` function has been
  removed
- The deprecated `@cumulus/common/concurrency.unless` function has been removed
- The deprecated `@cumulus/common/config.parseConfig` function has been removed
- The deprecated `@cumulus/common/config.resolveResource` function has been
  removed
- The deprecated `@cumulus/common/DynamoDb.get` function has been removed
- The deprecated `@cumulus/common/DynamoDb.scan` function has been removed
- The deprecated `@cumulus/common/FieldPattern` class has been removed
- The deprecated `@cumulus/common/launchpad.getLaunchpadToken` function has been
  removed
- The deprecated `@cumulus/common/launchpad.validateLaunchpadToken` function has
  been removed
- The deprecated `@cumulus/common/LaunchpadToken` class has been removed
- The deprecated `@cumulus/common/message.buildCumulusMeta` function has been
  removed
- The deprecated `@cumulus/common/message.buildQueueMessageFromTemplate`
  function has been removed
- The deprecated `@cumulus/common/message.getCollectionIdFromMessage` function
  has been removed
- The deprecated `@cumulus/common/message.getMaximumExecutions` function has
  been removed
- The deprecated `@cumulus/common/message.getMessageExecutionArn` function has
  been removed
- The deprecated `@cumulus/common/message.getMessageExecutionName` function has
  been removed
- The deprecated `@cumulus/common/message.getMessageFromTemplate` function has
  been removed
- The deprecated `@cumulus/common/message.getMessageGranules` function has been
  removed
- The deprecated `@cumulus/common/message.getMessageStateMachineArn` function
  has been removed
- The deprecated `@cumulus/common/message.getQueueName` function has been
  removed
- The deprecated `@cumulus/common/message.getQueueNameByUrl` function has been
  removed
- The deprecated `@cumulus/common/message.hasQueueAndExecutionLimit` function
  has been removed
- The deprecated `@cumulus/common/Semaphore` class has been removed
- The deprecated `@cumulus/common/string.globalReplace` function has been removed
- The deprecated `@cumulus/common/string.isNonEmptyString` function has been
  removed
- The deprecated `@cumulus/common/string.isValidHostname` function has been
  removed
- The deprecated `@cumulus/common/string.match` function has been removed
- The deprecated `@cumulus/common/string.matches` function has been removed
- The deprecated `@cumulus/common/string.replace` function has been removed
- The deprecated `@cumulus/common/string.toLower` function has been removed
- The deprecated `@cumulus/common/string.toUpper` function has been removed
- The deprecated `@cumulus/common/testUtils.getLocalstackEndpoint` function has been removed
- The deprecated `@cumulus/common/util.setErrorStack` function has been removed
- The `@cumulus/common/util.uuid` function has been removed
- The deprecated `@cumulus/common/workflows.getWorkflowArn` function has been
  removed
- The deprecated `@cumulus/common/workflows.getWorkflowFile` function has been
  removed
- The deprecated `@cumulus/common/workflows.getWorkflowList` function has been
  removed
- The deprecated `@cumulus/common/workflows.getWorkflowTemplate` function has
  been removed
- `@cumulus/aws-client/StepFunctions.toSfnExecutionName()`
- `@cumulus/aws-client/StepFunctions.fromSfnExecutionName()`
- `@cumulus/aws-client/StepFunctions.getExecutionArn()`
- `@cumulus/aws-client/StepFunctions.getExecutionUrl()`
- `@cumulus/aws-client/StepFunctions.getStateMachineArn()`
- `@cumulus/aws-client/StepFunctions.pullStepFunctionEvent()`
- `@cumulus/common/test-utils/throttleOnce()`
- `@cumulus/integration-tests/api/distribution.invokeApiDistributionLambda()`
- `@cumulus/integration-tests/api/distribution.getDistributionApiRedirect()`
- `@cumulus/integration-tests/api/distribution.getDistributionApiFileStream()`

## [v1.24.0] 2020-06-03

### BREAKING CHANGES

- **CUMULUS-1969**
  - The `DiscoverPdrs` task now expects `provider_path` to be provided at
    `event.config.provider_path`, not `event.config.collection.provider_path`
  - `event.config.provider_path` is now a required parameter of the
    `DiscoverPdrs` task
  - `event.config.collection` is no longer a parameter to the `DiscoverPdrs`
    task
  - Collections no longer support the `provider_path` property. The tasks that
    relied on that property are now referencing `config.meta.provider_path`.
    Workflows should be updated accordingly.

- **CUMULUS-1997**
  - `@cumulus/cmr-client/CMRSearchConceptQueue` parameters have been changed to take a `cmrSettings` object containing clientId, provider, and auth information. This can be generated using `@cumulus/cmrjs/cmr-utils/getCmrSettings`. The `cmrEnvironment` variable has been removed.

### Added

- **CUMULUS-1800**
  - Added task configuration setting named `syncChecksumFiles` to the
    SyncGranule task. This setting is `false` by default, but when set to
    `true`, all checksum files associated with data files that are downloaded
    will be downloaded as well.
- **CUMULUS-1952**
  - Updated HTTP(S) provider client to accept username/password for Basic authorization. This change adds support for Basic Authorization such as Earthdata login redirects to ingest (i.e. as implemented in SyncGranule), but not to discovery (i.e. as implemented in DiscoverGranules). Discovery still expects the provider's file system to be publicly accessible, but not the individual files and their contents.
  - **NOTE**: Using this in combination with the HTTP protocol may expose usernames and passwords to intermediary network entities. HTTPS is highly recommended.
- **CUMULUS-1997**
  - Added optional `launchpad` configuration to `@cumulus/hyrax-metadata-updates` task config schema.

### Fixed

- **CUMULUS-1997**
  - Updated all CMR operations to use configured authentication scheme
- **CUMULUS-2010**
  - Updated `@cumulus/api/launchpadSaml` to support multiple userGroup attributes from the SAML response

## [v1.23.2] 2020-05-22

### BREAKING CHANGES

- Updates to the Cumulus archive API:
  - All endpoints now return a `401` response instead of a `403` for any request where the JWT passed as a Bearer token is invalid.
  - POST `/refresh` and DELETE `/token/<token>` endpoints now return a `401` response for requests with expired tokens

- **CUMULUS-1894**
  - `@cumulus/ingest/granule.handleDuplicateFile()`
    - The `copyOptions` parameter has been removed
    - An `ACL` parameter has been added
  - `@cumulus/ingest/granule.renameS3FileWithTimestamp()`
    - Now returns `undefined`

- **CUMULUS-1896**
  Updated all Cumulus core lambdas to utilize the new message adapter streaming interface via [cumulus-message-adapter-js v1.2.0](https://github.com/nasa/cumulus-message-adapter-js/releases/tag/v1.2.0).   Users of this version of Cumulus (or later) must utilize version 1.3.0 or greater of the [cumulus-message-adapter](https://github.com/nasa/cumulus-message-adapter) to support core lambdas.

- **CUMULUS-1912**
  - `@cumulus/api` reconciliationReports list endpoint returns a list of reconciliationReport records instead of S3Uri.

- **CUMULUS-1969**
  - The `DiscoverGranules` task now expects `provider_path` to be provided at
    `event.config.provider_path`, not `event.config.collection.provider_path`
  - `config.provider_path` is now a required parameter of the `DiscoverGranules`
    task

### MIGRATION STEPS

- To take advantage of the new TTL-based access token expiration implemented in CUMULUS-1777 (see notes below) and clear out existing records in your access tokens table, do the following:
  1. Log out of any active dashboard sessions
  2. Use the AWS console or CLI to delete your `<prefix>-AccessTokensTable` DynamoDB table
  3. [Re-deploy your `data-persistence` module](https://nasa.github.io/cumulus/docs/deployment/upgrade-readme#update-data-persistence-resources), which should re-create the `<prefix>-AccessTokensTable` DynamoDB table
  4. Return to using the Cumulus API/dashboard as normal
- This release requires the Cumulus Message Adapter layer deployed with Cumulus Core to be at least 1.3.0, as the core lambdas have updated to [cumulus-message-adapter-js v1.2.0](https://github.com/nasa/cumulus-message-adapter-js/releases/tag/v1.2.0) and the new CMA interface.  As a result, users should:
  1. Follow the [Cumulus Message Adapter (CMA) deployment instructions](https://nasa.github.io/cumulus/docs/deployment/deployment-readme#deploy-the-cumulus-message-adapter-layer) and install a CMA layer version >=1.3.0
  2. If you are using any custom Node.js Lambdas in your workflows **and** the Cumulus CMA layer/`cumulus-message-adapter-js`, you must update your lambda to use [cumulus-message-adapter-js v1.2.0](https://github.com/nasa/cumulus-message-adapter-js/releases/tag/v1.2.0) and follow the migration instructions in the release notes. Prior versions of `cumulus-message-adapter-js` are not compatible with CMA >= 1.3.0.
- Migrate existing s3 reconciliation report records to database (CUMULUS-1911):
  - After update your `data persistence` module and Cumulus resources, run the command:

  ```bash
  ./node_modules/.bin/cumulus-api migrate --stack `<your-terraform-deployment-prefix>` --migrationVersion migration5
  ```

### Added

- Added a limit for concurrent Elasticsearch requests when doing an index from database operation
- Added the `es_request_concurrency` parameter to the archive and cumulus Terraform modules

- **CUMULUS-1995**
  - Added the `es_index_shards` parameter to the archive and cumulus Terraform modules to configure the number of shards for the ES index
    - If you have an existing ES index, you will need to [reindex](https://nasa.github.io/cumulus-api/#reindex) and then [change index](https://nasa.github.io/cumulus-api/#change-index) to take advantage of shard updates

- **CUMULUS-1894**
  - Added `@cumulus/aws-client/S3.moveObject()`

- **CUMULUS-1911**
  - Added ReconciliationReports table
  - Updated CreateReconciliationReport lambda to save Reconciliation Report records to database
  - Updated dbIndexer and IndexFromDatabase lambdas to index Reconciliation Report records to Elasticsearch
  - Added migration_5 to migrate existing s3 reconciliation report records to database and Elasticsearch
  - Updated `@cumulus/api` package, `tf-modules/archive` and `tf-modules/data-persistence` Terraform modules

- **CUMULUS-1916**
  - Added util function for seeding reconciliation reports when running API locally in dashboard

### Changed

- **CUMULUS-1777**
  - The `expirationTime` property is now a **required field** of the access tokens model.
  - Updated the `AccessTokens` table to set a [TTL](https://docs.aws.amazon.com/amazondynamodb/latest/developerguide/howitworks-ttl.html) on the `expirationTime` field in `tf-modules/data-persistence/dynamo.tf`. As a result, access token records in this table whose `expirationTime` has passed should be **automatically deleted by DynamoDB**.
  - Updated all code creating access token records in the Dynamo `AccessTokens` table to set the `expirationTime` field value in seconds from the epoch.
- **CUMULUS-1912**
  - Updated reconciliationReports endpoints to query against Elasticsearch, delete report from both database and s3
  - Added `@cumulus/api-client/reconciliationReports`
- **CUMULUS-1999**
  - Updated `@cumulus/common/util.deprecate()` so that only a single deprecation notice is printed for each name/version combination

### Fixed

- **CUMULUS-1894**
  - The `SyncGranule` task can now handle files larger than 5 GB
- **CUMULUS-1987**
  - `Remove granule from CMR` operation in `@cumulus/api` now passes token to CMR when fetching granule metadata, allowing removal of private granules
- **CUMULUS-1993**
  - For a given queue, the `sqs-message-consumer` Lambda will now only schedule workflows for rules matching the queue **and the collection information in each queue message (if any)**
    - The consumer also now only reads each queue message **once per Lambda invocation**, whereas previously each message was read **once per queue rule per Lambda invocation**
  - Fixed bug preventing the deletion of multiple SNS rules that share the same SNS topic

### Deprecated

- **CUMULUS-1894**
  - `@cumulus/ingest/granule.copyGranuleFile()`
  - `@cumulus/ingest/granule.moveGranuleFile()`

- **CUMULUS-1987** - Deprecated the following functions:
  - `@cumulus/cmrjs/getMetadata(cmrLink)` -> `@cumulus/cmr-client/CMR.getGranuleMetadata(cmrLink)`
  - `@cumulus/cmrjs/getFullMetadata(cmrLink)`

## [v1.22.1] 2020-05-04

**Note**: v1.22.0 was not released as a package due to npm/release concerns.  Users upgrading to 1.22.x should start with 1.22.1

### Added

- **CUMULUS-1894**
  - Added `@cumulus/aws-client/S3.multipartCopyObject()`
- **CUMULUS-408**
  - Added `certificateUri` field to provider schema. This optional field allows operators to specify an S3 uri to a CA bundle to use for HTTPS requests.
- **CUMULUS-1787**
  - Added `collections/active` endpoint for returning collections with active granules in `@cumulus/api`
- **CUMULUS-1799**
  - Added `@cumulus/common/stack.getBucketsConfigKey()` to return the S3 key for the buckets config object
  - Added `@cumulus/common/workflows.getWorkflowFileKey()` to return the S3 key for a workflow definition object
  - Added `@cumulus/common/workflows.getWorkflowsListKeyPrefix()` to return the S3 key prefix for objects containing workflow definitions
  - Added `@cumulus/message` package containing utilities for building and parsing Cumulus messages
- **CUMULUS-1850**
  - Added `@cumulus/aws-client/Kinesis.describeStream()` to get a Kinesis stream description
- **CUMULUS-1853**
  - Added `@cumulus/integration-tests/collections.createCollection()`
  - Added `@cumulus/integration-tests/executions.findExecutionArn()`
  - Added `@cumulus/integration-tests/executions.getExecutionWithStatus()`
  - Added `@cumulus/integration-tests/granules.getGranuleWithStatus()`
  - Added `@cumulus/integration-tests/providers.createProvider()`
  - Added `@cumulus/integration-tests/rules.createOneTimeRule()`

### Changed

- **CUMULUS-1682**
  - Moved all `@cumulus/ingest/parse-pdr` code into the `parse-pdr` task as it had become tightly coupled with that task's handler and was not used anywhere else. Unit tests also restored.
- **CUMULUS-1820**
  - Updated the Thin Egress App module used in `tf-modules/distribution/main.tf` to build 74. [See the release notes](https://github.com/asfadmin/thin-egress-app/releases/tag/tea-build.74).
- **CUMULUS-1852**
  - Updated POST endpoints for `/collections`, `/providers`, and `/rules` to log errors when returning a 500 response
  - Updated POST endpoint for `/collections`:
    - Return a 400 response when the `name` or `version` fields are missing
    - Return a 409 response if the collection already exists
    - Improved error messages to be more explicit
  - Updated POST endpoint for `/providers`:
    - Return a 400 response if the `host` field value is invalid
    - Return a 409 response if the provider already exists
  - Updated POST endpoint for `/rules`:
    - Return a 400 response if rule `name` is invalid
    - Return a 400 response if rule `type` is invalid
- **CUMULUS-1891**
  - Updated the following endpoints using async operations to return a 503 error if the ECS task  cannot be started and a 500 response for a non-specific error:
    - POST `/replays`
    - POST `/bulkDelete`
    - POST `/elasticsearch/index-from-database`
    - POST `/granules/bulk`

### Fixed

- **CUMULUS-408**
  - Fixed HTTPS discovery and ingest.

- **CUMULUS-1850**
  - Fixed a bug in Kinesis event processing where the message consumer would not properly filter available rules based on the collection information in the event and the Kinesis stream ARN

- **CUMULUS-1853**
  - Fixed a bug where attempting to create a rule containing a payload property
    would fail schema validation.

- **CUMULUS-1854**
  - Rule schema is validated before starting workflows or creating event source mappings

- **CUMULUS-1974**
  - Fixed @cumulus/api webpack config for missing underscore object due to underscore update

- **CUMULUS-2210**
  - Fixed `cmr_oauth_provider` variable not being propagated to reconciliation reports

### Deprecated

- **CUMULUS-1799** - Deprecated the following code. For cases where the code was moved into another package, the new code location is noted:
  - `@cumulus/aws-client/StepFunctions.fromSfnExecutionName()`
  - `@cumulus/aws-client/StepFunctions.toSfnExecutionName()`
  - `@cumulus/aws-client/StepFunctions.getExecutionArn()` -> `@cumulus/message/Executions.buildExecutionArn()`
  - `@cumulus/aws-client/StepFunctions.getExecutionUrl()` -> `@cumulus/message/Executions.getExecutionUrlFromArn()`
  - `@cumulus/aws-client/StepFunctions.getStateMachineArn()` -> `@cumulus/message/Executions.getStateMachineArnFromExecutionArn()`
  - `@cumulus/aws-client/StepFunctions.pullStepFunctionEvent()` -> `@cumulus/message/StepFunctions.pullStepFunctionEvent()`
  - `@cumulus/common/bucketsConfigJsonObject()`
  - `@cumulus/common/CloudWatchLogger`
  - `@cumulus/common/collection-config-store/CollectionConfigStore` -> `@cumulus/collection-config-store`
  - `@cumulus/common/collection-config-store.constructCollectionId()` -> `@cumulus/message/Collections.constructCollectionId`
  - `@cumulus/common/concurrency.limit()`
  - `@cumulus/common/concurrency.mapTolerant()`
  - `@cumulus/common/concurrency.promiseUrl()`
  - `@cumulus/common/concurrency.toPromise()`
  - `@cumulus/common/concurrency.unless()`
  - `@cumulus/common/config.buildSchema()`
  - `@cumulus/common/config.parseConfig()`
  - `@cumulus/common/config.resolveResource()`
  - `@cumulus/common/config.resourceToArn()`
  - `@cumulus/common/FieldPattern`
  - `@cumulus/common/launchpad.getLaunchpadToken()` -> `@cumulus/launchpad-auth/index.getLaunchpadToken()`
  - `@cumulus/common/LaunchpadToken` -> `@cumulus/launchpad-auth/LaunchpadToken`
  - `@cumulus/common/launchpad.validateLaunchpadToken()` -> `@cumulus/launchpad-auth/index.validateLaunchpadToken()`
  - `@cumulus/common/message.buildCumulusMeta()` -> `@cumulus/message/Build.buildCumulusMeta()`
  - `@cumulus/common/message.buildQueueMessageFromTemplate()` -> `@cumulus/message/Build.buildQueueMessageFromTemplate()`
  - `@cumulus/common/message.getCollectionIdFromMessage()` -> `@cumulus/message/Collections.getCollectionIdFromMessage()`
  - `@cumulus/common/message.getMessageExecutionArn()` -> `@cumulus/message/Executions.getMessageExecutionArn()`
  - `@cumulus/common/message.getMessageExecutionName()` -> `@cumulus/message/Executions.getMessageExecutionName()`
  - `@cumulus/common/message.getMaximumExecutions()` -> `@cumulus/message/Queue.getMaximumExecutions()`
  - `@cumulus/common/message.getMessageFromTemplate()`
  - `@cumulus/common/message.getMessageStateMachineArn()` -> `@cumulus/message/Executions.getMessageStateMachineArn()`)
  - `@cumulus/common/message.getMessageGranules()` -> `@cumulus/message/Granules.getMessageGranules()`
  - `@cumulus/common/message.getQueueNameByUrl()` -> `@cumulus/message/Queue.getQueueNameByUrl()`
  - `@cumulus/common/message.getQueueName()` -> `@cumulus/message/Queue.getQueueName()`)
  - `@cumulus/common/message.hasQueueAndExecutionLimit()` -> `@cumulus/message/Queue.hasQueueAndExecutionLimit()`
  - `@cumulus/common/Semaphore`
  - `@cumulus/common/test-utils.throttleOnce()`
  - `@cumulus/common/workflows.getWorkflowArn()`
  - `@cumulus/common/workflows.getWorkflowFile()`
  - `@cumulus/common/workflows.getWorkflowList()`
  - `@cumulus/common/workflows.getWorkflowTemplate()`
  - `@cumulus/integration-tests/sfnStep/SfnStep.parseStepMessage()` -> `@cumulus/message/StepFunctions.parseStepMessage()`
- **CUMULUS-1858** - Deprecated the following functions.
  - `@cumulus/common/string.globalReplace()`
  - `@cumulus/common/string.isNonEmptyString()`
  - `@cumulus/common/string.isValidHostname()`
  - `@cumulus/common/string.match()`
  - `@cumulus/common/string.matches()`
  - `@cumulus/common/string.replace()`
  - `@cumulus/common/string.toLower()`
  - `@cumulus/common/string.toUpper()`

### Removed

- **CUMULUS-1799**: Deprecated code removals:
  - Removed from `@cumulus/common/aws`:
    - `pullStepFunctionEvent()`
  - Removed `@cumulus/common/sfnStep`
  - Removed `@cumulus/common/StepFunctions`

## [v1.21.0] 2020-03-30

### PLEASE NOTE

- **CUMULUS-1762**: the `messageConsumer` for `sns` and `kinesis`-type rules now fetches
  the collection information from the message. You should ensure that your rule's collection
  name and version match what is in the message for these ingest messages to be processed.
  If no matching rule is found, an error will be thrown and logged in the
  `messageConsumer` Lambda function's log group.

### Added

- **CUMULUS-1629**`
  - Updates discover-granules task to respect/utilize duplicateHandling configuration such that
    - skip:               Duplicates will be filtered from the granule list
    - error:              Duplicates encountered will result in step failure
    - replace, version:   Duplicates will be ignored and handled as normal.
  - Adds a new copy of the API lambda `PrivateApiLambda()` which is configured to not require authentication. This Lambda is not connected to an API gateway
  - Adds `@cumulus/api-client` with functions for use by workflow lambdas to call the API when needed

- **CUMULUS-1732**
  - Added Python task/activity workflow and integration test (`PythonReferenceSpec`) to test `cumulus-message-adapter-python`and `cumulus-process-py` integration.
- **CUMULUS-1795**
  - Added an IAM policy on the Cumulus EC2 creation to enable SSM when the `deploy_to_ngap` flag is true

### Changed

- **CUMULUS-1762**
  - the `messageConsumer` for `sns` and `kinesis`-type rules now fetches the collection
    information from the message.

### Deprecated

- **CUMULUS-1629**
  - Deprecate `granulesApi`, `rulesApi`, `emsApi`, `executionsAPI` from `@cumulus/integration-test/api` in favor of code moved to `@cumulus/api-client`

### Removed

- **CUMULUS-1799**: Deprecated code removals
  - Removed deprecated method `@cumulus/api/models/Granule.createGranulesFromSns()`
  - Removed deprecated method `@cumulus/api/models/Granule.removeGranuleFromCmr()`
  - Removed from `@cumulus/common/aws`:
    - `apigateway()`
    - `buildS3Uri()`
    - `calculateS3ObjectChecksum()`
    - `cf()`
    - `cloudwatch()`
    - `cloudwatchevents()`
    - `cloudwatchlogs()`
    - `createAndWaitForDynamoDbTable()`
    - `createQueue()`
    - `deleteSQSMessage()`
    - `describeCfStackResources()`
    - `downloadS3File()`
    - `downloadS3Files()`
    - `DynamoDbSearchQueue` class
    - `dynamodbstreams()`
    - `ec2()`
    - `ecs()`
    - `fileExists()`
    - `findResourceArn()`
    - `fromSfnExecutionName()`
    - `getFileBucketAndKey()`
    - `getJsonS3Object()`
    - `getQueueUrl()`
    - `getObjectSize()`
    - `getS3ObjectReadStream()`
    - `getSecretString()`
    - `getStateMachineArn()`
    - `headObject()`
    - `isThrottlingException()`
    - `kinesis()`
    - `lambda()`
    - `listS3Objects()`
    - `promiseS3Upload()`
    - `publishSnsMessage()`
    - `putJsonS3Object()`
    - `receiveSQSMessages()`
    - `s3CopyObject()`
    - `s3GetObjectTagging()`
    - `s3Join()`
    - `S3ListObjectsV2Queue` class
    - `s3TagSetToQueryString()`
    - `s3PutObjectTagging()`
    - `secretsManager()`
    - `sendSQSMessage()`
    - `sfn()`
    - `sns()`
    - `sqs()`
    - `sqsQueueExists()`
    - `toSfnExecutionName()`
    - `uploadS3FileStream()`
    - `uploadS3Files()`
    - `validateS3ObjectChecksum()`
  - Removed `@cumulus/common/CloudFormationGateway` class
  - Removed `@cumulus/common/concurrency/Mutex` class
  - Removed `@cumulus/common/errors`
  - Removed `@cumulus/common/sftp`
  - Removed `@cumulus/common/string.unicodeEscape`
  - Removed `@cumulus/cmrjs/cmr-utils.getGranuleId()`
  - Removed `@cumulus/cmrjs/cmr-utils.getCmrFiles()`
  - Removed `@cumulus/cmrjs/cmr/CMR` class
  - Removed `@cumulus/cmrjs/cmr/CMRSearchConceptQueue` class
  - Removed `@cumulus/cmrjs/utils.getHost()`
  - Removed `@cumulus/cmrjs/utils.getIp()`
  - Removed `@cumulus/cmrjs/utils.hostId()`
  - Removed `@cumulus/cmrjs/utils/ummVersion()`
  - Removed `@cumulus/cmrjs/utils.updateToken()`
  - Removed `@cumulus/cmrjs/utils.validateUMMG()`
  - Removed `@cumulus/ingest/aws.getEndpoint()`
  - Removed `@cumulus/ingest/aws.getExecutionUrl()`
  - Removed `@cumulus/ingest/aws/invoke()`
  - Removed `@cumulus/ingest/aws/CloudWatch` class
  - Removed `@cumulus/ingest/aws/ECS` class
  - Removed `@cumulus/ingest/aws/Events` class
  - Removed `@cumulus/ingest/aws/SQS` class
  - Removed `@cumulus/ingest/aws/StepFunction` class
  - Removed `@cumulus/ingest/util.normalizeProviderPath()`
  - Removed `@cumulus/integration-tests/index.listCollections()`
  - Removed `@cumulus/integration-tests/index.listProviders()`
  - Removed `@cumulus/integration-tests/index.rulesList()`
  - Removed `@cumulus/integration-tests/api/api.addCollectionApi()`

## [v1.20.0] 2020-03-12

### BREAKING CHANGES

- **CUMULUS-1714**
  - Changed the format of the message sent to the granule SNS Topic. Message includes the granule record under `record` and the type of event under `event`. Messages with `deleted` events will have the record that was deleted with a `deletedAt` timestamp. Options for `event` are `Create | Update | Delete`
- **CUMULUS-1769** - `deploy_to_ngap` is now a **required** variable for the `tf-modules/cumulus` module. **For those deploying to NGAP environments, this variable should always be set to `true`.**

### Notable changes

- **CUMULUS-1739** - You can now exclude Elasticsearch from your `tf-modules/data-persistence` deployment (via `include_elasticsearch = false`) and your `tf-modules/cumulus` module will still deploy successfully.

- **CUMULUS-1769** - If you set `deploy_to_ngap = true` for the `tf-modules/archive` Terraform module, **you can only deploy your archive API gateway as `PRIVATE`**, not `EDGE`.

### Added

- Added `@cumulus/aws-client/S3.getS3ObjectReadStreamAsync()` to deal with S3 eventual consistency issues by checking for the existence an S3 object with retries before getting a readable stream for that object.
- **CUMULUS-1769**
  - Added `deploy_to_ngap` boolean variable for the `tf-modules/cumulus` and `tf-modules/archive` Terraform modules. This variable is required. **For those deploying to NGAP environments, this variable should always be set to `true`.**
- **HYRAX-70**
  - Add the hyrax-metadata-update task

### Changed

- [`AccessToken.get()`](https://github.com/nasa/cumulus/blob/master/packages/api/models/access-tokens.js) now enforces [strongly consistent reads from DynamoDB](https://docs.aws.amazon.com/amazondynamodb/latest/developerguide/HowItWorks.ReadConsistency.html)
- **CUMULUS-1739**
  - Updated `tf-modules/data-persistence` to make Elasticsearch alarm resources and outputs conditional on the `include_elasticsearch` variable
  - Updated `@cumulus/aws-client/S3.getObjectSize` to include automatic retries for any failures from `S3.headObject`
- **CUMULUS-1784**
  - Updated `@cumulus/api/lib/DistributionEvent.remoteIP()` to parse the IP address in an S3 access log from the `A-sourceip` query parameter if present, otherwise fallback to the original parsing behavior.
- **CUMULUS-1768**
  - The `stats/summary` endpoint reports the distinct collections for the number of granules reported

### Fixed

- **CUMULUS-1739** - Fixed the `tf-modules/cumulus` and `tf-modules/archive` modules to make these Elasticsearch variables truly optional:
  - `elasticsearch_domain_arn`
  - `elasticsearch_hostname`
  - `elasticsearch_security_group_id`

- **CUMULUS-1768**
  - Fixed the `stats/` endpoint so that data is correctly filtered by timestamp and `processingTime` is calculated correctly.

- **CUMULUS-1769**
  - In the `tf-modules/archive` Terraform module, the `lifecycle` block ignoring changes to the `policy` of the archive API gateway is now only enforced if `deploy_to_ngap = true`. This fixes a bug where users deploying outside of NGAP could not update their API gateway's resource policy when going from `PRIVATE` to `EDGE`, preventing their API from being accessed publicly.

- **CUMULUS-1775**
  - Fix/update api endpoint to use updated google auth endpoints such that it will work with new accounts

### Removed

- **CUMULUS-1768**
  - Removed API endpoints `stats/histogram` and `stats/average`. All advanced stats needs should be acquired from Cloud Metrics or similarly configured ELK stack.

## [v1.19.0] 2020-02-28

### BREAKING CHANGES

- **CUMULUS-1736**
  - The `@cumulus/discover-granules` task now sets the `dataType` of discovered
    granules based on the `name` of the configured collection, not the
    `dataType`.
  - The config schema of the `@cumulus/discover-granules` task now requires that
    collections contain a `version`.
  - The `@cumulus/sync-granule` task will set the `dataType` and `version` of a
    granule based on the configured collection if those fields are not already
    set on the granule. Previously it was using the `dataType` field of the
    configured collection, then falling back to the `name` field of the
    collection. This update will just use the `name` field of the collection to
    set the `dataType` field of the granule.

- **CUMULUS-1446**
  - Update the `@cumulus/integration-tests/api/executions.getExecution()`
    function to parse the response and return the execution, rather than return
    the full API response.

- **CUMULUS-1672**
  - The `cumulus` Terraform module in previous releases set a
    `Deployment = var.prefix` tag on all resources that it managed. In this
    release, a `tags` input variable has been added to the `cumulus` Terraform
    module to allow resource tagging to be customized. No default tags will be
    applied to Cumulus-managed resources. To replicate the previous behavior,
    set `tags = { Deployment: var.prefix }` as an input variable for the
    `cumulus` Terraform module.

- **CUMULUS-1684 Migration Instructions**
  - In previous releases, a provider's username and password were encrypted
    using a custom encryption library. That has now been updated to use KMS.
    This release includes a Lambda function named
    `<prefix>-ProviderSecretsMigration`, which will re-encrypt existing
    provider credentials to use KMS. After this release has been deployed, you
    will need to manually invoke that Lambda function using either the AWS CLI
    or AWS Console. It should only need to be successfully run once.
  - Future releases of Cumulus will invoke a
    `<prefix>-VerifyProviderSecretsMigration` Lambda function as part of the
    deployment, which will cause the deployment to fail if the migration
    Lambda has not been run.

- **CUMULUS-1718**
  - The `@cumulus/sf-sns-report` task for reporting mid-workflow updates has been retired.
  This task was used as the `PdrStatusReport` task in our ParsePdr example workflow.
  If you have a ParsePdr or other workflow using this task, use `@cumulus/sf-sqs-report` instead.
  Trying to deploy the old task will result in an error as the cumulus module no longer exports `sf_sns_report_task`.
  - Migration instruction: In your workflow definition, for each step using the old task change:
  `"Resource": "${module.cumulus.sf_sns_report_task.task_arn}"`
  to
  `"Resource": "${module.cumulus.sf_sqs_report_task.task_arn}"`

- **CUMULUS-1755**
  - The `thin_egress_jwt_secret_name` variable for the `tf-modules/cumulus` Terraform module is now **required**. This variable is passed on to the Thin Egress App in `tf-modules/distribution/main.tf`, which uses the keys stored in the secret to sign JWTs. See the [Thin Egress App documentation on how to create a value for this secret](https://github.com/asfadmin/thin-egress-app#setting-up-the-jwt-cookie-secrets).

### Added

- **CUMULUS-1446**
  - Add `@cumulus/common/FileUtils.readJsonFile()` function
  - Add `@cumulus/common/FileUtils.readTextFile()` function
  - Add `@cumulus/integration-tests/api/collections.createCollection()` function
  - Add `@cumulus/integration-tests/api/collections.deleteCollection()` function
  - Add `@cumulus/integration-tests/api/collections.getCollection()` function
  - Add `@cumulus/integration-tests/api/providers.getProvider()` function
  - Add `@cumulus/integration-tests/index.getExecutionOutput()` function
  - Add `@cumulus/integration-tests/index.loadCollection()` function
  - Add `@cumulus/integration-tests/index.loadProvider()` function
  - Add `@cumulus/integration-tests/index.readJsonFilesFromDir()` function

- **CUMULUS-1672**
  - Add a `tags` input variable to the `archive` Terraform module
  - Add a `tags` input variable to the `cumulus` Terraform module
  - Add a `tags` input variable to the `cumulus_ecs_service` Terraform module
  - Add a `tags` input variable to the `data-persistence` Terraform module
  - Add a `tags` input variable to the `distribution` Terraform module
  - Add a `tags` input variable to the `ingest` Terraform module
  - Add a `tags` input variable to the `s3-replicator` Terraform module

- **CUMULUS-1707**
  - Enable logrotate on ECS cluster

- **CUMULUS-1684**
  - Add a `@cumulus/aws-client/KMS` library of KMS-related functions
  - Add `@cumulus/aws-client/S3.getTextObject()`
  - Add `@cumulus/sftp-client` package
  - Create `ProviderSecretsMigration` Lambda function
  - Create `VerifyProviderSecretsMigration` Lambda function

- **CUMULUS-1548**
  - Add ability to put default Cumulus logs in Metrics' ELK stack
  - Add ability to add custom logs to Metrics' ELK Stack

- **CUMULUS-1702**
  - When logs are sent to Metrics' ELK stack, the logs endpoints will return results from there

- **CUMULUS-1459**
  - Async Operations are indexed in Elasticsearch
  - To index any existing async operations you'll need to perform an index from
    database function.

- **CUMULUS-1717**
  - Add `@cumulus/aws-client/deleteAndWaitForDynamoDbTableNotExists`, which
    deletes a DynamoDB table and waits to ensure the table no longer exists
  - Added `publishGranules` Lambda to handle publishing granule messages to SNS when granule records are written to DynamoDB
  - Added `@cumulus/api/models/Granule.storeGranulesFromCumulusMessage` to store granules from a Cumulus message to DynamoDB

- **CUMULUS-1718**
  - Added `@cumulus/sf-sqs-report` task to allow mid-workflow reporting updates.
  - Added `stepfunction_event_reporter_queue_url` and `sf_sqs_report_task` outputs to the `cumulus` module.
  - Added `publishPdrs` Lambda to handle publishing PDR messages to SNS when PDR records are written to DynamoDB.
  - Added `@cumulus/api/models/Pdr.storePdrFromCumulusMessage` to store PDRs from a Cumulus message to DynamoDB.
  - Added `@cumulus/aws-client/parseSQSMessageBody` to parse an SQS message body string into an object.

- **Ability to set custom backend API url in the archive module**
  - Add `api_url` definition in `tf-modules/cumulus/archive.tf`
  - Add `archive_api_url` variable in `tf-modules/cumulus/variables.tf`

- **CUMULUS-1741**
  - Added an optional `elasticsearch_security_group_ids` variable to the
    `data-persistence` Terraform module to allow additional security groups to
    be assigned to the Elasticsearch Domain.

- **CUMULUS-1752**
  - Added `@cumulus/integration-tests/api/distribution.invokeTEADistributionLambda` to simulate a request to the [Thin Egress App](https://github.com/asfadmin/thin-egress-app) by invoking the Lambda and getting a response payload.
  - Added `@cumulus/integration-tests/api/distribution.getTEARequestHeaders` to generate necessary request headers for a request to the Thin Egress App
  - Added `@cumulus/integration-tests/api/distribution.getTEADistributionApiFileStream` to get a response stream for a file served by Thin Egress App
  - Added `@cumulus/integration-tests/api/distribution.getTEADistributionApiRedirect` to get a redirect response from the Thin Egress App

- **CUMULUS-1755**
  - Added `@cumulus/aws-client/CloudFormation.describeCfStack()` to describe a Cloudformation stack
  - Added `@cumulus/aws-client/CloudFormation.getCfStackParameterValues()` to get multiple parameter values for a Cloudformation stack

### Changed

- **CUMULUS-1725**
  - Moved the logic that updates the granule files cache Dynamo table into its
    own Lambda function called `granuleFilesCacheUpdater`.

- **CUMULUS-1736**
  - The `collections` model in the API package now determines the name of a
    collection based on the `name` property, rather than using `dataType` and
    then falling back to `name`.
  - The `@cumulus/integration-tests.loadCollection()` function no longer appends
    the postfix to the end of the collection's `dataType`.
  - The `@cumulus/integration-tests.addCollections()` function no longer appends
    the postfix to the end of the collection's `dataType`.

- **CUMULUS-1672**
  - Add a `retryOptions` parameter to the `@cumulus/aws-client/S3.headObject`
     function, which will retry if the object being queried does not exist.

- **CUMULUS-1446**
  - Mark the `@cumulus/integration-tests/api.addCollectionApi()` function as
    deprecated
  - Mark the `@cumulus/integration-tests/index.listCollections()` function as
    deprecated
  - Mark the `@cumulus/integration-tests/index.listProviders()` function as
    deprecated
  - Mark the `@cumulus/integration-tests/index.rulesList()` function as
    deprecated

- **CUMULUS-1672**
  - Previously, the `cumulus` module defaulted to setting a
    `Deployment = var.prefix` tag on all resources that it managed. In this
    release, the `cumulus` module will now accept a `tags` input variable that
    defines the tags to be assigned to all resources that it manages.
  - Previously, the `data-persistence` module defaulted to setting a
    `Deployment = var.prefix` tag on all resources that it managed. In this
    release, the `data-persistence` module will now accept a `tags` input
    variable that defines the tags to be assigned to all resources that it
    manages.
  - Previously, the `distribution` module defaulted to setting a
    `Deployment = var.prefix` tag on all resources that it managed. In this
    release, the `distribution` module will now accept a `tags` input variable
    that defines the tags to be assigned to all resources that it manages.
  - Previously, the `ingest` module defaulted to setting a
    `Deployment = var.prefix` tag on all resources that it managed. In this
    release, the `ingest` module will now accept a `tags` input variable that
    defines the tags to be assigned to all resources that it manages.
  - Previously, the `s3-replicator` module defaulted to setting a
    `Deployment = var.prefix` tag on all resources that it managed. In this
    release, the `s3-replicator` module will now accept a `tags` input variable
    that defines the tags to be assigned to all resources that it manages.

- **CUMULUS-1684**
  - Update the API package to encrypt provider credentials using KMS instead of
    using RSA keys stored in S3

- **CUMULUS-1717**
  - Changed name of `cwSfExecutionEventToDb` Lambda to `cwSfEventToDbRecords`
  - Updated `cwSfEventToDbRecords` to write granule records to DynamoDB from the incoming Cumulus message

- **CUMULUS-1718**
  - Renamed `cwSfEventToDbRecords` to `sfEventSqsToDbRecords` due to architecture change to being a consumer of an SQS queue of Step Function Cloudwatch events.
  - Updated `sfEventSqsToDbRecords` to write PDR records to DynamoDB from the incoming Cumulus message
  - Moved `data-cookbooks/sns.md` to `data-cookbooks/ingest-notifications.md` and updated it to reflect recent changes.

- **CUMULUS-1748**
  - (S)FTP discovery tasks now use the provider-path as-is instead of forcing it to a relative path.
  - Improved error handling to catch permission denied FTP errors better and log them properly. Workflows will still fail encountering this error and we intend to consider that approach in a future ticket.

- **CUMULUS-1752**
  - Moved class for parsing distribution events to its own file: `@cumulus/api/lib/DistributionEvent.js`
    - Updated `DistributionEvent` to properly parse S3 access logs generated by requests from the [Thin Egress App](https://github.com/asfadmin/thin-egress-app)

- **CUMULUS-1753** - Changes to `@cumulus/ingest/HttpProviderClient.js`:
  - Removed regex filter in `HttpProviderClient.list()` that was used to return only files with an extension between 1 and 4 characters long. `HttpProviderClient.list()` will now return all files linked from the HTTP provider host.

- **CUMULUS-1755**
  - Updated the Thin Egress App module used in `tf-modules/distribution/main.tf` to build 61. [See the release notes](https://github.com/asfadmin/thin-egress-app/releases/tag/tea-build.61).

- **CUMULUS-1757**
  - Update @cumulus/cmr-client CMRSearchConceptQueue to take optional cmrEnvironment parameter

### Deprecated

- **CUMULUS-1684**
  - Deprecate `@cumulus/common/key-pair-provider/S3KeyPairProvider`
  - Deprecate `@cumulus/common/key-pair-provider/S3KeyPairProvider.encrypt()`
  - Deprecate `@cumulus/common/key-pair-provider/S3KeyPairProvider.decrypt()`
  - Deprecate `@cumulus/common/kms/KMS`
  - Deprecate `@cumulus/common/kms/KMS.encrypt()`
  - Deprecate `@cumulus/common/kms/KMS.decrypt()`
  - Deprecate `@cumulus/common/sftp.Sftp`

- **CUMULUS-1717**
  - Deprecate `@cumulus/api/models/Granule.createGranulesFromSns`

- **CUMULUS-1718**
  - Deprecate `@cumulus/sf-sns-report`.
    - This task has been updated to always throw an error directing the user to use `@cumulus/sf-sqs-report` instead. This was done because there is no longer an SNS topic to which to publish, and no consumers to listen to it.

- **CUMULUS-1748**
  - Deprecate `@cumulus/ingest/util.normalizeProviderPath`

- **CUMULUS-1752**
  - Deprecate `@cumulus/integration-tests/api/distribution.getDistributionApiFileStream`
  - Deprecate `@cumulus/integration-tests/api/distribution.getDistributionApiRedirect`
  - Deprecate `@cumulus/integration-tests/api/distribution.invokeApiDistributionLambda`

### Removed

- **CUMULUS-1684**
  - Remove the deployment script that creates encryption keys and stores them to
    S3

- **CUMULUS-1768**
  - Removed API endpoints `stats/histogram` and `stats/average`. All advanced stats needs should be acquired from Cloud Metrics or similarly configured ELK stack.

### Fixed

- **Fix default values for urs_url in variables.tf files**
  - Remove trailing `/` from default `urs_url` values.

- **CUMULUS-1610** - Add the Elasticsearch security group to the EC2 security groups

- **CUMULUS-1740** - `cumulus_meta.workflow_start_time` is now set in Cumulus
  messages

- **CUMULUS-1753** - Fixed `@cumulus/ingest/HttpProviderClient.js` to properly handle HTTP providers with:
  - Multiple link tags (e.g. `<a>`) per line of source code
  - Link tags in uppercase or lowercase (e.g. `<A>`)
  - Links with filepaths in the link target (e.g. `<a href="/path/to/file.txt">`). These files will be returned from HTTP file discovery **as the file name only** (e.g. `file.txt`).

- **CUMULUS-1768**
  - Fix an issue in the stats endpoints in `@cumulus/api` to send back stats for the correct type

## [v1.18.0] 2020-02-03

### BREAKING CHANGES

- **CUMULUS-1686**

  - `ecs_cluster_instance_image_id` is now a _required_ variable of the `cumulus` module, instead of optional.

- **CUMULUS-1698**

  - Change variable `saml_launchpad_metadata_path` to `saml_launchpad_metadata_url` in the `tf-modules/cumulus` Terraform module.

- **CUMULUS-1703**
  - Remove the unused `forceDownload` option from the `sync-granule` tasks's config
  - Remove the `@cumulus/ingest/granule.Discover` class
  - Remove the `@cumulus/ingest/granule.Granule` class
  - Remove the `@cumulus/ingest/pdr.Discover` class
  - Remove the `@cumulus/ingest/pdr.Granule` class
  - Remove the `@cumulus/ingest/parse-pdr.parsePdr` function

### Added

- **CUMULUS-1040**

  - Added `@cumulus/aws-client` package to provide utilities for working with AWS services and the Node.js AWS SDK
  - Added `@cumulus/errors` package which exports error classes for use in Cumulus workflow code
  - Added `@cumulus/integration-tests/sfnStep` to provide utilities for parsing step function execution histories

- **CUMULUS-1102**

  - Adds functionality to the @cumulus/api package for better local testing.
    - Adds data seeding for @cumulus/api's localAPI.
      - seed functions allow adding collections, executions, granules, pdrs, providers, and rules to a Localstack Elasticsearch and DynamoDB via `addCollections`, `addExecutions`, `addGranules`, `addPdrs`, `addProviders`, and `addRules`.
    - Adds `eraseDataStack` function to local API server code allowing resetting of local datastack for testing (ES and DynamoDB).
    - Adds optional parameters to the @cumulus/api bin serve to allow for launching the api without destroying the current data.

- **CUMULUS-1697**

  - Added the `@cumulus/tf-inventory` package that provides command line utilities for managing Terraform resources in your AWS account

- **CUMULUS-1703**

  - Add `@cumulus/aws-client/S3.createBucket` function
  - Add `@cumulus/aws-client/S3.putFile` function
  - Add `@cumulus/common/string.isNonEmptyString` function
  - Add `@cumulus/ingest/FtpProviderClient` class
  - Add `@cumulus/ingest/HttpProviderClient` class
  - Add `@cumulus/ingest/S3ProviderClient` class
  - Add `@cumulus/ingest/SftpProviderClient` class
  - Add `@cumulus/ingest/providerClientUtils.buildProviderClient` function
  - Add `@cumulus/ingest/providerClientUtils.fetchTextFile` function

- **CUMULUS-1731**

  - Add new optional input variables to the Cumulus Terraform module to support TEA upgrade:
    - `thin_egress_cookie_domain` - Valid domain for Thin Egress App cookie
    - `thin_egress_domain_cert_arn` - Certificate Manager SSL Cert ARN for Thin
      Egress App if deployed outside NGAP/CloudFront
    - `thin_egress_download_role_in_region_arn` - ARN for reading of Thin Egress
      App data buckets for in-region requests
    - `thin_egress_jwt_algo` - Algorithm with which to encode the Thin Egress
      App JWT cookie
    - `thin_egress_jwt_secret_name` - Name of AWS secret where keys for the Thin
      Egress App JWT encode/decode are stored
    - `thin_egress_lambda_code_dependency_archive_key` - Thin Egress App - S3
      Key of packaged python modules for lambda dependency layer

- **CUMULUS-1733**
  - Add `discovery-filtering` operator doc to document previously undocumented functionality.

- **CUMULUS-1737**
  - Added the `cumulus-test-cleanup` module to run a nightly cleanup on resources left over from the integration tests run from the `example/spec` directory.

### Changed

- **CUMULUS-1102**

  - Updates `@cumulus/api/auth/testAuth` to use JWT instead of random tokens.
  - Updates the default AMI for the ecs_cluster_instance_image_id.

- **CUMULUS-1622**

  - Mutex class has been deprecated in `@cumulus/common/concurrency` and will be removed in a future release.

- **CUMULUS-1686**

  - Changed `ecs_cluster_instance_image_id` to be a required variable of the `cumulus` module and removed the default value.
    The default was not available across accounts and regions, nor outside of NGAP and therefore not particularly useful.

- **CUMULUS-1688**

  - Updated `@cumulus/aws.receiveSQSMessages` not to replace `message.Body` with a parsed object. This behavior was undocumented and confusing as received messages appeared to contradict AWS docs that state `message.Body` is always a string.
  - Replaced `sf_watcher` CloudWatch rule from `cloudwatch-events.tf` with an EventSourceMapping on `sqs2sf` mapped to the `start_sf` SQS queue (in `event-sources.tf`).
  - Updated `sqs2sf` with an EventSourceMapping handler and unit test.

- **CUMULUS-1698**

  - Change variable `saml_launchpad_metadata_path` to `saml_launchpad_metadata_url` in the `tf-modules/cumulus` Terraform module.
  - Updated `@cumulus/api/launchpadSaml` to download launchpad IDP metadata from configured location when the metadata in s3 is not valid, and to work with updated IDP metadata and SAML response.

- **CUMULUS-1731**
  - Upgrade the version of the Thin Egress App deployed by Cumulus to v48
    - Note: New variables available, see the 'Added' section of this changelog.

### Fixed

- **CUMULUS-1664**

  - Updated `dbIndexer` Lambda to remove hardcoded references to DynamoDB table names.

- **CUMULUS-1733**
  - Fixed granule discovery recursion algorithm used in S/FTP protocols.

### Removed

- **CUMULUS-1481**
  - removed `process` config and output from PostToCmr as it was not required by the task nor downstream steps, and should still be in the output message's `meta` regardless.

### Deprecated

- **CUMULUS-1040**
  - Deprecated the following code. For cases where the code was moved into another package, the new code location is noted:
    - `@cumulus/common/CloudFormationGateway` -> `@cumulus/aws-client/CloudFormationGateway`
    - `@cumulus/common/DynamoDb` -> `@cumulus/aws-client/DynamoDb`
    - `@cumulus/common/errors` -> `@cumulus/errors`
    - `@cumulus/common/StepFunctions` -> `@cumulus/aws-client/StepFunctions`
    - All of the exported functions in `@cumulus/commmon/aws` (moved into `@cumulus/aws-client`), except:
      - `@cumulus/common/aws/isThrottlingException` -> `@cumulus/errors/isThrottlingException`
      - `@cumulus/common/aws/improveStackTrace` (not deprecated)
      - `@cumulus/common/aws/retryOnThrottlingException` (not deprecated)
    - `@cumulus/common/sfnStep/SfnStep.parseStepMessage` -> `@cumulus/integration-tests/sfnStep/SfnStep.parseStepMessage`
    - `@cumulus/common/sfnStep/ActivityStep` -> `@cumulus/integration-tests/sfnStep/ActivityStep`
    - `@cumulus/common/sfnStep/LambdaStep` -> `@cumulus/integration-tests/sfnStep/LambdaStep`
    - `@cumulus/common/string/unicodeEscape` -> `@cumulus/aws-client/StepFunctions.unicodeEscape`
    - `@cumulus/common/util/setErrorStack` -> `@cumulus/aws-client/util/setErrorStack`
    - `@cumulus/ingest/aws/invoke` -> `@cumulus/aws-client/Lambda/invoke`
    - `@cumulus/ingest/aws/CloudWatch.bucketSize`
    - `@cumulus/ingest/aws/CloudWatch.cw`
    - `@cumulus/ingest/aws/ECS.ecs`
    - `@cumulus/ingest/aws/ECS`
    - `@cumulus/ingest/aws/Events.putEvent` -> `@cumulus/aws-client/CloudwatchEvents.putEvent`
    - `@cumulus/ingest/aws/Events.deleteEvent` -> `@cumulus/aws-client/CloudwatchEvents.deleteEvent`
    - `@cumulus/ingest/aws/Events.deleteTarget` -> `@cumulus/aws-client/CloudwatchEvents.deleteTarget`
    - `@cumulus/ingest/aws/Events.putTarget` -> `@cumulus/aws-client/CloudwatchEvents.putTarget`
    - `@cumulus/ingest/aws/SQS.attributes` -> `@cumulus/aws-client/SQS.getQueueAttributes`
    - `@cumulus/ingest/aws/SQS.deleteMessage` -> `@cumulus/aws-client/SQS.deleteSQSMessage`
    - `@cumulus/ingest/aws/SQS.deleteQueue` -> `@cumulus/aws-client/SQS.deleteQueue`
    - `@cumulus/ingest/aws/SQS.getUrl` -> `@cumulus/aws-client/SQS.getQueueUrlByName`
    - `@cumulus/ingest/aws/SQS.receiveMessage` -> `@cumulus/aws-client/SQS.receiveSQSMessages`
    - `@cumulus/ingest/aws/SQS.sendMessage` -> `@cumulus/aws-client/SQS.sendSQSMessage`
    - `@cumulus/ingest/aws/StepFunction.getExecutionStatus` -> `@cumulus/aws-client/StepFunction.getExecutionStatus`
    - `@cumulus/ingest/aws/StepFunction.getExecutionUrl` -> `@cumulus/aws-client/StepFunction.getExecutionUrl`

## [v1.17.0] - 2019-12-31

### BREAKING CHANGES

- **CUMULUS-1498**
  - The `@cumulus/cmrjs.publish2CMR` function expects that the value of its
    `creds.password` parameter is a plaintext password.
  - Rather than using an encrypted password from the `cmr_password` environment
    variable, the `@cumulus/cmrjs.updateCMRMetadata` function now looks for an
    environment variable called `cmr_password_secret_name` and fetches the CMR
    password from that secret in AWS Secrets Manager.
  - The `@cumulus/post-to-cmr` task now expects a
    `config.cmr.passwordSecretName` value, rather than `config.cmr.password`.
    The CMR password will be fetched from that secret in AWS Secrets Manager.

### Added

- **CUMULUS-630**

  - Added support for replaying Kinesis records on a stream into the Cumulus Kinesis workflow triggering mechanism: either all the records, or some time slice delimited by start and end timestamps.
  - Added `/replays` endpoint to the operator API for triggering replays.
  - Added `Replay Kinesis Messages` documentation to Operator Docs.
  - Added `manualConsumer` lambda function to consume a Kinesis stream. Used by the replay AsyncOperation.

- **CUMULUS-1687**
  - Added new API endpoint for listing async operations at `/asyncOperations`
  - All asyncOperations now include the fields `description` and `operationType`. `operationType` can be one of the following. [`Bulk Delete`, `Bulk Granules`, `ES Index`, `Kinesis Replay`]

### Changed

- **CUMULUS-1626**

  - Updates Cumulus to use node10/CMA 1.1.2 for all of its internal lambdas in prep for AWS node 8 EOL

- **CUMULUS-1498**
  - Remove the DynamoDB Users table. The list of OAuth users who are allowed to
    use the API is now stored in S3.
  - The CMR password and Launchpad passphrase are now stored in Secrets Manager

## [v1.16.1] - 2019-12-6

**Please note**:

- The `region` argument to the `cumulus` Terraform module has been removed. You may see a warning or error if you have that variable populated.
- Your workflow tasks should use the following versions of the CMA libraries to utilize new granule, parentArn, asyncOperationId, and stackName fields on the logs:
  - `cumulus-message-adapter-js` version 1.0.10+
  - `cumulus-message-adapter-python` version 1.1.1+
  - `cumulus-message-adapter-java` version 1.2.11+
- The `data-persistence` module no longer manages the creation of an Elasticsearch service-linked role for deploying Elasticsearch to a VPC. Follow the [deployment instructions on preparing your VPC](https://nasa.github.io/cumulus/docs/deployment/deployment-readme#vpc-subnets-and-security-group) for guidance on how to create the Elasticsearch service-linked role manually.
- There is now a `distribution_api_gateway_stage` variable for the `tf-modules/cumulus` Terraform module that will be used as the API gateway stage name used for the distribution API (Thin Egress App)
- Default value for the `urs_url` variable is now `https://uat.urs.earthdata.nasa.gov/` in the `tf-modules/cumulus` and `tf-modules/archive` Terraform modules. So deploying the `cumulus` module without a `urs_url` variable set will integrate your Cumulus deployment with the UAT URS environment.

### Added

- **CUMULUS-1563**

  - Added `custom_domain_name` variable to `tf-modules/data-persistence` module

- **CUMULUS-1654**
  - Added new helpers to `@cumulus/common/execution-history`:
    - `getStepExitedEvent()` returns the `TaskStateExited` event in a workflow execution history after the given step completion/failure event
    - `getTaskExitedEventOutput()` returns the output message for a `TaskStateExited` event in a workflow execution history

### Changed

- **CUMULUS-1578**

  - Updates SAML launchpad configuration to authorize via configured userGroup.
    [See the NASA specific documentation (protected)](https://wiki.earthdata.nasa.gov/display/CUMULUS/Cumulus+SAML+Launchpad+Integration)

- **CUMULUS-1579**

  - Elasticsearch list queries use `match` instead of `term`. `term` had been analyzing the terms and not supporting `-` in the field values.

- **CUMULUS-1619**

  - Adds 4 new keys to `@cumulus/logger` to display granules, parentArn, asyncOperationId, and stackName.
  - Depends on `cumulus-message-adapter-js` version 1.0.10+. Cumulus tasks updated to use this version.

- **CUMULUS-1654**

  - Changed `@cumulus/common/SfnStep.parseStepMessage()` to a static class method

- **CUMULUS-1641**
  - Added `meta.retries` and `meta.visibilityTimeout` properties to sqs-type rule. To create sqs-type rule, you're required to configure a dead-letter queue on your queue.
  - Added `sqsMessageRemover` lambda which removes the message from SQS queue upon successful workflow execution.
  - Updated `sqsMessageConsumer` lambda to not delete message from SQS queue, and to retry the SQS message for configured number of times.

### Removed

- Removed `create_service_linked_role` variable from `tf-modules/data-persistence` module.

- **CUMULUS-1321**
  - The `region` argument to the `cumulus` Terraform module has been removed

### Fixed

- **CUMULUS-1668** - Fixed a race condition where executions may not have been
  added to the database correctly
- **CUMULUS-1654** - Fixed issue with `publishReports` Lambda not including workflow execution error information for failed workflows with a single step
- Fixed `tf-modules/cumulus` module so that the `urs_url` variable is passed on to its invocation of the `tf-modules/archive` module

## [v1.16.0] - 2019-11-15

### Added

- **CUMULUS-1321**

  - A `deploy_distribution_s3_credentials_endpoint` variable has been added to
    the `cumulus` Terraform module. If true, the NGAP-backed S3 credentials
    endpoint will be added to the Thin Egress App's API. Default: true

- **CUMULUS-1544**

  - Updated the `/granules/bulk` endpoint to correctly query Elasticsearch when
    granule ids are not provided.

- **CUMULUS-1580**
  - Added `/granules/bulk` endpoint to `@cumulus/api` to perform bulk actions on granules given either a list of granule ids or an Elasticsearch query and the workflow to perform.

### Changed

- **CUMULUS-1561**

  - Fix the way that we are handling Terraform provider version requirements
  - Pass provider configs into child modules using the method that the
    [Terraform documentation](https://www.terraform.io/docs/configuration/modules.html#providers-within-modules)
    suggests
  - Remove the `region` input variable from the `s3_access_test` Terraform module
  - Remove the `aws_profile` and `aws_region` input variables from the
    `s3-replicator` Terraform module

- **CUMULUS-1639**
  - Because of
    [S3's Data Consistency Model](https://docs.aws.amazon.com/AmazonS3/latest/dev/Introduction.html#BasicsObjects),
    there may be situations where a GET operation for an object can temporarily
    return a `NoSuchKey` response even if that object _has_ been created. The
    `@cumulus/common/aws.getS3Object()` function has been updated to support
    retries if a `NoSuchKey` response is returned by S3. This behavior can be
    enabled by passing a `retryOptions` object to that function. Supported
    values for that object can be found here:
    <https://github.com/tim-kos/node-retry#retryoperationoptions>

### Removed

- **CUMULUS-1559**
  - `logToSharedDestination` has been migrated to the Terraform deployment as `log_api_gateway_to_cloudwatch` and will ONLY apply to egress lambdas.
    Due to the differences in the Terraform deployment model, we cannot support a global log subscription toggle for a configurable subset of lambdas.
    However, setting up your own log forwarding for a Lambda with Terraform is fairly simple, as you will only need to add SubscriptionFilters to your Terraform configuration, one per log group.
    See [the Terraform documentation](https://www.terraform.io/docs/providers/aws/r/cloudwatch_log_subscription_filter.html) for details on how to do this.
    An empty FilterPattern ("") will capture all logs in a group.

## [v1.15.0] - 2019-11-04

### BREAKING CHANGES

- **CUMULUS-1644** - When a workflow execution begins or ends, the workflow
  payload is parsed and any new or updated PDRs or granules referenced in that
  workflow are stored to the Cumulus archive. The defined interface says that a
  PDR in `payload.pdr` will be added to the archive, and any granules in
  `payload.granules` will also be added to the archive. In previous releases,
  PDRs found in `meta.pdr` and granules found in `meta.input_granules` were also
  added to the archive. This caused unexpected behavior and has been removed.
  Only PDRs from `payload.pdr` and granules from `payload.granules` will now be
  added to the Cumulus archive.

- **CUMULUS-1449** - Cumulus now uses a universal workflow template when
  starting a workflow that contains general information specific to the
  deployment, but not specific to the workflow. Workflow task configs must be
  defined using AWS step function parameters. As part of this change,
  `CumulusConfig` has been retired and task configs must now be defined under
  the `cma.task_config` key in the Parameters section of a step function
  definition.

  **Migration instructions**:

  NOTE: These instructions require the use of Cumulus Message Adapter v1.1.x+.
  Please ensure you are using a compatible version before attempting to migrate
  workflow configurations. When defining workflow steps, remove any
  `CumulusConfig` section, as shown below:

  ```yaml
  ParsePdr:
    CumulusConfig:
      provider: "{$.meta.provider}"
      bucket: "{$.meta.buckets.internal.name}"
      stack: "{$.meta.stack}"
  ```

  Instead, use AWS Parameters to pass `task_config` for the task directly into
  the Cumulus Message Adapter:

  ```yaml
  ParsePdr:
    Parameters:
      cma:
        event.$: "$"
        task_config:
          provider: "{$.meta.provider}"
          bucket: "{$.meta.buckets.internal.name}"
          stack: "{$.meta.stack}"
  ```

  In this example, the `cma` key is used to pass parameters to the message
  adapter. Using `task_config` in combination with `event.$: '$'` allows the
  message adapter to process `task_config` as the `config` passed to the Cumulus
  task. See `example/workflows/sips.yml` in the core repository for further
  examples of how to set the Parameters.

  Additionally, workflow configurations for the `QueueGranules` and `QueuePdrs`
  tasks need to be updated:

  - `queue-pdrs` config changes:
    - `parsePdrMessageTemplateUri` replaced with `parsePdrWorkflow`, which is
      the workflow name (i.e. top-level name in `config.yml`, e.g. 'ParsePdr').
    - `internalBucket` and `stackName` configs now required to look up
      configuration from the deployment. Brings the task config in line with
      that of `queue-granules`.
  - `queue-granules` config change: `ingestGranuleMessageTemplateUri` replaced
    with `ingestGranuleWorkflow`, which is the workflow name (e.g.
    'IngestGranule').

- **CUMULUS-1396** - **Workflow steps at the beginning and end of a workflow
  using the `SfSnsReport` Lambda have now been deprecated (e.g. `StartStatus`,
  `StopStatus`) and should be removed from your workflow definitions**. These
  steps were used for publishing ingest notifications and have been replaced by
  an implementation using Cloudwatch events for Step Functions to trigger a
  Lambda that publishes ingest notifications. For further detail on how ingest
  notifications are published, see the notes below on **CUMULUS-1394**. For
  examples of how to update your workflow definitions, see our
  [example workflow definitions](https://github.com/nasa/cumulus/blob/master/example/workflows/).

- **CUMULUS-1470**
  - Remove Cumulus-defined ECS service autoscaling, allowing integrators to
    better customize autoscaling to meet their needs. In order to use
    autoscaling with ECS services, appropriate
    `AWS::ApplicationAutoScaling::ScalableTarget`,
    `AWS::ApplicationAutoScaling::ScalingPolicy`, and `AWS::CloudWatch::Alarm`
    resources should be defined in a kes overrides file. See
    [this example](https://github.com/nasa/cumulus/blob/release-1.15.x/example/overrides/app/cloudformation.template.yml)
    for an example.
  - The following config parameters are no longer used:
    - ecs.services.\<NAME\>.minTasks
    - ecs.services.\<NAME\>.maxTasks
    - ecs.services.\<NAME\>.scaleInActivityScheduleTime
    - ecs.services.\<NAME\>.scaleInAdjustmentPercent
    - ecs.services.\<NAME\>.scaleOutActivityScheduleTime
    - ecs.services.\<NAME\>.scaleOutAdjustmentPercent
    - ecs.services.\<NAME\>.activityName

### Added

- **CUMULUS-1100**

  - Added 30-day retention properties to all log groups that were missing those policies.

- **CUMULUS-1396**

  - Added `@cumulus/common/sfnStep`:
    - `LambdaStep` - A class for retrieving and parsing input and output to Lambda steps in AWS Step Functions
    - `ActivityStep` - A class for retrieving and parsing input and output to ECS activity steps in AWS Step Functions

- **CUMULUS-1574**

  - Added `GET /token` endpoint for SAML authorization when cumulus is protected by Launchpad.
    This lets a user retrieve a token by hand that can be presented to the API.

- **CUMULUS-1625**

  - Added `sf_start_rate` variable to the `ingest` Terraform module, equivalent to `sqs_consumer_rate` in the old model, but will not be automatically applied to custom queues as that was.

- **CUMULUS-1513**
  - Added `sqs`-type rule support in the Cumulus API `@cumulus/api`
  - Added `sqsMessageConsumer` lambda which processes messages from the SQS queues configured in the `sqs` rules.

### Changed

- **CUMULUS-1639**

  - Because of
    [S3's Data Consistency Model](https://docs.aws.amazon.com/AmazonS3/latest/dev/Introduction.html#BasicsObjects),
    there may be situations where a GET operation for an object can temporarily
    return a `NoSuchKey` response even if that object _has_ been created. The
    `@cumulus/common/aws.getS3Object()` function will now retry up to 10 times
    if a `NoSuchKey` response is returned by S3. This can behavior can be
    overridden by passing `{ retries: 0 }` as the `retryOptions` argument.

- **CUMULUS-1449**

  - `queue-pdrs` & `queue-granules` config changes. Details in breaking changes section.
  - Cumulus now uses a universal workflow template when starting workflow that contains general information specific to the deployment, but not specific to the workflow.
  - Changed the way workflow configs are defined, from `CumulusConfig` to a `task_config` AWS Parameter.

- **CUMULUS-1452**

  - Changed the default ECS docker storage drive to `devicemapper`

- **CUMULUS-1453**
  - Removed config schema for `@cumulus/sf-sns-report` task
  - Updated `@cumulus/sf-sns-report` to always assume that it is running as an intermediate step in a workflow, not as the first or last step

### Removed

- **CUMULUS-1449**
  - Retired `CumulusConfig` as part of step function definitions, as this is an artifact of the way Kes parses workflow definitions that was not possible to migrate to Terraform. Use AWS Parameters and the `task_config` key instead. See change note above.
  - Removed individual workflow templates.

### Fixed

- **CUMULUS-1620** - Fixed bug where `message_adapter_version` does not correctly inject the CMA

- **CUMULUS-1396** - Updated `@cumulus/common/StepFunctions.getExecutionHistory()` to recursively fetch execution history when `nextToken` is returned in response

- **CUMULUS-1571** - Updated `@cumulus/common/DynamoDb.get()` to throw any errors encountered when trying to get a record and the record does exist

- **CUMULUS-1452**
  - Updated the EC2 initialization scripts to use full volume size for docker storage
  - Changed the default ECS docker storage drive to `devicemapper`

## [v1.14.5] - 2019-12-30 - [BACKPORT]

### Updated

- **CUMULUS-1626**
  - Updates Cumulus to use node10/CMA 1.1.2 for all of its internal lambdas in prep for AWS node 8 EOL

## [v1.14.4] - 2019-10-28

### Fixed

- **CUMULUS-1632** - Pinned `aws-elasticsearch-connector` package in `@cumulus/api` to version `8.1.3`, since `8.2.0` includes breaking changes

## [v1.14.3] - 2019-10-18

### Fixed

- **CUMULUS-1620** - Fixed bug where `message_adapter_version` does not correctly inject the CMA

- **CUMULUS-1572** - A granule is now included in discovery results even when
  none of its files has a matching file type in the associated collection
  configuration. Previously, if all files for a granule were unmatched by a file
  type configuration, the granule was excluded from the discovery results.
  Further, added support for a `boolean` property
  `ignoreFilesConfigForDiscovery`, which controls how a granule's files are
  filtered at discovery time.

## [v1.14.2] - 2019-10-08

### BREAKING CHANGES

Your Cumulus Message Adapter version should be pinned to `v1.0.13` or lower in your `app/config.yml` using `message_adapter_version: v1.0.13` OR you should use the workflow migration steps below to work with CMA v1.1.1+.

- **CUMULUS-1394** - The implementation of the `SfSnsReport` Lambda requires additional environment variables for integration with the new ingest notification SNS topics. Therefore, **you must update the definition of `SfSnsReport` in your `lambdas.yml` like so**:

```yaml
SfSnsReport:
  handler: index.handler
  timeout: 300
  source: node_modules/@cumulus/sf-sns-report/dist
  tables:
    - ExecutionsTable
  envs:
    execution_sns_topic_arn:
      function: Ref
      value: reportExecutionsSns
    granule_sns_topic_arn:
      function: Ref
      value: reportGranulesSns
    pdr_sns_topic_arn:
      function: Ref
      value: reportPdrsSns
```

- **CUMULUS-1447** -
  The newest release of the Cumulus Message Adapter (v1.1.1) requires that parameterized configuration be used for remote message functionality. Once released, Kes will automatically bring in CMA v1.1.1 without additional configuration.

  **Migration instructions**
  Oversized messages are no longer written to S3 automatically. In order to utilize remote messaging functionality, configure a `ReplaceConfig` AWS Step Function parameter on your CMA task:

  ```yaml
  ParsePdr:
    Parameters:
      cma:
        event.$: "$"
        ReplaceConfig:
          FullMessage: true
  ```

  Accepted fields in `ReplaceConfig` include `MaxSize`, `FullMessage`, `Path` and `TargetPath`.
  See https://github.com/nasa/cumulus-message-adapter/blob/master/CONTRACT.md#remote-message-configuration for full details.

  As this change is backward compatible in Cumulus Core, users wishing to utilize the previous version of the CMA may opt to transition to using a CMA lambda layer, or set `message_adapter_version` in their configuration to a version prior to v1.1.0.

### PLEASE NOTE

- **CUMULUS-1394** - Ingest notifications are now provided via 3 separate SNS topics for executions, granules, and PDRs, instead of a single `sftracker` SNS topic. Whereas the `sftracker` SNS topic received a full Cumulus execution message, the new topics all receive generated records for the given object. The new topics are only published to if the given object exists for the current execution. For a given execution/granule/PDR, **two messages will be received by each topic**: one message indicating that ingest is running and another message indicating that ingest has completed or failed. The new SNS topics are:

  - `reportExecutions` - Receives 1 message per execution
  - `reportGranules` - Receives 1 message per granule in an execution
  - `reportPdrs` - Receives 1 message per PDR

### Added

- **CUMULUS-639**

  - Adds SAML JWT and launchpad token authentication to Cumulus API (configurable)
    - **NOTE** to authenticate with Launchpad ensure your launchpad user_id is in the `<prefix>-UsersTable`
    - when Cumulus configured to protect API via Launchpad:
      - New endpoints
        - `GET /saml/login` - starting point for SAML SSO creates the login request url and redirects to the SAML Identity Provider Service (IDP)
        - `POST /saml/auth` - SAML Assertion Consumer Service. POST receiver from SAML IDP. Validates response, logs the user in, and returns a SAML-based JWT.
    - Disabled endpoints
      - `POST /refresh`
      - Changes authorization worklow:
      - `ensureAuthorized` now presumes the bearer token is a JWT and tries to validate. If the token is malformed, it attempts to validate the token against Launchpad. This allows users to bring their own token as described here https://wiki.earthdata.nasa.gov/display/CUMULUS/Cumulus+API+with+Launchpad+Authentication. But it also allows dashboard users to manually authenticate via Launchpad SAML to receive a Launchpad-based JWT.

- **CUMULUS-1394**
  - Added `Granule.generateGranuleRecord()` method to granules model to generate a granule database record from a Cumulus execution message
  - Added `Pdr.generatePdrRecord()` method to PDRs model to generate a granule database record from a Cumulus execution message
  - Added helpers to `@cumulus/common/message`:
    - `getMessageExecutionName()` - Get the execution name from a Cumulus execution message
    - `getMessageStateMachineArn()` - Get the state machine ARN from a Cumulus execution message
    - `getMessageExecutionArn()` - Get the execution ARN for a Cumulus execution message
    - `getMessageGranules()` - Get the granules from a Cumulus execution message, if any.
  - Added `@cumulus/common/cloudwatch-event/isFailedSfStatus()` to determine if a Step Function status from a Cloudwatch event is a failed status

### Changed

- **CUMULUS-1308**

  - HTTP PUT of a Collection, Provider, or Rule via the Cumulus API now
    performs full replacement of the existing object with the object supplied
    in the request payload. Previous behavior was to perform a modification
    (partial update) by merging the existing object with the (possibly partial)
    object in the payload, but this did not conform to the HTTP standard, which
    specifies PATCH as the means for modifications rather than replacements.

- **CUMULUS-1375**

  - Migrate Cumulus from deprecated Elasticsearch JS client to new, supported one in `@cumulus/api`

- **CUMULUS-1485** Update `@cumulus/cmr-client` to return error message from CMR for validation failures.

- **CUMULUS-1394**

  - Renamed `Execution.generateDocFromPayload()` to `Execution.generateRecord()` on executions model. The method generates an execution database record from a Cumulus execution message.

- **CUMULUS-1432**

  - `logs` endpoint takes the level parameter as a string and not a number
  - Elasticsearch term query generation no longer converts numbers to boolean

- **CUMULUS-1447**

  - Consolidated all remote message handling code into @common/aws
  - Update remote message code to handle updated CMA remote message flags
  - Update example SIPS workflows to utilize Parameterized CMA configuration

- **CUMULUS-1448** Refactor workflows that are mutating cumulus_meta to utilize meta field

- **CUMULUS-1451**

  - Elasticsearch cluster setting `auto_create_index` will be set to false. This had been causing issues in the bootstrap lambda on deploy.

- **CUMULUS-1456**
  - `@cumulus/api` endpoints default error handler uses `boom` package to format errors, which is consistent with other API endpoint errors.

### Fixed

- **CUMULUS-1432** `logs` endpoint filter correctly filters logs by level
- **CUMULUS-1484** `useMessageAdapter` now does not set CUMULUS_MESSAGE_ADAPTER_DIR when `true`

### Removed

- **CUMULUS-1394**
  - Removed `sfTracker` SNS topic. Replaced by three new SNS topics for granule, execution, and PDR ingest notifications.
  - Removed unused functions from `@cumulus/common/aws`:
    - `getGranuleS3Params()`
    - `setGranuleStatus()`

## [v1.14.1] - 2019-08-29

### Fixed

- **CUMULUS-1455**

  - CMR token links updated to point to CMR legacy services rather than echo

- **CUMULUS-1211**
  - Errors thrown during granule discovery are no longer swallowed and ignored.
    Rather, errors are propagated to allow for proper error-handling and
    meaningful messaging.

## [v1.14.0] - 2019-08-22

### PLEASE NOTE

- We have encountered transient lambda service errors in our integration testing. Please handle transient service errors following [these guidelines](https://docs.aws.amazon.com/step-functions/latest/dg/bp-lambda-serviceexception.html). The workflows in the `example/workflows` folder have been updated with retries configured for these errors.

- **CUMULUS-799** added additional IAM permissions to support reading CloudWatch and API Gateway, so **you will have to redeploy your IAM stack.**

- **CUMULUS-800** Several items:

  - **Delete existing API Gateway stages**: To allow enabling of API Gateway logging, Cumulus now creates and manages a Stage resource during deployment. Before upgrading Cumulus, it is necessary to delete the API Gateway stages on both the Backend API and the Distribution API. Instructions are included in the documentation under [Delete API Gateway Stages](https://nasa.github.io/cumulus/docs/additional-deployment-options/delete-api-gateway-stages).

  - **Set up account permissions for API Gateway to write to CloudWatch**: In a one time operation for your AWS account, to enable CloudWatch Logs for API Gateway, you must first grant the API Gateway permission to read and write logs to CloudWatch for your account. The `AmazonAPIGatewayPushToCloudWatchLogs` managed policy (with an ARN of `arn:aws:iam::aws:policy/service-role/AmazonAPIGatewayPushToCloudWatchLogs`) has all the required permissions. You can find a simple how to in the documentation under [Enable API Gateway Logging.](https://nasa.github.io/cumulus/docs/additional-deployment-options/enable-gateway-logging-permissions)

  - **Configure API Gateway to write logs to CloudWatch** To enable execution logging for the distribution API set `config.yaml` `apiConfigs.distribution.logApigatewayToCloudwatch` value to `true`. More information [Enable API Gateway Logs](https://nasa.github.io/cumulus/docs/additional-deployment-options/enable-api-logs)

  - **Configure CloudWatch log delivery**: It is possible to deliver CloudWatch API execution and access logs to a cross-account shared AWS::Logs::Destination. An operator does this by adding the key `logToSharedDestination` to the `config.yml` at the default level with a value of a writable log destination. More information in the documentation under [Configure CloudWatch Logs Delivery.](https://nasa.github.io/cumulus/docs/additional-deployment-options/configure-cloudwatch-logs-delivery)

  - **Additional Lambda Logging**: It is now possible to configure any lambda to deliver logs to a shared subscriptions by setting `logToSharedDestination` to the ARN of a writable location (either an AWS::Logs::Destination or a Kinesis Stream) on any lambda config. Documentation for [Lambda Log Subscriptions](https://nasa.github.io/cumulus/docs/additional-deployment-options/additional-lambda-logging)

  - **Configure S3 Server Access Logs**: If you are running Cumulus in an NGAP environment you may [configure S3 Server Access Logs](https://nasa.github.io/cumulus/docs/next/deployment/server_access_logging) to be delivered to a shared bucket where the Metrics Team will ingest the logs into their ELK stack. Contact the Metrics team for permission and location.

- **CUMULUS-1368** The Cumulus distribution API has been deprecated and is being replaced by ASF's Thin Egress App. By default, the distribution API will not deploy. Please follow [the instructions for deploying and configuring Thin Egress](https://nasa.github.io/cumulus/docs/deployment/thin_egress_app).

To instead continue to deploy and use the legacy Cumulus distribution app, add the following to your `config.yml`:

```yaml
deployDistributionApi: true
```

If you deploy with no distribution app your deployment will succeed but you may encounter errors in your workflows, particularly in the `MoveGranule` task.

- **CUMULUS-1418** Users who are packaging the CMA in their Lambdas outside of Cumulus may need to update their Lambda configuration. Please see `BREAKING CHANGES` below for details.

### Added

- **CUMULUS-642**
  - Adds Launchpad as an authentication option for the Cumulus API.
  - Updated deployment documentation and added [instructions to setup Cumulus API Launchpad authentication](https://wiki.earthdata.nasa.gov/display/CUMULUS/Cumulus+API+with+Launchpad+Authentication)
- **CUMULUS-1418**
  - Adds usage docs/testing of lambda layers (introduced in PR1125), updates Core example tasks to use the updated `cumulus-ecs-task` and a CMA layer instead of kes CMA injection.
  - Added Terraform module to publish CMA as layer to user account.
- **PR1125** - Adds `layers` config option to support deploying Lambdas with layers
- **PR1128** - Added `useXRay` config option to enable AWS X-Ray for Lambdas.
- **CUMULUS-1345**
  - Adds new variables to the app deployment under `cmr`.
  - `cmrEnvironment` values are `SIT`, `UAT`, or `OPS` with `UAT` as the default.
  - `cmrLimit` and `cmrPageSize` have been added as configurable options.
- **CUMULUS-1273**
  - Added lambda function EmsProductMetadataReport to generate EMS Product Metadata report
- **CUMULUS-1226**
  - Added API endpoint `elasticsearch/index-from-database` to index to an Elasticsearch index from the database for recovery purposes and `elasticsearch/indices-status` to check the status of Elasticsearch indices via the API.
- **CUMULUS-824**
  - Added new Collection parameter `reportToEms` to configure whether the collection is reported to EMS
- **CUMULUS-1357**
  - Added new BackendApi endpoint `ems` that generates EMS reports.
- **CUMULUS-1241**
  - Added information about queues with maximum execution limits defined to default workflow templates (`meta.queueExecutionLimits`)
- **CUMULUS-1311**
  - Added `@cumulus/common/message` with various message parsing/preparation helpers
- **CUMULUS-812**

  - Added support for limiting the number of concurrent executions started from a queue. [See the data cookbook](https://nasa.github.io/cumulus/docs/data-cookbooks/throttling-queued-executions) for more information.

- **CUMULUS-1337**

  - Adds `cumulus.stackName` value to the `instanceMetadata` endpoint.

- **CUMULUS-1368**

  - Added `cmrGranuleUrlType` to the `@cumulus/move-granules` task. This determines what kind of links go in the CMR files. The options are `distribution`, `s3`, or `none`, with the default being distribution. If there is no distribution API being used with Cumulus, you must set the value to `s3` or `none`.

- Added `packages/s3-replicator` Terraform module to allow same-region s3 replication to metrics bucket.

- **CUMULUS-1392**

  - Added `tf-modules/report-granules` Terraform module which processes granule ingest notifications received via SNS and stores granule data to a database. The module includes:
    - SNS topic for publishing granule ingest notifications
    - Lambda to process granule notifications and store data
    - IAM permissions for the Lambda
    - Subscription for the Lambda to the SNS topic

- **CUMULUS-1393**

  - Added `tf-modules/report-pdrs` Terraform module which processes PDR ingest notifications received via SNS and stores PDR data to a database. The module includes:
    - SNS topic for publishing PDR ingest notifications
    - Lambda to process PDR notifications and store data
    - IAM permissions for the Lambda
    - Subscription for the Lambda to the SNS topic
  - Added unit tests for `@cumulus/api/models/pdrs.createPdrFromSns()`

- **CUMULUS-1400**

  - Added `tf-modules/report-executions` Terraform module which processes workflow execution information received via SNS and stores it to a database. The module includes:
    - SNS topic for publishing execution data
    - Lambda to process and store execution data
    - IAM permissions for the Lambda
    - Subscription for the Lambda to the SNS topic
  - Added `@cumulus/common/sns-event` which contains helpers for SNS events:
    - `isSnsEvent()` returns true if event is from SNS
    - `getSnsEventMessage()` extracts and parses the message from an SNS event
    - `getSnsEventMessageObject()` extracts and parses message object from an SNS event
  - Added `@cumulus/common/cloudwatch-event` which contains helpers for Cloudwatch events:
    - `isSfExecutionEvent()` returns true if event is from Step Functions
    - `isTerminalSfStatus()` determines if a Step Function status from a Cloudwatch event is a terminal status
    - `getSfEventStatus()` gets the Step Function status from a Cloudwatch event
    - `getSfEventDetailValue()` extracts a Step Function event detail field from a Cloudwatch event
    - `getSfEventMessageObject()` extracts and parses Step Function detail object from a Cloudwatch event

- **CUMULUS-1429**

  - Added `tf-modules/data-persistence` Terraform module which includes resources for data persistence in Cumulus:
    - DynamoDB tables
    - Elasticsearch with optional support for VPC
    - Cloudwatch alarm for number of Elasticsearch nodes

- **CUMULUS-1379** CMR Launchpad Authentication
  - Added `launchpad` configuration to `@cumulus/deployment/app/config.yml`, and cloudformation templates, workflow message, lambda configuration, api endpoint configuration
  - Added `@cumulus/common/LaunchpadToken` and `@cumulus/common/launchpad` to provide methods to get token and validate token
  - Updated lambdas to use Launchpad token for CMR actions (ingest and delete granules)
  - Updated deployment documentation and added [instructions to setup CMR client for Launchpad authentication](https://wiki.earthdata.nasa.gov/display/CUMULUS/CMR+Launchpad+Authentication)

## Changed

- **CUMULUS-1232**

  - Added retries to update `@cumulus/cmr-client` `updateToken()`

- **CUMULUS-1245 CUMULUS-795**

  - Added additional `ems` configuration parameters for sending the ingest reports to EMS
  - Added functionality to send daily ingest reports to EMS

- **CUMULUS-1241**

  - Removed the concept of "priority levels" and added ability to define a number of maximum concurrent executions per SQS queue
  - Changed mapping of Cumulus message properties for the `sqs2sfThrottle` lambda:
    - Queue name is read from `cumulus_meta.queueName`
    - Maximum executions for the queue is read from `meta.queueExecutionLimits[queueName]`, where `queueName` is `cumulus_meta.queueName`
  - Changed `sfSemaphoreDown` lambda to only attempt decrementing semaphores when:
    - the message is for a completed/failed/aborted/timed out workflow AND
    - `cumulus_meta.queueName` exists on the Cumulus message AND
    - An entry for the queue name (`cumulus_meta.queueName`) exists in the the object `meta.queueExecutionLimits` on the Cumulus message

- **CUMULUS-1338**

  - Updated `sfSemaphoreDown` lambda to be triggered via AWS Step Function Cloudwatch events instead of subscription to `sfTracker` SNS topic

- **CUMULUS-1311**

  - Updated `@cumulus/queue-granules` to set `cumulus_meta.queueName` for queued execution messages
  - Updated `@cumulus/queue-pdrs` to set `cumulus_meta.queueName` for queued execution messages
  - Updated `sqs2sfThrottle` lambda to immediately decrement queue semaphore value if dispatching Step Function execution throws an error

- **CUMULUS-1362**

  - Granule `processingStartTime` and `processingEndTime` will be set to the execution start time and end time respectively when there is no sync granule or post to cmr task present in the workflow

- **CUMULUS-1400**
  - Deprecated `@cumulus/ingest/aws/getExecutionArn`. Use `@cumulus/common/aws/getExecutionArn` instead.

### Fixed

- **CUMULUS-1439**

  - Fix bug with rule.logEventArn deletion on Kinesis rule update and fix unit test to verify

- **CUMULUS-796**

  - Added production information (collection ShortName and Version, granuleId) to EMS distribution report
  - Added functionality to send daily distribution reports to EMS

- **CUMULUS-1319**

  - Fixed a bug where granule ingest times were not being stored to the database

- **CUMULUS-1356**

  - The `Collection` model's `delete` method now _removes_ the specified item
    from the collection config store that was inserted by the `create` method.
    Previously, this behavior was missing.

- **CUMULUS-1374**
  - Addressed audit concerns (https://www.npmjs.com/advisories/782) in api package

### BREAKING CHANGES

### Changed

- **CUMULUS-1418**
  - Adding a default `cmaDir` key to configuration will cause `CUMULUS_MESSAGE_ADAPTER_DIR` to be set by default to `/opt` for any Lambda not setting `useCma` to true, or explicitly setting the CMA environment variable. In lambdas that package the CMA independently of the Cumulus packaging. Lambdas manually packaging the CMA should have their Lambda configuration updated to set the CMA path, or alternately if not using the CMA as a Lambda layer in this deployment set `cmaDir` to `./cumulus-message-adapter`.

### Removed

- **CUMULUS-1337**

  - Removes the S3 Access Metrics package added in CUMULUS-799

- **PR1130**
  - Removed code deprecated since v1.11.1:
    - Removed `@cumulus/common/step-functions`. Use `@cumulus/common/StepFunctions` instead.
    - Removed `@cumulus/api/lib/testUtils.fakeFilesFactory`. Use `@cumulus/api/lib/testUtils.fakeFileFactory` instead.
    - Removed `@cumulus/cmrjs/cmr` functions: `searchConcept`, `ingestConcept`, `deleteConcept`. Use the functions in `@cumulus/cmr-client` instead.
    - Removed `@cumulus/ingest/aws.getExecutionHistory`. Use `@cumulus/common/StepFunctions.getExecutionHistory` instead.

## [v1.13.5] - 2019-08-29 - [BACKPORT]

### Fixed

- **CUMULUS-1455** - CMR token links updated to point to CMR legacy services rather than echo

## [v1.13.4] - 2019-07-29

- **CUMULUS-1411** - Fix deployment issue when using a template override

## [v1.13.3] - 2019-07-26

- **CUMULUS-1345** Full backport of CUMULUS-1345 features - Adds new variables to the app deployment under `cmr`.
  - `cmrEnvironment` values are `SIT`, `UAT`, or `OPS` with `UAT` as the default.
  - `cmrLimit` and `cmrPageSize` have been added as configurable options.

## [v1.13.2] - 2019-07-25

- Re-release of v1.13.1 to fix broken npm packages.

## [v1.13.1] - 2019-07-22

- **CUMULUS-1374** - Resolve audit compliance with lodash version for api package subdependency
- **CUMULUS-1412** - Resolve audit compliance with googleapi package
- **CUMULUS-1345** - Backported CMR environment setting in getUrl to address immediate user need. CMR_ENVIRONMENT can now be used to set the CMR environment to OPS/SIT

## [v1.13.0] - 2019-5-20

### PLEASE NOTE

**CUMULUS-802** added some additional IAM permissions to support ECS autoscaling, so **you will have to redeploy your IAM stack.**
As a result of the changes for **CUMULUS-1193**, **CUMULUS-1264**, and **CUMULUS-1310**, **you must delete your existing stacks (except IAM) before deploying this version of Cumulus.**
If running Cumulus within a VPC and extended downtime is acceptable, we recommend doing this at the end of the day to allow AWS backend resources and network interfaces to be cleaned up overnight.

### BREAKING CHANGES

- **CUMULUS-1228**

  - The default AMI used by ECS instances is now an NGAP-compliant AMI. This
    will be a breaking change for non-NGAP deployments. If you do not deploy to
    NGAP, you will need to find the AMI ID of the
    [most recent Amazon ECS-optimized AMI](https://docs.aws.amazon.com/AmazonECS/latest/developerguide/ecs-optimized_AMI.html),
    and set the `ecs.amiid` property in your config. Instructions for finding
    the most recent NGAP AMI can be found using
    [these instructions](https://wiki.earthdata.nasa.gov/display/ESKB/Select+an+NGAP+Created+AMI).

- **CUMULUS-1310**

  - Database resources (DynamoDB, ElasticSearch) have been moved to an independent `db` stack.
    Migrations for this version will need to be user-managed. (e.g. [elasticsearch](https://docs.aws.amazon.com/elasticsearch-service/latest/developerguide/es-version-migration.html#snapshot-based-migration) and [dynamoDB](https://docs.aws.amazon.com/datapipeline/latest/DeveloperGuide/dp-template-exports3toddb.html)).
    Order of stack deployment is `iam` -> `db` -> `app`.
  - All stacks can now be deployed using a single `config.yml` file, i.e.: `kes cf deploy --kes-folder app --template node_modules/@cumulus/deployment/[iam|db|app] [...]`
    Backwards-compatible. For development, please re-run `npm run bootstrap` to build new `kes` overrides.
    Deployment docs have been updated to show how to deploy a single-config Cumulus instance.
  - `params` have been moved: Nest `params` fields under `app`, `db` or `iam` to override all Parameters for a particular stack's cloudformation template. Backwards-compatible with multi-config setups.
  - `stackName` and `stackNameNoDash` have been retired. Use `prefix` and `prefixNoDash` instead.
  - The `iams` section in `app/config.yml` IAM roles has been deprecated as a user-facing parameter,
    _unless_ your IAM role ARNs do not match the convention shown in `@cumulus/deployment/app/config.yml`
  - The `vpc.securityGroup` will need to be set with a pre-existing security group ID to use Cumulus in a VPC. Must allow inbound HTTP(S) (Port 443).

- **CUMULUS-1212**

  - `@cumulus/post-to-cmr` will now fail if any granules being processed are missing a metadata file. You can set the new config option `skipMetaCheck` to `true` to pass post-to-cmr without a metadata file.

- **CUMULUS-1232**

  - `@cumulus/sync-granule` will no longer silently pass if no checksum data is provided. It will use input
    from the granule object to:
    - Verify checksum if `checksumType` and `checksumValue` are in the file record OR a checksum file is provided
      (throws `InvalidChecksum` on fail), else log warning that no checksum is available.
    - Then, verify synced S3 file size if `file.size` is in the file record (throws `UnexpectedFileSize` on fail),
      else log warning that no file size is available.
    - Pass the step.

- **CUMULUS-1264**

  - The Cloudformation templating and deployment configuration has been substantially refactored.
    - `CumulusApiDefault` nested stack resource has been renamed to `CumulusApiDistribution`
    - `CumulusApiV1` nested stack resource has been renamed to `CumulusApiBackend`
  - The `urs: true` config option for when defining your lambdas (e.g. in `lambdas.yml`) has been deprecated. There are two new options to replace it:
    - `urs_redirect: 'token'`: This will expose a `TOKEN_REDIRECT_ENDPOINT` environment variable to your lambda that references the `/token` endpoint on the Cumulus backend API
    - `urs_redirect: 'distribution'`: This will expose a `DISTRIBUTION_REDIRECT_ENDPOINT` environment variable to your lambda that references the `/redirect` endpoint on the Cumulus distribution API

- **CUMULUS-1193**

  - The elasticsearch instance is moved behind the VPC.
  - Your account will need an Elasticsearch Service Linked role. This is a one-time setup for the account. You can follow the instructions to use the AWS console or AWS CLI [here](https://docs.aws.amazon.com/IAM/latest/UserGuide/using-service-linked-roles.html) or use the following AWS CLI command: `aws iam create-service-linked-role --aws-service-name es.amazonaws.com`

- **CUMULUS-802**

  - ECS `maxInstances` must be greater than `minInstances`. If you use defaults, no change is required.

- **CUMULUS-1269**
  - Brought Cumulus data models in line with CNM JSON schema:
    - Renamed file object `fileType` field to `type`
    - Renamed file object `fileSize` field to `size`
    - Renamed file object `checksumValue` field to `checksum` where not already done.
    - Added `ancillary` and `linkage` type support to file objects.

### Added

- **CUMULUS-799**

  - Added an S3 Access Metrics package which will take S3 Server Access Logs and
    write access metrics to CloudWatch

- **CUMULUS-1242** - Added `sqs2sfThrottle` lambda. The lambda reads SQS messages for queued executions and uses semaphores to only start new executions if the maximum number of executions defined for the priority key (`cumulus_meta.priorityKey`) has not been reached. Any SQS messages that are read but not used to start executions remain in the queue.

- **CUMULUS-1240**

  - Added `sfSemaphoreDown` lambda. This lambda receives SNS messages and for each message it decrements the semaphore used to track the number of running executions if:
    - the message is for a completed/failed workflow AND
    - the message contains a level of priority (`cumulus_meta.priorityKey`)
  - Added `sfSemaphoreDown` lambda as a subscriber to the `sfTracker` SNS topic

- **CUMULUS-1265**

  - Added `apiConfigs` configuration option to configure API Gateway to be private
  - All internal lambdas configured to run inside the VPC by default
  - Removed references to `NoVpc` lambdas from documentation and `example` folder.

- **CUMULUS-802**
  - Adds autoscaling of ECS clusters
  - Adds autoscaling of ECS services that are handling StepFunction activities

## Changed

- Updated `@cumulus/ingest/http/httpMixin.list()` to trim trailing spaces on discovered filenames

- **CUMULUS-1310**

  - Database resources (DynamoDB, ElasticSearch) have been moved to an independent `db` stack.
    This will enable future updates to avoid affecting database resources or requiring migrations.
    Migrations for this version will need to be user-managed.
    (e.g. [elasticsearch](https://docs.aws.amazon.com/elasticsearch-service/latest/developerguide/es-version-migration.html#snapshot-based-migration) and [dynamoDB](https://docs.aws.amazon.com/datapipeline/latest/DeveloperGuide/dp-template-exports3toddb.html)).
    Order of stack deployment is `iam` -> `db` -> `app`.
  - All stacks can now be deployed using a single `config.yml` file, i.e.: `kes cf deploy --kes-folder app --template node_modules/@cumulus/deployment/[iam|db|app] [...]`
    Backwards-compatible. Please re-run `npm run bootstrap` to build new `kes` overrides.
    Deployment docs have been updated to show how to deploy a single-config Cumulus instance.
  - `params` fields should now be nested under the stack key (i.e. `app`, `db` or `iam`) to provide Parameters for a particular stack's cloudformation template,
    for use with single-config instances. Keys _must_ match the name of the deployment package folder (`app`, `db`, or `iam`).
    Backwards-compatible with multi-config setups.
  - `stackName` and `stackNameNoDash` have been retired as user-facing config parameters. Use `prefix` and `prefixNoDash` instead.
    This will be used to create stack names for all stacks in a single-config use case.
    `stackName` may still be used as an override in multi-config usage, although this is discouraged.
    Warning: overriding the `db` stack's `stackName` will require you to set `dbStackName` in your `app/config.yml`.
    This parameter is required to fetch outputs from the `db` stack to reference in the `app` stack.
  - The `iams` section in `app/config.yml` IAM roles has been retired as a user-facing parameter,
    _unless_ your IAM role ARNs do not match the convention shown in `@cumulus/deployment/app/config.yml`
    In that case, overriding `iams` in your own config is recommended.
  - `iam` and `db` `cloudformation.yml` file names will have respective prefixes (e.g `iam.cloudformation.yml`).
  - Cumulus will now only attempt to create reconciliation reports for buckets of the `private`, `public` and `protected` types.
  - Cumulus will no longer set up its own security group.
    To pass a pre-existing security group for in-VPC deployments as a parameter to the Cumulus template, populate `vpc.securityGroup` in `config.yml`.
    This security group must allow inbound HTTP(S) traffic (Port 443). SSH traffic (Port 22) must be permitted for SSH access to ECS instances.
  - Deployment docs have been updated with examples for the new deployment model.

- **CUMULUS-1236**

  - Moves access to public files behind the distribution endpoint. Authentication is not required, but direct http access has been disallowed.

- **CUMULUS-1223**

  - Adds unauthenticated access for public bucket files to the Distribution API. Public files should be requested the same way as protected files, but for public files a redirect to a self-signed S3 URL will happen without requiring authentication with Earthdata login.

- **CUMULUS-1232**

  - Unifies duplicate handling in `ingest/granule.handleDuplicateFile` for maintainability.
  - Changed `ingest/granule.ingestFile` and `move-granules/index.moveFileRequest` to use new function.
  - Moved file versioning code to `ingest/granule.moveGranuleFileWithVersioning`
  - `ingest/granule.verifyFile` now also tests `file.size` for verification if it is in the file record and throws
    `UnexpectedFileSize` error for file size not matching input.
  - `ingest/granule.verifyFile` logs warnings if checksum and/or file size are not available.

- **CUMULUS-1193**

  - Moved reindex CLI functionality to an API endpoint. See [API docs](https://nasa.github.io/cumulus-api/#elasticsearch-1)

- **CUMULUS-1207**
  - No longer disable lambda event source mappings when disabling a rule

### Fixed

- Updated Lerna publish script so that published Cumulus packages will pin their dependencies on other Cumulus packages to exact versions (e.g. `1.12.1` instead of `^1.12.1`)

- **CUMULUS-1203**

  - Fixes IAM template's use of intrinsic functions such that IAM template overrides now work with kes

- **CUMULUS-1268**
  - Deployment will not fail if there are no ES alarms or ECS services

## [v1.12.1] - 2019-4-8

## [v1.12.0] - 2019-4-4

Note: There was an issue publishing 1.12.0. Upgrade to 1.12.1.

### BREAKING CHANGES

- **CUMULUS-1139**

  - `granule.applyWorkflow` uses the new-style granule record as input to workflows.

- **CUMULUS-1171**

  - Fixed provider handling in the API to make it consistent between protocols.
    NOTE: This is a breaking change. When applying this upgrade, users will need to:
    1. Disable all workflow rules
    2. Update any `http` or `https` providers so that the host field only
       contains a valid hostname or IP address, and the port field contains the
       provider port.
    3. Perform the deployment
    4. Re-enable workflow rules

- **CUMULUS-1176**:

  - `@cumulus/move-granules` input expectations have changed. `@cumulus/files-to-granules` is a new intermediate task to perform input translation in the old style.
    See the Added and Changed sections of this release changelog for more information.

- **CUMULUS-670**

  - The behavior of ParsePDR and related code has changed in this release. PDRs with FILE_TYPEs that do not conform to the PDR ICD (+ TGZ) (https://cdn.earthdata.nasa.gov/conduit/upload/6376/ESDS-RFC-030v1.0.pdf) will fail to parse.

- **CUMULUS-1208**
  - The granule object input to `@cumulus/queue-granules` will now be added to ingest workflow messages **as is**. In practice, this means that if you are using `@cumulus/queue-granules` to trigger ingest workflows and your granule objects input have invalid properties, then your ingest workflows will fail due to schema validation errors.

### Added

- **CUMULUS-777**
  - Added new cookbook entry on configuring Cumulus to track ancillary files.
- **CUMULUS-1183**
  - Kes overrides will now abort with a warning if a workflow step is configured without a corresponding
    lambda configuration
- **CUMULUS-1223**

  - Adds convenience function `@cumulus/common/bucketsConfigJsonObject` for fetching stack's bucket configuration as an object.

- **CUMULUS-853**
  - Updated FakeProcessing example lambda to include option to generate fake browse
  - Added feature documentation for ancillary metadata export, a new cookbook entry describing a workflow with ancillary metadata generation(browse), and related task definition documentation
- **CUMULUS-805**
  - Added a CloudWatch alarm to check running ElasticSearch instances, and a CloudWatch dashboard to view the health of ElasticSearch
  - Specify `AWS_REGION` in `.env` to be used by deployment script
- **CUMULUS-803**
  - Added CloudWatch alarms to check running tasks of each ECS service, and add the alarms to CloudWatch dashboard
- **CUMULUS-670**
  - Added Ancillary Metadata Export feature (see https://nasa.github.io/cumulus/docs/features/ancillary_metadata for more information)
  - Added new Collection file parameter "fileType" that allows configuration of workflow granule file fileType
- **CUMULUS-1184** - Added kes logging output to ensure we always see the state machine reference before failures due to configuration
- **CUMULUS-1105** - Added a dashboard endpoint to serve the dashboard from an S3 bucket
- **CUMULUS-1199** - Moves `s3credentials` endpoint from the backend to the distribution API.
- **CUMULUS-666**
  - Added `@api/endpoints/s3credentials` to allow EarthData Login authorized users to retrieve temporary security credentials for same-region direct S3 access.
- **CUMULUS-671**
  - Added `@packages/integration-tests/api/distribution/getDistributionApiS3SignedUrl()` to return the S3 signed URL for a file protected by the distribution API
- **CUMULUS-672**
  - Added `cmrMetadataFormat` and `cmrConceptId` to output for individual granules from `@cumulus/post-to-cmr`. `cmrMetadataFormat` will be read from the `cmrMetadataFormat` generated for each granule in `@cumulus/cmrjs/publish2CMR()`
  - Added helpers to `@packages/integration-tests/api/distribution`:
    - `getDistributionApiFileStream()` returns a stream to download files protected by the distribution API
    - `getDistributionFileUrl()` constructs URLs for requesting files from the distribution API
- **CUMULUS-1185** `@cumulus/api/models/Granule.removeGranuleFromCmrByGranule` to replace `@cumulus/api/models/Granule.removeGranuleFromCmr` and use the Granule UR from the CMR metadata to remove the granule from CMR

- **CUMULUS-1101**

  - Added new `@cumulus/checksum` package. This package provides functions to calculate and validate checksums.
  - Added new checksumming functions to `@cumulus/common/aws`: `calculateS3ObjectChecksum` and `validateS3ObjectChecksum`, which depend on the `checksum` package.

- CUMULUS-1171

  - Added `@cumulus/common` API documentation to `packages/common/docs/API.md`
  - Added an `npm run build-docs` task to `@cumulus/common`
  - Added `@cumulus/common/string#isValidHostname()`
  - Added `@cumulus/common/string#match()`
  - Added `@cumulus/common/string#matches()`
  - Added `@cumulus/common/string#toLower()`
  - Added `@cumulus/common/string#toUpper()`
  - Added `@cumulus/common/URLUtils#buildURL()`
  - Added `@cumulus/common/util#isNil()`
  - Added `@cumulus/common/util#isNull()`
  - Added `@cumulus/common/util#isUndefined()`
  - Added `@cumulus/common/util#negate()`

- **CUMULUS-1176**

  - Added new `@cumulus/files-to-granules` task to handle converting file array output from `cumulus-process` tasks into granule objects.
    Allows simplification of `@cumulus/move-granules` and `@cumulus/post-to-cmr`, see Changed section for more details.

- CUMULUS-1151 Compare the granule holdings in CMR with Cumulus' internal data store
- CUMULUS-1152 Compare the granule file holdings in CMR with Cumulus' internal data store

### Changed

- **CUMULUS-1216** - Updated `@cumulus/ingest/granule/ingestFile` to download files to expected staging location.
- **CUMULUS-1208** - Updated `@cumulus/ingest/queue/enqueueGranuleIngestMessage()` to not transform granule object passed to it when building an ingest message
- **CUMULUS-1198** - `@cumulus/ingest` no longer enforces any expectations about whether `provider_path` contains a leading slash or not.
- **CUMULUS-1170**
  - Update scripts and docs to use `npm` instead of `yarn`
  - Use `package-lock.json` files to ensure matching versions of npm packages
  - Update CI builds to use `npm ci` instead of `npm install`
- **CUMULUS-670**
  - Updated ParsePDR task to read standard PDR types+ (+ tgz as an external customer requirement) and add a fileType to granule-files on Granule discovery
  - Updated ParsePDR to fail if unrecognized type is used
  - Updated all relevant task schemas to include granule->files->filetype as a string value
  - Updated tests/test fixtures to include the fileType in the step function/task inputs and output validations as needed
  - Updated MoveGranules task to handle incoming configuration with new "fileType" values and to add them as appropriate to the lambda output.
  - Updated DiscoverGranules step/related workflows to read new Collection file parameter fileType that will map a discovered file to a workflow fileType
  - Updated CNM parser to add the fileType to the defined granule file fileType on ingest and updated integration tests to verify/validate that behavior
  - Updated generateEcho10XMLString in cmr-utils.js to use a map/related library to ensure order as CMR requires ordering for their online resources.
  - Updated post-to-cmr task to appropriately export CNM filetypes to CMR in echo10/UMM exports
- **CUMULUS-1139** - Granules stored in the API contain a `files` property. That schema has been greatly
  simplified and now better matches the CNM format.
  - The `name` property has been renamed to `fileName`.
  - The `filepath` property has been renamed to `key`.
  - The `checksumValue` property has been renamed to `checksum`.
  - The `path` property has been removed.
  - The `url_path` property has been removed.
  - The `filename` property (which contained an `s3://` URL) has been removed, and the `bucket`
    and `key` properties should be used instead. Any requests sent to the API containing a `granule.files[].filename`
    property will be rejected, and any responses coming back from the API will not contain that
    `filename` property.
  - A `source` property has been added, which is a URL indicating the original source of the file.
  - `@cumulus/ingest/granule.moveGranuleFiles()` no longer includes a `filename` field in its
    output. The `bucket` and `key` fields should be used instead.
- **CUMULUS-672**

  - Changed `@cumulus/integration-tests/api/EarthdataLogin.getEarthdataLoginRedirectResponse` to `@cumulus/integration-tests/api/EarthdataLogin.getEarthdataAccessToken`. The new function returns an access response from Earthdata login, if successful.
  - `@cumulus/integration-tests/cmr/getOnlineResources` now accepts an object of options, including `cmrMetadataFormat`. Based on the `cmrMetadataFormat`, the function will correctly retrieve the online resources for each metadata format (ECHO10, UMM-G)

- **CUMULUS-1101**

  - Moved `@cumulus/common/file/getFileChecksumFromStream` into `@cumulus/checksum`, and renamed it to `generateChecksumFromStream`.
    This is a breaking change for users relying on `@cumulus/common/file/getFileChecksumFromStream`.
  - Refactored `@cumulus/ingest/Granule` to depend on new `common/aws` checksum functions and remove significantly present checksumming code.
    - Deprecated `@cumulus/ingest/granule.validateChecksum`. Replaced with `@cumulus/ingest/granule.verifyFile`.
    - Renamed `granule.getChecksumFromFile` to `granule.retrieveSuppliedFileChecksumInformation` to be more accurate.
  - Deprecated `@cumulus/common/aws.checksumS3Objects`. Use `@cumulus/common/aws.calculateS3ObjectChecksum` instead.

- CUMULUS-1171

  - Fixed provider handling in the API to make it consistent between protocols.
    Before this change, FTP providers were configured using the `host` and
    `port` properties. HTTP providers ignored `port` and `protocol`, and stored
    an entire URL in the `host` property. Updated the API to only accept valid
    hostnames or IP addresses in the `provider.host` field. Updated ingest code
    to properly build HTTP and HTTPS URLs from `provider.protocol`,
    `provider.host`, and `provider.port`.
  - The default provider port was being set to 21, no matter what protocol was
    being used. Removed that default.

- **CUMULUS-1176**

  - `@cumulus/move-granules` breaking change:
    Input to `move-granules` is now expected to be in the form of a granules object (i.e. `{ granules: [ { ... }, { ... } ] }`);
    For backwards compatibility with array-of-files outputs from processing steps, use the new `@cumulus/files-to-granules` task as an intermediate step.
    This task will perform the input translation. This change allows `move-granules` to be simpler and behave more predictably.
    `config.granuleIdExtraction` and `config.input_granules` are no longer needed/used by `move-granules`.
  - `@cumulus/post-to-cmr`: `config.granuleIdExtraction` is no longer needed/used by `post-to-cmr`.

- CUMULUS-1174
  - Better error message and stacktrace for S3KeyPairProvider error reporting.

### Fixed

- **CUMULUS-1218** Reconciliation report will now scan only completed granules.
- `@cumulus/api` files and granules were not getting indexed correctly because files indexing was failing in `db-indexer`
- `@cumulus/deployment` A bug in the Cloudformation template was preventing the API from being able to be launched in a VPC, updated the IAM template to give the permissions to be able to run the API in a VPC

### Deprecated

- `@cumulus/api/models/Granule.removeGranuleFromCmr`, instead use `@cumulus/api/models/Granule.removeGranuleFromCmrByGranule`
- `@cumulus/ingest/granule.validateChecksum`, instead use `@cumulus/ingest/granule.verifyFile`
- `@cumulus/common/aws.checksumS3Objects`, instead use `@cumulus/common/aws.calculateS3ObjectChecksum`
- `@cumulus/cmrjs`: `getGranuleId` and `getCmrFiles` are deprecated due to changes in input handling.

## [v1.11.3] - 2019-3-5

### Added

- **CUMULUS-1187** - Added `@cumulus/ingest/granule/duplicateHandlingType()` to determine how duplicate files should be handled in an ingest workflow

### Fixed

- **CUMULUS-1187** - workflows not respecting the duplicate handling value specified in the collection
- Removed refreshToken schema requirement for OAuth

## [v1.11.2] - 2019-2-15

### Added

- CUMULUS-1169
  - Added a `@cumulus/common/StepFunctions` module. It contains functions for querying the AWS
    StepFunctions API. These functions have the ability to retry when a ThrottlingException occurs.
  - Added `@cumulus/common/aws.retryOnThrottlingException()`, which will wrap a function in code to
    retry on ThrottlingExceptions.
  - Added `@cumulus/common/test-utils.throttleOnce()`, which will cause a function to return a
    ThrottlingException the first time it is called, then return its normal result after that.
- CUMULUS-1103 Compare the collection holdings in CMR with Cumulus' internal data store
- CUMULUS-1099 Add support for UMMG JSON metadata versions > 1.4.
  - If a version is found in the metadata object, that version is used for processing and publishing to CMR otherwise, version 1.4 is assumed.
- CUMULUS-678
  - Added support for UMMG json v1.4 metadata files.
    `reconcileCMRMetadata` added to `@cumulus/cmrjs` to update metadata record with new file locations.
    `@cumulus/common/errors` adds two new error types `CMRMetaFileNotFound` and `InvalidArgument`.
    `@cumulus/common/test-utils` adds new function `randomId` to create a random string with id to help in debugging.
    `@cumulus/common/BucketsConfig` adds a new helper class `BucketsConfig` for working with bucket stack configuration and bucket names.
    `@cumulus/common/aws` adds new function `s3PutObjectTagging` as a convenience for the aws [s3().putObjectTagging](https://docs.aws.amazon.com/AWSJavaScriptSDK/latest/AWS/S3.html#putObjectTagging-property) function.
    `@cumulus/cmrjs` Adds: - `isCMRFile` - Identify an echo10(xml) or UMMG(json) metadata file. - `metadataObjectFromCMRFile` Read and parse CMR XML file from s3. - `updateCMRMetadata` Modify a cmr metadata (xml/json) file with updated information. - `publish2CMR` Posts XML or UMMG CMR data to CMR service. - `reconcileCMRMetadata` Reconciles cmr metadata file after a file moves.
- Adds some ECS and other permissions to StepRole to enable running ECS tasks from a workflow
- Added Apache logs to cumulus api and distribution lambdas
- **CUMULUS-1119** - Added `@cumulus/integration-tests/api/EarthdataLogin.getEarthdataLoginRedirectResponse` helper for integration tests to handle login with Earthdata and to return response from redirect to Cumulus API
- **CUMULUS-673** Added `@cumulus/common/file/getFileChecksumFromStream` to get file checksum from a readable stream

### Fixed

- CUMULUS-1123
  - Cloudformation template overrides now work as expected

### Changed

- CUMULUS-1169
  - Deprecated the `@cumulus/common/step-functions` module.
  - Updated code that queries the StepFunctions API to use the retry-enabled functions from
    `@cumulus/common/StepFunctions`
- CUMULUS-1121
  - Schema validation is now strongly enforced when writing to the database.
    Additional properties are not allowed and will result in a validation error.
- CUMULUS-678
  `tasks/move-granules` simplified and refactored to use functionality from cmrjs.
  `ingest/granules.moveGranuleFiles` now just moves granule files and returns a list of the updated files. Updating metadata now handled by `@cumulus/cmrjs/reconcileCMRMetadata`.
  `move-granules.updateGranuleMetadata` refactored and bugs fixed in the case of a file matching multiple collection.files.regexps.
  `getCmrXmlFiles` simplified and now only returns an object with the cmrfilename and the granuleId.
  `@cumulus/test-processing` - test processing task updated to generate UMM-G metadata

- CUMULUS-1043

  - `@cumulus/api` now uses [express](http://expressjs.com/) as the API engine.
  - All `@cumulus/api` endpoints on ApiGateway are consolidated to a single endpoint the uses `{proxy+}` definition.
  - All files under `packages/api/endpoints` along with associated tests are updated to support express's request and response objects.
  - Replaced environment variables `internal`, `bucket` and `systemBucket` with `system_bucket`.
  - Update `@cumulus/integration-tests` to work with updated cumulus-api express endpoints

- `@cumulus/integration-tests` - `buildAndExecuteWorkflow` and `buildWorkflow` updated to take a `meta` param to allow for additional fields to be added to the workflow `meta`

- **CUMULUS-1049** Updated `Retrieve Execution Status API` in `@cumulus/api`: If the execution doesn't exist in Step Function API, Cumulus API returns the execution status information from the database.

- **CUMULUS-1119**
  - Renamed `DISTRIBUTION_URL` environment variable to `DISTRIBUTION_ENDPOINT`
  - Renamed `DEPLOYMENT_ENDPOINT` environment variable to `DISTRIBUTION_REDIRECT_ENDPOINT`
  - Renamed `API_ENDPOINT` environment variable to `TOKEN_REDIRECT_ENDPOINT`

### Removed

- Functions deprecated before 1.11.0:
  - @cumulus/api/models/base: static Manager.createTable() and static Manager.deleteTable()
  - @cumulus/ingest/aws/S3
  - @cumulus/ingest/aws/StepFunction.getExecution()
  - @cumulus/ingest/aws/StepFunction.pullEvent()
  - @cumulus/ingest/consumer.Consume
  - @cumulus/ingest/granule/Ingest.getBucket()

### Deprecated

`@cmrjs/ingestConcept`, instead use the CMR object methods. `@cmrjs/CMR.ingestGranule` or `@cmrjs/CMR.ingestCollection`
`@cmrjs/searchConcept`, instead use the CMR object methods. `@cmrjs/CMR.searchGranules` or `@cmrjs/CMR.searchCollections`
`@cmrjs/deleteConcept`, instead use the CMR object methods. `@cmrjs/CMR.deleteGranule` or `@cmrjs/CMR.deleteCollection`

## [v1.11.1] - 2018-12-18

**Please Note**

- Ensure your `app/config.yml` has a `clientId` specified in the `cmr` section. This will allow CMR to identify your requests for better support and metrics.
  - For an example, please see [the example config](https://github.com/nasa/cumulus/blob/1c7e2bf41b75da9f87004c4e40fbcf0f39f56794/example/app/config.yml#L128).

### Added

- Added a `/tokenDelete` endpoint in `@cumulus/api` to delete access token records

### Changed

- CUMULUS-678
  `@cumulus/ingest/crypto` moved and renamed to `@cumulus/common/key-pair-provider`
  `@cumulus/ingest/aws` function: `KMSDecryptionFailed` and class: `KMS` extracted and moved to `@cumulus/common` and `KMS` is exported as `KMSProvider` from `@cumulus/common/key-pair-provider`
  `@cumulus/ingest/granule` functions: `publish`, `getGranuleId`, `getXMLMetadataAsString`, `getMetadataBodyAndTags`, `parseXmlString`, `getCmrXMLFiles`, `postS3Object`, `contructOnlineAccessUrls`, `updateMetadata`, extracted and moved to `@cumulus/cmrjs`
  `getGranuleId`, `getCmrXMLFiles`, `publish`, `updateMetadata` removed from `@cumulus/ingest/granule` and added to `@cumulus/cmrjs`;
  `updateMetadata` renamed `updateCMRMetadata`.
  `@cumulus/ingest` test files renamed.
- **CUMULUS-1070**
  - Add `'Client-Id'` header to all `@cumulus/cmrjs` requests (made via `searchConcept`, `ingestConcept`, and `deleteConcept`).
  - Updated `cumulus/example/app/config.yml` entry for `cmr.clientId` to use stackName for easier CMR-side identification.

## [v1.11.0] - 2018-11-30

**Please Note**

- Redeploy IAM roles:
  - CUMULUS-817 includes a migration that requires reconfiguration/redeployment of IAM roles. Please see the [upgrade instructions](https://nasa.github.io/cumulus/docs/upgrade/1.11.0) for more information.
  - CUMULUS-977 includes a few new SNS-related permissions added to the IAM roles that will require redeployment of IAM roles.
- `cumulus-message-adapter` v1.0.13+ is required for `@cumulus/api` granule reingest API to work properly. The latest version should be downloaded automatically by kes.
- A `TOKEN_SECRET` value (preferably 256-bit for security) must be added to `.env` to securely sign JWTs used for authorization in `@cumulus/api`

### Changed

- **CUUMULUS-1000** - Distribution endpoint now persists logins, instead of
  redirecting to Earthdata Login on every request
- **CUMULUS-783 CUMULUS-790** - Updated `@cumulus/sync-granule` and `@cumulus/move-granules` tasks to always overwrite existing files for manually-triggered reingest.
- **CUMULUS-906** - Updated `@cumulus/api` granule reingest API to
  - add `reingestGranule: true` and `forceDuplicateOverwrite: true` to Cumulus message `cumulus_meta.cumulus_context` field to indicate that the workflow is a manually triggered re-ingest.
  - return warning message to operator when duplicateHandling is not `replace`
  - `cumulus-message-adapter` v1.0.13+ is required.
- **CUMULUS-793** - Updated the granule move PUT request in `@cumulus/api` to reject the move with a 409 status code if one or more of the files already exist at the destination location
- Updated `@cumulus/helloworld` to use S3 to store state for pass on retry tests
- Updated `@cumulus/ingest`:
  - [Required for MAAP] `http.js#list` will now find links with a trailing whitespace
  - Removed code from `granule.js` which looked for files in S3 using `{ Bucket: discoveredFile.bucket, Key: discoveredFile.name }`. This is obsolete since `@cumulus/ingest` uses a `file-staging` and `constructCollectionId()` directory prefixes by default.
- **CUMULUS-989**
  - Updated `@cumulus/api` to use [JWT (JSON Web Token)](https://jwt.io/introduction/) as the transport format for API authorization tokens and to use JWT verification in the request authorization
  - Updated `/token` endpoint in `@cumulus/api` to return tokens as JWTs
  - Added a `/refresh` endpoint in `@cumulus/api` to request new access tokens from the OAuth provider using the refresh token
  - Added `refreshAccessToken` to `@cumulus/api/lib/EarthdataLogin` to manage refresh token requests with the Earthdata OAuth provider

### Added

- **CUMULUS-1050**
  - Separated configuration flags for originalPayload/finalPayload cleanup such that they can be set to different retention times
- **CUMULUS-798**
  - Added daily Executions cleanup CloudWatch event that triggers cleanExecutions lambda
  - Added cleanExecutions lambda that removes finalPayload/originalPayload field entries for records older than configured timeout value (execution_payload_retention_period), with a default of 30 days
- **CUMULUS-815/816**
  - Added 'originalPayload' and 'finalPayload' fields to Executions table
  - Updated Execution model to populate originalPayload with the execution payload on record creation
  - Updated Execution model code to populate finalPayload field with the execution payload on execution completion
  - Execution API now exposes the above fields
- **CUMULUS-977**
  - Rename `kinesisConsumer` to `messageConsumer` as it handles both Kinesis streams and SNS topics as of this version.
  - Add `sns`-type rule support. These rules create a subscription between an SNS topic and the `messageConsumer`.
    When a message is received, `messageConsumer` is triggered and passes the SNS message (JSON format expected) in
    its entirety to the workflow in the `payload` field of the Cumulus message. For more information on sns-type rules,
    see the [documentation](https://nasa.github.io/cumulus/docs/data-cookbooks/setup#rules).
- **CUMULUS-975**
  - Add `KinesisInboundEventLogger` and `KinesisOutboundEventLogger` API lambdas. These lambdas
    are utilized to dump incoming and outgoing ingest workflow kinesis streams
    to cloudwatch for analytics in case of AWS/stream failure.
  - Update rules model to allow tracking of log_event ARNs related to
    Rule event logging. Kinesis rule types will now automatically log
    incoming events via a Kinesis event triggered lambda.
    CUMULUS-975-migration-4
  - Update migration code to require explicit migration names per run
  - Added migration_4 to migrate/update existing Kinesis rules to have a log event mapping
  - Added new IAM policy for migration lambda
- **CUMULUS-775**
  - Adds a instance metadata endpoint to the `@cumulus/api` package.
  - Adds a new convenience function `hostId` to the `@cumulus/cmrjs` to help build environment specific cmr urls.
  - Fixed `@cumulus/cmrjs.searchConcept` to search and return CMR results.
  - Modified `@cumulus/cmrjs.CMR.searchGranule` and `@cumulus/cmrjs.CMR.searchCollection` to include CMR's provider as a default parameter to searches.
- **CUMULUS-965**
  - Add `@cumulus/test-data.loadJSONTestData()`,
    `@cumulus/test-data.loadTestData()`, and
    `@cumulus/test-data.streamTestData()` to safely load test data. These
    functions should be used instead of using `require()` to load test data,
    which could lead to tests interfering with each other.
  - Add a `@cumulus/common/util/deprecate()` function to mark a piece of code as
    deprecated
- **CUMULUS-986**
  - Added `waitForTestExecutionStart` to `@cumulus/integration-tests`
- **CUMULUS-919**
  - In `@cumulus/deployment`, added support for NGAP permissions boundaries for IAM roles with `useNgapPermissionBoundary` flag in `iam/config.yml`. Defaults to false.

### Fixed

- Fixed a bug where FTP sockets were not closed after an error, keeping the Lambda function active until it timed out [CUMULUS-972]
- **CUMULUS-656**
  - The API will no longer allow the deletion of a provider if that provider is
    referenced by a rule
  - The API will no longer allow the deletion of a collection if that collection
    is referenced by a rule
- Fixed a bug where `@cumulus/sf-sns-report` was not pulling large messages from S3 correctly.

### Deprecated

- `@cumulus/ingest/aws/StepFunction.pullEvent()`. Use `@cumulus/common/aws.pullStepFunctionEvent()`.
- `@cumulus/ingest/consumer.Consume` due to unpredictable implementation. Use `@cumulus/ingest/consumer.Consumer`.
  Call `Consumer.consume()` instead of `Consume.read()`.

## [v1.10.4] - 2018-11-28

### Added

- **CUMULUS-1008**
  - New `config.yml` parameter for SQS consumers: `sqs_consumer_rate: (default 500)`, which is the maximum number of
    messages the consumer will attempt to process per execution. Currently this is only used by the sf-starter consumer,
    which runs every minute by default, making this a messages-per-minute upper bound. SQS does not guarantee the number
    of messages returned per call, so this is not a fixed rate of consumption, only attempted number of messages received.

### Deprecated

- `@cumulus/ingest/consumer.Consume` due to unpredictable implementation. Use `@cumulus/ingest/consumer.Consumer`.

### Changed

- Backported update of `packages/api` dependency `@mapbox/dyno` to `1.4.2` to mitigate `event-stream` vulnerability.

## [v1.10.3] - 2018-10-31

### Added

- **CUMULUS-817**
  - Added AWS Dead Letter Queues for lambdas that are scheduled asynchronously/such that failures show up only in cloudwatch logs.
- **CUMULUS-956**
  - Migrated developer documentation and data-cookbooks to Docusaurus
    - supports versioning of documentation
  - Added `docs/docs-how-to.md` to outline how to do things like add new docs or locally install for testing.
  - Deployment/CI scripts have been updated to work with the new format
- **CUMULUS-811**
  - Added new S3 functions to `@cumulus/common/aws`:
    - `aws.s3TagSetToQueryString`: converts S3 TagSet array to querystring (for use with upload()).
    - `aws.s3PutObject`: Returns promise of S3 `putObject`, which puts an object on S3
    - `aws.s3CopyObject`: Returns promise of S3 `copyObject`, which copies an object in S3 to a new S3 location
    - `aws.s3GetObjectTagging`: Returns promise of S3 `getObjectTagging`, which returns an object containing an S3 TagSet.
  - `@/cumulus/common/aws.s3PutObject` defaults to an explicit `ACL` of 'private' if not overridden.
  - `@/cumulus/common/aws.s3CopyObject` defaults to an explicit `TaggingDirective` of 'COPY' if not overridden.

### Deprecated

- **CUMULUS-811**
  - Deprecated `@cumulus/ingest/aws.S3`. Member functions of this class will now
    log warnings pointing to similar functionality in `@cumulus/common/aws`.

## [v1.10.2] - 2018-10-24

### Added

- **CUMULUS-965**
  - Added a `@cumulus/logger` package
- **CUMULUS-885**
  - Added 'human readable' version identifiers to Lambda Versioning lambda aliases
- **CUMULUS-705**
  - Note: Make sure to update the IAM stack when deploying this update.
  - Adds an AsyncOperations model and associated DynamoDB table to the
    `@cumulus/api` package
  - Adds an /asyncOperations endpoint to the `@cumulus/api` package, which can
    be used to fetch the status of an AsyncOperation.
  - Adds a /bulkDelete endpoint to the `@cumulus/api` package, which performs an
    asynchronous bulk-delete operation. This is a stub right now which is only
    intended to demonstration how AsyncOperations work.
  - Adds an AsyncOperation ECS task to the `@cumulus/api` package, which will
    fetch an Lambda function, run it in ECS, and then store the result to the
    AsyncOperations table in DynamoDB.
- **CUMULUS-851** - Added workflow lambda versioning feature to allow in-flight workflows to use lambda versions that were in place when a workflow was initiated

  - Updated Kes custom code to remove logic that used the CMA file key to determine template compilation logic. Instead, utilize a `customCompilation` template configuration flag to indicate a template should use Cumulus's kes customized methods instead of 'core'.
  - Added `useWorkflowLambdaVersions` configuration option to enable the lambdaVersioning feature set. **This option is set to true by default** and should be set to false to disable the feature.
  - Added uniqueIdentifier configuration key to S3 sourced lambdas to optionally support S3 lambda resource versioning within this scheme. This key must be unique for each modified version of the lambda package and must be updated in configuration each time the source changes.
  - Added a new nested stack template that will create a `LambdaVersions` stack that will take lambda parameters from the base template, generate lambda versions/aliases and return outputs with references to the most 'current' lambda alias reference, and updated 'core' template to utilize these outputs (if `useWorkflowLambdaVersions` is enabled).

- Created a `@cumulus/api/lib/OAuth2` interface, which is implemented by the
  `@cumulus/api/lib/EarthdataLogin` and `@cumulus/api/lib/GoogleOAuth2` classes.
  Endpoints that need to handle authentication will determine which class to use
  based on environment variables. This also greatly simplifies testing.
- Added `@cumulus/api/lib/assertions`, containing more complex AVA test assertions
- Added PublishGranule workflow to publish a granule to CMR without full reingest. (ingest-in-place capability)

- `@cumulus/integration-tests` new functionality:
  - `listCollections` to list collections from a provided data directory
  - `deleteCollection` to delete list of collections from a deployed stack
  - `cleanUpCollections` combines the above in one function.
  - `listProviders` to list providers from a provided data directory
  - `deleteProviders` to delete list of providers from a deployed stack
  - `cleanUpProviders` combines the above in one function.
  - `@cumulus/integrations-tests/api.js`: `deleteGranule` and `deletePdr` functions to make `DELETE` requests to Cumulus API
  - `rules` API functionality for posting and deleting a rule and listing all rules
  - `wait-for-deploy` lambda for use in the redeployment tests
- `@cumulus/ingest/granule.js`: `ingestFile` inserts new `duplicate_found: true` field in the file's record if a duplicate file already exists on S3.
- `@cumulus/api`: `/execution-status` endpoint requests and returns complete execution output if execution output is stored in S3 due to size.
- Added option to use environment variable to set CMR host in `@cumulus/cmrjs`.
- **CUMULUS-781** - Added integration tests for `@cumulus/sync-granule` when `duplicateHandling` is set to `replace` or `skip`
- **CUMULUS-791** - `@cumulus/move-granules`: `moveFileRequest` inserts new `duplicate_found: true` field in the file's record if a duplicate file already exists on S3. Updated output schema to document new `duplicate_found` field.

### Removed

- Removed `@cumulus/common/fake-earthdata-login-server`. Tests can now create a
  service stub based on `@cumulus/api/lib/OAuth2` if testing requires handling
  authentication.

### Changed

- **CUMULUS-940** - modified `@cumulus/common/aws` `receiveSQSMessages` to take a parameter object instead of positional parameters. All defaults remain the same, but now access to long polling is available through `options.waitTimeSeconds`.
- **CUMULUS-948** - Update lambda functions `CNMToCMA` and `CnmResponse` in the `cumulus-data-shared` bucket and point the default stack to them.
- **CUMULUS-782** - Updated `@cumulus/sync-granule` task and `Granule.ingestFile` in `@cumulus/ingest` to keep both old and new data when a destination file with different checksum already exists and `duplicateHandling` is `version`
- Updated the config schema in `@cumulus/move-granules` to include the `moveStagedFiles` param.
- **CUMULUS-778** - Updated config schema and documentation in `@cumulus/sync-granule` to include `duplicateHandling` parameter for specifying how duplicate filenames should be handled
- **CUMULUS-779** - Updated `@cumulus/sync-granule` to throw `DuplicateFile` error when destination files already exist and `duplicateHandling` is `error`
- **CUMULUS-780** - Updated `@cumulus/sync-granule` to use `error` as the default for `duplicateHandling` when it is not specified
- **CUMULUS-780** - Updated `@cumulus/api` to use `error` as the default value for `duplicateHandling` in the `Collection` model
- **CUMULUS-785** - Updated the config schema and documentation in `@cumulus/move-granules` to include `duplicateHandling` parameter for specifying how duplicate filenames should be handled
- **CUMULUS-786, CUMULUS-787** - Updated `@cumulus/move-granules` to throw `DuplicateFile` error when destination files already exist and `duplicateHandling` is `error` or not specified
- **CUMULUS-789** - Updated `@cumulus/move-granules` to keep both old and new data when a destination file with different checksum already exists and `duplicateHandling` is `version`

### Fixed

- `getGranuleId` in `@cumulus/ingest` bug: `getGranuleId` was constructing an error using `filename` which was undefined. The fix replaces `filename` with the `uri` argument.
- Fixes to `del` in `@cumulus/api/endpoints/granules.js` to not error/fail when not all files exist in S3 (e.g. delete granule which has only 2 of 3 files ingested).
- `@cumulus/deployment/lib/crypto.js` now checks for private key existence properly.

## [v1.10.1] - 2018-09-4

### Fixed

- Fixed cloudformation template errors in `@cumulus/deployment/`
  - Replaced references to Fn::Ref: with Ref:
  - Moved long form template references to a newline

## [v1.10.0] - 2018-08-31

### Removed

- Removed unused and broken code from `@cumulus/common`
  - Removed `@cumulus/common/test-helpers`
  - Removed `@cumulus/common/task`
  - Removed `@cumulus/common/message-source`
  - Removed the `getPossiblyRemote` function from `@cumulus/common/aws`
  - Removed the `startPromisedSfnExecution` function from `@cumulus/common/aws`
  - Removed the `getCurrentSfnTask` function from `@cumulus/common/aws`

### Changed

- **CUMULUS-839** - In `@cumulus/sync-granule`, 'collection' is now an optional config parameter

### Fixed

- **CUMULUS-859** Moved duplicate code in `@cumulus/move-granules` and `@cumulus/post-to-cmr` to `@cumulus/ingest`. Fixed imports making assumptions about directory structure.
- `@cumulus/ingest/consumer` correctly limits the number of messages being received and processed from SQS. Details:
  - **Background:** `@cumulus/api` includes a lambda `<stack-name>-sqs2sf` which processes messages from the `<stack-name>-startSF` SQS queue every minute. The `sqs2sf` lambda uses `@cumulus/ingest/consumer` to receive and process messages from SQS.
  - **Bug:** More than `messageLimit` number of messages were being consumed and processed from the `<stack-name>-startSF` SQS queue. Many step functions were being triggered simultaneously by the lambda `<stack-name>-sqs2sf` (which consumes every minute from the `startSF` queue) and resulting in step function failure with the error: `An error occurred (ThrottlingException) when calling the GetExecutionHistory`.
  - **Fix:** `@cumulus/ingest/consumer#processMessages` now processes messages until `timeLimit` has passed _OR_ once it receives up to `messageLimit` messages. `sqs2sf` is deployed with a [default `messageLimit` of 10](https://github.com/nasa/cumulus/blob/670000c8a821ff37ae162385f921c40956e293f7/packages/deployment/app/config.yml#L147).
  - **IMPORTANT NOTE:** `consumer` will actually process up to `messageLimit * 2 - 1` messages. This is because sometimes `receiveSQSMessages` will return less than `messageLimit` messages and thus the consumer will continue to make calls to `receiveSQSMessages`. For example, given a `messageLimit` of 10 and subsequent calls to `receiveSQSMessages` returns up to 9 messages, the loop will continue and a final call could return up to 10 messages.

## [v1.9.1] - 2018-08-22

**Please Note** To take advantage of the added granule tracking API functionality, updates are required for the message adapter and its libraries. You should be on the following versions:

- `cumulus-message-adapter` 1.0.9+
- `cumulus-message-adapter-js` 1.0.4+
- `cumulus-message-adapter-java` 1.2.7+
- `cumulus-message-adapter-python` 1.0.5+

### Added

- **CUMULUS-687** Added logs endpoint to search for logs from a specific workflow execution in `@cumulus/api`. Added integration test.
- **CUMULUS-836** - `@cumulus/deployment` supports a configurable docker storage driver for ECS. ECS can be configured with either `devicemapper` (the default storage driver for AWS ECS-optimized AMIs) or `overlay2` (the storage driver used by the NGAP 2.0 AMI). The storage driver can be configured in `app/config.yml` with `ecs.docker.storageDriver: overlay2 | devicemapper`. The default is `overlay2`.
  - To support this configuration, a [Handlebars](https://handlebarsjs.com/) helper `ifEquals` was added to `packages/deployment/lib/kes.js`.
- **CUMULUS-836** - `@cumulus/api` added IAM roles required by the NGAP 2.0 AMI. The NGAP 2.0 AMI runs a script `register_instances_with_ssm.py` which requires the ECS IAM role to include `ec2:DescribeInstances` and `ssm:GetParameter` permissions.

### Fixed

- **CUMULUS-836** - `@cumulus/deployment` uses `overlay2` driver by default and does not attempt to write `--storage-opt dm.basesize` to fix [this error](https://github.com/moby/moby/issues/37039).
- **CUMULUS-413** Kinesis processing now captures all errors.
  - Added kinesis fallback mechanism when errors occur during record processing.
  - Adds FallbackTopicArn to `@cumulus/api/lambdas.yml`
  - Adds fallbackConsumer lambda to `@cumulus/api`
  - Adds fallbackqueue option to lambda definitions capture lambda failures after three retries.
  - Adds kinesisFallback SNS topic to signal incoming errors from kinesis stream.
  - Adds kinesisFailureSQS to capture fully failed events from all retries.
- **CUMULUS-855** Adds integration test for kinesis' error path.
- **CUMULUS-686** Added workflow task name and version tracking via `@cumulus/api` executions endpoint under new `tasks` property, and under `workflow_tasks` in step input/output.
  - Depends on `cumulus-message-adapter` 1.0.9+, `cumulus-message-adapter-js` 1.0.4+, `cumulus-message-adapter-java` 1.2.7+ and `cumulus-message-adapter-python` 1.0.5+
- **CUMULUS-771**
  - Updated sync-granule to stream the remote file to s3
  - Added integration test for ingesting granules from ftp provider
  - Updated http/https integration tests for ingesting granules from http/https providers
- **CUMULUS-862** Updated `@cumulus/integration-tests` to handle remote lambda output
- **CUMULUS-856** Set the rule `state` to have default value `ENABLED`

### Changed

- In `@cumulus/deployment`, changed the example app config.yml to have additional IAM roles

## [v1.9.0] - 2018-08-06

**Please note** additional information and upgrade instructions [here](https://nasa.github.io/cumulus/docs/upgrade/1.9.0)

### Added

- **CUMULUS-712** - Added integration tests verifying expected behavior in workflows
- **GITC-776-2** - Add support for versioned collections

### Fixed

- **CUMULUS-832**
  - Fixed indentation in example config.yml in `@cumulus/deployment`
  - Fixed issue with new deployment using the default distribution endpoint in `@cumulus/deployment` and `@cumulus/api`

## [v1.8.1] - 2018-08-01

**Note** IAM roles should be re-deployed with this release.

- **Cumulus-726**
  - Added function to `@cumulus/integration-tests`: `sfnStep` includes `getStepInput` which returns the input to the schedule event of a given step function step.
  - Added IAM policy `@cumulus/deployment`: Lambda processing IAM role includes `kinesis::PutRecord` so step function lambdas can write to kinesis streams.
- **Cumulus Community Edition**
  - Added Google OAuth authentication token logic to `@cumulus/api`. Refactored token endpoint to use environment variable flag `OAUTH_PROVIDER` when determining with authentication method to use.
  - Added API Lambda memory configuration variable `api_lambda_memory` to `@cumulus/api` and `@cumulus/deployment`.

### Changed

- **Cumulus-726**
  - Changed function in `@cumulus/api`: `models/rules.js#addKinesisEventSource` was modified to call to `deleteKinesisEventSource` with all required parameters (rule's name, arn and type).
  - Changed function in `@cumulus/integration-tests`: `getStepOutput` can now be used to return output of failed steps. If users of this function want the output of a failed event, they can pass a third parameter `eventType` as `'failure'`. This function will work as always for steps which completed successfully.

### Removed

- **Cumulus-726**

  - Configuration change to `@cumulus/deployment`: Removed default auto scaling configuration for Granules and Files DynamoDB tables.

- **CUMULUS-688**
  - Add integration test for ExecutionStatus
  - Function addition to `@cumulus/integration-tests`: `api` includes `getExecutionStatus` which returns the execution status from the Cumulus API

## [v1.8.0] - 2018-07-23

### Added

- **CUMULUS-718** Adds integration test for Kinesis triggering a workflow.

- **GITC-776-3** Added more flexibility for rules. You can now edit all fields on the rule's record
  We may need to update the api documentation to reflect this.

- **CUMULUS-681** - Add ingest-in-place action to granules endpoint

  - new applyWorkflow action at PUT /granules/{granuleid} Applying a workflow starts an execution of the provided workflow and passes the granule record as payload.
    Parameter(s):
    - workflow - the workflow name

- **CUMULUS-685** - Add parent exeuction arn to the execution which is triggered from a parent step function

### Changed

- **CUMULUS-768** - Integration tests get S3 provider data from shared data folder

### Fixed

- **CUMULUS-746** - Move granule API correctly updates record in dynamo DB and cmr xml file
- **CUMULUS-766** - Populate database fileSize field from S3 if value not present in Ingest payload

## [v1.7.1] - 2018-07-27 - [BACKPORT]

### Fixed

- **CUMULUS-766** - Backport from 1.8.0 - Populate database fileSize field from S3 if value not present in Ingest payload

## [v1.7.0] - 2018-07-02

### Please note: [Upgrade Instructions](https://nasa.github.io/cumulus/docs/upgrade/1.7.0)

### Added

- **GITC-776-2** - Add support for versioned collections
- **CUMULUS-491** - Add granule reconciliation API endpoints.
- **CUMULUS-480** Add support for backup and recovery:
  - Add DynamoDB tables for granules, executions and pdrs
  - Add ability to write all records to S3
  - Add ability to download all DynamoDB records in form json files
  - Add ability to upload records to DynamoDB
  - Add migration scripts for copying granule, pdr and execution records from ElasticSearch to DynamoDB
  - Add IAM support for batchWrite on dynamoDB
-
- **CUMULUS-508** - `@cumulus/deployment` cloudformation template allows for lambdas and ECS clusters to have multiple AZ availability.
  - `@cumulus/deployment` also ensures docker uses `devicemapper` storage driver.
- **CUMULUS-755** - `@cumulus/deployment` Add DynamoDB autoscaling support.
  - Application developers can add autoscaling and override default values in their deployment's `app/config.yml` file using a `{TableName}Table:` key.

### Fixed

- **CUMULUS-747** - Delete granule API doesn't delete granule files in s3 and granule in elasticsearch
  - update the StreamSpecification DynamoDB tables to have StreamViewType: "NEW_AND_OLD_IMAGES"
  - delete granule files in s3
- **CUMULUS-398** - Fix not able to filter executions by workflow
- **CUMULUS-748** - Fix invalid lambda .zip files being validated/uploaded to AWS
- **CUMULUS-544** - Post to CMR task has UAT URL hard-coded
  - Made configurable: PostToCmr now requires CMR_ENVIRONMENT env to be set to 'SIT' or 'OPS' for those CMR environments. Default is UAT.

### Changed

- **GITC-776-4** - Changed Discover-pdrs to not rely on collection but use provider_path in config. It also has an optional filterPdrs regex configuration parameter

- **CUMULUS-710** - In the integration test suite, `getStepOutput` returns the output of the first successful step execution or last failed, if none exists

## [v1.6.0] - 2018-06-06

### Please note: [Upgrade Instructions](https://nasa.github.io/cumulus/docs/upgrade/1.6.0)

### Fixed

- **CUMULUS-602** - Format all logs sent to Elastic Search.
  - Extract cumulus log message and index it to Elastic Search.

### Added

- **CUMULUS-556** - add a mechanism for creating and running migration scripts on deployment.
- **CUMULUS-461** Support use of metadata date and other components in `url_path` property

### Changed

- **CUMULUS-477** Update bucket configuration to support multiple buckets of the same type:
  - Change the structure of the buckets to allow for more than one bucket of each type. The bucket structure is now:
    bucket-key:
    name: <bucket-name>
    type: <type> i.e. internal, public, etc.
  - Change IAM and app deployment configuration to support new bucket structure
  - Update tasks and workflows to support new bucket structure
  - Replace instances where buckets.internal is relied upon to either use the system bucket or a configured bucket
  - Move IAM template to the deployment package. NOTE: You now have to specify '--template node_modules/@cumulus/deployment/iam' in your IAM deployment
  - Add IAM cloudformation template support to filter buckets by type

## [v1.5.5] - 2018-05-30

### Added

- **CUMULUS-530** - PDR tracking through Queue-granules
  - Add optional `pdr` property to the sync-granule task's input config and output payload.
- **CUMULUS-548** - Create a Lambda task that generates EMS distribution reports
  - In order to supply EMS Distribution Reports, you must enable S3 Server
    Access Logging on any S3 buckets used for distribution. See [How Do I Enable Server Access Logging for an S3 Bucket?](https://docs.aws.amazon.com/AmazonS3/latest/user-guide/server-access-logging.html)
    The "Target bucket" setting should point at the Cumulus internal bucket.
    The "Target prefix" should be
    "<STACK_NAME>/ems-distribution/s3-server-access-logs/", where "STACK_NAME"
    is replaced with the name of your Cumulus stack.

### Fixed

- **CUMULUS-546 - Kinesis Consumer should catch and log invalid JSON**
  - Kinesis Consumer lambda catches and logs errors so that consumer doesn't get stuck in a loop re-processing bad json records.
- EMS report filenames are now based on their start time instead of the time
  instead of the time that the report was generated
- **CUMULUS-552 - Cumulus API returns different results for the same collection depending on query**
  - The collection, provider and rule records in elasticsearch are now replaced with records from dynamo db when the dynamo db records are updated.

### Added

- `@cumulus/deployment`'s default cloudformation template now configures storage for Docker to match the configured ECS Volume. The template defines Docker's devicemapper basesize (`dm.basesize`) using `ecs.volumeSize`. This addresses ECS default of limiting Docker containers to 10GB of storage ([Read more](https://aws.amazon.com/premiumsupport/knowledge-center/increase-default-ecs-docker-limit/)).

## [v1.5.4] - 2018-05-21

### Added

- **CUMULUS-535** - EMS Ingest, Archive, Archive Delete reports
  - Add lambda EmsReport to create daily EMS Ingest, Archive, Archive Delete reports
  - ems.provider property added to `@cumulus/deployment/app/config.yml`.
    To change the provider name, please add `ems: provider` property to `app/config.yml`.
- **CUMULUS-480** Use DynamoDB to store granules, pdrs and execution records
  - Activate PointInTime feature on DynamoDB tables
  - Increase test coverage on api package
  - Add ability to restore metadata records from json files to DynamoDB
- **CUMULUS-459** provide API endpoint for moving granules from one location on s3 to another

## [v1.5.3] - 2018-05-18

### Fixed

- **CUMULUS-557 - "Add dataType to DiscoverGranules output"**
  - Granules discovered by the DiscoverGranules task now include dataType
  - dataType is now a required property for granules used as input to the
    QueueGranules task
- **CUMULUS-550** Update deployment app/config.yml to force elasticsearch updates for deleted granules

## [v1.5.2] - 2018-05-15

### Fixed

- **CUMULUS-514 - "Unable to Delete the Granules"**
  - updated cmrjs.deleteConcept to return success if the record is not found
    in CMR.

### Added

- **CUMULUS-547** - The distribution API now includes an
  "earthdataLoginUsername" query parameter when it returns a signed S3 URL
- **CUMULUS-527 - "parse-pdr queues up all granules and ignores regex"**
  - Add an optional config property to the ParsePdr task called
    "granuleIdFilter". This property is a regular expression that is applied
    against the filename of the first file of each granule contained in the
    PDR. If the regular expression matches, then the granule is included in
    the output. Defaults to '.', which will match all granules in the PDR.
- File checksums in PDRs now support MD5
- Deployment support to subscribe to an SNS topic that already exists
- **CUMULUS-470, CUMULUS-471** In-region S3 Policy lambda added to API to update bucket policy for in-region access.
- **CUMULUS-533** Added fields to granule indexer to support EMS ingest and archive record creation
- **CUMULUS-534** Track deleted granules
  - added `deletedgranule` type to `cumulus` index.
  - **Important Note:** Force custom bootstrap to re-run by adding this to
    app/config.yml `es: elasticSearchMapping: 7`
- You can now deploy cumulus without ElasticSearch. Just add `es: null` to your `app/config.yml` file. This is only useful for debugging purposes. Cumulus still requires ElasticSearch to properly operate.
- `@cumulus/integration-tests` includes and exports the `addRules` function, which seeds rules into the DynamoDB table.
- Added capability to support EFS in cloud formation template. Also added
  optional capability to ssh to your instance and privileged lambda functions.
- Added support to force discovery of PDRs that have already been processed
  and filtering of selected data types
- `@cumulus/cmrjs` uses an environment variable `USER_IP_ADDRESS` or fallback
  IP address of `10.0.0.0` when a public IP address is not available. This
  supports lambda functions deployed into a VPC's private subnet, where no
  public IP address is available.

### Changed

- **CUMULUS-550** Custom bootstrap automatically adds new types to index on
  deployment

## [v1.5.1] - 2018-04-23

### Fixed

- add the missing dist folder to the hello-world task
- disable uglifyjs on the built version of the pdr-status-check (read: https://github.com/webpack-contrib/uglifyjs-webpack-plugin/issues/264)

## [v1.5.0] - 2018-04-23

### Changed

- Removed babel from all tasks and packages and increased minimum node requirements to version 8.10
- Lambda functions created by @cumulus/deployment will use node8.10 by default
- Moved [cumulus-integration-tests](https://github.com/nasa/cumulus-integration-tests) to the `example` folder CUMULUS-512
- Streamlined all packages dependencies (e.g. remove redundant dependencies and make sure versions are the same across packages)
- **CUMULUS-352:** Update Cumulus Elasticsearch indices to use [index aliases](https://www.elastic.co/guide/en/elasticsearch/reference/current/indices-aliases.html).
- **CUMULUS-519:** ECS tasks are no longer restarted after each CF deployment unless `ecs.restartTasksOnDeploy` is set to true
- **CUMULUS-298:** Updated log filterPattern to include all CloudWatch logs in ElasticSearch
- **CUMULUS-518:** Updates to the SyncGranule config schema
  - `granuleIdExtraction` is no longer a property
  - `process` is now an optional property
  - `provider_path` is no longer a property

### Fixed

- **CUMULUS-455 "Kes deployments using only an updated message adapter do not get automatically deployed"**
  - prepended the hash value of cumulus-message-adapter.zip file to the zip file name of lambda which uses message adapter.
  - the lambda function will be redeployed when message adapter or lambda function are updated
- Fixed a bug in the bootstrap lambda function where it stuck during update process
- Fixed a bug where the sf-sns-report task did not return the payload of the incoming message as the output of the task [CUMULUS-441]

### Added

- **CUMULUS-352:** Add reindex CLI to the API package.
- **CUMULUS-465:** Added mock http/ftp/sftp servers to the integration tests
- Added a `delete` method to the `@common/CollectionConfigStore` class
- **CUMULUS-467 "@cumulus/integration-tests or cumulus-integration-tests should seed provider and collection in deployed DynamoDB"**
  - `example` integration-tests populates providers and collections to database
  - `example` workflow messages are populated from workflow templates in s3, provider and collection information in database, and input payloads. Input templates are removed.
  - added `https` protocol to provider schema

## [v1.4.1] - 2018-04-11

### Fixed

- Sync-granule install

## [v1.4.0] - 2018-04-09

### Fixed

- **CUMULUS-392 "queue-granules not returning the sfn-execution-arns queued"**
  - updated queue-granules to return the sfn-execution-arns queued and pdr if exists.
  - added pdr to ingest message meta.pdr instead of payload, so the pdr information doesn't get lost in the ingest workflow, and ingested granule in elasticsearch has pdr name.
  - fixed sf-sns-report schema, remove the invalid part
  - fixed pdr-status-check schema, the failed execution contains arn and reason
- **CUMULUS-206** make sure homepage and repository urls exist in package.json files of tasks and packages

### Added

- Example folder with a cumulus deployment example

### Changed

- [CUMULUS-450](https://bugs.earthdata.nasa.gov/browse/CUMULUS-450) - Updated
  the config schema of the **queue-granules** task
  - The config no longer takes a "collection" property
  - The config now takes an "internalBucket" property
  - The config now takes a "stackName" property
- [CUMULUS-450](https://bugs.earthdata.nasa.gov/browse/CUMULUS-450) - Updated
  the config schema of the **parse-pdr** task
  - The config no longer takes a "collection" property
  - The "stack", "provider", and "bucket" config properties are now
    required
- **CUMULUS-469** Added a lambda to the API package to prototype creating an S3 bucket policy for direct, in-region S3 access for the prototype bucket

### Removed

- Removed the `findTmpTestDataDirectory()` function from
  `@cumulus/common/test-utils`

### Fixed

- [CUMULUS-450](https://bugs.earthdata.nasa.gov/browse/CUMULUS-450)
  - The **queue-granules** task now enqueues a **sync-granule** task with the
    correct collection config for that granule based on the granule's
    data-type. It had previously been using the collection config from the
    config of the **queue-granules** task, which was a problem if the granules
    being queued belonged to different data-types.
  - The **parse-pdr** task now handles the case where a PDR contains granules
    with different data types, and uses the correct granuleIdExtraction for
    each granule.

### Added

- **CUMULUS-448** Add code coverage checking using [nyc](https://github.com/istanbuljs/nyc).

## [v1.3.0] - 2018-03-29

### Deprecated

- discover-s3-granules is deprecated. The functionality is provided by the discover-granules task

### Fixed

- **CUMULUS-331:** Fix aws.downloadS3File to handle non-existent key
- Using test ftp provider for discover-granules testing [CUMULUS-427]
- **CUMULUS-304: "Add AWS API throttling to pdr-status-check task"** Added concurrency limit on SFN API calls. The default concurrency is 10 and is configurable through Lambda environment variable CONCURRENCY.
- **CUMULUS-414: "Schema validation not being performed on many tasks"** revised npm build scripts of tasks that use cumulus-message-adapter to place schema directories into dist directories.
- **CUMULUS-301:** Update all tests to use test-data package for testing data.
- **CUMULUS-271: "Empty response body from rules PUT endpoint"** Added the updated rule to response body.
- Increased memory allotment for `CustomBootstrap` lambda function. Resolves failed deployments where `CustomBootstrap` lambda function was failing with error `Process exited before completing request`. This was causing deployments to stall, fail to update and fail to rollback. This error is thrown when the lambda function tries to use more memory than it is allotted.
- Cumulus repository folders structure updated:
  - removed the `cumulus` folder altogether
  - moved `cumulus/tasks` to `tasks` folder at the root level
  - moved the tasks that are not converted to use CMA to `tasks/.not_CMA_compliant`
  - updated paths where necessary

### Added

- `@cumulus/integration-tests` - Added support for testing the output of an ECS activity as well as a Lambda function.

## [v1.2.0] - 2018-03-20

### Fixed

- Update vulnerable npm packages [CUMULUS-425]
- `@cumulus/api`: `kinesis-consumer.js` uses `sf-scheduler.js#schedule` instead of placing a message directly on the `startSF` SQS queue. This is a fix for [CUMULUS-359](https://bugs.earthdata.nasa.gov/browse/CUMULUS-359) because `sf-scheduler.js#schedule` looks up the provider and collection data in DynamoDB and adds it to the `meta` object of the enqueued message payload.
- `@cumulus/api`: `kinesis-consumer.js` catches and logs errors instead of doing an error callback. Before this change, `kinesis-consumer` was failing to process new records when an existing record caused an error because it would call back with an error and stop processing additional records. It keeps trying to process the record causing the error because it's "position" in the stream is unchanged. Catching and logging the errors is part 1 of the fix. Proposed part 2 is to enqueue the error and the message on a "dead-letter" queue so it can be processed later ([CUMULUS-413](https://bugs.earthdata.nasa.gov/browse/CUMULUS-413)).
- **CUMULUS-260: "PDR page on dashboard only shows zeros."** The PDR stats in LPDAAC are all 0s, even if the dashboard has been fixed to retrieve the correct fields. The current version of pdr-status-check has a few issues.
  - pdr is not included in the input/output schema. It's available from the input event. So the pdr status and stats are not updated when the ParsePdr workflow is complete. Adding the pdr to the input/output of the task will fix this.
  - pdr-status-check doesn't update pdr stats which prevent the real time pdr progress from showing up in the dashboard. To solve this, added lambda function sf-sns-report which is copied from @cumulus/api/lambdas/sf-sns-broadcast with modification, sf-sns-report can be used to report step function status anywhere inside a step function. So add step sf-sns-report after each pdr-status-check, we will get the PDR status progress at real time.
  - It's possible an execution is still in the queue and doesn't exist in sfn yet. Added code to handle 'ExecutionDoesNotExist' error when checking the execution status.
- Fixed `aws.cloudwatchevents()` typo in `packages/ingest/aws.js`. This typo was the root cause of the error: `Error: Could not process scheduled_ingest, Error: : aws.cloudwatchevents is not a constructor` seen when trying to update a rule.

### Removed

- `@cumulus/ingest/aws`: Remove queueWorkflowMessage which is no longer being used by `@cumulus/api`'s `kinesis-consumer.js`.

## [v1.1.4] - 2018-03-15

### Added

- added flag `useList` to parse-pdr [CUMULUS-404]

### Fixed

- Pass encrypted password to the ApiGranule Lambda function [CUMULUS-424]

## [v1.1.3] - 2018-03-14

### Fixed

- Changed @cumulus/deployment package install behavior. The build process will happen after installation

## [v1.1.2] - 2018-03-14

### Added

- added tools to @cumulus/integration-tests for local integration testing
- added end to end testing for discovering and parsing of PDRs
- `yarn e2e` command is available for end to end testing

### Fixed

- **CUMULUS-326: "Occasionally encounter "Too Many Requests" on deployment"** The api gateway calls will handle throttling errors
- **CUMULUS-175: "Dashboard providers not in sync with AWS providers."** The root cause of this bug - DynamoDB operations not showing up in Elasticsearch - was shared by collections and rules. The fix was to update providers', collections' and rules; POST, PUT and DELETE endpoints to operate on DynamoDB and using DynamoDB streams to update Elasticsearch. The following packages were made:
  - `@cumulus/deployment` deploys DynamoDB streams for the Collections, Providers and Rules tables as well as a new lambda function called `dbIndexer`. The `dbIndexer` lambda has an event source mapping which listens to each of the DynamoDB streams. The dbIndexer lambda receives events referencing operations on the DynamoDB table and updates the elasticsearch cluster accordingly.
  - The `@cumulus/api` endpoints for collections, providers and rules _only_ query DynamoDB, with the exception of LIST endpoints and the collections' GET endpoint.

### Updated

- Broke up `kes.override.js` of @cumulus/deployment to multiple modules and moved to a new location
- Expanded @cumulus/deployment test coverage
- all tasks were updated to use cumulus-message-adapter-js 1.0.1
- added build process to integration-tests package to babelify it before publication
- Update @cumulus/integration-tests lambda.js `getLambdaOutput` to return the entire lambda output. Previously `getLambdaOutput` returned only the payload.

## [v1.1.1] - 2018-03-08

### Removed

- Unused queue lambda in api/lambdas [CUMULUS-359]

### Fixed

- Kinesis message content is passed to the triggered workflow [CUMULUS-359]
- Kinesis message queues a workflow message and does not write to rules table [CUMULUS-359]

## [v1.1.0] - 2018-03-05

### Added

- Added a `jlog` function to `common/test-utils` to aid in test debugging
- Integration test package with command line tool [CUMULUS-200] by @laurenfrederick
- Test for FTP `useList` flag [CUMULUS-334] by @kkelly51

### Updated

- The `queue-pdrs` task now uses the [cumulus-message-adapter-js](https://github.com/nasa/cumulus-message-adapter-js)
  library
- Updated the `queue-pdrs` JSON schemas
- The test-utils schema validation functions now throw an error if validation
  fails
- The `queue-granules` task now uses the [cumulus-message-adapter-js](https://github.com/nasa/cumulus-message-adapter-js)
  library
- Updated the `queue-granules` JSON schemas

### Removed

- Removed the `getSfnExecutionByName` function from `common/aws`
- Removed the `getGranuleStatus` function from `common/aws`

## [v1.0.1] - 2018-02-27

### Added

- More tests for discover-pdrs, dicover-granules by @yjpa7145
- Schema validation utility for tests by @yjpa7145

### Changed

- Fix an FTP listing bug for servers that do not support STAT [CUMULUS-334] by @kkelly51

## [v1.0.0] - 2018-02-23

[unreleased]: https://github.com/nasa/cumulus/compare/v18.1.0...HEAD
[v18.1.0]: https://github.com/nasa/cumulus/compare/v18.0.0...v18.1.0
[v18.0.0]: https://github.com/nasa/cumulus/compare/v17.0.0...v18.0.0
[v17.0.0]: https://github.com/nasa/cumulus/compare/v16.1.2...v17.0.0
[v16.1.2]: https://github.com/nasa/cumulus/compare/v16.1.1...v16.1.2
[v16.1.1]: https://github.com/nasa/cumulus/compare/v16.0.0...v16.1.1
[v16.0.0]: https://github.com/nasa/cumulus/compare/v15.0.4...v16.0.0
[v15.0.4]: https://github.com/nasa/cumulus/compare/v15.0.3...v15.0.4
[v15.0.3]: https://github.com/nasa/cumulus/compare/v15.0.2...v15.0.3
[v15.0.2]: https://github.com/nasa/cumulus/compare/v15.0.1...v15.0.2
[v15.0.1]: https://github.com/nasa/cumulus/compare/v15.0.0...v15.0.1
[v15.0.0]: https://github.com/nasa/cumulus/compare/v14.1.0...v15.0.0
[v14.1.0]: https://github.com/nasa/cumulus/compare/v14.0.0...v14.1.0
[v14.0.0]: https://github.com/nasa/cumulus/compare/v13.4.0...v14.0.0
[v13.4.0]: https://github.com/nasa/cumulus/compare/v13.3.2...v13.4.0
[v13.3.2]: https://github.com/nasa/cumulus/compare/v13.3.0...v13.3.2
[v13.3.0]: https://github.com/nasa/cumulus/compare/v13.2.1...v13.3.0
[v13.2.1]: https://github.com/nasa/cumulus/compare/v13.2.0...v13.2.1
[v13.2.0]: https://github.com/nasa/cumulus/compare/v13.1.0...v13.2.0
[v13.1.0]: https://github.com/nasa/cumulus/compare/v13.0.1...v13.1.0
[v13.0.1]: https://github.com/nasa/cumulus/compare/v13.0.0...v13.0.1
[v13.0.0]: https://github.com/nasa/cumulus/compare/v12.0.3...v13.0.0
[v12.0.3]: https://github.com/nasa/cumulus/compare/v12.0.2...v12.0.3
[v12.0.2]: https://github.com/nasa/cumulus/compare/v12.0.1...v12.0.2
[v12.0.1]: https://github.com/nasa/cumulus/compare/v12.0.0...v12.0.1
[v12.0.0]: https://github.com/nasa/cumulus/compare/v11.1.8...v12.0.0
[v11.1.8]: https://github.com/nasa/cumulus/compare/v11.1.7...v11.1.8
[v11.1.7]: https://github.com/nasa/cumulus/compare/v11.1.5...v11.1.7
[v11.1.5]: https://github.com/nasa/cumulus/compare/v11.1.4...v11.1.5
[v11.1.4]: https://github.com/nasa/cumulus/compare/v11.1.3...v11.1.4
[v11.1.3]: https://github.com/nasa/cumulus/compare/v11.1.2...v11.1.3
[v11.1.2]: https://github.com/nasa/cumulus/compare/v11.1.1...v11.1.2
[v11.1.1]: https://github.com/nasa/cumulus/compare/v11.1.0...v11.1.1
[v11.1.0]: https://github.com/nasa/cumulus/compare/v11.0.0...v11.1.0
[v11.0.0]: https://github.com/nasa/cumulus/compare/v10.1.3...v11.0.0
[v10.1.3]: https://github.com/nasa/cumulus/compare/v10.1.2...v10.1.3
[v10.1.2]: https://github.com/nasa/cumulus/compare/v10.1.1...v10.1.2
[v10.1.1]: https://github.com/nasa/cumulus/compare/v10.1.0...v10.1.1
[v10.1.0]: https://github.com/nasa/cumulus/compare/v10.0.1...v10.1.0
[v10.0.1]: https://github.com/nasa/cumulus/compare/v10.0.0...v10.0.1
[v10.0.0]: https://github.com/nasa/cumulus/compare/v9.9.0...v10.0.0
[v9.9.3]: https://github.com/nasa/cumulus/compare/v9.9.2...v9.9.3
[v9.9.2]: https://github.com/nasa/cumulus/compare/v9.9.1...v9.9.2
[v9.9.1]: https://github.com/nasa/cumulus/compare/v9.9.0...v9.9.1
[v9.9.0]: https://github.com/nasa/cumulus/compare/v9.8.0...v9.9.0
[v9.8.0]: https://github.com/nasa/cumulus/compare/v9.7.0...v9.8.0
[v9.7.1]: https://github.com/nasa/cumulus/compare/v9.7.0...v9.7.1
[v9.7.0]: https://github.com/nasa/cumulus/compare/v9.6.0...v9.7.0
[v9.6.0]: https://github.com/nasa/cumulus/compare/v9.5.0...v9.6.0
[v9.5.0]: https://github.com/nasa/cumulus/compare/v9.4.0...v9.5.0
[v9.4.1]: https://github.com/nasa/cumulus/compare/v9.3.0...v9.4.1
[v9.4.0]: https://github.com/nasa/cumulus/compare/v9.3.0...v9.4.0
[v9.3.0]: https://github.com/nasa/cumulus/compare/v9.2.2...v9.3.0
[v9.2.2]: https://github.com/nasa/cumulus/compare/v9.2.1...v9.2.2
[v9.2.1]: https://github.com/nasa/cumulus/compare/v9.2.0...v9.2.1
[v9.2.0]: https://github.com/nasa/cumulus/compare/v9.1.0...v9.2.0
[v9.1.0]: https://github.com/nasa/cumulus/compare/v9.0.1...v9.1.0
[v9.0.1]: https://github.com/nasa/cumulus/compare/v9.0.0...v9.0.1
[v9.0.0]: https://github.com/nasa/cumulus/compare/v8.1.0...v9.0.0
[v8.1.0]: https://github.com/nasa/cumulus/compare/v8.0.0...v8.1.0
[v8.0.0]: https://github.com/nasa/cumulus/compare/v7.2.0...v8.0.0
[v7.2.0]: https://github.com/nasa/cumulus/compare/v7.1.0...v7.2.0
[v7.1.0]: https://github.com/nasa/cumulus/compare/v7.0.0...v7.1.0
[v7.0.0]: https://github.com/nasa/cumulus/compare/v6.0.0...v7.0.0
[v6.0.0]: https://github.com/nasa/cumulus/compare/v5.0.1...v6.0.0
[v5.0.1]: https://github.com/nasa/cumulus/compare/v5.0.0...v5.0.1
[v5.0.0]: https://github.com/nasa/cumulus/compare/v4.0.0...v5.0.0
[v4.0.0]: https://github.com/nasa/cumulus/compare/v3.0.1...v4.0.0
[v3.0.1]: https://github.com/nasa/cumulus/compare/v3.0.0...v3.0.1
[v3.0.0]: https://github.com/nasa/cumulus/compare/v2.0.1...v3.0.0
[v2.0.7]: https://github.com/nasa/cumulus/compare/v2.0.6...v2.0.7
[v2.0.6]: https://github.com/nasa/cumulus/compare/v2.0.5...v2.0.6
[v2.0.5]: https://github.com/nasa/cumulus/compare/v2.0.4...v2.0.5
[v2.0.4]: https://github.com/nasa/cumulus/compare/v2.0.3...v2.0.4
[v2.0.3]: https://github.com/nasa/cumulus/compare/v2.0.2...v2.0.3
[v2.0.2]: https://github.com/nasa/cumulus/compare/v2.0.1...v2.0.2
[v2.0.1]: https://github.com/nasa/cumulus/compare/v1.24.0...v2.0.1
[v2.0.0]: https://github.com/nasa/cumulus/compare/v1.24.0...v2.0.0
[v1.24.0]: https://github.com/nasa/cumulus/compare/v1.23.2...v1.24.0
[v1.23.2]: https://github.com/nasa/cumulus/compare/v1.22.1...v1.23.2
[v1.22.1]: https://github.com/nasa/cumulus/compare/v1.21.0...v1.22.1
[v1.21.0]: https://github.com/nasa/cumulus/compare/v1.20.0...v1.21.0
[v1.20.0]: https://github.com/nasa/cumulus/compare/v1.19.0...v1.20.0
[v1.19.0]: https://github.com/nasa/cumulus/compare/v1.18.0...v1.19.0
[v1.18.0]: https://github.com/nasa/cumulus/compare/v1.17.0...v1.18.0
[v1.17.0]: https://github.com/nasa/cumulus/compare/v1.16.1...v1.17.0
[v1.16.1]: https://github.com/nasa/cumulus/compare/v1.16.0...v1.16.1
[v1.16.0]: https://github.com/nasa/cumulus/compare/v1.15.0...v1.16.0
[v1.15.0]: https://github.com/nasa/cumulus/compare/v1.14.5...v1.15.0
[v1.14.5]: https://github.com/nasa/cumulus/compare/v1.14.4...v1.14.5
[v1.14.4]: https://github.com/nasa/cumulus/compare/v1.14.3...v1.14.4
[v1.14.3]: https://github.com/nasa/cumulus/compare/v1.14.2...v1.14.3
[v1.14.2]: https://github.com/nasa/cumulus/compare/v1.14.1...v1.14.2
[v1.14.1]: https://github.com/nasa/cumulus/compare/v1.14.0...v1.14.1
[v1.14.0]: https://github.com/nasa/cumulus/compare/v1.13.5...v1.14.0
[v1.13.5]: https://github.com/nasa/cumulus/compare/v1.13.4...v1.13.5
[v1.13.4]: https://github.com/nasa/cumulus/compare/v1.13.3...v1.13.4
[v1.13.3]: https://github.com/nasa/cumulus/compare/v1.13.2...v1.13.3
[v1.13.2]: https://github.com/nasa/cumulus/compare/v1.13.1...v1.13.2
[v1.13.1]: https://github.com/nasa/cumulus/compare/v1.13.0...v1.13.1
[v1.13.0]: https://github.com/nasa/cumulus/compare/v1.12.1...v1.13.0
[v1.12.1]: https://github.com/nasa/cumulus/compare/v1.12.0...v1.12.1
[v1.12.0]: https://github.com/nasa/cumulus/compare/v1.11.3...v1.12.0
[v1.11.3]: https://github.com/nasa/cumulus/compare/v1.11.2...v1.11.3
[v1.11.2]: https://github.com/nasa/cumulus/compare/v1.11.1...v1.11.2
[v1.11.1]: https://github.com/nasa/cumulus/compare/v1.11.0...v1.11.1
[v1.11.0]: https://github.com/nasa/cumulus/compare/v1.10.4...v1.11.0
[v1.10.4]: https://github.com/nasa/cumulus/compare/v1.10.3...v1.10.4
[v1.10.3]: https://github.com/nasa/cumulus/compare/v1.10.2...v1.10.3
[v1.10.2]: https://github.com/nasa/cumulus/compare/v1.10.1...v1.10.2
[v1.10.1]: https://github.com/nasa/cumulus/compare/v1.10.0...v1.10.1
[v1.10.0]: https://github.com/nasa/cumulus/compare/v1.9.1...v1.10.0
[v1.9.1]: https://github.com/nasa/cumulus/compare/v1.9.0...v1.9.1
[v1.9.0]: https://github.com/nasa/cumulus/compare/v1.8.1...v1.9.0
[v1.8.1]: https://github.com/nasa/cumulus/compare/v1.8.0...v1.8.1
[v1.8.0]: https://github.com/nasa/cumulus/compare/v1.7.0...v1.8.0
[v1.7.0]: https://github.com/nasa/cumulus/compare/v1.6.0...v1.7.0
[v1.6.0]: https://github.com/nasa/cumulus/compare/v1.5.5...v1.6.0
[v1.5.5]: https://github.com/nasa/cumulus/compare/v1.5.4...v1.5.5
[v1.5.4]: https://github.com/nasa/cumulus/compare/v1.5.3...v1.5.4
[v1.5.3]: https://github.com/nasa/cumulus/compare/v1.5.2...v1.5.3
[v1.5.2]: https://github.com/nasa/cumulus/compare/v1.5.1...v1.5.2
[v1.5.1]: https://github.com/nasa/cumulus/compare/v1.5.0...v1.5.1
[v1.5.0]: https://github.com/nasa/cumulus/compare/v1.4.1...v1.5.0
[v1.4.1]: https://github.com/nasa/cumulus/compare/v1.4.0...v1.4.1
[v1.4.0]: https://github.com/nasa/cumulus/compare/v1.3.0...v1.4.0
[v1.3.0]: https://github.com/nasa/cumulus/compare/v1.2.0...v1.3.0
[v1.2.0]: https://github.com/nasa/cumulus/compare/v1.1.4...v1.2.0
[v1.1.4]: https://github.com/nasa/cumulus/compare/v1.1.3...v1.1.4
[v1.1.3]: https://github.com/nasa/cumulus/compare/v1.1.2...v1.1.3
[v1.1.2]: https://github.com/nasa/cumulus/compare/v1.1.1...v1.1.2
[v1.1.1]: https://github.com/nasa/cumulus/compare/v1.0.1...v1.1.1
[v1.1.0]: https://github.com/nasa/cumulus/compare/v1.0.1...v1.1.0
[v1.0.1]: https://github.com/nasa/cumulus/compare/v1.0.0...v1.0.1
[v1.0.0]: https://github.com/nasa/cumulus/compare/pre-v1-release...v1.0.0

[thin-egress-app]: <https://github.com/asfadmin/thin-egress-app> "Thin Egress App"<|MERGE_RESOLUTION|>--- conflicted
+++ resolved
@@ -8,14 +8,11 @@
 
 ### Changed
 
-<<<<<<< HEAD
 - *CUMULUS-2899**
   - Updated SNS code to aws sdk v3
-=======
 - **CUMULUS_3499
   - Update AWS-SDK dependency pin to "2.1490" to prevent SQS issue.  Dependency
     pin expected to be changed with the resolution to CUMULUS-2900
->>>>>>> f66592d0
 - **CUMULUS-2894**
   - Update Lambda code to AWS SDK v3
 
