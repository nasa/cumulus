--- conflicted
+++ resolved
@@ -47,9 +47,11 @@
 
 ### Fixed
 
-<<<<<<< HEAD
 - **CUMULUS-1987**
   - `Remove granule from CMR` operation in `@cumulus/api` now passes token to CMR when fetching granule metadata, allowing removal of private granules
+
+- **CUMULUS-1894**
+  - The `SyncGranule` task can now handle files larger than 5 GB
 
 
 ### Deprecated
@@ -57,10 +59,6 @@
 - **CUMULUS-1987** - Deprecated the following functions:
   - `@cumulus/cmrjs/getMetadata(cmrLink)` -> `@cumulus/cmr-client/CMR.getGranuleMetadata(cmrLink)`
   - `@cumulus/cmrjs/getFullMetadata(cmrLink)`
-=======
-- **CUMULUS-1894**
-  - The `SyncGranule` task can now handle files larger than 5 GB
->>>>>>> 94a3f372
 
 ## [v1.22.1] 2020-05-04
 
