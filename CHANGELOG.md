--- conflicted
+++ resolved
@@ -6,7 +6,6 @@
 
 ## [Unreleased]
 
-<<<<<<< HEAD
 ### Added
 
 - **CUMULUS-2576**
@@ -16,9 +15,8 @@
   - Adds `PUT /granules/{granuleId}/execution` API endpoint to associate an execution with a granule
   - Adds helper `associateExecutionWithGranule` to `@cumulus/api-client/granules`
 
-=======
->>>>>>> ea9ce50a
 ## [v9.5.0] 2021-09-07
+
 ### BREAKING CHANGES
 
 - Removed `logs` record type from mappings from Elasticsearch. This change **should not have**
