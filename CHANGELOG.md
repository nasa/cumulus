--- conflicted
+++ resolved
@@ -3,8 +3,6 @@
 All notable changes to this project will be documented in this file.
 
 The format is based on [Keep a Changelog](http://keepachangelog.com/en/1.0.0/).
-
-<<<<<<< HEAD
 
 ## Unreleased
 
@@ -23,7 +21,7 @@
 
 - **CUMULUS-3940**
   - Updated `process-s3-dead-letter-archive` and downstream calls to pass in a esClient to  `writeRecordsFunction` and update downstream calls to utilize the client.
-=======
+
 ## [v18.5.2] 2024-12-12
 
 ### Breaking Changes
@@ -52,7 +50,6 @@
 - **Security Vulnerabilities**
   - Updated `@octokit/graphql` from 2.1.1 to ^2.3.0 to address [CVE-2024-21538]
     (https://github.com/advisories/GHSA-3xgq-45jj-v275)
->>>>>>> 615196ec
 
 ## [v18.5.1] 2024-10-25
 
