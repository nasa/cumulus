# Changelog

All notable changes to this project will be documented in this file.

The format is based on [Keep a Changelog](http://keepachangelog.com/en/1.0.0/).

## Unreleased

<<<<<<< HEAD
## [v9.9.0] 2021-11-03
=======
### Migration steps

- Please read the [documentation on the updates to the granule files schema for our Cumulus workflow tasks and how to upgrade your deployment for compatibility](https://nasa.github.io/cumulus/docs/upgrade-notes/update-task-file-schemas).

### BREAKING CHANGES

- **CUMULUS-2388**:
  - In order to standardize task messaging formats, please note the updated input, output and config schemas for the following Cumulus workflow tasks:
    - add-missing-file-checksums
    - files-to-granules
    - hyrax-metadata-updates
    - lzards-backup
    - move-granules
    - post-to-cmr
    - sync-granule
    - update-cmr-access-constraints
    - update-granules-cmr-metadata-file-links
  The primary focus of the schema updates was to standardize the format of granules, and
  particularly their files data. The granule `files` object now matches the file schema in the
  Cumulus database and thus also matches the `files` object produced by the API with use cases like
  `applyWorkflow`. This includes removal of `name` and `filename` in favor of `bucket` and `key`,
  removal of certain properties such as `etag` and `duplicate_found` and outputting them as
  separate objects stored in `meta`.
  - Checksum values calculated by `@cumulus/checksum` are now converted to string to standardize
  checksum formatting across the Cumulus library.
>>>>>>> b9d8919b

### Added

- [**PR #2535**](https://github.com/nasa/cumulus/pull/2535)
  - NSIDC and other cumulus users had desire for returning formatted dates for
    the 'url_path' date extraction utilities. Added 'dateFormat' function as
    an option for extracting and formating the entire date. See
    docs/workflow/workflow-configuration-how-to.md for more information.
- [**PR #2548**](https://github.com/nasa/cumulus/pull/2548)
  - Updated webpack configuration for html-loader v2
- **CUMULUS-2640**
  - Added Elasticsearch client scroll setting to the CreateReconciliationReport lambda function.
  - Added `elasticsearch_client_config` tfvars to the archive and cumulus terraform modules.

### Changed

- Upgraded all Cumulus workflow tasks to use `@cumulus/cumulus-message-adapter-js` version `2.0.1`
- **CUMULUS-2725**
  - Updated providers endpoint to return encrypted password
  - Updated providers model to try decrypting credentials before encryption to allow for better handling of updating providers
- **CUMULUS-2734**
  - Updated `@cumulus/api/launchpadSaml.launchpadPublicCertificate` to correctly retrieve
    certificate from launchpad IdP metadata with and without namespace prefix.

## [v9.8.0] 2021-10-19

### Notable changes

- Published new tag [`36` of `cumuluss/async-operation` to Docker Hub](https://hub.docker.com/layers/cumuluss/async-operation/35/images/sha256-cf777a6ef5081cd90a0f9302d45243b6c0a568e6d977c0ee2ccc5a90b12d45d0?context=explore) for compatibility with
upgrades to `knex` package and to address security vulnerabilities.

### Added

- Added `@cumulus/db/createRejectableTransaction()` to handle creating a Knex transaction that **will throw an error** if the transaction rolls back. [As of Knex 0.95+, promise rejection on transaction rollback is no longer the default behavior](https://github.com/knex/knex/blob/master/UPGRADING.md#upgrading-to-version-0950).

- **CUMULUS-2639**
  - Increases logging on reconciliation reports.

- **CUMULUS-2670**
  - Updated `lambda_timeouts` string map variable for `cumulus` module to accept a
  `update_granules_cmr_metadata_file_links_task_timeout` property
- **CUMULUS-2598**
  - Add unit and integration tests to describe queued granules as ignored when
    duplicate handling is 'skip'

### Changed

- Updated `knex` version from 0.23.11 to 0.95.11 to address security vulnerabilities
- Updated default version of async operations Docker image to `cumuluss/async-operation:36`
- **CUMULUS-2590**
  - Granule applyWorkflow, Reingest actions and Bulk operation now update granule status to `queued` when scheduling the granule.

- **CUMULUS-2643**
  - relocates system file `buckets.json` out of the
    `s3://internal-bucket/workflows` directory into
    `s3://internal-bucket/buckets`.

## [v9.7.0] 2021-10-01

### Notable Changes

- **CUMULUS-2583**
  - The `queue-granules` task now updates granule status to `queued` when a granule is queued. In order to prevent issues with the private API endpoint and Lambda API request and concurrency limits, this functionality runs with limited concurrency, which may increase the task's overall runtime when large numbers of granules are being queued. If you are facing Lambda timeout errors with this task, we recommend converting your `queue-granules` task to an ECS activity. This concurrency is configurable via the task config's `concurrency` value.
- **CUMULUS-2676**
  - The `discover-granules` task has been updated to limit concurrency on checks to identify and skip already ingested granules in order to prevent issues with the private API endpoint and Lambda API request and concurrency limits. This may increase the task's overall runtime when large numbers of granules are discovered. If you are facing Lambda timeout errors with this task, we recommend converting your `discover-granules` task to an ECS activity. This concurrency is configurable via the task config's `concurrency` value.
- Updated memory of `<prefix>-sfEventSqsToDbRecords` Lambda to 1024MB

### Added

- **CUMULUS-2000**
  - Updated `@cumulus/queue-granules` to respect a new config parameter: `preferredQueueBatchSize`. Queue-granules will respect this batchsize as best as it can to batch granules into workflow payloads. As workflows generally rely on information such as collection and provider expected to be shared across all granules in a workflow, queue-granules will break batches up by collection, as well as provider if there is a `provider` field on the granule. This may result in batches that are smaller than the preferred size, but never larger ones. The default value is 1, which preserves current behavior of queueing 1 granule per workflow.
- **CUMULUS-2630**
  - Adds a new workflow `DiscoverGranulesToThrottledQueue` that discovers and writes
    granules to a throttled background queue.  This allows discovery and ingest
    of larger numbers of granules without running into limits with lambda
    concurrency.

### Changed

- **CUMULUS-2720**
  - Updated Core CI scripts to validate CHANGELOG diffs as part of the lint process
- **CUMULUS-2695**
  - Updates the example/cumulus-tf deployment to change
    `archive_api_reserved_concurrency` from 8 to 5 to use fewer reserved lambda
    functions. If you see throttling errors on the `<stack>-apiEndpoints` you
    should increase this value.
  - Updates cumulus-tf/cumulus/variables.tf to change
    `archive_api_reserved_concurrency` from 8 to 15 to prevent throttling on
    the dashboard for default deployments.
- **CUMULUS-2584**
  - Updates `api/endpoints/execution-status.js` `get` method to include associated granules, as
    an array, for the provided execution.
  - Added `getExecutionArnsByGranuleCumulusId` returning a list of executionArns sorted by most recent first,
    for an input Granule Cumulus ID in support of the move of `translatePostgresGranuleToApiGranule` from RDS-Phase2
    feature branch
  - Added `getApiExecutionCumulusIds` returning cumulus IDs for a given list of executions
- **CUMULUS-NONE**
  - Downgrades elasticsearch version in testing container to 5.3 to match AWS version.
  - Update serve.js -> `eraseDynamoTables()`. Changed the call `Promise.all()` to `Promise.allSettled()` to ensure all dynamo records (provider records in particular) are deleted prior to reseeding.

### Fixed

- **CUMULUS-2583**
  - Fixed a race condition where granules set as “queued” were not able to be set as “running” or “completed”

## [v9.6.0] 2021-09-20

### Added

- **CUMULUS-2576**
  - Adds `PUT /granules` API endpoint to update a granule
  - Adds helper `updateGranule` to `@cumulus/api-client/granules`
- **CUMULUS-2606**
  - Adds `POST /granules/{granuleId}/executions` API endpoint to associate an execution with a granule
  - Adds helper `associateExecutionWithGranule` to `@cumulus/api-client/granules`
- **CUMULUS-2583**
  - Adds `queued` as option for granule's `status` field

### Changed

- Moved `ssh2` package from `@cumulus/common` to `@cumulus/sftp-client` and
  upgraded package from `^0.8.7` to `^1.0.0` to address security vulnerability
  issue in previous version.
- **CUMULUS-2583**
  - `QueueGranules` task now updates granule status to `queued` once it is added to the queue.

- **CUMULUS-2617**
  - Use the `Authorization` header for CMR Launchpad authentication instead of the deprecated `Echo-Token` header.

### Fixed

- Added missing permission for `<prefix>_ecs_cluster_instance_role` IAM role (used when running ECS services/tasks)
to allow `kms:Decrypt` on the KMS key used to encrypt provider credentials. Adding this permission fixes the `sync-granule` task when run as an ECS activity in a Step Function, which previously failed trying to decrypt credentials for providers.

- **CUMULUS-2576**
  - Adds default value to granule's timestamp when updating a granule via API.

## [v9.5.0] 2021-09-07

### BREAKING CHANGES

- Removed `logs` record type from mappings from Elasticsearch. This change **should not have**
any adverse impact on existing deployments, even those which still contain `logs` records,
but technically it is a breaking change to the Elasticsearch mappings.
- Changed `@cumulus/api-client/asyncOperations.getAsyncOperation` to return parsed JSON body
of response and not the raw API endpoint response

### Added

- **CUMULUS-2670**
  - Updated core `cumulus` module to take lambda_timeouts string map variable that allows timeouts of ingest tasks to be configurable. Allowed properties for the mapping include:
  - discover_granules_task_timeout
  - discover_pdrs_task_timeout
  - hyrax_metadata_update_tasks_timeout
  - lzards_backup_task_timeout
  - move_granules_task_timeout
  - parse_pdr_task_timeout
  - pdr_status_check_task_timeout
  - post_to_cmr_task_timeout
  - queue_granules_task_timeout
  - queue_pdrs_task_timeout
  - queue_workflow_task_timeout
  - sync_granule_task_timeout
- **CUMULUS-2575**
  - Adds `POST /granules` API endpoint to create a granule
  - Adds helper `createGranule` to `@cumulus/api-client`
- **CUMULUS-2577**
  - Adds `POST /executions` endpoint to create an execution
- **CUMULUS-2578**
  - Adds `PUT /executions` endpoint to update an execution
- **CUMULUS-2592**
  - Adds logging when messages fail to be added to queue
- **CUMULUS-2644**
  - Pulled `delete` method for `granules-executions.ts` implemented as part of CUMULUS-2306
  from the RDS-Phase-2 feature branch in support of CUMULUS-2644.
  - Pulled `erasePostgresTables` method in `serve.js` implemented as part of CUMULUS-2644,
  and CUMULUS-2306 from the RDS-Phase-2 feature branch in support of CUMULUS-2644
  - Added `resetPostgresDb` method to support resetting between integration test suite runs

### Changed

- Updated `processDeadLetterArchive` Lambda to return an object where
`processingSucceededKeys` is an array of the S3 keys for successfully
processed objects and `processingFailedKeys` is an array of S3 keys
for objects that could not be processed
- Updated async operations to handle writing records to the databases
when output of the operation is `undefined`

- **CUMULUS-2644**
  - Moved `migration` directory from the `db-migration-lambda` to the `db` package and
  updated unit test references to migrationDir to be pulled from `@cumulus/db`
  - Updated `@cumulus/api/bin/serveUtils` to write records to PostgreSQL tables

- **CUMULUS-2575**
  - Updates model/granule to allow a granule created from API to not require an
    execution to be associated with it. This is a backwards compatible change
    that will not affect granules created in the normal way.
  - Updates `@cumulus/db/src/model/granules` functions `get` and `exists` to
    enforce parameter checking so that requests include either (granule\_id
    and collection\_cumulus\_id) or (cumulus\_id) to prevent incorrect results.
  - `@cumulus/message/src/Collections.deconstructCollectionId` has been
    modified to throw a descriptive error if the input `collectionId` is
    undefined rather than `TypeError: Cannot read property 'split' of
    undefined`. This function has also been updated to throw descriptive errors
    if an incorrectly formatted collectionId is input.

## [v9.4.0] 2021-08-16

### Notable changes

- `@cumulus/sync-granule` task should now properly handle
syncing files from HTTP/HTTPS providers where basic auth is
required and involves a redirect to a different host (e.g.
downloading files protected by Earthdata Login)

### Added

- **CUMULUS-2591**
  - Adds `failedExecutionStepName` to failed execution's jsonb error records.
    This is the name of the Step Function step for the last failed event in the
    execution's event history.
- **CUMULUS-2548**
  - Added `allowed_redirects` field to PostgreSQL `providers` table
  - Added `allowedRedirects` field to DynamoDB `<prefix>-providers` table
  - Added `@cumulus/aws-client/S3.streamS3Upload` to handle uploading the contents
  of a readable stream to S3 and returning a promise
- **CUMULUS-2373**
  - Added `replaySqsMessages` lambda to replay archived incoming SQS
    messages from S3.
  - Added `/replays/sqs` endpoint to trigger an async operation for
    the `replaySqsMessages` lambda.
  - Added unit tests and integration tests for new endpoint and lambda.
  - Added `getS3PrefixForArchivedMessage` to `ingest/sqs` package to get prefix
    for an archived message.
  - Added new `async_operation` type `SQS Replay`.
- **CUMULUS-2460**
  - Adds `POST` /executions/workflows-by-granules for retrieving workflow names common to a set of granules
  - Adds `workflowsByGranules` to `@cumulus/api-client/executions`
- **CUMULUS-2635**
  - Added helper functions:
    - `@cumulus/db/translate/file/translateApiPdrToPostgresPdr`

### Fixed

- **CUMULUS-2548**
  - Fixed `@cumulus/ingest/HttpProviderClient.sync` to
properly handle basic auth when redirecting to a different
host and/or host with a different port
- **CUMULUS-2626**
  - Update [PDR migration](https://github.com/nasa/cumulus/blob/master/lambdas/data-migration2/src/pdrs.ts) to correctly find Executions by a Dynamo PDR's `execution` field
- **CUMULUS-2635**
  - Update `data-migration2` to migrate PDRs before migrating granules.
  - Update `data-migration2` unit tests testing granules migration to reference
    PDR records to better model the DB schema.
  - Update `migratePdrRecord` to use `translateApiPdrToPostgresPdr` function.

### Changed

- **CUMULUS-2373**
  - Updated `getS3KeyForArchivedMessage` in `ingest/sqs` to store SQS messages
    by `queueName`.
- **CUMULUS-2630**
  - Updates the example/cumulus-tf deployment to change
    `archive_api_reserved_concurrency` from 2 to 8 to prevent throttling with
    the dashboard.

## [v9.3.0] 2021-07-26

### BREAKING CHANGES

- All API requests made by `@cumulus/api-client` will now throw an error if the status code
does not match the expected response (200 for most requests and 202 for a few requests that
trigger async operations). Previously the helpers in this package would return the response
regardless of the status code, so you may need to update any code using helpers from this
package to catch or to otherwise handle errors that you may encounter.
- The Cumulus API Lambda function has now been configured with reserved concurrency to ensure
availability in a high-concurrency environment. However, this also caps max concurrency which
may result in throttling errors if trying to reach the Cumulus API multiple times in a short
period. Reserved concurrency can be configured with the `archive_api_reserved_concurrency`
terraform variable on the Cumulus module and increased if you are seeing throttling errors.
The default reserved concurrency value is 8.

### Notable changes

- `cmr_custom_host` variable for `cumulus` module can now be used to configure Cumulus to
  integrate with a custom CMR host name and protocol (e.g.
  `http://custom-cmr-host.com`). Note that you **must** include a protocol
  (`http://` or `https://)  if specifying a value for this variable.
- The cumulus module configuration value`rds_connetion_heartbeat` and it's
  behavior has been replaced by a more robust database connection 'retry'
  solution.   Users can remove this value from their configuration, regardless
  of value.  See the `Changed` section notes on CUMULUS-2528 for more details.

### Added

- Added user doc describing new features related to the Cumulus dead letter archive.
- **CUMULUS-2327**
  - Added reserved concurrency setting to the Cumulus API lambda function.
  - Added relevant tfvars to the archive and cumulus terraform modules.
- **CUMULUS-2460**
  - Adds `POST` /executions/search-by-granules for retrieving executions from a list of granules or granule query
  - Adds `searchExecutionsByGranules` to `@cumulus/api-client/executions`
- **CUMULUS-2475**
  - Adds `GET` endpoint to distribution API
- **CUMULUS-2463**
  - `PUT /granules` reingest action allows a user to override the default execution
    to use by providing an optional `workflowName` or `executionArn` parameter on
    the request body.
  - `PUT /granules/bulkReingest` action allows a user to override the default
    execution/workflow combination to reingest with by providing an optional
    `workflowName` on the request body.
- Adds `workflowName` and `executionArn` params to @cumulus/api-client/reingestGranules
- **CUMULUS-2476**
  - Adds handler for authenticated `HEAD` Distribution requests replicating current behavior of TEA
- **CUMULUS-2478**
  - Implemented [bucket map](https://github.com/asfadmin/thin-egress-app#bucket-mapping).
  - Implemented /locate endpoint
  - Cumulus distribution API checks the file request against bucket map:
    - retrieves the bucket and key from file path
    - determines if the file request is public based on the bucket map rather than the bucket type
    - (EDL only) restricts download from PRIVATE_BUCKETS to users who belong to certain EDL User Groups
    - bucket prefix and object prefix are supported
  - Add 'Bearer token' support as an authorization method
- **CUMULUS-2486**
  - Implemented support for custom headers
  - Added 'Bearer token' support as an authorization method
- **CUMULUS-2487**
  - Added integration test for cumulus distribution API
- **CUMULUS-2569**
  - Created bucket map cache for cumulus distribution API
- **CUMULUS-2568**
  - Add `deletePdr`/PDR deletion functionality to `@cumulus/api-client/pdrs`
  - Add `removeCollectionAndAllDependencies` to integration test helpers
  - Added `example/spec/apiUtils.waitForApiStatus` to wait for a
  record to be returned by the API with a specific value for
  `status`
  - Added `example/spec/discoverUtils.uploadS3GranuleDataForDiscovery` to upload granule data fixtures
  to S3 with a randomized granule ID for `discover-granules` based
  integration tests
  - Added `example/spec/Collections.removeCollectionAndAllDependencies` to remove a collection and
  all dependent objects (e.g. PDRs, granules, executions) from the
  database via the API
  - Added helpers to `@cumulus/api-client`:
    - `pdrs.deletePdr` - Delete a PDR via the API
    - `replays.postKinesisReplays` - Submit a POST request to the `/replays` endpoint for replaying Kinesis messages

### Changed

- Moved functions from `@cumulus/integration-tests` to `example/spec/helpers/workflowUtils`:
  - `startWorkflowExecution`
  - `startWorkflow`
  - `executeWorkflow`
  - `buildWorkflow`
  - `testWorkflow`
  - `buildAndExecuteWorkflow`
  - `buildAndStartWorkflow`
- `example/spec/helpers/workflowUtils.executeWorkflow` now uses
`waitForApiStatus` to ensure that the execution is `completed` or
`failed` before resolving
- `example/spec/helpers/testUtils.updateAndUploadTestFileToBucket`
now accepts an object of parameters rather than positional
arguments
- Removed PDR from the `payload` in the input payload test fixture for reconciliation report integration tests
- The following integration tests for PDR-based workflows were
updated to use randomized granule IDs:
  - `example/spec/parallel/ingest/ingestFromPdrSpec.js`
  - `example/spec/parallel/ingest/ingestFromPdrWithChildWorkflowMetaSpec.js`
  - `example/spec/parallel/ingest/ingestFromPdrWithExecutionNamePrefixSpec.js`
  - `example/spec/parallel/ingest/ingestPdrWithNodeNameSpec.js`
- Updated the `@cumulus/api-client/CumulusApiClientError` error class to include new properties that can be accessed directly on
the error object:
  - `statusCode` - The HTTP status code of the API response
  - `apiMessage` - The message from the API response
- Added `params.pRetryOptions` parameter to
`@cumulus/api-client/granules.deleteGranule` to control the retry
behavior
- Updated `cmr_custom_host` variable to accept a full protocol and host name
(e.g. `http://cmr-custom-host.com`), whereas it previously only accepted a host name
- **CUMULUS-2482**
  - Switches the default distribution app in the `example/cumulus-tf` deployment to the new Cumulus Distribution
  - TEA is still available by following instructions in `example/README.md`
- **CUMULUS-2463**
  - Increases the duration of allowed backoff times for a successful test from
    0.5 sec to 1 sec.
- **CUMULUS-2528**
  - Removed `rds_connection_heartbeat` as a configuration option from all
    Cumulus terraform modules
  - Removed `dbHeartBeat` as an environmental switch from
    `@cumulus/db.getKnexClient` in favor of more comprehensive general db
    connect retry solution
  - Added new `rds_connection_timing_configuration` string map to allow for
    configuration and tuning of Core's internal database retry/connection
    timeout behaviors.  These values map to connection pool configuration
    values for tarn (https://github.com/vincit/tarn.js/) which Core's database
    module / knex(https://www.npmjs.com/package/knex) use for this purpose:
    - acquireTimeoutMillis
    - createRetryIntervalMillis
    - createTimeoutMillis
    - idleTimeoutMillis
    - reapIntervalMillis
      Connection errors will result in a log line prepended with 'knex failed on
      attempted connection error' and sent from '@cumulus/db/connection'
  - Updated `@cumulus/db` and all terraform mdules to set default retry
    configuration values for the database module to cover existing database
    heartbeat connection failures as well as all other knex/tarn connection
    creation failures.

### Fixed

- Fixed bug where `cmr_custom_host` variable was not properly forwarded into `archive`, `ingest`, and `sqs-message-remover` modules from `cumulus` module
- Fixed bug where `parse-pdr` set a granule's provider to the entire provider record when a `NODE_NAME`
  is present. Expected behavior consistent with other tasks is to set the provider name in that field.
- **CUMULUS-2568**
  - Update reconciliation report integration test to have better cleanup/failure behavior
  - Fixed `@cumulus/api-client/pdrs.getPdr` to request correct endpoint for returning a PDR from the API
- **CUMULUS-2620**
  - Fixed a bug where a granule could be removed from CMR but still be set as
  `published: true` and with a CMR link in the Dynamo/PostgreSQL databases. Now,
  the CMR deletion and the Dynamo/PostgreSQL record updates will all succeed or fail
  together, preventing the database records from being out of sync with CMR.
  - Fixed `@cumulus/api-client/pdrs.getPdr` to request correct
  endpoint for returning a PDR from the API

## [v9.2.2] 2021-08-06 - [BACKPORT]

**Please note** changes in 9.2.2 may not yet be released in future versions, as
this is a backport and patch release on the 9.2.x series of releases. Updates that
are included in the future will have a corresponding CHANGELOG entry in future
releases.

### Added

- **CUMULUS-2635**
  - Added helper functions:
    - `@cumulus/db/translate/file/translateApiPdrToPostgresPdr`

### Fixed

- **CUMULUS-2635**
  - Update `data-migration2` to migrate PDRs before migrating granules.
  - Update `data-migration2` unit tests testing granules migration to reference
    PDR records to better model the DB schema.
  - Update `migratePdrRecord` to use `translateApiPdrToPostgresPdr` function.

## [v9.2.1] 2021-07-29 - [BACKPORT]

### Fixed

- **CUMULUS-2626**
  - Update [PDR migration](https://github.com/nasa/cumulus/blob/master/lambdas/data-migration2/src/pdrs.ts) to correctly find Executions by a Dynamo PDR's `execution` field

## [v9.2.0] 2021-06-22

### Added

- **CUMULUS-2475**
  - Adds `GET` endpoint to distribution API
- **CUMULUS-2476**
  - Adds handler for authenticated `HEAD` Distribution requests replicating current behavior of TEA

### Changed

- **CUMULUS-2482**
  - Switches the default distribution app in the `example/cumulus-tf` deployment to the new Cumulus Distribution
  - TEA is still available by following instructions in `example/README.md`

### Fixed

- **CUMULUS-2520**
  - Fixed error that prevented `/elasticsearch/index-from-database` from starting.
- **CUMULUS-2532**
  - Fixed integration tests to have granule deletion occur before provider and
    collection deletion in test cleanup.
- **CUMULUS-2558**
  - Fixed issue where executions original_payload would not be retained on successful execution

## [v9.1.0] 2021-06-03

### BREAKING CHANGES

- `@cumulus/api-client/granules.getGranule` now returns the granule record from the GET `/granules/<granuleId>` endpoint, not the raw endpoint response
- **CUMULUS-2434**
  - To use the updated `update-granules-cmr-metadata-file-links` task, the
    granule  UMM-G metadata should have version 1.6.2 or later, since CMR s3
    link type 'GET DATA VIA DIRECT ACCESS' is not valid until UMM-G version
    [1.6.2](https://cdn.earthdata.nasa.gov/umm/granule/v1.6.2/umm-g-json-schema.json)
- **CUMULUS-2488**
  - Removed all EMS reporting including lambdas, endpoints, params, etc as all
    reporting is now handled through Cloud Metrics
- **CUMULUS-2472**
  - Moved existing `EarthdataLoginClient` to
    `@cumulus/oauth-client/EarthdataLoginClient` and updated all references in
    Cumulus Core.
  - Rename `EarthdataLoginClient` property from `earthdataLoginUrl` to
    `loginUrl for consistency with new OAuth clients. See example in
    [oauth-client
    README](https://github.com/nasa/cumulus/blob/master/packages/oauth-client/README.md)

### Added

- `@cumulus/api-client/granules.getGranuleResponse` to return the raw endpoint response from the GET `/granules/<granuleId>` endpoint
- **HYRAX-439** - Corrected README.md according to a new Hyrax URL format.
- **CUMULUS-2354**
  - Adds configuration options to allow `/s3credentials` endpoint to distribute
    same-region read-only tokens based on a user's CMR ACLs.
  - Configures the example deployment to enable this feature.
- **CUMULUS-2442**
  - Adds option to generate cloudfront URL to lzards-backup task. This will require a few new task config options that have been documented in the [task README](https://github.com/nasa/cumulus/blob/master/tasks/lzards-backup/README.md).
- **CUMULUS-2470**
  - Added `/s3credentials` endpoint for distribution API
- **CUMULUS-2471**
  - Add `/s3credentialsREADME` endpoint to distribution API
- **CUMULUS-2473**
  - Updated `tf-modules/cumulus_distribution` module to take earthdata or cognito credentials
  - Configured `example/cumulus-tf/cumulus_distribution.tf` to use CSDAP credentials
- **CUMULUS-2474**
  - Add `S3ObjectStore` to `aws-client`. This class allows for interaction with the S3 object store.
  - Add `object-store` package which contains abstracted object store functions for working with various cloud providers
- **CUMULUS-2477**
  - Added `/`, `/login` and `/logout` endpoints to cumulus distribution api
- **CUMULUS-2479**
  - Adds /version endpoint to distribution API
- **CUMULUS-2497**
  - Created `isISOFile()` to check if a CMR file is a CMR ISO file.
- **CUMULUS-2371**
  - Added helpers to `@cumulus/ingest/sqs`:
    - `archiveSqsMessageToS3` - archives an incoming SQS message to S3
    - `deleteArchivedMessageFromS3` - deletes a processed SQS message from S3
  - Added call to `archiveSqsMessageToS3` to `sqs-message-consumer` which
    archives all incoming SQS messages to S3.
  - Added call to `deleteArchivedMessageFrom` to `sqs-message-remover` which
    deletes archived SQS message from S3 once it has been processed.

### Changed

- **[PR2224](https://github.com/nasa/cumulus/pull/2244)**
  - Changed timeout on `sfEventSqsToDbRecords` Lambda to 60 seconds to match
    timeout for Knex library to acquire dataase connections
- **CUMULUS-2208**
  - Moved all `@cumulus/api/es/*` code to new `@cumulus/es-client` package
- Changed timeout on `sfEventSqsToDbRecords` Lambda to 60 seconds to match
  timeout for Knex library to acquire database connections
- **CUMULUS-2517**
  - Updated postgres-migration-count-tool default concurrency to '1'

- **CUMULUS-2489**
  - Updated docs for Terraform references in FAQs, glossary, and in Deployment sections

- **CUMULUS-2434**
  - Updated `@cumulus/cmrjs` `updateCMRMetadata` and related functions to add
    both HTTPS URLS and S3 URIs to CMR metadata.
  - Updated `update-granules-cmr-metadata-file-links` task to add both HTTPS
    URLs and S3 URIs to the OnlineAccessURLs field of CMR metadata. The task
    configuration parameter `cmrGranuleUrlType` now has default value `both`.
  - To use the updated `update-granules-cmr-metadata-file-links` task, the
    granule UMM-G metadata should have version 1.6.2 or later, since CMR s3 link
    type 'GET DATA VIA DIRECT ACCESS' is not valid until UMM-G version
    [1.6.2](https://cdn.earthdata.nasa.gov/umm/granule/v1.6.2/umm-g-json-schema.json)
- **CUMULUS-2472**
  - Renamed `@cumulus/earthdata-login-client` to more generic
    `@cumulus/oauth-client` as a parnt  class for new OAuth clients.
  - Added `@cumulus/oauth-client/CognitoClient` to interface with AWS cognito login service.
- **CUMULUS-2497**
  - Changed the `@cumulus/cmrjs` package:
    - Updated `@cumulus/cmrjs/cmr-utils.getGranuleTemporalInfo()` so it now
      returns temporal info for CMR ISO 19115 SMAP XML files.
    - Updated `@cumulus/cmrjs/cmr-utils.isCmrFilename()` to include
      `isISOFile()`.
- **CUMULUS-2532**
  - Changed integration tests to use `api-client/granules` functions as opposed
    to `granulesApi` from `@cumulus/integration-tests`.

### Fixed

- **CUMULUS-2519**
  - Update @cumulus/integration-tests.buildWorkflow to fail if provider/collection API response is not successful
- **CUMULUS-2518**
  - Update sf-event-sqs-to-db-records to not throw if a collection is not
    defined on a payload that has no granules/an empty granule payload object
- **CUMULUS-2512**
  - Updated ingest package S3 provider client to take additional parameter
    `remoteAltBucket` on `download` method to allow for per-file override of
    provider bucket for checksum
  - Updated @cumulus/ingest.fetchTextFile's signature to be parameterized and
    added `remoteAltBucket`to allow for an override of the passed in provider
    bucket for the source file
  - Update "eslint-plugin-import" to be pinned to 2.22.1
- **CUMULUS-2520**
  - Fixed error that prevented `/elasticsearch/index-from-database` from starting.
- **[2231](https://github.com/nasa/cumulus/issues/2231)**
  - Fixes broken relative path links in `docs/README.md`

### Removed

- **CUMULUS-2502**
  - Removed outdated documentation regarding Kibana index patterns for metrics.

## [v9.0.1] 2021-05-07

### Migration Steps

Please review the migration steps for 9.0.0 as this release is only a patch to
correct a failure in our build script and push out corrected release artifacts. The previous migration steps still apply.

### Changed

- Corrected `@cumulus/db` configuration to correctly build package.

## [v9.0.0] 2021-05-03

### Migration steps

- This release of Cumulus enables integration with a PostgreSQL database for archiving Cumulus data. There are several upgrade steps involved, **some of which need to be done before redeploying Cumulus**. See the [documentation on upgrading to the RDS release](https://nasa.github.io/cumulus/docs/upgrade-notes/upgrade-rds).

### BREAKING CHANGES

- **CUMULUS-2185** - RDS Migration Epic
  - **CUMULUS-2191**
    - Removed the following from the `@cumulus/api/models.asyncOperation` class in
      favor of the added `@cumulus/async-operations` module:
      - `start`
      - `startAsyncOperations`
  - **CUMULUS-2187**
    - The `async-operations` endpoint will now omit `output` instead of
      returning `none` when the operation did not return output.
  - **CUMULUS-2309**
    - Removed `@cumulus/api/models/granule.unpublishAndDeleteGranule` in favor
      of `@cumulus/api/lib/granule-remove-from-cmr.unpublishGranule` and
      `@cumulus/api/lib/granule-delete.deleteGranuleAndFiles`.
  - **CUMULUS-2385**
    - Updated `sf-event-sqs-to-db-records` to write a granule's files to
      PostgreSQL only after the workflow has exited the `Running` status.
      Please note that any workflow that uses `sf_sqs_report_task` for
      mid-workflow updates will be impacted.
    - Changed PostgreSQL `file` schema and TypeScript type definition to require
      `bucket` and `key` fields.
    - Updated granule/file write logic to mark a granule's status as "failed"
  - **CUMULUS-2455**
    - API `move granule` endpoint now moves granule files on a per-file basis
    - API `move granule` endpoint on granule file move failure will retain the
      file at it's original location, but continue to move any other granule
      files.
    - Removed the `move` method from the `@cumulus/api/models.granule` class.
      logic is now handled in `@cumulus/api/endpoints/granules` and is
      accessible via the Core API.

### Added

- **CUMULUS-2185** - RDS Migration Epic
  - **CUMULUS-2130**
    - Added postgres-migration-count-tool lambda/ECS task to allow for
      evaluation of database state
    - Added /migrationCounts api endpoint that allows running of the
      postgres-migration-count-tool as an asyncOperation
  - **CUMULUS-2394**
    - Updated PDR and Granule writes to check the step function
      workflow_start_time against the createdAt field for each record to ensure
      old records do not overwrite newer ones for legacy Dynamo and PostgreSQL
      writes
  - **CUMULUS-2188**
    - Added `data-migration2` Lambda to be run after `data-migration1`
    - Added logic to `data-migration2` Lambda for migrating execution records
      from DynamoDB to PostgreSQL
  - **CUMULUS-2191**
    - Added `@cumulus/async-operations` to core packages, exposing
      `startAsyncOperation` which will handle starting an async operation and
      adding an entry to both PostgreSQL and DynamoDb
  - **CUMULUS-2127**
    - Add schema migration for `collections` table
  - **CUMULUS-2129**
    - Added logic to `data-migration1` Lambda for migrating collection records
      from Dynamo to PostgreSQL
  - **CUMULUS-2157**
    - Add schema migration for `providers` table
    - Added logic to `data-migration1` Lambda for migrating provider records
      from Dynamo to PostgreSQL
  - **CUMULUS-2187**
    - Added logic to `data-migration1` Lambda for migrating async operation
      records from Dynamo to PostgreSQL
  - **CUMULUS-2198**
    - Added logic to `data-migration1` Lambda for migrating rule records from
      DynamoDB to PostgreSQL
  - **CUMULUS-2182**
    - Add schema migration for PDRs table
  - **CUMULUS-2230**
    - Add schema migration for `rules` table
  - **CUMULUS-2183**
    - Add schema migration for `asyncOperations` table
  - **CUMULUS-2184**
    - Add schema migration for `executions` table
  - **CUMULUS-2257**
    - Updated PostgreSQL table and column names to snake_case
    - Added `translateApiAsyncOperationToPostgresAsyncOperation` function to `@cumulus/db`
  - **CUMULUS-2186**
    - Added logic to `data-migration2` Lambda for migrating PDR records from
      DynamoDB to PostgreSQL
  - **CUMULUS-2235**
    - Added initial ingest load spec test/utility
  - **CUMULUS-2167**
    - Added logic to `data-migration2` Lambda for migrating Granule records from
      DynamoDB to PostgreSQL and parse Granule records to store File records in
      RDS.
  - **CUMULUS-2367**
    - Added `granules_executions` table to PostgreSQL schema to allow for a
      many-to-many relationship between granules and executions
      - The table refers to granule and execution records using foreign keys
        defined with ON CASCADE DELETE, which means that any time a granule or
        execution record is deleted, all of the records in the
        `granules_executions` table referring to that record will also be
        deleted.
    - Added `upsertGranuleWithExecutionJoinRecord` helper to `@cumulus/db` to
      allow for upserting a granule record and its corresponding
      `granules_execution` record
  - **CUMULUS-2128**
    - Added helper functions:
      - `@cumulus/db/translate/file/translateApiFiletoPostgresFile`
      - `@cumulus/db/translate/file/translateApiGranuletoPostgresGranule`
      - `@cumulus/message/Providers/getMessageProvider`
  - **CUMULUS-2190**
    - Added helper functions:
      - `@cumulus/message/Executions/getMessageExecutionOriginalPayload`
      - `@cumulus/message/Executions/getMessageExecutionFinalPayload`
      - `@cumulus/message/workflows/getMessageWorkflowTasks`
      - `@cumulus/message/workflows/getMessageWorkflowStartTime`
      - `@cumulus/message/workflows/getMessageWorkflowStopTime`
      - `@cumulus/message/workflows/getMessageWorkflowName`
  - **CUMULUS-2192**
    - Added helper functions:
      - `@cumulus/message/PDRs/getMessagePdrRunningExecutions`
      - `@cumulus/message/PDRs/getMessagePdrCompletedExecutions`
      - `@cumulus/message/PDRs/getMessagePdrFailedExecutions`
      - `@cumulus/message/PDRs/getMessagePdrStats`
      - `@cumulus/message/PDRs/getPdrPercentCompletion`
      - `@cumulus/message/workflows/getWorkflowDuration`
  - **CUMULUS-2199**
    - Added `translateApiRuleToPostgresRule` to `@cumulus/db` to translate API
      Rule to conform to Postgres Rule definition.
  - **CUMUlUS-2128**
    - Added "upsert" logic to the `sfEventSqsToDbRecords` Lambda for granule and
      file writes to the core PostgreSQL database
  - **CUMULUS-2199**
    - Updated Rules endpoint to write rules to core PostgreSQL database in
      addition to DynamoDB and to delete rules from the PostgreSQL database in
      addition to DynamoDB.
    - Updated `create` in Rules Model to take in optional `createdAt` parameter
      which sets the value of createdAt if not specified during function call.
  - **CUMULUS-2189**
    - Updated Provider endpoint logic to write providers in parallel to Core
      PostgreSQL database
    - Update integration tests to utilize API calls instead of direct
      api/model/Provider calls
  - **CUMULUS-2191**
    - Updated cumuluss/async-operation task to write async-operations to the
      PostgreSQL database.
  - **CUMULUS-2228**
    - Added logic to the `sfEventSqsToDbRecords` Lambda to write execution, PDR,
      and granule records to the core PostgreSQL database in parallel with
      writes to DynamoDB
  - **CUMUlUS-2190**
    - Added "upsert" logic to the `sfEventSqsToDbRecords` Lambda for PDR writes
      to the core PostgreSQL database
  - **CUMUlUS-2192**
    - Added "upsert" logic to the `sfEventSqsToDbRecords` Lambda for execution
      writes to the core PostgreSQL database
  - **CUMULUS-2187**
    - The `async-operations` endpoint will now omit `output` instead of
      returning `none` when the operation did not return output.
  - **CUMULUS-2167**
    - Change PostgreSQL schema definition for `files` to remove `filename` and
      `name` and only support `file_name`.
    - Change PostgreSQL schema definition for `files` to remove `size` to only
      support `file_size`.
    - Change `PostgresFile` to remove duplicate fields `filename` and `name` and
      rename `size` to `file_size`.
  - **CUMULUS-2266**
    - Change `sf-event-sqs-to-db-records` behavior to discard and not throw an
      error on an out-of-order/delayed message so as not to have it be sent to
      the DLQ.
  - **CUMULUS-2305**
    - Changed `DELETE /pdrs/{pdrname}` API behavior to also delete record from
      PostgreSQL database.
  - **CUMULUS-2309**
    - Changed `DELETE /granules/{granuleName}` API behavior to also delete
      record from PostgreSQL database.
    - Changed `Bulk operation BULK_GRANULE_DELETE` API behavior to also delete
      records from PostgreSQL database.
  - **CUMULUS-2367**
    - Updated `granule_cumulus_id` foreign key to granule in PostgreSQL `files`
      table to use a CASCADE delete, so records in the files table are
      automatically deleted by the database when the corresponding granule is
      deleted.
  - **CUMULUS-2407**
    - Updated data-migration1 and data-migration2 Lambdas to use UPSERT instead
      of UPDATE when migrating dynamoDB records to PostgreSQL.
    - Changed data-migration1 and data-migration2 logic to only update already
      migrated records if the incoming record update has a newer timestamp
  - **CUMULUS-2329**
    - Add `write-db-dlq-records-to-s3` lambda.
    - Add terraform config to automatically write db records DLQ messages to an
      s3 archive on the system bucket.
    - Add unit tests and a component spec test for the above.
  - **CUMULUS-2380**
    - Add `process-dead-letter-archive` lambda to pick up and process dead letters in the S3 system bucket dead letter archive.
    - Add `/deadLetterArchive/recoverCumulusMessages` endpoint to trigger an async operation to leverage this capability on demand.
    - Add unit tests and integration test for all of the above.
  - **CUMULUS-2406**
    - Updated parallel write logic to ensure that updatedAt/updated_at
      timestamps are the same in Dynamo/PG on record write for the following
      data types:
      - async operations
      - granules
      - executions
      - PDRs
  - **CUMULUS-2446**
    - Remove schema validation check against DynamoDB table for collections when
      migrating records from DynamoDB to core PostgreSQL database.
  - **CUMULUS-2447**
    - Changed `translateApiAsyncOperationToPostgresAsyncOperation` to call
      `JSON.stringify` and then `JSON.parse` on output.
  - **CUMULUS-2313**
    - Added `postgres-migration-async-operation` lambda to start an ECS task to
      run a the `data-migration2` lambda.
    - Updated `async_operations` table to include `Data Migration 2` as a new
      `operation_type`.
    - Updated `cumulus-tf/variables.tf` to include `optional_dynamo_tables` that
      will be merged with `dynamo_tables`.
  - **CUMULUS-2451**
    - Added summary type file `packages/db/src/types/summary.ts` with
      `MigrationSummary` and `DataMigration1` and `DataMigration2` types.
    - Updated `data-migration1` and `data-migration2` lambdas to return
      `MigrationSummary` objects.
    - Added logging for every batch of 100 records processed for executions,
      granules and files, and PDRs.
    - Removed `RecordAlreadyMigrated` logs in `data-migration1` and
      `data-migration2`
  - **CUMULUS-2452**
    - Added support for only migrating certain granules by specifying the
      `granuleSearchParams.granuleId` or `granuleSearchParams.collectionId`
      properties in the payload for the
      `<prefix>-postgres-migration-async-operation` Lambda
    - Added support for only running certain migrations for data-migration2 by
      specifying the `migrationsList` property in the payload for the
      `<prefix>-postgres-migration-async-operation` Lambda
  - **CUMULUS-2453**
    - Created `storeErrors` function which stores errors in system bucket.
    - Updated `executions` and `granulesAndFiles` data migrations to call `storeErrors` to store migration errors.
    - Added `system_bucket` variable to `data-migration2`.
  - **CUMULUS-2455**
    - Move granules API endpoint records move updates for migrated granule files
      if writing any of the granule files fails.
  - **CUMULUS-2468**
    - Added support for doing [DynamoDB parallel scanning](https://docs.aws.amazon.com/amazondynamodb/latest/developerguide/Scan.html#Scan.ParallelScan) for `executions` and `granules` migrations to improve performance. The behavior of the parallel scanning and writes can be controlled via the following properties on the event input to the `<prefix>-postgres-migration-async-operation` Lambda:
      - `granuleMigrationParams.parallelScanSegments`: How many segments to divide your granules DynamoDB table into for parallel scanning
      - `granuleMigrationParams.parallelScanLimit`: The maximum number of granule records to evaluate for each parallel scanning segment of the DynamoDB table
      - `granuleMigrationParams.writeConcurrency`: The maximum number of concurrent granule/file writes to perform to the PostgreSQL database across all DynamoDB segments
      - `executionMigrationParams.parallelScanSegments`: How many segments to divide your executions DynamoDB table into for parallel scanning
      - `executionMigrationParams.parallelScanLimit`: The maximum number of execution records to evaluate for each parallel scanning segment of the DynamoDB table
      - `executionMigrationParams.writeConcurrency`: The maximum number of concurrent execution writes to perform to the PostgreSQL database across all DynamoDB segments
  - **CUMULUS-2468** - Added `@cumulus/aws-client/DynamoDb.parallelScan` helper to perform [parallel scanning on DynamoDb tables](https://docs.aws.amazon.com/amazondynamodb/latest/developerguide/Scan.html#Scan.ParallelScan)
  - **CUMULUS-2507**
    - Updated granule record write logic to set granule status to `failed` in both Postgres and DynamoDB if any/all of its files fail to write to the database.

### Deprecated

- **CUMULUS-2185** - RDS Migration Epic
  - **CUMULUS-2455**
    - `@cumulus/ingest/moveGranuleFiles`

## [v8.1.2] 2021-07-29

**Please note** changes in 8.1.2 may not yet be released in future versions, as this
is a backport/patch release on the 8.x series of releases.  Updates that are
included in the future will have a corresponding CHANGELOG entry in future releases.

### Notable changes

- `cmr_custom_host` variable for `cumulus` module can now be used to configure Cumulus to
integrate with a custom CMR host name and protocol (e.g. `http://custom-cmr-host.com`). Note
that you **must** include a protocol (`http://` or `https://`) if specifying a value for this
variable.
- `@cumulus/sync-granule` task should now properly handle
syncing files from HTTP/HTTPS providers where basic auth is
required and involves a redirect to a different host (e.g.
downloading files protected by Earthdata Login)

### Added

- **CUMULUS-2548**
  - Added `allowed_redirects` field to PostgreSQL `providers` table
  - Added `allowedRedirects` field to DynamoDB `<prefix>-providers` table
  - Added `@cumulus/aws-client/S3.streamS3Upload` to handle uploading the contents
  of a readable stream to S3 and returning a promise

### Changed

- Updated `cmr_custom_host` variable to accept a full protocol and host name
(e.g. `http://cmr-custom-host.com`), whereas it previously only accepted a host name

### Fixed

- Fixed bug where `cmr_custom_host` variable was not properly forwarded into `archive`, `ingest`, and `sqs-message-remover` modules from `cumulus` module
- **CUMULUS-2548**
  - Fixed `@cumulus/ingest/HttpProviderClient.sync` to
properly handle basic auth when redirecting to a different
host and/or host with a different port

## [v8.1.1] 2021-04-30 -- Patch Release

**Please note** changes in 8.1.1 may not yet be released in future versions, as this
is a backport/patch release on the 8.x series of releases.  Updates that are
included in the future will have a corresponding CHANGELOG entry in future releases.

### Added

- **CUMULUS-2497**
  - Created `isISOFile()` to check if a CMR file is a CMR ISO file.

### Fixed

- **CUMULUS-2512**
  - Updated ingest package S3 provider client to take additional parameter
    `remoteAltBucket` on `download` method to allow for per-file override of
    provider bucket for checksum
  - Updated @cumulus/ingest.fetchTextFile's signature to be parameterized and
    added `remoteAltBucket`to allow for an override of the passed in provider
    bucket for the source file
  - Update "eslint-plugin-import" to be pinned to 2.22.1

### Changed

- **CUMULUS-2497**
  - Changed the `@cumulus/cmrjs` package:
    - Updated `@cumulus/cmrjs/cmr-utils.getGranuleTemporalInfo()` so it now
      returns temporal info for CMR ISO 19115 SMAP XML files.
    - Updated `@cumulus/cmrjs/cmr-utils.isCmrFilename()` to include
      `isISOFile()`.

- **[2216](https://github.com/nasa/cumulus/issues/2216)**
  - Removed "node-forge", "xml-crypto" from audit whitelist, added "underscore"

## [v8.1.0] 2021-04-29

### Added

- **CUMULUS-2348**
  - The `@cumulus/api` `/granules` and `/granules/{granuleId}` endpoints now take `getRecoveryStatus` parameter
  to include recoveryStatus in result granule(s)
  - The `@cumulus/api-client.granules.getGranule` function takes a `query` parameter which can be used to
  request additional granule information.
  - Published `@cumulus/api@7.2.1-alpha.0` for dashboard testing
- **CUMULUS-2469**
  - Added `tf-modules/cumulus_distribution` module to standup a skeleton
    distribution api

## [v8.0.0] 2021-04-08

### BREAKING CHANGES

- **CUMULUS-2428**
  - Changed `/granules/bulk` to use `queueUrl` property instead of a `queueName` property for setting the queue to use for scheduling bulk granule workflows

### Notable changes

- Bulk granule operations endpoint now supports setting a custom queue for scheduling workflows via the `queueUrl` property in the request body. If provided, this value should be the full URL for an SQS queue.

### Added

- **CUMULUS-2374**
  - Add cookbok entry for queueing PostToCmr step
  - Add example workflow to go with cookbook
- **CUMULUS-2421**
  - Added **experimental** `ecs_include_docker_cleanup_cronjob` boolean variable to the Cumulus module to enable cron job to clean up docker root storage blocks in ECS cluster template for non-`device-mapper` storage drivers. Default value is `false`. This fulfills a specific user support request. This feature is otherwise untested and will remain so until we can iterate with a better, more general-purpose solution. Use of this feature is **NOT** recommended unless you are certain you need it.

- **CUMULUS-1808**
  - Add additional error messaging in `deleteSnsTrigger` to give users more context about where to look to resolve ResourceNotFound error when disabling or deleting a rule.

### Fixed

- **CUMULUS-2281**
  - Changed discover-granules task to write discovered granules directly to
    logger, instead of via environment variable. This fixes a problem where a
    large number of found granules prevents this lambda from running as an
    activity with an E2BIG error.

## [v7.2.0] 2021-03-23

### Added

- **CUMULUS-2346**
  - Added orca API endpoint to `@cumulus/api` to get recovery status
  - Add `CopyToGlacier` step to [example IngestAndPublishGranuleWithOrca workflow](https://github.com/nasa/cumulus/blob/master/example/cumulus-tf/ingest_and_publish_granule_with_orca_workflow.tf)

### Changed

- **HYRAX-357**
  - Format of NGAP OPeNDAP URL changed and by default now is referring to concept id and optionally can include short name and version of collection.
  - `addShortnameAndVersionIdToConceptId` field has been added to the config inputs of the `hyrax-metadata-updates` task

## [v7.1.0] 2021-03-12

### Notable changes

- `sync-granule` task will now properly handle syncing 0 byte files to S3
- SQS/Kinesis rules now support scheduling workflows to a custom queue via the `rule.queueUrl` property. If provided, this value should be the full URL for an SQS queue.

### Added

- `tf-modules/cumulus` module now supports a `cmr_custom_host` variable that can
  be used to set to an arbitrary  host for making CMR requests (e.g.
  `https://custom-cmr-host.com`).
- Added `buckets` variable to `tf-modules/archive`
- **CUMULUS-2345**
  - Deploy ORCA with Cumulus, see `example/cumulus-tf/orca.tf` and `example/cumulus-tf/terraform.tfvars.example`
  - Add `CopyToGlacier` step to [example IngestAndPublishGranule workflow](https://github.com/nasa/cumulus/blob/master/example/cumulus-tf/ingest_and_publish_granule_workflow.asl.json)
- **CUMULUS-2424**
  - Added `childWorkflowMeta` to `queue-pdrs` config. An object passed to this config value will be merged into a child workflow message's `meta` object. For an example of how this can be used, see `example/cumulus-tf/discover_and_queue_pdrs_with_child_workflow_meta_workflow.asl.json`.
- **CUMULUS-2427**
  - Added support for using a custom queue with SQS and Kinesis rules. Whatever queue URL is set on the `rule.queueUrl` property will be used to schedule workflows for that rule. This change allows SQS/Kinesis rules to use [any throttled queues defined for a deployment](https://nasa.github.io/cumulus/docs/data-cookbooks/throttling-queued-executions).

### Fixed

- **CUMULUS-2394**
  - Updated PDR and Granule writes to check the step function `workflow_start_time` against
      the `createdAt` field  for each record to ensure old records do not
      overwrite newer ones

### Changed

- `<prefix>-lambda-api-gateway` IAM role used by API Gateway Lambda now
  supports accessing all buckets defined in your `buckets` variable except
  "internal" buckets
- Updated the default scroll duration used in ESScrollSearch and part of the
  reconciliation report functions as a result of testing and seeing timeouts
  at its current value of 2min.
- **CUMULUS-2355**
  - Added logic to disable `/s3Credentials` endpoint based upon value for
    environment variable `DISABLE_S3_CREDENTIALS`. If set to "true", the
    endpoint will not dispense S3 credentials and instead return a message
    indicating that the endpoint has been disabled.
- **CUMULUS-2397**
  - Updated `/elasticsearch` endpoint's `reindex` function to prevent
    reindexing when source and destination indices are the same.
- **CUMULUS-2420**
  - Updated test function `waitForAsyncOperationStatus` to take a retryObject
    and use exponential backoff.  Increased the total test duration for both
    AsycOperation specs and the ReconciliationReports tests.
  - Updated the default scroll duration used in ESScrollSearch and part of the
    reconciliation report functions as a result of testing and seeing timeouts
    at its current value of 2min.
- **CUMULUS-2427**
  - Removed `queueUrl` from the parameters object for `@cumulus/message/Build.buildQueueMessageFromTemplate`
  - Removed `queueUrl` from the parameters object for `@cumulus/message/Build.buildCumulusMeta`

### Fixed

- Fixed issue in `@cumulus/ingest/S3ProviderClient.sync()` preventing 0 byte files from being synced to S3.

### Removed

- Removed variables from `tf-modules/archive`:
  - `private_buckets`
  - `protected_buckets`
  - `public_buckets`

## [v7.0.0] 2021-02-22

### BREAKING CHANGES

- **CUMULUS-2362** - Endpoints for the logs (/logs) will now throw an error unless Metrics is set up

### Added

- **CUMULUS-2345**
  - Deploy ORCA with Cumulus, see `example/cumulus-tf/orca.tf` and `example/cumulus-tf/terraform.tfvars.example`
  - Add `CopyToGlacier` step to [example IngestAndPublishGranule workflow](https://github.com/nasa/cumulus/blob/master/example/cumulus-tf/ingest_and_publish_granule_workflow.asl.json)
- **CUMULUS-2376**
  - Added `cmrRevisionId` as an optional parameter to `post-to-cmr` that will be used when publishing metadata to CMR.
- **CUMULUS-2412**
  - Adds function `getCollectionsByShortNameAndVersion` to @cumulus/cmrjs that performs a compound query to CMR to retrieve collection information on a list of collections. This replaces a series of calls to the CMR for each collection with a single call on the `/collections` endpoint and should improve performance when CMR return times are increased.

### Changed

- **CUMULUS-2362**
  - Logs endpoints only work with Metrics set up
- **CUMULUS-2376**
  - Updated `publishUMMGJSON2CMR` to take in an optional `revisionId` parameter.
  - Updated `publishUMMGJSON2CMR` to throw an error if optional `revisionId` does not match resulting revision ID.
  - Updated `publishECHO10XML2CMR` to take in an optional `revisionId` parameter.
  - Updated `publishECHO10XML2CMR` to throw an error if optional `revisionId` does not match resulting revision ID.
  - Updated `publish2CMR` to take in optional `cmrRevisionId`.
  - Updated `getWriteHeaders` to take in an optional CMR Revision ID.
  - Updated `ingestGranule` to take in an optional CMR Revision ID to pass to `getWriteHeaders`.
  - Updated `ingestUMMGranule` to take in an optional CMR Revision ID to pass to `getWriteHeaders`.
- **CUMULUS-2350**
  - Updates the examples on the `/s3credentialsREADME`, to include Python and
    JavaScript code demonstrating how to refrsh  the s3credential for
    programatic access.
- **CUMULUS-2383**
  - PostToCMR task will return CMRInternalError when a `500` status is returned from CMR

## [v6.0.0] 2021-02-16

### MIGRATION NOTES

- **CUMULUS-2255** - Cumulus has upgraded its supported version of Terraform
  from **0.12.12** to **0.13.6**. Please see the [instructions to upgrade your
  deployments](https://github.com/nasa/cumulus/blob/master/docs/upgrade-notes/upgrading-tf-version-0.13.6.md).

- **CUMULUS-2350**
  - If the  `/s3credentialsREADME`, does not appear to be working after
    deployment, [manual redeployment](https://docs.aws.amazon.com/apigateway/latest/developerguide/how-to-deploy-api-with-console.html)
    of the API-gateway stage may be necessary to finish the deployment.

### BREAKING CHANGES

- **CUMULUS-2255** - Cumulus has upgraded its supported version of Terraform from **0.12.12** to **0.13.6**.

### Added

- **CUMULUS-2291**
  - Add provider filter to Granule Inventory Report
- **CUMULUS-2300**
  - Added `childWorkflowMeta` to `queue-granules` config. Object passed to this
    value will be merged into a child workflow message's  `meta` object. For an
    example of how this can be used, see
    `example/cumulus-tf/discover_granules_workflow.asl.json`.
- **CUMULUS-2350**
  - Adds an unprotected endpoint, `/s3credentialsREADME`, to the
    s3-credentials-endpoint that displays  information on how to use the
    `/s3credentials` endpoint
- **CUMULUS-2368**
  - Add QueueWorkflow task
- **CUMULUS-2391**
  - Add reportToEms to collections.files file schema
- **CUMULUS-2395**
  - Add Core module parameter `ecs_custom_sg_ids` to Cumulus module to allow for
    custom security group mappings
- **CUMULUS-2402**
  - Officially expose `sftp()` for use in `@cumulus/sftp-client`

### Changed

- **CUMULUS-2323**
  - The sync granules task when used with the s3 provider now uses the
    `source_bucket` key in `granule.files` objects.  If incoming payloads using
    this task have a `source_bucket` value for a file using the s3 provider, the
    task will attempt to sync from the bucket defined in the file's
    `source_bucket` key instead of the `provider`.
    - Updated `S3ProviderClient.sync` to allow for an optional bucket parameter
      in support of the changed behavior.
  - Removed `addBucketToFile` and related code from sync-granules task

- **CUMULUS-2255**
  - Updated Terraform deployment code syntax for compatibility with version 0.13.6
- **CUMULUS-2321**
  - Updated API endpoint GET `/reconciliationReports/{name}` to return the
    pre-signe s3 URL in addition to report data

### Fixed

- Updated `hyrax-metadata-updates` task so the opendap url has Type 'USE SERVICE API'

- **CUMULUS-2310**
  - Use valid filename for reconciliation report
- **CUMULUS-2351**
  - Inventory report no longer includes the File/Granule relation object in the
    okCountByGranules key of a report.  The information is only included when a
    'Granule Not Found' report is run.

### Removed

- **CUMULUS-2364**
  - Remove the internal Cumulus logging lambda (log2elasticsearch)

## [v5.0.1] 2021-01-27

### Changed

- **CUMULUS-2344**
  - Elasticsearch API now allows you to reindex to an index that already exists
  - If using the Change Index operation and the new index doesn't exist, it will be created
  - Regarding instructions for CUMULUS-2020, you can now do a change index
    operation before a reindex operation. This will
    ensure that new data will end up in the new index while Elasticsearch is reindexing.

- **CUMULUS-2351**
  - Inventory report no longer includes the File/Granule relation object in the okCountByGranules key of a report. The information is only included when a 'Granule Not Found' report is run.

### Removed

- **CUMULUS-2367**
  - Removed `execution_cumulus_id` column from granules RDS schema and data type

## [v5.0.0] 2021-01-12

### BREAKING CHANGES

- **CUMULUS-2020**
  - Elasticsearch data mappings have been updated to improve search and the API
    has been update to reflect those changes. See Migration notes on how to
    update the Elasticsearch mappings.

### Migration notes

- **CUMULUS-2020**
  - Elasticsearch data mappings have been updated to improve search. For
    example, case insensitive searching will now work (e.g. 'MOD' and 'mod' will
    return the same granule results). To use the improved Elasticsearch queries,
    [reindex](https://nasa.github.io/cumulus-api/#reindex) to create a new index
    with the correct types. Then perform a [change
    index](https://nasa.github.io/cumulus-api/#change-index) operation to use
    the new index.
- **CUMULUS-2258**
  - Because the `egress_lambda_log_group` and
    `egress_lambda_log_subscription_filter` resource were removed from the
    `cumulus` module, new definitions for these resources must be added to
    `cumulus-tf/main.tf`. For reference on how to define these resources, see
    [`example/cumulus-tf/thin_egress_app.tf`](https://github.com/nasa/cumulus/blob/master/example/cumulus-tf/thin_egress_app.tf).
  - The `tea_stack_name` variable being passed into the `cumulus` module should be removed
- **CUMULUS-2344**
  - Regarding instructions for CUMULUS-2020, you can now do a change index operation before a reindex operation. This will
    ensure that new data will end up in the new index while Elasticsearch is reindexing.

### BREAKING CHANGES

- **CUMULUS-2020**
  - Elasticsearch data mappings have been updated to improve search and the API has been updated to reflect those changes. See Migration notes on how to update the Elasticsearch mappings.

### Added

- **CUMULUS-2318**
  - Added`async_operation_image` as `cumulus` module variable to allow for override of the async_operation container image.  Users can optionally specify a non-default docker image for use with Core async operations.
- **CUMULUS-2219**
  - Added `lzards-backup` Core task to facilitate making LZARDS backup requests in Cumulus ingest workflows
- **CUMULUS-2092**
  - Add documentation for Granule Not Found Reports
- **HYRAX-320**
  - `@cumulus/hyrax-metadata-updates`Add component URI encoding for entry title id and granule ur to allow for values with special characters in them. For example, EntryTitleId 'Sentinel-6A MF/Jason-CS L2 Advanced Microwave Radiometer (AMR-C) NRT Geophysical Parameters' Now, URLs generated from such values will be encoded correctly and parsable by HyraxInTheCloud
- **CUMULUS-1370**
  - Add documentation for Getting Started section including FAQs
- **CUMULUS-2092**
  - Add documentation for Granule Not Found Reports
- **CUMULUS-2219**
  - Added `lzards-backup` Core task to facilitate making LZARDS backup requests in Cumulus ingest workflows
- **CUMULUS-2280**
  - In local api, retry to create tables if they fail to ensure localstack has had time to start fully.
- **CUMULUS-2290**
  - Add `queryFields` to granule schema, and this allows workflow tasks to add queryable data to granule record. For reference on how to add data to `queryFields` field, see [`example/cumulus-tf/kinesis_trigger_test_workflow.tf`](https://github.com/nasa/cumulus/blob/master/example/cumulus-tf/kinesis_trigger_test_workflow.tf).
- **CUMULUS-2318**
  - Added`async_operation_image` as `cumulus` module variable to allow for override of the async_operation container image.  Users can optionally specify a non-default docker image for use with Core async operations.

### Changed

- **CUMULUS-2020**
  - Updated Elasticsearch mappings to support case-insensitive search
- **CUMULUS-2124**
  - cumulus-rds-tf terraform module now takes engine_version as an input variable.
- **CUMULUS-2279**
  - Changed the formatting of granule CMR links: instead of a link to the `/search/granules.json` endpoint, now it is a direct link to `/search/concepts/conceptid.format`
- **CUMULUS-2296**
  - Improved PDR spec compliance of `parse-pdr` by updating `@cumulus/pvl` to parse fields in a manner more consistent with the PDR ICD, with respect to numbers and dates. Anything not matching the ICD expectations, or incompatible with Javascript parsing, will be parsed as a string instead.
- **CUMULUS-2344**
  - Elasticsearch API now allows you to reindex to an index that already exists
  - If using the Change Index operation and the new index doesn't exist, it will be created

### Removed

- **CUMULUS-2258**
  - Removed `tea_stack_name` variable from `tf-modules/distribution/variables.tf` and `tf-modules/cumulus/variables.tf`
  - Removed `egress_lambda_log_group` and `egress_lambda_log_subscription_filter` resources from `tf-modules/distribution/main.tf`

## [v4.0.0] 2020-11-20

### Migration notes

- Update the name of your `cumulus_message_adapter_lambda_layer_arn` variable for the `cumulus` module to `cumulus_message_adapter_lambda_layer_version_arn`. The value of the variable should remain the same (a layer version ARN of a Lambda layer for the [`cumulus-message-adapter`](https://github.com/nasa/cumulus-message-adapter/).
- **CUMULUS-2138** - Update all workflows using the `MoveGranules` step to add `UpdateGranulesCmrMetadataFileLinksStep`that runs after it. See the example [`IngestAndPublishWorkflow`](https://github.com/nasa/cumulus/blob/master/example/cumulus-tf/ingest_and_publish_granule_workflow.asl.json) for reference.
- **CUMULUS-2251**
  - Because it has been removed from the `cumulus` module, a new resource definition for `egress_api_gateway_log_subscription_filter` must be added to `cumulus-tf/main.tf`. For reference on how to define this resource, see [`example/cumulus-tf/main.tf`](https://github.com/nasa/cumulus/blob/master/example/cumulus-tf/main.tf).

### Added

- **CUMULUS-2248**
  - Updates Integration Tests README to point to new fake provider template.
- **CUMULUS-2239**
  - Add resource declaration to create a VPC endpoint in tea-map-cache module if `deploy_to_ngap` is false.
- **CUMULUS-2063**
  - Adds a new, optional query parameter to the `/collections[&getMMT=true]` and `/collections/active[&getMMT=true]` endpoints. When a user provides a value of `true` for `getMMT` in the query parameters, the endpoint will search CMR and update each collection's results with new key `MMTLink` containing a link to the MMT (Metadata Management Tool) if a CMR collection id is found.
- **CUMULUS-2170**
  - Adds ability to filter granule inventory reports
- **CUMULUS-2211**
  - Adds `granules/bulkReingest` endpoint to `@cumulus/api`
- **CUMULUS-2251**
  - Adds `log_api_gateway_to_cloudwatch` variable to `example/cumulus-tf/variables.tf`.
  - Adds `log_api_gateway_to_cloudwatch` variable to `thin_egress_app` module definition.

### Changed

- **CUMULUS-2216**
  - `/collection` and `/collection/active` endpoints now return collections without granule aggregate statistics by default. The original behavior is preserved and can be found by including a query param of `includeStats=true` on the request to the endpoint.
  - The `es/collections` Collection class takes a new parameter includeStats. It no longer appends granule aggregate statistics to the returned results by default. One must set the new parameter to any non-false value.
- **CUMULUS-2201**
  - Update `dbIndexer` lambda to process requests in serial
  - Fixes ingestPdrWithNodeNameSpec parsePdr provider error
- **CUMULUS-2251**
  - Moves Egress Api Gateway Log Group Filter from `tf-modules/distribution/main.tf` to `example/cumulus-tf/main.tf`

### Fixed

- **CUMULUS-2251**
  - This fixes a deployment error caused by depending on the `thin_egress_app` module output for a resource count.

### Removed

- **CUMULUS-2251**
  - Removes `tea_api_egress_log_group` variable from `tf-modules/distribution/variables.tf` and `tf-modules/cumulus/variables.tf`.

### BREAKING CHANGES

- **CUMULUS-2138** - CMR metadata update behavior has been removed from the `move-granules` task into a
new `update-granules-cmr-metadata-file-links` task.
- **CUMULUS-2216**
  - `/collection` and `/collection/active` endpoints now return collections without granule aggregate statistics by default. The original behavior is preserved and can be found by including a query param of `includeStats=true` on the request to the endpoint.  This is likely to affect the dashboard only but included here for the change of behavior.
- **[1956](https://github.com/nasa/cumulus/issues/1956)**
  - Update the name of the `cumulus_message_adapter_lambda_layer_arn` output from the `cumulus-message-adapter` module to `cumulus_message_adapter_lambda_layer_version_arn`. The output value has changed from being the ARN of the Lambda layer **without a version** to the ARN of the Lambda layer **with a version**.
  - Update the variable name in the `cumulus` and `ingest` modules from `cumulus_message_adapter_lambda_layer_arn` to `cumulus_message_adapter_lambda_layer_version_arn`

## [v3.0.1] 2020-10-21

- **CUMULUS-2203**
  - Update Core tasks to use
    [cumulus-message-adapter-js](https://github.com/nasa/cumulus-message-adapter-js)
    v2.0.0 to resolve memory leak/lambda ENOMEM constant failure issue.   This
    issue caused lambdas to slowly use all memory in the run environment and
    prevented AWS from halting/restarting warmed instances when task code was
    throwing consistent errors under load.

- **CUMULUS-2232**
  - Updated versions for `ajv`, `lodash`, `googleapis`, `archiver`, and
    `@cumulus/aws-client` to remediate vulnerabilities found in SNYK scan.

### Fixed

- **CUMULUS-2233**
  - Fixes /s3credentials bug where the expiration time on the cookie was set to a time that is always expired, so authentication was never being recognized as complete by the API. Consequently, the user would end up in a redirect loop and requests to /s3credentials would never complete successfully. The bug was caused by the fact that the code setting the expiration time for the cookie was expecting a time value in milliseconds, but was receiving the expirationTime from the EarthdataLoginClient in seconds. This bug has been fixed by converting seconds into milliseconds. Unit tests were added to test that the expiration time has been converted to milliseconds and checking that the cookie's expiration time is greater than the current time.

## [v3.0.0] 2020-10-7

### MIGRATION STEPS

- **CUMULUS-2099**
  - All references to `meta.queues` in workflow configuration must be replaced with references to queue URLs from Terraform resources. See the updated [data cookbooks](https://nasa.github.io/cumulus/docs/data-cookbooks/about-cookbooks) or example [Discover Granules workflow configuration](https://github.com/nasa/cumulus/blob/master/example/cumulus-tf/discover_granules_workflow.asl.json).
  - The steps for configuring queued execution throttling have changed. See the [updated documentation](https://nasa.github.io/cumulus/docs/data-cookbooks/throttling-queued-executions).
  - In addition to the configuration for execution throttling, the internal mechanism for tracking executions by queue has changed. As a result, you should **disable any rules or workflows scheduling executions via a throttled queue** before upgrading. Otherwise, you may be at risk of having **twice as many executions** as are configured for the queue while the updated tracking is deployed. You can re-enable these rules/workflows once the upgrade is complete.

- **CUMULUS-2111**
  - **Before you re-deploy your `cumulus-tf` module**, note that the [`thin-egress-app`][thin-egress-app] is no longer deployed by default as part of the `cumulus` module, so you must add the TEA module to your deployment and manually modify your Terraform state **to avoid losing your API gateway and impacting any Cloudfront endpoints pointing to those gateways**. If you don't care about losing your API gateway and impacting Cloudfront endpoints, you can ignore the instructions for manually modifying state.

    1. Add the [`thin-egress-app`][thin-egress-app] module to your `cumulus-tf` deployment as shown in the [Cumulus example deployment](https://github.com/nasa/cumulus/tree/master/example/cumulus-tf/main.tf).

         - Note that the values for `tea_stack_name` variable to the `cumulus` module and the `stack_name` variable to the `thin_egress_app` module **must match**
         - Also, if you are specifying the `stage_name` variable to the `thin_egress_app` module, **the value of the `tea_api_gateway_stage` variable to the `cumulus` module must match it**

    2. **If you want to preserve your existing `thin-egress-app` API gateway and avoid having to update your Cloudfront endpoint for distribution, then you must follow these instructions**: <https://nasa.github.io/cumulus/docs/upgrade-notes/migrate_tea_standalone>. Otherwise, you can re-deploy as usual.

  - If you provide your own custom bucket map to TEA as a standalone module, **you must ensure that your custom bucket map includes mappings for the `protected` and `public` buckets specified in your `cumulus-tf/terraform.tfvars`, otherwise Cumulus may not be able to determine the correct distribution URL for ingested files and you may encounter errors**

- **CUMULUS-2197**
  - EMS resources are now optional, and `ems_deploy` is set to `false` by default, which will delete your EMS resources.
  - If you would like to keep any deployed EMS resources, add the `ems_deploy` variable set to `true` in your `cumulus-tf/terraform.tfvars`

### BREAKING CHANGES

- **CUMULUS-2200**
  - Changes return from 303 redirect to 200 success for `Granule Inventory`'s
    `/reconciliationReport` returns.  The user (dashboard) must read the value
    of `url` from the return to get the s3SignedURL and then download the report.
- **CUMULUS-2099**
  - `meta.queues` has been removed from Cumulus core workflow messages.
  - `@cumulus/sf-sqs-report` workflow task no longer reads the reporting queue URL from `input.meta.queues.reporting` on the incoming event. Instead, it requires that the queue URL be set as the `reporting_queue_url` environment variable on the deployed Lambda.
- **CUMULUS-2111**
  - The deployment of the `thin-egress-app` module has be removed from `tf-modules/distribution`, which is a part of the `tf-modules/cumulus` module. Thus, the `thin-egress-app` module is no longer deployed for you by default. See the migration steps for details about how to add deployment for the `thin-egress-app`.
- **CUMULUS-2141**
  - The `parse-pdr` task has been updated to respect the `NODE_NAME` property in
    a PDR's `FILE_GROUP`. If a `NODE_NAME` is present, the task will query the
    Cumulus API for a provider with that host. If a provider is found, the
    output granule from the task will contain a `provider` property containing
    that provider. If `NODE_NAME` is set but a provider with that host cannot be
    found in the API, or if multiple providers are found with that same host,
    the task will fail.
  - The `queue-granules` task has been updated to expect an optional
    `granule.provider` property on each granule. If present, the granule will be
    enqueued using that provider. If not present, the task's `config.provider`
    will be used instead.
- **CUMULUS-2197**
  - EMS resources are now optional and will not be deployed by default. See migration steps for information
    about how to deploy EMS resources.

#### CODE CHANGES

- The `@cumulus/api-client.providers.getProviders` function now takes a
  `queryStringParameters` parameter which can be used to filter the providers
  which are returned
- The `@cumulus/aws-client/S3.getS3ObjectReadStreamAsync` function has been
  removed. It read the entire S3 object into memory before returning a read
  stream, which could cause Lambdas to run out of memory. Use
  `@cumulus/aws-client/S3.getObjectReadStream` instead.
- The `@cumulus/ingest/util.lookupMimeType` function now returns `undefined`
  rather than `null` if the mime type could not be found.
- The `@cumulus/ingest/lock.removeLock` function now returns `undefined`
- The `@cumulus/ingest/granule.generateMoveFileParams` function now returns
  `source: undefined` and `target :undefined` on the response object if either could not be
  determined. Previously, `null` had been returned.
- The `@cumulus/ingest/recursion.recursion` function must now be imported using
  `const { recursion } = require('@cumulus/ingest/recursion');`
- The `@cumulus/ingest/granule.getRenamedS3File` function has been renamed to
  `listVersionedObjects`
- `@cumulus/common.http` has been removed
- `@cumulus/common/http.download` has been removed

### Added

- **CUMULUS-1855**
  - Fixed SyncGranule task to return an empty granules list when given an empty
    (or absent) granules list on input, rather than throwing an exception
- **CUMULUS-1955**
  - Added `@cumulus/aws-client/S3.getObject` to get an AWS S3 object
  - Added `@cumulus/aws-client/S3.waitForObject` to get an AWS S3 object,
    retrying, if necessary
- **CUMULUS-1961**
  - Adds `startTimestamp` and `endTimestamp` parameters to endpoint
    `reconcilationReports`.  Setting these values will filter the returned
    report to cumulus data that falls within the timestamps. It also causes the
    report to be one directional, meaning cumulus is only reconciled with CMR,
    but not the other direction. The Granules will be filtered by their
    `updatedAt` values. Collections are filtered by the updatedAt time of their
    granules, i.e. Collections with granules that are updatedAt a time between
    the time parameters will be returned in the reconciliation reports.
  - Adds `startTimestamp` and `endTimestamp` parameters to create-reconciliation-reports
    lambda function. If either of these params is passed in with a value that can be
    converted to a date object, the inter-platform comparison between Cumulus and CMR will
    be one way.  That is, collections, granules, and files will be filtered by time for
    those found in Cumulus and only those compared to the CMR holdings. For the moment
    there is not enough information to change the internal consistency check, and S3 vs
    Cumulus comparisons are unchanged by the timestamps.
- **CUMULUS-1962**
  - Adds `location` as parameter to `/reconciliationReports` endpoint. Options are `S3`
    resulting in a S3 vs. Cumulus database search or `CMR` resulting in CMR vs. Cumulus database search.
- **CUMULUS-1963**
  - Adds `granuleId` as input parameter to `/reconcilationReports`
    endpoint. Limits inputs parameters to either `collectionId` or `granuleId`
    and will fail to create the report if both are provided.  Adding granuleId
    will find collections in Cumulus by granuleId and compare those one way
    with those in CMR.
  - `/reconciliationReports` now validates any input json before starting the
    async operation and the lambda handler no longer validates input
    parameters.
- **CUMULUS-1964**
  - Reports can now be filtered on provider
- **CUMULUS-1965**
  - Adds `collectionId` parameter to the `/reconcilationReports`
    endpoint. Setting this value will limit the scope of the reconcilation
    report to only the input collectionId when comparing Cumulus and
    CMR. `collectionId` is provided an array of strings e.g. `[shortname___version, shortname2___version2]`
- **CUMULUS-2107**
  - Added a new task, `update-cmr-access-constraints`, that will set access constraints in CMR Metadata.
    Currently supports UMMG-JSON and Echo10XML, where it will configure `AccessConstraints` and
    `RestrictionFlag/RestrictionComment`, respectively.
  - Added an operator doc on how to configure and run the access constraint update workflow, which will update the metadata using the new task, and then publish the updated metadata to CMR.
  - Added an operator doc on bulk operations.
- **CUMULUS-2111**
  - Added variables to `cumulus` module:
    - `tea_api_egress_log_group`
    - `tea_external_api_endpoint`
    - `tea_internal_api_endpoint`
    - `tea_rest_api_id`
    - `tea_rest_api_root_resource_id`
    - `tea_stack_name`
  - Added variables to `distribution` module:
    - `tea_api_egress_log_group`
    - `tea_external_api_endpoint`
    - `tea_internal_api_endpoint`
    - `tea_rest_api_id`
    - `tea_rest_api_root_resource_id`
    - `tea_stack_name`
- **CUMULUS-2112**
  - Added `@cumulus/api/lambdas/internal-reconciliation-report`, so create-reconciliation-report
    lambda can create `Internal` reconciliation report
- **CUMULUS-2116**
  - Added `@cumulus/api/models/granule.unpublishAndDeleteGranule` which
  unpublishes a granule from CMR and deletes it from Cumulus, but does not
  update the record to `published: false` before deletion
- **CUMULUS-2113**
  - Added Granule not found report to reports endpoint
  - Update reports to return breakdown by Granule of files both in DynamoDB and S3
- **CUMULUS-2123**
  - Added `cumulus-rds-tf` DB cluster module to `tf-modules` that adds a
    severless RDS Aurora/ PostgreSQL  database cluster to meet the PostgreSQL
    requirements for future releases.
  - Updated the default Cumulus module to take the following new required variables:
    - rds_user_access_secret_arn:
      AWS Secrets Manager secret ARN containing a JSON string of DB credentials
      (containing at least host, password, port as keys)
    - rds_security_group:
      RDS Security Group that provides connection access to the RDS cluster
  - Updated API lambdas and default ECS cluster to add them to the
    `rds_security_group` for database access
- **CUMULUS-2126**
  - The collections endpoint now writes to the RDS database
- **CUMULUS-2127**
  - Added migration to create collections relation for RDS database
- **CUMULUS-2129**
  - Added `data-migration1` Terraform module and Lambda to migrate data from Dynamo to RDS
    - Added support to Lambda for migrating collections data from Dynamo to RDS
- **CUMULUS-2155**
  - Added `rds_connection_heartbeat` to `cumulus` and `data-migration` tf
    modules.  If set to true, this diagnostic variable instructs Core's database
    code to fire off a connection 'heartbeat' query and log the timing/results
    for diagnostic purposes, and retry certain connection timeouts once.
    This option is disabled by default
- **CUMULUS-2156**
  - Support array inputs parameters for `Internal` reconciliation report
- **CUMULUS-2157**
  - Added support to `data-migration1` Lambda for migrating providers data from Dynamo to RDS
    - The migration process for providers will convert any credentials that are stored unencrypted or encrypted with an S3 keypair provider to be encrypted with a KMS key instead
- **CUMULUS-2161**
  - Rules now support an `executionNamePrefix` property. If set, any executions
    triggered as a result of that rule will use that prefix in the name of the
    execution.
  - The `QueueGranules` task now supports an `executionNamePrefix` property. Any
    executions queued by that task will use that prefix in the name of the
    execution. See the
    [example workflow](./example/cumulus-tf/discover_granules_with_execution_name_prefix_workflow.asl.json)
    for usage.
  - The `QueuePdrs` task now supports an `executionNamePrefix` config property.
    Any executions queued by that task will use that prefix in the name of the
    execution. See the
    [example workflow](./example/cumulus-tf/discover_and_queue_pdrs_with_execution_name_prefix_workflow.asl.json)
    for usage.
- **CUMULUS-2162**
  - Adds new report type to `/reconciliationReport` endpoint.  The new report
    is `Granule Inventory`. This report is a CSV file of all the granules in
    the Cumulus DB. This report will eventually replace the existing
    `granules-csv` endpoint which has been deprecated.
- **CUMULUS-2197**
  - Added `ems_deploy` variable to the `cumulus` module. This is set to false by default, except
    for our example deployment, where it is needed for integration tests.

### Changed

- Upgraded version of [TEA](https://github.com/asfadmin/thin-egress-app/) deployed with Cumulus to build 88.
- **CUMULUS-2107**
  - Updated the `applyWorkflow` functionality on the granules endpoint to take a `meta` property to pass into the workflow message.
  - Updated the `BULK_GRANULE` functionality on the granules endpoint to support the above `applyWorkflow` change.
- **CUMULUS-2111**
  - Changed `distribution_api_gateway_stage` variable for `cumulus` module to `tea_api_gateway_stage`
  - Changed `api_gateway_stage` variable for `distribution` module to `tea_api_gateway_stage`
- **CUMULUS-2224**
  - Updated `/reconciliationReport`'s file reconciliation to include `"EXTENDED METADATA"` as a valid CMR relatedUrls Type.

### Fixed

- **CUMULUS-2168**
  - Fixed issue where large number of documents (generally logs) in the
    `cumulus` elasticsearch index results in the collection granule stats
    queries failing for the collections list api endpoint
- **CUMULUS-1955**
  - Due to AWS's eventual consistency model, it was possible for PostToCMR to
    publish an earlier version of a CMR metadata file, rather than the latest
    version created in a workflow.  This fix guarantees that the latest version
    is published, as expected.
- **CUMULUS-1961**
  - Fixed `activeCollections` query only returning 10 results
- **CUMULUS-2201**
  - Fix Reconciliation Report integration test failures by waiting for collections appear
    in es list and ingesting a fake granule xml file to CMR
- **CUMULUS-2015**
  - Reduced concurrency of `QueueGranules` task. That task now has a
    `config.concurrency` option that defaults to `3`.
- **CUMULUS-2116**
  - Fixed a race condition with bulk granule delete causing deleted granules to still appear in Elasticsearch. Granules removed via bulk delete should now be removed from Elasticsearch.
- **CUMULUS-2163**
  - Remove the `public-read` ACL from the `move-granules` task
- **CUMULUS-2164**
  - Fix issue where `cumulus` index is recreated and attached to an alias if it has been previously deleted
- **CUMULUS-2195**
  - Fixed issue with redirect from `/token` not working when using a Cloudfront endpoint to access the Cumulus API with Launchpad authentication enabled. The redirect should now work properly whether you are using a plain API gateway URL or a Cloudfront endpoint pointing at an API gateway URL.
- **CUMULUS-2200**
  - Fixed issue where __in and __not queries were stripping spaces from values

### Deprecated

- **CUMULUS-1955**
  - `@cumulus/aws-client/S3.getS3Object()`
  - `@cumulus/message/Queue.getQueueNameByUrl()`
  - `@cumulus/message/Queue.getQueueName()`
- **CUMULUS-2162**
  - `@cumulus/api/endpoints/granules-csv/list()`

### Removed

- **CUMULUS-2111**
  - Removed `distribution_url` and `distribution_redirect_uri` outputs from the `cumulus` module
  - Removed variables from the `cumulus` module:
    - `distribution_url`
    - `log_api_gateway_to_cloudwatch`
    - `thin_egress_cookie_domain`
    - `thin_egress_domain_cert_arn`
    - `thin_egress_download_role_in_region_arn`
    - `thin_egress_jwt_algo`
    - `thin_egress_jwt_secret_name`
    - `thin_egress_lambda_code_dependency_archive_key`
    - `thin_egress_stack_name`
  - Removed outputs from the `distribution` module:
    - `distribution_url`
    - `internal_tea_api`
    - `rest_api_id`
    - `thin_egress_app_redirect_uri`
  - Removed variables from the `distribution` module:
    - `bucket_map_key`
    - `distribution_url`
    - `log_api_gateway_to_cloudwatch`
    - `thin_egress_cookie_domain`
    - `thin_egress_domain_cert_arn`
    - `thin_egress_download_role_in_region_arn`
    - `thin_egress_jwt_algo`
    - `thin_egress_jwt_secret_name`
    - `thin_egress_lambda_code_dependency_archive_key`
- **CUMULUS-2157**
  - Removed `providerSecretsMigration` and `verifyProviderSecretsMigration` lambdas
- Removed deprecated `@cumulus/sf-sns-report` task
- Removed code:
  - `@cumulus/aws-client/S3.calculateS3ObjectChecksum`
  - `@cumulus/aws-client/S3.getS3ObjectReadStream`
  - `@cumulus/cmrjs.getFullMetadata`
  - `@cumulus/cmrjs.getMetadata`
  - `@cumulus/common/util.isNil`
  - `@cumulus/common/util.isNull`
  - `@cumulus/common/util.isUndefined`
  - `@cumulus/common/util.lookupMimeType`
  - `@cumulus/common/util.mkdtempSync`
  - `@cumulus/common/util.negate`
  - `@cumulus/common/util.noop`
  - `@cumulus/common/util.omit`
  - `@cumulus/common/util.renameProperty`
  - `@cumulus/common/util.sleep`
  - `@cumulus/common/util.thread`
  - `@cumulus/ingest/granule.copyGranuleFile`
  - `@cumulus/ingest/granule.moveGranuleFile`
  - `@cumulus/integration-tests/api/rules.deleteRule`
  - `@cumulus/integration-tests/api/rules.getRule`
  - `@cumulus/integration-tests/api/rules.listRules`
  - `@cumulus/integration-tests/api/rules.postRule`
  - `@cumulus/integration-tests/api/rules.rerunRule`
  - `@cumulus/integration-tests/api/rules.updateRule`
  - `@cumulus/integration-tests/sfnStep.parseStepMessage`
  - `@cumulus/message/Queue.getQueueName`
  - `@cumulus/message/Queue.getQueueNameByUrl`

## v2.0.2+ Backport releases

Release v2.0.1 was the last release on the 2.0.x release series.

Changes after this version on the 2.0.x release series are limited
security/requested feature patches and will not be ported forward to future
releases unless there is a corresponding CHANGELOG entry.

For up-to-date CHANGELOG for the maintenance release branch see
[CHANGELOG.md](https://github.com/nasa/cumulus/blob/release-2.0.x/CHANGELOG.md)
from the 2.0.x branch.

For the most recent release information for the maintenance branch please see
the [release page](https://github.com/nasa/cumulus/releases)

## [v2.0.7] 2020-10-1 - [BACKPORT]

### Fixed

- CVE-2020-7720
  - Updated common `node-forge` dependency to 0.10.0 to address CVE finding

### [v2.0.6] 2020-09-25 - [BACKPORT]

### Fixed

- **CUMULUS-2168**
  - Fixed issue where large number of documents (generally logs) in the
    `cumulus` elasticsearch index results in the collection granule stats
    queries failing for the collections list api endpoint

### [v2.0.5] 2020-09-15 - [BACKPORT]

#### Added

- Added `thin_egress_stack_name` variable to `cumulus` and `distribution` Terraform modules to allow overriding the default Cloudformation stack name used for the `thin-egress-app`. **Please note that if you change/set this value for an existing deployment, it will destroy and re-create your API gateway for the `thin-egress-app`.**

#### Fixed

- Fix collection list queries. Removed fixes to collection stats, which break queries for a large number of granules.

### [v2.0.4] 2020-09-08 - [BACKPORT]

#### Changed

- Upgraded version of [TEA](https://github.com/asfadmin/thin-egress-app/) deployed with Cumulus to build 88.

### [v2.0.3] 2020-09-02 - [BACKPORT]

#### Fixed

- **CUMULUS-1961**
  - Fixed `activeCollections` query only returning 10 results

- **CUMULUS-2039**
  - Fix issue causing SyncGranules task to run out of memory on large granules

#### CODE CHANGES

- The `@cumulus/aws-client/S3.getS3ObjectReadStreamAsync` function has been
  removed. It read the entire S3 object into memory before returning a read
  stream, which could cause Lambdas to run out of memory. Use
  `@cumulus/aws-client/S3.getObjectReadStream` instead.

### [v2.0.2] 2020-08-17 - [BACKPORT]

#### CODE CHANGES

- The `@cumulus/ingest/util.lookupMimeType` function now returns `undefined`
  rather than `null` if the mime type could not be found.
- The `@cumulus/ingest/lock.removeLock` function now returns `undefined`

#### Added

- **CUMULUS-2116**
  - Added `@cumulus/api/models/granule.unpublishAndDeleteGranule` which
  unpublishes a granule from CMR and deletes it from Cumulus, but does not
  update the record to `published: false` before deletion

### Fixed

- **CUMULUS-2116**
  - Fixed a race condition with bulk granule delete causing deleted granules to still appear in Elasticsearch. Granules removed via bulk delete should now be removed from Elasticsearch.

## [v2.0.1] 2020-07-28

### Added

- **CUMULUS-1886**
  - Added `multiple sort keys` support to `@cumulus/api`
- **CUMULUS-2099**
  - `@cumulus/message/Queue.getQueueUrl` to get the queue URL specified in a Cumulus workflow message, if any.

### Fixed

- **[PR 1790](https://github.com/nasa/cumulus/pull/1790)**
  - Fixed bug with request headers in `@cumulus/launchpad-auth` causing Launchpad token requests to fail

## [v2.0.0] 2020-07-23

### BREAKING CHANGES

- Changes to the `@cumulus/api-client` package
  - The `CumulusApiClientError` class must now be imported using
    `const { CumulusApiClientError } = require('@cumulus/api-client/CumulusApiClientError')`
- The `@cumulus/sftp-client/SftpClient` class must now be imported using
  `const { SftpClient } = require('@cumulus/sftp-client');`
- Instances of `@cumulus/ingest/SftpProviderClient` no longer implicitly connect
  when `download`, `list`, or `sync` are called. You must call `connect` on the
  provider client before issuing one of those calls. Failure to do so will
  result in a "Client not connected" exception being thrown.
- Instances of `@cumulus/ingest/SftpProviderClient` no longer implicitly
  disconnect from the SFTP server when `list` is called.
- Instances of `@cumulus/sftp-client/SftpClient` must now be expclicitly closed
  by calling `.end()`
- Instances of `@cumulus/sftp-client/SftpClient` no longer implicitly connect to
  the server when `download`, `unlink`, `syncToS3`, `syncFromS3`, and `list` are
  called. You must explicitly call `connect` before calling one of those
  methods.
- Changes to the `@cumulus/common` package
  - `cloudwatch-event.getSfEventMessageObject()` now returns `undefined` if the
    message could not be found or could not be parsed. It previously returned
    `null`.
  - `S3KeyPairProvider.decrypt()` now throws an exception if the bucket
    containing the key cannot be determined.
  - `S3KeyPairProvider.decrypt()` now throws an exception if the stack cannot be
    determined.
  - `S3KeyPairProvider.encrypt()` now throws an exception if the bucket
    containing the key cannot be determined.
  - `S3KeyPairProvider.encrypt()` now throws an exception if the stack cannot be
    determined.
  - `sns-event.getSnsEventMessageObject()` now returns `undefined` if it could
    not be parsed. It previously returned `null`.
  - The `aws` module has been removed.
  - The `BucketsConfig.buckets` property is now read-only and private
  - The `test-utils.validateConfig()` function now resolves to `undefined`
    rather than `true`.
  - The `test-utils.validateInput()` function now resolves to `undefined` rather
    than `true`.
  - The `test-utils.validateOutput()` function now resolves to `undefined`
    rather than `true`.
  - The static `S3KeyPairProvider.retrieveKey()` function has been removed.
- Changes to the `@cumulus/cmrjs` package
  - `@cumulus/cmrjs.constructOnlineAccessUrl()` and
    `@cumulus/cmrjs/cmr-utils.constructOnlineAccessUrl()` previously took a
    `buckets` parameter, which was an instance of
    `@cumulus/common/BucketsConfig`. They now take a `bucketTypes` parameter,
    which is a simple object mapping bucket names to bucket types. Example:
    `{ 'private-1': 'private', 'public-1': 'public' }`
  - `@cumulus/cmrjs.reconcileCMRMetadata()` and
    `@cumulus/cmrjs/cmr-utils.reconcileCMRMetadata()` now take a **required**
    `bucketTypes` parameter, which is a simple object mapping bucket names to
    bucket types. Example: `{ 'private-1': 'private', 'public-1': 'public' }`
  - `@cumulus/cmrjs.updateCMRMetadata()` and
    `@cumulus/cmrjs/cmr-utils.updateCMRMetadata()` previously took an optional
    `inBuckets` parameter, which was an instance of
    `@cumulus/common/BucketsConfig`. They now take a **required** `bucketTypes`
    parameter, which is a simple object mapping bucket names to bucket types.
    Example: `{ 'private-1': 'private', 'public-1': 'public' }`
- The minimum supported version of all published Cumulus packages is now Node
  12.18.0
  - Tasks using the `cumuluss/cumulus-ecs-task` Docker image must be updated to
    `cumuluss/cumulus-ecs-task:1.7.0`. This can be done by updating the `image`
    property of any tasks defined using the `cumulus_ecs_service` Terraform
    module.
- Changes to `@cumulus/aws-client/S3`
  - The signature of the `getObjectSize` function has changed. It now takes a
    params object with three properties:
    - **s3**: an instance of an AWS.S3 object
    - **bucket**
    - **key**
  - The `getObjectSize` function will no longer retry if the object does not
    exist
- **CUMULUS-1861**
  - `@cumulus/message/Collections.getCollectionIdFromMessage` now throws a
    `CumulusMessageError` if `collectionName` and `collectionVersion` are missing
    from `meta.collection`.   Previously this method would return
    `'undefined___undefined'` instead
  - `@cumulus/integration-tests/addCollections` now returns an array of collections that
    were added rather than the count of added collections
- **CUMULUS-1930**
  - The `@cumulus/common/util.uuid()` function has been removed
- **CUMULUS-1955**
  - `@cumulus/aws-client/S3.multipartCopyObject` now returns an object with the
    AWS `etag` of the destination object
  - `@cumulus/ingest/S3ProviderClient.list` now sets a file object's `path`
    property to `undefined` instead of `null` when the file is at the top level
    of its bucket
  - The `sync` methods of the following classes in the `@cumulus/ingest` package
    now return an object with the AWS `s3uri` and `etag` of the destination file
    (they previously returned only a string representing the S3 URI)
    - `FtpProviderClient`
    - `HttpProviderClient`
    - `S3ProviderClient`
    - `SftpProviderClient`
- **CUMULUS-1958**
  - The following methods exported from `@cumulus/cmr-js/cmr-utils` were made
    async, and added distributionBucketMap as a parameter:
    - constructOnlineAccessUrl
    - generateFileUrl
    - reconcileCMRMetadata
    - updateCMRMetadata
- **CUMULUS-1969**
  - The `DiscoverPdrs` task now expects `provider_path` to be provided at
    `event.config.provider_path`, not `event.config.collection.provider_path`
  - `event.config.provider_path` is now a required parameter of the
    `DiscoverPdrs` task
  - `event.config.collection` is no longer a parameter to the `DiscoverPdrs`
    task
  - Collections no longer support the `provider_path` property. The tasks that
    relied on that property are now referencing `config.meta.provider_path`.
    Workflows should be updated accordingly.
- **CUMULUS-1977**
  - Moved bulk granule deletion endpoint from `/bulkDelete` to
    `/granules/bulkDelete`
- **CUMULUS-1991**
  - Updated CMR metadata generation to use "Download file.hdf" (where `file.hdf` is the filename of the given resource) as the resource description instead of "File to download"
  - CMR metadata updates now respect changes to resource descriptions (previously only changes to resource URLs were respected)

### MIGRATION STEPS

- Due to an issue with the AWS API Gateway and how the Thin Egress App Cloudformation template applies updates, you may need to redeploy your
  `thin-egress-app-EgressGateway` manually as a one time migration step.    If your deployment fails with an
  error similar to:

  ```bash
  Error: Lambda function (<stack>-tf-TeaCache) returned error: ({"errorType":"HTTPError","errorMessage":"Response code 404 (Not Found)"})
  ```

  Then follow the [AWS
  instructions](https://docs.aws.amazon.com/apigateway/latest/developerguide/how-to-deploy-api-with-console.html)
  to `Redeploy a REST API to a stage` for your egress API and re-run `terraform
  apply`.

### Added

- **CUMULUS-2081**
  - Add Integrator Guide section for onboarding
  - Add helpful tips documentation

- **CUMULUS-1902**
  - Add Common Use Cases section under Operator Docs

- **CUMULUS-2058**
  - Added `lambda_processing_role_name` as an output from the `cumulus` module
    to provide the processing role name
- **CUMULUS-1417**
  - Added a `checksumFor` property to collection `files` config. Set this
    property on a checksum file's definition matching the `regex` of the target
    file. More details in the ['Data Cookbooks
    Setup'](https://nasa.github.io/cumulus/docs/next/data-cookbooks/setup)
    documentation.
  - Added `checksumFor` validation to collections model.
- **CUMULUS-1956**
  - Added `@cumulus/earthata-login-client` package
  - The `/s3credentials` endpoint that is deployed as part of distribution now
    supports authentication using tokens created by a different application. If
    a request contains the `EDL-ClientId` and `EDL-Token` headers,
    authentication will be handled using that token rather than attempting to
    use OAuth.
  - `@cumulus/earthata-login-client.getTokenUsername()` now accepts an
    `xRequestId` argument, which will be included as the `X-Request-Id` header
    when calling Earthdata Login.
  - If the `s3Credentials` endpoint is invoked with an EDL token and an
    `X-Request-Id` header, that `X-Request-Id` header will be forwarded to
    Earthata Login.
- **CUMULUS-1957**
  - If EDL token authentication is being used, and the `EDL-Client-Name` header
    is set, `@the-client-name` will be appended to the end of the Earthdata
    Login username that is used as the `RoleSessionName` of the temporary IAM
    credentials. This value will show up in the AWS S3 server access logs.
- **CUMULUS-1958**
  - Add the ability for users to specify a `bucket_map_key` to the `cumulus`
    terraform module as an override for the default .yaml values that are passed
    to TEA by Core.    Using this option *requires* that each configured
    Cumulus 'distribution' bucket (e.g. public/protected buckets) have a single
    TEA mapping.  Multiple maps per bucket are not supported.
  - Updated Generating a distribution URL, the MoveGranules task and all CMR
    reconciliation functionality to utilize the TEA bucket map override.
  - Updated deploy process to utilize a bootstrap 'tea-map-cache' lambda that
    will, after deployment of Cumulus Core's TEA instance, query TEA for all
    protected/public buckets and generate a mapping configuration used
    internally by Core.  This object is also exposed as an output of the Cumulus
    module as `distribution_bucket_map`.
- **CUMULUS-1961**
  - Replaces DynamoDB for Elasticsearch for reconciliationReportForCumulusCMR
    comparisons between Cumulus and CMR.
- **CUMULUS-1970**
  - Created the `add-missing-file-checksums` workflow task
  - Added `@cumulus/aws-client/S3.calculateObjectHash()` function
  - Added `@cumulus/aws-client/S3.getObjectReadStream()` function
- **CUMULUS-1887**
  - Add additional fields to the granule CSV download file
- **CUMULUS-2019**
  - Add `infix` search to es query builder `@cumulus/api/es/es/queries` to
    support partial matching of the keywords

### Changed

- **CUMULUS-2032**
  - Updated @cumulus/ingest/HttpProviderClient to utilize a configuration key
    `httpListTimeout` to set the default timeout for discovery HTTP/HTTPS
    requests, and updates the default for the provider to 5 minutes (300 seconds).
  - Updated the DiscoverGranules and DiscoverPDRs tasks to utilize the updated
    configuration value if set via workflow config, and updates the default for
    these tasks to 5 minutes (300 seconds).

- **CUMULUS-176**
  - The API will now respond with a 400 status code when a request body contains
    invalid JSON. It had previously returned a 500 status code.
- **CUMULUS-1861**
  - Updates Rule objects to no longer require a collection.
  - Changes the DLQ behavior for `sfEventSqsToDbRecords` and
    `sfEventSqsToDbRecordsInputQueue`. Previously failure to write a database
    record would result in lambda success, and an error log in the CloudWatch
    logs.   The lambda has been updated to manually add a record to
    the `sfEventSqsToDbRecordsDeadLetterQueue` if the granule, execution, *or*
    pdr record fails to write, in addition to the previous error logging.
- **CUMULUS-1956**
  - The `/s3credentials` endpoint that is deployed as part of distribution now
    supports authentication using tokens created by a different application. If
    a request contains the `EDL-ClientId` and `EDL-Token` headers,
    authentication will be handled using that token rather than attempting to
    use OAuth.
- **CUMULUS-1977**
  - API endpoint POST `/granules/bulk` now returns a 202 status on a successful
    response instead of a 200 response
  - API endpoint DELETE `/granules/<granule-id>` now returns a 404 status if the
    granule record was already deleted
  - `@cumulus/api/models/Granule.update()` now returns the updated granule
    record
  - Implemented POST `/granules/bulkDelete` API endpoint to support deleting
    granules specified by ID or returned by the provided query in the request
    body. If the request is successful, the endpoint returns the async operation
    ID that has been started to remove the granules.
    - To use a query in the request body, your deployment must be
      [configured to access the Elasticsearch host for ESDIS metrics](https://nasa.github.io/cumulus/docs/additional-deployment-options/cloudwatch-logs-delivery#esdis-metrics)
      in your environment
  - Added `@cumulus/api/models/Granule.getRecord()` method to return raw record
    from DynamoDB
  - Added `@cumulus/api/models/Granule.delete()` method which handles deleting
    the granule record from DynamoDB and the granule files from S3
- **CUMULUS-1982**
  - The `globalConnectionLimit` property of providers is now optional and
    defaults to "unlimited"
- **CUMULUS-1997**
  - Added optional `launchpad` configuration to `@cumulus/hyrax-metadata-updates` task config schema.
- **CUMULUS-1991**
  - `@cumulus/cmrjs/src/cmr-utils/constructOnlineAccessUrls()` now throws an error if `cmrGranuleUrlType = "distribution"` and no distribution endpoint argument is provided
- **CUMULUS-2011**
  - Reconciliation reports are now generated within an AsyncOperation
- **CUMULUS-2016**
  - Upgrade TEA to version 79

### Fixed

- **CUMULUS-1991**
  - Added missing `DISTRIBUTION_ENDPOINT` environment variable for API lambdas. This environment variable is required for API requests to move granules.

- **CUMULUS-1961**
  - Fixed granules and executions query params not getting sent to API in granule list operation in `@cumulus/api-client`

### Deprecated

- `@cumulus/aws-client/S3.calculateS3ObjectChecksum()`
- `@cumulus/aws-client/S3.getS3ObjectReadStream()`
- `@cumulus/common/log.convertLogLevel()`
- `@cumulus/collection-config-store`
- `@cumulus/common/util.sleep()`

- **CUMULUS-1930**
  - `@cumulus/common/log.convertLogLevel()`
  - `@cumulus/common/util.isNull()`
  - `@cumulus/common/util.isUndefined()`
  - `@cumulus/common/util.negate()`
  - `@cumulus/common/util.noop()`
  - `@cumulus/common/util.isNil()`
  - `@cumulus/common/util.renameProperty()`
  - `@cumulus/common/util.lookupMimeType()`
  - `@cumulus/common/util.thread()`
  - `@cumulus/common/util.mkdtempSync()`

### Removed

- The deprecated `@cumulus/common.bucketsConfigJsonObject` function has been
  removed
- The deprecated `@cumulus/common.CollectionConfigStore` class has been removed
- The deprecated `@cumulus/common.concurrency` module has been removed
- The deprecated `@cumulus/common.constructCollectionId` function has been
  removed
- The deprecated `@cumulus/common.launchpad` module has been removed
- The deprecated `@cumulus/common.LaunchpadToken` class has been removed
- The deprecated `@cumulus/common.Semaphore` class has been removed
- The deprecated `@cumulus/common.stringUtils` module has been removed
- The deprecated `@cumulus/common/aws.cloudwatchlogs` function has been removed
- The deprecated `@cumulus/common/aws.deleteS3Files` function has been removed
- The deprecated `@cumulus/common/aws.deleteS3Object` function has been removed
- The deprecated `@cumulus/common/aws.dynamodb` function has been removed
- The deprecated `@cumulus/common/aws.dynamodbDocClient` function has been
  removed
- The deprecated `@cumulus/common/aws.getExecutionArn` function has been removed
- The deprecated `@cumulus/common/aws.headObject` function has been removed
- The deprecated `@cumulus/common/aws.listS3ObjectsV2` function has been removed
- The deprecated `@cumulus/common/aws.parseS3Uri` function has been removed
- The deprecated `@cumulus/common/aws.promiseS3Upload` function has been removed
- The deprecated `@cumulus/common/aws.recursivelyDeleteS3Bucket` function has
  been removed
- The deprecated `@cumulus/common/aws.s3CopyObject` function has been removed
- The deprecated `@cumulus/common/aws.s3ObjectExists` function has been removed
- The deprecated `@cumulus/common/aws.s3PutObject` function has been removed
- The deprecated `@cumulus/common/bucketsConfigJsonObject` function has been
  removed
- The deprecated `@cumulus/common/CloudWatchLogger` class has been removed
- The deprecated `@cumulus/common/collection-config-store.CollectionConfigStore`
  class has been removed
- The deprecated `@cumulus/common/collection-config-store.constructCollectionId`
  function has been removed
- The deprecated `@cumulus/common/concurrency.limit` function has been removed
- The deprecated `@cumulus/common/concurrency.mapTolerant` function has been
  removed
- The deprecated `@cumulus/common/concurrency.promiseUrl` function has been
  removed
- The deprecated `@cumulus/common/concurrency.toPromise` function has been
  removed
- The deprecated `@cumulus/common/concurrency.unless` function has been removed
- The deprecated `@cumulus/common/config.parseConfig` function has been removed
- The deprecated `@cumulus/common/config.resolveResource` function has been
  removed
- The deprecated `@cumulus/common/DynamoDb.get` function has been removed
- The deprecated `@cumulus/common/DynamoDb.scan` function has been removed
- The deprecated `@cumulus/common/FieldPattern` class has been removed
- The deprecated `@cumulus/common/launchpad.getLaunchpadToken` function has been
  removed
- The deprecated `@cumulus/common/launchpad.validateLaunchpadToken` function has
  been removed
- The deprecated `@cumulus/common/LaunchpadToken` class has been removed
- The deprecated `@cumulus/common/message.buildCumulusMeta` function has been
  removed
- The deprecated `@cumulus/common/message.buildQueueMessageFromTemplate`
  function has been removed
- The deprecated `@cumulus/common/message.getCollectionIdFromMessage` function
  has been removed
- The deprecated `@cumulus/common/message.getMaximumExecutions` function has
  been removed
- The deprecated `@cumulus/common/message.getMessageExecutionArn` function has
  been removed
- The deprecated `@cumulus/common/message.getMessageExecutionName` function has
  been removed
- The deprecated `@cumulus/common/message.getMessageFromTemplate` function has
  been removed
- The deprecated `@cumulus/common/message.getMessageGranules` function has been
  removed
- The deprecated `@cumulus/common/message.getMessageStateMachineArn` function
  has been removed
- The deprecated `@cumulus/common/message.getQueueName` function has been
  removed
- The deprecated `@cumulus/common/message.getQueueNameByUrl` function has been
  removed
- The deprecated `@cumulus/common/message.hasQueueAndExecutionLimit` function
  has been removed
- The deprecated `@cumulus/common/Semaphore` class has been removed
- The deprecated `@cumulus/common/string.globalReplace` function has been removed
- The deprecated `@cumulus/common/string.isNonEmptyString` function has been
  removed
- The deprecated `@cumulus/common/string.isValidHostname` function has been
  removed
- The deprecated `@cumulus/common/string.match` function has been removed
- The deprecated `@cumulus/common/string.matches` function has been removed
- The deprecated `@cumulus/common/string.replace` function has been removed
- The deprecated `@cumulus/common/string.toLower` function has been removed
- The deprecated `@cumulus/common/string.toUpper` function has been removed
- The deprecated `@cumulus/common/testUtils.getLocalstackEndpoint` function has been removed
- The deprecated `@cumulus/common/util.setErrorStack` function has been removed
- The `@cumulus/common/util.uuid` function has been removed
- The deprecated `@cumulus/common/workflows.getWorkflowArn` function has been
  removed
- The deprecated `@cumulus/common/workflows.getWorkflowFile` function has been
  removed
- The deprecated `@cumulus/common/workflows.getWorkflowList` function has been
  removed
- The deprecated `@cumulus/common/workflows.getWorkflowTemplate` function has
  been removed
- `@cumulus/aws-client/StepFunctions.toSfnExecutionName()`
- `@cumulus/aws-client/StepFunctions.fromSfnExecutionName()`
- `@cumulus/aws-client/StepFunctions.getExecutionArn()`
- `@cumulus/aws-client/StepFunctions.getExecutionUrl()`
- `@cumulus/aws-client/StepFunctions.getStateMachineArn()`
- `@cumulus/aws-client/StepFunctions.pullStepFunctionEvent()`
- `@cumulus/common/test-utils/throttleOnce()`
- `@cumulus/integration-tests/api/distribution.invokeApiDistributionLambda()`
- `@cumulus/integration-tests/api/distribution.getDistributionApiRedirect()`
- `@cumulus/integration-tests/api/distribution.getDistributionApiFileStream()`

## [v1.24.0] 2020-06-03

### BREAKING CHANGES

- **CUMULUS-1969**
  - The `DiscoverPdrs` task now expects `provider_path` to be provided at
    `event.config.provider_path`, not `event.config.collection.provider_path`
  - `event.config.provider_path` is now a required parameter of the
    `DiscoverPdrs` task
  - `event.config.collection` is no longer a parameter to the `DiscoverPdrs`
    task
  - Collections no longer support the `provider_path` property. The tasks that
    relied on that property are now referencing `config.meta.provider_path`.
    Workflows should be updated accordingly.

- **CUMULUS-1997**
  - `@cumulus/cmr-client/CMRSearchConceptQueue` parameters have been changed to take a `cmrSettings` object containing clientId, provider, and auth information. This can be generated using `@cumulus/cmrjs/cmr-utils/getCmrSettings`. The `cmrEnvironment` variable has been removed.

### Added

- **CUMULUS-1800**
  - Added task configuration setting named `syncChecksumFiles` to the
    SyncGranule task. This setting is `false` by default, but when set to
    `true`, all checksum files associated with data files that are downloaded
    will be downloaded as well.
- **CUMULUS-1952**
  - Updated HTTP(S) provider client to accept username/password for Basic authorization. This change adds support for Basic Authorization such as Earthdata login redirects to ingest (i.e. as implemented in SyncGranule), but not to discovery (i.e. as implemented in DiscoverGranules). Discovery still expects the provider's file system to be publicly accessible, but not the individual files and their contents.
  - **NOTE**: Using this in combination with the HTTP protocol may expose usernames and passwords to intermediary network entities. HTTPS is highly recommended.
- **CUMULUS-1997**
  - Added optional `launchpad` configuration to `@cumulus/hyrax-metadata-updates` task config schema.

### Fixed

- **CUMULUS-1997**
  - Updated all CMR operations to use configured authentication scheme
- **CUMULUS-2010**
  - Updated `@cumulus/api/launchpadSaml` to support multiple userGroup attributes from the SAML response

## [v1.23.2] 2020-05-22

### BREAKING CHANGES

- Updates to the Cumulus archive API:
  - All endpoints now return a `401` response instead of a `403` for any request where the JWT passed as a Bearer token is invalid.
  - POST `/refresh` and DELETE `/token/<token>` endpoints now return a `401` response for requests with expired tokens

- **CUMULUS-1894**
  - `@cumulus/ingest/granule.handleDuplicateFile()`
    - The `copyOptions` parameter has been removed
    - An `ACL` parameter has been added
  - `@cumulus/ingest/granule.renameS3FileWithTimestamp()`
    - Now returns `undefined`

- **CUMULUS-1896**
  Updated all Cumulus core lambdas to utilize the new message adapter streaming interface via [cumulus-message-adapter-js v1.2.0](https://github.com/nasa/cumulus-message-adapter-js/releases/tag/v1.2.0).   Users of this version of Cumulus (or later) must utilize version 1.3.0 or greater of the [cumulus-message-adapter](https://github.com/nasa/cumulus-message-adapter) to support core lambdas.

- **CUMULUS-1912**
  - `@cumulus/api` reconciliationReports list endpoint returns a list of reconciliationReport records instead of S3Uri.

- **CUMULUS-1969**
  - The `DiscoverGranules` task now expects `provider_path` to be provided at
    `event.config.provider_path`, not `event.config.collection.provider_path`
  - `config.provider_path` is now a required parameter of the `DiscoverGranules`
    task

### MIGRATION STEPS

- To take advantage of the new TTL-based access token expiration implemented in CUMULUS-1777 (see notes below) and clear out existing records in your access tokens table, do the following:
  1. Log out of any active dashboard sessions
  2. Use the AWS console or CLI to delete your `<prefix>-AccessTokensTable` DynamoDB table
  3. [Re-deploy your `data-persistence` module](https://nasa.github.io/cumulus/docs/deployment/upgrade-readme#update-data-persistence-resources), which should re-create the `<prefix>-AccessTokensTable` DynamoDB table
  4. Return to using the Cumulus API/dashboard as normal
- This release requires the Cumulus Message Adapter layer deployed with Cumulus Core to be at least 1.3.0, as the core lambdas have updated to [cumulus-message-adapter-js v1.2.0](https://github.com/nasa/cumulus-message-adapter-js/releases/tag/v1.2.0) and the new CMA interface.  As a result, users should:
  1. Follow the [Cumulus Message Adapter (CMA) deployment instructions](https://nasa.github.io/cumulus/docs/deployment/deployment-readme#deploy-the-cumulus-message-adapter-layer) and install a CMA layer version >=1.3.0
  2. If you are using any custom Node.js Lambdas in your workflows **and** the Cumulus CMA layer/`cumulus-message-adapter-js`, you must update your lambda to use [cumulus-message-adapter-js v1.2.0](https://github.com/nasa/cumulus-message-adapter-js/releases/tag/v1.2.0) and follow the migration instructions in the release notes. Prior versions of `cumulus-message-adapter-js` are not compatible with CMA >= 1.3.0.
- Migrate existing s3 reconciliation report records to database (CUMULUS-1911):
  - After update your `data persistence` module and Cumulus resources, run the command:

  ```bash
  ./node_modules/.bin/cumulus-api migrate --stack `<your-terraform-deployment-prefix>` --migrationVersion migration5
  ```

### Added

- Added a limit for concurrent Elasticsearch requests when doing an index from database operation
- Added the `es_request_concurrency` parameter to the archive and cumulus Terraform modules

- **CUMULUS-1995**
  - Added the `es_index_shards` parameter to the archive and cumulus Terraform modules to configure the number of shards for the ES index
    - If you have an existing ES index, you will need to [reindex](https://nasa.github.io/cumulus-api/#reindex) and then [change index](https://nasa.github.io/cumulus-api/#change-index) to take advantage of shard updates

- **CUMULUS-1894**
  - Added `@cumulus/aws-client/S3.moveObject()`

- **CUMULUS-1911**
  - Added ReconciliationReports table
  - Updated CreateReconciliationReport lambda to save Reconciliation Report records to database
  - Updated dbIndexer and IndexFromDatabase lambdas to index Reconciliation Report records to Elasticsearch
  - Added migration_5 to migrate existing s3 reconciliation report records to database and Elasticsearch
  - Updated `@cumulus/api` package, `tf-modules/archive` and `tf-modules/data-persistence` Terraform modules

- **CUMULUS-1916**
  - Added util function for seeding reconciliation reports when running API locally in dashboard

### Changed

- **CUMULUS-1777**
  - The `expirationTime` property is now a **required field** of the access tokens model.
  - Updated the `AccessTokens` table to set a [TTL](https://docs.aws.amazon.com/amazondynamodb/latest/developerguide/howitworks-ttl.html) on the `expirationTime` field in `tf-modules/data-persistence/dynamo.tf`. As a result, access token records in this table whose `expirationTime` has passed should be **automatically deleted by DynamoDB**.
  - Updated all code creating access token records in the Dynamo `AccessTokens` table to set the `expirationTime` field value in seconds from the epoch.
- **CUMULUS-1912**
  - Updated reconciliationReports endpoints to query against Elasticsearch, delete report from both database and s3
  - Added `@cumulus/api-client/reconciliationReports`
- **CUMULUS-1999**
  - Updated `@cumulus/common/util.deprecate()` so that only a single deprecation notice is printed for each name/version combination

### Fixed

- **CUMULUS-1894**
  - The `SyncGranule` task can now handle files larger than 5 GB
- **CUMULUS-1987**
  - `Remove granule from CMR` operation in `@cumulus/api` now passes token to CMR when fetching granule metadata, allowing removal of private granules
- **CUMULUS-1993**
  - For a given queue, the `sqs-message-consumer` Lambda will now only schedule workflows for rules matching the queue **and the collection information in each queue message (if any)**
    - The consumer also now only reads each queue message **once per Lambda invocation**, whereas previously each message was read **once per queue rule per Lambda invocation**
  - Fixed bug preventing the deletion of multiple SNS rules that share the same SNS topic

### Deprecated

- **CUMULUS-1894**
  - `@cumulus/ingest/granule.copyGranuleFile()`
  - `@cumulus/ingest/granule.moveGranuleFile()`

- **CUMULUS-1987** - Deprecated the following functions:
  - `@cumulus/cmrjs/getMetadata(cmrLink)` -> `@cumulus/cmr-client/CMR.getGranuleMetadata(cmrLink)`
  - `@cumulus/cmrjs/getFullMetadata(cmrLink)`

## [v1.22.1] 2020-05-04

**Note**: v1.22.0 was not released as a package due to npm/release concerns.  Users upgrading to 1.22.x should start with 1.22.1

### Added

- **CUMULUS-1894**
  - Added `@cumulus/aws-client/S3.multipartCopyObject()`
- **CUMULUS-408**
  - Added `certificateUri` field to provider schema. This optional field allows operators to specify an S3 uri to a CA bundle to use for HTTPS requests.
- **CUMULUS-1787**
  - Added `collections/active` endpoint for returning collections with active granules in `@cumulus/api`
- **CUMULUS-1799**
  - Added `@cumulus/common/stack.getBucketsConfigKey()` to return the S3 key for the buckets config object
  - Added `@cumulus/common/workflows.getWorkflowFileKey()` to return the S3 key for a workflow definition object
  - Added `@cumulus/common/workflows.getWorkflowsListKeyPrefix()` to return the S3 key prefix for objects containing workflow definitions
  - Added `@cumulus/message` package containing utilities for building and parsing Cumulus messages
- **CUMULUS-1850**
  - Added `@cumulus/aws-client/Kinesis.describeStream()` to get a Kinesis stream description
- **CUMULUS-1853**
  - Added `@cumulus/integration-tests/collections.createCollection()`
  - Added `@cumulus/integration-tests/executions.findExecutionArn()`
  - Added `@cumulus/integration-tests/executions.getExecutionWithStatus()`
  - Added `@cumulus/integration-tests/granules.getGranuleWithStatus()`
  - Added `@cumulus/integration-tests/providers.createProvider()`
  - Added `@cumulus/integration-tests/rules.createOneTimeRule()`

### Changed

- **CUMULUS-1682**
  - Moved all `@cumulus/ingest/parse-pdr` code into the `parse-pdr` task as it had become tightly coupled with that task's handler and was not used anywhere else. Unit tests also restored.
- **CUMULUS-1820**
  - Updated the Thin Egress App module used in `tf-modules/distribution/main.tf` to build 74. [See the release notes](https://github.com/asfadmin/thin-egress-app/releases/tag/tea-build.74).
- **CUMULUS-1852**
  - Updated POST endpoints for `/collections`, `/providers`, and `/rules` to log errors when returning a 500 response
  - Updated POST endpoint for `/collections`:
    - Return a 400 response when the `name` or `version` fields are missing
    - Return a 409 response if the collection already exists
    - Improved error messages to be more explicit
  - Updated POST endpoint for `/providers`:
    - Return a 400 response if the `host` field value is invalid
    - Return a 409 response if the provider already exists
  - Updated POST endpoint for `/rules`:
    - Return a 400 response if rule `name` is invalid
    - Return a 400 response if rule `type` is invalid
- **CUMULUS-1891**
  - Updated the following endpoints using async operations to return a 503 error if the ECS task  cannot be started and a 500 response for a non-specific error:
    - POST `/replays`
    - POST `/bulkDelete`
    - POST `/elasticsearch/index-from-database`
    - POST `/granules/bulk`

### Fixed

- **CUMULUS-408**
  - Fixed HTTPS discovery and ingest.

- **CUMULUS-1850**
  - Fixed a bug in Kinesis event processing where the message consumer would not properly filter available rules based on the collection information in the event and the Kinesis stream ARN

- **CUMULUS-1853**
  - Fixed a bug where attempting to create a rule containing a payload property
    would fail schema validation.

- **CUMULUS-1854**
  - Rule schema is validated before starting workflows or creating event source mappings

- **CUMULUS-1974**
  - Fixed @cumulus/api webpack config for missing underscore object due to underscore update

- **CUMULUS-2210**
  - Fixed `cmr_oauth_provider` variable not being propagated to reconciliation reports

### Deprecated

- **CUMULUS-1799** - Deprecated the following code. For cases where the code was moved into another package, the new code location is noted:
  - `@cumulus/aws-client/StepFunctions.fromSfnExecutionName()`
  - `@cumulus/aws-client/StepFunctions.toSfnExecutionName()`
  - `@cumulus/aws-client/StepFunctions.getExecutionArn()` -> `@cumulus/message/Executions.buildExecutionArn()`
  - `@cumulus/aws-client/StepFunctions.getExecutionUrl()` -> `@cumulus/message/Executions.getExecutionUrlFromArn()`
  - `@cumulus/aws-client/StepFunctions.getStateMachineArn()` -> `@cumulus/message/Executions.getStateMachineArnFromExecutionArn()`
  - `@cumulus/aws-client/StepFunctions.pullStepFunctionEvent()` -> `@cumulus/message/StepFunctions.pullStepFunctionEvent()`
  - `@cumulus/common/bucketsConfigJsonObject()`
  - `@cumulus/common/CloudWatchLogger`
  - `@cumulus/common/collection-config-store/CollectionConfigStore` -> `@cumulus/collection-config-store`
  - `@cumulus/common/collection-config-store.constructCollectionId()` -> `@cumulus/message/Collections.constructCollectionId`
  - `@cumulus/common/concurrency.limit()`
  - `@cumulus/common/concurrency.mapTolerant()`
  - `@cumulus/common/concurrency.promiseUrl()`
  - `@cumulus/common/concurrency.toPromise()`
  - `@cumulus/common/concurrency.unless()`
  - `@cumulus/common/config.buildSchema()`
  - `@cumulus/common/config.parseConfig()`
  - `@cumulus/common/config.resolveResource()`
  - `@cumulus/common/config.resourceToArn()`
  - `@cumulus/common/FieldPattern`
  - `@cumulus/common/launchpad.getLaunchpadToken()` -> `@cumulus/launchpad-auth/index.getLaunchpadToken()`
  - `@cumulus/common/LaunchpadToken` -> `@cumulus/launchpad-auth/LaunchpadToken`
  - `@cumulus/common/launchpad.validateLaunchpadToken()` -> `@cumulus/launchpad-auth/index.validateLaunchpadToken()`
  - `@cumulus/common/message.buildCumulusMeta()` -> `@cumulus/message/Build.buildCumulusMeta()`
  - `@cumulus/common/message.buildQueueMessageFromTemplate()` -> `@cumulus/message/Build.buildQueueMessageFromTemplate()`
  - `@cumulus/common/message.getCollectionIdFromMessage()` -> `@cumulus/message/Collections.getCollectionIdFromMessage()`
  - `@cumulus/common/message.getMessageExecutionArn()` -> `@cumulus/message/Executions.getMessageExecutionArn()`
  - `@cumulus/common/message.getMessageExecutionName()` -> `@cumulus/message/Executions.getMessageExecutionName()`
  - `@cumulus/common/message.getMaximumExecutions()` -> `@cumulus/message/Queue.getMaximumExecutions()`
  - `@cumulus/common/message.getMessageFromTemplate()`
  - `@cumulus/common/message.getMessageStateMachineArn()` -> `@cumulus/message/Executions.getMessageStateMachineArn()`)
  - `@cumulus/common/message.getMessageGranules()` -> `@cumulus/message/Granules.getMessageGranules()`
  - `@cumulus/common/message.getQueueNameByUrl()` -> `@cumulus/message/Queue.getQueueNameByUrl()`
  - `@cumulus/common/message.getQueueName()` -> `@cumulus/message/Queue.getQueueName()`)
  - `@cumulus/common/message.hasQueueAndExecutionLimit()` -> `@cumulus/message/Queue.hasQueueAndExecutionLimit()`
  - `@cumulus/common/Semaphore`
  - `@cumulus/common/test-utils.throttleOnce()`
  - `@cumulus/common/workflows.getWorkflowArn()`
  - `@cumulus/common/workflows.getWorkflowFile()`
  - `@cumulus/common/workflows.getWorkflowList()`
  - `@cumulus/common/workflows.getWorkflowTemplate()`
  - `@cumulus/integration-tests/sfnStep/SfnStep.parseStepMessage()` -> `@cumulus/message/StepFunctions.parseStepMessage()`
- **CUMULUS-1858** - Deprecated the following functions.
  - `@cumulus/common/string.globalReplace()`
  - `@cumulus/common/string.isNonEmptyString()`
  - `@cumulus/common/string.isValidHostname()`
  - `@cumulus/common/string.match()`
  - `@cumulus/common/string.matches()`
  - `@cumulus/common/string.replace()`
  - `@cumulus/common/string.toLower()`
  - `@cumulus/common/string.toUpper()`

### Removed

- **CUMULUS-1799**: Deprecated code removals:
  - Removed from `@cumulus/common/aws`:
    - `pullStepFunctionEvent()`
  - Removed `@cumulus/common/sfnStep`
  - Removed `@cumulus/common/StepFunctions`

## [v1.21.0] 2020-03-30

### PLEASE NOTE

- **CUMULUS-1762**: the `messageConsumer` for `sns` and `kinesis`-type rules now fetches
  the collection information from the message. You should ensure that your rule's collection
  name and version match what is in the message for these ingest messages to be processed.
  If no matching rule is found, an error will be thrown and logged in the
  `messageConsumer` Lambda function's log group.

### Added

- **CUMULUS-1629**`
  - Updates discover-granules task to respect/utilize duplicateHandling configuration such that
    - skip:               Duplicates will be filtered from the granule list
    - error:              Duplicates encountered will result in step failure
    - replace, version:   Duplicates will be ignored and handled as normal.
  - Adds a new copy of the API lambda `PrivateApiLambda()` which is configured to not require authentication. This Lambda is not connected to an API gateway
  - Adds `@cumulus/api-client` with functions for use by workflow lambdas to call the API when needed

- **CUMULUS-1732**
  - Added Python task/activity workflow and integration test (`PythonReferenceSpec`) to test `cumulus-message-adapter-python`and `cumulus-process-py` integration.
- **CUMULUS-1795**
  - Added an IAM policy on the Cumulus EC2 creation to enable SSM when the `deploy_to_ngap` flag is true

### Changed

- **CUMULUS-1762**
  - the `messageConsumer` for `sns` and `kinesis`-type rules now fetches the collection
    information from the message.

### Deprecated

- **CUMULUS-1629**
  - Deprecate `granulesApi`, `rulesApi`, `emsApi`, `executionsAPI` from `@cumulus/integration-test/api` in favor of code moved to `@cumulus/api-client`

### Removed

- **CUMULUS-1799**: Deprecated code removals
  - Removed deprecated method `@cumulus/api/models/Granule.createGranulesFromSns()`
  - Removed deprecated method `@cumulus/api/models/Granule.removeGranuleFromCmr()`
  - Removed from `@cumulus/common/aws`:
    - `apigateway()`
    - `buildS3Uri()`
    - `calculateS3ObjectChecksum()`
    - `cf()`
    - `cloudwatch()`
    - `cloudwatchevents()`
    - `cloudwatchlogs()`
    - `createAndWaitForDynamoDbTable()`
    - `createQueue()`
    - `deleteSQSMessage()`
    - `describeCfStackResources()`
    - `downloadS3File()`
    - `downloadS3Files()`
    - `DynamoDbSearchQueue` class
    - `dynamodbstreams()`
    - `ec2()`
    - `ecs()`
    - `fileExists()`
    - `findResourceArn()`
    - `fromSfnExecutionName()`
    - `getFileBucketAndKey()`
    - `getJsonS3Object()`
    - `getQueueUrl()`
    - `getObjectSize()`
    - `getS3ObjectReadStream()`
    - `getSecretString()`
    - `getStateMachineArn()`
    - `headObject()`
    - `isThrottlingException()`
    - `kinesis()`
    - `lambda()`
    - `listS3Objects()`
    - `promiseS3Upload()`
    - `publishSnsMessage()`
    - `putJsonS3Object()`
    - `receiveSQSMessages()`
    - `s3CopyObject()`
    - `s3GetObjectTagging()`
    - `s3Join()`
    - `S3ListObjectsV2Queue` class
    - `s3TagSetToQueryString()`
    - `s3PutObjectTagging()`
    - `secretsManager()`
    - `sendSQSMessage()`
    - `sfn()`
    - `sns()`
    - `sqs()`
    - `sqsQueueExists()`
    - `toSfnExecutionName()`
    - `uploadS3FileStream()`
    - `uploadS3Files()`
    - `validateS3ObjectChecksum()`
  - Removed `@cumulus/common/CloudFormationGateway` class
  - Removed `@cumulus/common/concurrency/Mutex` class
  - Removed `@cumulus/common/errors`
  - Removed `@cumulus/common/sftp`
  - Removed `@cumulus/common/string.unicodeEscape`
  - Removed `@cumulus/cmrjs/cmr-utils.getGranuleId()`
  - Removed `@cumulus/cmrjs/cmr-utils.getCmrFiles()`
  - Removed `@cumulus/cmrjs/cmr/CMR` class
  - Removed `@cumulus/cmrjs/cmr/CMRSearchConceptQueue` class
  - Removed `@cumulus/cmrjs/utils.getHost()`
  - Removed `@cumulus/cmrjs/utils.getIp()`
  - Removed `@cumulus/cmrjs/utils.hostId()`
  - Removed `@cumulus/cmrjs/utils/ummVersion()`
  - Removed `@cumulus/cmrjs/utils.updateToken()`
  - Removed `@cumulus/cmrjs/utils.validateUMMG()`
  - Removed `@cumulus/ingest/aws.getEndpoint()`
  - Removed `@cumulus/ingest/aws.getExecutionUrl()`
  - Removed `@cumulus/ingest/aws/invoke()`
  - Removed `@cumulus/ingest/aws/CloudWatch` class
  - Removed `@cumulus/ingest/aws/ECS` class
  - Removed `@cumulus/ingest/aws/Events` class
  - Removed `@cumulus/ingest/aws/SQS` class
  - Removed `@cumulus/ingest/aws/StepFunction` class
  - Removed `@cumulus/ingest/util.normalizeProviderPath()`
  - Removed `@cumulus/integration-tests/index.listCollections()`
  - Removed `@cumulus/integration-tests/index.listProviders()`
  - Removed `@cumulus/integration-tests/index.rulesList()`
  - Removed `@cumulus/integration-tests/api/api.addCollectionApi()`

## [v1.20.0] 2020-03-12

### BREAKING CHANGES

- **CUMULUS-1714**
  - Changed the format of the message sent to the granule SNS Topic. Message includes the granule record under `record` and the type of event under `event`. Messages with `deleted` events will have the record that was deleted with a `deletedAt` timestamp. Options for `event` are `Create | Update | Delete`
- **CUMULUS-1769** - `deploy_to_ngap` is now a **required** variable for the `tf-modules/cumulus` module. **For those deploying to NGAP environments, this variable should always be set to `true`.**

### Notable changes

- **CUMULUS-1739** - You can now exclude Elasticsearch from your `tf-modules/data-persistence` deployment (via `include_elasticsearch = false`) and your `tf-modules/cumulus` module will still deploy successfully.

- **CUMULUS-1769** - If you set `deploy_to_ngap = true` for the `tf-modules/archive` Terraform module, **you can only deploy your archive API gateway as `PRIVATE`**, not `EDGE`.

### Added

- Added `@cumulus/aws-client/S3.getS3ObjectReadStreamAsync()` to deal with S3 eventual consistency issues by checking for the existence an S3 object with retries before getting a readable stream for that object.
- **CUMULUS-1769**
  - Added `deploy_to_ngap` boolean variable for the `tf-modules/cumulus` and `tf-modules/archive` Terraform modules. This variable is required. **For those deploying to NGAP environments, this variable should always be set to `true`.**
- **HYRAX-70**
  - Add the hyrax-metadata-update task

### Changed

- [`AccessToken.get()`](https://github.com/nasa/cumulus/blob/master/packages/api/models/access-tokens.js) now enforces [strongly consistent reads from DynamoDB](https://docs.aws.amazon.com/amazondynamodb/latest/developerguide/HowItWorks.ReadConsistency.html)
- **CUMULUS-1739**
  - Updated `tf-modules/data-persistence` to make Elasticsearch alarm resources and outputs conditional on the `include_elasticsearch` variable
  - Updated `@cumulus/aws-client/S3.getObjectSize` to include automatic retries for any failures from `S3.headObject`
- **CUMULUS-1784**
  - Updated `@cumulus/api/lib/DistributionEvent.remoteIP()` to parse the IP address in an S3 access log from the `A-sourceip` query parameter if present, otherwise fallback to the original parsing behavior.
- **CUMULUS-1768**
  - The `stats/summary` endpoint reports the distinct collections for the number of granules reported

### Fixed

- **CUMULUS-1739** - Fixed the `tf-modules/cumulus` and `tf-modules/archive` modules to make these Elasticsearch variables truly optional:
  - `elasticsearch_domain_arn`
  - `elasticsearch_hostname`
  - `elasticsearch_security_group_id`

- **CUMULUS-1768**
  - Fixed the `stats/` endpoint so that data is correctly filtered by timestamp and `processingTime` is calculated correctly.

- **CUMULUS-1769**
  - In the `tf-modules/archive` Terraform module, the `lifecycle` block ignoring changes to the `policy` of the archive API gateway is now only enforced if `deploy_to_ngap = true`. This fixes a bug where users deploying outside of NGAP could not update their API gateway's resource policy when going from `PRIVATE` to `EDGE`, preventing their API from being accessed publicly.

- **CUMULUS-1775**
  - Fix/update api endpoint to use updated google auth endpoints such that it will work with new accounts

### Removed

- **CUMULUS-1768**
  - Removed API endpoints `stats/histogram` and `stats/average`. All advanced stats needs should be acquired from Cloud Metrics or similarly configured ELK stack.

## [v1.19.0] 2020-02-28

### BREAKING CHANGES

- **CUMULUS-1736**
  - The `@cumulus/discover-granules` task now sets the `dataType` of discovered
    granules based on the `name` of the configured collection, not the
    `dataType`.
  - The config schema of the `@cumulus/discover-granules` task now requires that
    collections contain a `version`.
  - The `@cumulus/sync-granule` task will set the `dataType` and `version` of a
    granule based on the configured collection if those fields are not already
    set on the granule. Previously it was using the `dataType` field of the
    configured collection, then falling back to the `name` field of the
    collection. This update will just use the `name` field of the collection to
    set the `dataType` field of the granule.

- **CUMULUS-1446**
  - Update the `@cumulus/integration-tests/api/executions.getExecution()`
    function to parse the response and return the execution, rather than return
    the full API response.

- **CUMULUS-1672**
  - The `cumulus` Terraform module in previous releases set a
    `Deployment = var.prefix` tag on all resources that it managed. In this
    release, a `tags` input variable has been added to the `cumulus` Terraform
    module to allow resource tagging to be customized. No default tags will be
    applied to Cumulus-managed resources. To replicate the previous behavior,
    set `tags = { Deployment: var.prefix }` as an input variable for the
    `cumulus` Terraform module.

- **CUMULUS-1684 Migration Instructions**
  - In previous releases, a provider's username and password were encrypted
    using a custom encryption library. That has now been updated to use KMS.
    This release includes a Lambda function named
    `<prefix>-ProviderSecretsMigration`, which will re-encrypt existing
    provider credentials to use KMS. After this release has been deployed, you
    will need to manually invoke that Lambda function using either the AWS CLI
    or AWS Console. It should only need to be successfully run once.
  - Future releases of Cumulus will invoke a
    `<prefix>-VerifyProviderSecretsMigration` Lambda function as part of the
    deployment, which will cause the deployment to fail if the migration
    Lambda has not been run.

- **CUMULUS-1718**
  - The `@cumulus/sf-sns-report` task for reporting mid-workflow updates has been retired.
  This task was used as the `PdrStatusReport` task in our ParsePdr example workflow.
  If you have a ParsePdr or other workflow using this task, use `@cumulus/sf-sqs-report` instead.
  Trying to deploy the old task will result in an error as the cumulus module no longer exports `sf_sns_report_task`.
  - Migration instruction: In your workflow definition, for each step using the old task change:
  `"Resource": "${module.cumulus.sf_sns_report_task.task_arn}"`
  to
  `"Resource": "${module.cumulus.sf_sqs_report_task.task_arn}"`

- **CUMULUS-1755**
  - The `thin_egress_jwt_secret_name` variable for the `tf-modules/cumulus` Terraform module is now **required**. This variable is passed on to the Thin Egress App in `tf-modules/distribution/main.tf`, which uses the keys stored in the secret to sign JWTs. See the [Thin Egress App documentation on how to create a value for this secret](https://github.com/asfadmin/thin-egress-app#setting-up-the-jwt-cookie-secrets).

### Added

- **CUMULUS-1446**
  - Add `@cumulus/common/FileUtils.readJsonFile()` function
  - Add `@cumulus/common/FileUtils.readTextFile()` function
  - Add `@cumulus/integration-tests/api/collections.createCollection()` function
  - Add `@cumulus/integration-tests/api/collections.deleteCollection()` function
  - Add `@cumulus/integration-tests/api/collections.getCollection()` function
  - Add `@cumulus/integration-tests/api/providers.getProvider()` function
  - Add `@cumulus/integration-tests/index.getExecutionOutput()` function
  - Add `@cumulus/integration-tests/index.loadCollection()` function
  - Add `@cumulus/integration-tests/index.loadProvider()` function
  - Add `@cumulus/integration-tests/index.readJsonFilesFromDir()` function

- **CUMULUS-1672**
  - Add a `tags` input variable to the `archive` Terraform module
  - Add a `tags` input variable to the `cumulus` Terraform module
  - Add a `tags` input variable to the `cumulus_ecs_service` Terraform module
  - Add a `tags` input variable to the `data-persistence` Terraform module
  - Add a `tags` input variable to the `distribution` Terraform module
  - Add a `tags` input variable to the `ingest` Terraform module
  - Add a `tags` input variable to the `s3-replicator` Terraform module

- **CUMULUS-1707**
  - Enable logrotate on ECS cluster

- **CUMULUS-1684**
  - Add a `@cumulus/aws-client/KMS` library of KMS-related functions
  - Add `@cumulus/aws-client/S3.getTextObject()`
  - Add `@cumulus/sftp-client` package
  - Create `ProviderSecretsMigration` Lambda function
  - Create `VerifyProviderSecretsMigration` Lambda function

- **CUMULUS-1548**
  - Add ability to put default Cumulus logs in Metrics' ELK stack
  - Add ability to add custom logs to Metrics' ELK Stack

- **CUMULUS-1702**
  - When logs are sent to Metrics' ELK stack, the logs endpoints will return results from there

- **CUMULUS-1459**
  - Async Operations are indexed in Elasticsearch
  - To index any existing async operations you'll need to perform an index from
    database function.

- **CUMULUS-1717**
  - Add `@cumulus/aws-client/deleteAndWaitForDynamoDbTableNotExists`, which
    deletes a DynamoDB table and waits to ensure the table no longer exists
  - Added `publishGranules` Lambda to handle publishing granule messages to SNS when granule records are written to DynamoDB
  - Added `@cumulus/api/models/Granule.storeGranulesFromCumulusMessage` to store granules from a Cumulus message to DynamoDB

- **CUMULUS-1718**
  - Added `@cumulus/sf-sqs-report` task to allow mid-workflow reporting updates.
  - Added `stepfunction_event_reporter_queue_url` and `sf_sqs_report_task` outputs to the `cumulus` module.
  - Added `publishPdrs` Lambda to handle publishing PDR messages to SNS when PDR records are written to DynamoDB.
  - Added `@cumulus/api/models/Pdr.storePdrFromCumulusMessage` to store PDRs from a Cumulus message to DynamoDB.
  - Added `@cumulus/aws-client/parseSQSMessageBody` to parse an SQS message body string into an object.

- **Ability to set custom backend API url in the archive module**
  - Add `api_url` definition in `tf-modules/cumulus/archive.tf`
  - Add `archive_api_url` variable in `tf-modules/cumulus/variables.tf`

- **CUMULUS-1741**
  - Added an optional `elasticsearch_security_group_ids` variable to the
    `data-persistence` Terraform module to allow additional security groups to
    be assigned to the Elasticsearch Domain.

- **CUMULUS-1752**
  - Added `@cumulus/integration-tests/api/distribution.invokeTEADistributionLambda` to simulate a request to the [Thin Egress App](https://github.com/asfadmin/thin-egress-app) by invoking the Lambda and getting a response payload.
  - Added `@cumulus/integration-tests/api/distribution.getTEARequestHeaders` to generate necessary request headers for a request to the Thin Egress App
  - Added `@cumulus/integration-tests/api/distribution.getTEADistributionApiFileStream` to get a response stream for a file served by Thin Egress App
  - Added `@cumulus/integration-tests/api/distribution.getTEADistributionApiRedirect` to get a redirect response from the Thin Egress App

- **CUMULUS-1755**
  - Added `@cumulus/aws-client/CloudFormation.describeCfStack()` to describe a Cloudformation stack
  - Added `@cumulus/aws-client/CloudFormation.getCfStackParameterValues()` to get multiple parameter values for a Cloudformation stack

### Changed

- **CUMULUS-1725**
  - Moved the logic that updates the granule files cache Dynamo table into its
    own Lambda function called `granuleFilesCacheUpdater`.

- **CUMULUS-1736**
  - The `collections` model in the API package now determines the name of a
    collection based on the `name` property, rather than using `dataType` and
    then falling back to `name`.
  - The `@cumulus/integration-tests.loadCollection()` function no longer appends
    the postfix to the end of the collection's `dataType`.
  - The `@cumulus/integration-tests.addCollections()` function no longer appends
    the postfix to the end of the collection's `dataType`.

- **CUMULUS-1672**
  - Add a `retryOptions` parameter to the `@cumulus/aws-client/S3.headObject`
     function, which will retry if the object being queried does not exist.

- **CUMULUS-1446**
  - Mark the `@cumulus/integration-tests/api.addCollectionApi()` function as
    deprecated
  - Mark the `@cumulus/integration-tests/index.listCollections()` function as
    deprecated
  - Mark the `@cumulus/integration-tests/index.listProviders()` function as
    deprecated
  - Mark the `@cumulus/integration-tests/index.rulesList()` function as
    deprecated

- **CUMULUS-1672**
  - Previously, the `cumulus` module defaulted to setting a
    `Deployment = var.prefix` tag on all resources that it managed. In this
    release, the `cumulus` module will now accept a `tags` input variable that
    defines the tags to be assigned to all resources that it manages.
  - Previously, the `data-persistence` module defaulted to setting a
    `Deployment = var.prefix` tag on all resources that it managed. In this
    release, the `data-persistence` module will now accept a `tags` input
    variable that defines the tags to be assigned to all resources that it
    manages.
  - Previously, the `distribution` module defaulted to setting a
    `Deployment = var.prefix` tag on all resources that it managed. In this
    release, the `distribution` module will now accept a `tags` input variable
    that defines the tags to be assigned to all resources that it manages.
  - Previously, the `ingest` module defaulted to setting a
    `Deployment = var.prefix` tag on all resources that it managed. In this
    release, the `ingest` module will now accept a `tags` input variable that
    defines the tags to be assigned to all resources that it manages.
  - Previously, the `s3-replicator` module defaulted to setting a
    `Deployment = var.prefix` tag on all resources that it managed. In this
    release, the `s3-replicator` module will now accept a `tags` input variable
    that defines the tags to be assigned to all resources that it manages.

- **CUMULUS-1684**
  - Update the API package to encrypt provider credentials using KMS instead of
    using RSA keys stored in S3

- **CUMULUS-1717**
  - Changed name of `cwSfExecutionEventToDb` Lambda to `cwSfEventToDbRecords`
  - Updated `cwSfEventToDbRecords` to write granule records to DynamoDB from the incoming Cumulus message

- **CUMULUS-1718**
  - Renamed `cwSfEventToDbRecords` to `sfEventSqsToDbRecords` due to architecture change to being a consumer of an SQS queue of Step Function Cloudwatch events.
  - Updated `sfEventSqsToDbRecords` to write PDR records to DynamoDB from the incoming Cumulus message
  - Moved `data-cookbooks/sns.md` to `data-cookbooks/ingest-notifications.md` and updated it to reflect recent changes.

- **CUMULUS-1748**
  - (S)FTP discovery tasks now use the provider-path as-is instead of forcing it to a relative path.
  - Improved error handling to catch permission denied FTP errors better and log them properly. Workflows will still fail encountering this error and we intend to consider that approach in a future ticket.

- **CUMULUS-1752**
  - Moved class for parsing distribution events to its own file: `@cumulus/api/lib/DistributionEvent.js`
    - Updated `DistributionEvent` to properly parse S3 access logs generated by requests from the [Thin Egress App](https://github.com/asfadmin/thin-egress-app)

- **CUMULUS-1753** - Changes to `@cumulus/ingest/HttpProviderClient.js`:
  - Removed regex filter in `HttpProviderClient.list()` that was used to return only files with an extension between 1 and 4 characters long. `HttpProviderClient.list()` will now return all files linked from the HTTP provider host.

- **CUMULUS-1755**
  - Updated the Thin Egress App module used in `tf-modules/distribution/main.tf` to build 61. [See the release notes](https://github.com/asfadmin/thin-egress-app/releases/tag/tea-build.61).

- **CUMULUS-1757**
  - Update @cumulus/cmr-client CMRSearchConceptQueue to take optional cmrEnvironment parameter

### Deprecated

- **CUMULUS-1684**
  - Deprecate `@cumulus/common/key-pair-provider/S3KeyPairProvider`
  - Deprecate `@cumulus/common/key-pair-provider/S3KeyPairProvider.encrypt()`
  - Deprecate `@cumulus/common/key-pair-provider/S3KeyPairProvider.decrypt()`
  - Deprecate `@cumulus/common/kms/KMS`
  - Deprecate `@cumulus/common/kms/KMS.encrypt()`
  - Deprecate `@cumulus/common/kms/KMS.decrypt()`
  - Deprecate `@cumulus/common/sftp.Sftp`

- **CUMULUS-1717**
  - Deprecate `@cumulus/api/models/Granule.createGranulesFromSns`

- **CUMULUS-1718**
  - Deprecate `@cumulus/sf-sns-report`.
    - This task has been updated to always throw an error directing the user to use `@cumulus/sf-sqs-report` instead. This was done because there is no longer an SNS topic to which to publish, and no consumers to listen to it.

- **CUMULUS-1748**
  - Deprecate `@cumulus/ingest/util.normalizeProviderPath`

- **CUMULUS-1752**
  - Deprecate `@cumulus/integration-tests/api/distribution.getDistributionApiFileStream`
  - Deprecate `@cumulus/integration-tests/api/distribution.getDistributionApiRedirect`
  - Deprecate `@cumulus/integration-tests/api/distribution.invokeApiDistributionLambda`

### Removed

- **CUMULUS-1684**
  - Remove the deployment script that creates encryption keys and stores them to
    S3

- **CUMULUS-1768**
  - Removed API endpoints `stats/histogram` and `stats/average`. All advanced stats needs should be acquired from Cloud Metrics or similarly configured ELK stack.

### Fixed

- **Fix default values for urs_url in variables.tf files**
  - Remove trailing `/` from default `urs_url` values.

- **CUMULUS-1610** - Add the Elasticsearch security group to the EC2 security groups

- **CUMULUS-1740** - `cumulus_meta.workflow_start_time` is now set in Cumulus
  messages

- **CUMULUS-1753** - Fixed `@cumulus/ingest/HttpProviderClient.js` to properly handle HTTP providers with:
  - Multiple link tags (e.g. `<a>`) per line of source code
  - Link tags in uppercase or lowercase (e.g. `<A>`)
  - Links with filepaths in the link target (e.g. `<a href="/path/to/file.txt">`). These files will be returned from HTTP file discovery **as the file name only** (e.g. `file.txt`).

- **CUMULUS-1768**
  - Fix an issue in the stats endpoints in `@cumulus/api` to send back stats for the correct type

## [v1.18.0] 2020-02-03

### BREAKING CHANGES

- **CUMULUS-1686**

  - `ecs_cluster_instance_image_id` is now a _required_ variable of the `cumulus` module, instead of optional.

- **CUMULUS-1698**

  - Change variable `saml_launchpad_metadata_path` to `saml_launchpad_metadata_url` in the `tf-modules/cumulus` Terraform module.

- **CUMULUS-1703**
  - Remove the unused `forceDownload` option from the `sync-granule` tasks's config
  - Remove the `@cumulus/ingest/granule.Discover` class
  - Remove the `@cumulus/ingest/granule.Granule` class
  - Remove the `@cumulus/ingest/pdr.Discover` class
  - Remove the `@cumulus/ingest/pdr.Granule` class
  - Remove the `@cumulus/ingest/parse-pdr.parsePdr` function

### Added

- **CUMULUS-1040**

  - Added `@cumulus/aws-client` package to provide utilities for working with AWS services and the Node.js AWS SDK
  - Added `@cumulus/errors` package which exports error classes for use in Cumulus workflow code
  - Added `@cumulus/integration-tests/sfnStep` to provide utilities for parsing step function execution histories

- **CUMULUS-1102**

  - Adds functionality to the @cumulus/api package for better local testing.
    - Adds data seeding for @cumulus/api's localAPI.
      - seed functions allow adding collections, executions, granules, pdrs, providers, and rules to a Localstack Elasticsearch and DynamoDB via `addCollections`, `addExecutions`, `addGranules`, `addPdrs`, `addProviders`, and `addRules`.
    - Adds `eraseDataStack` function to local API server code allowing resetting of local datastack for testing (ES and DynamoDB).
    - Adds optional parameters to the @cumulus/api bin serve to allow for launching the api without destroying the current data.

- **CUMULUS-1697**

  - Added the `@cumulus/tf-inventory` package that provides command line utilities for managing Terraform resources in your AWS account

- **CUMULUS-1703**

  - Add `@cumulus/aws-client/S3.createBucket` function
  - Add `@cumulus/aws-client/S3.putFile` function
  - Add `@cumulus/common/string.isNonEmptyString` function
  - Add `@cumulus/ingest/FtpProviderClient` class
  - Add `@cumulus/ingest/HttpProviderClient` class
  - Add `@cumulus/ingest/S3ProviderClient` class
  - Add `@cumulus/ingest/SftpProviderClient` class
  - Add `@cumulus/ingest/providerClientUtils.buildProviderClient` function
  - Add `@cumulus/ingest/providerClientUtils.fetchTextFile` function

- **CUMULUS-1731**

  - Add new optional input variables to the Cumulus Terraform module to support TEA upgrade:
    - `thin_egress_cookie_domain` - Valid domain for Thin Egress App cookie
    - `thin_egress_domain_cert_arn` - Certificate Manager SSL Cert ARN for Thin
      Egress App if deployed outside NGAP/CloudFront
    - `thin_egress_download_role_in_region_arn` - ARN for reading of Thin Egress
      App data buckets for in-region requests
    - `thin_egress_jwt_algo` - Algorithm with which to encode the Thin Egress
      App JWT cookie
    - `thin_egress_jwt_secret_name` - Name of AWS secret where keys for the Thin
      Egress App JWT encode/decode are stored
    - `thin_egress_lambda_code_dependency_archive_key` - Thin Egress App - S3
      Key of packaged python modules for lambda dependency layer

- **CUMULUS-1733**
  - Add `discovery-filtering` operator doc to document previously undocumented functionality.

- **CUMULUS-1737**
  - Added the `cumulus-test-cleanup` module to run a nightly cleanup on resources left over from the integration tests run from the `example/spec` directory.

### Changed

- **CUMULUS-1102**

  - Updates `@cumulus/api/auth/testAuth` to use JWT instead of random tokens.
  - Updates the default AMI for the ecs_cluster_instance_image_id.

- **CUMULUS-1622**

  - Mutex class has been deprecated in `@cumulus/common/concurrency` and will be removed in a future release.

- **CUMULUS-1686**

  - Changed `ecs_cluster_instance_image_id` to be a required variable of the `cumulus` module and removed the default value.
    The default was not available across accounts and regions, nor outside of NGAP and therefore not particularly useful.

- **CUMULUS-1688**

  - Updated `@cumulus/aws.receiveSQSMessages` not to replace `message.Body` with a parsed object. This behavior was undocumented and confusing as received messages appeared to contradict AWS docs that state `message.Body` is always a string.
  - Replaced `sf_watcher` CloudWatch rule from `cloudwatch-events.tf` with an EventSourceMapping on `sqs2sf` mapped to the `start_sf` SQS queue (in `event-sources.tf`).
  - Updated `sqs2sf` with an EventSourceMapping handler and unit test.

- **CUMULUS-1698**

  - Change variable `saml_launchpad_metadata_path` to `saml_launchpad_metadata_url` in the `tf-modules/cumulus` Terraform module.
  - Updated `@cumulus/api/launchpadSaml` to download launchpad IDP metadata from configured location when the metadata in s3 is not valid, and to work with updated IDP metadata and SAML response.

- **CUMULUS-1731**
  - Upgrade the version of the Thin Egress App deployed by Cumulus to v48
    - Note: New variables available, see the 'Added' section of this changelog.

### Fixed

- **CUMULUS-1664**

  - Updated `dbIndexer` Lambda to remove hardcoded references to DynamoDB table names.

- **CUMULUS-1733**
  - Fixed granule discovery recursion algorithm used in S/FTP protocols.

### Removed

- **CUMULUS-1481**
  - removed `process` config and output from PostToCmr as it was not required by the task nor downstream steps, and should still be in the output message's `meta` regardless.

### Deprecated

- **CUMULUS-1040**
  - Deprecated the following code. For cases where the code was moved into another package, the new code location is noted:
    - `@cumulus/common/CloudFormationGateway` -> `@cumulus/aws-client/CloudFormationGateway`
    - `@cumulus/common/DynamoDb` -> `@cumulus/aws-client/DynamoDb`
    - `@cumulus/common/errors` -> `@cumulus/errors`
    - `@cumulus/common/StepFunctions` -> `@cumulus/aws-client/StepFunctions`
    - All of the exported functions in `@cumulus/commmon/aws` (moved into `@cumulus/aws-client`), except:
      - `@cumulus/common/aws/isThrottlingException` -> `@cumulus/errors/isThrottlingException`
      - `@cumulus/common/aws/improveStackTrace` (not deprecated)
      - `@cumulus/common/aws/retryOnThrottlingException` (not deprecated)
    - `@cumulus/common/sfnStep/SfnStep.parseStepMessage` -> `@cumulus/integration-tests/sfnStep/SfnStep.parseStepMessage`
    - `@cumulus/common/sfnStep/ActivityStep` -> `@cumulus/integration-tests/sfnStep/ActivityStep`
    - `@cumulus/common/sfnStep/LambdaStep` -> `@cumulus/integration-tests/sfnStep/LambdaStep`
    - `@cumulus/common/string/unicodeEscape` -> `@cumulus/aws-client/StepFunctions.unicodeEscape`
    - `@cumulus/common/util/setErrorStack` -> `@cumulus/aws-client/util/setErrorStack`
    - `@cumulus/ingest/aws/invoke` -> `@cumulus/aws-client/Lambda/invoke`
    - `@cumulus/ingest/aws/CloudWatch.bucketSize`
    - `@cumulus/ingest/aws/CloudWatch.cw`
    - `@cumulus/ingest/aws/ECS.ecs`
    - `@cumulus/ingest/aws/ECS`
    - `@cumulus/ingest/aws/Events.putEvent` -> `@cumulus/aws-client/CloudwatchEvents.putEvent`
    - `@cumulus/ingest/aws/Events.deleteEvent` -> `@cumulus/aws-client/CloudwatchEvents.deleteEvent`
    - `@cumulus/ingest/aws/Events.deleteTarget` -> `@cumulus/aws-client/CloudwatchEvents.deleteTarget`
    - `@cumulus/ingest/aws/Events.putTarget` -> `@cumulus/aws-client/CloudwatchEvents.putTarget`
    - `@cumulus/ingest/aws/SQS.attributes` -> `@cumulus/aws-client/SQS.getQueueAttributes`
    - `@cumulus/ingest/aws/SQS.deleteMessage` -> `@cumulus/aws-client/SQS.deleteSQSMessage`
    - `@cumulus/ingest/aws/SQS.deleteQueue` -> `@cumulus/aws-client/SQS.deleteQueue`
    - `@cumulus/ingest/aws/SQS.getUrl` -> `@cumulus/aws-client/SQS.getQueueUrlByName`
    - `@cumulus/ingest/aws/SQS.receiveMessage` -> `@cumulus/aws-client/SQS.receiveSQSMessages`
    - `@cumulus/ingest/aws/SQS.sendMessage` -> `@cumulus/aws-client/SQS.sendSQSMessage`
    - `@cumulus/ingest/aws/StepFunction.getExecutionStatus` -> `@cumulus/aws-client/StepFunction.getExecutionStatus`
    - `@cumulus/ingest/aws/StepFunction.getExecutionUrl` -> `@cumulus/aws-client/StepFunction.getExecutionUrl`

## [v1.17.0] - 2019-12-31

### BREAKING CHANGES

- **CUMULUS-1498**
  - The `@cumulus/cmrjs.publish2CMR` function expects that the value of its
    `creds.password` parameter is a plaintext password.
  - Rather than using an encrypted password from the `cmr_password` environment
    variable, the `@cumulus/cmrjs.updateCMRMetadata` function now looks for an
    environment variable called `cmr_password_secret_name` and fetches the CMR
    password from that secret in AWS Secrets Manager.
  - The `@cumulus/post-to-cmr` task now expects a
    `config.cmr.passwordSecretName` value, rather than `config.cmr.password`.
    The CMR password will be fetched from that secret in AWS Secrets Manager.

### Added

- **CUMULUS-630**

  - Added support for replaying Kinesis records on a stream into the Cumulus Kinesis workflow triggering mechanism: either all the records, or some time slice delimited by start and end timestamps.
  - Added `/replays` endpoint to the operator API for triggering replays.
  - Added `Replay Kinesis Messages` documentation to Operator Docs.
  - Added `manualConsumer` lambda function to consume a Kinesis stream. Used by the replay AsyncOperation.

- **CUMULUS-1687**
  - Added new API endpoint for listing async operations at `/asyncOperations`
  - All asyncOperations now include the fields `description` and `operationType`. `operationType` can be one of the following. [`Bulk Delete`, `Bulk Granules`, `ES Index`, `Kinesis Replay`]

### Changed

- **CUMULUS-1626**

  - Updates Cumulus to use node10/CMA 1.1.2 for all of its internal lambdas in prep for AWS node 8 EOL

- **CUMULUS-1498**
  - Remove the DynamoDB Users table. The list of OAuth users who are allowed to
    use the API is now stored in S3.
  - The CMR password and Launchpad passphrase are now stored in Secrets Manager

## [v1.16.1] - 2019-12-6

**Please note**:

- The `region` argument to the `cumulus` Terraform module has been removed. You may see a warning or error if you have that variable populated.
- Your workflow tasks should use the following versions of the CMA libraries to utilize new granule, parentArn, asyncOperationId, and stackName fields on the logs:
  - `cumulus-message-adapter-js` version 1.0.10+
  - `cumulus-message-adapter-python` version 1.1.1+
  - `cumulus-message-adapter-java` version 1.2.11+
- The `data-persistence` module no longer manages the creation of an Elasticsearch service-linked role for deploying Elasticsearch to a VPC. Follow the [deployment instructions on preparing your VPC](https://nasa.github.io/cumulus/docs/deployment/deployment-readme#vpc-subnets-and-security-group) for guidance on how to create the Elasticsearch service-linked role manually.
- There is now a `distribution_api_gateway_stage` variable for the `tf-modules/cumulus` Terraform module that will be used as the API gateway stage name used for the distribution API (Thin Egress App)
- Default value for the `urs_url` variable is now `https://uat.urs.earthdata.nasa.gov/` in the `tf-modules/cumulus` and `tf-modules/archive` Terraform modules. So deploying the `cumulus` module without a `urs_url` variable set will integrate your Cumulus deployment with the UAT URS environment.

### Added

- **CUMULUS-1563**

  - Added `custom_domain_name` variable to `tf-modules/data-persistence` module

- **CUMULUS-1654**
  - Added new helpers to `@cumulus/common/execution-history`:
    - `getStepExitedEvent()` returns the `TaskStateExited` event in a workflow execution history after the given step completion/failure event
    - `getTaskExitedEventOutput()` returns the output message for a `TaskStateExited` event in a workflow execution history

### Changed

- **CUMULUS-1578**

  - Updates SAML launchpad configuration to authorize via configured userGroup.
    [See the NASA specific documentation (protected)](https://wiki.earthdata.nasa.gov/display/CUMULUS/Cumulus+SAML+Launchpad+Integration)

- **CUMULUS-1579**

  - Elasticsearch list queries use `match` instead of `term`. `term` had been analyzing the terms and not supporting `-` in the field values.

- **CUMULUS-1619**

  - Adds 4 new keys to `@cumulus/logger` to display granules, parentArn, asyncOperationId, and stackName.
  - Depends on `cumulus-message-adapter-js` version 1.0.10+. Cumulus tasks updated to use this version.

- **CUMULUS-1654**

  - Changed `@cumulus/common/SfnStep.parseStepMessage()` to a static class method

- **CUMULUS-1641**
  - Added `meta.retries` and `meta.visibilityTimeout` properties to sqs-type rule. To create sqs-type rule, you're required to configure a dead-letter queue on your queue.
  - Added `sqsMessageRemover` lambda which removes the message from SQS queue upon successful workflow execution.
  - Updated `sqsMessageConsumer` lambda to not delete message from SQS queue, and to retry the SQS message for configured number of times.

### Removed

- Removed `create_service_linked_role` variable from `tf-modules/data-persistence` module.

- **CUMULUS-1321**
  - The `region` argument to the `cumulus` Terraform module has been removed

### Fixed

- **CUMULUS-1668** - Fixed a race condition where executions may not have been
  added to the database correctly
- **CUMULUS-1654** - Fixed issue with `publishReports` Lambda not including workflow execution error information for failed workflows with a single step
- Fixed `tf-modules/cumulus` module so that the `urs_url` variable is passed on to its invocation of the `tf-modules/archive` module

## [v1.16.0] - 2019-11-15

### Added

- **CUMULUS-1321**

  - A `deploy_distribution_s3_credentials_endpoint` variable has been added to
    the `cumulus` Terraform module. If true, the NGAP-backed S3 credentials
    endpoint will be added to the Thin Egress App's API. Default: true

- **CUMULUS-1544**

  - Updated the `/granules/bulk` endpoint to correctly query Elasticsearch when
    granule ids are not provided.

- **CUMULUS-1580**
  - Added `/granules/bulk` endpoint to `@cumulus/api` to perform bulk actions on granules given either a list of granule ids or an Elasticsearch query and the workflow to perform.

### Changed

- **CUMULUS-1561**

  - Fix the way that we are handling Terraform provider version requirements
  - Pass provider configs into child modules using the method that the
    [Terraform documentation](https://www.terraform.io/docs/configuration/modules.html#providers-within-modules)
    suggests
  - Remove the `region` input variable from the `s3_access_test` Terraform module
  - Remove the `aws_profile` and `aws_region` input variables from the
    `s3-replicator` Terraform module

- **CUMULUS-1639**
  - Because of
    [S3's Data Consistency Model](https://docs.aws.amazon.com/AmazonS3/latest/dev/Introduction.html#BasicsObjects),
    there may be situations where a GET operation for an object can temporarily
    return a `NoSuchKey` response even if that object _has_ been created. The
    `@cumulus/common/aws.getS3Object()` function has been updated to support
    retries if a `NoSuchKey` response is returned by S3. This behavior can be
    enabled by passing a `retryOptions` object to that function. Supported
    values for that object can be found here:
    <https://github.com/tim-kos/node-retry#retryoperationoptions>

### Removed

- **CUMULUS-1559**
  - `logToSharedDestination` has been migrated to the Terraform deployment as `log_api_gateway_to_cloudwatch` and will ONLY apply to egress lambdas.
    Due to the differences in the Terraform deployment model, we cannot support a global log subscription toggle for a configurable subset of lambdas.
    However, setting up your own log forwarding for a Lambda with Terraform is fairly simple, as you will only need to add SubscriptionFilters to your Terraform configuration, one per log group.
    See [the Terraform documentation](https://www.terraform.io/docs/providers/aws/r/cloudwatch_log_subscription_filter.html) for details on how to do this.
    An empty FilterPattern ("") will capture all logs in a group.

## [v1.15.0] - 2019-11-04

### BREAKING CHANGES

- **CUMULUS-1644** - When a workflow execution begins or ends, the workflow
  payload is parsed and any new or updated PDRs or granules referenced in that
  workflow are stored to the Cumulus archive. The defined interface says that a
  PDR in `payload.pdr` will be added to the archive, and any granules in
  `payload.granules` will also be added to the archive. In previous releases,
  PDRs found in `meta.pdr` and granules found in `meta.input_granules` were also
  added to the archive. This caused unexpected behavior and has been removed.
  Only PDRs from `payload.pdr` and granules from `payload.granules` will now be
  added to the Cumulus archive.

- **CUMULUS-1449** - Cumulus now uses a universal workflow template when
  starting a workflow that contains general information specific to the
  deployment, but not specific to the workflow. Workflow task configs must be
  defined using AWS step function parameters. As part of this change,
  `CumulusConfig` has been retired and task configs must now be defined under
  the `cma.task_config` key in the Parameters section of a step function
  definition.

  **Migration instructions**:

  NOTE: These instructions require the use of Cumulus Message Adapter v1.1.x+.
  Please ensure you are using a compatible version before attempting to migrate
  workflow configurations. When defining workflow steps, remove any
  `CumulusConfig` section, as shown below:

  ```yaml
  ParsePdr:
    CumulusConfig:
      provider: "{$.meta.provider}"
      bucket: "{$.meta.buckets.internal.name}"
      stack: "{$.meta.stack}"
  ```

  Instead, use AWS Parameters to pass `task_config` for the task directly into
  the Cumulus Message Adapter:

  ```yaml
  ParsePdr:
    Parameters:
      cma:
        event.$: "$"
        task_config:
          provider: "{$.meta.provider}"
          bucket: "{$.meta.buckets.internal.name}"
          stack: "{$.meta.stack}"
  ```

  In this example, the `cma` key is used to pass parameters to the message
  adapter. Using `task_config` in combination with `event.$: '$'` allows the
  message adapter to process `task_config` as the `config` passed to the Cumulus
  task. See `example/workflows/sips.yml` in the core repository for further
  examples of how to set the Parameters.

  Additionally, workflow configurations for the `QueueGranules` and `QueuePdrs`
  tasks need to be updated:

  - `queue-pdrs` config changes:
    - `parsePdrMessageTemplateUri` replaced with `parsePdrWorkflow`, which is
      the workflow name (i.e. top-level name in `config.yml`, e.g. 'ParsePdr').
    - `internalBucket` and `stackName` configs now required to look up
      configuration from the deployment. Brings the task config in line with
      that of `queue-granules`.
  - `queue-granules` config change: `ingestGranuleMessageTemplateUri` replaced
    with `ingestGranuleWorkflow`, which is the workflow name (e.g.
    'IngestGranule').

- **CUMULUS-1396** - **Workflow steps at the beginning and end of a workflow
  using the `SfSnsReport` Lambda have now been deprecated (e.g. `StartStatus`,
  `StopStatus`) and should be removed from your workflow definitions**. These
  steps were used for publishing ingest notifications and have been replaced by
  an implementation using Cloudwatch events for Step Functions to trigger a
  Lambda that publishes ingest notifications. For further detail on how ingest
  notifications are published, see the notes below on **CUMULUS-1394**. For
  examples of how to update your workflow definitions, see our
  [example workflow definitions](https://github.com/nasa/cumulus/blob/master/example/workflows/).

- **CUMULUS-1470**
  - Remove Cumulus-defined ECS service autoscaling, allowing integrators to
    better customize autoscaling to meet their needs. In order to use
    autoscaling with ECS services, appropriate
    `AWS::ApplicationAutoScaling::ScalableTarget`,
    `AWS::ApplicationAutoScaling::ScalingPolicy`, and `AWS::CloudWatch::Alarm`
    resources should be defined in a kes overrides file. See
    [this example](https://github.com/nasa/cumulus/blob/release-1.15.x/example/overrides/app/cloudformation.template.yml)
    for an example.
  - The following config parameters are no longer used:
    - ecs.services.\<NAME\>.minTasks
    - ecs.services.\<NAME\>.maxTasks
    - ecs.services.\<NAME\>.scaleInActivityScheduleTime
    - ecs.services.\<NAME\>.scaleInAdjustmentPercent
    - ecs.services.\<NAME\>.scaleOutActivityScheduleTime
    - ecs.services.\<NAME\>.scaleOutAdjustmentPercent
    - ecs.services.\<NAME\>.activityName

### Added

- **CUMULUS-1100**

  - Added 30-day retention properties to all log groups that were missing those policies.

- **CUMULUS-1396**

  - Added `@cumulus/common/sfnStep`:
    - `LambdaStep` - A class for retrieving and parsing input and output to Lambda steps in AWS Step Functions
    - `ActivityStep` - A class for retrieving and parsing input and output to ECS activity steps in AWS Step Functions

- **CUMULUS-1574**

  - Added `GET /token` endpoint for SAML authorization when cumulus is protected by Launchpad.
    This lets a user retrieve a token by hand that can be presented to the API.

- **CUMULUS-1625**

  - Added `sf_start_rate` variable to the `ingest` Terraform module, equivalent to `sqs_consumer_rate` in the old model, but will not be automatically applied to custom queues as that was.

- **CUMULUS-1513**
  - Added `sqs`-type rule support in the Cumulus API `@cumulus/api`
  - Added `sqsMessageConsumer` lambda which processes messages from the SQS queues configured in the `sqs` rules.

### Changed

- **CUMULUS-1639**

  - Because of
    [S3's Data Consistency Model](https://docs.aws.amazon.com/AmazonS3/latest/dev/Introduction.html#BasicsObjects),
    there may be situations where a GET operation for an object can temporarily
    return a `NoSuchKey` response even if that object _has_ been created. The
    `@cumulus/common/aws.getS3Object()` function will now retry up to 10 times
    if a `NoSuchKey` response is returned by S3. This can behavior can be
    overridden by passing `{ retries: 0 }` as the `retryOptions` argument.

- **CUMULUS-1449**

  - `queue-pdrs` & `queue-granules` config changes. Details in breaking changes section.
  - Cumulus now uses a universal workflow template when starting workflow that contains general information specific to the deployment, but not specific to the workflow.
  - Changed the way workflow configs are defined, from `CumulusConfig` to a `task_config` AWS Parameter.

- **CUMULUS-1452**

  - Changed the default ECS docker storage drive to `devicemapper`

- **CUMULUS-1453**
  - Removed config schema for `@cumulus/sf-sns-report` task
  - Updated `@cumulus/sf-sns-report` to always assume that it is running as an intermediate step in a workflow, not as the first or last step

### Removed

- **CUMULUS-1449**
  - Retired `CumulusConfig` as part of step function definitions, as this is an artifact of the way Kes parses workflow definitions that was not possible to migrate to Terraform. Use AWS Parameters and the `task_config` key instead. See change note above.
  - Removed individual workflow templates.

### Fixed

- **CUMULUS-1620** - Fixed bug where `message_adapter_version` does not correctly inject the CMA

- **CUMULUS-1396** - Updated `@cumulus/common/StepFunctions.getExecutionHistory()` to recursively fetch execution history when `nextToken` is returned in response

- **CUMULUS-1571** - Updated `@cumulus/common/DynamoDb.get()` to throw any errors encountered when trying to get a record and the record does exist

- **CUMULUS-1452**
  - Updated the EC2 initialization scripts to use full volume size for docker storage
  - Changed the default ECS docker storage drive to `devicemapper`

## [v1.14.5] - 2019-12-30 - [BACKPORT]

### Updated

- **CUMULUS-1626**
  - Updates Cumulus to use node10/CMA 1.1.2 for all of its internal lambdas in prep for AWS node 8 EOL

## [v1.14.4] - 2019-10-28

### Fixed

- **CUMULUS-1632** - Pinned `aws-elasticsearch-connector` package in `@cumulus/api` to version `8.1.3`, since `8.2.0` includes breaking changes

## [v1.14.3] - 2019-10-18

### Fixed

- **CUMULUS-1620** - Fixed bug where `message_adapter_version` does not correctly inject the CMA

- **CUMULUS-1572** - A granule is now included in discovery results even when
  none of its files has a matching file type in the associated collection
  configuration. Previously, if all files for a granule were unmatched by a file
  type configuration, the granule was excluded from the discovery results.
  Further, added support for a `boolean` property
  `ignoreFilesConfigForDiscovery`, which controls how a granule's files are
  filtered at discovery time.

## [v1.14.2] - 2019-10-08

### BREAKING CHANGES

Your Cumulus Message Adapter version should be pinned to `v1.0.13` or lower in your `app/config.yml` using `message_adapter_version: v1.0.13` OR you should use the workflow migration steps below to work with CMA v1.1.1+.

- **CUMULUS-1394** - The implementation of the `SfSnsReport` Lambda requires additional environment variables for integration with the new ingest notification SNS topics. Therefore, **you must update the definition of `SfSnsReport` in your `lambdas.yml` like so**:

```yaml
SfSnsReport:
  handler: index.handler
  timeout: 300
  source: node_modules/@cumulus/sf-sns-report/dist
  tables:
    - ExecutionsTable
  envs:
    execution_sns_topic_arn:
      function: Ref
      value: reportExecutionsSns
    granule_sns_topic_arn:
      function: Ref
      value: reportGranulesSns
    pdr_sns_topic_arn:
      function: Ref
      value: reportPdrsSns
```

- **CUMULUS-1447** -
  The newest release of the Cumulus Message Adapter (v1.1.1) requires that parameterized configuration be used for remote message functionality. Once released, Kes will automatically bring in CMA v1.1.1 without additional configuration.

  **Migration instructions**
  Oversized messages are no longer written to S3 automatically. In order to utilize remote messaging functionality, configure a `ReplaceConfig` AWS Step Function parameter on your CMA task:

  ```yaml
  ParsePdr:
    Parameters:
      cma:
        event.$: "$"
        ReplaceConfig:
          FullMessage: true
  ```

  Accepted fields in `ReplaceConfig` include `MaxSize`, `FullMessage`, `Path` and `TargetPath`.
  See https://github.com/nasa/cumulus-message-adapter/blob/master/CONTRACT.md#remote-message-configuration for full details.

  As this change is backward compatible in Cumulus Core, users wishing to utilize the previous version of the CMA may opt to transition to using a CMA lambda layer, or set `message_adapter_version` in their configuration to a version prior to v1.1.0.

### PLEASE NOTE

- **CUMULUS-1394** - Ingest notifications are now provided via 3 separate SNS topics for executions, granules, and PDRs, instead of a single `sftracker` SNS topic. Whereas the `sftracker` SNS topic received a full Cumulus execution message, the new topics all receive generated records for the given object. The new topics are only published to if the given object exists for the current execution. For a given execution/granule/PDR, **two messages will be received by each topic**: one message indicating that ingest is running and another message indicating that ingest has completed or failed. The new SNS topics are:

  - `reportExecutions` - Receives 1 message per execution
  - `reportGranules` - Receives 1 message per granule in an execution
  - `reportPdrs` - Receives 1 message per PDR

### Added

- **CUMULUS-639**

  - Adds SAML JWT and launchpad token authentication to Cumulus API (configurable)
    - **NOTE** to authenticate with Launchpad ensure your launchpad user_id is in the `<prefix>-UsersTable`
    - when Cumulus configured to protect API via Launchpad:
      - New endpoints
        - `GET /saml/login` - starting point for SAML SSO creates the login request url and redirects to the SAML Identity Provider Service (IDP)
        - `POST /saml/auth` - SAML Assertion Consumer Service. POST receiver from SAML IDP. Validates response, logs the user in, and returns a SAML-based JWT.
    - Disabled endpoints
      - `POST /refresh`
      - Changes authorization worklow:
      - `ensureAuthorized` now presumes the bearer token is a JWT and tries to validate. If the token is malformed, it attempts to validate the token against Launchpad. This allows users to bring their own token as described here https://wiki.earthdata.nasa.gov/display/CUMULUS/Cumulus+API+with+Launchpad+Authentication. But it also allows dashboard users to manually authenticate via Launchpad SAML to receive a Launchpad-based JWT.

- **CUMULUS-1394**
  - Added `Granule.generateGranuleRecord()` method to granules model to generate a granule database record from a Cumulus execution message
  - Added `Pdr.generatePdrRecord()` method to PDRs model to generate a granule database record from a Cumulus execution message
  - Added helpers to `@cumulus/common/message`:
    - `getMessageExecutionName()` - Get the execution name from a Cumulus execution message
    - `getMessageStateMachineArn()` - Get the state machine ARN from a Cumulus execution message
    - `getMessageExecutionArn()` - Get the execution ARN for a Cumulus execution message
    - `getMessageGranules()` - Get the granules from a Cumulus execution message, if any.
  - Added `@cumulus/common/cloudwatch-event/isFailedSfStatus()` to determine if a Step Function status from a Cloudwatch event is a failed status

### Changed

- **CUMULUS-1308**

  - HTTP PUT of a Collection, Provider, or Rule via the Cumulus API now
    performs full replacement of the existing object with the object supplied
    in the request payload. Previous behavior was to perform a modification
    (partial update) by merging the existing object with the (possibly partial)
    object in the payload, but this did not conform to the HTTP standard, which
    specifies PATCH as the means for modifications rather than replacements.

- **CUMULUS-1375**

  - Migrate Cumulus from deprecated Elasticsearch JS client to new, supported one in `@cumulus/api`

- **CUMULUS-1485** Update `@cumulus/cmr-client` to return error message from CMR for validation failures.

- **CUMULUS-1394**

  - Renamed `Execution.generateDocFromPayload()` to `Execution.generateRecord()` on executions model. The method generates an execution database record from a Cumulus execution message.

- **CUMULUS-1432**

  - `logs` endpoint takes the level parameter as a string and not a number
  - Elasticsearch term query generation no longer converts numbers to boolean

- **CUMULUS-1447**

  - Consolidated all remote message handling code into @common/aws
  - Update remote message code to handle updated CMA remote message flags
  - Update example SIPS workflows to utilize Parameterized CMA configuration

- **CUMULUS-1448** Refactor workflows that are mutating cumulus_meta to utilize meta field

- **CUMULUS-1451**

  - Elasticsearch cluster setting `auto_create_index` will be set to false. This had been causing issues in the bootstrap lambda on deploy.

- **CUMULUS-1456**
  - `@cumulus/api` endpoints default error handler uses `boom` package to format errors, which is consistent with other API endpoint errors.

### Fixed

- **CUMULUS-1432** `logs` endpoint filter correctly filters logs by level
- **CUMULUS-1484** `useMessageAdapter` now does not set CUMULUS_MESSAGE_ADAPTER_DIR when `true`

### Removed

- **CUMULUS-1394**
  - Removed `sfTracker` SNS topic. Replaced by three new SNS topics for granule, execution, and PDR ingest notifications.
  - Removed unused functions from `@cumulus/common/aws`:
    - `getGranuleS3Params()`
    - `setGranuleStatus()`

## [v1.14.1] - 2019-08-29

### Fixed

- **CUMULUS-1455**

  - CMR token links updated to point to CMR legacy services rather than echo

- **CUMULUS-1211**
  - Errors thrown during granule discovery are no longer swallowed and ignored.
    Rather, errors are propagated to allow for proper error-handling and
    meaningful messaging.

## [v1.14.0] - 2019-08-22

### PLEASE NOTE

- We have encountered transient lambda service errors in our integration testing. Please handle transient service errors following [these guidelines](https://docs.aws.amazon.com/step-functions/latest/dg/bp-lambda-serviceexception.html). The workflows in the `example/workflows` folder have been updated with retries configured for these errors.

- **CUMULUS-799** added additional IAM permissions to support reading CloudWatch and API Gateway, so **you will have to redeploy your IAM stack.**

- **CUMULUS-800** Several items:

  - **Delete existing API Gateway stages**: To allow enabling of API Gateway logging, Cumulus now creates and manages a Stage resource during deployment. Before upgrading Cumulus, it is necessary to delete the API Gateway stages on both the Backend API and the Distribution API. Instructions are included in the documentation under [Delete API Gateway Stages](https://nasa.github.io/cumulus/docs/additional-deployment-options/delete-api-gateway-stages).

  - **Set up account permissions for API Gateway to write to CloudWatch**: In a one time operation for your AWS account, to enable CloudWatch Logs for API Gateway, you must first grant the API Gateway permission to read and write logs to CloudWatch for your account. The `AmazonAPIGatewayPushToCloudWatchLogs` managed policy (with an ARN of `arn:aws:iam::aws:policy/service-role/AmazonAPIGatewayPushToCloudWatchLogs`) has all the required permissions. You can find a simple how to in the documentation under [Enable API Gateway Logging.](https://nasa.github.io/cumulus/docs/additional-deployment-options/enable-gateway-logging-permissions)

  - **Configure API Gateway to write logs to CloudWatch** To enable execution logging for the distribution API set `config.yaml` `apiConfigs.distribution.logApigatewayToCloudwatch` value to `true`. More information [Enable API Gateway Logs](https://nasa.github.io/cumulus/docs/additional-deployment-options/enable-api-logs)

  - **Configure CloudWatch log delivery**: It is possible to deliver CloudWatch API execution and access logs to a cross-account shared AWS::Logs::Destination. An operator does this by adding the key `logToSharedDestination` to the `config.yml` at the default level with a value of a writable log destination. More information in the documentation under [Configure CloudWatch Logs Delivery.](https://nasa.github.io/cumulus/docs/additional-deployment-options/configure-cloudwatch-logs-delivery)

  - **Additional Lambda Logging**: It is now possible to configure any lambda to deliver logs to a shared subscriptions by setting `logToSharedDestination` to the ARN of a writable location (either an AWS::Logs::Destination or a Kinesis Stream) on any lambda config. Documentation for [Lambda Log Subscriptions](https://nasa.github.io/cumulus/docs/additional-deployment-options/additional-lambda-logging)

  - **Configure S3 Server Access Logs**: If you are running Cumulus in an NGAP environment you may [configure S3 Server Access Logs](https://nasa.github.io/cumulus/docs/next/deployment/server_access_logging) to be delivered to a shared bucket where the Metrics Team will ingest the logs into their ELK stack. Contact the Metrics team for permission and location.

- **CUMULUS-1368** The Cumulus distribution API has been deprecated and is being replaced by ASF's Thin Egress App. By default, the distribution API will not deploy. Please follow [the instructions for deploying and configuring Thin Egress](https://nasa.github.io/cumulus/docs/deployment/thin_egress_app).

To instead continue to deploy and use the legacy Cumulus distribution app, add the following to your `config.yml`:

```yaml
deployDistributionApi: true
```

If you deploy with no distribution app your deployment will succeed but you may encounter errors in your workflows, particularly in the `MoveGranule` task.

- **CUMULUS-1418** Users who are packaging the CMA in their Lambdas outside of Cumulus may need to update their Lambda configuration. Please see `BREAKING CHANGES` below for details.

### Added

- **CUMULUS-642**
  - Adds Launchpad as an authentication option for the Cumulus API.
  - Updated deployment documentation and added [instructions to setup Cumulus API Launchpad authentication](https://wiki.earthdata.nasa.gov/display/CUMULUS/Cumulus+API+with+Launchpad+Authentication)
- **CUMULUS-1418**
  - Adds usage docs/testing of lambda layers (introduced in PR1125), updates Core example tasks to use the updated `cumulus-ecs-task` and a CMA layer instead of kes CMA injection.
  - Added Terraform module to publish CMA as layer to user account.
- **PR1125** - Adds `layers` config option to support deploying Lambdas with layers
- **PR1128** - Added `useXRay` config option to enable AWS X-Ray for Lambdas.
- **CUMULUS-1345**
  - Adds new variables to the app deployment under `cmr`.
  - `cmrEnvironment` values are `SIT`, `UAT`, or `OPS` with `UAT` as the default.
  - `cmrLimit` and `cmrPageSize` have been added as configurable options.
- **CUMULUS-1273**
  - Added lambda function EmsProductMetadataReport to generate EMS Product Metadata report
- **CUMULUS-1226**
  - Added API endpoint `elasticsearch/index-from-database` to index to an Elasticsearch index from the database for recovery purposes and `elasticsearch/indices-status` to check the status of Elasticsearch indices via the API.
- **CUMULUS-824**
  - Added new Collection parameter `reportToEms` to configure whether the collection is reported to EMS
- **CUMULUS-1357**
  - Added new BackendApi endpoint `ems` that generates EMS reports.
- **CUMULUS-1241**
  - Added information about queues with maximum execution limits defined to default workflow templates (`meta.queueExecutionLimits`)
- **CUMULUS-1311**
  - Added `@cumulus/common/message` with various message parsing/preparation helpers
- **CUMULUS-812**

  - Added support for limiting the number of concurrent executions started from a queue. [See the data cookbook](https://nasa.github.io/cumulus/docs/data-cookbooks/throttling-queued-executions) for more information.

- **CUMULUS-1337**

  - Adds `cumulus.stackName` value to the `instanceMetadata` endpoint.

- **CUMULUS-1368**

  - Added `cmrGranuleUrlType` to the `@cumulus/move-granules` task. This determines what kind of links go in the CMR files. The options are `distribution`, `s3`, or `none`, with the default being distribution. If there is no distribution API being used with Cumulus, you must set the value to `s3` or `none`.

- Added `packages/s3-replicator` Terraform module to allow same-region s3 replication to metrics bucket.

- **CUMULUS-1392**

  - Added `tf-modules/report-granules` Terraform module which processes granule ingest notifications received via SNS and stores granule data to a database. The module includes:
    - SNS topic for publishing granule ingest notifications
    - Lambda to process granule notifications and store data
    - IAM permissions for the Lambda
    - Subscription for the Lambda to the SNS topic

- **CUMULUS-1393**

  - Added `tf-modules/report-pdrs` Terraform module which processes PDR ingest notifications received via SNS and stores PDR data to a database. The module includes:
    - SNS topic for publishing PDR ingest notifications
    - Lambda to process PDR notifications and store data
    - IAM permissions for the Lambda
    - Subscription for the Lambda to the SNS topic
  - Added unit tests for `@cumulus/api/models/pdrs.createPdrFromSns()`

- **CUMULUS-1400**

  - Added `tf-modules/report-executions` Terraform module which processes workflow execution information received via SNS and stores it to a database. The module includes:
    - SNS topic for publishing execution data
    - Lambda to process and store execution data
    - IAM permissions for the Lambda
    - Subscription for the Lambda to the SNS topic
  - Added `@cumulus/common/sns-event` which contains helpers for SNS events:
    - `isSnsEvent()` returns true if event is from SNS
    - `getSnsEventMessage()` extracts and parses the message from an SNS event
    - `getSnsEventMessageObject()` extracts and parses message object from an SNS event
  - Added `@cumulus/common/cloudwatch-event` which contains helpers for Cloudwatch events:
    - `isSfExecutionEvent()` returns true if event is from Step Functions
    - `isTerminalSfStatus()` determines if a Step Function status from a Cloudwatch event is a terminal status
    - `getSfEventStatus()` gets the Step Function status from a Cloudwatch event
    - `getSfEventDetailValue()` extracts a Step Function event detail field from a Cloudwatch event
    - `getSfEventMessageObject()` extracts and parses Step Function detail object from a Cloudwatch event

- **CUMULUS-1429**

  - Added `tf-modules/data-persistence` Terraform module which includes resources for data persistence in Cumulus:
    - DynamoDB tables
    - Elasticsearch with optional support for VPC
    - Cloudwatch alarm for number of Elasticsearch nodes

- **CUMULUS-1379** CMR Launchpad Authentication
  - Added `launchpad` configuration to `@cumulus/deployment/app/config.yml`, and cloudformation templates, workflow message, lambda configuration, api endpoint configuration
  - Added `@cumulus/common/LaunchpadToken` and `@cumulus/common/launchpad` to provide methods to get token and validate token
  - Updated lambdas to use Launchpad token for CMR actions (ingest and delete granules)
  - Updated deployment documentation and added [instructions to setup CMR client for Launchpad authentication](https://wiki.earthdata.nasa.gov/display/CUMULUS/CMR+Launchpad+Authentication)

## Changed

- **CUMULUS-1232**

  - Added retries to update `@cumulus/cmr-client` `updateToken()`

- **CUMULUS-1245 CUMULUS-795**

  - Added additional `ems` configuration parameters for sending the ingest reports to EMS
  - Added functionality to send daily ingest reports to EMS

- **CUMULUS-1241**

  - Removed the concept of "priority levels" and added ability to define a number of maximum concurrent executions per SQS queue
  - Changed mapping of Cumulus message properties for the `sqs2sfThrottle` lambda:
    - Queue name is read from `cumulus_meta.queueName`
    - Maximum executions for the queue is read from `meta.queueExecutionLimits[queueName]`, where `queueName` is `cumulus_meta.queueName`
  - Changed `sfSemaphoreDown` lambda to only attempt decrementing semaphores when:
    - the message is for a completed/failed/aborted/timed out workflow AND
    - `cumulus_meta.queueName` exists on the Cumulus message AND
    - An entry for the queue name (`cumulus_meta.queueName`) exists in the the object `meta.queueExecutionLimits` on the Cumulus message

- **CUMULUS-1338**

  - Updated `sfSemaphoreDown` lambda to be triggered via AWS Step Function Cloudwatch events instead of subscription to `sfTracker` SNS topic

- **CUMULUS-1311**

  - Updated `@cumulus/queue-granules` to set `cumulus_meta.queueName` for queued execution messages
  - Updated `@cumulus/queue-pdrs` to set `cumulus_meta.queueName` for queued execution messages
  - Updated `sqs2sfThrottle` lambda to immediately decrement queue semaphore value if dispatching Step Function execution throws an error

- **CUMULUS-1362**

  - Granule `processingStartTime` and `processingEndTime` will be set to the execution start time and end time respectively when there is no sync granule or post to cmr task present in the workflow

- **CUMULUS-1400**
  - Deprecated `@cumulus/ingest/aws/getExecutionArn`. Use `@cumulus/common/aws/getExecutionArn` instead.

### Fixed

- **CUMULUS-1439**

  - Fix bug with rule.logEventArn deletion on Kinesis rule update and fix unit test to verify

- **CUMULUS-796**

  - Added production information (collection ShortName and Version, granuleId) to EMS distribution report
  - Added functionality to send daily distribution reports to EMS

- **CUMULUS-1319**

  - Fixed a bug where granule ingest times were not being stored to the database

- **CUMULUS-1356**

  - The `Collection` model's `delete` method now _removes_ the specified item
    from the collection config store that was inserted by the `create` method.
    Previously, this behavior was missing.

- **CUMULUS-1374**
  - Addressed audit concerns (https://www.npmjs.com/advisories/782) in api package

### BREAKING CHANGES

### Changed

- **CUMULUS-1418**
  - Adding a default `cmaDir` key to configuration will cause `CUMULUS_MESSAGE_ADAPTER_DIR` to be set by default to `/opt` for any Lambda not setting `useCma` to true, or explicitly setting the CMA environment variable. In lambdas that package the CMA independently of the Cumulus packaging. Lambdas manually packaging the CMA should have their Lambda configuration updated to set the CMA path, or alternately if not using the CMA as a Lambda layer in this deployment set `cmaDir` to `./cumulus-message-adapter`.

### Removed

- **CUMULUS-1337**

  - Removes the S3 Access Metrics package added in CUMULUS-799

- **PR1130**
  - Removed code deprecated since v1.11.1:
    - Removed `@cumulus/common/step-functions`. Use `@cumulus/common/StepFunctions` instead.
    - Removed `@cumulus/api/lib/testUtils.fakeFilesFactory`. Use `@cumulus/api/lib/testUtils.fakeFileFactory` instead.
    - Removed `@cumulus/cmrjs/cmr` functions: `searchConcept`, `ingestConcept`, `deleteConcept`. Use the functions in `@cumulus/cmr-client` instead.
    - Removed `@cumulus/ingest/aws.getExecutionHistory`. Use `@cumulus/common/StepFunctions.getExecutionHistory` instead.

## [v1.13.5] - 2019-08-29 - [BACKPORT]

### Fixed

- **CUMULUS-1455** - CMR token links updated to point to CMR legacy services rather than echo

## [v1.13.4] - 2019-07-29

- **CUMULUS-1411** - Fix deployment issue when using a template override

## [v1.13.3] - 2019-07-26

- **CUMULUS-1345** Full backport of CUMULUS-1345 features - Adds new variables to the app deployment under `cmr`.
  - `cmrEnvironment` values are `SIT`, `UAT`, or `OPS` with `UAT` as the default.
  - `cmrLimit` and `cmrPageSize` have been added as configurable options.

## [v1.13.2] - 2019-07-25

- Re-release of v1.13.1 to fix broken npm packages.

## [v1.13.1] - 2019-07-22

- **CUMULUS-1374** - Resolve audit compliance with lodash version for api package subdependency
- **CUMULUS-1412** - Resolve audit compliance with googleapi package
- **CUMULUS-1345** - Backported CMR environment setting in getUrl to address immediate user need. CMR_ENVIRONMENT can now be used to set the CMR environment to OPS/SIT

## [v1.13.0] - 2019-5-20

### PLEASE NOTE

**CUMULUS-802** added some additional IAM permissions to support ECS autoscaling, so **you will have to redeploy your IAM stack.**
As a result of the changes for **CUMULUS-1193**, **CUMULUS-1264**, and **CUMULUS-1310**, **you must delete your existing stacks (except IAM) before deploying this version of Cumulus.**
If running Cumulus within a VPC and extended downtime is acceptable, we recommend doing this at the end of the day to allow AWS backend resources and network interfaces to be cleaned up overnight.

### BREAKING CHANGES

- **CUMULUS-1228**

  - The default AMI used by ECS instances is now an NGAP-compliant AMI. This
    will be a breaking change for non-NGAP deployments. If you do not deploy to
    NGAP, you will need to find the AMI ID of the
    [most recent Amazon ECS-optimized AMI](https://docs.aws.amazon.com/AmazonECS/latest/developerguide/ecs-optimized_AMI.html),
    and set the `ecs.amiid` property in your config. Instructions for finding
    the most recent NGAP AMI can be found using
    [these instructions](https://wiki.earthdata.nasa.gov/display/ESKB/Select+an+NGAP+Created+AMI).

- **CUMULUS-1310**

  - Database resources (DynamoDB, ElasticSearch) have been moved to an independent `db` stack.
    Migrations for this version will need to be user-managed. (e.g. [elasticsearch](https://docs.aws.amazon.com/elasticsearch-service/latest/developerguide/es-version-migration.html#snapshot-based-migration) and [dynamoDB](https://docs.aws.amazon.com/datapipeline/latest/DeveloperGuide/dp-template-exports3toddb.html)).
    Order of stack deployment is `iam` -> `db` -> `app`.
  - All stacks can now be deployed using a single `config.yml` file, i.e.: `kes cf deploy --kes-folder app --template node_modules/@cumulus/deployment/[iam|db|app] [...]`
    Backwards-compatible. For development, please re-run `npm run bootstrap` to build new `kes` overrides.
    Deployment docs have been updated to show how to deploy a single-config Cumulus instance.
  - `params` have been moved: Nest `params` fields under `app`, `db` or `iam` to override all Parameters for a particular stack's cloudformation template. Backwards-compatible with multi-config setups.
  - `stackName` and `stackNameNoDash` have been retired. Use `prefix` and `prefixNoDash` instead.
  - The `iams` section in `app/config.yml` IAM roles has been deprecated as a user-facing parameter,
    _unless_ your IAM role ARNs do not match the convention shown in `@cumulus/deployment/app/config.yml`
  - The `vpc.securityGroup` will need to be set with a pre-existing security group ID to use Cumulus in a VPC. Must allow inbound HTTP(S) (Port 443).

- **CUMULUS-1212**

  - `@cumulus/post-to-cmr` will now fail if any granules being processed are missing a metadata file. You can set the new config option `skipMetaCheck` to `true` to pass post-to-cmr without a metadata file.

- **CUMULUS-1232**

  - `@cumulus/sync-granule` will no longer silently pass if no checksum data is provided. It will use input
    from the granule object to:
    - Verify checksum if `checksumType` and `checksumValue` are in the file record OR a checksum file is provided
      (throws `InvalidChecksum` on fail), else log warning that no checksum is available.
    - Then, verify synced S3 file size if `file.size` is in the file record (throws `UnexpectedFileSize` on fail),
      else log warning that no file size is available.
    - Pass the step.

- **CUMULUS-1264**

  - The Cloudformation templating and deployment configuration has been substantially refactored.
    - `CumulusApiDefault` nested stack resource has been renamed to `CumulusApiDistribution`
    - `CumulusApiV1` nested stack resource has been renamed to `CumulusApiBackend`
  - The `urs: true` config option for when defining your lambdas (e.g. in `lambdas.yml`) has been deprecated. There are two new options to replace it:
    - `urs_redirect: 'token'`: This will expose a `TOKEN_REDIRECT_ENDPOINT` environment variable to your lambda that references the `/token` endpoint on the Cumulus backend API
    - `urs_redirect: 'distribution'`: This will expose a `DISTRIBUTION_REDIRECT_ENDPOINT` environment variable to your lambda that references the `/redirect` endpoint on the Cumulus distribution API

- **CUMULUS-1193**

  - The elasticsearch instance is moved behind the VPC.
  - Your account will need an Elasticsearch Service Linked role. This is a one-time setup for the account. You can follow the instructions to use the AWS console or AWS CLI [here](https://docs.aws.amazon.com/IAM/latest/UserGuide/using-service-linked-roles.html) or use the following AWS CLI command: `aws iam create-service-linked-role --aws-service-name es.amazonaws.com`

- **CUMULUS-802**

  - ECS `maxInstances` must be greater than `minInstances`. If you use defaults, no change is required.

- **CUMULUS-1269**
  - Brought Cumulus data models in line with CNM JSON schema:
    - Renamed file object `fileType` field to `type`
    - Renamed file object `fileSize` field to `size`
    - Renamed file object `checksumValue` field to `checksum` where not already done.
    - Added `ancillary` and `linkage` type support to file objects.

### Added

- **CUMULUS-799**

  - Added an S3 Access Metrics package which will take S3 Server Access Logs and
    write access metrics to CloudWatch

- **CUMULUS-1242** - Added `sqs2sfThrottle` lambda. The lambda reads SQS messages for queued executions and uses semaphores to only start new executions if the maximum number of executions defined for the priority key (`cumulus_meta.priorityKey`) has not been reached. Any SQS messages that are read but not used to start executions remain in the queue.

- **CUMULUS-1240**

  - Added `sfSemaphoreDown` lambda. This lambda receives SNS messages and for each message it decrements the semaphore used to track the number of running executions if:
    - the message is for a completed/failed workflow AND
    - the message contains a level of priority (`cumulus_meta.priorityKey`)
  - Added `sfSemaphoreDown` lambda as a subscriber to the `sfTracker` SNS topic

- **CUMULUS-1265**

  - Added `apiConfigs` configuration option to configure API Gateway to be private
  - All internal lambdas configured to run inside the VPC by default
  - Removed references to `NoVpc` lambdas from documentation and `example` folder.

- **CUMULUS-802**
  - Adds autoscaling of ECS clusters
  - Adds autoscaling of ECS services that are handling StepFunction activities

## Changed

- Updated `@cumulus/ingest/http/httpMixin.list()` to trim trailing spaces on discovered filenames

- **CUMULUS-1310**

  - Database resources (DynamoDB, ElasticSearch) have been moved to an independent `db` stack.
    This will enable future updates to avoid affecting database resources or requiring migrations.
    Migrations for this version will need to be user-managed.
    (e.g. [elasticsearch](https://docs.aws.amazon.com/elasticsearch-service/latest/developerguide/es-version-migration.html#snapshot-based-migration) and [dynamoDB](https://docs.aws.amazon.com/datapipeline/latest/DeveloperGuide/dp-template-exports3toddb.html)).
    Order of stack deployment is `iam` -> `db` -> `app`.
  - All stacks can now be deployed using a single `config.yml` file, i.e.: `kes cf deploy --kes-folder app --template node_modules/@cumulus/deployment/[iam|db|app] [...]`
    Backwards-compatible. Please re-run `npm run bootstrap` to build new `kes` overrides.
    Deployment docs have been updated to show how to deploy a single-config Cumulus instance.
  - `params` fields should now be nested under the stack key (i.e. `app`, `db` or `iam`) to provide Parameters for a particular stack's cloudformation template,
    for use with single-config instances. Keys _must_ match the name of the deployment package folder (`app`, `db`, or `iam`).
    Backwards-compatible with multi-config setups.
  - `stackName` and `stackNameNoDash` have been retired as user-facing config parameters. Use `prefix` and `prefixNoDash` instead.
    This will be used to create stack names for all stacks in a single-config use case.
    `stackName` may still be used as an override in multi-config usage, although this is discouraged.
    Warning: overriding the `db` stack's `stackName` will require you to set `dbStackName` in your `app/config.yml`.
    This parameter is required to fetch outputs from the `db` stack to reference in the `app` stack.
  - The `iams` section in `app/config.yml` IAM roles has been retired as a user-facing parameter,
    _unless_ your IAM role ARNs do not match the convention shown in `@cumulus/deployment/app/config.yml`
    In that case, overriding `iams` in your own config is recommended.
  - `iam` and `db` `cloudformation.yml` file names will have respective prefixes (e.g `iam.cloudformation.yml`).
  - Cumulus will now only attempt to create reconciliation reports for buckets of the `private`, `public` and `protected` types.
  - Cumulus will no longer set up its own security group.
    To pass a pre-existing security group for in-VPC deployments as a parameter to the Cumulus template, populate `vpc.securityGroup` in `config.yml`.
    This security group must allow inbound HTTP(S) traffic (Port 443). SSH traffic (Port 22) must be permitted for SSH access to ECS instances.
  - Deployment docs have been updated with examples for the new deployment model.

- **CUMULUS-1236**

  - Moves access to public files behind the distribution endpoint. Authentication is not required, but direct http access has been disallowed.

- **CUMULUS-1223**

  - Adds unauthenticated access for public bucket files to the Distribution API. Public files should be requested the same way as protected files, but for public files a redirect to a self-signed S3 URL will happen without requiring authentication with Earthdata login.

- **CUMULUS-1232**

  - Unifies duplicate handling in `ingest/granule.handleDuplicateFile` for maintainability.
  - Changed `ingest/granule.ingestFile` and `move-granules/index.moveFileRequest` to use new function.
  - Moved file versioning code to `ingest/granule.moveGranuleFileWithVersioning`
  - `ingest/granule.verifyFile` now also tests `file.size` for verification if it is in the file record and throws
    `UnexpectedFileSize` error for file size not matching input.
  - `ingest/granule.verifyFile` logs warnings if checksum and/or file size are not available.

- **CUMULUS-1193**

  - Moved reindex CLI functionality to an API endpoint. See [API docs](https://nasa.github.io/cumulus-api/#elasticsearch-1)

- **CUMULUS-1207**
  - No longer disable lambda event source mappings when disabling a rule

### Fixed

- Updated Lerna publish script so that published Cumulus packages will pin their dependencies on other Cumulus packages to exact versions (e.g. `1.12.1` instead of `^1.12.1`)

- **CUMULUS-1203**

  - Fixes IAM template's use of intrinsic functions such that IAM template overrides now work with kes

- **CUMULUS-1268**
  - Deployment will not fail if there are no ES alarms or ECS services

## [v1.12.1] - 2019-4-8

## [v1.12.0] - 2019-4-4

Note: There was an issue publishing 1.12.0. Upgrade to 1.12.1.

### BREAKING CHANGES

- **CUMULUS-1139**

  - `granule.applyWorkflow` uses the new-style granule record as input to workflows.

- **CUMULUS-1171**

  - Fixed provider handling in the API to make it consistent between protocols.
    NOTE: This is a breaking change. When applying this upgrade, users will need to:
    1. Disable all workflow rules
    2. Update any `http` or `https` providers so that the host field only
       contains a valid hostname or IP address, and the port field contains the
       provider port.
    3. Perform the deployment
    4. Re-enable workflow rules

- **CUMULUS-1176**:

  - `@cumulus/move-granules` input expectations have changed. `@cumulus/files-to-granules` is a new intermediate task to perform input translation in the old style.
    See the Added and Changed sections of this release changelog for more information.

- **CUMULUS-670**

  - The behavior of ParsePDR and related code has changed in this release. PDRs with FILE_TYPEs that do not conform to the PDR ICD (+ TGZ) (https://cdn.earthdata.nasa.gov/conduit/upload/6376/ESDS-RFC-030v1.0.pdf) will fail to parse.

- **CUMULUS-1208**
  - The granule object input to `@cumulus/queue-granules` will now be added to ingest workflow messages **as is**. In practice, this means that if you are using `@cumulus/queue-granules` to trigger ingest workflows and your granule objects input have invalid properties, then your ingest workflows will fail due to schema validation errors.

### Added

- **CUMULUS-777**
  - Added new cookbook entry on configuring Cumulus to track ancillary files.
- **CUMULUS-1183**
  - Kes overrides will now abort with a warning if a workflow step is configured without a corresponding
    lambda configuration
- **CUMULUS-1223**

  - Adds convenience function `@cumulus/common/bucketsConfigJsonObject` for fetching stack's bucket configuration as an object.

- **CUMULUS-853**
  - Updated FakeProcessing example lambda to include option to generate fake browse
  - Added feature documentation for ancillary metadata export, a new cookbook entry describing a workflow with ancillary metadata generation(browse), and related task definition documentation
- **CUMULUS-805**
  - Added a CloudWatch alarm to check running ElasticSearch instances, and a CloudWatch dashboard to view the health of ElasticSearch
  - Specify `AWS_REGION` in `.env` to be used by deployment script
- **CUMULUS-803**
  - Added CloudWatch alarms to check running tasks of each ECS service, and add the alarms to CloudWatch dashboard
- **CUMULUS-670**
  - Added Ancillary Metadata Export feature (see https://nasa.github.io/cumulus/docs/features/ancillary_metadata for more information)
  - Added new Collection file parameter "fileType" that allows configuration of workflow granule file fileType
- **CUMULUS-1184** - Added kes logging output to ensure we always see the state machine reference before failures due to configuration
- **CUMULUS-1105** - Added a dashboard endpoint to serve the dashboard from an S3 bucket
- **CUMULUS-1199** - Moves `s3credentials` endpoint from the backend to the distribution API.
- **CUMULUS-666**
  - Added `@api/endpoints/s3credentials` to allow EarthData Login authorized users to retrieve temporary security credentials for same-region direct S3 access.
- **CUMULUS-671**
  - Added `@packages/integration-tests/api/distribution/getDistributionApiS3SignedUrl()` to return the S3 signed URL for a file protected by the distribution API
- **CUMULUS-672**
  - Added `cmrMetadataFormat` and `cmrConceptId` to output for individual granules from `@cumulus/post-to-cmr`. `cmrMetadataFormat` will be read from the `cmrMetadataFormat` generated for each granule in `@cumulus/cmrjs/publish2CMR()`
  - Added helpers to `@packages/integration-tests/api/distribution`:
    - `getDistributionApiFileStream()` returns a stream to download files protected by the distribution API
    - `getDistributionFileUrl()` constructs URLs for requesting files from the distribution API
- **CUMULUS-1185** `@cumulus/api/models/Granule.removeGranuleFromCmrByGranule` to replace `@cumulus/api/models/Granule.removeGranuleFromCmr` and use the Granule UR from the CMR metadata to remove the granule from CMR

- **CUMULUS-1101**

  - Added new `@cumulus/checksum` package. This package provides functions to calculate and validate checksums.
  - Added new checksumming functions to `@cumulus/common/aws`: `calculateS3ObjectChecksum` and `validateS3ObjectChecksum`, which depend on the `checksum` package.

- CUMULUS-1171

  - Added `@cumulus/common` API documentation to `packages/common/docs/API.md`
  - Added an `npm run build-docs` task to `@cumulus/common`
  - Added `@cumulus/common/string#isValidHostname()`
  - Added `@cumulus/common/string#match()`
  - Added `@cumulus/common/string#matches()`
  - Added `@cumulus/common/string#toLower()`
  - Added `@cumulus/common/string#toUpper()`
  - Added `@cumulus/common/URLUtils#buildURL()`
  - Added `@cumulus/common/util#isNil()`
  - Added `@cumulus/common/util#isNull()`
  - Added `@cumulus/common/util#isUndefined()`
  - Added `@cumulus/common/util#negate()`

- **CUMULUS-1176**

  - Added new `@cumulus/files-to-granules` task to handle converting file array output from `cumulus-process` tasks into granule objects.
    Allows simplification of `@cumulus/move-granules` and `@cumulus/post-to-cmr`, see Changed section for more details.

- CUMULUS-1151 Compare the granule holdings in CMR with Cumulus' internal data store
- CUMULUS-1152 Compare the granule file holdings in CMR with Cumulus' internal data store

### Changed

- **CUMULUS-1216** - Updated `@cumulus/ingest/granule/ingestFile` to download files to expected staging location.
- **CUMULUS-1208** - Updated `@cumulus/ingest/queue/enqueueGranuleIngestMessage()` to not transform granule object passed to it when building an ingest message
- **CUMULUS-1198** - `@cumulus/ingest` no longer enforces any expectations about whether `provider_path` contains a leading slash or not.
- **CUMULUS-1170**
  - Update scripts and docs to use `npm` instead of `yarn`
  - Use `package-lock.json` files to ensure matching versions of npm packages
  - Update CI builds to use `npm ci` instead of `npm install`
- **CUMULUS-670**
  - Updated ParsePDR task to read standard PDR types+ (+ tgz as an external customer requirement) and add a fileType to granule-files on Granule discovery
  - Updated ParsePDR to fail if unrecognized type is used
  - Updated all relevant task schemas to include granule->files->filetype as a string value
  - Updated tests/test fixtures to include the fileType in the step function/task inputs and output validations as needed
  - Updated MoveGranules task to handle incoming configuration with new "fileType" values and to add them as appropriate to the lambda output.
  - Updated DiscoverGranules step/related workflows to read new Collection file parameter fileType that will map a discovered file to a workflow fileType
  - Updated CNM parser to add the fileType to the defined granule file fileType on ingest and updated integration tests to verify/validate that behavior
  - Updated generateEcho10XMLString in cmr-utils.js to use a map/related library to ensure order as CMR requires ordering for their online resources.
  - Updated post-to-cmr task to appropriately export CNM filetypes to CMR in echo10/UMM exports
- **CUMULUS-1139** - Granules stored in the API contain a `files` property. That schema has been greatly
  simplified and now better matches the CNM format.
  - The `name` property has been renamed to `fileName`.
  - The `filepath` property has been renamed to `key`.
  - The `checksumValue` property has been renamed to `checksum`.
  - The `path` property has been removed.
  - The `url_path` property has been removed.
  - The `filename` property (which contained an `s3://` URL) has been removed, and the `bucket`
    and `key` properties should be used instead. Any requests sent to the API containing a `granule.files[].filename`
    property will be rejected, and any responses coming back from the API will not contain that
    `filename` property.
  - A `source` property has been added, which is a URL indicating the original source of the file.
  - `@cumulus/ingest/granule.moveGranuleFiles()` no longer includes a `filename` field in its
    output. The `bucket` and `key` fields should be used instead.
- **CUMULUS-672**

  - Changed `@cumulus/integration-tests/api/EarthdataLogin.getEarthdataLoginRedirectResponse` to `@cumulus/integration-tests/api/EarthdataLogin.getEarthdataAccessToken`. The new function returns an access response from Earthdata login, if successful.
  - `@cumulus/integration-tests/cmr/getOnlineResources` now accepts an object of options, including `cmrMetadataFormat`. Based on the `cmrMetadataFormat`, the function will correctly retrieve the online resources for each metadata format (ECHO10, UMM-G)

- **CUMULUS-1101**

  - Moved `@cumulus/common/file/getFileChecksumFromStream` into `@cumulus/checksum`, and renamed it to `generateChecksumFromStream`.
    This is a breaking change for users relying on `@cumulus/common/file/getFileChecksumFromStream`.
  - Refactored `@cumulus/ingest/Granule` to depend on new `common/aws` checksum functions and remove significantly present checksumming code.
    - Deprecated `@cumulus/ingest/granule.validateChecksum`. Replaced with `@cumulus/ingest/granule.verifyFile`.
    - Renamed `granule.getChecksumFromFile` to `granule.retrieveSuppliedFileChecksumInformation` to be more accurate.
  - Deprecated `@cumulus/common/aws.checksumS3Objects`. Use `@cumulus/common/aws.calculateS3ObjectChecksum` instead.

- CUMULUS-1171

  - Fixed provider handling in the API to make it consistent between protocols.
    Before this change, FTP providers were configured using the `host` and
    `port` properties. HTTP providers ignored `port` and `protocol`, and stored
    an entire URL in the `host` property. Updated the API to only accept valid
    hostnames or IP addresses in the `provider.host` field. Updated ingest code
    to properly build HTTP and HTTPS URLs from `provider.protocol`,
    `provider.host`, and `provider.port`.
  - The default provider port was being set to 21, no matter what protocol was
    being used. Removed that default.

- **CUMULUS-1176**

  - `@cumulus/move-granules` breaking change:
    Input to `move-granules` is now expected to be in the form of a granules object (i.e. `{ granules: [ { ... }, { ... } ] }`);
    For backwards compatibility with array-of-files outputs from processing steps, use the new `@cumulus/files-to-granules` task as an intermediate step.
    This task will perform the input translation. This change allows `move-granules` to be simpler and behave more predictably.
    `config.granuleIdExtraction` and `config.input_granules` are no longer needed/used by `move-granules`.
  - `@cumulus/post-to-cmr`: `config.granuleIdExtraction` is no longer needed/used by `post-to-cmr`.

- CUMULUS-1174
  - Better error message and stacktrace for S3KeyPairProvider error reporting.

### Fixed

- **CUMULUS-1218** Reconciliation report will now scan only completed granules.
- `@cumulus/api` files and granules were not getting indexed correctly because files indexing was failing in `db-indexer`
- `@cumulus/deployment` A bug in the Cloudformation template was preventing the API from being able to be launched in a VPC, updated the IAM template to give the permissions to be able to run the API in a VPC

### Deprecated

- `@cumulus/api/models/Granule.removeGranuleFromCmr`, instead use `@cumulus/api/models/Granule.removeGranuleFromCmrByGranule`
- `@cumulus/ingest/granule.validateChecksum`, instead use `@cumulus/ingest/granule.verifyFile`
- `@cumulus/common/aws.checksumS3Objects`, instead use `@cumulus/common/aws.calculateS3ObjectChecksum`
- `@cumulus/cmrjs`: `getGranuleId` and `getCmrFiles` are deprecated due to changes in input handling.

## [v1.11.3] - 2019-3-5

### Added

- **CUMULUS-1187** - Added `@cumulus/ingest/granule/duplicateHandlingType()` to determine how duplicate files should be handled in an ingest workflow

### Fixed

- **CUMULUS-1187** - workflows not respecting the duplicate handling value specified in the collection
- Removed refreshToken schema requirement for OAuth

## [v1.11.2] - 2019-2-15

### Added

- CUMULUS-1169
  - Added a `@cumulus/common/StepFunctions` module. It contains functions for querying the AWS
    StepFunctions API. These functions have the ability to retry when a ThrottlingException occurs.
  - Added `@cumulus/common/aws.retryOnThrottlingException()`, which will wrap a function in code to
    retry on ThrottlingExceptions.
  - Added `@cumulus/common/test-utils.throttleOnce()`, which will cause a function to return a
    ThrottlingException the first time it is called, then return its normal result after that.
- CUMULUS-1103 Compare the collection holdings in CMR with Cumulus' internal data store
- CUMULUS-1099 Add support for UMMG JSON metadata versions > 1.4.
  - If a version is found in the metadata object, that version is used for processing and publishing to CMR otherwise, version 1.4 is assumed.
- CUMULUS-678
  - Added support for UMMG json v1.4 metadata files.
    `reconcileCMRMetadata` added to `@cumulus/cmrjs` to update metadata record with new file locations.
    `@cumulus/common/errors` adds two new error types `CMRMetaFileNotFound` and `InvalidArgument`.
    `@cumulus/common/test-utils` adds new function `randomId` to create a random string with id to help in debugging.
    `@cumulus/common/BucketsConfig` adds a new helper class `BucketsConfig` for working with bucket stack configuration and bucket names.
    `@cumulus/common/aws` adds new function `s3PutObjectTagging` as a convenience for the aws [s3().putObjectTagging](https://docs.aws.amazon.com/AWSJavaScriptSDK/latest/AWS/S3.html#putObjectTagging-property) function.
    `@cumulus/cmrjs` Adds: - `isCMRFile` - Identify an echo10(xml) or UMMG(json) metadata file. - `metadataObjectFromCMRFile` Read and parse CMR XML file from s3. - `updateCMRMetadata` Modify a cmr metadata (xml/json) file with updated information. - `publish2CMR` Posts XML or UMMG CMR data to CMR service. - `reconcileCMRMetadata` Reconciles cmr metadata file after a file moves.
- Adds some ECS and other permissions to StepRole to enable running ECS tasks from a workflow
- Added Apache logs to cumulus api and distribution lambdas
- **CUMULUS-1119** - Added `@cumulus/integration-tests/api/EarthdataLogin.getEarthdataLoginRedirectResponse` helper for integration tests to handle login with Earthdata and to return response from redirect to Cumulus API
- **CUMULUS-673** Added `@cumulus/common/file/getFileChecksumFromStream` to get file checksum from a readable stream

### Fixed

- CUMULUS-1123
  - Cloudformation template overrides now work as expected

### Changed

- CUMULUS-1169
  - Deprecated the `@cumulus/common/step-functions` module.
  - Updated code that queries the StepFunctions API to use the retry-enabled functions from
    `@cumulus/common/StepFunctions`
- CUMULUS-1121
  - Schema validation is now strongly enforced when writing to the database.
    Additional properties are not allowed and will result in a validation error.
- CUMULUS-678
  `tasks/move-granules` simplified and refactored to use functionality from cmrjs.
  `ingest/granules.moveGranuleFiles` now just moves granule files and returns a list of the updated files. Updating metadata now handled by `@cumulus/cmrjs/reconcileCMRMetadata`.
  `move-granules.updateGranuleMetadata` refactored and bugs fixed in the case of a file matching multiple collection.files.regexps.
  `getCmrXmlFiles` simplified and now only returns an object with the cmrfilename and the granuleId.
  `@cumulus/test-processing` - test processing task updated to generate UMM-G metadata

- CUMULUS-1043

  - `@cumulus/api` now uses [express](http://expressjs.com/) as the API engine.
  - All `@cumulus/api` endpoints on ApiGateway are consolidated to a single endpoint the uses `{proxy+}` definition.
  - All files under `packages/api/endpoints` along with associated tests are updated to support express's request and response objects.
  - Replaced environment variables `internal`, `bucket` and `systemBucket` with `system_bucket`.
  - Update `@cumulus/integration-tests` to work with updated cumulus-api express endpoints

- `@cumulus/integration-tests` - `buildAndExecuteWorkflow` and `buildWorkflow` updated to take a `meta` param to allow for additional fields to be added to the workflow `meta`

- **CUMULUS-1049** Updated `Retrieve Execution Status API` in `@cumulus/api`: If the execution doesn't exist in Step Function API, Cumulus API returns the execution status information from the database.

- **CUMULUS-1119**
  - Renamed `DISTRIBUTION_URL` environment variable to `DISTRIBUTION_ENDPOINT`
  - Renamed `DEPLOYMENT_ENDPOINT` environment variable to `DISTRIBUTION_REDIRECT_ENDPOINT`
  - Renamed `API_ENDPOINT` environment variable to `TOKEN_REDIRECT_ENDPOINT`

### Removed

- Functions deprecated before 1.11.0:
  - @cumulus/api/models/base: static Manager.createTable() and static Manager.deleteTable()
  - @cumulus/ingest/aws/S3
  - @cumulus/ingest/aws/StepFunction.getExecution()
  - @cumulus/ingest/aws/StepFunction.pullEvent()
  - @cumulus/ingest/consumer.Consume
  - @cumulus/ingest/granule/Ingest.getBucket()

### Deprecated

`@cmrjs/ingestConcept`, instead use the CMR object methods. `@cmrjs/CMR.ingestGranule` or `@cmrjs/CMR.ingestCollection`
`@cmrjs/searchConcept`, instead use the CMR object methods. `@cmrjs/CMR.searchGranules` or `@cmrjs/CMR.searchCollections`
`@cmrjs/deleteConcept`, instead use the CMR object methods. `@cmrjs/CMR.deleteGranule` or `@cmrjs/CMR.deleteCollection`

## [v1.11.1] - 2018-12-18

**Please Note**

- Ensure your `app/config.yml` has a `clientId` specified in the `cmr` section. This will allow CMR to identify your requests for better support and metrics.
  - For an example, please see [the example config](https://github.com/nasa/cumulus/blob/1c7e2bf41b75da9f87004c4e40fbcf0f39f56794/example/app/config.yml#L128).

### Added

- Added a `/tokenDelete` endpoint in `@cumulus/api` to delete access token records

### Changed

- CUMULUS-678
  `@cumulus/ingest/crypto` moved and renamed to `@cumulus/common/key-pair-provider`
  `@cumulus/ingest/aws` function: `KMSDecryptionFailed` and class: `KMS` extracted and moved to `@cumulus/common` and `KMS` is exported as `KMSProvider` from `@cumulus/common/key-pair-provider`
  `@cumulus/ingest/granule` functions: `publish`, `getGranuleId`, `getXMLMetadataAsString`, `getMetadataBodyAndTags`, `parseXmlString`, `getCmrXMLFiles`, `postS3Object`, `contructOnlineAccessUrls`, `updateMetadata`, extracted and moved to `@cumulus/cmrjs`
  `getGranuleId`, `getCmrXMLFiles`, `publish`, `updateMetadata` removed from `@cumulus/ingest/granule` and added to `@cumulus/cmrjs`;
  `updateMetadata` renamed `updateCMRMetadata`.
  `@cumulus/ingest` test files renamed.
- **CUMULUS-1070**
  - Add `'Client-Id'` header to all `@cumulus/cmrjs` requests (made via `searchConcept`, `ingestConcept`, and `deleteConcept`).
  - Updated `cumulus/example/app/config.yml` entry for `cmr.clientId` to use stackName for easier CMR-side identification.

## [v1.11.0] - 2018-11-30

**Please Note**

- Redeploy IAM roles:
  - CUMULUS-817 includes a migration that requires reconfiguration/redeployment of IAM roles. Please see the [upgrade instructions](https://nasa.github.io/cumulus/docs/upgrade/1.11.0) for more information.
  - CUMULUS-977 includes a few new SNS-related permissions added to the IAM roles that will require redeployment of IAM roles.
- `cumulus-message-adapter` v1.0.13+ is required for `@cumulus/api` granule reingest API to work properly. The latest version should be downloaded automatically by kes.
- A `TOKEN_SECRET` value (preferably 256-bit for security) must be added to `.env` to securely sign JWTs used for authorization in `@cumulus/api`

### Changed

- **CUUMULUS-1000** - Distribution endpoint now persists logins, instead of
  redirecting to Earthdata Login on every request
- **CUMULUS-783 CUMULUS-790** - Updated `@cumulus/sync-granule` and `@cumulus/move-granules` tasks to always overwrite existing files for manually-triggered reingest.
- **CUMULUS-906** - Updated `@cumulus/api` granule reingest API to
  - add `reingestGranule: true` and `forceDuplicateOverwrite: true` to Cumulus message `cumulus_meta.cumulus_context` field to indicate that the workflow is a manually triggered re-ingest.
  - return warning message to operator when duplicateHandling is not `replace`
  - `cumulus-message-adapter` v1.0.13+ is required.
- **CUMULUS-793** - Updated the granule move PUT request in `@cumulus/api` to reject the move with a 409 status code if one or more of the files already exist at the destination location
- Updated `@cumulus/helloworld` to use S3 to store state for pass on retry tests
- Updated `@cumulus/ingest`:
  - [Required for MAAP] `http.js#list` will now find links with a trailing whitespace
  - Removed code from `granule.js` which looked for files in S3 using `{ Bucket: discoveredFile.bucket, Key: discoveredFile.name }`. This is obsolete since `@cumulus/ingest` uses a `file-staging` and `constructCollectionId()` directory prefixes by default.
- **CUMULUS-989**
  - Updated `@cumulus/api` to use [JWT (JSON Web Token)](https://jwt.io/introduction/) as the transport format for API authorization tokens and to use JWT verification in the request authorization
  - Updated `/token` endpoint in `@cumulus/api` to return tokens as JWTs
  - Added a `/refresh` endpoint in `@cumulus/api` to request new access tokens from the OAuth provider using the refresh token
  - Added `refreshAccessToken` to `@cumulus/api/lib/EarthdataLogin` to manage refresh token requests with the Earthdata OAuth provider

### Added

- **CUMULUS-1050**
  - Separated configuration flags for originalPayload/finalPayload cleanup such that they can be set to different retention times
- **CUMULUS-798**
  - Added daily Executions cleanup CloudWatch event that triggers cleanExecutions lambda
  - Added cleanExecutions lambda that removes finalPayload/originalPayload field entries for records older than configured timeout value (execution_payload_retention_period), with a default of 30 days
- **CUMULUS-815/816**
  - Added 'originalPayload' and 'finalPayload' fields to Executions table
  - Updated Execution model to populate originalPayload with the execution payload on record creation
  - Updated Execution model code to populate finalPayload field with the execution payload on execution completion
  - Execution API now exposes the above fields
- **CUMULUS-977**
  - Rename `kinesisConsumer` to `messageConsumer` as it handles both Kinesis streams and SNS topics as of this version.
  - Add `sns`-type rule support. These rules create a subscription between an SNS topic and the `messageConsumer`.
    When a message is received, `messageConsumer` is triggered and passes the SNS message (JSON format expected) in
    its entirety to the workflow in the `payload` field of the Cumulus message. For more information on sns-type rules,
    see the [documentation](https://nasa.github.io/cumulus/docs/data-cookbooks/setup#rules).
- **CUMULUS-975**
  - Add `KinesisInboundEventLogger` and `KinesisOutboundEventLogger` API lambdas. These lambdas
    are utilized to dump incoming and outgoing ingest workflow kinesis streams
    to cloudwatch for analytics in case of AWS/stream failure.
  - Update rules model to allow tracking of log_event ARNs related to
    Rule event logging. Kinesis rule types will now automatically log
    incoming events via a Kinesis event triggered lambda.
    CUMULUS-975-migration-4
  - Update migration code to require explicit migration names per run
  - Added migration_4 to migrate/update existing Kinesis rules to have a log event mapping
  - Added new IAM policy for migration lambda
- **CUMULUS-775**
  - Adds a instance metadata endpoint to the `@cumulus/api` package.
  - Adds a new convenience function `hostId` to the `@cumulus/cmrjs` to help build environment specific cmr urls.
  - Fixed `@cumulus/cmrjs.searchConcept` to search and return CMR results.
  - Modified `@cumulus/cmrjs.CMR.searchGranule` and `@cumulus/cmrjs.CMR.searchCollection` to include CMR's provider as a default parameter to searches.
- **CUMULUS-965**
  - Add `@cumulus/test-data.loadJSONTestData()`,
    `@cumulus/test-data.loadTestData()`, and
    `@cumulus/test-data.streamTestData()` to safely load test data. These
    functions should be used instead of using `require()` to load test data,
    which could lead to tests interfering with each other.
  - Add a `@cumulus/common/util/deprecate()` function to mark a piece of code as
    deprecated
- **CUMULUS-986**
  - Added `waitForTestExecutionStart` to `@cumulus/integration-tests`
- **CUMULUS-919**
  - In `@cumulus/deployment`, added support for NGAP permissions boundaries for IAM roles with `useNgapPermissionBoundary` flag in `iam/config.yml`. Defaults to false.

### Fixed

- Fixed a bug where FTP sockets were not closed after an error, keeping the Lambda function active until it timed out [CUMULUS-972]
- **CUMULUS-656**
  - The API will no longer allow the deletion of a provider if that provider is
    referenced by a rule
  - The API will no longer allow the deletion of a collection if that collection
    is referenced by a rule
- Fixed a bug where `@cumulus/sf-sns-report` was not pulling large messages from S3 correctly.

### Deprecated

- `@cumulus/ingest/aws/StepFunction.pullEvent()`. Use `@cumulus/common/aws.pullStepFunctionEvent()`.
- `@cumulus/ingest/consumer.Consume` due to unpredictable implementation. Use `@cumulus/ingest/consumer.Consumer`.
  Call `Consumer.consume()` instead of `Consume.read()`.

## [v1.10.4] - 2018-11-28

### Added

- **CUMULUS-1008**
  - New `config.yml` parameter for SQS consumers: `sqs_consumer_rate: (default 500)`, which is the maximum number of
    messages the consumer will attempt to process per execution. Currently this is only used by the sf-starter consumer,
    which runs every minute by default, making this a messages-per-minute upper bound. SQS does not guarantee the number
    of messages returned per call, so this is not a fixed rate of consumption, only attempted number of messages received.

### Deprecated

- `@cumulus/ingest/consumer.Consume` due to unpredictable implementation. Use `@cumulus/ingest/consumer.Consumer`.

### Changed

- Backported update of `packages/api` dependency `@mapbox/dyno` to `1.4.2` to mitigate `event-stream` vulnerability.

## [v1.10.3] - 2018-10-31

### Added

- **CUMULUS-817**
  - Added AWS Dead Letter Queues for lambdas that are scheduled asynchronously/such that failures show up only in cloudwatch logs.
- **CUMULUS-956**
  - Migrated developer documentation and data-cookbooks to Docusaurus
    - supports versioning of documentation
  - Added `docs/docs-how-to.md` to outline how to do things like add new docs or locally install for testing.
  - Deployment/CI scripts have been updated to work with the new format
- **CUMULUS-811**
  - Added new S3 functions to `@cumulus/common/aws`:
    - `aws.s3TagSetToQueryString`: converts S3 TagSet array to querystring (for use with upload()).
    - `aws.s3PutObject`: Returns promise of S3 `putObject`, which puts an object on S3
    - `aws.s3CopyObject`: Returns promise of S3 `copyObject`, which copies an object in S3 to a new S3 location
    - `aws.s3GetObjectTagging`: Returns promise of S3 `getObjectTagging`, which returns an object containing an S3 TagSet.
  - `@/cumulus/common/aws.s3PutObject` defaults to an explicit `ACL` of 'private' if not overridden.
  - `@/cumulus/common/aws.s3CopyObject` defaults to an explicit `TaggingDirective` of 'COPY' if not overridden.

### Deprecated

- **CUMULUS-811**
  - Deprecated `@cumulus/ingest/aws.S3`. Member functions of this class will now
    log warnings pointing to similar functionality in `@cumulus/common/aws`.

## [v1.10.2] - 2018-10-24

### Added

- **CUMULUS-965**
  - Added a `@cumulus/logger` package
- **CUMULUS-885**
  - Added 'human readable' version identifiers to Lambda Versioning lambda aliases
- **CUMULUS-705**
  - Note: Make sure to update the IAM stack when deploying this update.
  - Adds an AsyncOperations model and associated DynamoDB table to the
    `@cumulus/api` package
  - Adds an /asyncOperations endpoint to the `@cumulus/api` package, which can
    be used to fetch the status of an AsyncOperation.
  - Adds a /bulkDelete endpoint to the `@cumulus/api` package, which performs an
    asynchronous bulk-delete operation. This is a stub right now which is only
    intended to demonstration how AsyncOperations work.
  - Adds an AsyncOperation ECS task to the `@cumulus/api` package, which will
    fetch an Lambda function, run it in ECS, and then store the result to the
    AsyncOperations table in DynamoDB.
- **CUMULUS-851** - Added workflow lambda versioning feature to allow in-flight workflows to use lambda versions that were in place when a workflow was initiated

  - Updated Kes custom code to remove logic that used the CMA file key to determine template compilation logic. Instead, utilize a `customCompilation` template configuration flag to indicate a template should use Cumulus's kes customized methods instead of 'core'.
  - Added `useWorkflowLambdaVersions` configuration option to enable the lambdaVersioning feature set. **This option is set to true by default** and should be set to false to disable the feature.
  - Added uniqueIdentifier configuration key to S3 sourced lambdas to optionally support S3 lambda resource versioning within this scheme. This key must be unique for each modified version of the lambda package and must be updated in configuration each time the source changes.
  - Added a new nested stack template that will create a `LambdaVersions` stack that will take lambda parameters from the base template, generate lambda versions/aliases and return outputs with references to the most 'current' lambda alias reference, and updated 'core' template to utilize these outputs (if `useWorkflowLambdaVersions` is enabled).

- Created a `@cumulus/api/lib/OAuth2` interface, which is implemented by the
  `@cumulus/api/lib/EarthdataLogin` and `@cumulus/api/lib/GoogleOAuth2` classes.
  Endpoints that need to handle authentication will determine which class to use
  based on environment variables. This also greatly simplifies testing.
- Added `@cumulus/api/lib/assertions`, containing more complex AVA test assertions
- Added PublishGranule workflow to publish a granule to CMR without full reingest. (ingest-in-place capability)

- `@cumulus/integration-tests` new functionality:
  - `listCollections` to list collections from a provided data directory
  - `deleteCollection` to delete list of collections from a deployed stack
  - `cleanUpCollections` combines the above in one function.
  - `listProviders` to list providers from a provided data directory
  - `deleteProviders` to delete list of providers from a deployed stack
  - `cleanUpProviders` combines the above in one function.
  - `@cumulus/integrations-tests/api.js`: `deleteGranule` and `deletePdr` functions to make `DELETE` requests to Cumulus API
  - `rules` API functionality for posting and deleting a rule and listing all rules
  - `wait-for-deploy` lambda for use in the redeployment tests
- `@cumulus/ingest/granule.js`: `ingestFile` inserts new `duplicate_found: true` field in the file's record if a duplicate file already exists on S3.
- `@cumulus/api`: `/execution-status` endpoint requests and returns complete execution output if execution output is stored in S3 due to size.
- Added option to use environment variable to set CMR host in `@cumulus/cmrjs`.
- **CUMULUS-781** - Added integration tests for `@cumulus/sync-granule` when `duplicateHandling` is set to `replace` or `skip`
- **CUMULUS-791** - `@cumulus/move-granules`: `moveFileRequest` inserts new `duplicate_found: true` field in the file's record if a duplicate file already exists on S3. Updated output schema to document new `duplicate_found` field.

### Removed

- Removed `@cumulus/common/fake-earthdata-login-server`. Tests can now create a
  service stub based on `@cumulus/api/lib/OAuth2` if testing requires handling
  authentication.

### Changed

- **CUMULUS-940** - modified `@cumulus/common/aws` `receiveSQSMessages` to take a parameter object instead of positional parameters. All defaults remain the same, but now access to long polling is available through `options.waitTimeSeconds`.
- **CUMULUS-948** - Update lambda functions `CNMToCMA` and `CnmResponse` in the `cumulus-data-shared` bucket and point the default stack to them.
- **CUMULUS-782** - Updated `@cumulus/sync-granule` task and `Granule.ingestFile` in `@cumulus/ingest` to keep both old and new data when a destination file with different checksum already exists and `duplicateHandling` is `version`
- Updated the config schema in `@cumulus/move-granules` to include the `moveStagedFiles` param.
- **CUMULUS-778** - Updated config schema and documentation in `@cumulus/sync-granule` to include `duplicateHandling` parameter for specifying how duplicate filenames should be handled
- **CUMULUS-779** - Updated `@cumulus/sync-granule` to throw `DuplicateFile` error when destination files already exist and `duplicateHandling` is `error`
- **CUMULUS-780** - Updated `@cumulus/sync-granule` to use `error` as the default for `duplicateHandling` when it is not specified
- **CUMULUS-780** - Updated `@cumulus/api` to use `error` as the default value for `duplicateHandling` in the `Collection` model
- **CUMULUS-785** - Updated the config schema and documentation in `@cumulus/move-granules` to include `duplicateHandling` parameter for specifying how duplicate filenames should be handled
- **CUMULUS-786, CUMULUS-787** - Updated `@cumulus/move-granules` to throw `DuplicateFile` error when destination files already exist and `duplicateHandling` is `error` or not specified
- **CUMULUS-789** - Updated `@cumulus/move-granules` to keep both old and new data when a destination file with different checksum already exists and `duplicateHandling` is `version`

### Fixed

- `getGranuleId` in `@cumulus/ingest` bug: `getGranuleId` was constructing an error using `filename` which was undefined. The fix replaces `filename` with the `uri` argument.
- Fixes to `del` in `@cumulus/api/endpoints/granules.js` to not error/fail when not all files exist in S3 (e.g. delete granule which has only 2 of 3 files ingested).
- `@cumulus/deployment/lib/crypto.js` now checks for private key existence properly.

## [v1.10.1] - 2018-09-4

### Fixed

- Fixed cloudformation template errors in `@cumulus/deployment/`
  - Replaced references to Fn::Ref: with Ref:
  - Moved long form template references to a newline

## [v1.10.0] - 2018-08-31

### Removed

- Removed unused and broken code from `@cumulus/common`
  - Removed `@cumulus/common/test-helpers`
  - Removed `@cumulus/common/task`
  - Removed `@cumulus/common/message-source`
  - Removed the `getPossiblyRemote` function from `@cumulus/common/aws`
  - Removed the `startPromisedSfnExecution` function from `@cumulus/common/aws`
  - Removed the `getCurrentSfnTask` function from `@cumulus/common/aws`

### Changed

- **CUMULUS-839** - In `@cumulus/sync-granule`, 'collection' is now an optional config parameter

### Fixed

- **CUMULUS-859** Moved duplicate code in `@cumulus/move-granules` and `@cumulus/post-to-cmr` to `@cumulus/ingest`. Fixed imports making assumptions about directory structure.
- `@cumulus/ingest/consumer` correctly limits the number of messages being received and processed from SQS. Details:
  - **Background:** `@cumulus/api` includes a lambda `<stack-name>-sqs2sf` which processes messages from the `<stack-name>-startSF` SQS queue every minute. The `sqs2sf` lambda uses `@cumulus/ingest/consumer` to receive and process messages from SQS.
  - **Bug:** More than `messageLimit` number of messages were being consumed and processed from the `<stack-name>-startSF` SQS queue. Many step functions were being triggered simultaneously by the lambda `<stack-name>-sqs2sf` (which consumes every minute from the `startSF` queue) and resulting in step function failure with the error: `An error occurred (ThrottlingException) when calling the GetExecutionHistory`.
  - **Fix:** `@cumulus/ingest/consumer#processMessages` now processes messages until `timeLimit` has passed _OR_ once it receives up to `messageLimit` messages. `sqs2sf` is deployed with a [default `messageLimit` of 10](https://github.com/nasa/cumulus/blob/670000c8a821ff37ae162385f921c40956e293f7/packages/deployment/app/config.yml#L147).
  - **IMPORTANT NOTE:** `consumer` will actually process up to `messageLimit * 2 - 1` messages. This is because sometimes `receiveSQSMessages` will return less than `messageLimit` messages and thus the consumer will continue to make calls to `receiveSQSMessages`. For example, given a `messageLimit` of 10 and subsequent calls to `receiveSQSMessages` returns up to 9 messages, the loop will continue and a final call could return up to 10 messages.

## [v1.9.1] - 2018-08-22

**Please Note** To take advantage of the added granule tracking API functionality, updates are required for the message adapter and its libraries. You should be on the following versions:

- `cumulus-message-adapter` 1.0.9+
- `cumulus-message-adapter-js` 1.0.4+
- `cumulus-message-adapter-java` 1.2.7+
- `cumulus-message-adapter-python` 1.0.5+

### Added

- **CUMULUS-687** Added logs endpoint to search for logs from a specific workflow execution in `@cumulus/api`. Added integration test.
- **CUMULUS-836** - `@cumulus/deployment` supports a configurable docker storage driver for ECS. ECS can be configured with either `devicemapper` (the default storage driver for AWS ECS-optimized AMIs) or `overlay2` (the storage driver used by the NGAP 2.0 AMI). The storage driver can be configured in `app/config.yml` with `ecs.docker.storageDriver: overlay2 | devicemapper`. The default is `overlay2`.
  - To support this configuration, a [Handlebars](https://handlebarsjs.com/) helper `ifEquals` was added to `packages/deployment/lib/kes.js`.
- **CUMULUS-836** - `@cumulus/api` added IAM roles required by the NGAP 2.0 AMI. The NGAP 2.0 AMI runs a script `register_instances_with_ssm.py` which requires the ECS IAM role to include `ec2:DescribeInstances` and `ssm:GetParameter` permissions.

### Fixed

- **CUMULUS-836** - `@cumulus/deployment` uses `overlay2` driver by default and does not attempt to write `--storage-opt dm.basesize` to fix [this error](https://github.com/moby/moby/issues/37039).
- **CUMULUS-413** Kinesis processing now captures all errors.
  - Added kinesis fallback mechanism when errors occur during record processing.
  - Adds FallbackTopicArn to `@cumulus/api/lambdas.yml`
  - Adds fallbackConsumer lambda to `@cumulus/api`
  - Adds fallbackqueue option to lambda definitions capture lambda failures after three retries.
  - Adds kinesisFallback SNS topic to signal incoming errors from kinesis stream.
  - Adds kinesisFailureSQS to capture fully failed events from all retries.
- **CUMULUS-855** Adds integration test for kinesis' error path.
- **CUMULUS-686** Added workflow task name and version tracking via `@cumulus/api` executions endpoint under new `tasks` property, and under `workflow_tasks` in step input/output.
  - Depends on `cumulus-message-adapter` 1.0.9+, `cumulus-message-adapter-js` 1.0.4+, `cumulus-message-adapter-java` 1.2.7+ and `cumulus-message-adapter-python` 1.0.5+
- **CUMULUS-771**
  - Updated sync-granule to stream the remote file to s3
  - Added integration test for ingesting granules from ftp provider
  - Updated http/https integration tests for ingesting granules from http/https providers
- **CUMULUS-862** Updated `@cumulus/integration-tests` to handle remote lambda output
- **CUMULUS-856** Set the rule `state` to have default value `ENABLED`

### Changed

- In `@cumulus/deployment`, changed the example app config.yml to have additional IAM roles

## [v1.9.0] - 2018-08-06

**Please note** additional information and upgrade instructions [here](https://nasa.github.io/cumulus/docs/upgrade/1.9.0)

### Added

- **CUMULUS-712** - Added integration tests verifying expected behavior in workflows
- **GITC-776-2** - Add support for versioned collections

### Fixed

- **CUMULUS-832**
  - Fixed indentation in example config.yml in `@cumulus/deployment`
  - Fixed issue with new deployment using the default distribution endpoint in `@cumulus/deployment` and `@cumulus/api`

## [v1.8.1] - 2018-08-01

**Note** IAM roles should be re-deployed with this release.

- **Cumulus-726**
  - Added function to `@cumulus/integration-tests`: `sfnStep` includes `getStepInput` which returns the input to the schedule event of a given step function step.
  - Added IAM policy `@cumulus/deployment`: Lambda processing IAM role includes `kinesis::PutRecord` so step function lambdas can write to kinesis streams.
- **Cumulus Community Edition**
  - Added Google OAuth authentication token logic to `@cumulus/api`. Refactored token endpoint to use environment variable flag `OAUTH_PROVIDER` when determining with authentication method to use.
  - Added API Lambda memory configuration variable `api_lambda_memory` to `@cumulus/api` and `@cumulus/deployment`.

### Changed

- **Cumulus-726**
  - Changed function in `@cumulus/api`: `models/rules.js#addKinesisEventSource` was modified to call to `deleteKinesisEventSource` with all required parameters (rule's name, arn and type).
  - Changed function in `@cumulus/integration-tests`: `getStepOutput` can now be used to return output of failed steps. If users of this function want the output of a failed event, they can pass a third parameter `eventType` as `'failure'`. This function will work as always for steps which completed successfully.

### Removed

- **Cumulus-726**

  - Configuration change to `@cumulus/deployment`: Removed default auto scaling configuration for Granules and Files DynamoDB tables.

- **CUMULUS-688**
  - Add integration test for ExecutionStatus
  - Function addition to `@cumulus/integration-tests`: `api` includes `getExecutionStatus` which returns the execution status from the Cumulus API

## [v1.8.0] - 2018-07-23

### Added

- **CUMULUS-718** Adds integration test for Kinesis triggering a workflow.

- **GITC-776-3** Added more flexibility for rules. You can now edit all fields on the rule's record
  We may need to update the api documentation to reflect this.

- **CUMULUS-681** - Add ingest-in-place action to granules endpoint

  - new applyWorkflow action at PUT /granules/{granuleid} Applying a workflow starts an execution of the provided workflow and passes the granule record as payload.
    Parameter(s):
    - workflow - the workflow name

- **CUMULUS-685** - Add parent exeuction arn to the execution which is triggered from a parent step function

### Changed

- **CUMULUS-768** - Integration tests get S3 provider data from shared data folder

### Fixed

- **CUMULUS-746** - Move granule API correctly updates record in dynamo DB and cmr xml file
- **CUMULUS-766** - Populate database fileSize field from S3 if value not present in Ingest payload

## [v1.7.1] - 2018-07-27 - [BACKPORT]

### Fixed

- **CUMULUS-766** - Backport from 1.8.0 - Populate database fileSize field from S3 if value not present in Ingest payload

## [v1.7.0] - 2018-07-02

### Please note: [Upgrade Instructions](https://nasa.github.io/cumulus/docs/upgrade/1.7.0)

### Added

- **GITC-776-2** - Add support for versioned collections
- **CUMULUS-491** - Add granule reconciliation API endpoints.
- **CUMULUS-480** Add support for backup and recovery:
  - Add DynamoDB tables for granules, executions and pdrs
  - Add ability to write all records to S3
  - Add ability to download all DynamoDB records in form json files
  - Add ability to upload records to DynamoDB
  - Add migration scripts for copying granule, pdr and execution records from ElasticSearch to DynamoDB
  - Add IAM support for batchWrite on dynamoDB
-
- **CUMULUS-508** - `@cumulus/deployment` cloudformation template allows for lambdas and ECS clusters to have multiple AZ availability.
  - `@cumulus/deployment` also ensures docker uses `devicemapper` storage driver.
- **CUMULUS-755** - `@cumulus/deployment` Add DynamoDB autoscaling support.
  - Application developers can add autoscaling and override default values in their deployment's `app/config.yml` file using a `{TableName}Table:` key.

### Fixed

- **CUMULUS-747** - Delete granule API doesn't delete granule files in s3 and granule in elasticsearch
  - update the StreamSpecification DynamoDB tables to have StreamViewType: "NEW_AND_OLD_IMAGES"
  - delete granule files in s3
- **CUMULUS-398** - Fix not able to filter executions by workflow
- **CUMULUS-748** - Fix invalid lambda .zip files being validated/uploaded to AWS
- **CUMULUS-544** - Post to CMR task has UAT URL hard-coded
  - Made configurable: PostToCmr now requires CMR_ENVIRONMENT env to be set to 'SIT' or 'OPS' for those CMR environments. Default is UAT.

### Changed

- **GITC-776-4** - Changed Discover-pdrs to not rely on collection but use provider_path in config. It also has an optional filterPdrs regex configuration parameter

- **CUMULUS-710** - In the integration test suite, `getStepOutput` returns the output of the first successful step execution or last failed, if none exists

## [v1.6.0] - 2018-06-06

### Please note: [Upgrade Instructions](https://nasa.github.io/cumulus/docs/upgrade/1.6.0)

### Fixed

- **CUMULUS-602** - Format all logs sent to Elastic Search.
  - Extract cumulus log message and index it to Elastic Search.

### Added

- **CUMULUS-556** - add a mechanism for creating and running migration scripts on deployment.
- **CUMULUS-461** Support use of metadata date and other components in `url_path` property

### Changed

- **CUMULUS-477** Update bucket configuration to support multiple buckets of the same type:
  - Change the structure of the buckets to allow for more than one bucket of each type. The bucket structure is now:
    bucket-key:
    name: <bucket-name>
    type: <type> i.e. internal, public, etc.
  - Change IAM and app deployment configuration to support new bucket structure
  - Update tasks and workflows to support new bucket structure
  - Replace instances where buckets.internal is relied upon to either use the system bucket or a configured bucket
  - Move IAM template to the deployment package. NOTE: You now have to specify '--template node_modules/@cumulus/deployment/iam' in your IAM deployment
  - Add IAM cloudformation template support to filter buckets by type

## [v1.5.5] - 2018-05-30

### Added

- **CUMULUS-530** - PDR tracking through Queue-granules
  - Add optional `pdr` property to the sync-granule task's input config and output payload.
- **CUMULUS-548** - Create a Lambda task that generates EMS distribution reports
  - In order to supply EMS Distribution Reports, you must enable S3 Server
    Access Logging on any S3 buckets used for distribution. See [How Do I Enable Server Access Logging for an S3 Bucket?](https://docs.aws.amazon.com/AmazonS3/latest/user-guide/server-access-logging.html)
    The "Target bucket" setting should point at the Cumulus internal bucket.
    The "Target prefix" should be
    "<STACK_NAME>/ems-distribution/s3-server-access-logs/", where "STACK_NAME"
    is replaced with the name of your Cumulus stack.

### Fixed

- **CUMULUS-546 - Kinesis Consumer should catch and log invalid JSON**
  - Kinesis Consumer lambda catches and logs errors so that consumer doesn't get stuck in a loop re-processing bad json records.
- EMS report filenames are now based on their start time instead of the time
  instead of the time that the report was generated
- **CUMULUS-552 - Cumulus API returns different results for the same collection depending on query**
  - The collection, provider and rule records in elasticsearch are now replaced with records from dynamo db when the dynamo db records are updated.

### Added

- `@cumulus/deployment`'s default cloudformation template now configures storage for Docker to match the configured ECS Volume. The template defines Docker's devicemapper basesize (`dm.basesize`) using `ecs.volumeSize`. This addresses ECS default of limiting Docker containers to 10GB of storage ([Read more](https://aws.amazon.com/premiumsupport/knowledge-center/increase-default-ecs-docker-limit/)).

## [v1.5.4] - 2018-05-21

### Added

- **CUMULUS-535** - EMS Ingest, Archive, Archive Delete reports
  - Add lambda EmsReport to create daily EMS Ingest, Archive, Archive Delete reports
  - ems.provider property added to `@cumulus/deployment/app/config.yml`.
    To change the provider name, please add `ems: provider` property to `app/config.yml`.
- **CUMULUS-480** Use DynamoDB to store granules, pdrs and execution records
  - Activate PointInTime feature on DynamoDB tables
  - Increase test coverage on api package
  - Add ability to restore metadata records from json files to DynamoDB
- **CUMULUS-459** provide API endpoint for moving granules from one location on s3 to another

## [v1.5.3] - 2018-05-18

### Fixed

- **CUMULUS-557 - "Add dataType to DiscoverGranules output"**
  - Granules discovered by the DiscoverGranules task now include dataType
  - dataType is now a required property for granules used as input to the
    QueueGranules task
- **CUMULUS-550** Update deployment app/config.yml to force elasticsearch updates for deleted granules

## [v1.5.2] - 2018-05-15

### Fixed

- **CUMULUS-514 - "Unable to Delete the Granules"**
  - updated cmrjs.deleteConcept to return success if the record is not found
    in CMR.

### Added

- **CUMULUS-547** - The distribution API now includes an
  "earthdataLoginUsername" query parameter when it returns a signed S3 URL
- **CUMULUS-527 - "parse-pdr queues up all granules and ignores regex"**
  - Add an optional config property to the ParsePdr task called
    "granuleIdFilter". This property is a regular expression that is applied
    against the filename of the first file of each granule contained in the
    PDR. If the regular expression matches, then the granule is included in
    the output. Defaults to '.', which will match all granules in the PDR.
- File checksums in PDRs now support MD5
- Deployment support to subscribe to an SNS topic that already exists
- **CUMULUS-470, CUMULUS-471** In-region S3 Policy lambda added to API to update bucket policy for in-region access.
- **CUMULUS-533** Added fields to granule indexer to support EMS ingest and archive record creation
- **CUMULUS-534** Track deleted granules
  - added `deletedgranule` type to `cumulus` index.
  - **Important Note:** Force custom bootstrap to re-run by adding this to
    app/config.yml `es: elasticSearchMapping: 7`
- You can now deploy cumulus without ElasticSearch. Just add `es: null` to your `app/config.yml` file. This is only useful for debugging purposes. Cumulus still requires ElasticSearch to properly operate.
- `@cumulus/integration-tests` includes and exports the `addRules` function, which seeds rules into the DynamoDB table.
- Added capability to support EFS in cloud formation template. Also added
  optional capability to ssh to your instance and privileged lambda functions.
- Added support to force discovery of PDRs that have already been processed
  and filtering of selected data types
- `@cumulus/cmrjs` uses an environment variable `USER_IP_ADDRESS` or fallback
  IP address of `10.0.0.0` when a public IP address is not available. This
  supports lambda functions deployed into a VPC's private subnet, where no
  public IP address is available.

### Changed

- **CUMULUS-550** Custom bootstrap automatically adds new types to index on
  deployment

## [v1.5.1] - 2018-04-23

### Fixed

- add the missing dist folder to the hello-world task
- disable uglifyjs on the built version of the pdr-status-check (read: https://github.com/webpack-contrib/uglifyjs-webpack-plugin/issues/264)

## [v1.5.0] - 2018-04-23

### Changed

- Removed babel from all tasks and packages and increased minimum node requirements to version 8.10
- Lambda functions created by @cumulus/deployment will use node8.10 by default
- Moved [cumulus-integration-tests](https://github.com/nasa/cumulus-integration-tests) to the `example` folder CUMULUS-512
- Streamlined all packages dependencies (e.g. remove redundant dependencies and make sure versions are the same across packages)
- **CUMULUS-352:** Update Cumulus Elasticsearch indices to use [index aliases](https://www.elastic.co/guide/en/elasticsearch/reference/current/indices-aliases.html).
- **CUMULUS-519:** ECS tasks are no longer restarted after each CF deployment unless `ecs.restartTasksOnDeploy` is set to true
- **CUMULUS-298:** Updated log filterPattern to include all CloudWatch logs in ElasticSearch
- **CUMULUS-518:** Updates to the SyncGranule config schema
  - `granuleIdExtraction` is no longer a property
  - `process` is now an optional property
  - `provider_path` is no longer a property

### Fixed

- **CUMULUS-455 "Kes deployments using only an updated message adapter do not get automatically deployed"**
  - prepended the hash value of cumulus-message-adapter.zip file to the zip file name of lambda which uses message adapter.
  - the lambda function will be redeployed when message adapter or lambda function are updated
- Fixed a bug in the bootstrap lambda function where it stuck during update process
- Fixed a bug where the sf-sns-report task did not return the payload of the incoming message as the output of the task [CUMULUS-441]

### Added

- **CUMULUS-352:** Add reindex CLI to the API package.
- **CUMULUS-465:** Added mock http/ftp/sftp servers to the integration tests
- Added a `delete` method to the `@common/CollectionConfigStore` class
- **CUMULUS-467 "@cumulus/integration-tests or cumulus-integration-tests should seed provider and collection in deployed DynamoDB"**
  - `example` integration-tests populates providers and collections to database
  - `example` workflow messages are populated from workflow templates in s3, provider and collection information in database, and input payloads. Input templates are removed.
  - added `https` protocol to provider schema

## [v1.4.1] - 2018-04-11

### Fixed

- Sync-granule install

## [v1.4.0] - 2018-04-09

### Fixed

- **CUMULUS-392 "queue-granules not returning the sfn-execution-arns queued"**
  - updated queue-granules to return the sfn-execution-arns queued and pdr if exists.
  - added pdr to ingest message meta.pdr instead of payload, so the pdr information doesn't get lost in the ingest workflow, and ingested granule in elasticsearch has pdr name.
  - fixed sf-sns-report schema, remove the invalid part
  - fixed pdr-status-check schema, the failed execution contains arn and reason
- **CUMULUS-206** make sure homepage and repository urls exist in package.json files of tasks and packages

### Added

- Example folder with a cumulus deployment example

### Changed

- [CUMULUS-450](https://bugs.earthdata.nasa.gov/browse/CUMULUS-450) - Updated
  the config schema of the **queue-granules** task
  - The config no longer takes a "collection" property
  - The config now takes an "internalBucket" property
  - The config now takes a "stackName" property
- [CUMULUS-450](https://bugs.earthdata.nasa.gov/browse/CUMULUS-450) - Updated
  the config schema of the **parse-pdr** task
  - The config no longer takes a "collection" property
  - The "stack", "provider", and "bucket" config properties are now
    required
- **CUMULUS-469** Added a lambda to the API package to prototype creating an S3 bucket policy for direct, in-region S3 access for the prototype bucket

### Removed

- Removed the `findTmpTestDataDirectory()` function from
  `@cumulus/common/test-utils`

### Fixed

- [CUMULUS-450](https://bugs.earthdata.nasa.gov/browse/CUMULUS-450)
  - The **queue-granules** task now enqueues a **sync-granule** task with the
    correct collection config for that granule based on the granule's
    data-type. It had previously been using the collection config from the
    config of the **queue-granules** task, which was a problem if the granules
    being queued belonged to different data-types.
  - The **parse-pdr** task now handles the case where a PDR contains granules
    with different data types, and uses the correct granuleIdExtraction for
    each granule.

### Added

- **CUMULUS-448** Add code coverage checking using [nyc](https://github.com/istanbuljs/nyc).

## [v1.3.0] - 2018-03-29

### Deprecated

- discover-s3-granules is deprecated. The functionality is provided by the discover-granules task

### Fixed

- **CUMULUS-331:** Fix aws.downloadS3File to handle non-existent key
- Using test ftp provider for discover-granules testing [CUMULUS-427]
- **CUMULUS-304: "Add AWS API throttling to pdr-status-check task"** Added concurrency limit on SFN API calls. The default concurrency is 10 and is configurable through Lambda environment variable CONCURRENCY.
- **CUMULUS-414: "Schema validation not being performed on many tasks"** revised npm build scripts of tasks that use cumulus-message-adapter to place schema directories into dist directories.
- **CUMULUS-301:** Update all tests to use test-data package for testing data.
- **CUMULUS-271: "Empty response body from rules PUT endpoint"** Added the updated rule to response body.
- Increased memory allotment for `CustomBootstrap` lambda function. Resolves failed deployments where `CustomBootstrap` lambda function was failing with error `Process exited before completing request`. This was causing deployments to stall, fail to update and fail to rollback. This error is thrown when the lambda function tries to use more memory than it is allotted.
- Cumulus repository folders structure updated:
  - removed the `cumulus` folder altogether
  - moved `cumulus/tasks` to `tasks` folder at the root level
  - moved the tasks that are not converted to use CMA to `tasks/.not_CMA_compliant`
  - updated paths where necessary

### Added

- `@cumulus/integration-tests` - Added support for testing the output of an ECS activity as well as a Lambda function.

## [v1.2.0] - 2018-03-20

### Fixed

- Update vulnerable npm packages [CUMULUS-425]
- `@cumulus/api`: `kinesis-consumer.js` uses `sf-scheduler.js#schedule` instead of placing a message directly on the `startSF` SQS queue. This is a fix for [CUMULUS-359](https://bugs.earthdata.nasa.gov/browse/CUMULUS-359) because `sf-scheduler.js#schedule` looks up the provider and collection data in DynamoDB and adds it to the `meta` object of the enqueued message payload.
- `@cumulus/api`: `kinesis-consumer.js` catches and logs errors instead of doing an error callback. Before this change, `kinesis-consumer` was failing to process new records when an existing record caused an error because it would call back with an error and stop processing additional records. It keeps trying to process the record causing the error because it's "position" in the stream is unchanged. Catching and logging the errors is part 1 of the fix. Proposed part 2 is to enqueue the error and the message on a "dead-letter" queue so it can be processed later ([CUMULUS-413](https://bugs.earthdata.nasa.gov/browse/CUMULUS-413)).
- **CUMULUS-260: "PDR page on dashboard only shows zeros."** The PDR stats in LPDAAC are all 0s, even if the dashboard has been fixed to retrieve the correct fields. The current version of pdr-status-check has a few issues.
  - pdr is not included in the input/output schema. It's available from the input event. So the pdr status and stats are not updated when the ParsePdr workflow is complete. Adding the pdr to the input/output of the task will fix this.
  - pdr-status-check doesn't update pdr stats which prevent the real time pdr progress from showing up in the dashboard. To solve this, added lambda function sf-sns-report which is copied from @cumulus/api/lambdas/sf-sns-broadcast with modification, sf-sns-report can be used to report step function status anywhere inside a step function. So add step sf-sns-report after each pdr-status-check, we will get the PDR status progress at real time.
  - It's possible an execution is still in the queue and doesn't exist in sfn yet. Added code to handle 'ExecutionDoesNotExist' error when checking the execution status.
- Fixed `aws.cloudwatchevents()` typo in `packages/ingest/aws.js`. This typo was the root cause of the error: `Error: Could not process scheduled_ingest, Error: : aws.cloudwatchevents is not a constructor` seen when trying to update a rule.

### Removed

- `@cumulus/ingest/aws`: Remove queueWorkflowMessage which is no longer being used by `@cumulus/api`'s `kinesis-consumer.js`.

## [v1.1.4] - 2018-03-15

### Added

- added flag `useList` to parse-pdr [CUMULUS-404]

### Fixed

- Pass encrypted password to the ApiGranule Lambda function [CUMULUS-424]

## [v1.1.3] - 2018-03-14

### Fixed

- Changed @cumulus/deployment package install behavior. The build process will happen after installation

## [v1.1.2] - 2018-03-14

### Added

- added tools to @cumulus/integration-tests for local integration testing
- added end to end testing for discovering and parsing of PDRs
- `yarn e2e` command is available for end to end testing

### Fixed

- **CUMULUS-326: "Occasionally encounter "Too Many Requests" on deployment"** The api gateway calls will handle throttling errors
- **CUMULUS-175: "Dashboard providers not in sync with AWS providers."** The root cause of this bug - DynamoDB operations not showing up in Elasticsearch - was shared by collections and rules. The fix was to update providers', collections' and rules; POST, PUT and DELETE endpoints to operate on DynamoDB and using DynamoDB streams to update Elasticsearch. The following packages were made:
  - `@cumulus/deployment` deploys DynamoDB streams for the Collections, Providers and Rules tables as well as a new lambda function called `dbIndexer`. The `dbIndexer` lambda has an event source mapping which listens to each of the DynamoDB streams. The dbIndexer lambda receives events referencing operations on the DynamoDB table and updates the elasticsearch cluster accordingly.
  - The `@cumulus/api` endpoints for collections, providers and rules _only_ query DynamoDB, with the exception of LIST endpoints and the collections' GET endpoint.

### Updated

- Broke up `kes.override.js` of @cumulus/deployment to multiple modules and moved to a new location
- Expanded @cumulus/deployment test coverage
- all tasks were updated to use cumulus-message-adapter-js 1.0.1
- added build process to integration-tests package to babelify it before publication
- Update @cumulus/integration-tests lambda.js `getLambdaOutput` to return the entire lambda output. Previously `getLambdaOutput` returned only the payload.

## [v1.1.1] - 2018-03-08

### Removed

- Unused queue lambda in api/lambdas [CUMULUS-359]

### Fixed

- Kinesis message content is passed to the triggered workflow [CUMULUS-359]
- Kinesis message queues a workflow message and does not write to rules table [CUMULUS-359]

## [v1.1.0] - 2018-03-05

### Added

- Added a `jlog` function to `common/test-utils` to aid in test debugging
- Integration test package with command line tool [CUMULUS-200] by @laurenfrederick
- Test for FTP `useList` flag [CUMULUS-334] by @kkelly51

### Updated

- The `queue-pdrs` task now uses the [cumulus-message-adapter-js](https://github.com/nasa/cumulus-message-adapter-js)
  library
- Updated the `queue-pdrs` JSON schemas
- The test-utils schema validation functions now throw an error if validation
  fails
- The `queue-granules` task now uses the [cumulus-message-adapter-js](https://github.com/nasa/cumulus-message-adapter-js)
  library
- Updated the `queue-granules` JSON schemas

### Removed

- Removed the `getSfnExecutionByName` function from `common/aws`
- Removed the `getGranuleStatus` function from `common/aws`

## [v1.0.1] - 2018-02-27

### Added

- More tests for discover-pdrs, dicover-granules by @yjpa7145
- Schema validation utility for tests by @yjpa7145

### Changed

- Fix an FTP listing bug for servers that do not support STAT [CUMULUS-334] by @kkelly51

## [v1.0.0] - 2018-02-23

[unreleased]: https://github.com/nasa/cumulus/compare/v9.9.0...HEAD
[v9.9.0]: https://github.com/nasa/cumulus/compare/v9.9.0...v9.9.0
[v9.8.0]: https://github.com/nasa/cumulus/compare/v9.7.0...v9.8.0
[v9.7.0]: https://github.com/nasa/cumulus/compare/v9.6.0...v9.7.0
[v9.6.0]: https://github.com/nasa/cumulus/compare/v9.5.0...v9.6.0
[v9.5.0]: https://github.com/nasa/cumulus/compare/v9.4.0...v9.5.0
[v9.4.0]: https://github.com/nasa/cumulus/compare/v9.3.0...v9.4.0
[v9.3.0]: https://github.com/nasa/cumulus/compare/v9.2.2...v9.3.0
[v9.2.2]: https://github.com/nasa/cumulus/compare/v9.2.1...v9.2.2
[v9.2.1]: https://github.com/nasa/cumulus/compare/v9.2.0...v9.2.1
[v9.2.0]: https://github.com/nasa/cumulus/compare/v9.1.0...v9.2.0
[v9.1.0]: https://github.com/nasa/cumulus/compare/v9.0.1...v9.1.0
[v9.0.1]: https://github.com/nasa/cumulus/compare/v9.0.0...v9.0.1
[v9.0.0]: https://github.com/nasa/cumulus/compare/v8.1.0...v9.0.0
[v8.1.0]: https://github.com/nasa/cumulus/compare/v8.0.0...v8.1.0
[v8.0.0]: https://github.com/nasa/cumulus/compare/v7.2.0...v8.0.0
[v7.2.0]: https://github.com/nasa/cumulus/compare/v7.1.0...v7.2.0
[v7.1.0]: https://github.com/nasa/cumulus/compare/v7.0.0...v7.1.0
[v7.0.0]: https://github.com/nasa/cumulus/compare/v6.0.0...v7.0.0
[v6.0.0]: https://github.com/nasa/cumulus/compare/v5.0.1...v6.0.0
[v5.0.1]: https://github.com/nasa/cumulus/compare/v5.0.0...v5.0.1
[v5.0.0]: https://github.com/nasa/cumulus/compare/v4.0.0...v5.0.0
[v4.0.0]: https://github.com/nasa/cumulus/compare/v3.0.1...v4.0.0
[v3.0.1]: https://github.com/nasa/cumulus/compare/v3.0.0...v3.0.1
[v3.0.0]: https://github.com/nasa/cumulus/compare/v2.0.1...v3.0.0
[v2.0.7]: https://github.com/nasa/cumulus/compare/v2.0.6...v2.0.7
[v2.0.6]: https://github.com/nasa/cumulus/compare/v2.0.5...v2.0.6
[v2.0.5]: https://github.com/nasa/cumulus/compare/v2.0.4...v2.0.5
[v2.0.4]: https://github.com/nasa/cumulus/compare/v2.0.3...v2.0.4
[v2.0.3]: https://github.com/nasa/cumulus/compare/v2.0.2...v2.0.3
[v2.0.2]: https://github.com/nasa/cumulus/compare/v2.0.1...v2.0.2
[v2.0.1]: https://github.com/nasa/cumulus/compare/v1.24.0...v2.0.1
[v2.0.0]: https://github.com/nasa/cumulus/compare/v1.24.0...v2.0.0
[v1.24.0]: https://github.com/nasa/cumulus/compare/v1.23.2...v1.24.0
[v1.23.2]: https://github.com/nasa/cumulus/compare/v1.22.1...v1.23.2
[v1.22.1]: https://github.com/nasa/cumulus/compare/v1.21.0...v1.22.1
[v1.21.0]: https://github.com/nasa/cumulus/compare/v1.20.0...v1.21.0
[v1.20.0]: https://github.com/nasa/cumulus/compare/v1.19.0...v1.20.0
[v1.19.0]: https://github.com/nasa/cumulus/compare/v1.18.0...v1.19.0
[v1.18.0]: https://github.com/nasa/cumulus/compare/v1.17.0...v1.18.0
[v1.17.0]: https://github.com/nasa/cumulus/compare/v1.16.1...v1.17.0
[v1.16.1]: https://github.com/nasa/cumulus/compare/v1.16.0...v1.16.1
[v1.16.0]: https://github.com/nasa/cumulus/compare/v1.15.0...v1.16.0
[v1.15.0]: https://github.com/nasa/cumulus/compare/v1.14.5...v1.15.0
[v1.14.5]: https://github.com/nasa/cumulus/compare/v1.14.4...v1.14.5
[v1.14.4]: https://github.com/nasa/cumulus/compare/v1.14.3...v1.14.4
[v1.14.3]: https://github.com/nasa/cumulus/compare/v1.14.2...v1.14.3
[v1.14.2]: https://github.com/nasa/cumulus/compare/v1.14.1...v1.14.2
[v1.14.1]: https://github.com/nasa/cumulus/compare/v1.14.0...v1.14.1
[v1.14.0]: https://github.com/nasa/cumulus/compare/v1.13.5...v1.14.0
[v1.13.5]: https://github.com/nasa/cumulus/compare/v1.13.4...v1.13.5
[v1.13.4]: https://github.com/nasa/cumulus/compare/v1.13.3...v1.13.4
[v1.13.3]: https://github.com/nasa/cumulus/compare/v1.13.2...v1.13.3
[v1.13.2]: https://github.com/nasa/cumulus/compare/v1.13.1...v1.13.2
[v1.13.1]: https://github.com/nasa/cumulus/compare/v1.13.0...v1.13.1
[v1.13.0]: https://github.com/nasa/cumulus/compare/v1.12.1...v1.13.0
[v1.12.1]: https://github.com/nasa/cumulus/compare/v1.12.0...v1.12.1
[v1.12.0]: https://github.com/nasa/cumulus/compare/v1.11.3...v1.12.0
[v1.11.3]: https://github.com/nasa/cumulus/compare/v1.11.2...v1.11.3
[v1.11.2]: https://github.com/nasa/cumulus/compare/v1.11.1...v1.11.2
[v1.11.1]: https://github.com/nasa/cumulus/compare/v1.11.0...v1.11.1
[v1.11.0]: https://github.com/nasa/cumulus/compare/v1.10.4...v1.11.0
[v1.10.4]: https://github.com/nasa/cumulus/compare/v1.10.3...v1.10.4
[v1.10.3]: https://github.com/nasa/cumulus/compare/v1.10.2...v1.10.3
[v1.10.2]: https://github.com/nasa/cumulus/compare/v1.10.1...v1.10.2
[v1.10.1]: https://github.com/nasa/cumulus/compare/v1.10.0...v1.10.1
[v1.10.0]: https://github.com/nasa/cumulus/compare/v1.9.1...v1.10.0
[v1.9.1]: https://github.com/nasa/cumulus/compare/v1.9.0...v1.9.1
[v1.9.0]: https://github.com/nasa/cumulus/compare/v1.8.1...v1.9.0
[v1.8.1]: https://github.com/nasa/cumulus/compare/v1.8.0...v1.8.1
[v1.8.0]: https://github.com/nasa/cumulus/compare/v1.7.0...v1.8.0
[v1.7.0]: https://github.com/nasa/cumulus/compare/v1.6.0...v1.7.0
[v1.6.0]: https://github.com/nasa/cumulus/compare/v1.5.5...v1.6.0
[v1.5.5]: https://github.com/nasa/cumulus/compare/v1.5.4...v1.5.5
[v1.5.4]: https://github.com/nasa/cumulus/compare/v1.5.3...v1.5.4
[v1.5.3]: https://github.com/nasa/cumulus/compare/v1.5.2...v1.5.3
[v1.5.2]: https://github.com/nasa/cumulus/compare/v1.5.1...v1.5.2
[v1.5.1]: https://github.com/nasa/cumulus/compare/v1.5.0...v1.5.1
[v1.5.0]: https://github.com/nasa/cumulus/compare/v1.4.1...v1.5.0
[v1.4.1]: https://github.com/nasa/cumulus/compare/v1.4.0...v1.4.1
[v1.4.0]: https://github.com/nasa/cumulus/compare/v1.3.0...v1.4.0
[v1.3.0]: https://github.com/nasa/cumulus/compare/v1.2.0...v1.3.0
[v1.2.0]: https://github.com/nasa/cumulus/compare/v1.1.4...v1.2.0
[v1.1.4]: https://github.com/nasa/cumulus/compare/v1.1.3...v1.1.4
[v1.1.3]: https://github.com/nasa/cumulus/compare/v1.1.2...v1.1.3
[v1.1.2]: https://github.com/nasa/cumulus/compare/v1.1.1...v1.1.2
[v1.1.1]: https://github.com/nasa/cumulus/compare/v1.0.1...v1.1.1
[v1.1.0]: https://github.com/nasa/cumulus/compare/v1.0.1...v1.1.0
[v1.0.1]: https://github.com/nasa/cumulus/compare/v1.0.0...v1.0.1
[v1.0.0]: https://github.com/nasa/cumulus/compare/pre-v1-release...v1.0.0

[thin-egress-app]: <https://github.com/asfadmin/thin-egress-app> "Thin Egress App"<|MERGE_RESOLUTION|>--- conflicted
+++ resolved
@@ -6,9 +6,6 @@
 
 ## Unreleased
 
-<<<<<<< HEAD
-## [v9.9.0] 2021-11-03
-=======
 ### Migration steps
 
 - Please read the [documentation on the updates to the granule files schema for our Cumulus workflow tasks and how to upgrade your deployment for compatibility](https://nasa.github.io/cumulus/docs/upgrade-notes/update-task-file-schemas).
@@ -34,7 +31,8 @@
   separate objects stored in `meta`.
   - Checksum values calculated by `@cumulus/checksum` are now converted to string to standardize
   checksum formatting across the Cumulus library.
->>>>>>> b9d8919b
+
+## [v9.9.0] 2021-11-03
 
 ### Added
 
