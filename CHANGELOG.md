# Changelog

All notable changes to this project will be documented in this file.

The format is based on [Keep a Changelog](http://keepachangelog.com/en/1.0.0/).

## [Unreleased]

### MIGRATION STEPS

- To take advantage of the new TTL-based access token expiration implemented in CUMULUS-1777 (see notes below) and clear out existing records in your access tokens table, do the following:
  1. Log out of any active dashboard sessions
  2. Use the AWS console or CLI to delete your `<prefix>-AccessTokensTable` DynamoDB table
  3. [Re-deploy your `data-persistence` module](https://nasa.github.io/cumulus/docs/deployment/upgrade-readme#update-data-persistence-resources), which should re-create the `<prefix>-AccessTokensTable` DynamoDB table
  4. Return to using the Cumulus API/dashboard as normal

### Added

- Added a limit for concurrent Elasticsearch requests when doing an index from database operation
- Added the `es_request_concurrency` parameter to the archive and cumulus Terraform modules

### Changed

- **CUMULUS-1777**
  - The `expirationTime` property is now a **required field** of the access tokens model.
  - Updated the `AccessTokens` table to set a [TTL](https://docs.aws.amazon.com/amazondynamodb/latest/developerguide/howitworks-ttl.html) on the `expirationTime` field in `tf-modules/data-persistence/dynamo.tf`. As a result, access token records in this table whose `expirationTime` has passed should be **automatically deleted by DynamoDB**.
  - Updated all code creating access token records in the Dynamo `AccessTokens` table to set the `expirationTime` field value in seconds from the epoch.

## [v1.22.1] 2020-05-04

**Note**: v1.22.0 was not released as a package due to npm/release concerns.  Users upgrading to 1.22.x should start with 1.22.1

### Added

<<<<<<< HEAD
- **CUMULUS-1894**
  - Added `@cumulus/aws-client/S3.multipartCopyObject()`
=======
- **CUMULUS-408**
  - Added `certificateUri` field to provider schema. This optional field allows operators to specify an S3 uri to a CA bundle to use for HTTPS requests.
>>>>>>> 9768dc02
- **CUMULUS-1787**
  - Added `collections/active` endpoint for returning collections with active granules in `@cumulus/api`
- **CUMULUS-1799**
  - Added `@cumulus/common/stack.getBucketsConfigKey()` to return the S3 key for the buckets config object
  - Added `@cumulus/common/workflows.getWorkflowFileKey()` to return the S3 key for a workflow definition object
  - Added `@cumulus/common/workflows.getWorkflowsListKeyPrefix()` to return the S3 key prefix for objects containing workflow definitions
  - Added `@cumulus/message` package containing utilities for building and parsing Cumulus messages
- **CUMULUS-1850**
  - Added `@cumulus/aws-client/Kinesis.describeStream()` to get a Kinesis stream description
- **CUMULUS-1853**
  - Added `@cumulus/integration-tests/collections.createCollection()`
  - Added `@cumulus/integration-tests/executions.findExecutionArn()`
  - Added `@cumulus/integration-tests/executions.getExecutionWithStatus()`
  - Added `@cumulus/integration-tests/granules.getGranuleWithStatus()`
  - Added `@cumulus/integration-tests/providers.createProvider()`
  - Added `@cumulus/integration-tests/rules.createOneTimeRule()`

### Changed

- **CUMULUS-1682**
  - Moved all `@cumulus/ingest/parse-pdr` code into the `parse-pdr` task as it had become tightly coupled with that task's handler and was not used anywhere else. Unit tests also restored.
- **CUMULUS-1820**
  - Updated the Thin Egress App module used in `tf-modules/distribution/main.tf` to build 74. [See the release notes](https://github.com/asfadmin/thin-egress-app/releases/tag/tea-build.74).
- **CUMULUS-1852**
  - Updated POST endpoints for `/collections`, `/providers`, and `/rules` to log errors when returning a 500 response
  - Updated POST endpoint for `/collections`:
    - Return a 400 response when the `name` or `version` fields are missing
    - Return a 409 response if the collection already exists
    - Improved error messages to be more explicit
  - Updated POST endpoint for `/providers`:
    - Return a 400 response if the `host` field value is invalid
    - Return a 409 response if the provider already exists
  - Updated POST endpoint for `/rules`:
    - Return a 400 response if rule `name` is invalid
    - Return a 400 response if rule `type` is invalid
- **CUMULUS-1891**
  - Updated the following endpoints using async operations to return a 503 error if the ECS task  cannot be started and a 500 response for a non-specific error:
    - POST `/replays`
    - POST `/bulkDelete`
    - POST `/elasticsearch/index-from-database`
    - POST `/granules/bulk`

### Fixed

- **CUMULUS-408**
  - Fixed HTTPS discovery and ingest.

- **CUMULUS-1850**
  - Fixed a bug in Kinesis event processing where the message consumer would not properly filter available rules based on the collection information in the event and the Kinesis stream ARN

- **CUMULUS-1853**
  - Fixed a bug where attempting to create a rule containing a payload property
    would fail schema validation.

- **CUMULUS-1854**
  - Rule schema is validated before starting workflows or creating event source mappings

- **CUMULUS-1974**
  - Fixed @cumulus/api webpack config for missing underscore object due to underscore update

### Deprecated

- **CUMULUS-1799** - Deprecated the following code. For cases where the code was moved into another package, the new code location is noted:
  - `@cumulus/aws-client/StepFunctions.fromSfnExecutionName()`
  - `@cumulus/aws-client/StepFunctions.toSfnExecutionName()`
  - `@cumulus/aws-client/StepFunctions.getExecutionArn()` -> `@cumulus/message/Executions.buildExecutionArn()`
  - `@cumulus/aws-client/StepFunctions.getExecutionUrl()` -> `@cumulus/message/Executions.getExecutionUrlFromArn()`
  - `@cumulus/aws-client/StepFunctions.getStateMachineArn()` -> `@cumulus/message/Executions.getStateMachineArnFromExecutionArn()`
  - `@cumulus/aws-client/StepFunctions.pullStepFunctionEvent()` -> `@cumulus/message/StepFunctions.pullStepFunctionEvent()`
  - `@cumulus/common/bucketsConfigJsonObject()`
  - `@cumulus/common/CloudWatchLogger`
  - `@cumulus/common/collection-config-store/CollectionConfigStore` -> `@cumulus/collection-config-store`
  - `@cumulus/common/collection-config-store.constructCollectionId()` -> `@cumulus/message/Collections.constructCollectionId`
  - `@cumulus/common/concurrency.limit()`
  - `@cumulus/common/concurrency.mapTolerant()`
  - `@cumulus/common/concurrency.promiseUrl()`
  - `@cumulus/common/concurrency.toPromise()`
  - `@cumulus/common/concurrency.unless()`
  - `@cumulus/common/config.buildSchema()`
  - `@cumulus/common/config.parseConfig()`
  - `@cumulus/common/config.resolveResource()`
  - `@cumulus/common/config.resourceToArn()`
  - `@cumulus/common/FieldPattern`
  - `@cumulus/common/launchpad.getLaunchpadToken()` -> `@cumulus/launchpad-auth/index.getLaunchpadToken()`
  - `@cumulus/common/LaunchpadToken` -> `@cumulus/launchpad-auth/LaunchpadToken`
  - `@cumulus/common/launchpad.validateLaunchpadToken()` -> `@cumulus/launchpad-auth/index.validateLaunchpadToken()`
  - `@cumulus/common/message.buildCumulusMeta()` -> `@cumulus/message/Build.buildCumulusMeta()`
  - `@cumulus/common/message.buildQueueMessageFromTemplate()` -> `@cumulus/message/Build.buildQueueMessageFromTemplate()`
  - `@cumulus/common/message.getCollectionIdFromMessage()` -> `@cumulus/message/Collections.getCollectionIdFromMessage()`
  - `@cumulus/common/message.getMessageExecutionArn()` -> `@cumulus/message/Executions.getMessageExecutionArn()`
  - `@cumulus/common/message.getMessageExecutionName()` -> `@cumulus/message/Executions.getMessageExecutionName()`
  - `@cumulus/common/message.getMaximumExecutions()` -> `@cumulus/message/Queue.getMaximumExecutions()`
  - `@cumulus/common/message.getMessageFromTemplate()`
  - `@cumulus/common/message.getMessageStateMachineArn()` -> `@cumulus/message/Executions.getMessageStateMachineArn()`)
  - `@cumulus/common/message.getMessageGranules()` -> `@cumulus/message/Granules.getMessageGranules()`
  - `@cumulus/common/message.getQueueNameByUrl()` -> `@cumulus/message/Queue.getQueueNameByUrl()`
  - `@cumulus/common/message.getQueueName()` -> `@cumulus/message/Queue.getQueueName()`)
  - `@cumulus/common/message.hasQueueAndExecutionLimit()` -> `@cumulus/message/Queue.hasQueueAndExecutionLimit()`
  - `@cumulus/common/Semaphore`
  - `@cumulus/common/test-utils.throttleOnce()`
  - `@cumulus/common/workflows.getWorkflowArn()`
  - `@cumulus/common/workflows.getWorkflowFile()`
  - `@cumulus/common/workflows.getWorkflowList()`
  - `@cumulus/common/workflows.getWorkflowTemplate()`
  - `@cumulus/integration-tests/sfnStep/SfnStep.parseStepMessage()` -> `@cumulus/message/StepFunctions.parseStepMessage()`
- **CUMULUS-1858** - Deprecated the following functions.
  - `@cumulus/common/string.globalReplace()`
  - `@cumulus/common/string.isNonEmptyString()`
  - `@cumulus/common/string.isValidHostname()`
  - `@cumulus/common/string.match()`
  - `@cumulus/common/string.matches()`
  - `@cumulus/common/string.replace()`
  - `@cumulus/common/string.toLower()`
  - `@cumulus/common/string.toUpper()`

### Removed

- **CUMULUS-1799**: Deprecated code removals:
  - Removed from `@cumulus/common/aws`:
    - `pullStepFunctionEvent()`
  - Removed `@cumulus/common/sfnStep`
  - Removed `@cumulus/common/StepFunctions`

## [v1.21.0] 2020-03-30

### PLEASE NOTE

- **CUMULUS-1762**: the `messageConsumer` for `sns` and `kinesis`-type rules now fetches
  the collection information from the message. You should ensure that your rule's collection
  name and version match what is in the message for these ingest messages to be processed.
  If no matching rule is found, an error will be thrown and logged in the
  `messageConsumer` Lambda function's log group.

### Added

- **CUMULUS-1629**`
  - Updates discover-granules task to respect/utilize duplicateHandling configuration such that
    - skip:               Duplicates will be filtered from the granule list
    - error:              Duplicates encountered will result in step failure
    - replace, version:   Duplicates will be ignored and handled as normal.
  - Adds a new copy of the API lambda `PrivateApiLambda()` which is configured to not require authentication. This Lambda is not connected to an API gateway
  - Adds `@cumulus/api-client` with functions for use by workflow lambdas to call the API when needed

- **CUMULUS-1732**
  - Added Python task/activity workflow and integration test (`PythonReferenceSpec`) to test `cumulus-message-adapter-python`and `cumulus-process-py` integration.
- **CUMULUS-1795**
  - Added an IAM policy on the Cumulus EC2 creation to enable SSM when the `deploy_to_ngap` flag is true

### Changed

- **CUMULUS-1762**
  - the `messageConsumer` for `sns` and `kinesis`-type rules now fetches the collection
    information from the message.

### Deprecated

- **CUMULUS-1629**
  - Deprecate `granulesApi`, `rulesApi`, `emsApi`, `executionsAPI` from `@cumulus/integration-test/api` in favor of code moved to `@cumulus/api-client`

### Removed

- **CUMULUS-1799**: Deprecated code removals
  - Removed deprecated method `@cumulus/api/models/Granule.createGranulesFromSns()`
  - Removed deprecated method `@cumulus/api/models/Granule.removeGranuleFromCmr()`
  - Removed from `@cumulus/common/aws`:
    - `apigateway()`
    - `buildS3Uri()`
    - `calculateS3ObjectChecksum()`
    - `cf()`
    - `cloudwatch()`
    - `cloudwatchevents()`
    - `cloudwatchlogs()`
    - `createAndWaitForDynamoDbTable()`
    - `createQueue()`
    - `deleteSQSMessage()`
    - `describeCfStackResources()`
    - `downloadS3File()`
    - `downloadS3Files()`
    - `DynamoDbSearchQueue` class
    - `dynamodbstreams()`
    - `ec2()`
    - `ecs()`
    - `fileExists()`
    - `findResourceArn()`
    - `fromSfnExecutionName()`
    - `getFileBucketAndKey()`
    - `getJsonS3Object()`
    - `getQueueUrl()`
    - `getObjectSize()`
    - `getS3ObjectReadStream()`
    - `getSecretString()`
    - `getStateMachineArn()`
    - `headObject()`
    - `isThrottlingException()`
    - `kinesis()`
    - `lambda()`
    - `listS3Objects()`
    - `promiseS3Upload()`
    - `publishSnsMessage()`
    - `putJsonS3Object()`
    - `receiveSQSMessages()`
    - `s3CopyObject()`
    - `s3GetObjectTagging()`
    - `s3Join()`
    - `S3ListObjectsV2Queue` class
    - `s3TagSetToQueryString()`
    - `s3PutObjectTagging()`
    - `secretsManager()`
    - `sendSQSMessage()`
    - `sfn()`
    - `sns()`
    - `sqs()`
    - `sqsQueueExists()`
    - `toSfnExecutionName()`
    - `uploadS3FileStream()`
    - `uploadS3Files()`
    - `validateS3ObjectChecksum()`
  - Removed `@cumulus/common/CloudFormationGateway` class
  - Removed `@cumulus/common/concurrency/Mutex` class
  - Removed `@cumulus/common/errors`
  - Removed `@cumulus/common/sftp`
  - Removed `@cumulus/common/string.unicodeEscape`
  - Removed `@cumulus/cmrjs/cmr-utils.getGranuleId()`
  - Removed `@cumulus/cmrjs/cmr-utils.getCmrFiles()`
  - Removed `@cumulus/cmrjs/cmr/CMR` class
  - Removed `@cumulus/cmrjs/cmr/CMRSearchConceptQueue` class
  - Removed `@cumulus/cmrjs/utils.getHost()`
  - Removed `@cumulus/cmrjs/utils.getIp()`
  - Removed `@cumulus/cmrjs/utils.hostId()`
  - Removed `@cumulus/cmrjs/utils/ummVersion()`
  - Removed `@cumulus/cmrjs/utils.updateToken()`
  - Removed `@cumulus/cmrjs/utils.validateUMMG()`
  - Removed `@cumulus/ingest/aws.getEndpoint()`
  - Removed `@cumulus/ingest/aws.getExecutionUrl()`
  - Removed `@cumulus/ingest/aws/invoke()`
  - Removed `@cumulus/ingest/aws/CloudWatch` class
  - Removed `@cumulus/ingest/aws/ECS` class
  - Removed `@cumulus/ingest/aws/Events` class
  - Removed `@cumulus/ingest/aws/SQS` class
  - Removed `@cumulus/ingest/aws/StepFunction` class
  - Removed `@cumulus/ingest/util.normalizeProviderPath()`
  - Removed `@cumulus/integration-tests/index.listCollections()`
  - Removed `@cumulus/integration-tests/index.listProviders()`
  - Removed `@cumulus/integration-tests/index.rulesList()`
  - Removed `@cumulus/integration-tests/api/api.addCollectionApi()`

## [v1.20.0] 2020-03-12

### BREAKING CHANGES

- **CUMULUS-1714**
  - Changed the format of the message sent to the granule SNS Topic. Message includes the granule record under `record` and the type of event under `event`. Messages with `deleted` events will have the record that was deleted with a `deletedAt` timestamp. Options for `event` are `Create | Update | Delete`
- **CUMULUS-1769** - `deploy_to_ngap` is now a **required** variable for the `tf-modules/cumulus` module. **For those deploying to NGAP environments, this variable should always be set to `true`.**

### Notable changes

- **CUMULUS-1739** - You can now exclude Elasticsearch from your `tf-modules/data-persistence` deployment (via `include_elasticsearch = false`) and your `tf-modules/cumulus` module will still deploy successfully.

- **CUMULUS-1769** - If you set `deploy_to_ngap = true` for the `tf-modules/archive` Terraform module, **you can only deploy your archive API gateway as `PRIVATE`**, not `EDGE`.

### Added

- Added `@cumulus/aws-client/S3.getS3ObjectReadStreamAsync()` to deal with S3 eventual consistency issues by checking for the existence an S3 object with retries before getting a readable stream for that object.
- **CUMULUS-1769**
  - Added `deploy_to_ngap` boolean variable for the `tf-modules/cumulus` and `tf-modules/archive` Terraform modules. This variable is required. **For those deploying to NGAP environments, this variable should always be set to `true`.**
- **HYRAX-70**
  - Add the hyrax-metadata-update task

### Changed

- [`AccessToken.get()`](https://github.com/nasa/cumulus/blob/master/packages/api/models/access-tokens.js) now enforces [strongly consistent reads from DynamoDB](https://docs.aws.amazon.com/amazondynamodb/latest/developerguide/HowItWorks.ReadConsistency.html)
- **CUMULUS-1739**
  - Updated `tf-modules/data-persistence` to make Elasticsearch alarm resources and outputs conditional on the `include_elasticsearch` variable
  - Updated `@cumulus/aws-client/S3.getObjectSize` to include automatic retries for any failures from `S3.headObject`
- **CUMULUS-1784**
  - Updated `@cumulus/api/lib/DistributionEvent.remoteIP()` to parse the IP address in an S3 access log from the `A-sourceip` query parameter if present, otherwise fallback to the original parsing behavior.
- **CUMULUS-1768**
  - The `stats/summary` endpoint reports the distinct collections for the number of granules reported

### Fixed

- **CUMULUS-1739** - Fixed the `tf-modules/cumulus` and `tf-modules/archive` modules to make these Elasticsearch variables truly optional:
  - `elasticsearch_domain_arn`
  - `elasticsearch_hostname`
  - `elasticsearch_security_group_id`

- **CUMULUS-1768**
  - Fixed the `stats/` endpoint so that data is correctly filtered by timestamp and `processingTime` is calculated correctly.

- **CUMULUS-1769**
  - In the `tf-modules/archive` Terraform module, the `lifecycle` block ignoring changes to the `policy` of the archive API gateway is now only enforced if `deploy_to_ngap = true`. This fixes a bug where users deploying outside of NGAP could not update their API gateway's resource policy when going from `PRIVATE` to `EDGE`, preventing their API from being accessed publicly.

- **CUMULUS-1775**
  - Fix/update api endpoint to use updated google auth endpoints such that it will work with new accounts

### Removed

- **CUMULUS-1768**
  - Removed API endpoints `stats/histogram` and `stats/average`. All advanced stats needs should be acquired from Cloud Metrics or similarly configured ELK stack.

## [v1.19.0] 2020-02-28

### BREAKING CHANGES

- **CUMULUS-1736**
  - The `@cumulus/discover-granules` task now sets the `dataType` of discovered
    granules based on the `name` of the configured collection, not the
    `dataType`.
  - The config schema of the `@cumulus/discover-granules` task now requires that
    collections contain a `version`.
  - The `@cumulus/sync-granule` task will set the `dataType` and `version` of a
    granule based on the configured collection if those fields are not already
    set on the granule. Previously it was using the `dataType` field of the
    configured collection, then falling back to the `name` field of the
    collection. This update will just use the `name` field of the collection to
    set the `dataType` field of the granule.

- **CUMULUS-1446**
  - Update the `@cumulus/integration-tests/api/executions.getExecution()`
    function to parse the response and return the execution, rather than return
    the full API response.

- **CUMULUS-1672**
  - The `cumulus` Terraform module in previous releases set a
    `Deployment = var.prefix` tag on all resources that it managed. In this
    release, a `tags` input variable has been added to the `cumulus` Terraform
    module to allow resource tagging to be customized. No default tags will be
    applied to Cumulus-managed resources. To replicate the previous behavior,
    set `tags = { Deployment: var.prefix }` as an input variable for the
    `cumulus` Terraform module.

- **CUMULUS-1684 Migration Instructions**
  - In previous releases, a provider's username and password were encrypted
    using a custom encryption library. That has now been updated to use KMS.
    This release includes a Lambda function named
    `<prefix>-ProviderSecretsMigration`, which will re-encrypt existing
    provider credentials to use KMS. After this release has been deployed, you
    will need to manually invoke that Lambda function using either the AWS CLI
    or AWS Console. It should only need to be successfully run once.
  - Future releases of Cumulus will invoke a
    `<prefix>-VerifyProviderSecretsMigration` Lambda function as part of the
    deployment, which will cause the deployment to fail if the migration
    Lambda has not been run.

- **CUMULUS-1718**
  - The `@cumulus/sf-sns-report` task for reporting mid-workflow updates has been retired.
  This task was used as the `PdrStatusReport` task in our ParsePdr example workflow.
  If you have a ParsePdr or other workflow using this task, use `@cumulus/sf-sqs-report` instead.
  Trying to deploy the old task will result in an error as the cumulus module no longer exports `sf_sns_report_task`.
  - Migration instruction: In your workflow definition, for each step using the old task change:
  `"Resource": "${module.cumulus.sf_sns_report_task.task_arn}"`
  to
  `"Resource": "${module.cumulus.sf_sqs_report_task.task_arn}"`

- **CUMULUS-1755**
  - The `thin_egress_jwt_secret_name` variable for the `tf-modules/cumulus` Terraform module is now **required**. This variable is passed on to the Thin Egress App in `tf-modules/distribution/main.tf`, which uses the keys stored in the secret to sign JWTs. See the [Thin Egress App documentation on how to create a value for this secret](https://github.com/asfadmin/thin-egress-app#setting-up-the-jwt-cookie-secrets).

### Added

- **CUMULUS-1446**
  - Add `@cumulus/common/FileUtils.readJsonFile()` function
  - Add `@cumulus/common/FileUtils.readTextFile()` function
  - Add `@cumulus/integration-tests/api/collections.createCollection()` function
  - Add `@cumulus/integration-tests/api/collections.deleteCollection()` function
  - Add `@cumulus/integration-tests/api/collections.getCollection()` function
  - Add `@cumulus/integration-tests/api/providers.getProvider()` function
  - Add `@cumulus/integration-tests/index.getExecutionOutput()` function
  - Add `@cumulus/integration-tests/index.loadCollection()` function
  - Add `@cumulus/integration-tests/index.loadProvider()` function
  - Add `@cumulus/integration-tests/index.readJsonFilesFromDir()` function

- **CUMULUS-1672**
  - Add a `tags` input variable to the `archive` Terraform module
  - Add a `tags` input variable to the `cumulus` Terraform module
  - Add a `tags` input variable to the `cumulus_ecs_service` Terraform module
  - Add a `tags` input variable to the `data-persistence` Terraform module
  - Add a `tags` input variable to the `distribution` Terraform module
  - Add a `tags` input variable to the `ingest` Terraform module
  - Add a `tags` input variable to the `s3-replicator` Terraform module

- **CUMULUS-1707**
  - Enable logrotate on ECS cluster

- **CUMULUS-1684**
  - Add a `@cumulus/aws-client/KMS` library of KMS-related functions
  - Add `@cumulus/aws-client/S3.getTextObject()`
  - Add `@cumulus/sftp-client` package
  - Create `ProviderSecretsMigration` Lambda function
  - Create `VerifyProviderSecretsMigration` Lambda function

- **CUMULUS-1548**
  - Add ability to put default Cumulus logs in Metrics' ELK stack
  - Add ability to add custom logs to Metrics' ELK Stack

- **CUMULUS-1702**
  - When logs are sent to Metrics' ELK stack, the logs endpoints will return results from there

- **CUMULUS-1459**
  - Async Operations are indexed in Elasticsearch
  - To index any existing async operations you'll need to perform an index from
    database function.

- **CUMULUS-1717**
  - Add `@cumulus/aws-client/deleteAndWaitForDynamoDbTableNotExists`, which
    deletes a DynamoDB table and waits to ensure the table no longer exists
  - Added `publishGranules` Lambda to handle publishing granule messages to SNS when granule records are written to DynamoDB
  - Added `@cumulus/api/models/Granule.storeGranulesFromCumulusMessage` to store granules from a Cumulus message to DynamoDB

- **CUMULUS-1718**
  - Added `@cumulus/sf-sqs-report` task to allow mid-workflow reporting updates.
  - Added `stepfunction_event_reporter_queue_url` and `sf_sqs_report_task` outputs to the `cumulus` module.
  - Added `publishPdrs` Lambda to handle publishing PDR messages to SNS when PDR records are written to DynamoDB.
  - Added `@cumulus/api/models/Pdr.storePdrFromCumulusMessage` to store PDRs from a Cumulus message to DynamoDB.
  - Added `@cumulus/aws-client/parseSQSMessageBody` to parse an SQS message body string into an object.

- **Ability to set custom backend API url in the archive module**
  - Add `api_url` definition in `tf-modules/cumulus/archive.tf`
  - Add `archive_api_url` variable in `tf-modules/cumulus/variables.tf`

- **CUMULUS-1741**
  - Added an optional `elasticsearch_security_group_ids` variable to the
    `data-persistence` Terraform module to allow additional security groups to
    be assigned to the Elasticsearch Domain.

- **CUMULUS-1752**
  - Added `@cumulus/integration-tests/api/distribution.invokeTEADistributionLambda` to simulate a request to the [Thin Egress App](https://github.com/asfadmin/thin-egress-app) by invoking the Lambda and getting a response payload.
  - Added `@cumulus/integration-tests/api/distribution.getTEARequestHeaders` to generate necessary request headers for a request to the Thin Egress App
  - Added `@cumulus/integration-tests/api/distribution.getTEADistributionApiFileStream` to get a response stream for a file served by Thin Egress App
  - Added `@cumulus/integration-tests/api/distribution.getTEADistributionApiRedirect` to get a redirect response from the Thin Egress App

- **CUMULUS-1755**
  - Added `@cumulus/aws-client/CloudFormation.describeCfStack()` to describe a Cloudformation stack
  - Added `@cumulus/aws-client/CloudFormation.getCfStackParameterValues()` to get multiple parameter values for a Cloudformation stack

### Changed

- **CUMULUS-1725**
  - Moved the logic that updates the granule files cache Dynamo table into its
    own Lambda function called `granuleFilesCacheUpdater`.

- **CUMULUS-1736**
  - The `collections` model in the API package now determines the name of a
    collection based on the `name` property, rather than using `dataType` and
    then falling back to `name`.
  - The `@cumulus/integration-tests.loadCollection()` function no longer appends
    the postfix to the end of the collection's `dataType`.
  - The `@cumulus/integration-tests.addCollections()` function no longer appends
    the postfix to the end of the collection's `dataType`.

- **CUMULUS-1672**
  - Add a `retryOptions` parameter to the `@cumulus/aws-client/S3.headObject`
     function, which will retry if the object being queried does not exist.

- **CUMULUS-1446**
  - Mark the `@cumulus/integration-tests/api.addCollectionApi()` function as
    deprecated
  - Mark the `@cumulus/integration-tests/index.listCollections()` function as
    deprecated
  - Mark the `@cumulus/integration-tests/index.listProviders()` function as
    deprecated
  - Mark the `@cumulus/integration-tests/index.rulesList()` function as
    deprecated

- **CUMULUS-1672**
  - Previously, the `cumulus` module defaulted to setting a
    `Deployment = var.prefix` tag on all resources that it managed. In this
    release, the `cumulus` module will now accept a `tags` input variable that
    defines the tags to be assigned to all resources that it manages.
  - Previously, the `data-persistence` module defaulted to setting a
    `Deployment = var.prefix` tag on all resources that it managed. In this
    release, the `data-persistence` module will now accept a `tags` input
    variable that defines the tags to be assigned to all resources that it
    manages.
  - Previously, the `distribution` module defaulted to setting a
    `Deployment = var.prefix` tag on all resources that it managed. In this
    release, the `distribution` module will now accept a `tags` input variable
    that defines the tags to be assigned to all resources that it manages.
  - Previously, the `ingest` module defaulted to setting a
    `Deployment = var.prefix` tag on all resources that it managed. In this
    release, the `ingest` module will now accept a `tags` input variable that
    defines the tags to be assigned to all resources that it manages.
  - Previously, the `s3-replicator` module defaulted to setting a
    `Deployment = var.prefix` tag on all resources that it managed. In this
    release, the `s3-replicator` module will now accept a `tags` input variable
    that defines the tags to be assigned to all resources that it manages.

- **CUMULUS-1684**
  - Update the API package to encrypt provider credentials using KMS instead of
    using RSA keys stored in S3

- **CUMULUS-1717**
  - Changed name of `cwSfExecutionEventToDb` Lambda to `cwSfEventToDbRecords`
  - Updated `cwSfEventToDbRecords` to write granule records to DynamoDB from the incoming Cumulus message

- **CUMULUS-1718**
  - Renamed `cwSfEventToDbRecords` to `sfEventSqsToDbRecords` due to architecture change to being a consumer of an SQS queue of Step Function Cloudwatch events.
  - Updated `sfEventSqsToDbRecords` to write PDR records to DynamoDB from the incoming Cumulus message
  - Moved `data-cookbooks/sns.md` to `data-cookbooks/ingest-notifications.md` and updated it to reflect recent changes.

- **CUMULUS-1748**
  - (S)FTP discovery tasks now use the provider-path as-is instead of forcing it to a relative path.
  - Improved error handling to catch permission denied FTP errors better and log them properly. Workflows will still fail encountering this error and we intend to consider that approach in a future ticket.

- **CUMULUS-1752**
  - Moved class for parsing distribution events to its own file: `@cumulus/api/lib/DistributionEvent.js`
    - Updated `DistributionEvent` to properly parse S3 access logs generated by requests from the [Thin Egress App](https://github.com/asfadmin/thin-egress-app)

- **CUMULUS-1753** - Changes to `@cumulus/ingest/HttpProviderClient.js`:
  - Removed regex filter in `HttpProviderClient.list()` that was used to return only files with an extension between 1 and 4 characters long. `HttpProviderClient.list()` will now return all files linked from the HTTP provider host.

- **CUMULUS-1755**
  - Updated the Thin Egress App module used in `tf-modules/distribution/main.tf` to build 61. [See the release notes](https://github.com/asfadmin/thin-egress-app/releases/tag/tea-build.61).

- **CUMULUS-1757**
  - Update @cumulus/cmr-client CMRSearchConceptQueue to take optional cmrEnvironment parameter

### Deprecated

- **CUMULUS-1684**
  - Deprecate `@cumulus/common/key-pair-provider/S3KeyPairProvider`
  - Deprecate `@cumulus/common/key-pair-provider/S3KeyPairProvider.encrypt()`
  - Deprecate `@cumulus/common/key-pair-provider/S3KeyPairProvider.decrypt()`
  - Deprecate `@cumulus/common/kms/KMS`
  - Deprecate `@cumulus/common/kms/KMS.encrypt()`
  - Deprecate `@cumulus/common/kms/KMS.decrypt()`
  - Deprecate `@cumulus/common/sftp.Sftp`

- **CUMULUS-1717**
  - Deprecate `@cumulus/api/models/Granule.createGranulesFromSns`

- **CUMULUS-1718**
  - Deprecate `@cumulus/sf-sns-report`.
    - This task has been updated to always throw an error directing the user to use `@cumulus/sf-sqs-report` instead. This was done because there is no longer an SNS topic to which to publish, and no consumers to listen to it.

- **CUMULUS-1748**
  - Deprecate `@cumulus/ingest/util.normalizeProviderPath`

- **CUMULUS-1752**
  - Deprecate `@cumulus/integration-tests/api/distribution.getDistributionApiFileStream`
  - Deprecate `@cumulus/integration-tests/api/distribution.getDistributionApiRedirect`
  - Deprecate `@cumulus/integration-tests/api/distribution.invokeApiDistributionLambda`

### Removed

- **CUMULUS-1684**
  - Remove the deployment script that creates encryption keys and stores them to
    S3

- **CUMULUS-1768**
  - Removed API endpoints `stats/histogram` and `stats/average`. All advanced stats needs should be acquired from Cloud Metrics or similarly configured ELK stack.

### Fixed

- **Fix default values for urs_url in variables.tf files**
  - Remove trailing `/` from default `urs_url` values.

- **CUMULUS-1610** - Add the Elasticsearch security group to the EC2 security groups

- **CUMULUS-1740** - `cumulus_meta.workflow_start_time` is now set in Cumulus
  messages

- **CUMULUS-1753** - Fixed `@cumulus/ingest/HttpProviderClient.js` to properly handle HTTP providers with:
  - Multiple link tags (e.g. `<a>`) per line of source code
  - Link tags in uppercase or lowercase (e.g. `<A>`)
  - Links with filepaths in the link target (e.g. `<a href="/path/to/file.txt">`). These files will be returned from HTTP file discovery **as the file name only** (e.g. `file.txt`).

- **CUMULUS-1768**
  - Fix an issue in the stats endpoints in `@cumulus/api` to send back stats for the correct type

## [v1.18.0] 2020-02-03

### BREAKING CHANGES

- **CUMULUS-1686**

  - `ecs_cluster_instance_image_id` is now a _required_ variable of the `cumulus` module, instead of optional.

- **CUMULUS-1698**

  - Change variable `saml_launchpad_metadata_path` to `saml_launchpad_metadata_url` in the `tf-modules/cumulus` Terraform module.

- **CUMULUS-1703**
  - Remove the unused `forceDownload` option from the `sync-granule` tasks's config
  - Remove the `@cumulus/ingest/granule.Discover` class
  - Remove the `@cumulus/ingest/granule.Granule` class
  - Remove the `@cumulus/ingest/pdr.Discover` class
  - Remove the `@cumulus/ingest/pdr.Granule` class
  - Remove the `@cumulus/ingest/parse-pdr.parsePdr` function

### Added

- **CUMULUS-1040**

  - Added `@cumulus/aws-client` package to provide utilities for working with AWS services and the Node.js AWS SDK
  - Added `@cumulus/errors` package which exports error classes for use in Cumulus workflow code
  - Added `@cumulus/integration-tests/sfnStep` to provide utilities for parsing step function execution histories

- **CUMULUS-1102**

  - Adds functionality to the @cumulus/api package for better local testing.
    - Adds data seeding for @cumulus/api's localAPI.
      - seed functions allow adding collections, executions, granules, pdrs, providers, and rules to a Localstack Elasticsearch and DynamoDB via `addCollections`, `addExecutions`, `addGranules`, `addPdrs`, `addProviders`, and `addRules`.
    - Adds `eraseDataStack` function to local API server code allowing resetting of local datastack for testing (ES and DynamoDB).
    - Adds optional parameters to the @cumulus/api bin serve to allow for launching the api without destroying the current data.

- **CUMULUS-1697**

  - Added the `@cumulus/tf-inventory` package that provides command line utilities for managing Terraform resources in your AWS account

- **CUMULUS-1703**

  - Add `@cumulus/aws-client/S3.createBucket` function
  - Add `@cumulus/aws-client/S3.putFile` function
  - Add `@cumulus/common/string.isNonEmptyString` function
  - Add `@cumulus/ingest/FtpProviderClient` class
  - Add `@cumulus/ingest/HttpProviderClient` class
  - Add `@cumulus/ingest/S3ProviderClient` class
  - Add `@cumulus/ingest/SftpProviderClient` class
  - Add `@cumulus/ingest/providerClientUtils.buildProviderClient` function
  - Add `@cumulus/ingest/providerClientUtils.fetchTextFile` function

- **CUMULUS-1731**

  - Add new optional input variables to the Cumulus Terraform module to support TEA upgrade:
    - `thin_egress_cookie_domain` - Valid domain for Thin Egress App cookie
    - `thin_egress_domain_cert_arn` - Certificate Manager SSL Cert ARN for Thin
      Egress App if deployed outside NGAP/CloudFront
    - `thin_egress_download_role_in_region_arn` - ARN for reading of Thin Egress
      App data buckets for in-region requests
    - `thin_egress_jwt_algo` - Algorithm with which to encode the Thin Egress
      App JWT cookie
    - `thin_egress_jwt_secret_name` - Name of AWS secret where keys for the Thin
      Egress App JWT encode/decode are stored
    - `thin_egress_lambda_code_dependency_archive_key` - Thin Egress App - S3
      Key of packaged python modules for lambda dependency layer

- **CUMULUS-1733**
  - Add `discovery-filtering` operator doc to document previously undocumented functionality.

- **CUMULUS-1737**
  - Added the `cumulus-test-cleanup` module to run a nightly cleanup on resources left over from the integration tests run from the `example/spec` directory.

### Changed

- **CUMULUS-1102**

  - Updates `@cumulus/api/auth/testAuth` to use JWT instead of random tokens.
  - Updates the default AMI for the ecs_cluster_instance_image_id.

- **CUMULUS-1622**

  - Mutex class has been deprecated in `@cumulus/common/concurrency` and will be removed in a future release.

- **CUMULUS-1686**

  - Changed `ecs_cluster_instance_image_id` to be a required variable of the `cumulus` module and removed the default value.
    The default was not available across accounts and regions, nor outside of NGAP and therefore not particularly useful.

- **CUMULUS-1688**

  - Updated `@cumulus/aws.receiveSQSMessages` not to replace `message.Body` with a parsed object. This behavior was undocumented and confusing as received messages appeared to contradict AWS docs that state `message.Body` is always a string.
  - Replaced `sf_watcher` CloudWatch rule from `cloudwatch-events.tf` with an EventSourceMapping on `sqs2sf` mapped to the `start_sf` SQS queue (in `event-sources.tf`).
  - Updated `sqs2sf` with an EventSourceMapping handler and unit test.

- **CUMULUS-1698**

  - Change variable `saml_launchpad_metadata_path` to `saml_launchpad_metadata_url` in the `tf-modules/cumulus` Terraform module.
  - Updated `@cumulus/api/launchpadSaml` to download launchpad IDP metadata from configured location when the metadata in s3 is not valid, and to work with updated IDP metadata and SAML response.

- **CUMULUS-1731**
  - Upgrade the version of the Thin Egress App deployed by Cumulus to v48
    - Note: New variables available, see the 'Added' section of this changelog.

### Fixed

- **CUMULUS-1664**

  - Updated `dbIndexer` Lambda to remove hardcoded references to DynamoDB table names.

- **CUMULUS-1733**
  - Fixed granule discovery recursion algorithm used in S/FTP protocols.

### Removed

- **CUMULUS-1481**
  - removed `process` config and output from PostToCmr as it was not required by the task nor downstream steps, and should still be in the output message's `meta` regardless.

### Deprecated

- **CUMULUS-1040**
  - Deprecated the following code. For cases where the code was moved into another package, the new code location is noted:
    - `@cumulus/common/CloudFormationGateway` -> `@cumulus/aws-client/CloudFormationGateway`
    - `@cumulus/common/DynamoDb` -> `@cumulus/aws-client/DynamoDb`
    - `@cumulus/common/errors` -> `@cumulus/errors`
    - `@cumulus/common/StepFunctions` -> `@cumulus/aws-client/StepFunctions`
    - All of the exported functions in `@cumulus/commmon/aws` (moved into `@cumulus/aws-client`), except:
      - `@cumulus/common/aws/isThrottlingException` -> `@cumulus/errors/isThrottlingException`
      - `@cumulus/common/aws/improveStackTrace` (not deprecated)
      - `@cumulus/common/aws/retryOnThrottlingException` (not deprecated)
    - `@cumulus/common/sfnStep/SfnStep.parseStepMessage` -> `@cumulus/integration-tests/sfnStep/SfnStep.parseStepMessage`
    - `@cumulus/common/sfnStep/ActivityStep` -> `@cumulus/integration-tests/sfnStep/ActivityStep`
    - `@cumulus/common/sfnStep/LambdaStep` -> `@cumulus/integration-tests/sfnStep/LambdaStep`
    - `@cumulus/common/string/unicodeEscape` -> `@cumulus/aws-client/StepFunctions.unicodeEscape`
    - `@cumulus/common/util/setErrorStack` -> `@cumulus/aws-client/util/setErrorStack`
    - `@cumulus/ingest/aws/invoke` -> `@cumulus/aws-client/Lambda/invoke`
    - `@cumulus/ingest/aws/CloudWatch.bucketSize`
    - `@cumulus/ingest/aws/CloudWatch.cw`
    - `@cumulus/ingest/aws/ECS.ecs`
    - `@cumulus/ingest/aws/ECS`
    - `@cumulus/ingest/aws/Events.putEvent` -> `@cumulus/aws-client/CloudwatchEvents.putEvent`
    - `@cumulus/ingest/aws/Events.deleteEvent` -> `@cumulus/aws-client/CloudwatchEvents.deleteEvent`
    - `@cumulus/ingest/aws/Events.deleteTarget` -> `@cumulus/aws-client/CloudwatchEvents.deleteTarget`
    - `@cumulus/ingest/aws/Events.putTarget` -> `@cumulus/aws-client/CloudwatchEvents.putTarget`
    - `@cumulus/ingest/aws/SQS.attributes` -> `@cumulus/aws-client/SQS.getQueueAttributes`
    - `@cumulus/ingest/aws/SQS.deleteMessage` -> `@cumulus/aws-client/SQS.deleteSQSMessage`
    - `@cumulus/ingest/aws/SQS.deleteQueue` -> `@cumulus/aws-client/SQS.deleteQueue`
    - `@cumulus/ingest/aws/SQS.getUrl` -> `@cumulus/aws-client/SQS.getQueueUrlByName`
    - `@cumulus/ingest/aws/SQS.receiveMessage` -> `@cumulus/aws-client/SQS.receiveSQSMessages`
    - `@cumulus/ingest/aws/SQS.sendMessage` -> `@cumulus/aws-client/SQS.sendSQSMessage`
    - `@cumulus/ingest/aws/StepFunction.getExecutionStatus` -> `@cumulus/aws-client/StepFunction.getExecutionStatus`
    - `@cumulus/ingest/aws/StepFunction.getExecutionUrl` -> `@cumulus/aws-client/StepFunction.getExecutionUrl`

## [v1.17.0] - 2019-12-31

### BREAKING CHANGES

- **CUMULUS-1498**
  - The `@cumulus/cmrjs.publish2CMR` function expects that the value of its
    `creds.password` parameter is a plaintext password.
  - Rather than using an encrypted password from the `cmr_password` environment
    variable, the `@cumulus/cmrjs.updateCMRMetadata` function now looks for an
    environment variable called `cmr_password_secret_name` and fetches the CMR
    password from that secret in AWS Secrets Manager.
  - The `@cumulus/post-to-cmr` task now expects a
    `config.cmr.passwordSecretName` value, rather than `config.cmr.password`.
    The CMR password will be fetched from that secret in AWS Secrets Manager.

### Added

- **CUMULUS-630**

  - Added support for replaying Kinesis records on a stream into the Cumulus Kinesis workflow triggering mechanism: either all the records, or some time slice delimited by start and end timestamps.
  - Added `/replays` endpoint to the operator API for triggering replays.
  - Added `Replay Kinesis Messages` documentation to Operator Docs.
  - Added `manualConsumer` lambda function to consume a Kinesis stream. Used by the replay AsyncOperation.

- **CUMULUS-1687**
  - Added new API endpoint for listing async operations at `/asyncOperations`
  - All asyncOperations now include the fields `description` and `operationType`. `operationType` can be one of the following. [`Bulk Delete`, `Bulk Granules`, `ES Index`, `Kinesis Replay`]

### Changed

- **CUMULUS-1626**

  - Updates Cumulus to use node10/CMA 1.1.2 for all of its internal lambdas in prep for AWS node 8 EOL

- **CUMULUS-1498**
  - Remove the DynamoDB Users table. The list of OAuth users who are allowed to
    use the API is now stored in S3.
  - The CMR password and Launchpad passphrase are now stored in Secrets Manager

## [v1.16.1] - 2019-12-6

**Please note**:

- The `region` argument to the `cumulus` Terraform module has been removed. You may see a warning or error if you have that variable populated.
- Your workflow tasks should use the following versions of the CMA libraries to utilize new granule, parentArn, asyncOperationId, and stackName fields on the logs:
  - `cumulus-message-adapter-js` version 1.0.10+
  - `cumulus-message-adapter-python` version 1.1.1+
  - `cumulus-message-adapter-java` version 1.2.11+
- The `data-persistence` module no longer manages the creation of an Elasticsearch service-linked role for deploying Elasticsearch to a VPC. Follow the [deployment instructions on preparing your VPC](https://nasa.github.io/cumulus/docs/deployment/deployment-readme#vpc-subnets-and-security-group) for guidance on how to create the Elasticsearch service-linked role manually.
- There is now a `distribution_api_gateway_stage` variable for the `tf-modules/cumulus` Terraform module that will be used as the API gateway stage name used for the distribution API (Thin Egress App)
- Default value for the `urs_url` variable is now `https://uat.urs.earthdata.nasa.gov/` in the `tf-modules/cumulus` and `tf-modules/archive` Terraform modules. So deploying the `cumulus` module without a `urs_url` variable set will integrate your Cumulus deployment with the UAT URS environment.

### Added

- **CUMULUS-1563**

  - Added `custom_domain_name` variable to `tf-modules/data-persistence` module

- **CUMULUS-1654**
  - Added new helpers to `@cumulus/common/execution-history`:
    - `getStepExitedEvent()` returns the `TaskStateExited` event in a workflow execution history after the given step completion/failure event
    - `getTaskExitedEventOutput()` returns the output message for a `TaskStateExited` event in a workflow execution history

### Changed

- **CUMULUS-1578**

  - Updates SAML launchpad configuration to authorize via configured userGroup.
    [See the NASA specific documentation (protected)](https://wiki.earthdata.nasa.gov/display/CUMULUS/Cumulus+SAML+Launchpad+Integration)

- **CUMULUS-1579**

  - Elasticsearch list queries use `match` instead of `term`. `term` had been analyzing the terms and not supporting `-` in the field values.

- **CUMULUS-1619**

  - Adds 4 new keys to `@cumulus/logger` to display granules, parentArn, asyncOperationId, and stackName.
  - Depends on `cumulus-message-adapter-js` version 1.0.10+. Cumulus tasks updated to use this version.

- **CUMULUS-1654**

  - Changed `@cumulus/common/SfnStep.parseStepMessage()` to a static class method

- **CUMULUS-1641**
  - Added `meta.retries` and `meta.visibilityTimeout` properties to sqs-type rule. To create sqs-type rule, you're required to configure a dead-letter queue on your queue.
  - Added `sqsMessageRemover` lambda which removes the message from SQS queue upon successful workflow execution.
  - Updated `sqsMessageConsumer` lambda to not delete message from SQS queue, and to retry the SQS message for configured number of times.

### Removed

- Removed `create_service_linked_role` variable from `tf-modules/data-persistence` module.

- **CUMULUS-1321**
  - The `region` argument to the `cumulus` Terraform module has been removed

### Fixed

- **CUMULUS-1668** - Fixed a race condition where executions may not have been
  added to the database correctly
- **CUMULUS-1654** - Fixed issue with `publishReports` Lambda not including workflow execution error information for failed workflows with a single step
- Fixed `tf-modules/cumulus` module so that the `urs_url` variable is passed on to its invocation of the `tf-modules/archive` module

## [v1.16.0] - 2019-11-15

### Added

- **CUMULUS-1321**

  - A `deploy_distribution_s3_credentials_endpoint` variable has been added to
    the `cumulus` Terraform module. If true, the NGAP-backed S3 credentials
    endpoint will be added to the Thin Egress App's API. Default: true

- **CUMULUS-1544**

  - Updated the `/granules/bulk` endpoint to correctly query Elasticsearch when
    granule ids are not provided.

- **CUMULUS-1580**
  - Added `/granules/bulk` endpoint to `@cumulus/api` to perform bulk actions on granules given either a list of granule ids or an Elasticsearch query and the workflow to perform.

### Changed

- **CUMULUS-1561**

  - Fix the way that we are handling Terraform provider version requirements
  - Pass provider configs into child modules using the method that the
    [Terraform documentation](https://www.terraform.io/docs/configuration/modules.html#providers-within-modules)
    suggests
  - Remove the `region` input variable from the `s3_access_test` Terraform module
  - Remove the `aws_profile` and `aws_region` input variables from the
    `s3-replicator` Terraform module

- **CUMULUS-1639**
  - Because of
    [S3's Data Consistency Model](https://docs.aws.amazon.com/AmazonS3/latest/dev/Introduction.html#BasicsObjects),
    there may be situations where a GET operation for an object can temporarily
    return a `NoSuchKey` response even if that object _has_ been created. The
    `@cumulus/common/aws.getS3Object()` function has been updated to support
    retries if a `NoSuchKey` response is returned by S3. This behavior can be
    enabled by passing a `retryOptions` object to that function. Supported
    values for that object can be found here:
    <https://github.com/tim-kos/node-retry#retryoperationoptions>

### Removed

- **CUMULUS-1559**
  - `logToSharedDestination` has been migrated to the Terraform deployment as `log_api_gateway_to_cloudwatch` and will ONLY apply to egress lambdas.
    Due to the differences in the Terraform deployment model, we cannot support a global log subscription toggle for a configurable subset of lambdas.
    However, setting up your own log forwarding for a Lambda with Terraform is fairly simple, as you will only need to add SubscriptionFilters to your Terraform configuration, one per log group.
    See [the Terraform documentation](https://www.terraform.io/docs/providers/aws/r/cloudwatch_log_subscription_filter.html) for details on how to do this.
    An empty FilterPattern ("") will capture all logs in a group.

## [v1.15.0] - 2019-11-04

### BREAKING CHANGES

- **CUMULUS-1644** - When a workflow execution begins or ends, the workflow
  payload is parsed and any new or updated PDRs or granules referenced in that
  workflow are stored to the Cumulus archive. The defined interface says that a
  PDR in `payload.pdr` will be added to the archive, and any granules in
  `payload.granules` will also be added to the archive. In previous releases,
  PDRs found in `meta.pdr` and granules found in `meta.input_granules` were also
  added to the archive. This caused unexpected behavior and has been removed.
  Only PDRs from `payload.pdr` and granules from `payload.granules` will now be
  added to the Cumulus archive.

- **CUMULUS-1449** - Cumulus now uses a universal workflow template when
  starting a workflow that contains general information specific to the
  deployment, but not specific to the workflow. Workflow task configs must be
  defined using AWS step function parameters. As part of this change,
  `CumulusConfig` has been retired and task configs must now be defined under
  the `cma.task_config` key in the Parameters section of a step function
  definition.

  **Migration instructions**:

  NOTE: These instructions require the use of Cumulus Message Adapter v1.1.x+.
  Please ensure you are using a compatible version before attempting to migrate
  workflow configurations. When defining workflow steps, remove any
  `CumulusConfig` section, as shown below:

  ```yaml
  ParsePdr:
    CumulusConfig:
      provider: "{$.meta.provider}"
      bucket: "{$.meta.buckets.internal.name}"
      stack: "{$.meta.stack}"
  ```

  Instead, use AWS Parameters to pass `task_config` for the task directly into
  the Cumulus Message Adapter:

  ```yaml
  ParsePdr:
    Parameters:
      cma:
        event.$: "$"
        task_config:
          provider: "{$.meta.provider}"
          bucket: "{$.meta.buckets.internal.name}"
          stack: "{$.meta.stack}"
  ```

  In this example, the `cma` key is used to pass parameters to the message
  adapter. Using `task_config` in combination with `event.$: '$'` allows the
  message adapter to process `task_config` as the `config` passed to the Cumulus
  task. See `example/workflows/sips.yml` in the core repository for further
  examples of how to set the Parameters.

  Additionally, workflow configurations for the `QueueGranules` and `QueuePdrs`
  tasks need to be updated:

  - `queue-pdrs` config changes:
    - `parsePdrMessageTemplateUri` replaced with `parsePdrWorkflow`, which is
      the workflow name (i.e. top-level name in `config.yml`, e.g. 'ParsePdr').
    - `internalBucket` and `stackName` configs now required to look up
      configuration from the deployment. Brings the task config in line with
      that of `queue-granules`.
  - `queue-granules` config change: `ingestGranuleMessageTemplateUri` replaced
    with `ingestGranuleWorkflow`, which is the workflow name (e.g.
    'IngestGranule').

- **CUMULUS-1396** - **Workflow steps at the beginning and end of a workflow
  using the `SfSnsReport` Lambda have now been deprecated (e.g. `StartStatus`,
  `StopStatus`) and should be removed from your workflow definitions**. These
  steps were used for publishing ingest notifications and have been replaced by
  an implementation using Cloudwatch events for Step Functions to trigger a
  Lambda that publishes ingest notifications. For further detail on how ingest
  notifications are published, see the notes below on **CUMULUS-1394**. For
  examples of how to update your workflow definitions, see our
  [example workflow definitions](https://github.com/nasa/cumulus/blob/master/example/workflows/).

- **CUMULUS-1470**
  - Remove Cumulus-defined ECS service autoscaling, allowing integrators to
    better customize autoscaling to meet their needs. In order to use
    autoscaling with ECS services, appropriate
    `AWS::ApplicationAutoScaling::ScalableTarget`,
    `AWS::ApplicationAutoScaling::ScalingPolicy`, and `AWS::CloudWatch::Alarm`
    resources should be defined in a kes overrides file. See
    [this example](https://github.com/nasa/cumulus/blob/release-1.15.x/example/overrides/app/cloudformation.template.yml)
    for an example.
  - The following config parameters are no longer used:
    - ecs.services.\<NAME\>.minTasks
    - ecs.services.\<NAME\>.maxTasks
    - ecs.services.\<NAME\>.scaleInActivityScheduleTime
    - ecs.services.\<NAME\>.scaleInAdjustmentPercent
    - ecs.services.\<NAME\>.scaleOutActivityScheduleTime
    - ecs.services.\<NAME\>.scaleOutAdjustmentPercent
    - ecs.services.\<NAME\>.activityName

### Added

- **CUMULUS-1100**

  - Added 30-day retention properties to all log groups that were missing those policies.

- **CUMULUS-1396**

  - Added `@cumulus/common/sfnStep`:
    - `LambdaStep` - A class for retrieving and parsing input and output to Lambda steps in AWS Step Functions
    - `ActivityStep` - A class for retrieving and parsing input and output to ECS activity steps in AWS Step Functions

- **CUMULUS-1574**

  - Added `GET /token` endpoint for SAML authorization when cumulus is protected by Launchpad.
    This lets a user retieve a token by hand that can be presented to the API.

- **CUMULUS-1625**

  - Added `sf_start_rate` variable to the `ingest` Terraform module, equivalent to `sqs_consumer_rate` in the old model, but will not be automatically applied to custom queues as that was.

- **CUMULUS-1513**
  - Added `sqs`-type rule support in the Cumulus API `@cumulus/api`
  - Added `sqsMessageConsumer` lambda which processes messages from the SQS queues configured in the `sqs` rules.

### Changed

- **CUMULUS-1639**

  - Because of
    [S3's Data Consistency Model](https://docs.aws.amazon.com/AmazonS3/latest/dev/Introduction.html#BasicsObjects),
    there may be situations where a GET operation for an object can temporarily
    return a `NoSuchKey` response even if that object _has_ been created. The
    `@cumulus/common/aws.getS3Object()` function will now retry up to 10 times
    if a `NoSuchKey` response is returned by S3. This can behavior can be
    overridden by passing `{ retries: 0 }` as the `retryOptions` argument.

- **CUMULUS-1449**

  - `queue-pdrs` & `queue-granules` config changes. Details in breaking changes section.
  - Cumulus now uses a universal workflow template when starting workflow that contains general information specific to the deployment, but not specific to the workflow.
  - Changed the way workflow configs are defined, from `CumulusConfig` to a `task_config` AWS Parameter.

- **CUMULUS-1452**

  - Changed the default ECS docker storage drive to `devicemapper`

- **CUMULUS-1453**
  - Removed config schema for `@cumulus/sf-sns-report` task
  - Updated `@cumulus/sf-sns-report` to always assume that it is running as an intermediate step in a workflow, not as the first or last step

### Removed

- **CUMULUS-1449**
  - Retired `CumulusConfig` as part of step function definitions, as this is an artifact of the way Kes parses workflow definitions that was not possible to migrate to Terraform. Use AWS Parameters and the `task_config` key instead. See change note above.
  - Removed individual workflow templates.

### Fixed

- **CUMULUS-1620** - Fixed bug where `message_adapter_version` does not correctly inject the CMA

- **CUMULUS-1396** - Updated `@cumulus/common/StepFunctions.getExecutionHistory()` to recursively fetch execution history when `nextToken` is returned in response

- **CUMULUS-1571** - Updated `@cumulus/common/DynamoDb.get()` to throw any errors encountered when trying to get a record and the record does exist

- **CUMULUS-1452**
  - Updated the EC2 initialization scripts to use full volume size for docker storage
  - Changed the default ECS docker storage drive to `devicemapper`

## [v1.14.5] - 2019-12-30 - [BACKPORT]

### Updated

- **CUMULUS-1626**
  - Updates Cumulus to use node10/CMA 1.1.2 for all of its internal lambdas in prep for AWS node 8 EOL

## [v1.14.4] - 2019-10-28

### Fixed

- **CUMULUS-1632** - Pinned `aws-elasticsearch-connector` package in `@cumulus/api` to version `8.1.3`, since `8.2.0` includes breaking changes

## [v1.14.3] - 2019-10-18

### Fixed

- **CUMULUS-1620** - Fixed bug where `message_adapter_version` does not correctly inject the CMA

- **CUMULUS-1572** - A granule is now included in discovery results even when
  none of its files has a matching file type in the associated collection
  configuration. Previously, if all files for a granule were unmatched by a file
  type configuration, the granule was excluded from the discovery results.
  Further, added support for a `boolean` property
  `ignoreFilesConfigForDiscovery`, which controls how a granule's files are
  filtered at discovery time.

## [v1.14.2] - 2019-10-08

### BREAKING CHANGES

Your Cumulus Message Adapter version should be pinned to `v1.0.13` or lower in your `app/config.yml` using `message_adapter_version: v1.0.13` OR you should use the workflow migration steps below to work with CMA v1.1.1+.

- **CUMULUS-1394** - The implementation of the `SfSnsReport` Lambda requires additional environment variables for integration with the new ingest notification SNS topics. Therefore, **you must update the definition of `SfSnsReport` in your `lambdas.yml` like so**:

```yaml
SfSnsReport:
  handler: index.handler
  timeout: 300
  source: node_modules/@cumulus/sf-sns-report/dist
  tables:
    - ExecutionsTable
  envs:
    execution_sns_topic_arn:
      function: Ref
      value: reportExecutionsSns
    granule_sns_topic_arn:
      function: Ref
      value: reportGranulesSns
    pdr_sns_topic_arn:
      function: Ref
      value: reportPdrsSns
```

- **CUMULUS-1447** -
  The newest release of the Cumulus Message Adapter (v1.1.1) requires that parameterized configuration be used for remote message functionality. Once released, Kes will automatically bring in CMA v1.1.1 without additional configuration.

  **Migration instructions**
  Oversized messages are no longer written to S3 automatically. In order to utilize remote messaging functionality, configure a `ReplaceConfig` AWS Step Function parameter on your CMA task:

  ```yaml
  ParsePdr:
    Parameters:
      cma:
        event.$: "$"
        ReplaceConfig:
          FullMessage: true
  ```

  Accepted fields in `ReplaceConfig` include `MaxSize`, `FullMessage`, `Path` and `TargetPath`.
  See https://github.com/nasa/cumulus-message-adapter/blob/master/CONTRACT.md#remote-message-configuration for full details.

  As this change is backward compatible in Cumulus Core, users wishing to utilize the previous version of the CMA may opt to transition to using a CMA lambda layer, or set `message_adapter_version` in their configuration to a version prior to v1.1.0.

### PLEASE NOTE

- **CUMULUS-1394** - Ingest notifications are now provided via 3 separate SNS topics for executions, granules, and PDRs, instead of a single `sftracker` SNS topic. Whereas the `sftracker` SNS topic received a full Cumulus execution message, the new topics all receive generated records for the given object. The new topics are only published to if the given object exists for the current execution. For a given execution/granule/PDR, **two messages will be received by each topic**: one message indicating that ingest is running and another message indicating that ingest has completed or failed. The new SNS topics are:

  - `reportExecutions` - Receives 1 message per execution
  - `reportGranules` - Receives 1 message per granule in an execution
  - `reportPdrs` - Receives 1 message per PDR

### Added

- **CUMULUS-639**

  - Adds SAML JWT and launchpad token authentication to Cumulus API (configurable)
    - **NOTE** to authenticate with Launchpad ensure your launchpad user_id is in the `<prefix>-UsersTable`
    - when Cumulus configured to protect API via Launchpad:
      - New endpoints
        - `GET /saml/login` - starting point for SAML SSO creates the login request url and redirects to the SAML Identity Provider Service (IDP)
        - `POST /saml/auth` - SAML Assertion Consumer Service. POST receiver from SAML IDP. Validates response, logs the user in, and returnes a SAML-based JWT.
    - Disabled endpoints
      - `POST /refresh`
      - Changes authorization worklow:
      - `ensureAuthorized` now presumes the bearer token is a JWT and tries to validate. If the token is malformed, it attempts to validate the token against Launchpad. This allows users to bring their own token as described here https://wiki.earthdata.nasa.gov/display/CUMULUS/Cumulus+API+with+Launchpad+Authentication. But it also allows dashboard users to manually authenticate via Launchpad SAML to receive a Launchpad-based JWT.

- **CUMULUS-1394**
  - Added `Granule.generateGranuleRecord()` method to granules model to generate a granule database record from a Cumulus execution message
  - Added `Pdr.generatePdrRecord()` method to PDRs model to generate a granule database record from a Cumulus execution message
  - Added helpers to `@cumulus/common/message`:
    - `getMessageExecutionName()` - Get the execution name from a Cumulus execution message
    - `getMessageStateMachineArn()` - Get the state machine ARN from a Cumulus execution message
    - `getMessageExecutionArn()` - Get the execution ARN for a Cumulus execution message
    - `getMessageGranules()` - Get the granules from a Cumulus execution message, if any.
  - Added `@cumulus/common/cloudwatch-event/isFailedSfStatus()` to determine if a Step Function status from a Cloudwatch event is a failed status

### Changed

- **CUMULUS-1308**

  - HTTP PUT of a Collection, Provider, or Rule via the Cumulus API now
    performs full replacement of the existing object with the object supplied
    in the request payload. Previous behavior was to perform a modification
    (partial update) by merging the existing object with the (possibly partial)
    object in the payload, but this did not conform to the HTTP standard, which
    specifies PATCH as the means for modifications rather than replacements.

- **CUMULUS-1375**

  - Migrate Cumulus from deprecated Elasticsearch JS client to new, supported one in `@cumulus/api`

- **CUMULUS-1485** Update `@cumulus/cmr-client` to return error message from CMR for validation failures.

- **CUMULUS-1394**

  - Renamed `Execution.generateDocFromPayload()` to `Execution.generateRecord()` on executions model. The method generates an execution database record from a Cumulus execution message.

- **CUMULUS-1432**

  - `logs` endpoint takes the level parameter as a string and not a number
  - Elasticsearch term query generation no longer converts numbers to boolean

- **CUMULUS-1447**

  - Consolidated all remote message handling code into @common/aws
  - Update remote message code to handle updated CMA remote message flags
  - Update example SIPS workflows to utilize Parameterized CMA configuration

- **CUMULUS-1448** Refactor workflows that are mutating cumulus_meta to utilize meta field

- **CUMULUS-1451**

  - Elasticsearch cluster setting `auto_create_index` will be set to false. This had been causing issues in the bootstrap lambda on deploy.

- **CUMULUS-1456**
  - `@cumulus/api` endpoints default error handler uses `boom` package to format errors, which is consistent with other API endpoint errors.

### Fixed

- **CUMULUS-1432** `logs` endpoint filter correctly filters logs by level
- **CUMULUS-1484** `useMessageAdapter` now does not set CUMULUS_MESSAGE_ADAPTER_DIR when `true`

### Removed

- **CUMULUS-1394**
  - Removed `sfTracker` SNS topic. Replaced by three new SNS topics for granule, execution, and PDR ingest notifications.
  - Removed unused functions from `@cumulus/common/aws`:
    - `getGranuleS3Params()`
    - `setGranuleStatus()`

## [v1.14.1] - 2019-08-29

### Fixed

- **CUMULUS-1455**

  - CMR token links updated to point to CMR legacy services rather than echo

- **CUMULUS-1211**
  - Errors thrown during granule discovery are no longer swallowed and ignored.
    Rather, errors are propagated to allow for proper error-handling and
    meaningful messaging.

## [v1.14.0] - 2019-08-22

### PLEASE NOTE

- We have encountered transient lambda service errors in our integration testing. Please handle transient service errors following [these guidelines](https://docs.aws.amazon.com/step-functions/latest/dg/bp-lambda-serviceexception.html). The workflows in the `example/workflows` folder have been updated with retries configured for these errors.

- **CUMULUS-799** added additional IAM permissions to support reading CloudWatch and API Gateway, so **you will have to redeploy your IAM stack.**

- **CUMULUS-800** Several items:

  - **Delete existing API Gateway stages**: To allow enabling of API Gateway logging, Cumulus now creates and manages a Stage resource during deployment. Before upgrading Cumulus, it is necessary to delete the API Gateway stages on both the Backend API and the Distribution API. Instructions are included in the documenation under [Delete API Gateway Stages](https://nasa.github.io/cumulus/docs/additional-deployment-options/delete-api-gateway-stages).

  - **Set up account permissions for API Gateway to write to CloudWatch**: In a one time operation for your AWS account, to enable CloudWatch Logs for API Gateway, you must first grant the API Gateway permission to read and write logs to CloudWatch for your account. The `AmazonAPIGatewayPushToCloudWatchLogs` managed policy (with an ARN of `arn:aws:iam::aws:policy/service-role/AmazonAPIGatewayPushToCloudWatchLogs`) has all the required permissions. You can find a simple how to in the documentation under [Enable API Gateway Logging.](https://nasa.github.io/cumulus/docs/additional-deployment-options/enable-gateway-logging-permissions)

  - **Configure API Gateway to write logs to CloudWatch** To enable execution logging for the distribution API set `config.yaml` `apiConfigs.distribution.logApigatewayToCloudwatch` value to `true`. More information [Enable API Gateway Logs](https://nasa.github.io/cumulus/docs/additional-deployment-options/enable-api-logs)

  - **Configure CloudWatch log delivery**: It is possible to deliver CloudWatch API execution and access logs to a cross-account shared AWS::Logs::Destination. An operator does this by adding the key `logToSharedDestination` to the `config.yml` at the default level with a value of a writable log destination. More information in the documenation under [Configure CloudWatch Logs Delivery.](https://nasa.github.io/cumulus/docs/additional-deployment-options/configure-cloudwatch-logs-delivery)

  - **Additional Lambda Logging**: It is now possible to configure any lambda to deliver logs to a shared subscriptions by setting `logToSharedDestination` to the ARN of a writable location (either an AWS::Logs::Destination or a Kinesis Stream) on any lambda config. Documentation for [Lambda Log Subscriptions](https://nasa.github.io/cumulus/docs/additional-deployment-options/additional-lambda-logging)

  - **Configure S3 Server Access Logs**: If you are running Cumulus in an NGAP environment you may [configure S3 Server Access Logs](https://nasa.github.io/cumulus/docs/next/deployment/server_access_logging) to be delivered to a shared bucket where the Metrics Team will ingest the logs into their ELK stack. Contact the Metrics team for permission and location.

- **CUMULUS-1368** The Cumulus distribution API has been deprecated and is being replaced by ASF's Thin Egress App. By default, the distribution API will not deploy. Please follow [the instructions for deploying and configuring Thin Egress](https://nasa.github.io/cumulus/docs/deployment/thin_egress_app).

To instead continue to deploy and use the legacy Cumulus distribution app, add the following to your `config.yml`:

```yaml
deployDistributionApi: true
```

If you deploy with no distribution app your deployment will succeed but you may encounter errors in your workflows, particularly in the `MoveGranule` task.

- **CUMULUS-1418** Users who are packaging the CMA in their Lambdas outside of Cumulus may need to update their Lambda configuration. Please see `BREAKING CHANGES` below for details.

### Added

- **CUMULUS-642**
  - Adds Launchpad as an authentication option for the Cumulus API.
  - Updated deployment documentation and added [instructions to setup Cumulus API Launchpad authentication](https://wiki.earthdata.nasa.gov/display/CUMULUS/Cumulus+API+with+Launchpad+Authentication)
- **CUMULUS-1418**
  - Adds usage docs/testing of lambda layers (introduced in PR1125), updates Core example tasks to use the updated `cumulus-ecs-task` and a CMA layer instead of kes CMA injection.
  - Added Terraform module to publish CMA as layer to user account.
- **PR1125** - Adds `layers` config option to support deploying Lambdas with layers
- **PR1128** - Added `useXRay` config option to enable AWS X-Ray for Lambdas.
- **CUMULUS-1345**
  - Adds new variables to the app deployment under `cmr`.
  - `cmrEnvironment` values are `SIT`, `UAT`, or `OPS` with `UAT` as the default.
  - `cmrLimit` and `cmrPageSize` have been added as configurable options.
- **CUMULUS-1273**
  - Added lambda function EmsProductMetadataReport to generate EMS Product Metadata report
- **CUMULUS-1226**
  - Added API endpoint `elasticsearch/index-from-database` to index to an Elasticsearch index from the database for recovery purposes and `elasticsearch/indices-status` to check the status of Elasticsearch indices via the API.
- **CUMULUS-824**
  - Added new Collection parameter `reportToEms` to configure whether the collection is reported to EMS
- **CUMULUS-1357**
  - Added new BackendApi endpoint `ems` that generates EMS reports.
- **CUMULUS-1241**
  - Added information about queues with maximum execution limits defined to default workflow templates (`meta.queueExecutionLimits`)
- **CUMULUS-1311**
  - Added `@cumulus/common/message` with various message parsing/preparation helpers
- **CUMULUS-812**

  - Added support for limiting the number of concurrent executions started from a queue. [See the data cookbook](https://nasa.github.io/cumulus/docs/data-cookbooks/throttling-queued-executions) for more information.

- **CUMULUS-1337**

  - Adds `cumulus.stackName` value to the `instanceMetadata` endpoint.

- **CUMULUS-1368**

  - Added `cmrGranuleUrlType` to the `@cumulus/move-granules` task. This determines what kind of links go in the CMR files. The options are `distribution`, `s3`, or `none`, with the default being distribution. If there is no distribution API being used with Cumulus, you must set the value to `s3` or `none`.

- Added `packages/s3-replicator` Terraform module to allow same-region s3 replication to metrics bucket.

- **CUMULUS-1392**

  - Added `tf-modules/report-granules` Terraform module which processes granule ingest notifications received via SNS and stores granule data to a database. The module includes:
    - SNS topic for publishing granule ingest notifications
    - Lambda to process granule notifications and store data
    - IAM permissions for the Lambda
    - Subscription for the Lambda to the SNS topic

- **CUMULUS-1393**

  - Added `tf-modules/report-pdrs` Terraform module which processes PDR ingest notifications received via SNS and stores PDR data to a database. The module includes:
    - SNS topic for publishing PDR ingest notifications
    - Lambda to process PDR notifications and store data
    - IAM permissions for the Lambda
    - Subscription for the Lambda to the SNS topic
  - Added unit tests for `@cumulus/api/models/pdrs.createPdrFromSns()`

- **CUMULUS-1400**

  - Added `tf-modules/report-executions` Terraform module which processes workflow execution information received via SNS and stores it to a database. The module includes:
    - SNS topic for publishing execution data
    - Lambda to process and store execution data
    - IAM permissions for the Lambda
    - Subscription for the Lambda to the SNS topic
  - Added `@cumulus/common/sns-event` which contains helpers for SNS events:
    - `isSnsEvent()` returns true if event is from SNS
    - `getSnsEventMessage()` extracts and parses the message from an SNS event
    - `getSnsEventMessageObject()` extracts and parses message object from an SNS event
  - Added `@cumulus/common/cloudwatch-event` which contains helpers for Cloudwatch events:
    - `isSfExecutionEvent()` returns true if event is from Step Functions
    - `isTerminalSfStatus()` determines if a Step Function status from a Cloudwatch event is a terminal status
    - `getSfEventStatus()` gets the Step Function status from a Cloudwatch event
    - `getSfEventDetailValue()` extracts a Step Function event detail field from a Cloudwatch event
    - `getSfEventMessageObject()` extracts and parses Step Function detail object from a Cloudwatch event

- **CUMULUS-1429**

  - Added `tf-modules/data-persistence` Terraform module which includes resources for data persistence in Cumulus:
    - DynamoDB tables
    - Elasticsearch with optional support for VPC
    - Cloudwatch alarm for number of Elasticsearch nodes

- **CUMULUS-1379** CMR Launchpad Authentication
  - Added `launchpad` configuration to `@cumulus/deployment/app/config.yml`, and cloudformation templates, workflow message, lambda configuration, api endpoint configuration
  - Added `@cumulus/common/LaunchpadToken` and `@cumulus/common/launchpad` to provide methods to get token and validate token
  - Updated lambdas to use Launchpad token for CMR actions (ingest and delete granules)
  - Updated deployment documentation and added [instructions to setup CMR client for Launchpad authentication](https://wiki.earthdata.nasa.gov/display/CUMULUS/CMR+Launchpad+Authentication)

## Changed

- **CUMULUS-1232**

  - Added retries to update `@cumulus/cmr-client` `updateToken()`

- **CUMULUS-1245 CUMULUS-795**

  - Added additional `ems` configuration parameters for sending the ingest reports to EMS
  - Added functionality to send daily ingest reports to EMS

- **CUMULUS-1241**

  - Removed the concept of "priority levels" and added ability to define a number of maximum concurrent executions per SQS queue
  - Changed mapping of Cumulus message properties for the `sqs2sfThrottle` lambda:
    - Queue name is read from `cumulus_meta.queueName`
    - Maximum executions for the queue is read from `meta.queueExecutionLimits[queueName]`, where `queueName` is `cumulus_meta.queueName`
  - Changed `sfSemaphoreDown` lambda to only attempt decrementing semaphores when:
    - the message is for a completed/failed/aborted/timed out workflow AND
    - `cumulus_meta.queueName` exists on the Cumulus message AND
    - An entry for the queue name (`cumulus_meta.queueName`) exists in the the object `meta.queueExecutionLimits` on the Cumulus message

- **CUMULUS-1338**

  - Updated `sfSemaphoreDown` lambda to be triggered via AWS Step Function Cloudwatch events instead of subscription to `sfTracker` SNS topic

- **CUMULUS-1311**

  - Updated `@cumulus/queue-granules` to set `cumulus_meta.queueName` for queued execution messages
  - Updated `@cumulus/queue-pdrs` to set `cumulus_meta.queueName` for queued execution messages
  - Updated `sqs2sfThrottle` lambda to immediately decrement queue semaphore value if dispatching Step Function execution throws an error

- **CUMULUS-1362**

  - Granule `processingStartTime` and `processingEndTime` will be set to the execution start time and end time respectively when there is no sync granule or post to cmr task present in the workflow

- **CUMULUS-1400**
  - Deprecated `@cumulus/ingest/aws/getExecutionArn`. Use `@cumulus/common/aws/getExecutionArn` instead.

### Fixed

- **CUMULUS-1439**

  - Fix bug with rule.logEventArn deletion on Kinesis rule update and fix unit test to verify

- **CUMULUS-796**

  - Added production information (collection ShortName and Version, granuleId) to EMS distribution report
  - Added functionality to send daily distribution reports to EMS

- **CUMULUS-1319**

  - Fixed a bug where granule ingest times were not being stored to the database

- **CUMULUS-1356**

  - The `Collection` model's `delete` method now _removes_ the specified item
    from the collection config store that was inserted by the `create` method.
    Previously, this behavior was missing.

- **CUMULUS-1374**
  - Addressed audit concerns (https://www.npmjs.com/advisories/782) in api package

### BREAKING CHANGES

### Changed

- **CUMULUS-1418**
  - Adding a default `cmaDir` key to configuration will cause `CUMULUS_MESSAGE_ADAPTER_DIR` to be set by default to `/opt` for any Lambda not setting `useCma` to true, or explicitly setting the CMA environment variable. In lambdas that package the CMA independently of the Cumulus packaging. Lambdas manually packaging the CMA should have their Lambda configuration updated to set the CMA path, or alternately if not using the CMA as a Lambda layer in this deployment set `cmaDir` to `./cumulus-message-adapter`.

### Removed

- **CUMULUS-1337**

  - Removes the S3 Access Metrics package added in CUMULUS-799

- **PR1130**
  - Removed code deprecated since v1.11.1:
    - Removed `@cumulus/common/step-functions`. Use `@cumulus/common/StepFunctions` instead.
    - Removed `@cumulus/api/lib/testUtils.fakeFilesFactory`. Use `@cumulus/api/lib/testUtils.fakeFileFactory` instead.
    - Removed `@cumulus/cmrjs/cmr` functions: `searchConcept`, `ingestConcept`, `deleteConcept`. Use the functions in `@cumulus/cmr-client` instead.
    - Removed `@cumulus/ingest/aws.getExecutionHistory`. Use `@cumulus/common/StepFunctions.getExecutionHistory` instead.

## [v1.13.5] - 2019-08-29 - [BACKPORT]

### Fixed

- **CUMULUS-1455** - CMR token links updated to point to CMR legacy services rather than echo

## [v1.13.4] - 2019-07-29

- **CUMULUS-1411** - Fix deployment issue when using a template override

## [v1.13.3] - 2019-07-26

- **CUMULUS-1345** Full backport of CUMULUS-1345 features - Adds new variables to the app deployment under `cmr`.
  - `cmrEnvironment` values are `SIT`, `UAT`, or `OPS` with `UAT` as the default.
  - `cmrLimit` and `cmrPageSize` have been added as configurable options.

## [v1.13.2] - 2019-07-25

- Re-release of v1.13.1 to fix broken npm packages.

## [v1.13.1] - 2019-07-22

- **CUMULUS-1374** - Resolve audit compliance with lodash version for api package subdependency
- **CUMULUS-1412** - Resolve audit compliance with googleapi package
- **CUMULUS-1345** - Backported CMR environment setting in getUrl to address immediate user need. CMR_ENVIRONMENT can now be used to set the CMR environment to OPS/SIT

## [v1.13.0] - 2019-5-20

### PLEASE NOTE

**CUMULUS-802** added some additional IAM permissions to support ECS autoscaling, so **you will have to redeploy your IAM stack.**
As a result of the changes for **CUMULUS-1193**, **CUMULUS-1264**, and **CUMULUS-1310**, **you must delete your existing stacks (except IAM) before deploying this version of Cumulus.**
If running Cumulus within a VPC and extended downtime is acceptable, we recommend doing this at the end of the day to allow AWS backend resources and network interfaces to be cleaned up overnight.

### BREAKING CHANGES

- **CUMULUS-1228**

  - The default AMI used by ECS instances is now an NGAP-compliant AMI. This
    will be a breaking change for non-NGAP deployments. If you do not deploy to
    NGAP, you will need to find the AMI ID of the
    [most recent Amazon ECS-optimized AMI](https://docs.aws.amazon.com/AmazonECS/latest/developerguide/ecs-optimized_AMI.html),
    and set the `ecs.amiid` property in your config. Instructions for finding
    the most recent NGAP AMI can be found using
    [these instructions](https://wiki.earthdata.nasa.gov/display/ESKB/Select+an+NGAP+Created+AMI).

- **CUMULUS-1310**

  - Database resources (DynamoDB, ElasticSearch) have been moved to an independent `db` stack.
    Migrations for this version will need to be user-managed. (e.g. [elasticsearch](https://docs.aws.amazon.com/elasticsearch-service/latest/developerguide/es-version-migration.html#snapshot-based-migration) and [dynamoDB](https://docs.aws.amazon.com/datapipeline/latest/DeveloperGuide/dp-template-exports3toddb.html)).
    Order of stack deployment is `iam` -> `db` -> `app`.
  - All stacks can now be deployed using a single `config.yml` file, i.e.: `kes cf deploy --kes-folder app --template node_modules/@cumulus/deployment/[iam|db|app] [...]`
    Backwards-compatible. For development, please re-run `npm run bootstrap` to build new `kes` overrides.
    Deployment docs have been updated to show how to deploy a single-config Cumulus instance.
  - `params` have been moved: Nest `params` fields under `app`, `db` or `iam` to override all Parameters for a particular stack's cloudformation template. Backwards-compatible with multi-config setups.
  - `stackName` and `stackNameNoDash` have been retired. Use `prefix` and `prefixNoDash` instead.
  - The `iams` section in `app/config.yml` IAM roles has been deprecated as a user-facing parameter,
    _unless_ your IAM role ARNs do not match the convention shown in `@cumulus/deployment/app/config.yml`
  - The `vpc.securityGroup` will need to be set with a pre-existing security group ID to use Cumulus in a VPC. Must allow inbound HTTP(S) (Port 443).

- **CUMULUS-1212**

  - `@cumulus/post-to-cmr` will now fail if any granules being processed are missing a metadata file. You can set the new config option `skipMetaCheck` to `true` to pass post-to-cmr without a metadata file.

- **CUMULUS-1232**

  - `@cumulus/sync-granule` will no longer silently pass if no checksum data is provided. It will use input
    from the granule object to:
    - Verify checksum if `checksumType` and `checksumValue` are in the file record OR a checksum file is provided
      (throws `InvalidChecksum` on fail), else log warning that no checksum is available.
    - Then, verify synced S3 file size if `file.size` is in the file record (throws `UnexpectedFileSize` on fail),
      else log warning that no file size is available.
    - Pass the step.

- **CUMULUS-1264**

  - The Cloudformation templating and deployment configuration has been substantially refactored.
    - `CumulusApiDefault` nested stack resource has been renamed to `CumulusApiDistribution`
    - `CumulusApiV1` nested stack resource has been renamed to `CumulusApiBackend`
  - The `urs: true` config option for when defining your lambdas (e.g. in `lambdas.yml`) has been deprecated. There are two new options to replace it:
    - `urs_redirect: 'token'`: This will expose a `TOKEN_REDIRECT_ENDPOINT` environment variable to your lambda that references the `/token` endpoint on the Cumulus backend API
    - `urs_redirect: 'distribution'`: This will expose a `DISTRIBUTION_REDIRECT_ENDPOINT` environment variable to your lambda that references the `/redirect` endpoint on the Cumulus distribution API

- **CUMULUS-1193**

  - The elasticsearch instance is moved behind the VPC.
  - Your account will need an Elasticsearch Service Linked role. This is a one-time setup for the account. You can follow the instructions to use the AWS console or AWS CLI [here](https://docs.aws.amazon.com/IAM/latest/UserGuide/using-service-linked-roles.html) or use the following AWS CLI command: `aws iam create-service-linked-role --aws-service-name es.amazonaws.com`

- **CUMULUS-802**

  - ECS `maxInstances` must be greater than `minInstances`. If you use defaults, no change is required.

- **CUMULUS-1269**
  - Brought Cumulus data models in line with CNM JSON schema:
    - Renamed file object `fileType` field to `type`
    - Renamed file object `fileSize` field to `size`
    - Renamed file object `checksumValue` field to `checksum` where not already done.
    - Added `ancillary` and `linkage` type support to file objects.

### Added

- **CUMULUS-799**

  - Added an S3 Access Metrics package which will take S3 Server Access Logs and
    write access metrics to CloudWatch

- **CUMULUS-1242** - Added `sqs2sfThrottle` lambda. The lambda reads SQS messages for queued executions and uses semaphores to only start new executions if the maximum number of executions defined for the priority key (`cumulus_meta.priorityKey`) has not been reached. Any SQS messages that are read but not used to start executions remain in the queue.

- **CUMULUS-1240**

  - Added `sfSemaphoreDown` lambda. This lambda receives SNS messages and for each message it decrements the semaphore used to track the number of running executions if:
    - the message is for a completed/failed workflow AND
    - the message contains a level of priority (`cumulus_meta.priorityKey`)
  - Added `sfSemaphoreDown` lambda as a subscriber to the `sfTracker` SNS topic

- **CUMULUS-1265**

  - Added `apiConfigs` configuration option to configure API Gateway to be private
  - All internal lambdas configured to run inside the VPC by default
  - Removed references to `NoVpc` lambdas from documentation and `example` folder.

- **CUMULUS-802**
  - Adds autoscaling of ECS clusters
  - Adds autoscaling of ECS services that are handling StepFunction activities

## Changed

- Updated `@cumulus/ingest/http/httpMixin.list()` to trim trailing spaces on discovered filenames

- **CUMULUS-1310**

  - Database resources (DynamoDB, ElasticSearch) have been moved to an independent `db` stack.
    This will enable future updates to avoid affecting database resources or requiring migrations.
    Migrations for this version will need to be user-managed.
    (e.g. [elasticsearch](https://docs.aws.amazon.com/elasticsearch-service/latest/developerguide/es-version-migration.html#snapshot-based-migration) and [dynamoDB](https://docs.aws.amazon.com/datapipeline/latest/DeveloperGuide/dp-template-exports3toddb.html)).
    Order of stack deployment is `iam` -> `db` -> `app`.
  - All stacks can now be deployed using a single `config.yml` file, i.e.: `kes cf deploy --kes-folder app --template node_modules/@cumulus/deployment/[iam|db|app] [...]`
    Backwards-compatible. Please re-run `npm run bootstrap` to build new `kes` overrides.
    Deployment docs have been updated to show how to deploy a single-config Cumulus instance.
  - `params` fields should now be nested under the stack key (i.e. `app`, `db` or `iam`) to provide Parameters for a particular stack's cloudformation template,
    for use with single-config instances. Keys _must_ match the name of the deployment package folder (`app`, `db`, or `iam`).
    Backwards-compatible with multi-config setups.
  - `stackName` and `stackNameNoDash` have been retired as user-facing config parameters. Use `prefix` and `prefixNoDash` instead.
    This will be used to create stack names for all stacks in a single-config use case.
    `stackName` may still be used as an override in multi-config usage, although this is discouraged.
    Warning: overriding the `db` stack's `stackName` will require you to set `dbStackName` in your `app/config.yml`.
    This parameter is required to fetch outputs from the `db` stack to reference in the `app` stack.
  - The `iams` section in `app/config.yml` IAM roles has been retired as a user-facing parameter,
    _unless_ your IAM role ARNs do not match the convention shown in `@cumulus/deployment/app/config.yml`
    In that case, overriding `iams` in your own config is recommended.
  - `iam` and `db` `cloudformation.yml` file names will have respective prefixes (e.g `iam.cloudformation.yml`).
  - Cumulus will now only attempt to create reconciliation reports for buckets of the `private`, `public` and `protected` types.
  - Cumulus will no longer set up its own security group.
    To pass a pre-existing security group for in-VPC deployments as a parameter to the Cumulus template, populate `vpc.securityGroup` in `config.yml`.
    This security group must allow inbound HTTP(S) traffic (Port 443). SSH traffic (Port 22) must be permitted for SSH access to ECS instances.
  - Deployment docs have been updated with examples for the new deployment model.

- **CUMULUS-1236**

  - Moves access to public files behind the distribution endpoint. Authentication is not required, but direct http access has been disallowed.

- **CUMULUS-1223**

  - Adds unauthenticated access for public bucket files to the Distribution API. Public files should be requested the same way as protected files, but for public files a redirect to a self-signed S3 URL will happen without requiring authentication with Earthdata login.

- **CUMULUS-1232**

  - Unifies duplicate handling in `ingest/granule.handleDuplicateFile` for maintainability.
  - Changed `ingest/granule.ingestFile` and `move-granules/index.moveFileRequest` to use new function.
  - Moved file versioning code to `ingest/granule.moveGranuleFileWithVersioning`
  - `ingest/granule.verifyFile` now also tests `file.size` for verification if it is in the file record and throws
    `UnexpectedFileSize` error for file size not matching input.
  - `ingest/granule.verifyFile` logs warnings if checksum and/or file size are not available.

- **CUMULUS-1193**

  - Moved reindex CLI functionality to an API endpoint. See [API docs](https://nasa.github.io/cumulus-api/#elasticsearch-1)

- **CUMULUS-1207**
  - No longer disable lambda event source mappings when disabling a rule

### Fixed

- Updated Lerna publish script so that published Cumulus packages will pin their dependencies on other Cumulus packages to exact versions (e.g. `1.12.1` instead of `^1.12.1`)

- **CUMULUS-1203**

  - Fixes IAM template's use of intrinsic functions such that IAM template overrides now work with kes

- **CUMULUS-1268**
  - Deployment will not fail if there are no ES alarms or ECS services

## [v1.12.1] - 2019-4-8

## [v1.12.0] - 2019-4-4

Note: There was an issue publishing 1.12.0. Upgrade to 1.12.1.

### BREAKING CHANGES

- **CUMULUS-1139**

  - `granule.applyWorkflow` uses the new-style granule record as input to workflows.

- **CUMULUS-1171**

  - Fixed provider handling in the API to make it consistent between protocols.
    NOTE: This is a breaking change. When applying this upgrade, users will need to:
    1. Disable all workflow rules
    2. Update any `http` or `https` providers so that the host field only
       contains a valid hostname or IP address, and the port field contains the
       provider port.
    3. Perform the deployment
    4. Re-enable workflow rules

- **CUMULUS-1176**:

  - `@cumulus/move-granules` input expectations have changed. `@cumulus/files-to-granules` is a new intermediate task to perform input translation in the old style.
    See the Added and Changed sections of this release changelog for more information.

- **CUMULUS-670**

  - The behavior of ParsePDR and related code has changed in this release. PDRs with FILE_TYPEs that do not conform to the PDR ICD (+ TGZ) (https://cdn.earthdata.nasa.gov/conduit/upload/6376/ESDS-RFC-030v1.0.pdf) will fail to parse.

- **CUMULUS-1208**
  - The granule object input to `@cumulus/queue-granules` will now be added to ingest workflow messages **as is**. In practice, this means that if you are using `@cumulus/queue-granules` to trigger ingest workflows and your granule objects input have invalid properties, then your ingest workflows will fail due to schema validation errors.

### Added

- **CUMULUS-777**
  - Added new cookbook entry on configuring Cumulus to track ancillary files.
- **CUMULUS-1183**
  - Kes overrides will now abort with a warning if a workflow step is configured without a corresponding
    lambda configuration
- **CUMULUS-1223**

  - Adds convenience function `@cumulus/common/bucketsConfigJsonObject` for fetching stack's bucket configuration as an object.

- **CUMULUS-853**
  - Updated FakeProcessing example lambda to include option to generate fake browse
  - Added feature documentation for ancillary metadata export, a new cookbook entry describing a workflow with ancillary metadata generation(browse), and related task definition documentation
- **CUMULUS-805**
  - Added a CloudWatch alarm to check running ElasticSearch instances, and a CloudWatch dashboard to view the health of ElasticSearch
  - Specify `AWS_REGION` in `.env` to be used by deployment script
- **CUMULUS-803**
  - Added CloudWatch alarms to check running tasks of each ECS service, and add the alarms to CloudWatch dashboard
- **CUMULUS-670**
  - Added Ancillary Metadata Export feature (see https://nasa.github.io/cumulus/docs/features/ancillary_metadata for more information)
  - Added new Collection file parameter "fileType" that allows configuration of workflow granule file fileType
- **CUMULUS-1184** - Added kes logging output to ensure we always see the state machine reference before failures due to configuration
- **CUMULUS-1105** - Added a dashboard endpoint to serve the dashboard from an S3 bucket
- **CUMULUS-1199** - Moves `s3credentials` endpoint from the backend to the distribution API.
- **CUMULUS-666**
  - Added `@api/endpoints/s3credentials` to allow EarthData Login authorized users to retrieve temporary security credentials for same-region direct S3 access.
- **CUMULUS-671**
  - Added `@packages/integration-tests/api/distribution/getDistributionApiS3SignedUrl()` to return the S3 signed URL for a file protected by the distribution API
- **CUMULUS-672**
  - Added `cmrMetadataFormat` and `cmrConceptId` to output for individual granules from `@cumulus/post-to-cmr`. `cmrMetadataFormat` will be read from the `cmrMetadataFormat` generated for each granule in `@cumulus/cmrjs/publish2CMR()`
  - Added helpers to `@packages/integration-tests/api/distribution`:
    - `getDistributionApiFileStream()` returns a stream to download files protected by the distribution API
    - `getDistributionFileUrl()` constructs URLs for requesting files from the distribution API
- **CUMULUS-1185** `@cumulus/api/models/Granule.removeGranuleFromCmrByGranule` to replace `@cumulus/api/models/Granule.removeGranuleFromCmr` and use the Granule UR from the CMR metadata to remove the granule from CMR

- **CUMULUS-1101**

  - Added new `@cumulus/checksum` package. This package provides functions to calculate and validate checksums.
  - Added new checksumming functions to `@cumulus/common/aws`: `calculateS3ObjectChecksum` and `validateS3ObjectChecksum`, which depend on the `checksum` package.

- CUMULUS-1171

  - Added `@cumulus/common` API documentation to `packages/common/docs/API.md`
  - Added an `npm run build-docs` task to `@cumulus/common`
  - Added `@cumulus/common/string#isValidHostname()`
  - Added `@cumulus/common/string#match()`
  - Added `@cumulus/common/string#matches()`
  - Added `@cumulus/common/string#toLower()`
  - Added `@cumulus/common/string#toUpper()`
  - Added `@cumulus/common/URLUtils#buildURL()`
  - Added `@cumulus/common/util#isNil()`
  - Added `@cumulus/common/util#isNull()`
  - Added `@cumulus/common/util#isUndefined()`
  - Added `@cumulus/common/util#negate()`

- **CUMULUS-1176**

  - Added new `@cumulus/files-to-granules` task to handle converting file array output from `cumulus-process` tasks into granule objects.
    Allows simplification of `@cumulus/move-granules` and `@cumulus/post-to-cmr`, see Changed section for more details.

- CUMULUS-1151 Compare the granule holdings in CMR with Cumulus' internal data store
- CUMULUS-1152 Compare the granule file holdings in CMR with Cumulus' internal data store

### Changed

- **CUMULUS-1216** - Updated `@cumulus/ingest/granule/ingestFile` to download files to expected staging location.
- **CUMULUS-1208** - Updated `@cumulus/ingest/queue/enqueueGranuleIngestMessage()` to not transform granule object passed to it when building an ingest message
- **CUMULUS-1198** - `@cumulus/ingest` no longer enforces any expectations about whether `provider_path` contains a leading slash or not.
- **CUMULUS-1170**
  - Update scripts and docs to use `npm` instead of `yarn`
  - Use `package-lock.json` files to ensure matching versions of npm packages
  - Update CI builds to use `npm ci` instead of `npm install`
- **CUMULUS-670**
  - Updated ParsePDR task to read standard PDR types+ (+ tgz as an external customer requirement) and add a fileType to granule-files on Granule discovery
  - Updated ParsePDR to fail if unrecognized type is used
  - Updated all relevant task schemas to include granule->files->filetype as a string value
  - Updated tests/test fixtures to include the fileType in the step function/task inputs and output validations as needed
  - Updated MoveGranules task to handle incoming configuration with new "fileType" values and to add them as appropriate to the lambda output.
  - Updated DiscoverGranules step/related workflows to read new Collection file parameter fileType that will map a discovered file to a workflow fileType
  - Updated CNM parser to add the fileType to the defined granule file fileType on ingest and updated integration tests to verify/validate that behavior
  - Updated generateEcho10XMLString in cmr-utils.js to use a map/related library to ensure order as CMR requires ordering for their online resources.
  - Updated post-to-cmr task to appropriately export CNM filetypes to CMR in echo10/UMM exports
- **CUMULUS-1139** - Granules stored in the API contain a `files` property. That schema has been greatly
  simplified and now better matches the CNM format.
  - The `name` property has been renamed to `fileName`.
  - The `filepath` property has been renamed to `key`.
  - The `checksumValue` property has been renamed to `checksum`.
  - The `path` property has been removed.
  - The `url_path` property has been removed.
  - The `filename` property (which contained an `s3://` URL) has been removed, and the `bucket`
    and `key` properties should be used instead. Any requests sent to the API containing a `granule.files[].filename`
    property will be rejected, and any responses coming back from the API will not contain that
    `filename` property.
  - A `source` property has been added, which is a URL indicating the original source of the file.
  - `@cumulus/ingest/granule.moveGranuleFiles()` no longer includes a `filename` field in its
    output. The `bucket` and `key` fields should be used instead.
- **CUMULUS-672**

  - Changed `@cumulus/integration-tests/api/EarthdataLogin.getEarthdataLoginRedirectResponse` to `@cumulus/integration-tests/api/EarthdataLogin.getEarthdataAccessToken`. The new function returns an access response from Earthdata login, if successful.
  - `@cumulus/integration-tests/cmr/getOnlineResources` now accepts an object of options, including `cmrMetadataFormat`. Based on the `cmrMetadataFormat`, the function will correctly retrieve the online resources for each metadata format (ECHO10, UMM-G)

- **CUMULUS-1101**

  - Moved `@cumulus/common/file/getFileChecksumFromStream` into `@cumulus/checksum`, and renamed it to `generateChecksumFromStream`.
    This is a breaking change for users relying on `@cumulus/common/file/getFileChecksumFromStream`.
  - Refactored `@cumulus/ingest/Granule` to depend on new `common/aws` checksum functions and remove significantly present checksumming code.
    - Deprecated `@cumulus/ingest/granule.validateChecksum`. Replaced with `@cumulus/ingest/granule.verifyFile`.
    - Renamed `granule.getChecksumFromFile` to `granule.retrieveSuppliedFileChecksumInformation` to be more accurate.
  - Deprecated `@cumulus/common/aws.checksumS3Objects`. Use `@cumulus/common/aws.calculateS3ObjectChecksum` instead.

- CUMULUS-1171

  - Fixed provider handling in the API to make it consistent between protocols.
    Before this change, FTP providers were configured using the `host` and
    `port` properties. HTTP providers ignored `port` and `protocol`, and stored
    an entire URL in the `host` property. Updated the API to only accept valid
    hostnames or IP addresses in the `provider.host` field. Updated ingest code
    to properly build HTTP and HTTPS URLs from `provider.protocol`,
    `provider.host`, and `provider.port`.
  - The default provider port was being set to 21, no matter what protocol was
    being used. Removed that default.

- **CUMULUS-1176**

  - `@cumulus/move-granules` breaking change:
    Input to `move-granules` is now expected to be in the form of a granules object (i.e. `{ granules: [ { ... }, { ... } ] }`);
    For backwards compatibility with array-of-files outputs from processing steps, use the new `@cumulus/files-to-granules` task as an intermediate step.
    This task will perform the input translation. This change allows `move-granules` to be simpler and behave more predictably.
    `config.granuleIdExtraction` and `config.input_granules` are no longer needed/used by `move-granules`.
  - `@cumulus/post-to-cmr`: `config.granuleIdExtraction` is no longer needed/used by `post-to-cmr`.

- CUMULUS-1174
  - Better error message and stacktrace for S3KeyPairProvider error reporting.

### Fixed

- **CUMULUS-1218** Reconciliation report will now scan only completed granules.
- `@cumulus/api` files and granules were not getting indexed correctly because files indexing was failing in `db-indexer`
- `@cumulus/deployment` A bug in the Cloudformation template was preventing the API from being able to be launched in a VPC, updated the IAM template to give the permissions to be able to run the API in a VPC

### Deprecated

- `@cumulus/api/models/Granule.removeGranuleFromCmr`, instead use `@cumulus/api/models/Granule.removeGranuleFromCmrByGranule`
- `@cumulus/ingest/granule.validateChecksum`, instead use `@cumulus/ingest/granule.verifyFile`
- `@cumulus/common/aws.checksumS3Objects`, instead use `@cumulus/common/aws.calculateS3ObjectChecksum`
- `@cumulus/cmrjs`: `getGranuleId` and `getCmrFiles` are deprecated due to changes in input handling.

## [v1.11.3] - 2019-3-5

### Added

- **CUMULUS-1187** - Added `@cumulus/ingest/granule/duplicateHandlingType()` to determine how duplicate files should be handled in an ingest workflow

### Fixed

- **CUMULUS-1187** - workflows not respecting the duplicate handling value specified in the collection
- Removed refreshToken schema requirement for OAuth

## [v1.11.2] - 2019-2-15

### Added

- CUMULUS-1169
  - Added a `@cumulus/common/StepFunctions` module. It contains functions for querying the AWS
    StepFunctions API. These functions have the ability to retry when a ThrottlingException occurs.
  - Added `@cumulus/common/aws.retryOnThrottlingException()`, which will wrap a function in code to
    retry on ThrottlingExceptions.
  - Added `@cumulus/common/test-utils.throttleOnce()`, which will cause a function to return a
    ThrottlingException the first time it is called, then return its normal result after that.
- CUMULUS-1103 Compare the collection holdings in CMR with Cumulus' internal data store
- CUMULUS-1099 Add support for UMMG JSON metadata versions > 1.4.
  - If a version is found in the metadata object, that version is used for processing and publishing to CMR otherwise, version 1.4 is assumed.
- CUMULUS-678
  - Added support for UMMG json v1.4 metadata files.
    `reconcileCMRMetadata` added to `@cumulus/cmrjs` to update metadata record with new file locations.
    `@cumulus/common/errors` adds two new error types `CMRMetaFileNotFound` and `InvalidArgument`.
    `@cumulus/common/test-utils` adds new function `randomId` to create a random string with id to help in debugging.
    `@cumulus/common/BucketsConfig` adds a new helper class `BucketsConfig` for working with bucket stack configuration and bucket names.
    `@cumulus/common/aws` adds new function `s3PutObjectTagging` as a convenience for the aws [s3().putObjectTagging](https://docs.aws.amazon.com/AWSJavaScriptSDK/latest/AWS/S3.html#putObjectTagging-property) function.
    `@cumulus/cmrjs` Adds: - `isCMRFile` - Identify an echo10(xml) or UMMG(json) metadata file. - `metadataObjectFromCMRFile` Read and parse CMR XML file from s3. - `updateCMRMetadata` Modify a cmr metadata (xml/json) file with updated information. - `publish2CMR` Posts XML or UMMG CMR data to CMR service. - `reconcileCMRMetadata` Reconciles cmr metadata file after a file moves.
- Adds some ECS and other permissions to StepRole to enable running ECS tasks from a workflow
- Added Apache logs to cumulus api and distribution lambdas
- **CUMULUS-1119** - Added `@cumulus/integration-tests/api/EarthdataLogin.getEarthdataLoginRedirectResponse` helper for integration tests to handle login with Earthdata and to return response from redirect to Cumulus API
- **CUMULUS-673** Added `@cumulus/common/file/getFileChecksumFromStream` to get file checksum from a readable stream

### Fixed

- CUMULUS-1123
  - Cloudformation template overrides now work as expected

### Changed

- CUMULUS-1169
  - Deprecated the `@cumulus/common/step-functions` module.
  - Updated code that queries the StepFunctions API to use the retry-enabled functions from
    `@cumulus/common/StepFunctions`
- CUMULUS-1121
  - Schema validation is now strongly enforced when writing to the database.
    Additional properties are not allowed and will result in a validation error.
- CUMULUS-678
  `tasks/move-granules` simplified and refactored to use functionality from cmrjs.
  `ingest/granules.moveGranuleFiles` now just moves granule files and returns a list of the updated files. Updating metadata now handled by `@cumulus/cmrjs/reconcileCMRMetadata`.
  `move-granules.updateGranuleMetadata` refactored and bugs fixed in the case of a file matching multiple collection.files.regexps.
  `getCmrXmlFiles` simplified and now only returns an object with the cmrfilename and the granuleId.
  `@cumulus/test-processing` - test processing task updated to generate UMM-G metadata

- CUMULUS-1043

  - `@cumulus/api` now uses [express](http://expressjs.com/) as the API engine.
  - All `@cumulus/api` endpoints on ApiGateway are consolidated to a single endpoint the uses `{proxy+}` definition.
  - All files under `packages/api/endpoints` along with associated tests are updated to support express's request and response objects.
  - Replaced environment variables `internal`, `bucket` and `systemBucket` with `system_bucket`.
  - Update `@cumulus/integration-tests` to work with updated cumulus-api express endpoints

- `@cumulus/integration-tests` - `buildAndExecuteWorkflow` and `buildWorkflow` updated to take a `meta` param to allow for additional fields to be added to the workflow `meta`

- **CUMULUS-1049** Updated `Retrieve Execution Status API` in `@cumulus/api`: If the execution doesn't exist in Step Function API, Cumulus API returns the execution status information from the database.

- **CUMULUS-1119**
  - Renamed `DISTRIBUTION_URL` environment variable to `DISTRIBUTION_ENDPOINT`
  - Renamed `DEPLOYMENT_ENDPOINT` environment variable to `DISTRIBUTION_REDIRECT_ENDPOINT`
  - Renamed `API_ENDPOINT` environment variable to `TOKEN_REDIRECT_ENDPOINT`

### Removed

- Functions deprecated before 1.11.0:
  - @cumulus/api/models/base: static Manager.createTable() and static Manager.deleteTable()
  - @cumulus/ingest/aws/S3
  - @cumulus/ingest/aws/StepFunction.getExecution()
  - @cumulus/ingest/aws/StepFunction.pullEvent()
  - @cumulus/ingest/consumer.Consume
  - @cumulus/ingest/granule/Ingest.getBucket()

### Deprecated

`@cmrjs/ingestConcept`, instead use the CMR object methods. `@cmrjs/CMR.ingestGranule` or `@cmrjs/CMR.ingestCollection`
`@cmrjs/searchConcept`, instead use the CMR object methods. `@cmrjs/CMR.searchGranules` or `@cmrjs/CMR.searchCollections`
`@cmrjs/deleteConcept`, instead use the CMR object methods. `@cmrjs/CMR.deleteGranule` or `@cmrjs/CMR.deleteCollection`

## [v1.11.1] - 2018-12-18

**Please Note**

- Ensure your `app/config.yml` has a `clientId` specified in the `cmr` section. This will allow CMR to identify your requests for better support and metrics.
  - For an example, please see [the example config](https://github.com/nasa/cumulus/blob/1c7e2bf41b75da9f87004c4e40fbcf0f39f56794/example/app/config.yml#L128).

### Added

- Added a `/tokenDelete` endpoint in `@cumulus/api` to delete access token records

### Changed

- CUMULUS-678
  `@cumulus/ingest/crypto` moved and renamed to `@cumulus/common/key-pair-provider`
  `@cumulus/ingest/aws` function: `KMSDecryptionFailed` and class: `KMS` extracted and moved to `@cumulus/common` and `KMS` is exported as `KMSProvider` from `@cumulus/common/key-pair-provider`
  `@cumulus/ingest/granule` functions: `publish`, `getGranuleId`, `getXMLMetadataAsString`, `getMetadataBodyAndTags`, `parseXmlString`, `getCmrXMLFiles`, `postS3Object`, `contructOnlineAccessUrls`, `updateMetadata`, extracted and moved to `@cumulus/cmrjs`
  `getGranuleId`, `getCmrXMLFiles`, `publish`, `updateMetadata` removed from `@cumulus/ingest/granule` and added to `@cumulus/cmrjs`;
  `updateMetadata` renamed `updateCMRMetadata`.
  `@cumulus/ingest` test files renamed.
- **CUMULUS-1070**
  - Add `'Client-Id'` header to all `@cumulus/cmrjs` requests (made via `searchConcept`, `ingestConcept`, and `deleteConcept`).
  - Updated `cumulus/example/app/config.yml` entry for `cmr.clientId` to use stackName for easier CMR-side identification.

## [v1.11.0] - 2018-11-30

**Please Note**

- Redeploy IAM roles:
  - CUMULUS-817 includes a migration that requires reconfiguration/redeployment of IAM roles. Please see the [upgrade instructions](https://nasa.github.io/cumulus/docs/upgrade/1.11.0) for more information.
  - CUMULUS-977 includes a few new SNS-related permissions added to the IAM roles that will require redeployment of IAM roles.
- `cumulus-message-adapter` v1.0.13+ is required for `@cumulus/api` granule reingest API to work properly. The latest version should be downloaded automatically by kes.
- A `TOKEN_SECRET` value (preferably 256-bit for security) must be added to `.env` to securely sign JWTs used for authorization in `@cumulus/api`

### Changed

- **CUUMULUS-1000** - Distribution endpoint now persists logins, instead of
  redirecting to Earthdata Login on every request
- **CUMULUS-783 CUMULUS-790** - Updated `@cumulus/sync-granule` and `@cumulus/move-granules` tasks to always overwrite existing files for manually-triggered reingest.
- **CUMULUS-906** - Updated `@cumulus/api` granule reingest API to
  - add `reingestGranule: true` and `forceDuplicateOverwrite: true` to Cumulus message `cumulus_meta.cumulus_context` field to indicate that the workflow is a manually triggered re-ingest.
  - return warning message to operator when duplicateHandling is not `replace`
  - `cumulus-message-adapter` v1.0.13+ is required.
- **CUMULUS-793** - Updated the granule move PUT request in `@cumulus/api` to reject the move with a 409 status code if one or more of the files already exist at the destination location
- Updated `@cumulus/helloworld` to use S3 to store state for pass on retry tests
- Updated `@cumulus/ingest`:
  - [Required for MAAP] `http.js#list` will now find links with a trailing whitespace
  - Removed code from `granule.js` which looked for files in S3 using `{ Bucket: discoveredFile.bucket, Key: discoveredFile.name }`. This is obsolete since `@cumulus/ingest` uses a `file-staging` and `constructCollectionId()` directory prefixes by default.
- **CUMULUS-989**
  - Updated `@cumulus/api` to use [JWT (JSON Web Token)](https://jwt.io/introduction/) as the transport format for API authorization tokens and to use JWT verification in the request authorization
  - Updated `/token` endpoint in `@cumulus/api` to return tokens as JWTs
  - Added a `/refresh` endpoint in `@cumulus/api` to request new access tokens from the OAuth provider using the refresh token
  - Added `refreshAccessToken` to `@cumulus/api/lib/EarthdataLogin` to manage refresh token requests with the Earthdata OAuth provider

### Added

- **CUMULUS-1050**
  - Separated configuration flags for originalPayload/finalPayload cleanup such that they can be set to different retention times
- **CUMULUS-798**
  - Added daily Executions cleanup CloudWatch event that triggers cleanExecutions lambda
  - Added cleanExecutions lambda that removes finalPayload/originalPayload field entries for records older than configured timeout value (execution_payload_retention_period), with a default of 30 days
- **CUMULUS-815/816**
  - Added 'originalPayload' and 'finalPayload' fields to Executions table
  - Updated Execution model to populate originalPayload with the execution payload on record creation
  - Updated Execution model code to populate finalPayload field with the execution payload on execution completion
  - Execution API now exposes the above fields
- **CUMULUS-977**
  - Rename `kinesisConsumer` to `messageConsumer` as it handles both Kinesis streams and SNS topics as of this version.
  - Add `sns`-type rule support. These rules create a subscription between an SNS topic and the `messageConsumer`.
    When a message is received, `messageConsumer` is triggered and passes the SNS message (JSON format expected) in
    its entirety to the workflow in the `payload` field of the Cumulus message. For more information on sns-type rules,
    see the [documentation](https://nasa.github.io/cumulus/docs/data-cookbooks/setup#rules).
- **CUMULUS-975**
  - Add `KinesisInboundEventLogger` and `KinesisOutboundEventLogger` API lambdas. These lambdas
    are utilized to dump incoming and outgoing ingest workflow kinesis streams
    to cloudwatch for analytics in case of AWS/stream failure.
  - Update rules model to allow tracking of log_event ARNs related to
    Rule event logging. Kinesis rule types will now automatically log
    incoming events via a Kinesis event triggered lambda.
    CUMULUS-975-migration-4
  - Update migration code to require explicit migration names per run
  - Added migration_4 to migrate/update exisitng Kinesis rules to have a log event mapping
  - Added new IAM policy for migration lambda
- **CUMULUS-775**
  - Adds a instance metadata endpoint to the `@cumulus/api` package.
  - Adds a new convenience function `hostId` to the `@cumulus/cmrjs` to help build environment specific cmr urls.
  - Fixed `@cumulus/cmrjs.searchConcept` to search and return CMR results.
  - Modified `@cumulus/cmrjs.CMR.searchGranule` and `@cumulus/cmrjs.CMR.searchCollection` to include CMR's provider as a default parameter to searches.
- **CUMULUS-965**
  - Add `@cumulus/test-data.loadJSONTestData()`,
    `@cumulus/test-data.loadTestData()`, and
    `@cumulus/test-data.streamTestData()` to safely load test data. These
    functions should be used instead of using `require()` to load test data,
    which could lead to tests interferring with each other.
  - Add a `@cumulus/common/util/deprecate()` function to mark a piece of code as
    deprecated
- **CUMULUS-986**
  - Added `waitForTestExecutionStart` to `@cumulus/integration-tests`
- **CUMULUS-919**
  - In `@cumulus/deployment`, added support for NGAP permissions boundaries for IAM roles with `useNgapPermissionBoundary` flag in `iam/config.yml`. Defaults to false.

### Fixed

- Fixed a bug where FTP sockets were not closed after an error, keeping the Lambda function active until it timed out [CUMULUS-972]
- **CUMULUS-656**
  - The API will no longer allow the deletion of a provider if that provider is
    referenced by a rule
  - The API will no longer allow the deletion of a collection if that collection
    is referenced by a rule
- Fixed a bug where `@cumulus/sf-sns-report` was not pulling large messages from S3 correctly.

### Deprecated

- `@cumulus/ingest/aws/StepFunction.pullEvent()`. Use `@cumulus/common/aws.pullStepFunctionEvent()`.
- `@cumulus/ingest/consumer.Consume` due to unpredictable implementation. Use `@cumulus/ingest/consumer.Consumer`.
  Call `Consumer.consume()` instead of `Consume.read()`.

## [v1.10.4] - 2018-11-28

### Added

- **CUMULUS-1008**
  - New `config.yml` parameter for SQS consumers: `sqs_consumer_rate: (default 500)`, which is the maximum number of
    messages the consumer will attempt to process per execution. Currently this is only used by the sf-starter consumer,
    which runs every minute by default, making this a messages-per-minute upper bound. SQS does not guarantee the number
    of messages returned per call, so this is not a fixed rate of consumption, only attempted number of messages received.

### Deprecated

- `@cumulus/ingest/consumer.Consume` due to unpredictable implementation. Use `@cumulus/ingest/consumer.Consumer`.

### Changed

- Backported update of `packages/api` dependency `@mapbox/dyno` to `1.4.2` to mitigate `event-stream` vulnerability.

## [v1.10.3] - 2018-10-31

### Added

- **CUMULUS-817**
  - Added AWS Dead Letter Queues for lambdas that are scheduled asynchronously/such that failures show up only in cloudwatch logs.
- **CUMULUS-956**
  - Migrated developer documentation and data-cookbooks to Docusaurus
    - supports versioning of documentation
  - Added `docs/docs-how-to.md` to outline how to do things like add new docs or locally install for testing.
  - Deployment/CI scripts have been updated to work with the new format
- **CUMULUS-811**
  - Added new S3 functions to `@cumulus/common/aws`:
    - `aws.s3TagSetToQueryString`: converts S3 TagSet array to querystring (for use with upload()).
    - `aws.s3PutObject`: Returns promise of S3 `putObject`, which puts an object on S3
    - `aws.s3CopyObject`: Returns promise of S3 `copyObject`, which copies an object in S3 to a new S3 location
    - `aws.s3GetObjectTagging`: Returns promise of S3 `getObjectTagging`, which returns an object containing an S3 TagSet.
  - `@/cumulus/common/aws.s3PutObject` defaults to an explicit `ACL` of 'private' if not overridden.
  - `@/cumulus/common/aws.s3CopyObject` defaults to an explicit `TaggingDirective` of 'COPY' if not overridden.

### Deprecated

- **CUMULUS-811**
  - Deprecated `@cumulus/ingest/aws.S3`. Member functions of this class will now
    log warnings pointing to similar functionality in `@cumulus/common/aws`.

## [v1.10.2] - 2018-10-24

### Added

- **CUMULUS-965**
  - Added a `@cumulus/logger` package
- **CUMULUS-885**
  - Added 'human readable' version identifiers to Lambda Versioning lambda aliases
- **CUMULUS-705**
  - Note: Make sure to update the IAM stack when deploying this update.
  - Adds an AsyncOperations model and associated DynamoDB table to the
    `@cumulus/api` package
  - Adds an /asyncOperations endpoint to the `@cumulus/api` package, which can
    be used to fetch the status of an AsyncOperation.
  - Adds a /bulkDelete endpoint to the `@cumulus/api` package, which performs an
    asynchronous bulk-delete operation. This is a stub right now which is only
    intended to demonstration how AsyncOperations work.
  - Adds an AsyncOperation ECS task to the `@cumulus/api` package, which will
    fetch an Lambda function, run it in ECS, and then store the result to the
    AsyncOperations table in DynamoDB.
- **CUMULUS-851** - Added workflow lambda versioning feature to allow in-flight workflows to use lambda versions that were in place when a workflow was initiated

  - Updated Kes custom code to remove logic that used the CMA file key to determine template compilation logic. Instead, utilize a `customCompilation` template configuration flag to indicate a template should use Cumulus's kes customized methods instead of 'core'.
  - Added `useWorkflowLambdaVersions` configuration option to enable the lambdaVersioning feature set. **This option is set to true by default** and should be set to false to disable the feature.
  - Added uniqueIdentifier configuration key to S3 sourced lambdas to optionally support S3 lambda resource versioning within this scheme. This key must be unique for each modified version of the lambda package and must be updated in configuration each time the source changes.
  - Added a new nested stack template that will create a `LambdaVersions` stack that will take lambda parameters from the base template, generate lambda versions/aliases and return outputs with references to the most 'current' lambda alias reference, and updated 'core' template to utilize these outputs (if `useWorkflowLambdaVersions` is enabled).

- Created a `@cumulus/api/lib/OAuth2` interface, which is implemented by the
  `@cumulus/api/lib/EarthdataLogin` and `@cumulus/api/lib/GoogleOAuth2` classes.
  Endpoints that need to handle authentication will determine which class to use
  based on environment variables. This also greatly simplifies testing.
- Added `@cumulus/api/lib/assertions`, containing more complex AVA test assertions
- Added PublishGranule workflow to publish a granule to CMR without full reingest. (ingest-in-place capability)

- `@cumulus/integration-tests` new functionality:
  - `listCollections` to list collections from a provided data directory
  - `deleteCollection` to delete list of collections from a deployed stack
  - `cleanUpCollections` combines the above in one function.
  - `listProviders` to list providers from a provided data directory
  - `deleteProviders` to delete list of providers from a deployed stack
  - `cleanUpProviders` combines the above in one function.
  - `@cumulus/integrations-tests/api.js`: `deleteGranule` and `deletePdr` functions to make `DELETE` requests to Cumulus API
  - `rules` API functionality for posting and deleting a rule and listing all rules
  - `wait-for-deploy` lambda for use in the redeployment tests
- `@cumulus/ingest/granule.js`: `ingestFile` inserts new `duplicate_found: true` field in the file's record if a duplicate file already exists on S3.
- `@cumulus/api`: `/execution-status` endpoint requests and returns complete execution output if execution output is stored in S3 due to size.
- Added option to use environment variable to set CMR host in `@cumulus/cmrjs`.
- **CUMULUS-781** - Added integration tests for `@cumulus/sync-granule` when `duplicateHandling` is set to `replace` or `skip`
- **CUMULUS-791** - `@cumulus/move-granules`: `moveFileRequest` inserts new `duplicate_found: true` field in the file's record if a duplicate file already exists on S3. Updated output schema to document new `duplicate_found` field.

### Removed

- Removed `@cumulus/common/fake-earthdata-login-server`. Tests can now create a
  service stub based on `@cumulus/api/lib/OAuth2` if testing requires handling
  authentication.

### Changed

- **CUMULUS-940** - modified `@cumulus/common/aws` `receiveSQSMessages` to take a parameter object instead of positional parameters. All defaults remain the same, but now access to long polling is available through `options.waitTimeSeconds`.
- **CUMULUS-948** - Update lambda functions `CNMToCMA` and `CnmResponse` in the `cumulus-data-shared` bucket and point the default stack to them.
- **CUMULUS-782** - Updated `@cumulus/sync-granule` task and `Granule.ingestFile` in `@cumulus/ingest` to keep both old and new data when a destination file with different checksum already exists and `duplicateHandling` is `version`
- Updated the config schema in `@cumulus/move-granules` to include the `moveStagedFiles` param.
- **CUMULUS-778** - Updated config schema and documentation in `@cumulus/sync-granule` to include `duplicateHandling` parameter for specifying how duplicate filenames should be handled
- **CUMULUS-779** - Updated `@cumulus/sync-granule` to throw `DuplicateFile` error when destination files already exist and `duplicateHandling` is `error`
- **CUMULUS-780** - Updated `@cumulus/sync-granule` to use `error` as the default for `duplicateHandling` when it is not specified
- **CUMULUS-780** - Updated `@cumulus/api` to use `error` as the default value for `duplicateHandling` in the `Collection` model
- **CUMULUS-785** - Updated the config schema and documentation in `@cumulus/move-granules` to include `duplicateHandling` parameter for specifying how duplicate filenames should be handled
- **CUMULUS-786, CUMULUS-787** - Updated `@cumulus/move-granules` to throw `DuplicateFile` error when destination files already exist and `duplicateHandling` is `error` or not specified
- **CUMULUS-789** - Updated `@cumulus/move-granules` to keep both old and new data when a destination file with different checksum already exists and `duplicateHandling` is `version`

### Fixed

- `getGranuleId` in `@cumulus/ingest` bug: `getGranuleId` was constructing an error using `filename` which was undefined. The fix replaces `filename` with the `uri` argument.
- Fixes to `del` in `@cumulus/api/endpoints/granules.js` to not error/fail when not all files exist in S3 (e.g. delete granule which has only 2 of 3 files ingested).
- `@cumulus/deployment/lib/crypto.js` now checks for private key existence properly.

## [v1.10.1] - 2018-09-4

### Fixed

- Fixed cloudformation template errors in `@cumulus/deployment/`
  - Replaced references to Fn::Ref: with Ref:
  - Moved long form template references to a newline

## [v1.10.0] - 2018-08-31

### Removed

- Removed unused and broken code from `@cumulus/common`
  - Removed `@cumulus/common/test-helpers`
  - Removed `@cumulus/common/task`
  - Removed `@cumulus/common/message-source`
  - Removed the `getPossiblyRemote` function from `@cumulus/common/aws`
  - Removed the `startPromisedSfnExecution` function from `@cumulus/common/aws`
  - Removed the `getCurrentSfnTask` function from `@cumulus/common/aws`

### Changed

- **CUMULUS-839** - In `@cumulus/sync-granule`, 'collection' is now an optional config parameter

### Fixed

- **CUMULUS-859** Moved duplicate code in `@cumulus/move-granules` and `@cumulus/post-to-cmr` to `@cumulus/ingest`. Fixed imports making assumptions about directory structure.
- `@cumulus/ingest/consumer` correctly limits the number of messages being received and processed from SQS. Details:
  - **Background:** `@cumulus/api` includes a lambda `<stack-name>-sqs2sf` which processes messages from the `<stack-name>-startSF` SQS queue every minute. The `sqs2sf` lambda uses `@cumulus/ingest/consumer` to receive and process messages from SQS.
  - **Bug:** More than `messageLimit` number of messages were being consumed and processed from the `<stack-name>-startSF` SQS queue. Many step functions were being triggered simultaneously by the lambda `<stack-name>-sqs2sf` (which consumes every minute from the `startSF` queue) and resulting in step function failure with the error: `An error occurred (ThrottlingException) when calling the GetExecutionHistory`.
  - **Fix:** `@cumulus/ingest/consumer#processMessages` now processes messages until `timeLimit` has passed _OR_ once it receives up to `messageLimit` messages. `sqs2sf` is deployed with a [default `messageLimit` of 10](https://github.com/nasa/cumulus/blob/670000c8a821ff37ae162385f921c40956e293f7/packages/deployment/app/config.yml#L147).
  - **IMPORTANT NOTE:** `consumer` will actually process up to `messageLimit * 2 - 1` messages. This is because sometimes `receiveSQSMessages` will return less than `messageLimit` messages and thus the consumer will continue to make calls to `receiveSQSMessages`. For example, given a `messageLimit` of 10 and subsequent calls to `receiveSQSMessages` returns up to 9 messages, the loop will continue and a final call could return up to 10 messages.

## [v1.9.1] - 2018-08-22

**Please Note** To take advantage of the added granule tracking API functionality, updates are required for the message adapter and its libraries. You should be on the following versions:

- `cumulus-message-adapter` 1.0.9+
- `cumulus-message-adapter-js` 1.0.4+
- `cumulus-message-adapter-java` 1.2.7+
- `cumulus-message-adapter-python` 1.0.5+

### Added

- **CUMULUS-687** Added logs endpoint to search for logs from a specific workflow execution in `@cumulus/api`. Added integration test.
- **CUMULUS-836** - `@cumulus/deployment` supports a configurable docker storage driver for ECS. ECS can be configured with either `devicemapper` (the default storage driver for AWS ECS-optimized AMIs) or `overlay2` (the storage driver used by the NGAP 2.0 AMI). The storage driver can be configured in `app/config.yml` with `ecs.docker.storageDriver: overlay2 | devicemapper`. The default is `overlay2`.
  - To support this configuration, a [Handlebars](https://handlebarsjs.com/) helper `ifEquals` was added to `packages/deployment/lib/kes.js`.
- **CUMULUS-836** - `@cumulus/api` added IAM roles required by the NGAP 2.0 AMI. The NGAP 2.0 AMI runs a script `register_instances_with_ssm.py` which requires the ECS IAM role to include `ec2:DescribeInstances` and `ssm:GetParameter` permissions.

### Fixed

- **CUMULUS-836** - `@cumulus/deployment` uses `overlay2` driver by default and does not attempt to write `--storage-opt dm.basesize` to fix [this error](https://github.com/moby/moby/issues/37039).
- **CUMULUS-413** Kinesis processing now captures all errrors.
  - Added kinesis fallback mechanism when errors occur during record processing.
  - Adds FallbackTopicArn to `@cumulus/api/lambdas.yml`
  - Adds fallbackConsumer lambda to `@cumulus/api`
  - Adds fallbackqueue option to lambda definitions capture lambda failures after three retries.
  - Adds kinesisFallback SNS topic to signal incoming errors from kinesis stream.
  - Adds kinesisFailureSQS to capture fully failed events from all retries.
- **CUMULUS-855** Adds integration test for kinesis' error path.
- **CUMULUS-686** Added workflow task name and version tracking via `@cumulus/api` executions endpoint under new `tasks` property, and under `workflow_tasks` in step input/output.
  - Depends on `cumulus-message-adapter` 1.0.9+, `cumulus-message-adapter-js` 1.0.4+, `cumulus-message-adapter-java` 1.2.7+ and `cumulus-message-adapter-python` 1.0.5+
- **CUMULUS-771**
  - Updated sync-granule to stream the remote file to s3
  - Added integration test for ingesting granules from ftp provider
  - Updated http/https integration tests for ingesting granules from http/https providers
- **CUMULUS-862** Updated `@cumulus/integration-tests` to handle remote lambda output
- **CUMULUS-856** Set the rule `state` to have default value `ENABLED`

### Changed

- In `@cumulus/deployment`, changed the example app config.yml to have additional IAM roles

## [v1.9.0] - 2018-08-06

**Please note** additional information and upgrade instructions [here](https://nasa.github.io/cumulus/docs/upgrade/1.9.0)

### Added

- **CUMULUS-712** - Added integration tests verifying expected behavior in workflows
- **GITC-776-2** - Add support for versioned collections

### Fixed

- **CUMULUS-832**
  - Fixed indentation in example config.yml in `@cumulus/deployment`
  - Fixed issue with new deployment using the default distribution endpoint in `@cumulus/deployment` and `@cumulus/api`

## [v1.8.1] - 2018-08-01

**Note** IAM roles should be re-deployed with this release.

- **Cumulus-726**
  - Added function to `@cumulus/integration-tests`: `sfnStep` includes `getStepInput` which returns the input to the schedule event of a given step function step.
  - Added IAM policy `@cumulus/deployment`: Lambda processing IAM role includes `kinesis::PutRecord` so step function lambdas can write to kinesis streams.
- **Cumulus Community Edition**
  - Added Google OAuth authentication token logic to `@cumulus/api`. Refactored token endpoint to use environment variable flag `OAUTH_PROVIDER` when determining with authentication method to use.
  - Added API Lambda memory configuration variable `api_lambda_memory` to `@cumulus/api` and `@cumulus/deployment`.

### Changed

- **Cumulus-726**
  - Changed function in `@cumulus/api`: `models/rules.js#addKinesisEventSource` was modified to call to `deleteKinesisEventSource` with all required parameters (rule's name, arn and type).
  - Changed function in `@cumulus/integration-tests`: `getStepOutput` can now be used to return output of failed steps. If users of this function want the output of a failed event, they can pass a third parameter `eventType` as `'failure'`. This function will work as always for steps which completed successfully.

### Removed

- **Cumulus-726**

  - Configuration change to `@cumulus/deployment`: Removed default auto scaling configuration for Granules and Files DynamoDB tables.

- **CUMULUS-688**
  - Add integration test for ExecutionStatus
  - Function addition to `@cumulus/integration-tests`: `api` includes `getExecutionStatus` which returns the execution status from the Cumulus API

## [v1.8.0] - 2018-07-23

### Added

- **CUMULUS-718** Adds integration test for Kinesis triggering a workflow.

- **GITC-776-3** Added more flexibility for rules. You can now edit all fields on the rule's record
  We may need to update the api documentation to reflect this.

- **CUMULUS-681** - Add ingest-in-place action to granules endpoint

  - new applyWorkflow action at PUT /granules/{granuleid} Applying a workflow starts an execution of the provided workflow and passes the granule record as payload.
    Parameter(s):
    - workflow - the workflow name

- **CUMULUS-685** - Add parent exeuction arn to the execution which is triggered from a parent step function

### Changed

- **CUMULUS-768** - Integration tests get S3 provider data from shared data folder

### Fixed

- **CUMULUS-746** - Move granule API correctly updates record in dynamo DB and cmr xml file
- **CUMULUS-766** - Populate database fileSize field from S3 if value not present in Ingest payload

## [v1.7.1] - 2018-07-27 - [BACKPORT]

### Fixed

- **CUMULUS-766** - Backport from 1.8.0 - Populate database fileSize field from S3 if value not present in Ingest payload

## [v1.7.0] - 2018-07-02

### Please note: [Upgrade Instructions](https://nasa.github.io/cumulus/docs/upgrade/1.7.0)

### Added

- **GITC-776-2** - Add support for versioned collectons
- **CUMULUS-491** - Add granule reconciliation API endpoints.
- **CUMULUS-480** Add suport for backup and recovery:
  - Add DynamoDB tables for granules, executions and pdrs
  - Add ability to write all records to S3
  - Add ability to download all DynamoDB records in form json files
  - Add ability to upload records to DynamoDB
  - Add migration scripts for copying granule, pdr and execution records from ElasticSearch to DynamoDB
  - Add IAM support for batchWrite on dynamoDB
-
- **CUMULUS-508** - `@cumulus/deployment` cloudformation template allows for lambdas and ECS clusters to have multiple AZ availability.
  - `@cumulus/deployment` also ensures docker uses `devicemapper` storage driver.
- **CUMULUS-755** - `@cumulus/deployment` Add DynamoDB autoscaling support.
  - Application developers can add autoscaling and override default values in their deployment's `app/config.yml` file using a `{TableName}Table:` key.

### Fixed

- **CUMULUS-747** - Delete granule API doesn't delete granule files in s3 and granule in elasticsearch
  - update the StreamSpecification DynamoDB tables to have StreamViewType: "NEW_AND_OLD_IMAGES"
  - delete granule files in s3
- **CUMULUS-398** - Fix not able to filter executions by workflow
- **CUMULUS-748** - Fix invalid lambda .zip files being validated/uploaded to AWS
- **CUMULUS-544** - Post to CMR task has UAT URL hard-coded
  - Made configurable: PostToCmr now requires CMR_ENVIRONMENT env to be set to 'SIT' or 'OPS' for those CMR environments. Default is UAT.

### Changed

- **GITC-776-4** - Changed Discover-pdrs to not rely on collection but use provider_path in config. It also has an optional filterPdrs regex configuration parameter

- **CUMULUS-710** - In the integration test suite, `getStepOutput` returns the output of the first successful step execution or last failed, if none exists

## [v1.6.0] - 2018-06-06

### Please note: [Upgrade Instructions](https://nasa.github.io/cumulus/docs/upgrade/1.6.0)

### Fixed

- **CUMULUS-602** - Format all logs sent to Elastic Search.
  - Extract cumulus log message and index it to Elastic Search.

### Added

- **CUMULUS-556** - add a mechanism for creating and running migration scripts on deployment.
- **CUMULUS-461** Support use of metadata date and other components in `url_path` property

### Changed

- **CUMULUS-477** Update bucket configuration to support multiple buckets of the same type:
  - Change the structure of the buckets to allow for more than one bucket of each type. The bucket structure is now:
    bucket-key:
    name: <bucket-name>
    type: <type> i.e. internal, public, etc.
  - Change IAM and app deployment configuration to support new bucket structure
  - Update tasks and workflows to support new bucket structure
  - Replace instances where buckets.internal is relied upon to either use the system bucket or a configured bucket
  - Move IAM template to the deployment package. NOTE: You now have to specify '--template node_modules/@cumulus/deployment/iam' in your IAM deployment
  - Add IAM cloudformation template support to filter buckets by type

## [v1.5.5] - 2018-05-30

### Added

- **CUMULUS-530** - PDR tracking through Queue-granules
  - Add optional `pdr` property to the sync-granule task's input config and output payload.
- **CUMULUS-548** - Create a Lambda task that generates EMS distribution reports
  - In order to supply EMS Distribution Reports, you must enable S3 Server
    Access Logging on any S3 buckets used for distribution. See [How Do I Enable Server Access Logging for an S3 Bucket?](https://docs.aws.amazon.com/AmazonS3/latest/user-guide/server-access-logging.html)
    The "Target bucket" setting should point at the Cumulus internal bucket.
    The "Target prefix" should be
    "<STACK_NAME>/ems-distribution/s3-server-access-logs/", where "STACK_NAME"
    is replaced with the name of your Cumulus stack.

### Fixed

- **CUMULUS-546 - Kinesis Consumer should catch and log invalid JSON**
  - Kinesis Consumer lambda catches and logs errors so that consumer doesn't get stuck in a loop re-processing bad json records.
- EMS report filenames are now based on their start time instead of the time
  instead of the time that the report was generated
- **CUMULUS-552 - Cumulus API returns different results for the same collection depending on query**
  - The collection, provider and rule records in elasticsearch are now replaced with records from dynamo db when the dynamo db records are updated.

### Added

- `@cumulus/deployment`'s default cloudformation template now configures storage for Docker to match the configured ECS Volume. The template defines Docker's devicemapper basesize (`dm.basesize`) using `ecs.volumeSize`. This addresses ECS default of limiting Docker containers to 10GB of storage ([Read more](https://aws.amazon.com/premiumsupport/knowledge-center/increase-default-ecs-docker-limit/)).

## [v1.5.4] - 2018-05-21

### Added

- **CUMULUS-535** - EMS Ingest, Archive, Archive Delete reports
  - Add lambda EmsReport to create daily EMS Ingest, Archive, Archive Delete reports
  - ems.provider property added to `@cumulus/deployment/app/config.yml`.
    To change the provider name, please add `ems: provider` property to `app/config.yml`.
- **CUMULUS-480** Use DynamoDB to store granules, pdrs and execution records
  - Activate PointInTime feature on DynamoDB tables
  - Increase test coverage on api package
  - Add ability to restore metadata records from json files to DynamoDB
- **CUMULUS-459** provide API endpoint for moving granules from one location on s3 to another

## [v1.5.3] - 2018-05-18

### Fixed

- **CUMULUS-557 - "Add dataType to DiscoverGranules output"**
  - Granules discovered by the DiscoverGranules task now include dataType
  - dataType is now a required property for granules used as input to the
    QueueGranules task
- **CUMULUS-550** Update deployment app/config.yml to force elasticsearch updates for deleted granules

## [v1.5.2] - 2018-05-15

### Fixed

- **CUMULUS-514 - "Unable to Delete the Granules"**
  - updated cmrjs.deleteConcept to return success if the record is not found
    in CMR.

### Added

- **CUMULUS-547** - The distribution API now includes an
  "earthdataLoginUsername" query parameter when it returns a signed S3 URL
- **CUMULUS-527 - "parse-pdr queues up all granules and ignores regex"**
  - Add an optional config property to the ParsePdr task called
    "granuleIdFilter". This property is a regular expression that is applied
    against the filename of the first file of each granule contained in the
    PDR. If the regular expression matches, then the granule is included in
    the output. Defaults to '.', which will match all granules in the PDR.
- File checksums in PDRs now support MD5
- Deployment support to subscribe to an SNS topic that already exists
- **CUMULUS-470, CUMULUS-471** In-region S3 Policy lambda added to API to update bucket policy for in-region access.
- **CUMULUS-533** Added fields to granule indexer to support EMS ingest and archive record creation
- **CUMULUS-534** Track deleted granules
  - added `deletedgranule` type to `cumulus` index.
  - **Important Note:** Force custom bootstrap to re-run by adding this to
    app/config.yml `es: elasticSearchMapping: 7`
- You can now deploy cumulus without ElasticSearch. Just add `es: null` to your `app/config.yml` file. This is only useful for debugging purposes. Cumulus still requires ElasticSearch to properly operate.
- `@cumulus/integration-tests` includes and exports the `addRules` function, which seeds rules into the DynamoDB table.
- Added capability to support EFS in cloud formation template. Also added
  optional capability to ssh to your instance and privileged lambda functions.
- Added support to force discovery of PDRs that have already been processed
  and filtering of selected data types
- `@cumulus/cmrjs` uses an environment variable `USER_IP_ADDRESS` or fallback
  IP address of `10.0.0.0` when a public IP address is not available. This
  supports lambda functions deployed into a VPC's private subnet, where no
  public IP address is available.

### Changed

- **CUMULUS-550** Custom bootstrap automatically adds new types to index on
  deployment

## [v1.5.1] - 2018-04-23

### Fixed

- add the missing dist folder to the hello-world task
- disable uglifyjs on the built version of the pdr-status-check (read: https://github.com/webpack-contrib/uglifyjs-webpack-plugin/issues/264)

## [v1.5.0] - 2018-04-23

### Changed

- Removed babel from all tasks and packages and increased minimum node requirements to version 8.10
- Lambda functions created by @cumulus/deployment will use node8.10 by default
- Moved [cumulus-integration-tests](https://github.com/nasa/cumulus-integration-tests) to the `example` folder CUMULUS-512
- Streamlined all packages dependencies (e.g. remove redundant dependencies and make sure versions are the same across packages)
- **CUMULUS-352:** Update Cumulus Elasticsearch indices to use [index aliases](https://www.elastic.co/guide/en/elasticsearch/reference/current/indices-aliases.html).
- **CUMULUS-519:** ECS tasks are no longer restarted after each CF deployment unless `ecs.restartTasksOnDeploy` is set to true
- **CUMULUS-298:** Updated log filterPattern to include all CloudWatch logs in ElasticSearch
- **CUMULUS-518:** Updates to the SyncGranule config schema
  - `granuleIdExtraction` is no longer a property
  - `process` is now an optional property
  - `provider_path` is no longer a property

### Fixed

- **CUMULUS-455 "Kes deployments using only an updated message adapter do not get automatically deployed"**
  - prepended the hash value of cumulus-message-adapter.zip file to the zip file name of lambda which uses message adapter.
  - the lambda function will be redeployed when message adapter or lambda function are updated
- Fixed a bug in the bootstrap lambda function where it stuck during update process
- Fixed a bug where the sf-sns-report task did not return the payload of the incoming message as the output of the task [CUMULUS-441]

### Added

- **CUMULUS-352:** Add reindex CLI to the API package.
- **CUMULUS-465:** Added mock http/ftp/sftp servers to the integration tests
- Added a `delete` method to the `@common/CollectionConfigStore` class
- **CUMULUS-467 "@cumulus/integration-tests or cumulus-integration-tests should seed provider and collection in deployed DynamoDB"**
  - `example` integration-tests populates providers and collections to database
  - `example` workflow messages are populated from workflow templates in s3, provider and collection information in database, and input payloads. Input templates are removed.
  - added `https` protocol to provider schema

## [v1.4.1] - 2018-04-11

### Fixed

- Sync-granule install

## [v1.4.0] - 2018-04-09

### Fixed

- **CUMULUS-392 "queue-granules not returning the sfn-execution-arns queued"**
  - updated queue-granules to return the sfn-execution-arns queued and pdr if exists.
  - added pdr to ingest message meta.pdr instead of payload, so the pdr information doesn't get lost in the ingest workflow, and ingested granule in elasticsearch has pdr name.
  - fixed sf-sns-report schema, remove the invalid part
  - fixed pdr-status-check schema, the failed execution contains arn and reason
- **CUMULUS-206** make sure homepage and repository urls exist in package.json files of tasks and packages

### Added

- Example folder with a cumulus deployment example

### Changed

- [CUMULUS-450](https://bugs.earthdata.nasa.gov/browse/CUMULUS-450) - Updated
  the config schema of the **queue-granules** task
  - The config no longer takes a "collection" property
  - The config now takes an "internalBucket" property
  - The config now takes a "stackName" property
- [CUMULUS-450](https://bugs.earthdata.nasa.gov/browse/CUMULUS-450) - Updated
  the config schema of the **parse-pdr** task
  - The config no longer takes a "collection" property
  - The "stack", "provider", and "bucket" config properties are now
    required
- **CUMULUS-469** Added a lambda to the API package to prototype creating an S3 bucket policy for direct, in-region S3 access for the prototype bucket

### Removed

- Removed the `findTmpTestDataDirectory()` function from
  `@cumulus/common/test-utils`

### Fixed

- [CUMULUS-450](https://bugs.earthdata.nasa.gov/browse/CUMULUS-450)
  - The **queue-granules** task now enqueues a **sync-granule** task with the
    correct collection config for that granule based on the granule's
    data-type. It had previously been using the collection config from the
    config of the **queue-granules** task, which was a problem if the granules
    being queued belonged to different data-types.
  - The **parse-pdr** task now handles the case where a PDR contains granules
    with different data types, and uses the correct granuleIdExtraction for
    each granule.

### Added

- **CUMULUS-448** Add code coverage checking using [nyc](https://github.com/istanbuljs/nyc).

## [v1.3.0] - 2018-03-29

### Deprecated

- discover-s3-granules is deprecated. The functionality is provided by the discover-granules task

### Fixed

- **CUMULUS-331:** Fix aws.downloadS3File to handle non-existent key
- Using test ftp provider for discover-granules testing [CUMULUS-427]
- **CUMULUS-304: "Add AWS API throttling to pdr-status-check task"** Added concurrency limit on SFN API calls. The default concurrency is 10 and is configurable through Lambda environment variable CONCURRENCY.
- **CUMULUS-414: "Schema validation not being performed on many tasks"** revised npm build scripts of tasks that use cumulus-message-adapter to place schema directories into dist directories.
- **CUMULUS-301:** Update all tests to use test-data package for testing data.
- **CUMULUS-271: "Empty response body from rules PUT endpoint"** Added the updated rule to response body.
- Increased memory allotment for `CustomBootstrap` lambda function. Resolves failed deployments where `CustomBootstrap` lambda function was failing with error `Process exited before completing request`. This was causing deployments to stall, fail to update and fail to rollback. This error is thrown when the lambda function tries to use more memory than it is allotted.
- Cumulus repository folders structure updated:
  - removed the `cumulus` folder altogether
  - moved `cumulus/tasks` to `tasks` folder at the root level
  - moved the tasks that are not converted to use CMA to `tasks/.not_CMA_compliant`
  - updated paths where necessary

### Added

- `@cumulus/integration-tests` - Added support for testing the output of an ECS activity as well as a Lambda function.

## [v1.2.0] - 2018-03-20

### Fixed

- Update vulnerable npm packages [CUMULUS-425]
- `@cumulus/api`: `kinesis-consumer.js` uses `sf-scheduler.js#schedule` instead of placing a message directly on the `startSF` SQS queue. This is a fix for [CUMULUS-359](https://bugs.earthdata.nasa.gov/browse/CUMULUS-359) because `sf-scheduler.js#schedule` looks up the provider and collection data in DynamoDB and adds it to the `meta` object of the enqueued message payload.
- `@cumulus/api`: `kinesis-consumer.js` catches and logs errors instead of doing an error callback. Before this change, `kinesis-consumer` was failing to process new records when an existing record caused an error because it would call back with an error and stop processing additional records. It keeps trying to process the record causing the error because it's "position" in the stream is unchanged. Catching and logging the errors is part 1 of the fix. Proposed part 2 is to enqueue the error and the message on a "dead-letter" queue so it can be processed later ([CUMULUS-413](https://bugs.earthdata.nasa.gov/browse/CUMULUS-413)).
- **CUMULUS-260: "PDR page on dashboard only shows zeros."** The PDR stats in LPDAAC are all 0s, even if the dashboard has been fixed to retrieve the correct fields. The current version of pdr-status-check has a few issues.
  - pdr is not included in the input/output schema. It's available from the input event. So the pdr status and stats are not updated when the ParsePdr workflow is complete. Adding the pdr to the input/output of the task will fix this.
  - pdr-status-check doesn't update pdr stats which prevent the real time pdr progress from showing up in the dashboard. To solve this, added lambda function sf-sns-report which is copied from @cumulus/api/lambdas/sf-sns-broadcast with modification, sf-sns-report can be used to report step function status anywhere inside a step function. So add step sf-sns-report after each pdr-status-check, we will get the PDR status progress at real time.
  - It's possible an execution is still in the queue and doesn't exist in sfn yet. Added code to handle 'ExecutionDoesNotExist' error when checking the execution status.
- Fixed `aws.cloudwatchevents()` typo in `packages/ingest/aws.js`. This typo was the root cause of the error: `Error: Could not process scheduled_ingest, Error: : aws.cloudwatchevents is not a constructor` seen when trying to update a rule.

### Removed

- `@cumulus/ingest/aws`: Remove queueWorkflowMessage which is no longer being used by `@cumulus/api`'s `kinesis-consumer.js`.

## [v1.1.4] - 2018-03-15

### Added

- added flag `useList` to parse-pdr [CUMULUS-404]

### Fixed

- Pass encrypted password to the ApiGranule Lambda function [CUMULUS-424]

## [v1.1.3] - 2018-03-14

### Fixed

- Changed @cumulus/deployment package install behavior. The build process will happen after installation

## [v1.1.2] - 2018-03-14

### Added

- added tools to @cumulus/integration-tests for local integration testing
- added end to end testing for discovering and parsing of PDRs
- `yarn e2e` command is available for end to end testing

### Fixed

- **CUMULUS-326: "Occasionally encounter "Too Many Requests" on deployment"** The api gateway calls will handle throttling errors
- **CUMULUS-175: "Dashboard providers not in sync with AWS providers."** The root cause of this bug - DynamoDB operations not showing up in Elasticsearch - was shared by collections and rules. The fix was to update providers', collections' and rules; POST, PUT and DELETE endpoints to operate on DynamoDB and using DynamoDB streams to update Elasticsearch. The following packages were made:
  - `@cumulus/deployment` deploys DynamoDB streams for the Collections, Providers and Rules tables as well as a new lambda function called `dbIndexer`. The `dbIndexer` lambda has an event source mapping which listens to each of the DynamoDB streams. The dbIndexer lambda receives events referencing operations on the DynamoDB table and updates the elasticsearch cluster accordingly.
  - The `@cumulus/api` endpoints for collections, providers and rules _only_ query DynamoDB, with the exception of LIST endpoints and the collections' GET endpoint.

### Updated

- Broke up `kes.override.js` of @cumulus/deployment to multiple modules and moved to a new location
- Expanded @cumulus/deployment test coverage
- all tasks were updated to use cumulus-message-adapter-js 1.0.1
- added build process to integration-tests package to babelify it before publication
- Update @cumulus/integration-tests lambda.js `getLambdaOutput` to return the entire lambda output. Previously `getLambdaOutput` returned only the payload.

## [v1.1.1] - 2018-03-08

### Removed

- Unused queue lambda in api/lambdas [CUMULUS-359]

### Fixed

- Kinesis message content is passed to the triggered workflow [CUMULUS-359]
- Kinesis message queues a workflow message and does not write to rules table [CUMULUS-359]

## [v1.1.0] - 2018-03-05

### Added

- Added a `jlog` function to `common/test-utils` to aid in test debugging
- Integration test package with command line tool [CUMULUS-200] by @laurenfrederick
- Test for FTP `useList` flag [CUMULUS-334] by @kkelly51

### Updated

- The `queue-pdrs` task now uses the [cumulus-message-adapter-js](https://github.com/nasa/cumulus-message-adapter-js)
  library
- Updated the `queue-pdrs` JSON schemas
- The test-utils schema validation functions now throw an error if validation
  fails
- The `queue-granules` task now uses the [cumulus-message-adapter-js](https://github.com/nasa/cumulus-message-adapter-js)
  library
- Updated the `queue-granules` JSON schemas

### Removed

- Removed the `getSfnExecutionByName` function from `common/aws`
- Removed the `getGranuleStatus` function from `common/aws`

## [v1.0.1] - 2018-02-27

### Added

- More tests for discover-pdrs, dicover-granules by @yjpa7145
- Schema validation utility for tests by @yjpa7145

### Changed

- Fix an FTP listing bug for servers that do not support STAT [CUMULUS-334] by @kkelly51

## [v1.0.0] - 2018-02-23

[unreleased]: https://github.com/nasa/cumulus/compare/v1.22.1...HEAD
[v1.22.1]: https://github.com/nasa/cumulus/compare/v1.21.0...v1.22.1
[v1.21.0]: https://github.com/nasa/cumulus/compare/v1.20.0...v1.21.0
[v1.20.0]: https://github.com/nasa/cumulus/compare/v1.19.0...v1.20.0
[v1.19.0]: https://github.com/nasa/cumulus/compare/v1.18.0...v1.19.0
[v1.18.0]: https://github.com/nasa/cumulus/compare/v1.17.0...v1.18.0
[v1.17.0]: https://github.com/nasa/cumulus/compare/v1.16.1...v1.17.0
[v1.16.1]: https://github.com/nasa/cumulus/compare/v1.16.0...v1.16.1
[v1.16.0]: https://github.com/nasa/cumulus/compare/v1.15.0...v1.16.0
[v1.15.0]: https://github.com/nasa/cumulus/compare/v1.14.5...v1.15.0
[v1.14.5]: https://github.com/nasa/cumulus/compare/v1.14.4...v1.14.5
[v1.14.4]: https://github.com/nasa/cumulus/compare/v1.14.3...v1.14.4
[v1.14.3]: https://github.com/nasa/cumulus/compare/v1.14.2...v1.14.3
[v1.14.2]: https://github.com/nasa/cumulus/compare/v1.14.1...v1.14.2
[v1.14.1]: https://github.com/nasa/cumulus/compare/v1.14.0...v1.14.1
[v1.14.0]: https://github.com/nasa/cumulus/compare/v1.13.5...v1.14.0
[v1.13.5]: https://github.com/nasa/cumulus/compare/v1.13.4...v1.13.5
[v1.13.4]: https://github.com/nasa/cumulus/compare/v1.13.3...v1.13.4
[v1.13.3]: https://github.com/nasa/cumulus/compare/v1.13.2...v1.13.3
[v1.13.2]: https://github.com/nasa/cumulus/compare/v1.13.1...v1.13.2
[v1.13.1]: https://github.com/nasa/cumulus/compare/v1.13.0...v1.13.1
[v1.13.0]: https://github.com/nasa/cumulus/compare/v1.12.1...v1.13.0
[v1.12.1]: https://github.com/nasa/cumulus/compare/v1.12.0...v1.12.1
[v1.12.0]: https://github.com/nasa/cumulus/compare/v1.11.3...v1.12.0
[v1.11.3]: https://github.com/nasa/cumulus/compare/v1.11.2...v1.11.3
[v1.11.2]: https://github.com/nasa/cumulus/compare/v1.11.1...v1.11.2
[v1.11.1]: https://github.com/nasa/cumulus/compare/v1.11.0...v1.11.1
[v1.11.0]: https://github.com/nasa/cumulus/compare/v1.10.4...v1.11.0
[v1.10.4]: https://github.com/nasa/cumulus/compare/v1.10.3...v1.10.4
[v1.10.3]: https://github.com/nasa/cumulus/compare/v1.10.2...v1.10.3
[v1.10.2]: https://github.com/nasa/cumulus/compare/v1.10.1...v1.10.2
[v1.10.1]: https://github.com/nasa/cumulus/compare/v1.10.0...v1.10.1
[v1.10.0]: https://github.com/nasa/cumulus/compare/v1.9.1...v1.10.0
[v1.9.1]: https://github.com/nasa/cumulus/compare/v1.9.0...v1.9.1
[v1.9.0]: https://github.com/nasa/cumulus/compare/v1.8.1...v1.9.0
[v1.8.1]: https://github.com/nasa/cumulus/compare/v1.8.0...v1.8.1
[v1.8.0]: https://github.com/nasa/cumulus/compare/v1.7.0...v1.8.0
[v1.7.0]: https://github.com/nasa/cumulus/compare/v1.6.0...v1.7.0
[v1.6.0]: https://github.com/nasa/cumulus/compare/v1.5.5...v1.6.0
[v1.5.5]: https://github.com/nasa/cumulus/compare/v1.5.4...v1.5.5
[v1.5.4]: https://github.com/nasa/cumulus/compare/v1.5.3...v1.5.4
[v1.5.3]: https://github.com/nasa/cumulus/compare/v1.5.2...v1.5.3
[v1.5.2]: https://github.com/nasa/cumulus/compare/v1.5.1...v1.5.2
[v1.5.1]: https://github.com/nasa/cumulus/compare/v1.5.0...v1.5.1
[v1.5.0]: https://github.com/nasa/cumulus/compare/v1.4.1...v1.5.0
[v1.4.1]: https://github.com/nasa/cumulus/compare/v1.4.0...v1.4.1
[v1.4.0]: https://github.com/nasa/cumulus/compare/v1.3.0...v1.4.0
[v1.3.0]: https://github.com/nasa/cumulus/compare/v1.2.0...v1.3.0
[v1.2.0]: https://github.com/nasa/cumulus/compare/v1.1.4...v1.2.0
[v1.1.4]: https://github.com/nasa/cumulus/compare/v1.1.3...v1.1.4
[v1.1.3]: https://github.com/nasa/cumulus/compare/v1.1.2...v1.1.3
[v1.1.2]: https://github.com/nasa/cumulus/compare/v1.1.1...v1.1.2
[v1.1.1]: https://github.com/nasa/cumulus/compare/v1.0.1...v1.1.1
[v1.1.0]: https://github.com/nasa/cumulus/compare/v1.0.1...v1.1.0
[v1.0.1]: https://github.com/nasa/cumulus/compare/v1.0.0...v1.0.1
[v1.0.0]: https://github.com/nasa/cumulus/compare/pre-v1-release...v1.0.0<|MERGE_RESOLUTION|>--- conflicted
+++ resolved
@@ -32,13 +32,10 @@
 
 ### Added
 
-<<<<<<< HEAD
 - **CUMULUS-1894**
   - Added `@cumulus/aws-client/S3.multipartCopyObject()`
-=======
 - **CUMULUS-408**
   - Added `certificateUri` field to provider schema. This optional field allows operators to specify an S3 uri to a CA bundle to use for HTTPS requests.
->>>>>>> 9768dc02
 - **CUMULUS-1787**
   - Added `collections/active` endpoint for returning collections with active granules in `@cumulus/api`
 - **CUMULUS-1799**
