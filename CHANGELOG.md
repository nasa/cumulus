# Changelog

All notable changes to this project will be documented in this file.

The format is based on [Keep a Changelog](http://keepachangelog.com/en/1.0.0/).

## Unreleased

### Migration steps

- Please read the [documentation on the updates to the granule files schema for our Cumulus workflow tasks and how to upgrade your deployment for compatibility](https://nasa.github.io/cumulus/docs/upgrade-notes/update-task-file-schemas).

### BREAKING CHANGES

- **NDCUM-624**:
  - Functions in @cumulus/cmrjs renamed for consistency with `isCMRFilename` and `isCMRFile`
    - `isECHO10File` -> `isECHO10Filename`
    - `isUMMGFile` -> `isUMMGFilename`
    - `isISOFile` -> `isCMRISOFilename`
- **CUMULUS-2388**:
  - In order to standardize task messaging formats, please note the updated input, output and config schemas for the following Cumulus workflow tasks:
    - add-missing-file-checksums
    - files-to-granules
    - hyrax-metadata-updates
    - lzards-backup
    - move-granules
    - post-to-cmr
    - sync-granule
    - update-cmr-access-constraints
    - update-granules-cmr-metadata-file-links
  The primary focus of the schema updates was to standardize the format of granules, and
  particularly their files data. The granule `files` object now matches the file schema in the
  Cumulus database and thus also matches the `files` object produced by the API with use cases like
  `applyWorkflow`. This includes removal of `name` and `filename` in favor of `bucket` and `key`,
  removal of certain properties such as `etag` and `duplicate_found` and outputting them as
  separate objects stored in `meta`.
  - Checksum values calculated by `@cumulus/checksum` are now converted to string to standardize
  checksum formatting across the Cumulus library.

### Added

- **CUMULUS-2439**
  - Added CMR search client setting to the CreateReconciliationReport lambda function.
  - Added `cmr_search_client_config` tfvars to the archive and cumulus terraform modules.
  - Updated CreateReconciliationReport lambda to search CMR collections with CMRSearchConceptQueue.
- **CUMULUS-2638**
  - Adds documentation to clarify bucket config object use.

### Changed

- **CUMULUS-2638**
  - Transparent to users, remove typescript type `BucketType`.
<<<<<<< HEAD
- **CUMULUS-2751**
  - Upgraded all Cumulus (node.js) workflow tasks to use
    `@cumulus/cumulus-message-adapter-js` version `2.0.2`, which includes an
    update cma-js to better expose CMA stderr stream output on lambda timeouts
    as well as minor logging enhancements.
=======
- **CUMULUS-2752**
  - Add new mappings for execution records to prevent dynamic field expansion from exceeding
  Elasticsearch field limits
    - Nested objects under `finalPayload.*` will not dynamically add new fields to mapping
    - Nested objects under `originalPayload.*` will not dynamically add new fields to mapping
    - Nested keys under `tasks` will not dynamically add new fields to mapping
>>>>>>> 1b478110
- [**PR #2569**](https://github.com/nasa/cumulus/pull/2569)
  - Fixed `TypeError` thrown by `@cumulus/cmrjs/cmr-utils.getGranuleTemporalInfo` when
    a granule's associated UMM-G JSON metadata file does not contain a `ProviderDates`
    element that has a `Type` of either `"Update"` or `"Insert"`.  If neither are
    present, the granule's last update date falls back to the `"Create"` type
    provider date, or `undefined`, if none is present.

## [v9.9.0] 2021-11-03

### Added

- **NDCUM-624**: Add support for ISO metadata files for the `MoveGranules` step
  - Add function `isISOFile` to check if a given file object is an ISO file
  - `granuleToCmrFileObject` and `granulesToCmrFileObjects` now take a
    `filterFunc` argument
    - `filterFunc`'s default value is `isCMRFile`, so the previous behavior is
      maintained if no value is given for this argument
    - `MoveGranules` passes a custom filter function to
      `granulesToCmrFileObjects` to check for `isISOFile` in addition to
      `isCMRFile`, so that metadata from `.iso.xml` files can be used in the
      `urlPathTemplate`
- [**PR #2535**](https://github.com/nasa/cumulus/pull/2535)
  - NSIDC and other cumulus users had desire for returning formatted dates for
    the 'url_path' date extraction utilities. Added 'dateFormat' function as
    an option for extracting and formating the entire date. See
    docs/workflow/workflow-configuration-how-to.md for more information.
- [**PR #2548**](https://github.com/nasa/cumulus/pull/2548)
  - Updated webpack configuration for html-loader v2
- **CUMULUS-2640**
  - Added Elasticsearch client scroll setting to the CreateReconciliationReport lambda function.
  - Added `elasticsearch_client_config` tfvars to the archive and cumulus terraform modules.
- **CUMULUS-2683**
  - Added `default_s3_multipart_chunksize_mb` setting to the `MoveGranules` lambda function.
  - Added `default_s3_multipart_chunksize_mb` tfvars to the cumulus and ingest terraform modules.
  - Added optional parameter `chunkSize` to `@cumulus/aws-client/S3.moveObject` and
    `@cumulus/aws-client/S3.multipartCopyObject` to set the chunk size of the S3 multipart uploads.
  - Renamed optional parameter `maxChunkSize` to `chunkSize` in
    `@cumulus/aws-client/lib/S3MultipartUploads.createMultipartChunks`.

### Changed

- Upgraded all Cumulus workflow tasks to use `@cumulus/cumulus-message-adapter-js` version `2.0.1`
- **CUMULUS-2743**
  - Updated bamboo Dockerfile to upgrade pip as part of the image creation process
- **CUMULUS-2725**
  - Updated providers endpoint to return encrypted password
  - Updated providers model to try decrypting credentials before encryption to allow for better handling of updating providers
- **CUMULUS-2734**
  - Updated `@cumulus/api/launchpadSaml.launchpadPublicCertificate` to correctly retrieve
    certificate from launchpad IdP metadata with and without namespace prefix.

## [v9.8.0] 2021-10-19

### Notable changes

- Published new tag [`36` of `cumuluss/async-operation` to Docker Hub](https://hub.docker.com/layers/cumuluss/async-operation/35/images/sha256-cf777a6ef5081cd90a0f9302d45243b6c0a568e6d977c0ee2ccc5a90b12d45d0?context=explore) for compatibility with
upgrades to `knex` package and to address security vulnerabilities.

### Added

- Added `@cumulus/db/createRejectableTransaction()` to handle creating a Knex transaction that **will throw an error** if the transaction rolls back. [As of Knex 0.95+, promise rejection on transaction rollback is no longer the default behavior](https://github.com/knex/knex/blob/master/UPGRADING.md#upgrading-to-version-0950).

- **CUMULUS-2639**
  - Increases logging on reconciliation reports.

- **CUMULUS-2670**
  - Updated `lambda_timeouts` string map variable for `cumulus` module to accept a
  `update_granules_cmr_metadata_file_links_task_timeout` property
- **CUMULUS-2598**
  - Add unit and integration tests to describe queued granules as ignored when
    duplicate handling is 'skip'

### Changed

- Updated `knex` version from 0.23.11 to 0.95.11 to address security vulnerabilities
- Updated default version of async operations Docker image to `cumuluss/async-operation:36`
- **CUMULUS-2590**
  - Granule applyWorkflow, Reingest actions and Bulk operation now update granule status to `queued` when scheduling the granule.

- **CUMULUS-2643**
  - relocates system file `buckets.json` out of the
    `s3://internal-bucket/workflows` directory into
    `s3://internal-bucket/buckets`.

## [v9.7.0] 2021-10-01

### Notable Changes

- **CUMULUS-2583**
  - The `queue-granules` task now updates granule status to `queued` when a granule is queued. In order to prevent issues with the private API endpoint and Lambda API request and concurrency limits, this functionality runs with limited concurrency, which may increase the task's overall runtime when large numbers of granules are being queued. If you are facing Lambda timeout errors with this task, we recommend converting your `queue-granules` task to an ECS activity. This concurrency is configurable via the task config's `concurrency` value.
- **CUMULUS-2676**
  - The `discover-granules` task has been updated to limit concurrency on checks to identify and skip already ingested granules in order to prevent issues with the private API endpoint and Lambda API request and concurrency limits. This may increase the task's overall runtime when large numbers of granules are discovered. If you are facing Lambda timeout errors with this task, we recommend converting your `discover-granules` task to an ECS activity. This concurrency is configurable via the task config's `concurrency` value.
- Updated memory of `<prefix>-sfEventSqsToDbRecords` Lambda to 1024MB

### Added

- **CUMULUS-2000**
  - Updated `@cumulus/queue-granules` to respect a new config parameter: `preferredQueueBatchSize`. Queue-granules will respect this batchsize as best as it can to batch granules into workflow payloads. As workflows generally rely on information such as collection and provider expected to be shared across all granules in a workflow, queue-granules will break batches up by collection, as well as provider if there is a `provider` field on the granule. This may result in batches that are smaller than the preferred size, but never larger ones. The default value is 1, which preserves current behavior of queueing 1 granule per workflow.
- **CUMULUS-2630**
  - Adds a new workflow `DiscoverGranulesToThrottledQueue` that discovers and writes
    granules to a throttled background queue.  This allows discovery and ingest
    of larger numbers of granules without running into limits with lambda
    concurrency.

### Changed

- **CUMULUS-2720**
  - Updated Core CI scripts to validate CHANGELOG diffs as part of the lint process
- **CUMULUS-2695**
  - Updates the example/cumulus-tf deployment to change
    `archive_api_reserved_concurrency` from 8 to 5 to use fewer reserved lambda
    functions. If you see throttling errors on the `<stack>-apiEndpoints` you
    should increase this value.
  - Updates cumulus-tf/cumulus/variables.tf to change
    `archive_api_reserved_concurrency` from 8 to 15 to prevent throttling on
    the dashboard for default deployments.
- **CUMULUS-2584**
  - Updates `api/endpoints/execution-status.js` `get` method to include associated granules, as
    an array, for the provided execution.
  - Added `getExecutionArnsByGranuleCumulusId` returning a list of executionArns sorted by most recent first,
    for an input Granule Cumulus ID in support of the move of `translatePostgresGranuleToApiGranule` from RDS-Phase2
    feature branch
  - Added `getApiExecutionCumulusIds` returning cumulus IDs for a given list of executions
- **CUMULUS-NONE**
  - Downgrades elasticsearch version in testing container to 5.3 to match AWS version.
  - Update serve.js -> `eraseDynamoTables()`. Changed the call `Promise.all()` to `Promise.allSettled()` to ensure all dynamo records (provider records in particular) are deleted prior to reseeding.

### Fixed

- **CUMULUS-2583**
  - Fixed a race condition where granules set as “queued” were not able to be set as “running” or “completed”

## [v9.6.0] 2021-09-20

### Added

- **CUMULUS-2576**
  - Adds `PUT /granules` API endpoint to update a granule
  - Adds helper `updateGranule` to `@cumulus/api-client/granules`
- **CUMULUS-2606**
  - Adds `POST /granules/{granuleId}/executions` API endpoint to associate an execution with a granule
  - Adds helper `associateExecutionWithGranule` to `@cumulus/api-client/granules`
- **CUMULUS-2583**
  - Adds `queued` as option for granule's `status` field

### Changed

- Moved `ssh2` package from `@cumulus/common` to `@cumulus/sftp-client` and
  upgraded package from `^0.8.7` to `^1.0.0` to address security vulnerability
  issue in previous version.
- **CUMULUS-2583**
  - `QueueGranules` task now updates granule status to `queued` once it is added to the queue.

- **CUMULUS-2617**
  - Use the `Authorization` header for CMR Launchpad authentication instead of the deprecated `Echo-Token` header.

### Fixed

- Added missing permission for `<prefix>_ecs_cluster_instance_role` IAM role (used when running ECS services/tasks)
to allow `kms:Decrypt` on the KMS key used to encrypt provider credentials. Adding this permission fixes the `sync-granule` task when run as an ECS activity in a Step Function, which previously failed trying to decrypt credentials for providers.

- **CUMULUS-2576**
  - Adds default value to granule's timestamp when updating a granule via API.

## [v9.5.0] 2021-09-07

### BREAKING CHANGES

- Removed `logs` record type from mappings from Elasticsearch. This change **should not have**
any adverse impact on existing deployments, even those which still contain `logs` records,
but technically it is a breaking change to the Elasticsearch mappings.
- Changed `@cumulus/api-client/asyncOperations.getAsyncOperation` to return parsed JSON body
of response and not the raw API endpoint response

### Added

- **CUMULUS-2670**
  - Updated core `cumulus` module to take lambda_timeouts string map variable that allows timeouts of ingest tasks to be configurable. Allowed properties for the mapping include:
  - discover_granules_task_timeout
  - discover_pdrs_task_timeout
  - hyrax_metadata_update_tasks_timeout
  - lzards_backup_task_timeout
  - move_granules_task_timeout
  - parse_pdr_task_timeout
  - pdr_status_check_task_timeout
  - post_to_cmr_task_timeout
  - queue_granules_task_timeout
  - queue_pdrs_task_timeout
  - queue_workflow_task_timeout
  - sync_granule_task_timeout
- **CUMULUS-2575**
  - Adds `POST /granules` API endpoint to create a granule
  - Adds helper `createGranule` to `@cumulus/api-client`
- **CUMULUS-2577**
  - Adds `POST /executions` endpoint to create an execution
- **CUMULUS-2578**
  - Adds `PUT /executions` endpoint to update an execution
- **CUMULUS-2592**
  - Adds logging when messages fail to be added to queue
- **CUMULUS-2644**
  - Pulled `delete` method for `granules-executions.ts` implemented as part of CUMULUS-2306
  from the RDS-Phase-2 feature branch in support of CUMULUS-2644.
  - Pulled `erasePostgresTables` method in `serve.js` implemented as part of CUMULUS-2644,
  and CUMULUS-2306 from the RDS-Phase-2 feature branch in support of CUMULUS-2644
  - Added `resetPostgresDb` method to support resetting between integration test suite runs

### Changed

- Updated `processDeadLetterArchive` Lambda to return an object where
`processingSucceededKeys` is an array of the S3 keys for successfully
processed objects and `processingFailedKeys` is an array of S3 keys
for objects that could not be processed
- Updated async operations to handle writing records to the databases
when output of the operation is `undefined`

- **CUMULUS-2644**
  - Moved `migration` directory from the `db-migration-lambda` to the `db` package and
  updated unit test references to migrationDir to be pulled from `@cumulus/db`
  - Updated `@cumulus/api/bin/serveUtils` to write records to PostgreSQL tables

- **CUMULUS-2575**
  - Updates model/granule to allow a granule created from API to not require an
    execution to be associated with it. This is a backwards compatible change
    that will not affect granules created in the normal way.
  - Updates `@cumulus/db/src/model/granules` functions `get` and `exists` to
    enforce parameter checking so that requests include either (granule\_id
    and collection\_cumulus\_id) or (cumulus\_id) to prevent incorrect results.
  - `@cumulus/message/src/Collections.deconstructCollectionId` has been
    modified to throw a descriptive error if the input `collectionId` is
    undefined rather than `TypeError: Cannot read property 'split' of
    undefined`. This function has also been updated to throw descriptive errors
    if an incorrectly formatted collectionId is input.

## [v9.4.0] 2021-08-16

### Notable changes

- `@cumulus/sync-granule` task should now properly handle
syncing files from HTTP/HTTPS providers where basic auth is
required and involves a redirect to a different host (e.g.
downloading files protected by Earthdata Login)

### Added

- **CUMULUS-2591**
  - Adds `failedExecutionStepName` to failed execution's jsonb error records.
    This is the name of the Step Function step for the last failed event in the
    execution's event history.
- **CUMULUS-2548**
  - Added `allowed_redirects` field to PostgreSQL `providers` table
  - Added `allowedRedirects` field to DynamoDB `<prefix>-providers` table
  - Added `@cumulus/aws-client/S3.streamS3Upload` to handle uploading the contents
  of a readable stream to S3 and returning a promise
- **CUMULUS-2373**
  - Added `replaySqsMessages` lambda to replay archived incoming SQS
    messages from S3.
  - Added `/replays/sqs` endpoint to trigger an async operation for
    the `replaySqsMessages` lambda.
  - Added unit tests and integration tests for new endpoint and lambda.
  - Added `getS3PrefixForArchivedMessage` to `ingest/sqs` package to get prefix
    for an archived message.
  - Added new `async_operation` type `SQS Replay`.
- **CUMULUS-2460**
  - Adds `POST` /executions/workflows-by-granules for retrieving workflow names common to a set of granules
  - Adds `workflowsByGranules` to `@cumulus/api-client/executions`
- **CUMULUS-2635**
  - Added helper functions:
    - `@cumulus/db/translate/file/translateApiPdrToPostgresPdr`

### Fixed

- **CUMULUS-2548**
  - Fixed `@cumulus/ingest/HttpProviderClient.sync` to
properly handle basic auth when redirecting to a different
host and/or host with a different port
- **CUMULUS-2626**
  - Update [PDR migration](https://github.com/nasa/cumulus/blob/master/lambdas/data-migration2/src/pdrs.ts) to correctly find Executions by a Dynamo PDR's `execution` field
- **CUMULUS-2635**
  - Update `data-migration2` to migrate PDRs before migrating granules.
  - Update `data-migration2` unit tests testing granules migration to reference
    PDR records to better model the DB schema.
  - Update `migratePdrRecord` to use `translateApiPdrToPostgresPdr` function.

### Changed

- **CUMULUS-2373**
  - Updated `getS3KeyForArchivedMessage` in `ingest/sqs` to store SQS messages
    by `queueName`.
- **CUMULUS-2630**
  - Updates the example/cumulus-tf deployment to change
    `archive_api_reserved_concurrency` from 2 to 8 to prevent throttling with
    the dashboard.

## [v9.3.0] 2021-07-26

### BREAKING CHANGES

- All API requests made by `@cumulus/api-client` will now throw an error if the status code
does not match the expected response (200 for most requests and 202 for a few requests that
trigger async operations). Previously the helpers in this package would return the response
regardless of the status code, so you may need to update any code using helpers from this
package to catch or to otherwise handle errors that you may encounter.
- The Cumulus API Lambda function has now been configured with reserved concurrency to ensure
availability in a high-concurrency environment. However, this also caps max concurrency which
may result in throttling errors if trying to reach the Cumulus API multiple times in a short
period. Reserved concurrency can be configured with the `archive_api_reserved_concurrency`
terraform variable on the Cumulus module and increased if you are seeing throttling errors.
The default reserved concurrency value is 8.

### Notable changes

- `cmr_custom_host` variable for `cumulus` module can now be used to configure Cumulus to
  integrate with a custom CMR host name and protocol (e.g.
  `http://custom-cmr-host.com`). Note that you **must** include a protocol
  (`http://` or `https://)  if specifying a value for this variable.
- The cumulus module configuration value`rds_connetion_heartbeat` and it's
  behavior has been replaced by a more robust database connection 'retry'
  solution.   Users can remove this value from their configuration, regardless
  of value.  See the `Changed` section notes on CUMULUS-2528 for more details.

### Added

- Added user doc describing new features related to the Cumulus dead letter archive.
- **CUMULUS-2327**
  - Added reserved concurrency setting to the Cumulus API lambda function.
  - Added relevant tfvars to the archive and cumulus terraform modules.
- **CUMULUS-2460**
  - Adds `POST` /executions/search-by-granules for retrieving executions from a list of granules or granule query
  - Adds `searchExecutionsByGranules` to `@cumulus/api-client/executions`
- **CUMULUS-2475**
  - Adds `GET` endpoint to distribution API
- **CUMULUS-2463**
  - `PUT /granules` reingest action allows a user to override the default execution
    to use by providing an optional `workflowName` or `executionArn` parameter on
    the request body.
  - `PUT /granules/bulkReingest` action allows a user to override the default
    execution/workflow combination to reingest with by providing an optional
    `workflowName` on the request body.
- Adds `workflowName` and `executionArn` params to @cumulus/api-client/reingestGranules
- **CUMULUS-2476**
  - Adds handler for authenticated `HEAD` Distribution requests replicating current behavior of TEA
- **CUMULUS-2478**
  - Implemented [bucket map](https://github.com/asfadmin/thin-egress-app#bucket-mapping).
  - Implemented /locate endpoint
  - Cumulus distribution API checks the file request against bucket map:
    - retrieves the bucket and key from file path
    - determines if the file request is public based on the bucket map rather than the bucket type
    - (EDL only) restricts download from PRIVATE_BUCKETS to users who belong to certain EDL User Groups
    - bucket prefix and object prefix are supported
  - Add 'Bearer token' support as an authorization method
- **CUMULUS-2486**
  - Implemented support for custom headers
  - Added 'Bearer token' support as an authorization method
- **CUMULUS-2487**
  - Added integration test for cumulus distribution API
- **CUMULUS-2569**
  - Created bucket map cache for cumulus distribution API
- **CUMULUS-2568**
  - Add `deletePdr`/PDR deletion functionality to `@cumulus/api-client/pdrs`
  - Add `removeCollectionAndAllDependencies` to integration test helpers
  - Added `example/spec/apiUtils.waitForApiStatus` to wait for a
  record to be returned by the API with a specific value for
  `status`
  - Added `example/spec/discoverUtils.uploadS3GranuleDataForDiscovery` to upload granule data fixtures
  to S3 with a randomized granule ID for `discover-granules` based
  integration tests
  - Added `example/spec/Collections.removeCollectionAndAllDependencies` to remove a collection and
  all dependent objects (e.g. PDRs, granules, executions) from the
  database via the API
  - Added helpers to `@cumulus/api-client`:
    - `pdrs.deletePdr` - Delete a PDR via the API
    - `replays.postKinesisReplays` - Submit a POST request to the `/replays` endpoint for replaying Kinesis messages

### Changed

- Moved functions from `@cumulus/integration-tests` to `example/spec/helpers/workflowUtils`:
  - `startWorkflowExecution`
  - `startWorkflow`
  - `executeWorkflow`
  - `buildWorkflow`
  - `testWorkflow`
  - `buildAndExecuteWorkflow`
  - `buildAndStartWorkflow`
- `example/spec/helpers/workflowUtils.executeWorkflow` now uses
`waitForApiStatus` to ensure that the execution is `completed` or
`failed` before resolving
- `example/spec/helpers/testUtils.updateAndUploadTestFileToBucket`
now accepts an object of parameters rather than positional
arguments
- Removed PDR from the `payload` in the input payload test fixture for reconciliation report integration tests
- The following integration tests for PDR-based workflows were
updated to use randomized granule IDs:
  - `example/spec/parallel/ingest/ingestFromPdrSpec.js`
  - `example/spec/parallel/ingest/ingestFromPdrWithChildWorkflowMetaSpec.js`
  - `example/spec/parallel/ingest/ingestFromPdrWithExecutionNamePrefixSpec.js`
  - `example/spec/parallel/ingest/ingestPdrWithNodeNameSpec.js`
- Updated the `@cumulus/api-client/CumulusApiClientError` error class to include new properties that can be accessed directly on
the error object:
  - `statusCode` - The HTTP status code of the API response
  - `apiMessage` - The message from the API response
- Added `params.pRetryOptions` parameter to
`@cumulus/api-client/granules.deleteGranule` to control the retry
behavior
- Updated `cmr_custom_host` variable to accept a full protocol and host name
(e.g. `http://cmr-custom-host.com`), whereas it previously only accepted a host name
- **CUMULUS-2482**
  - Switches the default distribution app in the `example/cumulus-tf` deployment to the new Cumulus Distribution
  - TEA is still available by following instructions in `example/README.md`
- **CUMULUS-2463**
  - Increases the duration of allowed backoff times for a successful test from
    0.5 sec to 1 sec.
- **CUMULUS-2528**
  - Removed `rds_connection_heartbeat` as a configuration option from all
    Cumulus terraform modules
  - Removed `dbHeartBeat` as an environmental switch from
    `@cumulus/db.getKnexClient` in favor of more comprehensive general db
    connect retry solution
  - Added new `rds_connection_timing_configuration` string map to allow for
    configuration and tuning of Core's internal database retry/connection
    timeout behaviors.  These values map to connection pool configuration
    values for tarn (https://github.com/vincit/tarn.js/) which Core's database
    module / knex(https://www.npmjs.com/package/knex) use for this purpose:
    - acquireTimeoutMillis
    - createRetryIntervalMillis
    - createTimeoutMillis
    - idleTimeoutMillis
    - reapIntervalMillis
      Connection errors will result in a log line prepended with 'knex failed on
      attempted connection error' and sent from '@cumulus/db/connection'
  - Updated `@cumulus/db` and all terraform mdules to set default retry
    configuration values for the database module to cover existing database
    heartbeat connection failures as well as all other knex/tarn connection
    creation failures.

### Fixed

- Fixed bug where `cmr_custom_host` variable was not properly forwarded into `archive`, `ingest`, and `sqs-message-remover` modules from `cumulus` module
- Fixed bug where `parse-pdr` set a granule's provider to the entire provider record when a `NODE_NAME`
  is present. Expected behavior consistent with other tasks is to set the provider name in that field.
- **CUMULUS-2568**
  - Update reconciliation report integration test to have better cleanup/failure behavior
  - Fixed `@cumulus/api-client/pdrs.getPdr` to request correct endpoint for returning a PDR from the API
- **CUMULUS-2620**
  - Fixed a bug where a granule could be removed from CMR but still be set as
  `published: true` and with a CMR link in the Dynamo/PostgreSQL databases. Now,
  the CMR deletion and the Dynamo/PostgreSQL record updates will all succeed or fail
  together, preventing the database records from being out of sync with CMR.
  - Fixed `@cumulus/api-client/pdrs.getPdr` to request correct
  endpoint for returning a PDR from the API

## [v9.2.2] 2021-08-06 - [BACKPORT]

**Please note** changes in 9.2.2 may not yet be released in future versions, as
this is a backport and patch release on the 9.2.x series of releases. Updates that
are included in the future will have a corresponding CHANGELOG entry in future
releases.

### Added

- **CUMULUS-2635**
  - Added helper functions:
    - `@cumulus/db/translate/file/translateApiPdrToPostgresPdr`

### Fixed

- **CUMULUS-2635**
  - Update `data-migration2` to migrate PDRs before migrating granules.
  - Update `data-migration2` unit tests testing granules migration to reference
    PDR records to better model the DB schema.
  - Update `migratePdrRecord` to use `translateApiPdrToPostgresPdr` function.

## [v9.2.1] 2021-07-29 - [BACKPORT]

### Fixed

- **CUMULUS-2626**
  - Update [PDR migration](https://github.com/nasa/cumulus/blob/master/lambdas/data-migration2/src/pdrs.ts) to correctly find Executions by a Dynamo PDR's `execution` field

## [v9.2.0] 2021-06-22

### Added

- **CUMULUS-2475**
  - Adds `GET` endpoint to distribution API
- **CUMULUS-2476**
  - Adds handler for authenticated `HEAD` Distribution requests replicating current behavior of TEA

### Changed

- **CUMULUS-2482**
  - Switches the default distribution app in the `example/cumulus-tf` deployment to the new Cumulus Distribution
  - TEA is still available by following instructions in `example/README.md`

### Fixed

- **CUMULUS-2520**
  - Fixed error that prevented `/elasticsearch/index-from-database` from starting.
- **CUMULUS-2532**
  - Fixed integration tests to have granule deletion occur before provider and
    collection deletion in test cleanup.
- **CUMULUS-2558**
  - Fixed issue where executions original_payload would not be retained on successful execution

## [v9.1.0] 2021-06-03

### BREAKING CHANGES

- `@cumulus/api-client/granules.getGranule` now returns the granule record from the GET `/granules/<granuleId>` endpoint, not the raw endpoint response
- **CUMULUS-2434**
  - To use the updated `update-granules-cmr-metadata-file-links` task, the
    granule  UMM-G metadata should have version 1.6.2 or later, since CMR s3
    link type 'GET DATA VIA DIRECT ACCESS' is not valid until UMM-G version
    [1.6.2](https://cdn.earthdata.nasa.gov/umm/granule/v1.6.2/umm-g-json-schema.json)
- **CUMULUS-2488**
  - Removed all EMS reporting including lambdas, endpoints, params, etc as all
    reporting is now handled through Cloud Metrics
- **CUMULUS-2472**
  - Moved existing `EarthdataLoginClient` to
    `@cumulus/oauth-client/EarthdataLoginClient` and updated all references in
    Cumulus Core.
  - Rename `EarthdataLoginClient` property from `earthdataLoginUrl` to
    `loginUrl for consistency with new OAuth clients. See example in
    [oauth-client
    README](https://github.com/nasa/cumulus/blob/master/packages/oauth-client/README.md)

### Added

- `@cumulus/api-client/granules.getGranuleResponse` to return the raw endpoint response from the GET `/granules/<granuleId>` endpoint
- **HYRAX-439** - Corrected README.md according to a new Hyrax URL format.
- **CUMULUS-2354**
  - Adds configuration options to allow `/s3credentials` endpoint to distribute
    same-region read-only tokens based on a user's CMR ACLs.
  - Configures the example deployment to enable this feature.
- **CUMULUS-2442**
  - Adds option to generate cloudfront URL to lzards-backup task. This will require a few new task config options that have been documented in the [task README](https://github.com/nasa/cumulus/blob/master/tasks/lzards-backup/README.md).
- **CUMULUS-2470**
  - Added `/s3credentials` endpoint for distribution API
- **CUMULUS-2471**
  - Add `/s3credentialsREADME` endpoint to distribution API
- **CUMULUS-2473**
  - Updated `tf-modules/cumulus_distribution` module to take earthdata or cognito credentials
  - Configured `example/cumulus-tf/cumulus_distribution.tf` to use CSDAP credentials
- **CUMULUS-2474**
  - Add `S3ObjectStore` to `aws-client`. This class allows for interaction with the S3 object store.
  - Add `object-store` package which contains abstracted object store functions for working with various cloud providers
- **CUMULUS-2477**
  - Added `/`, `/login` and `/logout` endpoints to cumulus distribution api
- **CUMULUS-2479**
  - Adds /version endpoint to distribution API
- **CUMULUS-2497**
  - Created `isISOFile()` to check if a CMR file is a CMR ISO file.
- **CUMULUS-2371**
  - Added helpers to `@cumulus/ingest/sqs`:
    - `archiveSqsMessageToS3` - archives an incoming SQS message to S3
    - `deleteArchivedMessageFromS3` - deletes a processed SQS message from S3
  - Added call to `archiveSqsMessageToS3` to `sqs-message-consumer` which
    archives all incoming SQS messages to S3.
  - Added call to `deleteArchivedMessageFrom` to `sqs-message-remover` which
    deletes archived SQS message from S3 once it has been processed.

### Changed

- **[PR2224](https://github.com/nasa/cumulus/pull/2244)**
  - Changed timeout on `sfEventSqsToDbRecords` Lambda to 60 seconds to match
    timeout for Knex library to acquire dataase connections
- **CUMULUS-2208**
  - Moved all `@cumulus/api/es/*` code to new `@cumulus/es-client` package
- Changed timeout on `sfEventSqsToDbRecords` Lambda to 60 seconds to match
  timeout for Knex library to acquire database connections
- **CUMULUS-2517**
  - Updated postgres-migration-count-tool default concurrency to '1'

- **CUMULUS-2489**
  - Updated docs for Terraform references in FAQs, glossary, and in Deployment sections

- **CUMULUS-2434**
  - Updated `@cumulus/cmrjs` `updateCMRMetadata` and related functions to add
    both HTTPS URLS and S3 URIs to CMR metadata.
  - Updated `update-granules-cmr-metadata-file-links` task to add both HTTPS
    URLs and S3 URIs to the OnlineAccessURLs field of CMR metadata. The task
    configuration parameter `cmrGranuleUrlType` now has default value `both`.
  - To use the updated `update-granules-cmr-metadata-file-links` task, the
    granule UMM-G metadata should have version 1.6.2 or later, since CMR s3 link
    type 'GET DATA VIA DIRECT ACCESS' is not valid until UMM-G version
    [1.6.2](https://cdn.earthdata.nasa.gov/umm/granule/v1.6.2/umm-g-json-schema.json)
- **CUMULUS-2472**
  - Renamed `@cumulus/earthdata-login-client` to more generic
    `@cumulus/oauth-client` as a parnt  class for new OAuth clients.
  - Added `@cumulus/oauth-client/CognitoClient` to interface with AWS cognito login service.
- **CUMULUS-2497**
  - Changed the `@cumulus/cmrjs` package:
    - Updated `@cumulus/cmrjs/cmr-utils.getGranuleTemporalInfo()` so it now
      returns temporal info for CMR ISO 19115 SMAP XML files.
    - Updated `@cumulus/cmrjs/cmr-utils.isCmrFilename()` to include
      `isISOFile()`.
- **CUMULUS-2532**
  - Changed integration tests to use `api-client/granules` functions as opposed
    to `granulesApi` from `@cumulus/integration-tests`.

### Fixed

- **CUMULUS-2519**
  - Update @cumulus/integration-tests.buildWorkflow to fail if provider/collection API response is not successful
- **CUMULUS-2518**
  - Update sf-event-sqs-to-db-records to not throw if a collection is not
    defined on a payload that has no granules/an empty granule payload object
- **CUMULUS-2512**
  - Updated ingest package S3 provider client to take additional parameter
    `remoteAltBucket` on `download` method to allow for per-file override of
    provider bucket for checksum
  - Updated @cumulus/ingest.fetchTextFile's signature to be parameterized and
    added `remoteAltBucket`to allow for an override of the passed in provider
    bucket for the source file
  - Update "eslint-plugin-import" to be pinned to 2.22.1
- **CUMULUS-2520**
  - Fixed error that prevented `/elasticsearch/index-from-database` from starting.
- **[2231](https://github.com/nasa/cumulus/issues/2231)**
  - Fixes broken relative path links in `docs/README.md`

### Removed

- **CUMULUS-2502**
  - Removed outdated documentation regarding Kibana index patterns for metrics.

## [v9.0.1] 2021-05-07

### Migration Steps

Please review the migration steps for 9.0.0 as this release is only a patch to
correct a failure in our build script and push out corrected release artifacts. The previous migration steps still apply.

### Changed

- Corrected `@cumulus/db` configuration to correctly build package.

## [v9.0.0] 2021-05-03

### Migration steps

- This release of Cumulus enables integration with a PostgreSQL database for archiving Cumulus data. There are several upgrade steps involved, **some of which need to be done before redeploying Cumulus**. See the [documentation on upgrading to the RDS release](https://nasa.github.io/cumulus/docs/upgrade-notes/upgrade-rds).

### BREAKING CHANGES

- **CUMULUS-2185** - RDS Migration Epic
  - **CUMULUS-2191**
    - Removed the following from the `@cumulus/api/models.asyncOperation` class in
      favor of the added `@cumulus/async-operations` module:
      - `start`
      - `startAsyncOperations`
  - **CUMULUS-2187**
    - The `async-operations` endpoint will now omit `output` instead of
      returning `none` when the operation did not return output.
  - **CUMULUS-2309**
    - Removed `@cumulus/api/models/granule.unpublishAndDeleteGranule` in favor
      of `@cumulus/api/lib/granule-remove-from-cmr.unpublishGranule` and
      `@cumulus/api/lib/granule-delete.deleteGranuleAndFiles`.
  - **CUMULUS-2385**
    - Updated `sf-event-sqs-to-db-records` to write a granule's files to
      PostgreSQL only after the workflow has exited the `Running` status.
      Please note that any workflow that uses `sf_sqs_report_task` for
      mid-workflow updates will be impacted.
    - Changed PostgreSQL `file` schema and TypeScript type definition to require
      `bucket` and `key` fields.
    - Updated granule/file write logic to mark a granule's status as "failed"
  - **CUMULUS-2455**
    - API `move granule` endpoint now moves granule files on a per-file basis
    - API `move granule` endpoint on granule file move failure will retain the
      file at it's original location, but continue to move any other granule
      files.
    - Removed the `move` method from the `@cumulus/api/models.granule` class.
      logic is now handled in `@cumulus/api/endpoints/granules` and is
      accessible via the Core API.

### Added

- **CUMULUS-2185** - RDS Migration Epic
  - **CUMULUS-2130**
    - Added postgres-migration-count-tool lambda/ECS task to allow for
      evaluation of database state
    - Added /migrationCounts api endpoint that allows running of the
      postgres-migration-count-tool as an asyncOperation
  - **CUMULUS-2394**
    - Updated PDR and Granule writes to check the step function
      workflow_start_time against the createdAt field for each record to ensure
      old records do not overwrite newer ones for legacy Dynamo and PostgreSQL
      writes
  - **CUMULUS-2188**
    - Added `data-migration2` Lambda to be run after `data-migration1`
    - Added logic to `data-migration2` Lambda for migrating execution records
      from DynamoDB to PostgreSQL
  - **CUMULUS-2191**
    - Added `@cumulus/async-operations` to core packages, exposing
      `startAsyncOperation` which will handle starting an async operation and
      adding an entry to both PostgreSQL and DynamoDb
  - **CUMULUS-2127**
    - Add schema migration for `collections` table
  - **CUMULUS-2129**
    - Added logic to `data-migration1` Lambda for migrating collection records
      from Dynamo to PostgreSQL
  - **CUMULUS-2157**
    - Add schema migration for `providers` table
    - Added logic to `data-migration1` Lambda for migrating provider records
      from Dynamo to PostgreSQL
  - **CUMULUS-2187**
    - Added logic to `data-migration1` Lambda for migrating async operation
      records from Dynamo to PostgreSQL
  - **CUMULUS-2198**
    - Added logic to `data-migration1` Lambda for migrating rule records from
      DynamoDB to PostgreSQL
  - **CUMULUS-2182**
    - Add schema migration for PDRs table
  - **CUMULUS-2230**
    - Add schema migration for `rules` table
  - **CUMULUS-2183**
    - Add schema migration for `asyncOperations` table
  - **CUMULUS-2184**
    - Add schema migration for `executions` table
  - **CUMULUS-2257**
    - Updated PostgreSQL table and column names to snake_case
    - Added `translateApiAsyncOperationToPostgresAsyncOperation` function to `@cumulus/db`
  - **CUMULUS-2186**
    - Added logic to `data-migration2` Lambda for migrating PDR records from
      DynamoDB to PostgreSQL
  - **CUMULUS-2235**
    - Added initial ingest load spec test/utility
  - **CUMULUS-2167**
    - Added logic to `data-migration2` Lambda for migrating Granule records from
      DynamoDB to PostgreSQL and parse Granule records to store File records in
      RDS.
  - **CUMULUS-2367**
    - Added `granules_executions` table to PostgreSQL schema to allow for a
      many-to-many relationship between granules and executions
      - The table refers to granule and execution records using foreign keys
        defined with ON CASCADE DELETE, which means that any time a granule or
        execution record is deleted, all of the records in the
        `granules_executions` table referring to that record will also be
        deleted.
    - Added `upsertGranuleWithExecutionJoinRecord` helper to `@cumulus/db` to
      allow for upserting a granule record and its corresponding
      `granules_execution` record
  - **CUMULUS-2128**
    - Added helper functions:
      - `@cumulus/db/translate/file/translateApiFiletoPostgresFile`
      - `@cumulus/db/translate/file/translateApiGranuletoPostgresGranule`
      - `@cumulus/message/Providers/getMessageProvider`
  - **CUMULUS-2190**
    - Added helper functions:
      - `@cumulus/message/Executions/getMessageExecutionOriginalPayload`
      - `@cumulus/message/Executions/getMessageExecutionFinalPayload`
      - `@cumulus/message/workflows/getMessageWorkflowTasks`
      - `@cumulus/message/workflows/getMessageWorkflowStartTime`
      - `@cumulus/message/workflows/getMessageWorkflowStopTime`
      - `@cumulus/message/workflows/getMessageWorkflowName`
  - **CUMULUS-2192**
    - Added helper functions:
      - `@cumulus/message/PDRs/getMessagePdrRunningExecutions`
      - `@cumulus/message/PDRs/getMessagePdrCompletedExecutions`
      - `@cumulus/message/PDRs/getMessagePdrFailedExecutions`
      - `@cumulus/message/PDRs/getMessagePdrStats`
      - `@cumulus/message/PDRs/getPdrPercentCompletion`
      - `@cumulus/message/workflows/getWorkflowDuration`
  - **CUMULUS-2199**
    - Added `translateApiRuleToPostgresRule` to `@cumulus/db` to translate API
      Rule to conform to Postgres Rule definition.
  - **CUMUlUS-2128**
    - Added "upsert" logic to the `sfEventSqsToDbRecords` Lambda for granule and
      file writes to the core PostgreSQL database
  - **CUMULUS-2199**
    - Updated Rules endpoint to write rules to core PostgreSQL database in
      addition to DynamoDB and to delete rules from the PostgreSQL database in
      addition to DynamoDB.
    - Updated `create` in Rules Model to take in optional `createdAt` parameter
      which sets the value of createdAt if not specified during function call.
  - **CUMULUS-2189**
    - Updated Provider endpoint logic to write providers in parallel to Core
      PostgreSQL database
    - Update integration tests to utilize API calls instead of direct
      api/model/Provider calls
  - **CUMULUS-2191**
    - Updated cumuluss/async-operation task to write async-operations to the
      PostgreSQL database.
  - **CUMULUS-2228**
    - Added logic to the `sfEventSqsToDbRecords` Lambda to write execution, PDR,
      and granule records to the core PostgreSQL database in parallel with
      writes to DynamoDB
  - **CUMUlUS-2190**
    - Added "upsert" logic to the `sfEventSqsToDbRecords` Lambda for PDR writes
      to the core PostgreSQL database
  - **CUMUlUS-2192**
    - Added "upsert" logic to the `sfEventSqsToDbRecords` Lambda for execution
      writes to the core PostgreSQL database
  - **CUMULUS-2187**
    - The `async-operations` endpoint will now omit `output` instead of
      returning `none` when the operation did not return output.
  - **CUMULUS-2167**
    - Change PostgreSQL schema definition for `files` to remove `filename` and
      `name` and only support `file_name`.
    - Change PostgreSQL schema definition for `files` to remove `size` to only
      support `file_size`.
    - Change `PostgresFile` to remove duplicate fields `filename` and `name` and
      rename `size` to `file_size`.
  - **CUMULUS-2266**
    - Change `sf-event-sqs-to-db-records` behavior to discard and not throw an
      error on an out-of-order/delayed message so as not to have it be sent to
      the DLQ.
  - **CUMULUS-2305**
    - Changed `DELETE /pdrs/{pdrname}` API behavior to also delete record from
      PostgreSQL database.
  - **CUMULUS-2309**
    - Changed `DELETE /granules/{granuleName}` API behavior to also delete
      record from PostgreSQL database.
    - Changed `Bulk operation BULK_GRANULE_DELETE` API behavior to also delete
      records from PostgreSQL database.
  - **CUMULUS-2367**
    - Updated `granule_cumulus_id` foreign key to granule in PostgreSQL `files`
      table to use a CASCADE delete, so records in the files table are
      automatically deleted by the database when the corresponding granule is
      deleted.
  - **CUMULUS-2407**
    - Updated data-migration1 and data-migration2 Lambdas to use UPSERT instead
      of UPDATE when migrating dynamoDB records to PostgreSQL.
    - Changed data-migration1 and data-migration2 logic to only update already
      migrated records if the incoming record update has a newer timestamp
  - **CUMULUS-2329**
    - Add `write-db-dlq-records-to-s3` lambda.
    - Add terraform config to automatically write db records DLQ messages to an
      s3 archive on the system bucket.
    - Add unit tests and a component spec test for the above.
  - **CUMULUS-2380**
    - Add `process-dead-letter-archive` lambda to pick up and process dead letters in the S3 system bucket dead letter archive.
    - Add `/deadLetterArchive/recoverCumulusMessages` endpoint to trigger an async operation to leverage this capability on demand.
    - Add unit tests and integration test for all of the above.
  - **CUMULUS-2406**
    - Updated parallel write logic to ensure that updatedAt/updated_at
      timestamps are the same in Dynamo/PG on record write for the following
      data types:
      - async operations
      - granules
      - executions
      - PDRs
  - **CUMULUS-2446**
    - Remove schema validation check against DynamoDB table for collections when
      migrating records from DynamoDB to core PostgreSQL database.
  - **CUMULUS-2447**
    - Changed `translateApiAsyncOperationToPostgresAsyncOperation` to call
      `JSON.stringify` and then `JSON.parse` on output.
  - **CUMULUS-2313**
    - Added `postgres-migration-async-operation` lambda to start an ECS task to
      run a the `data-migration2` lambda.
    - Updated `async_operations` table to include `Data Migration 2` as a new
      `operation_type`.
    - Updated `cumulus-tf/variables.tf` to include `optional_dynamo_tables` that
      will be merged with `dynamo_tables`.
  - **CUMULUS-2451**
    - Added summary type file `packages/db/src/types/summary.ts` with
      `MigrationSummary` and `DataMigration1` and `DataMigration2` types.
    - Updated `data-migration1` and `data-migration2` lambdas to return
      `MigrationSummary` objects.
    - Added logging for every batch of 100 records processed for executions,
      granules and files, and PDRs.
    - Removed `RecordAlreadyMigrated` logs in `data-migration1` and
      `data-migration2`
  - **CUMULUS-2452**
    - Added support for only migrating certain granules by specifying the
      `granuleSearchParams.granuleId` or `granuleSearchParams.collectionId`
      properties in the payload for the
      `<prefix>-postgres-migration-async-operation` Lambda
    - Added support for only running certain migrations for data-migration2 by
      specifying the `migrationsList` property in the payload for the
      `<prefix>-postgres-migration-async-operation` Lambda
  - **CUMULUS-2453**
    - Created `storeErrors` function which stores errors in system bucket.
    - Updated `executions` and `granulesAndFiles` data migrations to call `storeErrors` to store migration errors.
    - Added `system_bucket` variable to `data-migration2`.
  - **CUMULUS-2455**
    - Move granules API endpoint records move updates for migrated granule files
      if writing any of the granule files fails.
  - **CUMULUS-2468**
    - Added support for doing [DynamoDB parallel scanning](https://docs.aws.amazon.com/amazondynamodb/latest/developerguide/Scan.html#Scan.ParallelScan) for `executions` and `granules` migrations to improve performance. The behavior of the parallel scanning and writes can be controlled via the following properties on the event input to the `<prefix>-postgres-migration-async-operation` Lambda:
      - `granuleMigrationParams.parallelScanSegments`: How many segments to divide your granules DynamoDB table into for parallel scanning
      - `granuleMigrationParams.parallelScanLimit`: The maximum number of granule records to evaluate for each parallel scanning segment of the DynamoDB table
      - `granuleMigrationParams.writeConcurrency`: The maximum number of concurrent granule/file writes to perform to the PostgreSQL database across all DynamoDB segments
      - `executionMigrationParams.parallelScanSegments`: How many segments to divide your executions DynamoDB table into for parallel scanning
      - `executionMigrationParams.parallelScanLimit`: The maximum number of execution records to evaluate for each parallel scanning segment of the DynamoDB table
      - `executionMigrationParams.writeConcurrency`: The maximum number of concurrent execution writes to perform to the PostgreSQL database across all DynamoDB segments
  - **CUMULUS-2468** - Added `@cumulus/aws-client/DynamoDb.parallelScan` helper to perform [parallel scanning on DynamoDb tables](https://docs.aws.amazon.com/amazondynamodb/latest/developerguide/Scan.html#Scan.ParallelScan)
  - **CUMULUS-2507**
    - Updated granule record write logic to set granule status to `failed` in both Postgres and DynamoDB if any/all of its files fail to write to the database.

### Deprecated

- **CUMULUS-2185** - RDS Migration Epic
  - **CUMULUS-2455**
    - `@cumulus/ingest/moveGranuleFiles`

## [v8.1.2] 2021-07-29

**Please note** changes in 8.1.2 may not yet be released in future versions, as this
is a backport/patch release on the 8.x series of releases.  Updates that are
included in the future will have a corresponding CHANGELOG entry in future releases.

### Notable changes

- `cmr_custom_host` variable for `cumulus` module can now be used to configure Cumulus to
integrate with a custom CMR host name and protocol (e.g. `http://custom-cmr-host.com`). Note
that you **must** include a protocol (`http://` or `https://`) if specifying a value for this
variable.
- `@cumulus/sync-granule` task should now properly handle
syncing files from HTTP/HTTPS providers where basic auth is
required and involves a redirect to a different host (e.g.
downloading files protected by Earthdata Login)

### Added

- **CUMULUS-2548**
  - Added `allowed_redirects` field to PostgreSQL `providers` table
  - Added `allowedRedirects` field to DynamoDB `<prefix>-providers` table
  - Added `@cumulus/aws-client/S3.streamS3Upload` to handle uploading the contents
  of a readable stream to S3 and returning a promise

### Changed

- Updated `cmr_custom_host` variable to accept a full protocol and host name
(e.g. `http://cmr-custom-host.com`), whereas it previously only accepted a host name

### Fixed

- Fixed bug where `cmr_custom_host` variable was not properly forwarded into `archive`, `ingest`, and `sqs-message-remover` modules from `cumulus` module
- **CUMULUS-2548**
  - Fixed `@cumulus/ingest/HttpProviderClient.sync` to
properly handle basic auth when redirecting to a different
host and/or host with a different port

## [v8.1.1] 2021-04-30 -- Patch Release

**Please note** changes in 8.1.1 may not yet be released in future versions, as this
is a backport/patch release on the 8.x series of releases.  Updates that are
included in the future will have a corresponding CHANGELOG entry in future releases.

### Added

- **CUMULUS-2497**
  - Created `isISOFile()` to check if a CMR file is a CMR ISO file.

### Fixed

- **CUMULUS-2512**
  - Updated ingest package S3 provider client to take additional parameter
    `remoteAltBucket` on `download` method to allow for per-file override of
    provider bucket for checksum
  - Updated @cumulus/ingest.fetchTextFile's signature to be parameterized and
    added `remoteAltBucket`to allow for an override of the passed in provider
    bucket for the source file
  - Update "eslint-plugin-import" to be pinned to 2.22.1

### Changed

- **CUMULUS-2497**
  - Changed the `@cumulus/cmrjs` package:
    - Updated `@cumulus/cmrjs/cmr-utils.getGranuleTemporalInfo()` so it now
      returns temporal info for CMR ISO 19115 SMAP XML files.
    - Updated `@cumulus/cmrjs/cmr-utils.isCmrFilename()` to include
      `isISOFile()`.

- **[2216](https://github.com/nasa/cumulus/issues/2216)**
  - Removed "node-forge", "xml-crypto" from audit whitelist, added "underscore"

## [v8.1.0] 2021-04-29

### Added

- **CUMULUS-2348**
  - The `@cumulus/api` `/granules` and `/granules/{granuleId}` endpoints now take `getRecoveryStatus` parameter
  to include recoveryStatus in result granule(s)
  - The `@cumulus/api-client.granules.getGranule` function takes a `query` parameter which can be used to
  request additional granule information.
  - Published `@cumulus/api@7.2.1-alpha.0` for dashboard testing
- **CUMULUS-2469**
  - Added `tf-modules/cumulus_distribution` module to standup a skeleton
    distribution api

## [v8.0.0] 2021-04-08

### BREAKING CHANGES

- **CUMULUS-2428**
  - Changed `/granules/bulk` to use `queueUrl` property instead of a `queueName` property for setting the queue to use for scheduling bulk granule workflows

### Notable changes

- Bulk granule operations endpoint now supports setting a custom queue for scheduling workflows via the `queueUrl` property in the request body. If provided, this value should be the full URL for an SQS queue.

### Added

- **CUMULUS-2374**
  - Add cookbok entry for queueing PostToCmr step
  - Add example workflow to go with cookbook
- **CUMULUS-2421**
  - Added **experimental** `ecs_include_docker_cleanup_cronjob` boolean variable to the Cumulus module to enable cron job to clean up docker root storage blocks in ECS cluster template for non-`device-mapper` storage drivers. Default value is `false`. This fulfills a specific user support request. This feature is otherwise untested and will remain so until we can iterate with a better, more general-purpose solution. Use of this feature is **NOT** recommended unless you are certain you need it.

- **CUMULUS-1808**
  - Add additional error messaging in `deleteSnsTrigger` to give users more context about where to look to resolve ResourceNotFound error when disabling or deleting a rule.

### Fixed

- **CUMULUS-2281**
  - Changed discover-granules task to write discovered granules directly to
    logger, instead of via environment variable. This fixes a problem where a
    large number of found granules prevents this lambda from running as an
    activity with an E2BIG error.

## [v7.2.0] 2021-03-23

### Added

- **CUMULUS-2346**
  - Added orca API endpoint to `@cumulus/api` to get recovery status
  - Add `CopyToGlacier` step to [example IngestAndPublishGranuleWithOrca workflow](https://github.com/nasa/cumulus/blob/master/example/cumulus-tf/ingest_and_publish_granule_with_orca_workflow.tf)

### Changed

- **HYRAX-357**
  - Format of NGAP OPeNDAP URL changed and by default now is referring to concept id and optionally can include short name and version of collection.
  - `addShortnameAndVersionIdToConceptId` field has been added to the config inputs of the `hyrax-metadata-updates` task

## [v7.1.0] 2021-03-12

### Notable changes

- `sync-granule` task will now properly handle syncing 0 byte files to S3
- SQS/Kinesis rules now support scheduling workflows to a custom queue via the `rule.queueUrl` property. If provided, this value should be the full URL for an SQS queue.

### Added

- `tf-modules/cumulus` module now supports a `cmr_custom_host` variable that can
  be used to set to an arbitrary  host for making CMR requests (e.g.
  `https://custom-cmr-host.com`).
- Added `buckets` variable to `tf-modules/archive`
- **CUMULUS-2345**
  - Deploy ORCA with Cumulus, see `example/cumulus-tf/orca.tf` and `example/cumulus-tf/terraform.tfvars.example`
  - Add `CopyToGlacier` step to [example IngestAndPublishGranule workflow](https://github.com/nasa/cumulus/blob/master/example/cumulus-tf/ingest_and_publish_granule_workflow.asl.json)
- **CUMULUS-2424**
  - Added `childWorkflowMeta` to `queue-pdrs` config. An object passed to this config value will be merged into a child workflow message's `meta` object. For an example of how this can be used, see `example/cumulus-tf/discover_and_queue_pdrs_with_child_workflow_meta_workflow.asl.json`.
- **CUMULUS-2427**
  - Added support for using a custom queue with SQS and Kinesis rules. Whatever queue URL is set on the `rule.queueUrl` property will be used to schedule workflows for that rule. This change allows SQS/Kinesis rules to use [any throttled queues defined for a deployment](https://nasa.github.io/cumulus/docs/data-cookbooks/throttling-queued-executions).

### Fixed

- **CUMULUS-2394**
  - Updated PDR and Granule writes to check the step function `workflow_start_time` against
      the `createdAt` field  for each record to ensure old records do not
      overwrite newer ones

### Changed

- `<prefix>-lambda-api-gateway` IAM role used by API Gateway Lambda now
  supports accessing all buckets defined in your `buckets` variable except
  "internal" buckets
- Updated the default scroll duration used in ESScrollSearch and part of the
  reconciliation report functions as a result of testing and seeing timeouts
  at its current value of 2min.
- **CUMULUS-2355**
  - Added logic to disable `/s3Credentials` endpoint based upon value for
    environment variable `DISABLE_S3_CREDENTIALS`. If set to "true", the
    endpoint will not dispense S3 credentials and instead return a message
    indicating that the endpoint has been disabled.
- **CUMULUS-2397**
  - Updated `/elasticsearch` endpoint's `reindex` function to prevent
    reindexing when source and destination indices are the same.
- **CUMULUS-2420**
  - Updated test function `waitForAsyncOperationStatus` to take a retryObject
    and use exponential backoff.  Increased the total test duration for both
    AsycOperation specs and the ReconciliationReports tests.
  - Updated the default scroll duration used in ESScrollSearch and part of the
    reconciliation report functions as a result of testing and seeing timeouts
    at its current value of 2min.
- **CUMULUS-2427**
  - Removed `queueUrl` from the parameters object for `@cumulus/message/Build.buildQueueMessageFromTemplate`
  - Removed `queueUrl` from the parameters object for `@cumulus/message/Build.buildCumulusMeta`

### Fixed

- Fixed issue in `@cumulus/ingest/S3ProviderClient.sync()` preventing 0 byte files from being synced to S3.

### Removed

- Removed variables from `tf-modules/archive`:
  - `private_buckets`
  - `protected_buckets`
  - `public_buckets`

## [v7.0.0] 2021-02-22

### BREAKING CHANGES

- **CUMULUS-2362** - Endpoints for the logs (/logs) will now throw an error unless Metrics is set up

### Added

- **CUMULUS-2345**
  - Deploy ORCA with Cumulus, see `example/cumulus-tf/orca.tf` and `example/cumulus-tf/terraform.tfvars.example`
  - Add `CopyToGlacier` step to [example IngestAndPublishGranule workflow](https://github.com/nasa/cumulus/blob/master/example/cumulus-tf/ingest_and_publish_granule_workflow.asl.json)
- **CUMULUS-2376**
  - Added `cmrRevisionId` as an optional parameter to `post-to-cmr` that will be used when publishing metadata to CMR.
- **CUMULUS-2412**
  - Adds function `getCollectionsByShortNameAndVersion` to @cumulus/cmrjs that performs a compound query to CMR to retrieve collection information on a list of collections. This replaces a series of calls to the CMR for each collection with a single call on the `/collections` endpoint and should improve performance when CMR return times are increased.

### Changed

- **CUMULUS-2362**
  - Logs endpoints only work with Metrics set up
- **CUMULUS-2376**
  - Updated `publishUMMGJSON2CMR` to take in an optional `revisionId` parameter.
  - Updated `publishUMMGJSON2CMR` to throw an error if optional `revisionId` does not match resulting revision ID.
  - Updated `publishECHO10XML2CMR` to take in an optional `revisionId` parameter.
  - Updated `publishECHO10XML2CMR` to throw an error if optional `revisionId` does not match resulting revision ID.
  - Updated `publish2CMR` to take in optional `cmrRevisionId`.
  - Updated `getWriteHeaders` to take in an optional CMR Revision ID.
  - Updated `ingestGranule` to take in an optional CMR Revision ID to pass to `getWriteHeaders`.
  - Updated `ingestUMMGranule` to take in an optional CMR Revision ID to pass to `getWriteHeaders`.
- **CUMULUS-2350**
  - Updates the examples on the `/s3credentialsREADME`, to include Python and
    JavaScript code demonstrating how to refrsh  the s3credential for
    programatic access.
- **CUMULUS-2383**
  - PostToCMR task will return CMRInternalError when a `500` status is returned from CMR

## [v6.0.0] 2021-02-16

### MIGRATION NOTES

- **CUMULUS-2255** - Cumulus has upgraded its supported version of Terraform
  from **0.12.12** to **0.13.6**. Please see the [instructions to upgrade your
  deployments](https://github.com/nasa/cumulus/blob/master/docs/upgrade-notes/upgrading-tf-version-0.13.6.md).

- **CUMULUS-2350**
  - If the  `/s3credentialsREADME`, does not appear to be working after
    deployment, [manual redeployment](https://docs.aws.amazon.com/apigateway/latest/developerguide/how-to-deploy-api-with-console.html)
    of the API-gateway stage may be necessary to finish the deployment.

### BREAKING CHANGES

- **CUMULUS-2255** - Cumulus has upgraded its supported version of Terraform from **0.12.12** to **0.13.6**.

### Added

- **CUMULUS-2291**
  - Add provider filter to Granule Inventory Report
- **CUMULUS-2300**
  - Added `childWorkflowMeta` to `queue-granules` config. Object passed to this
    value will be merged into a child workflow message's  `meta` object. For an
    example of how this can be used, see
    `example/cumulus-tf/discover_granules_workflow.asl.json`.
- **CUMULUS-2350**
  - Adds an unprotected endpoint, `/s3credentialsREADME`, to the
    s3-credentials-endpoint that displays  information on how to use the
    `/s3credentials` endpoint
- **CUMULUS-2368**
  - Add QueueWorkflow task
- **CUMULUS-2391**
  - Add reportToEms to collections.files file schema
- **CUMULUS-2395**
  - Add Core module parameter `ecs_custom_sg_ids` to Cumulus module to allow for
    custom security group mappings
- **CUMULUS-2402**
  - Officially expose `sftp()` for use in `@cumulus/sftp-client`

### Changed

- **CUMULUS-2323**
  - The sync granules task when used with the s3 provider now uses the
    `source_bucket` key in `granule.files` objects.  If incoming payloads using
    this task have a `source_bucket` value for a file using the s3 provider, the
    task will attempt to sync from the bucket defined in the file's
    `source_bucket` key instead of the `provider`.
    - Updated `S3ProviderClient.sync` to allow for an optional bucket parameter
      in support of the changed behavior.
  - Removed `addBucketToFile` and related code from sync-granules task

- **CUMULUS-2255**
  - Updated Terraform deployment code syntax for compatibility with version 0.13.6
- **CUMULUS-2321**
  - Updated API endpoint GET `/reconciliationReports/{name}` to return the
    pre-signe s3 URL in addition to report data

### Fixed

- Updated `hyrax-metadata-updates` task so the opendap url has Type 'USE SERVICE API'

- **CUMULUS-2310**
  - Use valid filename for reconciliation report
- **CUMULUS-2351**
  - Inventory report no longer includes the File/Granule relation object in the
    okCountByGranules key of a report.  The information is only included when a
    'Granule Not Found' report is run.

### Removed

- **CUMULUS-2364**
  - Remove the internal Cumulus logging lambda (log2elasticsearch)

## [v5.0.1] 2021-01-27

### Changed

- **CUMULUS-2344**
  - Elasticsearch API now allows you to reindex to an index that already exists
  - If using the Change Index operation and the new index doesn't exist, it will be created
  - Regarding instructions for CUMULUS-2020, you can now do a change index
    operation before a reindex operation. This will
    ensure that new data will end up in the new index while Elasticsearch is reindexing.

- **CUMULUS-2351**
  - Inventory report no longer includes the File/Granule relation object in the okCountByGranules key of a report. The information is only included when a 'Granule Not Found' report is run.

### Removed

- **CUMULUS-2367**
  - Removed `execution_cumulus_id` column from granules RDS schema and data type

## [v5.0.0] 2021-01-12

### BREAKING CHANGES

- **CUMULUS-2020**
  - Elasticsearch data mappings have been updated to improve search and the API
    has been update to reflect those changes. See Migration notes on how to
    update the Elasticsearch mappings.

### Migration notes

- **CUMULUS-2020**
  - Elasticsearch data mappings have been updated to improve search. For
    example, case insensitive searching will now work (e.g. 'MOD' and 'mod' will
    return the same granule results). To use the improved Elasticsearch queries,
    [reindex](https://nasa.github.io/cumulus-api/#reindex) to create a new index
    with the correct types. Then perform a [change
    index](https://nasa.github.io/cumulus-api/#change-index) operation to use
    the new index.
- **CUMULUS-2258**
  - Because the `egress_lambda_log_group` and
    `egress_lambda_log_subscription_filter` resource were removed from the
    `cumulus` module, new definitions for these resources must be added to
    `cumulus-tf/main.tf`. For reference on how to define these resources, see
    [`example/cumulus-tf/thin_egress_app.tf`](https://github.com/nasa/cumulus/blob/master/example/cumulus-tf/thin_egress_app.tf).
  - The `tea_stack_name` variable being passed into the `cumulus` module should be removed
- **CUMULUS-2344**
  - Regarding instructions for CUMULUS-2020, you can now do a change index operation before a reindex operation. This will
    ensure that new data will end up in the new index while Elasticsearch is reindexing.

### BREAKING CHANGES

- **CUMULUS-2020**
  - Elasticsearch data mappings have been updated to improve search and the API has been updated to reflect those changes. See Migration notes on how to update the Elasticsearch mappings.

### Added

- **CUMULUS-2318**
  - Added`async_operation_image` as `cumulus` module variable to allow for override of the async_operation container image.  Users can optionally specify a non-default docker image for use with Core async operations.
- **CUMULUS-2219**
  - Added `lzards-backup` Core task to facilitate making LZARDS backup requests in Cumulus ingest workflows
- **CUMULUS-2092**
  - Add documentation for Granule Not Found Reports
- **HYRAX-320**
  - `@cumulus/hyrax-metadata-updates`Add component URI encoding for entry title id and granule ur to allow for values with special characters in them. For example, EntryTitleId 'Sentinel-6A MF/Jason-CS L2 Advanced Microwave Radiometer (AMR-C) NRT Geophysical Parameters' Now, URLs generated from such values will be encoded correctly and parsable by HyraxInTheCloud
- **CUMULUS-1370**
  - Add documentation for Getting Started section including FAQs
- **CUMULUS-2092**
  - Add documentation for Granule Not Found Reports
- **CUMULUS-2219**
  - Added `lzards-backup` Core task to facilitate making LZARDS backup requests in Cumulus ingest workflows
- **CUMULUS-2280**
  - In local api, retry to create tables if they fail to ensure localstack has had time to start fully.
- **CUMULUS-2290**
  - Add `queryFields` to granule schema, and this allows workflow tasks to add queryable data to granule record. For reference on how to add data to `queryFields` field, see [`example/cumulus-tf/kinesis_trigger_test_workflow.tf`](https://github.com/nasa/cumulus/blob/master/example/cumulus-tf/kinesis_trigger_test_workflow.tf).
- **CUMULUS-2318**
  - Added`async_operation_image` as `cumulus` module variable to allow for override of the async_operation container image.  Users can optionally specify a non-default docker image for use with Core async operations.

### Changed

- **CUMULUS-2020**
  - Updated Elasticsearch mappings to support case-insensitive search
- **CUMULUS-2124**
  - cumulus-rds-tf terraform module now takes engine_version as an input variable.
- **CUMULUS-2279**
  - Changed the formatting of granule CMR links: instead of a link to the `/search/granules.json` endpoint, now it is a direct link to `/search/concepts/conceptid.format`
- **CUMULUS-2296**
  - Improved PDR spec compliance of `parse-pdr` by updating `@cumulus/pvl` to parse fields in a manner more consistent with the PDR ICD, with respect to numbers and dates. Anything not matching the ICD expectations, or incompatible with Javascript parsing, will be parsed as a string instead.
- **CUMULUS-2344**
  - Elasticsearch API now allows you to reindex to an index that already exists
  - If using the Change Index operation and the new index doesn't exist, it will be created

### Removed

- **CUMULUS-2258**
  - Removed `tea_stack_name` variable from `tf-modules/distribution/variables.tf` and `tf-modules/cumulus/variables.tf`
  - Removed `egress_lambda_log_group` and `egress_lambda_log_subscription_filter` resources from `tf-modules/distribution/main.tf`

## [v4.0.0] 2020-11-20

### Migration notes

- Update the name of your `cumulus_message_adapter_lambda_layer_arn` variable for the `cumulus` module to `cumulus_message_adapter_lambda_layer_version_arn`. The value of the variable should remain the same (a layer version ARN of a Lambda layer for the [`cumulus-message-adapter`](https://github.com/nasa/cumulus-message-adapter/).
- **CUMULUS-2138** - Update all workflows using the `MoveGranules` step to add `UpdateGranulesCmrMetadataFileLinksStep`that runs after it. See the example [`IngestAndPublishWorkflow`](https://github.com/nasa/cumulus/blob/master/example/cumulus-tf/ingest_and_publish_granule_workflow.asl.json) for reference.
- **CUMULUS-2251**
  - Because it has been removed from the `cumulus` module, a new resource definition for `egress_api_gateway_log_subscription_filter` must be added to `cumulus-tf/main.tf`. For reference on how to define this resource, see [`example/cumulus-tf/main.tf`](https://github.com/nasa/cumulus/blob/master/example/cumulus-tf/main.tf).

### Added

- **CUMULUS-2248**
  - Updates Integration Tests README to point to new fake provider template.
- **CUMULUS-2239**
  - Add resource declaration to create a VPC endpoint in tea-map-cache module if `deploy_to_ngap` is false.
- **CUMULUS-2063**
  - Adds a new, optional query parameter to the `/collections[&getMMT=true]` and `/collections/active[&getMMT=true]` endpoints. When a user provides a value of `true` for `getMMT` in the query parameters, the endpoint will search CMR and update each collection's results with new key `MMTLink` containing a link to the MMT (Metadata Management Tool) if a CMR collection id is found.
- **CUMULUS-2170**
  - Adds ability to filter granule inventory reports
- **CUMULUS-2211**
  - Adds `granules/bulkReingest` endpoint to `@cumulus/api`
- **CUMULUS-2251**
  - Adds `log_api_gateway_to_cloudwatch` variable to `example/cumulus-tf/variables.tf`.
  - Adds `log_api_gateway_to_cloudwatch` variable to `thin_egress_app` module definition.

### Changed

- **CUMULUS-2216**
  - `/collection` and `/collection/active` endpoints now return collections without granule aggregate statistics by default. The original behavior is preserved and can be found by including a query param of `includeStats=true` on the request to the endpoint.
  - The `es/collections` Collection class takes a new parameter includeStats. It no longer appends granule aggregate statistics to the returned results by default. One must set the new parameter to any non-false value.
- **CUMULUS-2201**
  - Update `dbIndexer` lambda to process requests in serial
  - Fixes ingestPdrWithNodeNameSpec parsePdr provider error
- **CUMULUS-2251**
  - Moves Egress Api Gateway Log Group Filter from `tf-modules/distribution/main.tf` to `example/cumulus-tf/main.tf`

### Fixed

- **CUMULUS-2251**
  - This fixes a deployment error caused by depending on the `thin_egress_app` module output for a resource count.

### Removed

- **CUMULUS-2251**
  - Removes `tea_api_egress_log_group` variable from `tf-modules/distribution/variables.tf` and `tf-modules/cumulus/variables.tf`.

### BREAKING CHANGES

- **CUMULUS-2138** - CMR metadata update behavior has been removed from the `move-granules` task into a
new `update-granules-cmr-metadata-file-links` task.
- **CUMULUS-2216**
  - `/collection` and `/collection/active` endpoints now return collections without granule aggregate statistics by default. The original behavior is preserved and can be found by including a query param of `includeStats=true` on the request to the endpoint.  This is likely to affect the dashboard only but included here for the change of behavior.
- **[1956](https://github.com/nasa/cumulus/issues/1956)**
  - Update the name of the `cumulus_message_adapter_lambda_layer_arn` output from the `cumulus-message-adapter` module to `cumulus_message_adapter_lambda_layer_version_arn`. The output value has changed from being the ARN of the Lambda layer **without a version** to the ARN of the Lambda layer **with a version**.
  - Update the variable name in the `cumulus` and `ingest` modules from `cumulus_message_adapter_lambda_layer_arn` to `cumulus_message_adapter_lambda_layer_version_arn`

## [v3.0.1] 2020-10-21

- **CUMULUS-2203**
  - Update Core tasks to use
    [cumulus-message-adapter-js](https://github.com/nasa/cumulus-message-adapter-js)
    v2.0.0 to resolve memory leak/lambda ENOMEM constant failure issue.   This
    issue caused lambdas to slowly use all memory in the run environment and
    prevented AWS from halting/restarting warmed instances when task code was
    throwing consistent errors under load.

- **CUMULUS-2232**
  - Updated versions for `ajv`, `lodash`, `googleapis`, `archiver`, and
    `@cumulus/aws-client` to remediate vulnerabilities found in SNYK scan.

### Fixed

- **CUMULUS-2233**
  - Fixes /s3credentials bug where the expiration time on the cookie was set to a time that is always expired, so authentication was never being recognized as complete by the API. Consequently, the user would end up in a redirect loop and requests to /s3credentials would never complete successfully. The bug was caused by the fact that the code setting the expiration time for the cookie was expecting a time value in milliseconds, but was receiving the expirationTime from the EarthdataLoginClient in seconds. This bug has been fixed by converting seconds into milliseconds. Unit tests were added to test that the expiration time has been converted to milliseconds and checking that the cookie's expiration time is greater than the current time.

## [v3.0.0] 2020-10-7

### MIGRATION STEPS

- **CUMULUS-2099**
  - All references to `meta.queues` in workflow configuration must be replaced with references to queue URLs from Terraform resources. See the updated [data cookbooks](https://nasa.github.io/cumulus/docs/data-cookbooks/about-cookbooks) or example [Discover Granules workflow configuration](https://github.com/nasa/cumulus/blob/master/example/cumulus-tf/discover_granules_workflow.asl.json).
  - The steps for configuring queued execution throttling have changed. See the [updated documentation](https://nasa.github.io/cumulus/docs/data-cookbooks/throttling-queued-executions).
  - In addition to the configuration for execution throttling, the internal mechanism for tracking executions by queue has changed. As a result, you should **disable any rules or workflows scheduling executions via a throttled queue** before upgrading. Otherwise, you may be at risk of having **twice as many executions** as are configured for the queue while the updated tracking is deployed. You can re-enable these rules/workflows once the upgrade is complete.

- **CUMULUS-2111**
  - **Before you re-deploy your `cumulus-tf` module**, note that the [`thin-egress-app`][thin-egress-app] is no longer deployed by default as part of the `cumulus` module, so you must add the TEA module to your deployment and manually modify your Terraform state **to avoid losing your API gateway and impacting any Cloudfront endpoints pointing to those gateways**. If you don't care about losing your API gateway and impacting Cloudfront endpoints, you can ignore the instructions for manually modifying state.

    1. Add the [`thin-egress-app`][thin-egress-app] module to your `cumulus-tf` deployment as shown in the [Cumulus example deployment](https://github.com/nasa/cumulus/tree/master/example/cumulus-tf/main.tf).

         - Note that the values for `tea_stack_name` variable to the `cumulus` module and the `stack_name` variable to the `thin_egress_app` module **must match**
         - Also, if you are specifying the `stage_name` variable to the `thin_egress_app` module, **the value of the `tea_api_gateway_stage` variable to the `cumulus` module must match it**

    2. **If you want to preserve your existing `thin-egress-app` API gateway and avoid having to update your Cloudfront endpoint for distribution, then you must follow these instructions**: <https://nasa.github.io/cumulus/docs/upgrade-notes/migrate_tea_standalone>. Otherwise, you can re-deploy as usual.

  - If you provide your own custom bucket map to TEA as a standalone module, **you must ensure that your custom bucket map includes mappings for the `protected` and `public` buckets specified in your `cumulus-tf/terraform.tfvars`, otherwise Cumulus may not be able to determine the correct distribution URL for ingested files and you may encounter errors**

- **CUMULUS-2197**
  - EMS resources are now optional, and `ems_deploy` is set to `false` by default, which will delete your EMS resources.
  - If you would like to keep any deployed EMS resources, add the `ems_deploy` variable set to `true` in your `cumulus-tf/terraform.tfvars`

### BREAKING CHANGES

- **CUMULUS-2200**
  - Changes return from 303 redirect to 200 success for `Granule Inventory`'s
    `/reconciliationReport` returns.  The user (dashboard) must read the value
    of `url` from the return to get the s3SignedURL and then download the report.
- **CUMULUS-2099**
  - `meta.queues` has been removed from Cumulus core workflow messages.
  - `@cumulus/sf-sqs-report` workflow task no longer reads the reporting queue URL from `input.meta.queues.reporting` on the incoming event. Instead, it requires that the queue URL be set as the `reporting_queue_url` environment variable on the deployed Lambda.
- **CUMULUS-2111**
  - The deployment of the `thin-egress-app` module has be removed from `tf-modules/distribution`, which is a part of the `tf-modules/cumulus` module. Thus, the `thin-egress-app` module is no longer deployed for you by default. See the migration steps for details about how to add deployment for the `thin-egress-app`.
- **CUMULUS-2141**
  - The `parse-pdr` task has been updated to respect the `NODE_NAME` property in
    a PDR's `FILE_GROUP`. If a `NODE_NAME` is present, the task will query the
    Cumulus API for a provider with that host. If a provider is found, the
    output granule from the task will contain a `provider` property containing
    that provider. If `NODE_NAME` is set but a provider with that host cannot be
    found in the API, or if multiple providers are found with that same host,
    the task will fail.
  - The `queue-granules` task has been updated to expect an optional
    `granule.provider` property on each granule. If present, the granule will be
    enqueued using that provider. If not present, the task's `config.provider`
    will be used instead.
- **CUMULUS-2197**
  - EMS resources are now optional and will not be deployed by default. See migration steps for information
    about how to deploy EMS resources.

#### CODE CHANGES

- The `@cumulus/api-client.providers.getProviders` function now takes a
  `queryStringParameters` parameter which can be used to filter the providers
  which are returned
- The `@cumulus/aws-client/S3.getS3ObjectReadStreamAsync` function has been
  removed. It read the entire S3 object into memory before returning a read
  stream, which could cause Lambdas to run out of memory. Use
  `@cumulus/aws-client/S3.getObjectReadStream` instead.
- The `@cumulus/ingest/util.lookupMimeType` function now returns `undefined`
  rather than `null` if the mime type could not be found.
- The `@cumulus/ingest/lock.removeLock` function now returns `undefined`
- The `@cumulus/ingest/granule.generateMoveFileParams` function now returns
  `source: undefined` and `target :undefined` on the response object if either could not be
  determined. Previously, `null` had been returned.
- The `@cumulus/ingest/recursion.recursion` function must now be imported using
  `const { recursion } = require('@cumulus/ingest/recursion');`
- The `@cumulus/ingest/granule.getRenamedS3File` function has been renamed to
  `listVersionedObjects`
- `@cumulus/common.http` has been removed
- `@cumulus/common/http.download` has been removed

### Added

- **CUMULUS-1855**
  - Fixed SyncGranule task to return an empty granules list when given an empty
    (or absent) granules list on input, rather than throwing an exception
- **CUMULUS-1955**
  - Added `@cumulus/aws-client/S3.getObject` to get an AWS S3 object
  - Added `@cumulus/aws-client/S3.waitForObject` to get an AWS S3 object,
    retrying, if necessary
- **CUMULUS-1961**
  - Adds `startTimestamp` and `endTimestamp` parameters to endpoint
    `reconcilationReports`.  Setting these values will filter the returned
    report to cumulus data that falls within the timestamps. It also causes the
    report to be one directional, meaning cumulus is only reconciled with CMR,
    but not the other direction. The Granules will be filtered by their
    `updatedAt` values. Collections are filtered by the updatedAt time of their
    granules, i.e. Collections with granules that are updatedAt a time between
    the time parameters will be returned in the reconciliation reports.
  - Adds `startTimestamp` and `endTimestamp` parameters to create-reconciliation-reports
    lambda function. If either of these params is passed in with a value that can be
    converted to a date object, the inter-platform comparison between Cumulus and CMR will
    be one way.  That is, collections, granules, and files will be filtered by time for
    those found in Cumulus and only those compared to the CMR holdings. For the moment
    there is not enough information to change the internal consistency check, and S3 vs
    Cumulus comparisons are unchanged by the timestamps.
- **CUMULUS-1962**
  - Adds `location` as parameter to `/reconciliationReports` endpoint. Options are `S3`
    resulting in a S3 vs. Cumulus database search or `CMR` resulting in CMR vs. Cumulus database search.
- **CUMULUS-1963**
  - Adds `granuleId` as input parameter to `/reconcilationReports`
    endpoint. Limits inputs parameters to either `collectionId` or `granuleId`
    and will fail to create the report if both are provided.  Adding granuleId
    will find collections in Cumulus by granuleId and compare those one way
    with those in CMR.
  - `/reconciliationReports` now validates any input json before starting the
    async operation and the lambda handler no longer validates input
    parameters.
- **CUMULUS-1964**
  - Reports can now be filtered on provider
- **CUMULUS-1965**
  - Adds `collectionId` parameter to the `/reconcilationReports`
    endpoint. Setting this value will limit the scope of the reconcilation
    report to only the input collectionId when comparing Cumulus and
    CMR. `collectionId` is provided an array of strings e.g. `[shortname___version, shortname2___version2]`
- **CUMULUS-2107**
  - Added a new task, `update-cmr-access-constraints`, that will set access constraints in CMR Metadata.
    Currently supports UMMG-JSON and Echo10XML, where it will configure `AccessConstraints` and
    `RestrictionFlag/RestrictionComment`, respectively.
  - Added an operator doc on how to configure and run the access constraint update workflow, which will update the metadata using the new task, and then publish the updated metadata to CMR.
  - Added an operator doc on bulk operations.
- **CUMULUS-2111**
  - Added variables to `cumulus` module:
    - `tea_api_egress_log_group`
    - `tea_external_api_endpoint`
    - `tea_internal_api_endpoint`
    - `tea_rest_api_id`
    - `tea_rest_api_root_resource_id`
    - `tea_stack_name`
  - Added variables to `distribution` module:
    - `tea_api_egress_log_group`
    - `tea_external_api_endpoint`
    - `tea_internal_api_endpoint`
    - `tea_rest_api_id`
    - `tea_rest_api_root_resource_id`
    - `tea_stack_name`
- **CUMULUS-2112**
  - Added `@cumulus/api/lambdas/internal-reconciliation-report`, so create-reconciliation-report
    lambda can create `Internal` reconciliation report
- **CUMULUS-2116**
  - Added `@cumulus/api/models/granule.unpublishAndDeleteGranule` which
  unpublishes a granule from CMR and deletes it from Cumulus, but does not
  update the record to `published: false` before deletion
- **CUMULUS-2113**
  - Added Granule not found report to reports endpoint
  - Update reports to return breakdown by Granule of files both in DynamoDB and S3
- **CUMULUS-2123**
  - Added `cumulus-rds-tf` DB cluster module to `tf-modules` that adds a
    severless RDS Aurora/ PostgreSQL  database cluster to meet the PostgreSQL
    requirements for future releases.
  - Updated the default Cumulus module to take the following new required variables:
    - rds_user_access_secret_arn:
      AWS Secrets Manager secret ARN containing a JSON string of DB credentials
      (containing at least host, password, port as keys)
    - rds_security_group:
      RDS Security Group that provides connection access to the RDS cluster
  - Updated API lambdas and default ECS cluster to add them to the
    `rds_security_group` for database access
- **CUMULUS-2126**
  - The collections endpoint now writes to the RDS database
- **CUMULUS-2127**
  - Added migration to create collections relation for RDS database
- **CUMULUS-2129**
  - Added `data-migration1` Terraform module and Lambda to migrate data from Dynamo to RDS
    - Added support to Lambda for migrating collections data from Dynamo to RDS
- **CUMULUS-2155**
  - Added `rds_connection_heartbeat` to `cumulus` and `data-migration` tf
    modules.  If set to true, this diagnostic variable instructs Core's database
    code to fire off a connection 'heartbeat' query and log the timing/results
    for diagnostic purposes, and retry certain connection timeouts once.
    This option is disabled by default
- **CUMULUS-2156**
  - Support array inputs parameters for `Internal` reconciliation report
- **CUMULUS-2157**
  - Added support to `data-migration1` Lambda for migrating providers data from Dynamo to RDS
    - The migration process for providers will convert any credentials that are stored unencrypted or encrypted with an S3 keypair provider to be encrypted with a KMS key instead
- **CUMULUS-2161**
  - Rules now support an `executionNamePrefix` property. If set, any executions
    triggered as a result of that rule will use that prefix in the name of the
    execution.
  - The `QueueGranules` task now supports an `executionNamePrefix` property. Any
    executions queued by that task will use that prefix in the name of the
    execution. See the
    [example workflow](./example/cumulus-tf/discover_granules_with_execution_name_prefix_workflow.asl.json)
    for usage.
  - The `QueuePdrs` task now supports an `executionNamePrefix` config property.
    Any executions queued by that task will use that prefix in the name of the
    execution. See the
    [example workflow](./example/cumulus-tf/discover_and_queue_pdrs_with_execution_name_prefix_workflow.asl.json)
    for usage.
- **CUMULUS-2162**
  - Adds new report type to `/reconciliationReport` endpoint.  The new report
    is `Granule Inventory`. This report is a CSV file of all the granules in
    the Cumulus DB. This report will eventually replace the existing
    `granules-csv` endpoint which has been deprecated.
- **CUMULUS-2197**
  - Added `ems_deploy` variable to the `cumulus` module. This is set to false by default, except
    for our example deployment, where it is needed for integration tests.

### Changed

- Upgraded version of [TEA](https://github.com/asfadmin/thin-egress-app/) deployed with Cumulus to build 88.
- **CUMULUS-2107**
  - Updated the `applyWorkflow` functionality on the granules endpoint to take a `meta` property to pass into the workflow message.
  - Updated the `BULK_GRANULE` functionality on the granules endpoint to support the above `applyWorkflow` change.
- **CUMULUS-2111**
  - Changed `distribution_api_gateway_stage` variable for `cumulus` module to `tea_api_gateway_stage`
  - Changed `api_gateway_stage` variable for `distribution` module to `tea_api_gateway_stage`
- **CUMULUS-2224**
  - Updated `/reconciliationReport`'s file reconciliation to include `"EXTENDED METADATA"` as a valid CMR relatedUrls Type.

### Fixed

- **CUMULUS-2168**
  - Fixed issue where large number of documents (generally logs) in the
    `cumulus` elasticsearch index results in the collection granule stats
    queries failing for the collections list api endpoint
- **CUMULUS-1955**
  - Due to AWS's eventual consistency model, it was possible for PostToCMR to
    publish an earlier version of a CMR metadata file, rather than the latest
    version created in a workflow.  This fix guarantees that the latest version
    is published, as expected.
- **CUMULUS-1961**
  - Fixed `activeCollections` query only returning 10 results
- **CUMULUS-2201**
  - Fix Reconciliation Report integration test failures by waiting for collections appear
    in es list and ingesting a fake granule xml file to CMR
- **CUMULUS-2015**
  - Reduced concurrency of `QueueGranules` task. That task now has a
    `config.concurrency` option that defaults to `3`.
- **CUMULUS-2116**
  - Fixed a race condition with bulk granule delete causing deleted granules to still appear in Elasticsearch. Granules removed via bulk delete should now be removed from Elasticsearch.
- **CUMULUS-2163**
  - Remove the `public-read` ACL from the `move-granules` task
- **CUMULUS-2164**
  - Fix issue where `cumulus` index is recreated and attached to an alias if it has been previously deleted
- **CUMULUS-2195**
  - Fixed issue with redirect from `/token` not working when using a Cloudfront endpoint to access the Cumulus API with Launchpad authentication enabled. The redirect should now work properly whether you are using a plain API gateway URL or a Cloudfront endpoint pointing at an API gateway URL.
- **CUMULUS-2200**
  - Fixed issue where __in and __not queries were stripping spaces from values

### Deprecated

- **CUMULUS-1955**
  - `@cumulus/aws-client/S3.getS3Object()`
  - `@cumulus/message/Queue.getQueueNameByUrl()`
  - `@cumulus/message/Queue.getQueueName()`
- **CUMULUS-2162**
  - `@cumulus/api/endpoints/granules-csv/list()`

### Removed

- **CUMULUS-2111**
  - Removed `distribution_url` and `distribution_redirect_uri` outputs from the `cumulus` module
  - Removed variables from the `cumulus` module:
    - `distribution_url`
    - `log_api_gateway_to_cloudwatch`
    - `thin_egress_cookie_domain`
    - `thin_egress_domain_cert_arn`
    - `thin_egress_download_role_in_region_arn`
    - `thin_egress_jwt_algo`
    - `thin_egress_jwt_secret_name`
    - `thin_egress_lambda_code_dependency_archive_key`
    - `thin_egress_stack_name`
  - Removed outputs from the `distribution` module:
    - `distribution_url`
    - `internal_tea_api`
    - `rest_api_id`
    - `thin_egress_app_redirect_uri`
  - Removed variables from the `distribution` module:
    - `bucket_map_key`
    - `distribution_url`
    - `log_api_gateway_to_cloudwatch`
    - `thin_egress_cookie_domain`
    - `thin_egress_domain_cert_arn`
    - `thin_egress_download_role_in_region_arn`
    - `thin_egress_jwt_algo`
    - `thin_egress_jwt_secret_name`
    - `thin_egress_lambda_code_dependency_archive_key`
- **CUMULUS-2157**
  - Removed `providerSecretsMigration` and `verifyProviderSecretsMigration` lambdas
- Removed deprecated `@cumulus/sf-sns-report` task
- Removed code:
  - `@cumulus/aws-client/S3.calculateS3ObjectChecksum`
  - `@cumulus/aws-client/S3.getS3ObjectReadStream`
  - `@cumulus/cmrjs.getFullMetadata`
  - `@cumulus/cmrjs.getMetadata`
  - `@cumulus/common/util.isNil`
  - `@cumulus/common/util.isNull`
  - `@cumulus/common/util.isUndefined`
  - `@cumulus/common/util.lookupMimeType`
  - `@cumulus/common/util.mkdtempSync`
  - `@cumulus/common/util.negate`
  - `@cumulus/common/util.noop`
  - `@cumulus/common/util.omit`
  - `@cumulus/common/util.renameProperty`
  - `@cumulus/common/util.sleep`
  - `@cumulus/common/util.thread`
  - `@cumulus/ingest/granule.copyGranuleFile`
  - `@cumulus/ingest/granule.moveGranuleFile`
  - `@cumulus/integration-tests/api/rules.deleteRule`
  - `@cumulus/integration-tests/api/rules.getRule`
  - `@cumulus/integration-tests/api/rules.listRules`
  - `@cumulus/integration-tests/api/rules.postRule`
  - `@cumulus/integration-tests/api/rules.rerunRule`
  - `@cumulus/integration-tests/api/rules.updateRule`
  - `@cumulus/integration-tests/sfnStep.parseStepMessage`
  - `@cumulus/message/Queue.getQueueName`
  - `@cumulus/message/Queue.getQueueNameByUrl`

## v2.0.2+ Backport releases

Release v2.0.1 was the last release on the 2.0.x release series.

Changes after this version on the 2.0.x release series are limited
security/requested feature patches and will not be ported forward to future
releases unless there is a corresponding CHANGELOG entry.

For up-to-date CHANGELOG for the maintenance release branch see
[CHANGELOG.md](https://github.com/nasa/cumulus/blob/release-2.0.x/CHANGELOG.md)
from the 2.0.x branch.

For the most recent release information for the maintenance branch please see
the [release page](https://github.com/nasa/cumulus/releases)

## [v2.0.7] 2020-10-1 - [BACKPORT]

### Fixed

- CVE-2020-7720
  - Updated common `node-forge` dependency to 0.10.0 to address CVE finding

### [v2.0.6] 2020-09-25 - [BACKPORT]

### Fixed

- **CUMULUS-2168**
  - Fixed issue where large number of documents (generally logs) in the
    `cumulus` elasticsearch index results in the collection granule stats
    queries failing for the collections list api endpoint

### [v2.0.5] 2020-09-15 - [BACKPORT]

#### Added

- Added `thin_egress_stack_name` variable to `cumulus` and `distribution` Terraform modules to allow overriding the default Cloudformation stack name used for the `thin-egress-app`. **Please note that if you change/set this value for an existing deployment, it will destroy and re-create your API gateway for the `thin-egress-app`.**

#### Fixed

- Fix collection list queries. Removed fixes to collection stats, which break queries for a large number of granules.

### [v2.0.4] 2020-09-08 - [BACKPORT]

#### Changed

- Upgraded version of [TEA](https://github.com/asfadmin/thin-egress-app/) deployed with Cumulus to build 88.

### [v2.0.3] 2020-09-02 - [BACKPORT]

#### Fixed

- **CUMULUS-1961**
  - Fixed `activeCollections` query only returning 10 results

- **CUMULUS-2039**
  - Fix issue causing SyncGranules task to run out of memory on large granules

#### CODE CHANGES

- The `@cumulus/aws-client/S3.getS3ObjectReadStreamAsync` function has been
  removed. It read the entire S3 object into memory before returning a read
  stream, which could cause Lambdas to run out of memory. Use
  `@cumulus/aws-client/S3.getObjectReadStream` instead.

### [v2.0.2] 2020-08-17 - [BACKPORT]

#### CODE CHANGES

- The `@cumulus/ingest/util.lookupMimeType` function now returns `undefined`
  rather than `null` if the mime type could not be found.
- The `@cumulus/ingest/lock.removeLock` function now returns `undefined`

#### Added

- **CUMULUS-2116**
  - Added `@cumulus/api/models/granule.unpublishAndDeleteGranule` which
  unpublishes a granule from CMR and deletes it from Cumulus, but does not
  update the record to `published: false` before deletion

### Fixed

- **CUMULUS-2116**
  - Fixed a race condition with bulk granule delete causing deleted granules to still appear in Elasticsearch. Granules removed via bulk delete should now be removed from Elasticsearch.

## [v2.0.1] 2020-07-28

### Added

- **CUMULUS-1886**
  - Added `multiple sort keys` support to `@cumulus/api`
- **CUMULUS-2099**
  - `@cumulus/message/Queue.getQueueUrl` to get the queue URL specified in a Cumulus workflow message, if any.

### Fixed

- **[PR 1790](https://github.com/nasa/cumulus/pull/1790)**
  - Fixed bug with request headers in `@cumulus/launchpad-auth` causing Launchpad token requests to fail

## [v2.0.0] 2020-07-23

### BREAKING CHANGES

- Changes to the `@cumulus/api-client` package
  - The `CumulusApiClientError` class must now be imported using
    `const { CumulusApiClientError } = require('@cumulus/api-client/CumulusApiClientError')`
- The `@cumulus/sftp-client/SftpClient` class must now be imported using
  `const { SftpClient } = require('@cumulus/sftp-client');`
- Instances of `@cumulus/ingest/SftpProviderClient` no longer implicitly connect
  when `download`, `list`, or `sync` are called. You must call `connect` on the
  provider client before issuing one of those calls. Failure to do so will
  result in a "Client not connected" exception being thrown.
- Instances of `@cumulus/ingest/SftpProviderClient` no longer implicitly
  disconnect from the SFTP server when `list` is called.
- Instances of `@cumulus/sftp-client/SftpClient` must now be expclicitly closed
  by calling `.end()`
- Instances of `@cumulus/sftp-client/SftpClient` no longer implicitly connect to
  the server when `download`, `unlink`, `syncToS3`, `syncFromS3`, and `list` are
  called. You must explicitly call `connect` before calling one of those
  methods.
- Changes to the `@cumulus/common` package
  - `cloudwatch-event.getSfEventMessageObject()` now returns `undefined` if the
    message could not be found or could not be parsed. It previously returned
    `null`.
  - `S3KeyPairProvider.decrypt()` now throws an exception if the bucket
    containing the key cannot be determined.
  - `S3KeyPairProvider.decrypt()` now throws an exception if the stack cannot be
    determined.
  - `S3KeyPairProvider.encrypt()` now throws an exception if the bucket
    containing the key cannot be determined.
  - `S3KeyPairProvider.encrypt()` now throws an exception if the stack cannot be
    determined.
  - `sns-event.getSnsEventMessageObject()` now returns `undefined` if it could
    not be parsed. It previously returned `null`.
  - The `aws` module has been removed.
  - The `BucketsConfig.buckets` property is now read-only and private
  - The `test-utils.validateConfig()` function now resolves to `undefined`
    rather than `true`.
  - The `test-utils.validateInput()` function now resolves to `undefined` rather
    than `true`.
  - The `test-utils.validateOutput()` function now resolves to `undefined`
    rather than `true`.
  - The static `S3KeyPairProvider.retrieveKey()` function has been removed.
- Changes to the `@cumulus/cmrjs` package
  - `@cumulus/cmrjs.constructOnlineAccessUrl()` and
    `@cumulus/cmrjs/cmr-utils.constructOnlineAccessUrl()` previously took a
    `buckets` parameter, which was an instance of
    `@cumulus/common/BucketsConfig`. They now take a `bucketTypes` parameter,
    which is a simple object mapping bucket names to bucket types. Example:
    `{ 'private-1': 'private', 'public-1': 'public' }`
  - `@cumulus/cmrjs.reconcileCMRMetadata()` and
    `@cumulus/cmrjs/cmr-utils.reconcileCMRMetadata()` now take a **required**
    `bucketTypes` parameter, which is a simple object mapping bucket names to
    bucket types. Example: `{ 'private-1': 'private', 'public-1': 'public' }`
  - `@cumulus/cmrjs.updateCMRMetadata()` and
    `@cumulus/cmrjs/cmr-utils.updateCMRMetadata()` previously took an optional
    `inBuckets` parameter, which was an instance of
    `@cumulus/common/BucketsConfig`. They now take a **required** `bucketTypes`
    parameter, which is a simple object mapping bucket names to bucket types.
    Example: `{ 'private-1': 'private', 'public-1': 'public' }`
- The minimum supported version of all published Cumulus packages is now Node
  12.18.0
  - Tasks using the `cumuluss/cumulus-ecs-task` Docker image must be updated to
    `cumuluss/cumulus-ecs-task:1.7.0`. This can be done by updating the `image`
    property of any tasks defined using the `cumulus_ecs_service` Terraform
    module.
- Changes to `@cumulus/aws-client/S3`
  - The signature of the `getObjectSize` function has changed. It now takes a
    params object with three properties:
    - **s3**: an instance of an AWS.S3 object
    - **bucket**
    - **key**
  - The `getObjectSize` function will no longer retry if the object does not
    exist
- **CUMULUS-1861**
  - `@cumulus/message/Collections.getCollectionIdFromMessage` now throws a
    `CumulusMessageError` if `collectionName` and `collectionVersion` are missing
    from `meta.collection`.   Previously this method would return
    `'undefined___undefined'` instead
  - `@cumulus/integration-tests/addCollections` now returns an array of collections that
    were added rather than the count of added collections
- **CUMULUS-1930**
  - The `@cumulus/common/util.uuid()` function has been removed
- **CUMULUS-1955**
  - `@cumulus/aws-client/S3.multipartCopyObject` now returns an object with the
    AWS `etag` of the destination object
  - `@cumulus/ingest/S3ProviderClient.list` now sets a file object's `path`
    property to `undefined` instead of `null` when the file is at the top level
    of its bucket
  - The `sync` methods of the following classes in the `@cumulus/ingest` package
    now return an object with the AWS `s3uri` and `etag` of the destination file
    (they previously returned only a string representing the S3 URI)
    - `FtpProviderClient`
    - `HttpProviderClient`
    - `S3ProviderClient`
    - `SftpProviderClient`
- **CUMULUS-1958**
  - The following methods exported from `@cumulus/cmr-js/cmr-utils` were made
    async, and added distributionBucketMap as a parameter:
    - constructOnlineAccessUrl
    - generateFileUrl
    - reconcileCMRMetadata
    - updateCMRMetadata
- **CUMULUS-1969**
  - The `DiscoverPdrs` task now expects `provider_path` to be provided at
    `event.config.provider_path`, not `event.config.collection.provider_path`
  - `event.config.provider_path` is now a required parameter of the
    `DiscoverPdrs` task
  - `event.config.collection` is no longer a parameter to the `DiscoverPdrs`
    task
  - Collections no longer support the `provider_path` property. The tasks that
    relied on that property are now referencing `config.meta.provider_path`.
    Workflows should be updated accordingly.
- **CUMULUS-1977**
  - Moved bulk granule deletion endpoint from `/bulkDelete` to
    `/granules/bulkDelete`
- **CUMULUS-1991**
  - Updated CMR metadata generation to use "Download file.hdf" (where `file.hdf` is the filename of the given resource) as the resource description instead of "File to download"
  - CMR metadata updates now respect changes to resource descriptions (previously only changes to resource URLs were respected)

### MIGRATION STEPS

- Due to an issue with the AWS API Gateway and how the Thin Egress App Cloudformation template applies updates, you may need to redeploy your
  `thin-egress-app-EgressGateway` manually as a one time migration step.    If your deployment fails with an
  error similar to:

  ```bash
  Error: Lambda function (<stack>-tf-TeaCache) returned error: ({"errorType":"HTTPError","errorMessage":"Response code 404 (Not Found)"})
  ```

  Then follow the [AWS
  instructions](https://docs.aws.amazon.com/apigateway/latest/developerguide/how-to-deploy-api-with-console.html)
  to `Redeploy a REST API to a stage` for your egress API and re-run `terraform
  apply`.

### Added

- **CUMULUS-2081**
  - Add Integrator Guide section for onboarding
  - Add helpful tips documentation

- **CUMULUS-1902**
  - Add Common Use Cases section under Operator Docs

- **CUMULUS-2058**
  - Added `lambda_processing_role_name` as an output from the `cumulus` module
    to provide the processing role name
- **CUMULUS-1417**
  - Added a `checksumFor` property to collection `files` config. Set this
    property on a checksum file's definition matching the `regex` of the target
    file. More details in the ['Data Cookbooks
    Setup'](https://nasa.github.io/cumulus/docs/next/data-cookbooks/setup)
    documentation.
  - Added `checksumFor` validation to collections model.
- **CUMULUS-1956**
  - Added `@cumulus/earthata-login-client` package
  - The `/s3credentials` endpoint that is deployed as part of distribution now
    supports authentication using tokens created by a different application. If
    a request contains the `EDL-ClientId` and `EDL-Token` headers,
    authentication will be handled using that token rather than attempting to
    use OAuth.
  - `@cumulus/earthata-login-client.getTokenUsername()` now accepts an
    `xRequestId` argument, which will be included as the `X-Request-Id` header
    when calling Earthdata Login.
  - If the `s3Credentials` endpoint is invoked with an EDL token and an
    `X-Request-Id` header, that `X-Request-Id` header will be forwarded to
    Earthata Login.
- **CUMULUS-1957**
  - If EDL token authentication is being used, and the `EDL-Client-Name` header
    is set, `@the-client-name` will be appended to the end of the Earthdata
    Login username that is used as the `RoleSessionName` of the temporary IAM
    credentials. This value will show up in the AWS S3 server access logs.
- **CUMULUS-1958**
  - Add the ability for users to specify a `bucket_map_key` to the `cumulus`
    terraform module as an override for the default .yaml values that are passed
    to TEA by Core.    Using this option *requires* that each configured
    Cumulus 'distribution' bucket (e.g. public/protected buckets) have a single
    TEA mapping.  Multiple maps per bucket are not supported.
  - Updated Generating a distribution URL, the MoveGranules task and all CMR
    reconciliation functionality to utilize the TEA bucket map override.
  - Updated deploy process to utilize a bootstrap 'tea-map-cache' lambda that
    will, after deployment of Cumulus Core's TEA instance, query TEA for all
    protected/public buckets and generate a mapping configuration used
    internally by Core.  This object is also exposed as an output of the Cumulus
    module as `distribution_bucket_map`.
- **CUMULUS-1961**
  - Replaces DynamoDB for Elasticsearch for reconciliationReportForCumulusCMR
    comparisons between Cumulus and CMR.
- **CUMULUS-1970**
  - Created the `add-missing-file-checksums` workflow task
  - Added `@cumulus/aws-client/S3.calculateObjectHash()` function
  - Added `@cumulus/aws-client/S3.getObjectReadStream()` function
- **CUMULUS-1887**
  - Add additional fields to the granule CSV download file
- **CUMULUS-2019**
  - Add `infix` search to es query builder `@cumulus/api/es/es/queries` to
    support partial matching of the keywords

### Changed

- **CUMULUS-2032**
  - Updated @cumulus/ingest/HttpProviderClient to utilize a configuration key
    `httpListTimeout` to set the default timeout for discovery HTTP/HTTPS
    requests, and updates the default for the provider to 5 minutes (300 seconds).
  - Updated the DiscoverGranules and DiscoverPDRs tasks to utilize the updated
    configuration value if set via workflow config, and updates the default for
    these tasks to 5 minutes (300 seconds).

- **CUMULUS-176**
  - The API will now respond with a 400 status code when a request body contains
    invalid JSON. It had previously returned a 500 status code.
- **CUMULUS-1861**
  - Updates Rule objects to no longer require a collection.
  - Changes the DLQ behavior for `sfEventSqsToDbRecords` and
    `sfEventSqsToDbRecordsInputQueue`. Previously failure to write a database
    record would result in lambda success, and an error log in the CloudWatch
    logs.   The lambda has been updated to manually add a record to
    the `sfEventSqsToDbRecordsDeadLetterQueue` if the granule, execution, *or*
    pdr record fails to write, in addition to the previous error logging.
- **CUMULUS-1956**
  - The `/s3credentials` endpoint that is deployed as part of distribution now
    supports authentication using tokens created by a different application. If
    a request contains the `EDL-ClientId` and `EDL-Token` headers,
    authentication will be handled using that token rather than attempting to
    use OAuth.
- **CUMULUS-1977**
  - API endpoint POST `/granules/bulk` now returns a 202 status on a successful
    response instead of a 200 response
  - API endpoint DELETE `/granules/<granule-id>` now returns a 404 status if the
    granule record was already deleted
  - `@cumulus/api/models/Granule.update()` now returns the updated granule
    record
  - Implemented POST `/granules/bulkDelete` API endpoint to support deleting
    granules specified by ID or returned by the provided query in the request
    body. If the request is successful, the endpoint returns the async operation
    ID that has been started to remove the granules.
    - To use a query in the request body, your deployment must be
      [configured to access the Elasticsearch host for ESDIS metrics](https://nasa.github.io/cumulus/docs/additional-deployment-options/cloudwatch-logs-delivery#esdis-metrics)
      in your environment
  - Added `@cumulus/api/models/Granule.getRecord()` method to return raw record
    from DynamoDB
  - Added `@cumulus/api/models/Granule.delete()` method which handles deleting
    the granule record from DynamoDB and the granule files from S3
- **CUMULUS-1982**
  - The `globalConnectionLimit` property of providers is now optional and
    defaults to "unlimited"
- **CUMULUS-1997**
  - Added optional `launchpad` configuration to `@cumulus/hyrax-metadata-updates` task config schema.
- **CUMULUS-1991**
  - `@cumulus/cmrjs/src/cmr-utils/constructOnlineAccessUrls()` now throws an error if `cmrGranuleUrlType = "distribution"` and no distribution endpoint argument is provided
- **CUMULUS-2011**
  - Reconciliation reports are now generated within an AsyncOperation
- **CUMULUS-2016**
  - Upgrade TEA to version 79

### Fixed

- **CUMULUS-1991**
  - Added missing `DISTRIBUTION_ENDPOINT` environment variable for API lambdas. This environment variable is required for API requests to move granules.

- **CUMULUS-1961**
  - Fixed granules and executions query params not getting sent to API in granule list operation in `@cumulus/api-client`

### Deprecated

- `@cumulus/aws-client/S3.calculateS3ObjectChecksum()`
- `@cumulus/aws-client/S3.getS3ObjectReadStream()`
- `@cumulus/common/log.convertLogLevel()`
- `@cumulus/collection-config-store`
- `@cumulus/common/util.sleep()`

- **CUMULUS-1930**
  - `@cumulus/common/log.convertLogLevel()`
  - `@cumulus/common/util.isNull()`
  - `@cumulus/common/util.isUndefined()`
  - `@cumulus/common/util.negate()`
  - `@cumulus/common/util.noop()`
  - `@cumulus/common/util.isNil()`
  - `@cumulus/common/util.renameProperty()`
  - `@cumulus/common/util.lookupMimeType()`
  - `@cumulus/common/util.thread()`
  - `@cumulus/common/util.mkdtempSync()`

### Removed

- The deprecated `@cumulus/common.bucketsConfigJsonObject` function has been
  removed
- The deprecated `@cumulus/common.CollectionConfigStore` class has been removed
- The deprecated `@cumulus/common.concurrency` module has been removed
- The deprecated `@cumulus/common.constructCollectionId` function has been
  removed
- The deprecated `@cumulus/common.launchpad` module has been removed
- The deprecated `@cumulus/common.LaunchpadToken` class has been removed
- The deprecated `@cumulus/common.Semaphore` class has been removed
- The deprecated `@cumulus/common.stringUtils` module has been removed
- The deprecated `@cumulus/common/aws.cloudwatchlogs` function has been removed
- The deprecated `@cumulus/common/aws.deleteS3Files` function has been removed
- The deprecated `@cumulus/common/aws.deleteS3Object` function has been removed
- The deprecated `@cumulus/common/aws.dynamodb` function has been removed
- The deprecated `@cumulus/common/aws.dynamodbDocClient` function has been
  removed
- The deprecated `@cumulus/common/aws.getExecutionArn` function has been removed
- The deprecated `@cumulus/common/aws.headObject` function has been removed
- The deprecated `@cumulus/common/aws.listS3ObjectsV2` function has been removed
- The deprecated `@cumulus/common/aws.parseS3Uri` function has been removed
- The deprecated `@cumulus/common/aws.promiseS3Upload` function has been removed
- The deprecated `@cumulus/common/aws.recursivelyDeleteS3Bucket` function has
  been removed
- The deprecated `@cumulus/common/aws.s3CopyObject` function has been removed
- The deprecated `@cumulus/common/aws.s3ObjectExists` function has been removed
- The deprecated `@cumulus/common/aws.s3PutObject` function has been removed
- The deprecated `@cumulus/common/bucketsConfigJsonObject` function has been
  removed
- The deprecated `@cumulus/common/CloudWatchLogger` class has been removed
- The deprecated `@cumulus/common/collection-config-store.CollectionConfigStore`
  class has been removed
- The deprecated `@cumulus/common/collection-config-store.constructCollectionId`
  function has been removed
- The deprecated `@cumulus/common/concurrency.limit` function has been removed
- The deprecated `@cumulus/common/concurrency.mapTolerant` function has been
  removed
- The deprecated `@cumulus/common/concurrency.promiseUrl` function has been
  removed
- The deprecated `@cumulus/common/concurrency.toPromise` function has been
  removed
- The deprecated `@cumulus/common/concurrency.unless` function has been removed
- The deprecated `@cumulus/common/config.parseConfig` function has been removed
- The deprecated `@cumulus/common/config.resolveResource` function has been
  removed
- The deprecated `@cumulus/common/DynamoDb.get` function has been removed
- The deprecated `@cumulus/common/DynamoDb.scan` function has been removed
- The deprecated `@cumulus/common/FieldPattern` class has been removed
- The deprecated `@cumulus/common/launchpad.getLaunchpadToken` function has been
  removed
- The deprecated `@cumulus/common/launchpad.validateLaunchpadToken` function has
  been removed
- The deprecated `@cumulus/common/LaunchpadToken` class has been removed
- The deprecated `@cumulus/common/message.buildCumulusMeta` function has been
  removed
- The deprecated `@cumulus/common/message.buildQueueMessageFromTemplate`
  function has been removed
- The deprecated `@cumulus/common/message.getCollectionIdFromMessage` function
  has been removed
- The deprecated `@cumulus/common/message.getMaximumExecutions` function has
  been removed
- The deprecated `@cumulus/common/message.getMessageExecutionArn` function has
  been removed
- The deprecated `@cumulus/common/message.getMessageExecutionName` function has
  been removed
- The deprecated `@cumulus/common/message.getMessageFromTemplate` function has
  been removed
- The deprecated `@cumulus/common/message.getMessageGranules` function has been
  removed
- The deprecated `@cumulus/common/message.getMessageStateMachineArn` function
  has been removed
- The deprecated `@cumulus/common/message.getQueueName` function has been
  removed
- The deprecated `@cumulus/common/message.getQueueNameByUrl` function has been
  removed
- The deprecated `@cumulus/common/message.hasQueueAndExecutionLimit` function
  has been removed
- The deprecated `@cumulus/common/Semaphore` class has been removed
- The deprecated `@cumulus/common/string.globalReplace` function has been removed
- The deprecated `@cumulus/common/string.isNonEmptyString` function has been
  removed
- The deprecated `@cumulus/common/string.isValidHostname` function has been
  removed
- The deprecated `@cumulus/common/string.match` function has been removed
- The deprecated `@cumulus/common/string.matches` function has been removed
- The deprecated `@cumulus/common/string.replace` function has been removed
- The deprecated `@cumulus/common/string.toLower` function has been removed
- The deprecated `@cumulus/common/string.toUpper` function has been removed
- The deprecated `@cumulus/common/testUtils.getLocalstackEndpoint` function has been removed
- The deprecated `@cumulus/common/util.setErrorStack` function has been removed
- The `@cumulus/common/util.uuid` function has been removed
- The deprecated `@cumulus/common/workflows.getWorkflowArn` function has been
  removed
- The deprecated `@cumulus/common/workflows.getWorkflowFile` function has been
  removed
- The deprecated `@cumulus/common/workflows.getWorkflowList` function has been
  removed
- The deprecated `@cumulus/common/workflows.getWorkflowTemplate` function has
  been removed
- `@cumulus/aws-client/StepFunctions.toSfnExecutionName()`
- `@cumulus/aws-client/StepFunctions.fromSfnExecutionName()`
- `@cumulus/aws-client/StepFunctions.getExecutionArn()`
- `@cumulus/aws-client/StepFunctions.getExecutionUrl()`
- `@cumulus/aws-client/StepFunctions.getStateMachineArn()`
- `@cumulus/aws-client/StepFunctions.pullStepFunctionEvent()`
- `@cumulus/common/test-utils/throttleOnce()`
- `@cumulus/integration-tests/api/distribution.invokeApiDistributionLambda()`
- `@cumulus/integration-tests/api/distribution.getDistributionApiRedirect()`
- `@cumulus/integration-tests/api/distribution.getDistributionApiFileStream()`

## [v1.24.0] 2020-06-03

### BREAKING CHANGES

- **CUMULUS-1969**
  - The `DiscoverPdrs` task now expects `provider_path` to be provided at
    `event.config.provider_path`, not `event.config.collection.provider_path`
  - `event.config.provider_path` is now a required parameter of the
    `DiscoverPdrs` task
  - `event.config.collection` is no longer a parameter to the `DiscoverPdrs`
    task
  - Collections no longer support the `provider_path` property. The tasks that
    relied on that property are now referencing `config.meta.provider_path`.
    Workflows should be updated accordingly.

- **CUMULUS-1997**
  - `@cumulus/cmr-client/CMRSearchConceptQueue` parameters have been changed to take a `cmrSettings` object containing clientId, provider, and auth information. This can be generated using `@cumulus/cmrjs/cmr-utils/getCmrSettings`. The `cmrEnvironment` variable has been removed.

### Added

- **CUMULUS-1800**
  - Added task configuration setting named `syncChecksumFiles` to the
    SyncGranule task. This setting is `false` by default, but when set to
    `true`, all checksum files associated with data files that are downloaded
    will be downloaded as well.
- **CUMULUS-1952**
  - Updated HTTP(S) provider client to accept username/password for Basic authorization. This change adds support for Basic Authorization such as Earthdata login redirects to ingest (i.e. as implemented in SyncGranule), but not to discovery (i.e. as implemented in DiscoverGranules). Discovery still expects the provider's file system to be publicly accessible, but not the individual files and their contents.
  - **NOTE**: Using this in combination with the HTTP protocol may expose usernames and passwords to intermediary network entities. HTTPS is highly recommended.
- **CUMULUS-1997**
  - Added optional `launchpad` configuration to `@cumulus/hyrax-metadata-updates` task config schema.

### Fixed

- **CUMULUS-1997**
  - Updated all CMR operations to use configured authentication scheme
- **CUMULUS-2010**
  - Updated `@cumulus/api/launchpadSaml` to support multiple userGroup attributes from the SAML response

## [v1.23.2] 2020-05-22

### BREAKING CHANGES

- Updates to the Cumulus archive API:
  - All endpoints now return a `401` response instead of a `403` for any request where the JWT passed as a Bearer token is invalid.
  - POST `/refresh` and DELETE `/token/<token>` endpoints now return a `401` response for requests with expired tokens

- **CUMULUS-1894**
  - `@cumulus/ingest/granule.handleDuplicateFile()`
    - The `copyOptions` parameter has been removed
    - An `ACL` parameter has been added
  - `@cumulus/ingest/granule.renameS3FileWithTimestamp()`
    - Now returns `undefined`

- **CUMULUS-1896**
  Updated all Cumulus core lambdas to utilize the new message adapter streaming interface via [cumulus-message-adapter-js v1.2.0](https://github.com/nasa/cumulus-message-adapter-js/releases/tag/v1.2.0).   Users of this version of Cumulus (or later) must utilize version 1.3.0 or greater of the [cumulus-message-adapter](https://github.com/nasa/cumulus-message-adapter) to support core lambdas.

- **CUMULUS-1912**
  - `@cumulus/api` reconciliationReports list endpoint returns a list of reconciliationReport records instead of S3Uri.

- **CUMULUS-1969**
  - The `DiscoverGranules` task now expects `provider_path` to be provided at
    `event.config.provider_path`, not `event.config.collection.provider_path`
  - `config.provider_path` is now a required parameter of the `DiscoverGranules`
    task

### MIGRATION STEPS

- To take advantage of the new TTL-based access token expiration implemented in CUMULUS-1777 (see notes below) and clear out existing records in your access tokens table, do the following:
  1. Log out of any active dashboard sessions
  2. Use the AWS console or CLI to delete your `<prefix>-AccessTokensTable` DynamoDB table
  3. [Re-deploy your `data-persistence` module](https://nasa.github.io/cumulus/docs/deployment/upgrade-readme#update-data-persistence-resources), which should re-create the `<prefix>-AccessTokensTable` DynamoDB table
  4. Return to using the Cumulus API/dashboard as normal
- This release requires the Cumulus Message Adapter layer deployed with Cumulus Core to be at least 1.3.0, as the core lambdas have updated to [cumulus-message-adapter-js v1.2.0](https://github.com/nasa/cumulus-message-adapter-js/releases/tag/v1.2.0) and the new CMA interface.  As a result, users should:
  1. Follow the [Cumulus Message Adapter (CMA) deployment instructions](https://nasa.github.io/cumulus/docs/deployment/deployment-readme#deploy-the-cumulus-message-adapter-layer) and install a CMA layer version >=1.3.0
  2. If you are using any custom Node.js Lambdas in your workflows **and** the Cumulus CMA layer/`cumulus-message-adapter-js`, you must update your lambda to use [cumulus-message-adapter-js v1.2.0](https://github.com/nasa/cumulus-message-adapter-js/releases/tag/v1.2.0) and follow the migration instructions in the release notes. Prior versions of `cumulus-message-adapter-js` are not compatible with CMA >= 1.3.0.
- Migrate existing s3 reconciliation report records to database (CUMULUS-1911):
  - After update your `data persistence` module and Cumulus resources, run the command:

  ```bash
  ./node_modules/.bin/cumulus-api migrate --stack `<your-terraform-deployment-prefix>` --migrationVersion migration5
  ```

### Added

- Added a limit for concurrent Elasticsearch requests when doing an index from database operation
- Added the `es_request_concurrency` parameter to the archive and cumulus Terraform modules

- **CUMULUS-1995**
  - Added the `es_index_shards` parameter to the archive and cumulus Terraform modules to configure the number of shards for the ES index
    - If you have an existing ES index, you will need to [reindex](https://nasa.github.io/cumulus-api/#reindex) and then [change index](https://nasa.github.io/cumulus-api/#change-index) to take advantage of shard updates

- **CUMULUS-1894**
  - Added `@cumulus/aws-client/S3.moveObject()`

- **CUMULUS-1911**
  - Added ReconciliationReports table
  - Updated CreateReconciliationReport lambda to save Reconciliation Report records to database
  - Updated dbIndexer and IndexFromDatabase lambdas to index Reconciliation Report records to Elasticsearch
  - Added migration_5 to migrate existing s3 reconciliation report records to database and Elasticsearch
  - Updated `@cumulus/api` package, `tf-modules/archive` and `tf-modules/data-persistence` Terraform modules

- **CUMULUS-1916**
  - Added util function for seeding reconciliation reports when running API locally in dashboard

### Changed

- **CUMULUS-1777**
  - The `expirationTime` property is now a **required field** of the access tokens model.
  - Updated the `AccessTokens` table to set a [TTL](https://docs.aws.amazon.com/amazondynamodb/latest/developerguide/howitworks-ttl.html) on the `expirationTime` field in `tf-modules/data-persistence/dynamo.tf`. As a result, access token records in this table whose `expirationTime` has passed should be **automatically deleted by DynamoDB**.
  - Updated all code creating access token records in the Dynamo `AccessTokens` table to set the `expirationTime` field value in seconds from the epoch.
- **CUMULUS-1912**
  - Updated reconciliationReports endpoints to query against Elasticsearch, delete report from both database and s3
  - Added `@cumulus/api-client/reconciliationReports`
- **CUMULUS-1999**
  - Updated `@cumulus/common/util.deprecate()` so that only a single deprecation notice is printed for each name/version combination

### Fixed

- **CUMULUS-1894**
  - The `SyncGranule` task can now handle files larger than 5 GB
- **CUMULUS-1987**
  - `Remove granule from CMR` operation in `@cumulus/api` now passes token to CMR when fetching granule metadata, allowing removal of private granules
- **CUMULUS-1993**
  - For a given queue, the `sqs-message-consumer` Lambda will now only schedule workflows for rules matching the queue **and the collection information in each queue message (if any)**
    - The consumer also now only reads each queue message **once per Lambda invocation**, whereas previously each message was read **once per queue rule per Lambda invocation**
  - Fixed bug preventing the deletion of multiple SNS rules that share the same SNS topic

### Deprecated

- **CUMULUS-1894**
  - `@cumulus/ingest/granule.copyGranuleFile()`
  - `@cumulus/ingest/granule.moveGranuleFile()`

- **CUMULUS-1987** - Deprecated the following functions:
  - `@cumulus/cmrjs/getMetadata(cmrLink)` -> `@cumulus/cmr-client/CMR.getGranuleMetadata(cmrLink)`
  - `@cumulus/cmrjs/getFullMetadata(cmrLink)`

## [v1.22.1] 2020-05-04

**Note**: v1.22.0 was not released as a package due to npm/release concerns.  Users upgrading to 1.22.x should start with 1.22.1

### Added

- **CUMULUS-1894**
  - Added `@cumulus/aws-client/S3.multipartCopyObject()`
- **CUMULUS-408**
  - Added `certificateUri` field to provider schema. This optional field allows operators to specify an S3 uri to a CA bundle to use for HTTPS requests.
- **CUMULUS-1787**
  - Added `collections/active` endpoint for returning collections with active granules in `@cumulus/api`
- **CUMULUS-1799**
  - Added `@cumulus/common/stack.getBucketsConfigKey()` to return the S3 key for the buckets config object
  - Added `@cumulus/common/workflows.getWorkflowFileKey()` to return the S3 key for a workflow definition object
  - Added `@cumulus/common/workflows.getWorkflowsListKeyPrefix()` to return the S3 key prefix for objects containing workflow definitions
  - Added `@cumulus/message` package containing utilities for building and parsing Cumulus messages
- **CUMULUS-1850**
  - Added `@cumulus/aws-client/Kinesis.describeStream()` to get a Kinesis stream description
- **CUMULUS-1853**
  - Added `@cumulus/integration-tests/collections.createCollection()`
  - Added `@cumulus/integration-tests/executions.findExecutionArn()`
  - Added `@cumulus/integration-tests/executions.getExecutionWithStatus()`
  - Added `@cumulus/integration-tests/granules.getGranuleWithStatus()`
  - Added `@cumulus/integration-tests/providers.createProvider()`
  - Added `@cumulus/integration-tests/rules.createOneTimeRule()`

### Changed

- **CUMULUS-1682**
  - Moved all `@cumulus/ingest/parse-pdr` code into the `parse-pdr` task as it had become tightly coupled with that task's handler and was not used anywhere else. Unit tests also restored.
- **CUMULUS-1820**
  - Updated the Thin Egress App module used in `tf-modules/distribution/main.tf` to build 74. [See the release notes](https://github.com/asfadmin/thin-egress-app/releases/tag/tea-build.74).
- **CUMULUS-1852**
  - Updated POST endpoints for `/collections`, `/providers`, and `/rules` to log errors when returning a 500 response
  - Updated POST endpoint for `/collections`:
    - Return a 400 response when the `name` or `version` fields are missing
    - Return a 409 response if the collection already exists
    - Improved error messages to be more explicit
  - Updated POST endpoint for `/providers`:
    - Return a 400 response if the `host` field value is invalid
    - Return a 409 response if the provider already exists
  - Updated POST endpoint for `/rules`:
    - Return a 400 response if rule `name` is invalid
    - Return a 400 response if rule `type` is invalid
- **CUMULUS-1891**
  - Updated the following endpoints using async operations to return a 503 error if the ECS task  cannot be started and a 500 response for a non-specific error:
    - POST `/replays`
    - POST `/bulkDelete`
    - POST `/elasticsearch/index-from-database`
    - POST `/granules/bulk`

### Fixed

- **CUMULUS-408**
  - Fixed HTTPS discovery and ingest.

- **CUMULUS-1850**
  - Fixed a bug in Kinesis event processing where the message consumer would not properly filter available rules based on the collection information in the event and the Kinesis stream ARN

- **CUMULUS-1853**
  - Fixed a bug where attempting to create a rule containing a payload property
    would fail schema validation.

- **CUMULUS-1854**
  - Rule schema is validated before starting workflows or creating event source mappings

- **CUMULUS-1974**
  - Fixed @cumulus/api webpack config for missing underscore object due to underscore update

- **CUMULUS-2210**
  - Fixed `cmr_oauth_provider` variable not being propagated to reconciliation reports

### Deprecated

- **CUMULUS-1799** - Deprecated the following code. For cases where the code was moved into another package, the new code location is noted:
  - `@cumulus/aws-client/StepFunctions.fromSfnExecutionName()`
  - `@cumulus/aws-client/StepFunctions.toSfnExecutionName()`
  - `@cumulus/aws-client/StepFunctions.getExecutionArn()` -> `@cumulus/message/Executions.buildExecutionArn()`
  - `@cumulus/aws-client/StepFunctions.getExecutionUrl()` -> `@cumulus/message/Executions.getExecutionUrlFromArn()`
  - `@cumulus/aws-client/StepFunctions.getStateMachineArn()` -> `@cumulus/message/Executions.getStateMachineArnFromExecutionArn()`
  - `@cumulus/aws-client/StepFunctions.pullStepFunctionEvent()` -> `@cumulus/message/StepFunctions.pullStepFunctionEvent()`
  - `@cumulus/common/bucketsConfigJsonObject()`
  - `@cumulus/common/CloudWatchLogger`
  - `@cumulus/common/collection-config-store/CollectionConfigStore` -> `@cumulus/collection-config-store`
  - `@cumulus/common/collection-config-store.constructCollectionId()` -> `@cumulus/message/Collections.constructCollectionId`
  - `@cumulus/common/concurrency.limit()`
  - `@cumulus/common/concurrency.mapTolerant()`
  - `@cumulus/common/concurrency.promiseUrl()`
  - `@cumulus/common/concurrency.toPromise()`
  - `@cumulus/common/concurrency.unless()`
  - `@cumulus/common/config.buildSchema()`
  - `@cumulus/common/config.parseConfig()`
  - `@cumulus/common/config.resolveResource()`
  - `@cumulus/common/config.resourceToArn()`
  - `@cumulus/common/FieldPattern`
  - `@cumulus/common/launchpad.getLaunchpadToken()` -> `@cumulus/launchpad-auth/index.getLaunchpadToken()`
  - `@cumulus/common/LaunchpadToken` -> `@cumulus/launchpad-auth/LaunchpadToken`
  - `@cumulus/common/launchpad.validateLaunchpadToken()` -> `@cumulus/launchpad-auth/index.validateLaunchpadToken()`
  - `@cumulus/common/message.buildCumulusMeta()` -> `@cumulus/message/Build.buildCumulusMeta()`
  - `@cumulus/common/message.buildQueueMessageFromTemplate()` -> `@cumulus/message/Build.buildQueueMessageFromTemplate()`
  - `@cumulus/common/message.getCollectionIdFromMessage()` -> `@cumulus/message/Collections.getCollectionIdFromMessage()`
  - `@cumulus/common/message.getMessageExecutionArn()` -> `@cumulus/message/Executions.getMessageExecutionArn()`
  - `@cumulus/common/message.getMessageExecutionName()` -> `@cumulus/message/Executions.getMessageExecutionName()`
  - `@cumulus/common/message.getMaximumExecutions()` -> `@cumulus/message/Queue.getMaximumExecutions()`
  - `@cumulus/common/message.getMessageFromTemplate()`
  - `@cumulus/common/message.getMessageStateMachineArn()` -> `@cumulus/message/Executions.getMessageStateMachineArn()`)
  - `@cumulus/common/message.getMessageGranules()` -> `@cumulus/message/Granules.getMessageGranules()`
  - `@cumulus/common/message.getQueueNameByUrl()` -> `@cumulus/message/Queue.getQueueNameByUrl()`
  - `@cumulus/common/message.getQueueName()` -> `@cumulus/message/Queue.getQueueName()`)
  - `@cumulus/common/message.hasQueueAndExecutionLimit()` -> `@cumulus/message/Queue.hasQueueAndExecutionLimit()`
  - `@cumulus/common/Semaphore`
  - `@cumulus/common/test-utils.throttleOnce()`
  - `@cumulus/common/workflows.getWorkflowArn()`
  - `@cumulus/common/workflows.getWorkflowFile()`
  - `@cumulus/common/workflows.getWorkflowList()`
  - `@cumulus/common/workflows.getWorkflowTemplate()`
  - `@cumulus/integration-tests/sfnStep/SfnStep.parseStepMessage()` -> `@cumulus/message/StepFunctions.parseStepMessage()`
- **CUMULUS-1858** - Deprecated the following functions.
  - `@cumulus/common/string.globalReplace()`
  - `@cumulus/common/string.isNonEmptyString()`
  - `@cumulus/common/string.isValidHostname()`
  - `@cumulus/common/string.match()`
  - `@cumulus/common/string.matches()`
  - `@cumulus/common/string.replace()`
  - `@cumulus/common/string.toLower()`
  - `@cumulus/common/string.toUpper()`

### Removed

- **CUMULUS-1799**: Deprecated code removals:
  - Removed from `@cumulus/common/aws`:
    - `pullStepFunctionEvent()`
  - Removed `@cumulus/common/sfnStep`
  - Removed `@cumulus/common/StepFunctions`

## [v1.21.0] 2020-03-30

### PLEASE NOTE

- **CUMULUS-1762**: the `messageConsumer` for `sns` and `kinesis`-type rules now fetches
  the collection information from the message. You should ensure that your rule's collection
  name and version match what is in the message for these ingest messages to be processed.
  If no matching rule is found, an error will be thrown and logged in the
  `messageConsumer` Lambda function's log group.

### Added

- **CUMULUS-1629**`
  - Updates discover-granules task to respect/utilize duplicateHandling configuration such that
    - skip:               Duplicates will be filtered from the granule list
    - error:              Duplicates encountered will result in step failure
    - replace, version:   Duplicates will be ignored and handled as normal.
  - Adds a new copy of the API lambda `PrivateApiLambda()` which is configured to not require authentication. This Lambda is not connected to an API gateway
  - Adds `@cumulus/api-client` with functions for use by workflow lambdas to call the API when needed

- **CUMULUS-1732**
  - Added Python task/activity workflow and integration test (`PythonReferenceSpec`) to test `cumulus-message-adapter-python`and `cumulus-process-py` integration.
- **CUMULUS-1795**
  - Added an IAM policy on the Cumulus EC2 creation to enable SSM when the `deploy_to_ngap` flag is true

### Changed

- **CUMULUS-1762**
  - the `messageConsumer` for `sns` and `kinesis`-type rules now fetches the collection
    information from the message.

### Deprecated

- **CUMULUS-1629**
  - Deprecate `granulesApi`, `rulesApi`, `emsApi`, `executionsAPI` from `@cumulus/integration-test/api` in favor of code moved to `@cumulus/api-client`

### Removed

- **CUMULUS-1799**: Deprecated code removals
  - Removed deprecated method `@cumulus/api/models/Granule.createGranulesFromSns()`
  - Removed deprecated method `@cumulus/api/models/Granule.removeGranuleFromCmr()`
  - Removed from `@cumulus/common/aws`:
    - `apigateway()`
    - `buildS3Uri()`
    - `calculateS3ObjectChecksum()`
    - `cf()`
    - `cloudwatch()`
    - `cloudwatchevents()`
    - `cloudwatchlogs()`
    - `createAndWaitForDynamoDbTable()`
    - `createQueue()`
    - `deleteSQSMessage()`
    - `describeCfStackResources()`
    - `downloadS3File()`
    - `downloadS3Files()`
    - `DynamoDbSearchQueue` class
    - `dynamodbstreams()`
    - `ec2()`
    - `ecs()`
    - `fileExists()`
    - `findResourceArn()`
    - `fromSfnExecutionName()`
    - `getFileBucketAndKey()`
    - `getJsonS3Object()`
    - `getQueueUrl()`
    - `getObjectSize()`
    - `getS3ObjectReadStream()`
    - `getSecretString()`
    - `getStateMachineArn()`
    - `headObject()`
    - `isThrottlingException()`
    - `kinesis()`
    - `lambda()`
    - `listS3Objects()`
    - `promiseS3Upload()`
    - `publishSnsMessage()`
    - `putJsonS3Object()`
    - `receiveSQSMessages()`
    - `s3CopyObject()`
    - `s3GetObjectTagging()`
    - `s3Join()`
    - `S3ListObjectsV2Queue` class
    - `s3TagSetToQueryString()`
    - `s3PutObjectTagging()`
    - `secretsManager()`
    - `sendSQSMessage()`
    - `sfn()`
    - `sns()`
    - `sqs()`
    - `sqsQueueExists()`
    - `toSfnExecutionName()`
    - `uploadS3FileStream()`
    - `uploadS3Files()`
    - `validateS3ObjectChecksum()`
  - Removed `@cumulus/common/CloudFormationGateway` class
  - Removed `@cumulus/common/concurrency/Mutex` class
  - Removed `@cumulus/common/errors`
  - Removed `@cumulus/common/sftp`
  - Removed `@cumulus/common/string.unicodeEscape`
  - Removed `@cumulus/cmrjs/cmr-utils.getGranuleId()`
  - Removed `@cumulus/cmrjs/cmr-utils.getCmrFiles()`
  - Removed `@cumulus/cmrjs/cmr/CMR` class
  - Removed `@cumulus/cmrjs/cmr/CMRSearchConceptQueue` class
  - Removed `@cumulus/cmrjs/utils.getHost()`
  - Removed `@cumulus/cmrjs/utils.getIp()`
  - Removed `@cumulus/cmrjs/utils.hostId()`
  - Removed `@cumulus/cmrjs/utils/ummVersion()`
  - Removed `@cumulus/cmrjs/utils.updateToken()`
  - Removed `@cumulus/cmrjs/utils.validateUMMG()`
  - Removed `@cumulus/ingest/aws.getEndpoint()`
  - Removed `@cumulus/ingest/aws.getExecutionUrl()`
  - Removed `@cumulus/ingest/aws/invoke()`
  - Removed `@cumulus/ingest/aws/CloudWatch` class
  - Removed `@cumulus/ingest/aws/ECS` class
  - Removed `@cumulus/ingest/aws/Events` class
  - Removed `@cumulus/ingest/aws/SQS` class
  - Removed `@cumulus/ingest/aws/StepFunction` class
  - Removed `@cumulus/ingest/util.normalizeProviderPath()`
  - Removed `@cumulus/integration-tests/index.listCollections()`
  - Removed `@cumulus/integration-tests/index.listProviders()`
  - Removed `@cumulus/integration-tests/index.rulesList()`
  - Removed `@cumulus/integration-tests/api/api.addCollectionApi()`

## [v1.20.0] 2020-03-12

### BREAKING CHANGES

- **CUMULUS-1714**
  - Changed the format of the message sent to the granule SNS Topic. Message includes the granule record under `record` and the type of event under `event`. Messages with `deleted` events will have the record that was deleted with a `deletedAt` timestamp. Options for `event` are `Create | Update | Delete`
- **CUMULUS-1769** - `deploy_to_ngap` is now a **required** variable for the `tf-modules/cumulus` module. **For those deploying to NGAP environments, this variable should always be set to `true`.**

### Notable changes

- **CUMULUS-1739** - You can now exclude Elasticsearch from your `tf-modules/data-persistence` deployment (via `include_elasticsearch = false`) and your `tf-modules/cumulus` module will still deploy successfully.

- **CUMULUS-1769** - If you set `deploy_to_ngap = true` for the `tf-modules/archive` Terraform module, **you can only deploy your archive API gateway as `PRIVATE`**, not `EDGE`.

### Added

- Added `@cumulus/aws-client/S3.getS3ObjectReadStreamAsync()` to deal with S3 eventual consistency issues by checking for the existence an S3 object with retries before getting a readable stream for that object.
- **CUMULUS-1769**
  - Added `deploy_to_ngap` boolean variable for the `tf-modules/cumulus` and `tf-modules/archive` Terraform modules. This variable is required. **For those deploying to NGAP environments, this variable should always be set to `true`.**
- **HYRAX-70**
  - Add the hyrax-metadata-update task

### Changed

- [`AccessToken.get()`](https://github.com/nasa/cumulus/blob/master/packages/api/models/access-tokens.js) now enforces [strongly consistent reads from DynamoDB](https://docs.aws.amazon.com/amazondynamodb/latest/developerguide/HowItWorks.ReadConsistency.html)
- **CUMULUS-1739**
  - Updated `tf-modules/data-persistence` to make Elasticsearch alarm resources and outputs conditional on the `include_elasticsearch` variable
  - Updated `@cumulus/aws-client/S3.getObjectSize` to include automatic retries for any failures from `S3.headObject`
- **CUMULUS-1784**
  - Updated `@cumulus/api/lib/DistributionEvent.remoteIP()` to parse the IP address in an S3 access log from the `A-sourceip` query parameter if present, otherwise fallback to the original parsing behavior.
- **CUMULUS-1768**
  - The `stats/summary` endpoint reports the distinct collections for the number of granules reported

### Fixed

- **CUMULUS-1739** - Fixed the `tf-modules/cumulus` and `tf-modules/archive` modules to make these Elasticsearch variables truly optional:
  - `elasticsearch_domain_arn`
  - `elasticsearch_hostname`
  - `elasticsearch_security_group_id`

- **CUMULUS-1768**
  - Fixed the `stats/` endpoint so that data is correctly filtered by timestamp and `processingTime` is calculated correctly.

- **CUMULUS-1769**
  - In the `tf-modules/archive` Terraform module, the `lifecycle` block ignoring changes to the `policy` of the archive API gateway is now only enforced if `deploy_to_ngap = true`. This fixes a bug where users deploying outside of NGAP could not update their API gateway's resource policy when going from `PRIVATE` to `EDGE`, preventing their API from being accessed publicly.

- **CUMULUS-1775**
  - Fix/update api endpoint to use updated google auth endpoints such that it will work with new accounts

### Removed

- **CUMULUS-1768**
  - Removed API endpoints `stats/histogram` and `stats/average`. All advanced stats needs should be acquired from Cloud Metrics or similarly configured ELK stack.

## [v1.19.0] 2020-02-28

### BREAKING CHANGES

- **CUMULUS-1736**
  - The `@cumulus/discover-granules` task now sets the `dataType` of discovered
    granules based on the `name` of the configured collection, not the
    `dataType`.
  - The config schema of the `@cumulus/discover-granules` task now requires that
    collections contain a `version`.
  - The `@cumulus/sync-granule` task will set the `dataType` and `version` of a
    granule based on the configured collection if those fields are not already
    set on the granule. Previously it was using the `dataType` field of the
    configured collection, then falling back to the `name` field of the
    collection. This update will just use the `name` field of the collection to
    set the `dataType` field of the granule.

- **CUMULUS-1446**
  - Update the `@cumulus/integration-tests/api/executions.getExecution()`
    function to parse the response and return the execution, rather than return
    the full API response.

- **CUMULUS-1672**
  - The `cumulus` Terraform module in previous releases set a
    `Deployment = var.prefix` tag on all resources that it managed. In this
    release, a `tags` input variable has been added to the `cumulus` Terraform
    module to allow resource tagging to be customized. No default tags will be
    applied to Cumulus-managed resources. To replicate the previous behavior,
    set `tags = { Deployment: var.prefix }` as an input variable for the
    `cumulus` Terraform module.

- **CUMULUS-1684 Migration Instructions**
  - In previous releases, a provider's username and password were encrypted
    using a custom encryption library. That has now been updated to use KMS.
    This release includes a Lambda function named
    `<prefix>-ProviderSecretsMigration`, which will re-encrypt existing
    provider credentials to use KMS. After this release has been deployed, you
    will need to manually invoke that Lambda function using either the AWS CLI
    or AWS Console. It should only need to be successfully run once.
  - Future releases of Cumulus will invoke a
    `<prefix>-VerifyProviderSecretsMigration` Lambda function as part of the
    deployment, which will cause the deployment to fail if the migration
    Lambda has not been run.

- **CUMULUS-1718**
  - The `@cumulus/sf-sns-report` task for reporting mid-workflow updates has been retired.
  This task was used as the `PdrStatusReport` task in our ParsePdr example workflow.
  If you have a ParsePdr or other workflow using this task, use `@cumulus/sf-sqs-report` instead.
  Trying to deploy the old task will result in an error as the cumulus module no longer exports `sf_sns_report_task`.
  - Migration instruction: In your workflow definition, for each step using the old task change:
  `"Resource": "${module.cumulus.sf_sns_report_task.task_arn}"`
  to
  `"Resource": "${module.cumulus.sf_sqs_report_task.task_arn}"`

- **CUMULUS-1755**
  - The `thin_egress_jwt_secret_name` variable for the `tf-modules/cumulus` Terraform module is now **required**. This variable is passed on to the Thin Egress App in `tf-modules/distribution/main.tf`, which uses the keys stored in the secret to sign JWTs. See the [Thin Egress App documentation on how to create a value for this secret](https://github.com/asfadmin/thin-egress-app#setting-up-the-jwt-cookie-secrets).

### Added

- **CUMULUS-1446**
  - Add `@cumulus/common/FileUtils.readJsonFile()` function
  - Add `@cumulus/common/FileUtils.readTextFile()` function
  - Add `@cumulus/integration-tests/api/collections.createCollection()` function
  - Add `@cumulus/integration-tests/api/collections.deleteCollection()` function
  - Add `@cumulus/integration-tests/api/collections.getCollection()` function
  - Add `@cumulus/integration-tests/api/providers.getProvider()` function
  - Add `@cumulus/integration-tests/index.getExecutionOutput()` function
  - Add `@cumulus/integration-tests/index.loadCollection()` function
  - Add `@cumulus/integration-tests/index.loadProvider()` function
  - Add `@cumulus/integration-tests/index.readJsonFilesFromDir()` function

- **CUMULUS-1672**
  - Add a `tags` input variable to the `archive` Terraform module
  - Add a `tags` input variable to the `cumulus` Terraform module
  - Add a `tags` input variable to the `cumulus_ecs_service` Terraform module
  - Add a `tags` input variable to the `data-persistence` Terraform module
  - Add a `tags` input variable to the `distribution` Terraform module
  - Add a `tags` input variable to the `ingest` Terraform module
  - Add a `tags` input variable to the `s3-replicator` Terraform module

- **CUMULUS-1707**
  - Enable logrotate on ECS cluster

- **CUMULUS-1684**
  - Add a `@cumulus/aws-client/KMS` library of KMS-related functions
  - Add `@cumulus/aws-client/S3.getTextObject()`
  - Add `@cumulus/sftp-client` package
  - Create `ProviderSecretsMigration` Lambda function
  - Create `VerifyProviderSecretsMigration` Lambda function

- **CUMULUS-1548**
  - Add ability to put default Cumulus logs in Metrics' ELK stack
  - Add ability to add custom logs to Metrics' ELK Stack

- **CUMULUS-1702**
  - When logs are sent to Metrics' ELK stack, the logs endpoints will return results from there

- **CUMULUS-1459**
  - Async Operations are indexed in Elasticsearch
  - To index any existing async operations you'll need to perform an index from
    database function.

- **CUMULUS-1717**
  - Add `@cumulus/aws-client/deleteAndWaitForDynamoDbTableNotExists`, which
    deletes a DynamoDB table and waits to ensure the table no longer exists
  - Added `publishGranules` Lambda to handle publishing granule messages to SNS when granule records are written to DynamoDB
  - Added `@cumulus/api/models/Granule.storeGranulesFromCumulusMessage` to store granules from a Cumulus message to DynamoDB

- **CUMULUS-1718**
  - Added `@cumulus/sf-sqs-report` task to allow mid-workflow reporting updates.
  - Added `stepfunction_event_reporter_queue_url` and `sf_sqs_report_task` outputs to the `cumulus` module.
  - Added `publishPdrs` Lambda to handle publishing PDR messages to SNS when PDR records are written to DynamoDB.
  - Added `@cumulus/api/models/Pdr.storePdrFromCumulusMessage` to store PDRs from a Cumulus message to DynamoDB.
  - Added `@cumulus/aws-client/parseSQSMessageBody` to parse an SQS message body string into an object.

- **Ability to set custom backend API url in the archive module**
  - Add `api_url` definition in `tf-modules/cumulus/archive.tf`
  - Add `archive_api_url` variable in `tf-modules/cumulus/variables.tf`

- **CUMULUS-1741**
  - Added an optional `elasticsearch_security_group_ids` variable to the
    `data-persistence` Terraform module to allow additional security groups to
    be assigned to the Elasticsearch Domain.

- **CUMULUS-1752**
  - Added `@cumulus/integration-tests/api/distribution.invokeTEADistributionLambda` to simulate a request to the [Thin Egress App](https://github.com/asfadmin/thin-egress-app) by invoking the Lambda and getting a response payload.
  - Added `@cumulus/integration-tests/api/distribution.getTEARequestHeaders` to generate necessary request headers for a request to the Thin Egress App
  - Added `@cumulus/integration-tests/api/distribution.getTEADistributionApiFileStream` to get a response stream for a file served by Thin Egress App
  - Added `@cumulus/integration-tests/api/distribution.getTEADistributionApiRedirect` to get a redirect response from the Thin Egress App

- **CUMULUS-1755**
  - Added `@cumulus/aws-client/CloudFormation.describeCfStack()` to describe a Cloudformation stack
  - Added `@cumulus/aws-client/CloudFormation.getCfStackParameterValues()` to get multiple parameter values for a Cloudformation stack

### Changed

- **CUMULUS-1725**
  - Moved the logic that updates the granule files cache Dynamo table into its
    own Lambda function called `granuleFilesCacheUpdater`.

- **CUMULUS-1736**
  - The `collections` model in the API package now determines the name of a
    collection based on the `name` property, rather than using `dataType` and
    then falling back to `name`.
  - The `@cumulus/integration-tests.loadCollection()` function no longer appends
    the postfix to the end of the collection's `dataType`.
  - The `@cumulus/integration-tests.addCollections()` function no longer appends
    the postfix to the end of the collection's `dataType`.

- **CUMULUS-1672**
  - Add a `retryOptions` parameter to the `@cumulus/aws-client/S3.headObject`
     function, which will retry if the object being queried does not exist.

- **CUMULUS-1446**
  - Mark the `@cumulus/integration-tests/api.addCollectionApi()` function as
    deprecated
  - Mark the `@cumulus/integration-tests/index.listCollections()` function as
    deprecated
  - Mark the `@cumulus/integration-tests/index.listProviders()` function as
    deprecated
  - Mark the `@cumulus/integration-tests/index.rulesList()` function as
    deprecated

- **CUMULUS-1672**
  - Previously, the `cumulus` module defaulted to setting a
    `Deployment = var.prefix` tag on all resources that it managed. In this
    release, the `cumulus` module will now accept a `tags` input variable that
    defines the tags to be assigned to all resources that it manages.
  - Previously, the `data-persistence` module defaulted to setting a
    `Deployment = var.prefix` tag on all resources that it managed. In this
    release, the `data-persistence` module will now accept a `tags` input
    variable that defines the tags to be assigned to all resources that it
    manages.
  - Previously, the `distribution` module defaulted to setting a
    `Deployment = var.prefix` tag on all resources that it managed. In this
    release, the `distribution` module will now accept a `tags` input variable
    that defines the tags to be assigned to all resources that it manages.
  - Previously, the `ingest` module defaulted to setting a
    `Deployment = var.prefix` tag on all resources that it managed. In this
    release, the `ingest` module will now accept a `tags` input variable that
    defines the tags to be assigned to all resources that it manages.
  - Previously, the `s3-replicator` module defaulted to setting a
    `Deployment = var.prefix` tag on all resources that it managed. In this
    release, the `s3-replicator` module will now accept a `tags` input variable
    that defines the tags to be assigned to all resources that it manages.

- **CUMULUS-1684**
  - Update the API package to encrypt provider credentials using KMS instead of
    using RSA keys stored in S3

- **CUMULUS-1717**
  - Changed name of `cwSfExecutionEventToDb` Lambda to `cwSfEventToDbRecords`
  - Updated `cwSfEventToDbRecords` to write granule records to DynamoDB from the incoming Cumulus message

- **CUMULUS-1718**
  - Renamed `cwSfEventToDbRecords` to `sfEventSqsToDbRecords` due to architecture change to being a consumer of an SQS queue of Step Function Cloudwatch events.
  - Updated `sfEventSqsToDbRecords` to write PDR records to DynamoDB from the incoming Cumulus message
  - Moved `data-cookbooks/sns.md` to `data-cookbooks/ingest-notifications.md` and updated it to reflect recent changes.

- **CUMULUS-1748**
  - (S)FTP discovery tasks now use the provider-path as-is instead of forcing it to a relative path.
  - Improved error handling to catch permission denied FTP errors better and log them properly. Workflows will still fail encountering this error and we intend to consider that approach in a future ticket.

- **CUMULUS-1752**
  - Moved class for parsing distribution events to its own file: `@cumulus/api/lib/DistributionEvent.js`
    - Updated `DistributionEvent` to properly parse S3 access logs generated by requests from the [Thin Egress App](https://github.com/asfadmin/thin-egress-app)

- **CUMULUS-1753** - Changes to `@cumulus/ingest/HttpProviderClient.js`:
  - Removed regex filter in `HttpProviderClient.list()` that was used to return only files with an extension between 1 and 4 characters long. `HttpProviderClient.list()` will now return all files linked from the HTTP provider host.

- **CUMULUS-1755**
  - Updated the Thin Egress App module used in `tf-modules/distribution/main.tf` to build 61. [See the release notes](https://github.com/asfadmin/thin-egress-app/releases/tag/tea-build.61).

- **CUMULUS-1757**
  - Update @cumulus/cmr-client CMRSearchConceptQueue to take optional cmrEnvironment parameter

### Deprecated

- **CUMULUS-1684**
  - Deprecate `@cumulus/common/key-pair-provider/S3KeyPairProvider`
  - Deprecate `@cumulus/common/key-pair-provider/S3KeyPairProvider.encrypt()`
  - Deprecate `@cumulus/common/key-pair-provider/S3KeyPairProvider.decrypt()`
  - Deprecate `@cumulus/common/kms/KMS`
  - Deprecate `@cumulus/common/kms/KMS.encrypt()`
  - Deprecate `@cumulus/common/kms/KMS.decrypt()`
  - Deprecate `@cumulus/common/sftp.Sftp`

- **CUMULUS-1717**
  - Deprecate `@cumulus/api/models/Granule.createGranulesFromSns`

- **CUMULUS-1718**
  - Deprecate `@cumulus/sf-sns-report`.
    - This task has been updated to always throw an error directing the user to use `@cumulus/sf-sqs-report` instead. This was done because there is no longer an SNS topic to which to publish, and no consumers to listen to it.

- **CUMULUS-1748**
  - Deprecate `@cumulus/ingest/util.normalizeProviderPath`

- **CUMULUS-1752**
  - Deprecate `@cumulus/integration-tests/api/distribution.getDistributionApiFileStream`
  - Deprecate `@cumulus/integration-tests/api/distribution.getDistributionApiRedirect`
  - Deprecate `@cumulus/integration-tests/api/distribution.invokeApiDistributionLambda`

### Removed

- **CUMULUS-1684**
  - Remove the deployment script that creates encryption keys and stores them to
    S3

- **CUMULUS-1768**
  - Removed API endpoints `stats/histogram` and `stats/average`. All advanced stats needs should be acquired from Cloud Metrics or similarly configured ELK stack.

### Fixed

- **Fix default values for urs_url in variables.tf files**
  - Remove trailing `/` from default `urs_url` values.

- **CUMULUS-1610** - Add the Elasticsearch security group to the EC2 security groups

- **CUMULUS-1740** - `cumulus_meta.workflow_start_time` is now set in Cumulus
  messages

- **CUMULUS-1753** - Fixed `@cumulus/ingest/HttpProviderClient.js` to properly handle HTTP providers with:
  - Multiple link tags (e.g. `<a>`) per line of source code
  - Link tags in uppercase or lowercase (e.g. `<A>`)
  - Links with filepaths in the link target (e.g. `<a href="/path/to/file.txt">`). These files will be returned from HTTP file discovery **as the file name only** (e.g. `file.txt`).

- **CUMULUS-1768**
  - Fix an issue in the stats endpoints in `@cumulus/api` to send back stats for the correct type

## [v1.18.0] 2020-02-03

### BREAKING CHANGES

- **CUMULUS-1686**

  - `ecs_cluster_instance_image_id` is now a _required_ variable of the `cumulus` module, instead of optional.

- **CUMULUS-1698**

  - Change variable `saml_launchpad_metadata_path` to `saml_launchpad_metadata_url` in the `tf-modules/cumulus` Terraform module.

- **CUMULUS-1703**
  - Remove the unused `forceDownload` option from the `sync-granule` tasks's config
  - Remove the `@cumulus/ingest/granule.Discover` class
  - Remove the `@cumulus/ingest/granule.Granule` class
  - Remove the `@cumulus/ingest/pdr.Discover` class
  - Remove the `@cumulus/ingest/pdr.Granule` class
  - Remove the `@cumulus/ingest/parse-pdr.parsePdr` function

### Added

- **CUMULUS-1040**

  - Added `@cumulus/aws-client` package to provide utilities for working with AWS services and the Node.js AWS SDK
  - Added `@cumulus/errors` package which exports error classes for use in Cumulus workflow code
  - Added `@cumulus/integration-tests/sfnStep` to provide utilities for parsing step function execution histories

- **CUMULUS-1102**

  - Adds functionality to the @cumulus/api package for better local testing.
    - Adds data seeding for @cumulus/api's localAPI.
      - seed functions allow adding collections, executions, granules, pdrs, providers, and rules to a Localstack Elasticsearch and DynamoDB via `addCollections`, `addExecutions`, `addGranules`, `addPdrs`, `addProviders`, and `addRules`.
    - Adds `eraseDataStack` function to local API server code allowing resetting of local datastack for testing (ES and DynamoDB).
    - Adds optional parameters to the @cumulus/api bin serve to allow for launching the api without destroying the current data.

- **CUMULUS-1697**

  - Added the `@cumulus/tf-inventory` package that provides command line utilities for managing Terraform resources in your AWS account

- **CUMULUS-1703**

  - Add `@cumulus/aws-client/S3.createBucket` function
  - Add `@cumulus/aws-client/S3.putFile` function
  - Add `@cumulus/common/string.isNonEmptyString` function
  - Add `@cumulus/ingest/FtpProviderClient` class
  - Add `@cumulus/ingest/HttpProviderClient` class
  - Add `@cumulus/ingest/S3ProviderClient` class
  - Add `@cumulus/ingest/SftpProviderClient` class
  - Add `@cumulus/ingest/providerClientUtils.buildProviderClient` function
  - Add `@cumulus/ingest/providerClientUtils.fetchTextFile` function

- **CUMULUS-1731**

  - Add new optional input variables to the Cumulus Terraform module to support TEA upgrade:
    - `thin_egress_cookie_domain` - Valid domain for Thin Egress App cookie
    - `thin_egress_domain_cert_arn` - Certificate Manager SSL Cert ARN for Thin
      Egress App if deployed outside NGAP/CloudFront
    - `thin_egress_download_role_in_region_arn` - ARN for reading of Thin Egress
      App data buckets for in-region requests
    - `thin_egress_jwt_algo` - Algorithm with which to encode the Thin Egress
      App JWT cookie
    - `thin_egress_jwt_secret_name` - Name of AWS secret where keys for the Thin
      Egress App JWT encode/decode are stored
    - `thin_egress_lambda_code_dependency_archive_key` - Thin Egress App - S3
      Key of packaged python modules for lambda dependency layer

- **CUMULUS-1733**
  - Add `discovery-filtering` operator doc to document previously undocumented functionality.

- **CUMULUS-1737**
  - Added the `cumulus-test-cleanup` module to run a nightly cleanup on resources left over from the integration tests run from the `example/spec` directory.

### Changed

- **CUMULUS-1102**

  - Updates `@cumulus/api/auth/testAuth` to use JWT instead of random tokens.
  - Updates the default AMI for the ecs_cluster_instance_image_id.

- **CUMULUS-1622**

  - Mutex class has been deprecated in `@cumulus/common/concurrency` and will be removed in a future release.

- **CUMULUS-1686**

  - Changed `ecs_cluster_instance_image_id` to be a required variable of the `cumulus` module and removed the default value.
    The default was not available across accounts and regions, nor outside of NGAP and therefore not particularly useful.

- **CUMULUS-1688**

  - Updated `@cumulus/aws.receiveSQSMessages` not to replace `message.Body` with a parsed object. This behavior was undocumented and confusing as received messages appeared to contradict AWS docs that state `message.Body` is always a string.
  - Replaced `sf_watcher` CloudWatch rule from `cloudwatch-events.tf` with an EventSourceMapping on `sqs2sf` mapped to the `start_sf` SQS queue (in `event-sources.tf`).
  - Updated `sqs2sf` with an EventSourceMapping handler and unit test.

- **CUMULUS-1698**

  - Change variable `saml_launchpad_metadata_path` to `saml_launchpad_metadata_url` in the `tf-modules/cumulus` Terraform module.
  - Updated `@cumulus/api/launchpadSaml` to download launchpad IDP metadata from configured location when the metadata in s3 is not valid, and to work with updated IDP metadata and SAML response.

- **CUMULUS-1731**
  - Upgrade the version of the Thin Egress App deployed by Cumulus to v48
    - Note: New variables available, see the 'Added' section of this changelog.

### Fixed

- **CUMULUS-1664**

  - Updated `dbIndexer` Lambda to remove hardcoded references to DynamoDB table names.

- **CUMULUS-1733**
  - Fixed granule discovery recursion algorithm used in S/FTP protocols.

### Removed

- **CUMULUS-1481**
  - removed `process` config and output from PostToCmr as it was not required by the task nor downstream steps, and should still be in the output message's `meta` regardless.

### Deprecated

- **CUMULUS-1040**
  - Deprecated the following code. For cases where the code was moved into another package, the new code location is noted:
    - `@cumulus/common/CloudFormationGateway` -> `@cumulus/aws-client/CloudFormationGateway`
    - `@cumulus/common/DynamoDb` -> `@cumulus/aws-client/DynamoDb`
    - `@cumulus/common/errors` -> `@cumulus/errors`
    - `@cumulus/common/StepFunctions` -> `@cumulus/aws-client/StepFunctions`
    - All of the exported functions in `@cumulus/commmon/aws` (moved into `@cumulus/aws-client`), except:
      - `@cumulus/common/aws/isThrottlingException` -> `@cumulus/errors/isThrottlingException`
      - `@cumulus/common/aws/improveStackTrace` (not deprecated)
      - `@cumulus/common/aws/retryOnThrottlingException` (not deprecated)
    - `@cumulus/common/sfnStep/SfnStep.parseStepMessage` -> `@cumulus/integration-tests/sfnStep/SfnStep.parseStepMessage`
    - `@cumulus/common/sfnStep/ActivityStep` -> `@cumulus/integration-tests/sfnStep/ActivityStep`
    - `@cumulus/common/sfnStep/LambdaStep` -> `@cumulus/integration-tests/sfnStep/LambdaStep`
    - `@cumulus/common/string/unicodeEscape` -> `@cumulus/aws-client/StepFunctions.unicodeEscape`
    - `@cumulus/common/util/setErrorStack` -> `@cumulus/aws-client/util/setErrorStack`
    - `@cumulus/ingest/aws/invoke` -> `@cumulus/aws-client/Lambda/invoke`
    - `@cumulus/ingest/aws/CloudWatch.bucketSize`
    - `@cumulus/ingest/aws/CloudWatch.cw`
    - `@cumulus/ingest/aws/ECS.ecs`
    - `@cumulus/ingest/aws/ECS`
    - `@cumulus/ingest/aws/Events.putEvent` -> `@cumulus/aws-client/CloudwatchEvents.putEvent`
    - `@cumulus/ingest/aws/Events.deleteEvent` -> `@cumulus/aws-client/CloudwatchEvents.deleteEvent`
    - `@cumulus/ingest/aws/Events.deleteTarget` -> `@cumulus/aws-client/CloudwatchEvents.deleteTarget`
    - `@cumulus/ingest/aws/Events.putTarget` -> `@cumulus/aws-client/CloudwatchEvents.putTarget`
    - `@cumulus/ingest/aws/SQS.attributes` -> `@cumulus/aws-client/SQS.getQueueAttributes`
    - `@cumulus/ingest/aws/SQS.deleteMessage` -> `@cumulus/aws-client/SQS.deleteSQSMessage`
    - `@cumulus/ingest/aws/SQS.deleteQueue` -> `@cumulus/aws-client/SQS.deleteQueue`
    - `@cumulus/ingest/aws/SQS.getUrl` -> `@cumulus/aws-client/SQS.getQueueUrlByName`
    - `@cumulus/ingest/aws/SQS.receiveMessage` -> `@cumulus/aws-client/SQS.receiveSQSMessages`
    - `@cumulus/ingest/aws/SQS.sendMessage` -> `@cumulus/aws-client/SQS.sendSQSMessage`
    - `@cumulus/ingest/aws/StepFunction.getExecutionStatus` -> `@cumulus/aws-client/StepFunction.getExecutionStatus`
    - `@cumulus/ingest/aws/StepFunction.getExecutionUrl` -> `@cumulus/aws-client/StepFunction.getExecutionUrl`

## [v1.17.0] - 2019-12-31

### BREAKING CHANGES

- **CUMULUS-1498**
  - The `@cumulus/cmrjs.publish2CMR` function expects that the value of its
    `creds.password` parameter is a plaintext password.
  - Rather than using an encrypted password from the `cmr_password` environment
    variable, the `@cumulus/cmrjs.updateCMRMetadata` function now looks for an
    environment variable called `cmr_password_secret_name` and fetches the CMR
    password from that secret in AWS Secrets Manager.
  - The `@cumulus/post-to-cmr` task now expects a
    `config.cmr.passwordSecretName` value, rather than `config.cmr.password`.
    The CMR password will be fetched from that secret in AWS Secrets Manager.

### Added

- **CUMULUS-630**

  - Added support for replaying Kinesis records on a stream into the Cumulus Kinesis workflow triggering mechanism: either all the records, or some time slice delimited by start and end timestamps.
  - Added `/replays` endpoint to the operator API for triggering replays.
  - Added `Replay Kinesis Messages` documentation to Operator Docs.
  - Added `manualConsumer` lambda function to consume a Kinesis stream. Used by the replay AsyncOperation.

- **CUMULUS-1687**
  - Added new API endpoint for listing async operations at `/asyncOperations`
  - All asyncOperations now include the fields `description` and `operationType`. `operationType` can be one of the following. [`Bulk Delete`, `Bulk Granules`, `ES Index`, `Kinesis Replay`]

### Changed

- **CUMULUS-1626**

  - Updates Cumulus to use node10/CMA 1.1.2 for all of its internal lambdas in prep for AWS node 8 EOL

- **CUMULUS-1498**
  - Remove the DynamoDB Users table. The list of OAuth users who are allowed to
    use the API is now stored in S3.
  - The CMR password and Launchpad passphrase are now stored in Secrets Manager

## [v1.16.1] - 2019-12-6

**Please note**:

- The `region` argument to the `cumulus` Terraform module has been removed. You may see a warning or error if you have that variable populated.
- Your workflow tasks should use the following versions of the CMA libraries to utilize new granule, parentArn, asyncOperationId, and stackName fields on the logs:
  - `cumulus-message-adapter-js` version 1.0.10+
  - `cumulus-message-adapter-python` version 1.1.1+
  - `cumulus-message-adapter-java` version 1.2.11+
- The `data-persistence` module no longer manages the creation of an Elasticsearch service-linked role for deploying Elasticsearch to a VPC. Follow the [deployment instructions on preparing your VPC](https://nasa.github.io/cumulus/docs/deployment/deployment-readme#vpc-subnets-and-security-group) for guidance on how to create the Elasticsearch service-linked role manually.
- There is now a `distribution_api_gateway_stage` variable for the `tf-modules/cumulus` Terraform module that will be used as the API gateway stage name used for the distribution API (Thin Egress App)
- Default value for the `urs_url` variable is now `https://uat.urs.earthdata.nasa.gov/` in the `tf-modules/cumulus` and `tf-modules/archive` Terraform modules. So deploying the `cumulus` module without a `urs_url` variable set will integrate your Cumulus deployment with the UAT URS environment.

### Added

- **CUMULUS-1563**

  - Added `custom_domain_name` variable to `tf-modules/data-persistence` module

- **CUMULUS-1654**
  - Added new helpers to `@cumulus/common/execution-history`:
    - `getStepExitedEvent()` returns the `TaskStateExited` event in a workflow execution history after the given step completion/failure event
    - `getTaskExitedEventOutput()` returns the output message for a `TaskStateExited` event in a workflow execution history

### Changed

- **CUMULUS-1578**

  - Updates SAML launchpad configuration to authorize via configured userGroup.
    [See the NASA specific documentation (protected)](https://wiki.earthdata.nasa.gov/display/CUMULUS/Cumulus+SAML+Launchpad+Integration)

- **CUMULUS-1579**

  - Elasticsearch list queries use `match` instead of `term`. `term` had been analyzing the terms and not supporting `-` in the field values.

- **CUMULUS-1619**

  - Adds 4 new keys to `@cumulus/logger` to display granules, parentArn, asyncOperationId, and stackName.
  - Depends on `cumulus-message-adapter-js` version 1.0.10+. Cumulus tasks updated to use this version.

- **CUMULUS-1654**

  - Changed `@cumulus/common/SfnStep.parseStepMessage()` to a static class method

- **CUMULUS-1641**
  - Added `meta.retries` and `meta.visibilityTimeout` properties to sqs-type rule. To create sqs-type rule, you're required to configure a dead-letter queue on your queue.
  - Added `sqsMessageRemover` lambda which removes the message from SQS queue upon successful workflow execution.
  - Updated `sqsMessageConsumer` lambda to not delete message from SQS queue, and to retry the SQS message for configured number of times.

### Removed

- Removed `create_service_linked_role` variable from `tf-modules/data-persistence` module.

- **CUMULUS-1321**
  - The `region` argument to the `cumulus` Terraform module has been removed

### Fixed

- **CUMULUS-1668** - Fixed a race condition where executions may not have been
  added to the database correctly
- **CUMULUS-1654** - Fixed issue with `publishReports` Lambda not including workflow execution error information for failed workflows with a single step
- Fixed `tf-modules/cumulus` module so that the `urs_url` variable is passed on to its invocation of the `tf-modules/archive` module

## [v1.16.0] - 2019-11-15

### Added

- **CUMULUS-1321**

  - A `deploy_distribution_s3_credentials_endpoint` variable has been added to
    the `cumulus` Terraform module. If true, the NGAP-backed S3 credentials
    endpoint will be added to the Thin Egress App's API. Default: true

- **CUMULUS-1544**

  - Updated the `/granules/bulk` endpoint to correctly query Elasticsearch when
    granule ids are not provided.

- **CUMULUS-1580**
  - Added `/granules/bulk` endpoint to `@cumulus/api` to perform bulk actions on granules given either a list of granule ids or an Elasticsearch query and the workflow to perform.

### Changed

- **CUMULUS-1561**

  - Fix the way that we are handling Terraform provider version requirements
  - Pass provider configs into child modules using the method that the
    [Terraform documentation](https://www.terraform.io/docs/configuration/modules.html#providers-within-modules)
    suggests
  - Remove the `region` input variable from the `s3_access_test` Terraform module
  - Remove the `aws_profile` and `aws_region` input variables from the
    `s3-replicator` Terraform module

- **CUMULUS-1639**
  - Because of
    [S3's Data Consistency Model](https://docs.aws.amazon.com/AmazonS3/latest/dev/Introduction.html#BasicsObjects),
    there may be situations where a GET operation for an object can temporarily
    return a `NoSuchKey` response even if that object _has_ been created. The
    `@cumulus/common/aws.getS3Object()` function has been updated to support
    retries if a `NoSuchKey` response is returned by S3. This behavior can be
    enabled by passing a `retryOptions` object to that function. Supported
    values for that object can be found here:
    <https://github.com/tim-kos/node-retry#retryoperationoptions>

### Removed

- **CUMULUS-1559**
  - `logToSharedDestination` has been migrated to the Terraform deployment as `log_api_gateway_to_cloudwatch` and will ONLY apply to egress lambdas.
    Due to the differences in the Terraform deployment model, we cannot support a global log subscription toggle for a configurable subset of lambdas.
    However, setting up your own log forwarding for a Lambda with Terraform is fairly simple, as you will only need to add SubscriptionFilters to your Terraform configuration, one per log group.
    See [the Terraform documentation](https://www.terraform.io/docs/providers/aws/r/cloudwatch_log_subscription_filter.html) for details on how to do this.
    An empty FilterPattern ("") will capture all logs in a group.

## [v1.15.0] - 2019-11-04

### BREAKING CHANGES

- **CUMULUS-1644** - When a workflow execution begins or ends, the workflow
  payload is parsed and any new or updated PDRs or granules referenced in that
  workflow are stored to the Cumulus archive. The defined interface says that a
  PDR in `payload.pdr` will be added to the archive, and any granules in
  `payload.granules` will also be added to the archive. In previous releases,
  PDRs found in `meta.pdr` and granules found in `meta.input_granules` were also
  added to the archive. This caused unexpected behavior and has been removed.
  Only PDRs from `payload.pdr` and granules from `payload.granules` will now be
  added to the Cumulus archive.

- **CUMULUS-1449** - Cumulus now uses a universal workflow template when
  starting a workflow that contains general information specific to the
  deployment, but not specific to the workflow. Workflow task configs must be
  defined using AWS step function parameters. As part of this change,
  `CumulusConfig` has been retired and task configs must now be defined under
  the `cma.task_config` key in the Parameters section of a step function
  definition.

  **Migration instructions**:

  NOTE: These instructions require the use of Cumulus Message Adapter v1.1.x+.
  Please ensure you are using a compatible version before attempting to migrate
  workflow configurations. When defining workflow steps, remove any
  `CumulusConfig` section, as shown below:

  ```yaml
  ParsePdr:
    CumulusConfig:
      provider: "{$.meta.provider}"
      bucket: "{$.meta.buckets.internal.name}"
      stack: "{$.meta.stack}"
  ```

  Instead, use AWS Parameters to pass `task_config` for the task directly into
  the Cumulus Message Adapter:

  ```yaml
  ParsePdr:
    Parameters:
      cma:
        event.$: "$"
        task_config:
          provider: "{$.meta.provider}"
          bucket: "{$.meta.buckets.internal.name}"
          stack: "{$.meta.stack}"
  ```

  In this example, the `cma` key is used to pass parameters to the message
  adapter. Using `task_config` in combination with `event.$: '$'` allows the
  message adapter to process `task_config` as the `config` passed to the Cumulus
  task. See `example/workflows/sips.yml` in the core repository for further
  examples of how to set the Parameters.

  Additionally, workflow configurations for the `QueueGranules` and `QueuePdrs`
  tasks need to be updated:

  - `queue-pdrs` config changes:
    - `parsePdrMessageTemplateUri` replaced with `parsePdrWorkflow`, which is
      the workflow name (i.e. top-level name in `config.yml`, e.g. 'ParsePdr').
    - `internalBucket` and `stackName` configs now required to look up
      configuration from the deployment. Brings the task config in line with
      that of `queue-granules`.
  - `queue-granules` config change: `ingestGranuleMessageTemplateUri` replaced
    with `ingestGranuleWorkflow`, which is the workflow name (e.g.
    'IngestGranule').

- **CUMULUS-1396** - **Workflow steps at the beginning and end of a workflow
  using the `SfSnsReport` Lambda have now been deprecated (e.g. `StartStatus`,
  `StopStatus`) and should be removed from your workflow definitions**. These
  steps were used for publishing ingest notifications and have been replaced by
  an implementation using Cloudwatch events for Step Functions to trigger a
  Lambda that publishes ingest notifications. For further detail on how ingest
  notifications are published, see the notes below on **CUMULUS-1394**. For
  examples of how to update your workflow definitions, see our
  [example workflow definitions](https://github.com/nasa/cumulus/blob/master/example/workflows/).

- **CUMULUS-1470**
  - Remove Cumulus-defined ECS service autoscaling, allowing integrators to
    better customize autoscaling to meet their needs. In order to use
    autoscaling with ECS services, appropriate
    `AWS::ApplicationAutoScaling::ScalableTarget`,
    `AWS::ApplicationAutoScaling::ScalingPolicy`, and `AWS::CloudWatch::Alarm`
    resources should be defined in a kes overrides file. See
    [this example](https://github.com/nasa/cumulus/blob/release-1.15.x/example/overrides/app/cloudformation.template.yml)
    for an example.
  - The following config parameters are no longer used:
    - ecs.services.\<NAME\>.minTasks
    - ecs.services.\<NAME\>.maxTasks
    - ecs.services.\<NAME\>.scaleInActivityScheduleTime
    - ecs.services.\<NAME\>.scaleInAdjustmentPercent
    - ecs.services.\<NAME\>.scaleOutActivityScheduleTime
    - ecs.services.\<NAME\>.scaleOutAdjustmentPercent
    - ecs.services.\<NAME\>.activityName

### Added

- **CUMULUS-1100**

  - Added 30-day retention properties to all log groups that were missing those policies.

- **CUMULUS-1396**

  - Added `@cumulus/common/sfnStep`:
    - `LambdaStep` - A class for retrieving and parsing input and output to Lambda steps in AWS Step Functions
    - `ActivityStep` - A class for retrieving and parsing input and output to ECS activity steps in AWS Step Functions

- **CUMULUS-1574**

  - Added `GET /token` endpoint for SAML authorization when cumulus is protected by Launchpad.
    This lets a user retrieve a token by hand that can be presented to the API.

- **CUMULUS-1625**

  - Added `sf_start_rate` variable to the `ingest` Terraform module, equivalent to `sqs_consumer_rate` in the old model, but will not be automatically applied to custom queues as that was.

- **CUMULUS-1513**
  - Added `sqs`-type rule support in the Cumulus API `@cumulus/api`
  - Added `sqsMessageConsumer` lambda which processes messages from the SQS queues configured in the `sqs` rules.

### Changed

- **CUMULUS-1639**

  - Because of
    [S3's Data Consistency Model](https://docs.aws.amazon.com/AmazonS3/latest/dev/Introduction.html#BasicsObjects),
    there may be situations where a GET operation for an object can temporarily
    return a `NoSuchKey` response even if that object _has_ been created. The
    `@cumulus/common/aws.getS3Object()` function will now retry up to 10 times
    if a `NoSuchKey` response is returned by S3. This can behavior can be
    overridden by passing `{ retries: 0 }` as the `retryOptions` argument.

- **CUMULUS-1449**

  - `queue-pdrs` & `queue-granules` config changes. Details in breaking changes section.
  - Cumulus now uses a universal workflow template when starting workflow that contains general information specific to the deployment, but not specific to the workflow.
  - Changed the way workflow configs are defined, from `CumulusConfig` to a `task_config` AWS Parameter.

- **CUMULUS-1452**

  - Changed the default ECS docker storage drive to `devicemapper`

- **CUMULUS-1453**
  - Removed config schema for `@cumulus/sf-sns-report` task
  - Updated `@cumulus/sf-sns-report` to always assume that it is running as an intermediate step in a workflow, not as the first or last step

### Removed

- **CUMULUS-1449**
  - Retired `CumulusConfig` as part of step function definitions, as this is an artifact of the way Kes parses workflow definitions that was not possible to migrate to Terraform. Use AWS Parameters and the `task_config` key instead. See change note above.
  - Removed individual workflow templates.

### Fixed

- **CUMULUS-1620** - Fixed bug where `message_adapter_version` does not correctly inject the CMA

- **CUMULUS-1396** - Updated `@cumulus/common/StepFunctions.getExecutionHistory()` to recursively fetch execution history when `nextToken` is returned in response

- **CUMULUS-1571** - Updated `@cumulus/common/DynamoDb.get()` to throw any errors encountered when trying to get a record and the record does exist

- **CUMULUS-1452**
  - Updated the EC2 initialization scripts to use full volume size for docker storage
  - Changed the default ECS docker storage drive to `devicemapper`

## [v1.14.5] - 2019-12-30 - [BACKPORT]

### Updated

- **CUMULUS-1626**
  - Updates Cumulus to use node10/CMA 1.1.2 for all of its internal lambdas in prep for AWS node 8 EOL

## [v1.14.4] - 2019-10-28

### Fixed

- **CUMULUS-1632** - Pinned `aws-elasticsearch-connector` package in `@cumulus/api` to version `8.1.3`, since `8.2.0` includes breaking changes

## [v1.14.3] - 2019-10-18

### Fixed

- **CUMULUS-1620** - Fixed bug where `message_adapter_version` does not correctly inject the CMA

- **CUMULUS-1572** - A granule is now included in discovery results even when
  none of its files has a matching file type in the associated collection
  configuration. Previously, if all files for a granule were unmatched by a file
  type configuration, the granule was excluded from the discovery results.
  Further, added support for a `boolean` property
  `ignoreFilesConfigForDiscovery`, which controls how a granule's files are
  filtered at discovery time.

## [v1.14.2] - 2019-10-08

### BREAKING CHANGES

Your Cumulus Message Adapter version should be pinned to `v1.0.13` or lower in your `app/config.yml` using `message_adapter_version: v1.0.13` OR you should use the workflow migration steps below to work with CMA v1.1.1+.

- **CUMULUS-1394** - The implementation of the `SfSnsReport` Lambda requires additional environment variables for integration with the new ingest notification SNS topics. Therefore, **you must update the definition of `SfSnsReport` in your `lambdas.yml` like so**:

```yaml
SfSnsReport:
  handler: index.handler
  timeout: 300
  source: node_modules/@cumulus/sf-sns-report/dist
  tables:
    - ExecutionsTable
  envs:
    execution_sns_topic_arn:
      function: Ref
      value: reportExecutionsSns
    granule_sns_topic_arn:
      function: Ref
      value: reportGranulesSns
    pdr_sns_topic_arn:
      function: Ref
      value: reportPdrsSns
```

- **CUMULUS-1447** -
  The newest release of the Cumulus Message Adapter (v1.1.1) requires that parameterized configuration be used for remote message functionality. Once released, Kes will automatically bring in CMA v1.1.1 without additional configuration.

  **Migration instructions**
  Oversized messages are no longer written to S3 automatically. In order to utilize remote messaging functionality, configure a `ReplaceConfig` AWS Step Function parameter on your CMA task:

  ```yaml
  ParsePdr:
    Parameters:
      cma:
        event.$: "$"
        ReplaceConfig:
          FullMessage: true
  ```

  Accepted fields in `ReplaceConfig` include `MaxSize`, `FullMessage`, `Path` and `TargetPath`.
  See https://github.com/nasa/cumulus-message-adapter/blob/master/CONTRACT.md#remote-message-configuration for full details.

  As this change is backward compatible in Cumulus Core, users wishing to utilize the previous version of the CMA may opt to transition to using a CMA lambda layer, or set `message_adapter_version` in their configuration to a version prior to v1.1.0.

### PLEASE NOTE

- **CUMULUS-1394** - Ingest notifications are now provided via 3 separate SNS topics for executions, granules, and PDRs, instead of a single `sftracker` SNS topic. Whereas the `sftracker` SNS topic received a full Cumulus execution message, the new topics all receive generated records for the given object. The new topics are only published to if the given object exists for the current execution. For a given execution/granule/PDR, **two messages will be received by each topic**: one message indicating that ingest is running and another message indicating that ingest has completed or failed. The new SNS topics are:

  - `reportExecutions` - Receives 1 message per execution
  - `reportGranules` - Receives 1 message per granule in an execution
  - `reportPdrs` - Receives 1 message per PDR

### Added

- **CUMULUS-639**

  - Adds SAML JWT and launchpad token authentication to Cumulus API (configurable)
    - **NOTE** to authenticate with Launchpad ensure your launchpad user_id is in the `<prefix>-UsersTable`
    - when Cumulus configured to protect API via Launchpad:
      - New endpoints
        - `GET /saml/login` - starting point for SAML SSO creates the login request url and redirects to the SAML Identity Provider Service (IDP)
        - `POST /saml/auth` - SAML Assertion Consumer Service. POST receiver from SAML IDP. Validates response, logs the user in, and returns a SAML-based JWT.
    - Disabled endpoints
      - `POST /refresh`
      - Changes authorization worklow:
      - `ensureAuthorized` now presumes the bearer token is a JWT and tries to validate. If the token is malformed, it attempts to validate the token against Launchpad. This allows users to bring their own token as described here https://wiki.earthdata.nasa.gov/display/CUMULUS/Cumulus+API+with+Launchpad+Authentication. But it also allows dashboard users to manually authenticate via Launchpad SAML to receive a Launchpad-based JWT.

- **CUMULUS-1394**
  - Added `Granule.generateGranuleRecord()` method to granules model to generate a granule database record from a Cumulus execution message
  - Added `Pdr.generatePdrRecord()` method to PDRs model to generate a granule database record from a Cumulus execution message
  - Added helpers to `@cumulus/common/message`:
    - `getMessageExecutionName()` - Get the execution name from a Cumulus execution message
    - `getMessageStateMachineArn()` - Get the state machine ARN from a Cumulus execution message
    - `getMessageExecutionArn()` - Get the execution ARN for a Cumulus execution message
    - `getMessageGranules()` - Get the granules from a Cumulus execution message, if any.
  - Added `@cumulus/common/cloudwatch-event/isFailedSfStatus()` to determine if a Step Function status from a Cloudwatch event is a failed status

### Changed

- **CUMULUS-1308**

  - HTTP PUT of a Collection, Provider, or Rule via the Cumulus API now
    performs full replacement of the existing object with the object supplied
    in the request payload. Previous behavior was to perform a modification
    (partial update) by merging the existing object with the (possibly partial)
    object in the payload, but this did not conform to the HTTP standard, which
    specifies PATCH as the means for modifications rather than replacements.

- **CUMULUS-1375**

  - Migrate Cumulus from deprecated Elasticsearch JS client to new, supported one in `@cumulus/api`

- **CUMULUS-1485** Update `@cumulus/cmr-client` to return error message from CMR for validation failures.

- **CUMULUS-1394**

  - Renamed `Execution.generateDocFromPayload()` to `Execution.generateRecord()` on executions model. The method generates an execution database record from a Cumulus execution message.

- **CUMULUS-1432**

  - `logs` endpoint takes the level parameter as a string and not a number
  - Elasticsearch term query generation no longer converts numbers to boolean

- **CUMULUS-1447**

  - Consolidated all remote message handling code into @common/aws
  - Update remote message code to handle updated CMA remote message flags
  - Update example SIPS workflows to utilize Parameterized CMA configuration

- **CUMULUS-1448** Refactor workflows that are mutating cumulus_meta to utilize meta field

- **CUMULUS-1451**

  - Elasticsearch cluster setting `auto_create_index` will be set to false. This had been causing issues in the bootstrap lambda on deploy.

- **CUMULUS-1456**
  - `@cumulus/api` endpoints default error handler uses `boom` package to format errors, which is consistent with other API endpoint errors.

### Fixed

- **CUMULUS-1432** `logs` endpoint filter correctly filters logs by level
- **CUMULUS-1484** `useMessageAdapter` now does not set CUMULUS_MESSAGE_ADAPTER_DIR when `true`

### Removed

- **CUMULUS-1394**
  - Removed `sfTracker` SNS topic. Replaced by three new SNS topics for granule, execution, and PDR ingest notifications.
  - Removed unused functions from `@cumulus/common/aws`:
    - `getGranuleS3Params()`
    - `setGranuleStatus()`

## [v1.14.1] - 2019-08-29

### Fixed

- **CUMULUS-1455**

  - CMR token links updated to point to CMR legacy services rather than echo

- **CUMULUS-1211**
  - Errors thrown during granule discovery are no longer swallowed and ignored.
    Rather, errors are propagated to allow for proper error-handling and
    meaningful messaging.

## [v1.14.0] - 2019-08-22

### PLEASE NOTE

- We have encountered transient lambda service errors in our integration testing. Please handle transient service errors following [these guidelines](https://docs.aws.amazon.com/step-functions/latest/dg/bp-lambda-serviceexception.html). The workflows in the `example/workflows` folder have been updated with retries configured for these errors.

- **CUMULUS-799** added additional IAM permissions to support reading CloudWatch and API Gateway, so **you will have to redeploy your IAM stack.**

- **CUMULUS-800** Several items:

  - **Delete existing API Gateway stages**: To allow enabling of API Gateway logging, Cumulus now creates and manages a Stage resource during deployment. Before upgrading Cumulus, it is necessary to delete the API Gateway stages on both the Backend API and the Distribution API. Instructions are included in the documentation under [Delete API Gateway Stages](https://nasa.github.io/cumulus/docs/additional-deployment-options/delete-api-gateway-stages).

  - **Set up account permissions for API Gateway to write to CloudWatch**: In a one time operation for your AWS account, to enable CloudWatch Logs for API Gateway, you must first grant the API Gateway permission to read and write logs to CloudWatch for your account. The `AmazonAPIGatewayPushToCloudWatchLogs` managed policy (with an ARN of `arn:aws:iam::aws:policy/service-role/AmazonAPIGatewayPushToCloudWatchLogs`) has all the required permissions. You can find a simple how to in the documentation under [Enable API Gateway Logging.](https://nasa.github.io/cumulus/docs/additional-deployment-options/enable-gateway-logging-permissions)

  - **Configure API Gateway to write logs to CloudWatch** To enable execution logging for the distribution API set `config.yaml` `apiConfigs.distribution.logApigatewayToCloudwatch` value to `true`. More information [Enable API Gateway Logs](https://nasa.github.io/cumulus/docs/additional-deployment-options/enable-api-logs)

  - **Configure CloudWatch log delivery**: It is possible to deliver CloudWatch API execution and access logs to a cross-account shared AWS::Logs::Destination. An operator does this by adding the key `logToSharedDestination` to the `config.yml` at the default level with a value of a writable log destination. More information in the documentation under [Configure CloudWatch Logs Delivery.](https://nasa.github.io/cumulus/docs/additional-deployment-options/configure-cloudwatch-logs-delivery)

  - **Additional Lambda Logging**: It is now possible to configure any lambda to deliver logs to a shared subscriptions by setting `logToSharedDestination` to the ARN of a writable location (either an AWS::Logs::Destination or a Kinesis Stream) on any lambda config. Documentation for [Lambda Log Subscriptions](https://nasa.github.io/cumulus/docs/additional-deployment-options/additional-lambda-logging)

  - **Configure S3 Server Access Logs**: If you are running Cumulus in an NGAP environment you may [configure S3 Server Access Logs](https://nasa.github.io/cumulus/docs/next/deployment/server_access_logging) to be delivered to a shared bucket where the Metrics Team will ingest the logs into their ELK stack. Contact the Metrics team for permission and location.

- **CUMULUS-1368** The Cumulus distribution API has been deprecated and is being replaced by ASF's Thin Egress App. By default, the distribution API will not deploy. Please follow [the instructions for deploying and configuring Thin Egress](https://nasa.github.io/cumulus/docs/deployment/thin_egress_app).

To instead continue to deploy and use the legacy Cumulus distribution app, add the following to your `config.yml`:

```yaml
deployDistributionApi: true
```

If you deploy with no distribution app your deployment will succeed but you may encounter errors in your workflows, particularly in the `MoveGranule` task.

- **CUMULUS-1418** Users who are packaging the CMA in their Lambdas outside of Cumulus may need to update their Lambda configuration. Please see `BREAKING CHANGES` below for details.

### Added

- **CUMULUS-642**
  - Adds Launchpad as an authentication option for the Cumulus API.
  - Updated deployment documentation and added [instructions to setup Cumulus API Launchpad authentication](https://wiki.earthdata.nasa.gov/display/CUMULUS/Cumulus+API+with+Launchpad+Authentication)
- **CUMULUS-1418**
  - Adds usage docs/testing of lambda layers (introduced in PR1125), updates Core example tasks to use the updated `cumulus-ecs-task` and a CMA layer instead of kes CMA injection.
  - Added Terraform module to publish CMA as layer to user account.
- **PR1125** - Adds `layers` config option to support deploying Lambdas with layers
- **PR1128** - Added `useXRay` config option to enable AWS X-Ray for Lambdas.
- **CUMULUS-1345**
  - Adds new variables to the app deployment under `cmr`.
  - `cmrEnvironment` values are `SIT`, `UAT`, or `OPS` with `UAT` as the default.
  - `cmrLimit` and `cmrPageSize` have been added as configurable options.
- **CUMULUS-1273**
  - Added lambda function EmsProductMetadataReport to generate EMS Product Metadata report
- **CUMULUS-1226**
  - Added API endpoint `elasticsearch/index-from-database` to index to an Elasticsearch index from the database for recovery purposes and `elasticsearch/indices-status` to check the status of Elasticsearch indices via the API.
- **CUMULUS-824**
  - Added new Collection parameter `reportToEms` to configure whether the collection is reported to EMS
- **CUMULUS-1357**
  - Added new BackendApi endpoint `ems` that generates EMS reports.
- **CUMULUS-1241**
  - Added information about queues with maximum execution limits defined to default workflow templates (`meta.queueExecutionLimits`)
- **CUMULUS-1311**
  - Added `@cumulus/common/message` with various message parsing/preparation helpers
- **CUMULUS-812**

  - Added support for limiting the number of concurrent executions started from a queue. [See the data cookbook](https://nasa.github.io/cumulus/docs/data-cookbooks/throttling-queued-executions) for more information.

- **CUMULUS-1337**

  - Adds `cumulus.stackName` value to the `instanceMetadata` endpoint.

- **CUMULUS-1368**

  - Added `cmrGranuleUrlType` to the `@cumulus/move-granules` task. This determines what kind of links go in the CMR files. The options are `distribution`, `s3`, or `none`, with the default being distribution. If there is no distribution API being used with Cumulus, you must set the value to `s3` or `none`.

- Added `packages/s3-replicator` Terraform module to allow same-region s3 replication to metrics bucket.

- **CUMULUS-1392**

  - Added `tf-modules/report-granules` Terraform module which processes granule ingest notifications received via SNS and stores granule data to a database. The module includes:
    - SNS topic for publishing granule ingest notifications
    - Lambda to process granule notifications and store data
    - IAM permissions for the Lambda
    - Subscription for the Lambda to the SNS topic

- **CUMULUS-1393**

  - Added `tf-modules/report-pdrs` Terraform module which processes PDR ingest notifications received via SNS and stores PDR data to a database. The module includes:
    - SNS topic for publishing PDR ingest notifications
    - Lambda to process PDR notifications and store data
    - IAM permissions for the Lambda
    - Subscription for the Lambda to the SNS topic
  - Added unit tests for `@cumulus/api/models/pdrs.createPdrFromSns()`

- **CUMULUS-1400**

  - Added `tf-modules/report-executions` Terraform module which processes workflow execution information received via SNS and stores it to a database. The module includes:
    - SNS topic for publishing execution data
    - Lambda to process and store execution data
    - IAM permissions for the Lambda
    - Subscription for the Lambda to the SNS topic
  - Added `@cumulus/common/sns-event` which contains helpers for SNS events:
    - `isSnsEvent()` returns true if event is from SNS
    - `getSnsEventMessage()` extracts and parses the message from an SNS event
    - `getSnsEventMessageObject()` extracts and parses message object from an SNS event
  - Added `@cumulus/common/cloudwatch-event` which contains helpers for Cloudwatch events:
    - `isSfExecutionEvent()` returns true if event is from Step Functions
    - `isTerminalSfStatus()` determines if a Step Function status from a Cloudwatch event is a terminal status
    - `getSfEventStatus()` gets the Step Function status from a Cloudwatch event
    - `getSfEventDetailValue()` extracts a Step Function event detail field from a Cloudwatch event
    - `getSfEventMessageObject()` extracts and parses Step Function detail object from a Cloudwatch event

- **CUMULUS-1429**

  - Added `tf-modules/data-persistence` Terraform module which includes resources for data persistence in Cumulus:
    - DynamoDB tables
    - Elasticsearch with optional support for VPC
    - Cloudwatch alarm for number of Elasticsearch nodes

- **CUMULUS-1379** CMR Launchpad Authentication
  - Added `launchpad` configuration to `@cumulus/deployment/app/config.yml`, and cloudformation templates, workflow message, lambda configuration, api endpoint configuration
  - Added `@cumulus/common/LaunchpadToken` and `@cumulus/common/launchpad` to provide methods to get token and validate token
  - Updated lambdas to use Launchpad token for CMR actions (ingest and delete granules)
  - Updated deployment documentation and added [instructions to setup CMR client for Launchpad authentication](https://wiki.earthdata.nasa.gov/display/CUMULUS/CMR+Launchpad+Authentication)

## Changed

- **CUMULUS-1232**

  - Added retries to update `@cumulus/cmr-client` `updateToken()`

- **CUMULUS-1245 CUMULUS-795**

  - Added additional `ems` configuration parameters for sending the ingest reports to EMS
  - Added functionality to send daily ingest reports to EMS

- **CUMULUS-1241**

  - Removed the concept of "priority levels" and added ability to define a number of maximum concurrent executions per SQS queue
  - Changed mapping of Cumulus message properties for the `sqs2sfThrottle` lambda:
    - Queue name is read from `cumulus_meta.queueName`
    - Maximum executions for the queue is read from `meta.queueExecutionLimits[queueName]`, where `queueName` is `cumulus_meta.queueName`
  - Changed `sfSemaphoreDown` lambda to only attempt decrementing semaphores when:
    - the message is for a completed/failed/aborted/timed out workflow AND
    - `cumulus_meta.queueName` exists on the Cumulus message AND
    - An entry for the queue name (`cumulus_meta.queueName`) exists in the the object `meta.queueExecutionLimits` on the Cumulus message

- **CUMULUS-1338**

  - Updated `sfSemaphoreDown` lambda to be triggered via AWS Step Function Cloudwatch events instead of subscription to `sfTracker` SNS topic

- **CUMULUS-1311**

  - Updated `@cumulus/queue-granules` to set `cumulus_meta.queueName` for queued execution messages
  - Updated `@cumulus/queue-pdrs` to set `cumulus_meta.queueName` for queued execution messages
  - Updated `sqs2sfThrottle` lambda to immediately decrement queue semaphore value if dispatching Step Function execution throws an error

- **CUMULUS-1362**

  - Granule `processingStartTime` and `processingEndTime` will be set to the execution start time and end time respectively when there is no sync granule or post to cmr task present in the workflow

- **CUMULUS-1400**
  - Deprecated `@cumulus/ingest/aws/getExecutionArn`. Use `@cumulus/common/aws/getExecutionArn` instead.

### Fixed

- **CUMULUS-1439**

  - Fix bug with rule.logEventArn deletion on Kinesis rule update and fix unit test to verify

- **CUMULUS-796**

  - Added production information (collection ShortName and Version, granuleId) to EMS distribution report
  - Added functionality to send daily distribution reports to EMS

- **CUMULUS-1319**

  - Fixed a bug where granule ingest times were not being stored to the database

- **CUMULUS-1356**

  - The `Collection` model's `delete` method now _removes_ the specified item
    from the collection config store that was inserted by the `create` method.
    Previously, this behavior was missing.

- **CUMULUS-1374**
  - Addressed audit concerns (https://www.npmjs.com/advisories/782) in api package

### BREAKING CHANGES

### Changed

- **CUMULUS-1418**
  - Adding a default `cmaDir` key to configuration will cause `CUMULUS_MESSAGE_ADAPTER_DIR` to be set by default to `/opt` for any Lambda not setting `useCma` to true, or explicitly setting the CMA environment variable. In lambdas that package the CMA independently of the Cumulus packaging. Lambdas manually packaging the CMA should have their Lambda configuration updated to set the CMA path, or alternately if not using the CMA as a Lambda layer in this deployment set `cmaDir` to `./cumulus-message-adapter`.

### Removed

- **CUMULUS-1337**

  - Removes the S3 Access Metrics package added in CUMULUS-799

- **PR1130**
  - Removed code deprecated since v1.11.1:
    - Removed `@cumulus/common/step-functions`. Use `@cumulus/common/StepFunctions` instead.
    - Removed `@cumulus/api/lib/testUtils.fakeFilesFactory`. Use `@cumulus/api/lib/testUtils.fakeFileFactory` instead.
    - Removed `@cumulus/cmrjs/cmr` functions: `searchConcept`, `ingestConcept`, `deleteConcept`. Use the functions in `@cumulus/cmr-client` instead.
    - Removed `@cumulus/ingest/aws.getExecutionHistory`. Use `@cumulus/common/StepFunctions.getExecutionHistory` instead.

## [v1.13.5] - 2019-08-29 - [BACKPORT]

### Fixed

- **CUMULUS-1455** - CMR token links updated to point to CMR legacy services rather than echo

## [v1.13.4] - 2019-07-29

- **CUMULUS-1411** - Fix deployment issue when using a template override

## [v1.13.3] - 2019-07-26

- **CUMULUS-1345** Full backport of CUMULUS-1345 features - Adds new variables to the app deployment under `cmr`.
  - `cmrEnvironment` values are `SIT`, `UAT`, or `OPS` with `UAT` as the default.
  - `cmrLimit` and `cmrPageSize` have been added as configurable options.

## [v1.13.2] - 2019-07-25

- Re-release of v1.13.1 to fix broken npm packages.

## [v1.13.1] - 2019-07-22

- **CUMULUS-1374** - Resolve audit compliance with lodash version for api package subdependency
- **CUMULUS-1412** - Resolve audit compliance with googleapi package
- **CUMULUS-1345** - Backported CMR environment setting in getUrl to address immediate user need. CMR_ENVIRONMENT can now be used to set the CMR environment to OPS/SIT

## [v1.13.0] - 2019-5-20

### PLEASE NOTE

**CUMULUS-802** added some additional IAM permissions to support ECS autoscaling, so **you will have to redeploy your IAM stack.**
As a result of the changes for **CUMULUS-1193**, **CUMULUS-1264**, and **CUMULUS-1310**, **you must delete your existing stacks (except IAM) before deploying this version of Cumulus.**
If running Cumulus within a VPC and extended downtime is acceptable, we recommend doing this at the end of the day to allow AWS backend resources and network interfaces to be cleaned up overnight.

### BREAKING CHANGES

- **CUMULUS-1228**

  - The default AMI used by ECS instances is now an NGAP-compliant AMI. This
    will be a breaking change for non-NGAP deployments. If you do not deploy to
    NGAP, you will need to find the AMI ID of the
    [most recent Amazon ECS-optimized AMI](https://docs.aws.amazon.com/AmazonECS/latest/developerguide/ecs-optimized_AMI.html),
    and set the `ecs.amiid` property in your config. Instructions for finding
    the most recent NGAP AMI can be found using
    [these instructions](https://wiki.earthdata.nasa.gov/display/ESKB/Select+an+NGAP+Created+AMI).

- **CUMULUS-1310**

  - Database resources (DynamoDB, ElasticSearch) have been moved to an independent `db` stack.
    Migrations for this version will need to be user-managed. (e.g. [elasticsearch](https://docs.aws.amazon.com/elasticsearch-service/latest/developerguide/es-version-migration.html#snapshot-based-migration) and [dynamoDB](https://docs.aws.amazon.com/datapipeline/latest/DeveloperGuide/dp-template-exports3toddb.html)).
    Order of stack deployment is `iam` -> `db` -> `app`.
  - All stacks can now be deployed using a single `config.yml` file, i.e.: `kes cf deploy --kes-folder app --template node_modules/@cumulus/deployment/[iam|db|app] [...]`
    Backwards-compatible. For development, please re-run `npm run bootstrap` to build new `kes` overrides.
    Deployment docs have been updated to show how to deploy a single-config Cumulus instance.
  - `params` have been moved: Nest `params` fields under `app`, `db` or `iam` to override all Parameters for a particular stack's cloudformation template. Backwards-compatible with multi-config setups.
  - `stackName` and `stackNameNoDash` have been retired. Use `prefix` and `prefixNoDash` instead.
  - The `iams` section in `app/config.yml` IAM roles has been deprecated as a user-facing parameter,
    _unless_ your IAM role ARNs do not match the convention shown in `@cumulus/deployment/app/config.yml`
  - The `vpc.securityGroup` will need to be set with a pre-existing security group ID to use Cumulus in a VPC. Must allow inbound HTTP(S) (Port 443).

- **CUMULUS-1212**

  - `@cumulus/post-to-cmr` will now fail if any granules being processed are missing a metadata file. You can set the new config option `skipMetaCheck` to `true` to pass post-to-cmr without a metadata file.

- **CUMULUS-1232**

  - `@cumulus/sync-granule` will no longer silently pass if no checksum data is provided. It will use input
    from the granule object to:
    - Verify checksum if `checksumType` and `checksumValue` are in the file record OR a checksum file is provided
      (throws `InvalidChecksum` on fail), else log warning that no checksum is available.
    - Then, verify synced S3 file size if `file.size` is in the file record (throws `UnexpectedFileSize` on fail),
      else log warning that no file size is available.
    - Pass the step.

- **CUMULUS-1264**

  - The Cloudformation templating and deployment configuration has been substantially refactored.
    - `CumulusApiDefault` nested stack resource has been renamed to `CumulusApiDistribution`
    - `CumulusApiV1` nested stack resource has been renamed to `CumulusApiBackend`
  - The `urs: true` config option for when defining your lambdas (e.g. in `lambdas.yml`) has been deprecated. There are two new options to replace it:
    - `urs_redirect: 'token'`: This will expose a `TOKEN_REDIRECT_ENDPOINT` environment variable to your lambda that references the `/token` endpoint on the Cumulus backend API
    - `urs_redirect: 'distribution'`: This will expose a `DISTRIBUTION_REDIRECT_ENDPOINT` environment variable to your lambda that references the `/redirect` endpoint on the Cumulus distribution API

- **CUMULUS-1193**

  - The elasticsearch instance is moved behind the VPC.
  - Your account will need an Elasticsearch Service Linked role. This is a one-time setup for the account. You can follow the instructions to use the AWS console or AWS CLI [here](https://docs.aws.amazon.com/IAM/latest/UserGuide/using-service-linked-roles.html) or use the following AWS CLI command: `aws iam create-service-linked-role --aws-service-name es.amazonaws.com`

- **CUMULUS-802**

  - ECS `maxInstances` must be greater than `minInstances`. If you use defaults, no change is required.

- **CUMULUS-1269**
  - Brought Cumulus data models in line with CNM JSON schema:
    - Renamed file object `fileType` field to `type`
    - Renamed file object `fileSize` field to `size`
    - Renamed file object `checksumValue` field to `checksum` where not already done.
    - Added `ancillary` and `linkage` type support to file objects.

### Added

- **CUMULUS-799**

  - Added an S3 Access Metrics package which will take S3 Server Access Logs and
    write access metrics to CloudWatch

- **CUMULUS-1242** - Added `sqs2sfThrottle` lambda. The lambda reads SQS messages for queued executions and uses semaphores to only start new executions if the maximum number of executions defined for the priority key (`cumulus_meta.priorityKey`) has not been reached. Any SQS messages that are read but not used to start executions remain in the queue.

- **CUMULUS-1240**

  - Added `sfSemaphoreDown` lambda. This lambda receives SNS messages and for each message it decrements the semaphore used to track the number of running executions if:
    - the message is for a completed/failed workflow AND
    - the message contains a level of priority (`cumulus_meta.priorityKey`)
  - Added `sfSemaphoreDown` lambda as a subscriber to the `sfTracker` SNS topic

- **CUMULUS-1265**

  - Added `apiConfigs` configuration option to configure API Gateway to be private
  - All internal lambdas configured to run inside the VPC by default
  - Removed references to `NoVpc` lambdas from documentation and `example` folder.

- **CUMULUS-802**
  - Adds autoscaling of ECS clusters
  - Adds autoscaling of ECS services that are handling StepFunction activities

## Changed

- Updated `@cumulus/ingest/http/httpMixin.list()` to trim trailing spaces on discovered filenames

- **CUMULUS-1310**

  - Database resources (DynamoDB, ElasticSearch) have been moved to an independent `db` stack.
    This will enable future updates to avoid affecting database resources or requiring migrations.
    Migrations for this version will need to be user-managed.
    (e.g. [elasticsearch](https://docs.aws.amazon.com/elasticsearch-service/latest/developerguide/es-version-migration.html#snapshot-based-migration) and [dynamoDB](https://docs.aws.amazon.com/datapipeline/latest/DeveloperGuide/dp-template-exports3toddb.html)).
    Order of stack deployment is `iam` -> `db` -> `app`.
  - All stacks can now be deployed using a single `config.yml` file, i.e.: `kes cf deploy --kes-folder app --template node_modules/@cumulus/deployment/[iam|db|app] [...]`
    Backwards-compatible. Please re-run `npm run bootstrap` to build new `kes` overrides.
    Deployment docs have been updated to show how to deploy a single-config Cumulus instance.
  - `params` fields should now be nested under the stack key (i.e. `app`, `db` or `iam`) to provide Parameters for a particular stack's cloudformation template,
    for use with single-config instances. Keys _must_ match the name of the deployment package folder (`app`, `db`, or `iam`).
    Backwards-compatible with multi-config setups.
  - `stackName` and `stackNameNoDash` have been retired as user-facing config parameters. Use `prefix` and `prefixNoDash` instead.
    This will be used to create stack names for all stacks in a single-config use case.
    `stackName` may still be used as an override in multi-config usage, although this is discouraged.
    Warning: overriding the `db` stack's `stackName` will require you to set `dbStackName` in your `app/config.yml`.
    This parameter is required to fetch outputs from the `db` stack to reference in the `app` stack.
  - The `iams` section in `app/config.yml` IAM roles has been retired as a user-facing parameter,
    _unless_ your IAM role ARNs do not match the convention shown in `@cumulus/deployment/app/config.yml`
    In that case, overriding `iams` in your own config is recommended.
  - `iam` and `db` `cloudformation.yml` file names will have respective prefixes (e.g `iam.cloudformation.yml`).
  - Cumulus will now only attempt to create reconciliation reports for buckets of the `private`, `public` and `protected` types.
  - Cumulus will no longer set up its own security group.
    To pass a pre-existing security group for in-VPC deployments as a parameter to the Cumulus template, populate `vpc.securityGroup` in `config.yml`.
    This security group must allow inbound HTTP(S) traffic (Port 443). SSH traffic (Port 22) must be permitted for SSH access to ECS instances.
  - Deployment docs have been updated with examples for the new deployment model.

- **CUMULUS-1236**

  - Moves access to public files behind the distribution endpoint. Authentication is not required, but direct http access has been disallowed.

- **CUMULUS-1223**

  - Adds unauthenticated access for public bucket files to the Distribution API. Public files should be requested the same way as protected files, but for public files a redirect to a self-signed S3 URL will happen without requiring authentication with Earthdata login.

- **CUMULUS-1232**

  - Unifies duplicate handling in `ingest/granule.handleDuplicateFile` for maintainability.
  - Changed `ingest/granule.ingestFile` and `move-granules/index.moveFileRequest` to use new function.
  - Moved file versioning code to `ingest/granule.moveGranuleFileWithVersioning`
  - `ingest/granule.verifyFile` now also tests `file.size` for verification if it is in the file record and throws
    `UnexpectedFileSize` error for file size not matching input.
  - `ingest/granule.verifyFile` logs warnings if checksum and/or file size are not available.

- **CUMULUS-1193**

  - Moved reindex CLI functionality to an API endpoint. See [API docs](https://nasa.github.io/cumulus-api/#elasticsearch-1)

- **CUMULUS-1207**
  - No longer disable lambda event source mappings when disabling a rule

### Fixed

- Updated Lerna publish script so that published Cumulus packages will pin their dependencies on other Cumulus packages to exact versions (e.g. `1.12.1` instead of `^1.12.1`)

- **CUMULUS-1203**

  - Fixes IAM template's use of intrinsic functions such that IAM template overrides now work with kes

- **CUMULUS-1268**
  - Deployment will not fail if there are no ES alarms or ECS services

## [v1.12.1] - 2019-4-8

## [v1.12.0] - 2019-4-4

Note: There was an issue publishing 1.12.0. Upgrade to 1.12.1.

### BREAKING CHANGES

- **CUMULUS-1139**

  - `granule.applyWorkflow` uses the new-style granule record as input to workflows.

- **CUMULUS-1171**

  - Fixed provider handling in the API to make it consistent between protocols.
    NOTE: This is a breaking change. When applying this upgrade, users will need to:
    1. Disable all workflow rules
    2. Update any `http` or `https` providers so that the host field only
       contains a valid hostname or IP address, and the port field contains the
       provider port.
    3. Perform the deployment
    4. Re-enable workflow rules

- **CUMULUS-1176**:

  - `@cumulus/move-granules` input expectations have changed. `@cumulus/files-to-granules` is a new intermediate task to perform input translation in the old style.
    See the Added and Changed sections of this release changelog for more information.

- **CUMULUS-670**

  - The behavior of ParsePDR and related code has changed in this release. PDRs with FILE_TYPEs that do not conform to the PDR ICD (+ TGZ) (https://cdn.earthdata.nasa.gov/conduit/upload/6376/ESDS-RFC-030v1.0.pdf) will fail to parse.

- **CUMULUS-1208**
  - The granule object input to `@cumulus/queue-granules` will now be added to ingest workflow messages **as is**. In practice, this means that if you are using `@cumulus/queue-granules` to trigger ingest workflows and your granule objects input have invalid properties, then your ingest workflows will fail due to schema validation errors.

### Added

- **CUMULUS-777**
  - Added new cookbook entry on configuring Cumulus to track ancillary files.
- **CUMULUS-1183**
  - Kes overrides will now abort with a warning if a workflow step is configured without a corresponding
    lambda configuration
- **CUMULUS-1223**

  - Adds convenience function `@cumulus/common/bucketsConfigJsonObject` for fetching stack's bucket configuration as an object.

- **CUMULUS-853**
  - Updated FakeProcessing example lambda to include option to generate fake browse
  - Added feature documentation for ancillary metadata export, a new cookbook entry describing a workflow with ancillary metadata generation(browse), and related task definition documentation
- **CUMULUS-805**
  - Added a CloudWatch alarm to check running ElasticSearch instances, and a CloudWatch dashboard to view the health of ElasticSearch
  - Specify `AWS_REGION` in `.env` to be used by deployment script
- **CUMULUS-803**
  - Added CloudWatch alarms to check running tasks of each ECS service, and add the alarms to CloudWatch dashboard
- **CUMULUS-670**
  - Added Ancillary Metadata Export feature (see https://nasa.github.io/cumulus/docs/features/ancillary_metadata for more information)
  - Added new Collection file parameter "fileType" that allows configuration of workflow granule file fileType
- **CUMULUS-1184** - Added kes logging output to ensure we always see the state machine reference before failures due to configuration
- **CUMULUS-1105** - Added a dashboard endpoint to serve the dashboard from an S3 bucket
- **CUMULUS-1199** - Moves `s3credentials` endpoint from the backend to the distribution API.
- **CUMULUS-666**
  - Added `@api/endpoints/s3credentials` to allow EarthData Login authorized users to retrieve temporary security credentials for same-region direct S3 access.
- **CUMULUS-671**
  - Added `@packages/integration-tests/api/distribution/getDistributionApiS3SignedUrl()` to return the S3 signed URL for a file protected by the distribution API
- **CUMULUS-672**
  - Added `cmrMetadataFormat` and `cmrConceptId` to output for individual granules from `@cumulus/post-to-cmr`. `cmrMetadataFormat` will be read from the `cmrMetadataFormat` generated for each granule in `@cumulus/cmrjs/publish2CMR()`
  - Added helpers to `@packages/integration-tests/api/distribution`:
    - `getDistributionApiFileStream()` returns a stream to download files protected by the distribution API
    - `getDistributionFileUrl()` constructs URLs for requesting files from the distribution API
- **CUMULUS-1185** `@cumulus/api/models/Granule.removeGranuleFromCmrByGranule` to replace `@cumulus/api/models/Granule.removeGranuleFromCmr` and use the Granule UR from the CMR metadata to remove the granule from CMR

- **CUMULUS-1101**

  - Added new `@cumulus/checksum` package. This package provides functions to calculate and validate checksums.
  - Added new checksumming functions to `@cumulus/common/aws`: `calculateS3ObjectChecksum` and `validateS3ObjectChecksum`, which depend on the `checksum` package.

- CUMULUS-1171

  - Added `@cumulus/common` API documentation to `packages/common/docs/API.md`
  - Added an `npm run build-docs` task to `@cumulus/common`
  - Added `@cumulus/common/string#isValidHostname()`
  - Added `@cumulus/common/string#match()`
  - Added `@cumulus/common/string#matches()`
  - Added `@cumulus/common/string#toLower()`
  - Added `@cumulus/common/string#toUpper()`
  - Added `@cumulus/common/URLUtils#buildURL()`
  - Added `@cumulus/common/util#isNil()`
  - Added `@cumulus/common/util#isNull()`
  - Added `@cumulus/common/util#isUndefined()`
  - Added `@cumulus/common/util#negate()`

- **CUMULUS-1176**

  - Added new `@cumulus/files-to-granules` task to handle converting file array output from `cumulus-process` tasks into granule objects.
    Allows simplification of `@cumulus/move-granules` and `@cumulus/post-to-cmr`, see Changed section for more details.

- CUMULUS-1151 Compare the granule holdings in CMR with Cumulus' internal data store
- CUMULUS-1152 Compare the granule file holdings in CMR with Cumulus' internal data store

### Changed

- **CUMULUS-1216** - Updated `@cumulus/ingest/granule/ingestFile` to download files to expected staging location.
- **CUMULUS-1208** - Updated `@cumulus/ingest/queue/enqueueGranuleIngestMessage()` to not transform granule object passed to it when building an ingest message
- **CUMULUS-1198** - `@cumulus/ingest` no longer enforces any expectations about whether `provider_path` contains a leading slash or not.
- **CUMULUS-1170**
  - Update scripts and docs to use `npm` instead of `yarn`
  - Use `package-lock.json` files to ensure matching versions of npm packages
  - Update CI builds to use `npm ci` instead of `npm install`
- **CUMULUS-670**
  - Updated ParsePDR task to read standard PDR types+ (+ tgz as an external customer requirement) and add a fileType to granule-files on Granule discovery
  - Updated ParsePDR to fail if unrecognized type is used
  - Updated all relevant task schemas to include granule->files->filetype as a string value
  - Updated tests/test fixtures to include the fileType in the step function/task inputs and output validations as needed
  - Updated MoveGranules task to handle incoming configuration with new "fileType" values and to add them as appropriate to the lambda output.
  - Updated DiscoverGranules step/related workflows to read new Collection file parameter fileType that will map a discovered file to a workflow fileType
  - Updated CNM parser to add the fileType to the defined granule file fileType on ingest and updated integration tests to verify/validate that behavior
  - Updated generateEcho10XMLString in cmr-utils.js to use a map/related library to ensure order as CMR requires ordering for their online resources.
  - Updated post-to-cmr task to appropriately export CNM filetypes to CMR in echo10/UMM exports
- **CUMULUS-1139** - Granules stored in the API contain a `files` property. That schema has been greatly
  simplified and now better matches the CNM format.
  - The `name` property has been renamed to `fileName`.
  - The `filepath` property has been renamed to `key`.
  - The `checksumValue` property has been renamed to `checksum`.
  - The `path` property has been removed.
  - The `url_path` property has been removed.
  - The `filename` property (which contained an `s3://` URL) has been removed, and the `bucket`
    and `key` properties should be used instead. Any requests sent to the API containing a `granule.files[].filename`
    property will be rejected, and any responses coming back from the API will not contain that
    `filename` property.
  - A `source` property has been added, which is a URL indicating the original source of the file.
  - `@cumulus/ingest/granule.moveGranuleFiles()` no longer includes a `filename` field in its
    output. The `bucket` and `key` fields should be used instead.
- **CUMULUS-672**

  - Changed `@cumulus/integration-tests/api/EarthdataLogin.getEarthdataLoginRedirectResponse` to `@cumulus/integration-tests/api/EarthdataLogin.getEarthdataAccessToken`. The new function returns an access response from Earthdata login, if successful.
  - `@cumulus/integration-tests/cmr/getOnlineResources` now accepts an object of options, including `cmrMetadataFormat`. Based on the `cmrMetadataFormat`, the function will correctly retrieve the online resources for each metadata format (ECHO10, UMM-G)

- **CUMULUS-1101**

  - Moved `@cumulus/common/file/getFileChecksumFromStream` into `@cumulus/checksum`, and renamed it to `generateChecksumFromStream`.
    This is a breaking change for users relying on `@cumulus/common/file/getFileChecksumFromStream`.
  - Refactored `@cumulus/ingest/Granule` to depend on new `common/aws` checksum functions and remove significantly present checksumming code.
    - Deprecated `@cumulus/ingest/granule.validateChecksum`. Replaced with `@cumulus/ingest/granule.verifyFile`.
    - Renamed `granule.getChecksumFromFile` to `granule.retrieveSuppliedFileChecksumInformation` to be more accurate.
  - Deprecated `@cumulus/common/aws.checksumS3Objects`. Use `@cumulus/common/aws.calculateS3ObjectChecksum` instead.

- CUMULUS-1171

  - Fixed provider handling in the API to make it consistent between protocols.
    Before this change, FTP providers were configured using the `host` and
    `port` properties. HTTP providers ignored `port` and `protocol`, and stored
    an entire URL in the `host` property. Updated the API to only accept valid
    hostnames or IP addresses in the `provider.host` field. Updated ingest code
    to properly build HTTP and HTTPS URLs from `provider.protocol`,
    `provider.host`, and `provider.port`.
  - The default provider port was being set to 21, no matter what protocol was
    being used. Removed that default.

- **CUMULUS-1176**

  - `@cumulus/move-granules` breaking change:
    Input to `move-granules` is now expected to be in the form of a granules object (i.e. `{ granules: [ { ... }, { ... } ] }`);
    For backwards compatibility with array-of-files outputs from processing steps, use the new `@cumulus/files-to-granules` task as an intermediate step.
    This task will perform the input translation. This change allows `move-granules` to be simpler and behave more predictably.
    `config.granuleIdExtraction` and `config.input_granules` are no longer needed/used by `move-granules`.
  - `@cumulus/post-to-cmr`: `config.granuleIdExtraction` is no longer needed/used by `post-to-cmr`.

- CUMULUS-1174
  - Better error message and stacktrace for S3KeyPairProvider error reporting.

### Fixed

- **CUMULUS-1218** Reconciliation report will now scan only completed granules.
- `@cumulus/api` files and granules were not getting indexed correctly because files indexing was failing in `db-indexer`
- `@cumulus/deployment` A bug in the Cloudformation template was preventing the API from being able to be launched in a VPC, updated the IAM template to give the permissions to be able to run the API in a VPC

### Deprecated

- `@cumulus/api/models/Granule.removeGranuleFromCmr`, instead use `@cumulus/api/models/Granule.removeGranuleFromCmrByGranule`
- `@cumulus/ingest/granule.validateChecksum`, instead use `@cumulus/ingest/granule.verifyFile`
- `@cumulus/common/aws.checksumS3Objects`, instead use `@cumulus/common/aws.calculateS3ObjectChecksum`
- `@cumulus/cmrjs`: `getGranuleId` and `getCmrFiles` are deprecated due to changes in input handling.

## [v1.11.3] - 2019-3-5

### Added

- **CUMULUS-1187** - Added `@cumulus/ingest/granule/duplicateHandlingType()` to determine how duplicate files should be handled in an ingest workflow

### Fixed

- **CUMULUS-1187** - workflows not respecting the duplicate handling value specified in the collection
- Removed refreshToken schema requirement for OAuth

## [v1.11.2] - 2019-2-15

### Added

- CUMULUS-1169
  - Added a `@cumulus/common/StepFunctions` module. It contains functions for querying the AWS
    StepFunctions API. These functions have the ability to retry when a ThrottlingException occurs.
  - Added `@cumulus/common/aws.retryOnThrottlingException()`, which will wrap a function in code to
    retry on ThrottlingExceptions.
  - Added `@cumulus/common/test-utils.throttleOnce()`, which will cause a function to return a
    ThrottlingException the first time it is called, then return its normal result after that.
- CUMULUS-1103 Compare the collection holdings in CMR with Cumulus' internal data store
- CUMULUS-1099 Add support for UMMG JSON metadata versions > 1.4.
  - If a version is found in the metadata object, that version is used for processing and publishing to CMR otherwise, version 1.4 is assumed.
- CUMULUS-678
  - Added support for UMMG json v1.4 metadata files.
    `reconcileCMRMetadata` added to `@cumulus/cmrjs` to update metadata record with new file locations.
    `@cumulus/common/errors` adds two new error types `CMRMetaFileNotFound` and `InvalidArgument`.
    `@cumulus/common/test-utils` adds new function `randomId` to create a random string with id to help in debugging.
    `@cumulus/common/BucketsConfig` adds a new helper class `BucketsConfig` for working with bucket stack configuration and bucket names.
    `@cumulus/common/aws` adds new function `s3PutObjectTagging` as a convenience for the aws [s3().putObjectTagging](https://docs.aws.amazon.com/AWSJavaScriptSDK/latest/AWS/S3.html#putObjectTagging-property) function.
    `@cumulus/cmrjs` Adds: - `isCMRFile` - Identify an echo10(xml) or UMMG(json) metadata file. - `metadataObjectFromCMRFile` Read and parse CMR XML file from s3. - `updateCMRMetadata` Modify a cmr metadata (xml/json) file with updated information. - `publish2CMR` Posts XML or UMMG CMR data to CMR service. - `reconcileCMRMetadata` Reconciles cmr metadata file after a file moves.
- Adds some ECS and other permissions to StepRole to enable running ECS tasks from a workflow
- Added Apache logs to cumulus api and distribution lambdas
- **CUMULUS-1119** - Added `@cumulus/integration-tests/api/EarthdataLogin.getEarthdataLoginRedirectResponse` helper for integration tests to handle login with Earthdata and to return response from redirect to Cumulus API
- **CUMULUS-673** Added `@cumulus/common/file/getFileChecksumFromStream` to get file checksum from a readable stream

### Fixed

- CUMULUS-1123
  - Cloudformation template overrides now work as expected

### Changed

- CUMULUS-1169
  - Deprecated the `@cumulus/common/step-functions` module.
  - Updated code that queries the StepFunctions API to use the retry-enabled functions from
    `@cumulus/common/StepFunctions`
- CUMULUS-1121
  - Schema validation is now strongly enforced when writing to the database.
    Additional properties are not allowed and will result in a validation error.
- CUMULUS-678
  `tasks/move-granules` simplified and refactored to use functionality from cmrjs.
  `ingest/granules.moveGranuleFiles` now just moves granule files and returns a list of the updated files. Updating metadata now handled by `@cumulus/cmrjs/reconcileCMRMetadata`.
  `move-granules.updateGranuleMetadata` refactored and bugs fixed in the case of a file matching multiple collection.files.regexps.
  `getCmrXmlFiles` simplified and now only returns an object with the cmrfilename and the granuleId.
  `@cumulus/test-processing` - test processing task updated to generate UMM-G metadata

- CUMULUS-1043

  - `@cumulus/api` now uses [express](http://expressjs.com/) as the API engine.
  - All `@cumulus/api` endpoints on ApiGateway are consolidated to a single endpoint the uses `{proxy+}` definition.
  - All files under `packages/api/endpoints` along with associated tests are updated to support express's request and response objects.
  - Replaced environment variables `internal`, `bucket` and `systemBucket` with `system_bucket`.
  - Update `@cumulus/integration-tests` to work with updated cumulus-api express endpoints

- `@cumulus/integration-tests` - `buildAndExecuteWorkflow` and `buildWorkflow` updated to take a `meta` param to allow for additional fields to be added to the workflow `meta`

- **CUMULUS-1049** Updated `Retrieve Execution Status API` in `@cumulus/api`: If the execution doesn't exist in Step Function API, Cumulus API returns the execution status information from the database.

- **CUMULUS-1119**
  - Renamed `DISTRIBUTION_URL` environment variable to `DISTRIBUTION_ENDPOINT`
  - Renamed `DEPLOYMENT_ENDPOINT` environment variable to `DISTRIBUTION_REDIRECT_ENDPOINT`
  - Renamed `API_ENDPOINT` environment variable to `TOKEN_REDIRECT_ENDPOINT`

### Removed

- Functions deprecated before 1.11.0:
  - @cumulus/api/models/base: static Manager.createTable() and static Manager.deleteTable()
  - @cumulus/ingest/aws/S3
  - @cumulus/ingest/aws/StepFunction.getExecution()
  - @cumulus/ingest/aws/StepFunction.pullEvent()
  - @cumulus/ingest/consumer.Consume
  - @cumulus/ingest/granule/Ingest.getBucket()

### Deprecated

`@cmrjs/ingestConcept`, instead use the CMR object methods. `@cmrjs/CMR.ingestGranule` or `@cmrjs/CMR.ingestCollection`
`@cmrjs/searchConcept`, instead use the CMR object methods. `@cmrjs/CMR.searchGranules` or `@cmrjs/CMR.searchCollections`
`@cmrjs/deleteConcept`, instead use the CMR object methods. `@cmrjs/CMR.deleteGranule` or `@cmrjs/CMR.deleteCollection`

## [v1.11.1] - 2018-12-18

**Please Note**

- Ensure your `app/config.yml` has a `clientId` specified in the `cmr` section. This will allow CMR to identify your requests for better support and metrics.
  - For an example, please see [the example config](https://github.com/nasa/cumulus/blob/1c7e2bf41b75da9f87004c4e40fbcf0f39f56794/example/app/config.yml#L128).

### Added

- Added a `/tokenDelete` endpoint in `@cumulus/api` to delete access token records

### Changed

- CUMULUS-678
  `@cumulus/ingest/crypto` moved and renamed to `@cumulus/common/key-pair-provider`
  `@cumulus/ingest/aws` function: `KMSDecryptionFailed` and class: `KMS` extracted and moved to `@cumulus/common` and `KMS` is exported as `KMSProvider` from `@cumulus/common/key-pair-provider`
  `@cumulus/ingest/granule` functions: `publish`, `getGranuleId`, `getXMLMetadataAsString`, `getMetadataBodyAndTags`, `parseXmlString`, `getCmrXMLFiles`, `postS3Object`, `contructOnlineAccessUrls`, `updateMetadata`, extracted and moved to `@cumulus/cmrjs`
  `getGranuleId`, `getCmrXMLFiles`, `publish`, `updateMetadata` removed from `@cumulus/ingest/granule` and added to `@cumulus/cmrjs`;
  `updateMetadata` renamed `updateCMRMetadata`.
  `@cumulus/ingest` test files renamed.
- **CUMULUS-1070**
  - Add `'Client-Id'` header to all `@cumulus/cmrjs` requests (made via `searchConcept`, `ingestConcept`, and `deleteConcept`).
  - Updated `cumulus/example/app/config.yml` entry for `cmr.clientId` to use stackName for easier CMR-side identification.

## [v1.11.0] - 2018-11-30

**Please Note**

- Redeploy IAM roles:
  - CUMULUS-817 includes a migration that requires reconfiguration/redeployment of IAM roles. Please see the [upgrade instructions](https://nasa.github.io/cumulus/docs/upgrade/1.11.0) for more information.
  - CUMULUS-977 includes a few new SNS-related permissions added to the IAM roles that will require redeployment of IAM roles.
- `cumulus-message-adapter` v1.0.13+ is required for `@cumulus/api` granule reingest API to work properly. The latest version should be downloaded automatically by kes.
- A `TOKEN_SECRET` value (preferably 256-bit for security) must be added to `.env` to securely sign JWTs used for authorization in `@cumulus/api`

### Changed

- **CUUMULUS-1000** - Distribution endpoint now persists logins, instead of
  redirecting to Earthdata Login on every request
- **CUMULUS-783 CUMULUS-790** - Updated `@cumulus/sync-granule` and `@cumulus/move-granules` tasks to always overwrite existing files for manually-triggered reingest.
- **CUMULUS-906** - Updated `@cumulus/api` granule reingest API to
  - add `reingestGranule: true` and `forceDuplicateOverwrite: true` to Cumulus message `cumulus_meta.cumulus_context` field to indicate that the workflow is a manually triggered re-ingest.
  - return warning message to operator when duplicateHandling is not `replace`
  - `cumulus-message-adapter` v1.0.13+ is required.
- **CUMULUS-793** - Updated the granule move PUT request in `@cumulus/api` to reject the move with a 409 status code if one or more of the files already exist at the destination location
- Updated `@cumulus/helloworld` to use S3 to store state for pass on retry tests
- Updated `@cumulus/ingest`:
  - [Required for MAAP] `http.js#list` will now find links with a trailing whitespace
  - Removed code from `granule.js` which looked for files in S3 using `{ Bucket: discoveredFile.bucket, Key: discoveredFile.name }`. This is obsolete since `@cumulus/ingest` uses a `file-staging` and `constructCollectionId()` directory prefixes by default.
- **CUMULUS-989**
  - Updated `@cumulus/api` to use [JWT (JSON Web Token)](https://jwt.io/introduction/) as the transport format for API authorization tokens and to use JWT verification in the request authorization
  - Updated `/token` endpoint in `@cumulus/api` to return tokens as JWTs
  - Added a `/refresh` endpoint in `@cumulus/api` to request new access tokens from the OAuth provider using the refresh token
  - Added `refreshAccessToken` to `@cumulus/api/lib/EarthdataLogin` to manage refresh token requests with the Earthdata OAuth provider

### Added

- **CUMULUS-1050**
  - Separated configuration flags for originalPayload/finalPayload cleanup such that they can be set to different retention times
- **CUMULUS-798**
  - Added daily Executions cleanup CloudWatch event that triggers cleanExecutions lambda
  - Added cleanExecutions lambda that removes finalPayload/originalPayload field entries for records older than configured timeout value (execution_payload_retention_period), with a default of 30 days
- **CUMULUS-815/816**
  - Added 'originalPayload' and 'finalPayload' fields to Executions table
  - Updated Execution model to populate originalPayload with the execution payload on record creation
  - Updated Execution model code to populate finalPayload field with the execution payload on execution completion
  - Execution API now exposes the above fields
- **CUMULUS-977**
  - Rename `kinesisConsumer` to `messageConsumer` as it handles both Kinesis streams and SNS topics as of this version.
  - Add `sns`-type rule support. These rules create a subscription between an SNS topic and the `messageConsumer`.
    When a message is received, `messageConsumer` is triggered and passes the SNS message (JSON format expected) in
    its entirety to the workflow in the `payload` field of the Cumulus message. For more information on sns-type rules,
    see the [documentation](https://nasa.github.io/cumulus/docs/data-cookbooks/setup#rules).
- **CUMULUS-975**
  - Add `KinesisInboundEventLogger` and `KinesisOutboundEventLogger` API lambdas. These lambdas
    are utilized to dump incoming and outgoing ingest workflow kinesis streams
    to cloudwatch for analytics in case of AWS/stream failure.
  - Update rules model to allow tracking of log_event ARNs related to
    Rule event logging. Kinesis rule types will now automatically log
    incoming events via a Kinesis event triggered lambda.
    CUMULUS-975-migration-4
  - Update migration code to require explicit migration names per run
  - Added migration_4 to migrate/update existing Kinesis rules to have a log event mapping
  - Added new IAM policy for migration lambda
- **CUMULUS-775**
  - Adds a instance metadata endpoint to the `@cumulus/api` package.
  - Adds a new convenience function `hostId` to the `@cumulus/cmrjs` to help build environment specific cmr urls.
  - Fixed `@cumulus/cmrjs.searchConcept` to search and return CMR results.
  - Modified `@cumulus/cmrjs.CMR.searchGranule` and `@cumulus/cmrjs.CMR.searchCollection` to include CMR's provider as a default parameter to searches.
- **CUMULUS-965**
  - Add `@cumulus/test-data.loadJSONTestData()`,
    `@cumulus/test-data.loadTestData()`, and
    `@cumulus/test-data.streamTestData()` to safely load test data. These
    functions should be used instead of using `require()` to load test data,
    which could lead to tests interfering with each other.
  - Add a `@cumulus/common/util/deprecate()` function to mark a piece of code as
    deprecated
- **CUMULUS-986**
  - Added `waitForTestExecutionStart` to `@cumulus/integration-tests`
- **CUMULUS-919**
  - In `@cumulus/deployment`, added support for NGAP permissions boundaries for IAM roles with `useNgapPermissionBoundary` flag in `iam/config.yml`. Defaults to false.

### Fixed

- Fixed a bug where FTP sockets were not closed after an error, keeping the Lambda function active until it timed out [CUMULUS-972]
- **CUMULUS-656**
  - The API will no longer allow the deletion of a provider if that provider is
    referenced by a rule
  - The API will no longer allow the deletion of a collection if that collection
    is referenced by a rule
- Fixed a bug where `@cumulus/sf-sns-report` was not pulling large messages from S3 correctly.

### Deprecated

- `@cumulus/ingest/aws/StepFunction.pullEvent()`. Use `@cumulus/common/aws.pullStepFunctionEvent()`.
- `@cumulus/ingest/consumer.Consume` due to unpredictable implementation. Use `@cumulus/ingest/consumer.Consumer`.
  Call `Consumer.consume()` instead of `Consume.read()`.

## [v1.10.4] - 2018-11-28

### Added

- **CUMULUS-1008**
  - New `config.yml` parameter for SQS consumers: `sqs_consumer_rate: (default 500)`, which is the maximum number of
    messages the consumer will attempt to process per execution. Currently this is only used by the sf-starter consumer,
    which runs every minute by default, making this a messages-per-minute upper bound. SQS does not guarantee the number
    of messages returned per call, so this is not a fixed rate of consumption, only attempted number of messages received.

### Deprecated

- `@cumulus/ingest/consumer.Consume` due to unpredictable implementation. Use `@cumulus/ingest/consumer.Consumer`.

### Changed

- Backported update of `packages/api` dependency `@mapbox/dyno` to `1.4.2` to mitigate `event-stream` vulnerability.

## [v1.10.3] - 2018-10-31

### Added

- **CUMULUS-817**
  - Added AWS Dead Letter Queues for lambdas that are scheduled asynchronously/such that failures show up only in cloudwatch logs.
- **CUMULUS-956**
  - Migrated developer documentation and data-cookbooks to Docusaurus
    - supports versioning of documentation
  - Added `docs/docs-how-to.md` to outline how to do things like add new docs or locally install for testing.
  - Deployment/CI scripts have been updated to work with the new format
- **CUMULUS-811**
  - Added new S3 functions to `@cumulus/common/aws`:
    - `aws.s3TagSetToQueryString`: converts S3 TagSet array to querystring (for use with upload()).
    - `aws.s3PutObject`: Returns promise of S3 `putObject`, which puts an object on S3
    - `aws.s3CopyObject`: Returns promise of S3 `copyObject`, which copies an object in S3 to a new S3 location
    - `aws.s3GetObjectTagging`: Returns promise of S3 `getObjectTagging`, which returns an object containing an S3 TagSet.
  - `@/cumulus/common/aws.s3PutObject` defaults to an explicit `ACL` of 'private' if not overridden.
  - `@/cumulus/common/aws.s3CopyObject` defaults to an explicit `TaggingDirective` of 'COPY' if not overridden.

### Deprecated

- **CUMULUS-811**
  - Deprecated `@cumulus/ingest/aws.S3`. Member functions of this class will now
    log warnings pointing to similar functionality in `@cumulus/common/aws`.

## [v1.10.2] - 2018-10-24

### Added

- **CUMULUS-965**
  - Added a `@cumulus/logger` package
- **CUMULUS-885**
  - Added 'human readable' version identifiers to Lambda Versioning lambda aliases
- **CUMULUS-705**
  - Note: Make sure to update the IAM stack when deploying this update.
  - Adds an AsyncOperations model and associated DynamoDB table to the
    `@cumulus/api` package
  - Adds an /asyncOperations endpoint to the `@cumulus/api` package, which can
    be used to fetch the status of an AsyncOperation.
  - Adds a /bulkDelete endpoint to the `@cumulus/api` package, which performs an
    asynchronous bulk-delete operation. This is a stub right now which is only
    intended to demonstration how AsyncOperations work.
  - Adds an AsyncOperation ECS task to the `@cumulus/api` package, which will
    fetch an Lambda function, run it in ECS, and then store the result to the
    AsyncOperations table in DynamoDB.
- **CUMULUS-851** - Added workflow lambda versioning feature to allow in-flight workflows to use lambda versions that were in place when a workflow was initiated

  - Updated Kes custom code to remove logic that used the CMA file key to determine template compilation logic. Instead, utilize a `customCompilation` template configuration flag to indicate a template should use Cumulus's kes customized methods instead of 'core'.
  - Added `useWorkflowLambdaVersions` configuration option to enable the lambdaVersioning feature set. **This option is set to true by default** and should be set to false to disable the feature.
  - Added uniqueIdentifier configuration key to S3 sourced lambdas to optionally support S3 lambda resource versioning within this scheme. This key must be unique for each modified version of the lambda package and must be updated in configuration each time the source changes.
  - Added a new nested stack template that will create a `LambdaVersions` stack that will take lambda parameters from the base template, generate lambda versions/aliases and return outputs with references to the most 'current' lambda alias reference, and updated 'core' template to utilize these outputs (if `useWorkflowLambdaVersions` is enabled).

- Created a `@cumulus/api/lib/OAuth2` interface, which is implemented by the
  `@cumulus/api/lib/EarthdataLogin` and `@cumulus/api/lib/GoogleOAuth2` classes.
  Endpoints that need to handle authentication will determine which class to use
  based on environment variables. This also greatly simplifies testing.
- Added `@cumulus/api/lib/assertions`, containing more complex AVA test assertions
- Added PublishGranule workflow to publish a granule to CMR without full reingest. (ingest-in-place capability)

- `@cumulus/integration-tests` new functionality:
  - `listCollections` to list collections from a provided data directory
  - `deleteCollection` to delete list of collections from a deployed stack
  - `cleanUpCollections` combines the above in one function.
  - `listProviders` to list providers from a provided data directory
  - `deleteProviders` to delete list of providers from a deployed stack
  - `cleanUpProviders` combines the above in one function.
  - `@cumulus/integrations-tests/api.js`: `deleteGranule` and `deletePdr` functions to make `DELETE` requests to Cumulus API
  - `rules` API functionality for posting and deleting a rule and listing all rules
  - `wait-for-deploy` lambda for use in the redeployment tests
- `@cumulus/ingest/granule.js`: `ingestFile` inserts new `duplicate_found: true` field in the file's record if a duplicate file already exists on S3.
- `@cumulus/api`: `/execution-status` endpoint requests and returns complete execution output if execution output is stored in S3 due to size.
- Added option to use environment variable to set CMR host in `@cumulus/cmrjs`.
- **CUMULUS-781** - Added integration tests for `@cumulus/sync-granule` when `duplicateHandling` is set to `replace` or `skip`
- **CUMULUS-791** - `@cumulus/move-granules`: `moveFileRequest` inserts new `duplicate_found: true` field in the file's record if a duplicate file already exists on S3. Updated output schema to document new `duplicate_found` field.

### Removed

- Removed `@cumulus/common/fake-earthdata-login-server`. Tests can now create a
  service stub based on `@cumulus/api/lib/OAuth2` if testing requires handling
  authentication.

### Changed

- **CUMULUS-940** - modified `@cumulus/common/aws` `receiveSQSMessages` to take a parameter object instead of positional parameters. All defaults remain the same, but now access to long polling is available through `options.waitTimeSeconds`.
- **CUMULUS-948** - Update lambda functions `CNMToCMA` and `CnmResponse` in the `cumulus-data-shared` bucket and point the default stack to them.
- **CUMULUS-782** - Updated `@cumulus/sync-granule` task and `Granule.ingestFile` in `@cumulus/ingest` to keep both old and new data when a destination file with different checksum already exists and `duplicateHandling` is `version`
- Updated the config schema in `@cumulus/move-granules` to include the `moveStagedFiles` param.
- **CUMULUS-778** - Updated config schema and documentation in `@cumulus/sync-granule` to include `duplicateHandling` parameter for specifying how duplicate filenames should be handled
- **CUMULUS-779** - Updated `@cumulus/sync-granule` to throw `DuplicateFile` error when destination files already exist and `duplicateHandling` is `error`
- **CUMULUS-780** - Updated `@cumulus/sync-granule` to use `error` as the default for `duplicateHandling` when it is not specified
- **CUMULUS-780** - Updated `@cumulus/api` to use `error` as the default value for `duplicateHandling` in the `Collection` model
- **CUMULUS-785** - Updated the config schema and documentation in `@cumulus/move-granules` to include `duplicateHandling` parameter for specifying how duplicate filenames should be handled
- **CUMULUS-786, CUMULUS-787** - Updated `@cumulus/move-granules` to throw `DuplicateFile` error when destination files already exist and `duplicateHandling` is `error` or not specified
- **CUMULUS-789** - Updated `@cumulus/move-granules` to keep both old and new data when a destination file with different checksum already exists and `duplicateHandling` is `version`

### Fixed

- `getGranuleId` in `@cumulus/ingest` bug: `getGranuleId` was constructing an error using `filename` which was undefined. The fix replaces `filename` with the `uri` argument.
- Fixes to `del` in `@cumulus/api/endpoints/granules.js` to not error/fail when not all files exist in S3 (e.g. delete granule which has only 2 of 3 files ingested).
- `@cumulus/deployment/lib/crypto.js` now checks for private key existence properly.

## [v1.10.1] - 2018-09-4

### Fixed

- Fixed cloudformation template errors in `@cumulus/deployment/`
  - Replaced references to Fn::Ref: with Ref:
  - Moved long form template references to a newline

## [v1.10.0] - 2018-08-31

### Removed

- Removed unused and broken code from `@cumulus/common`
  - Removed `@cumulus/common/test-helpers`
  - Removed `@cumulus/common/task`
  - Removed `@cumulus/common/message-source`
  - Removed the `getPossiblyRemote` function from `@cumulus/common/aws`
  - Removed the `startPromisedSfnExecution` function from `@cumulus/common/aws`
  - Removed the `getCurrentSfnTask` function from `@cumulus/common/aws`

### Changed

- **CUMULUS-839** - In `@cumulus/sync-granule`, 'collection' is now an optional config parameter

### Fixed

- **CUMULUS-859** Moved duplicate code in `@cumulus/move-granules` and `@cumulus/post-to-cmr` to `@cumulus/ingest`. Fixed imports making assumptions about directory structure.
- `@cumulus/ingest/consumer` correctly limits the number of messages being received and processed from SQS. Details:
  - **Background:** `@cumulus/api` includes a lambda `<stack-name>-sqs2sf` which processes messages from the `<stack-name>-startSF` SQS queue every minute. The `sqs2sf` lambda uses `@cumulus/ingest/consumer` to receive and process messages from SQS.
  - **Bug:** More than `messageLimit` number of messages were being consumed and processed from the `<stack-name>-startSF` SQS queue. Many step functions were being triggered simultaneously by the lambda `<stack-name>-sqs2sf` (which consumes every minute from the `startSF` queue) and resulting in step function failure with the error: `An error occurred (ThrottlingException) when calling the GetExecutionHistory`.
  - **Fix:** `@cumulus/ingest/consumer#processMessages` now processes messages until `timeLimit` has passed _OR_ once it receives up to `messageLimit` messages. `sqs2sf` is deployed with a [default `messageLimit` of 10](https://github.com/nasa/cumulus/blob/670000c8a821ff37ae162385f921c40956e293f7/packages/deployment/app/config.yml#L147).
  - **IMPORTANT NOTE:** `consumer` will actually process up to `messageLimit * 2 - 1` messages. This is because sometimes `receiveSQSMessages` will return less than `messageLimit` messages and thus the consumer will continue to make calls to `receiveSQSMessages`. For example, given a `messageLimit` of 10 and subsequent calls to `receiveSQSMessages` returns up to 9 messages, the loop will continue and a final call could return up to 10 messages.

## [v1.9.1] - 2018-08-22

**Please Note** To take advantage of the added granule tracking API functionality, updates are required for the message adapter and its libraries. You should be on the following versions:

- `cumulus-message-adapter` 1.0.9+
- `cumulus-message-adapter-js` 1.0.4+
- `cumulus-message-adapter-java` 1.2.7+
- `cumulus-message-adapter-python` 1.0.5+

### Added

- **CUMULUS-687** Added logs endpoint to search for logs from a specific workflow execution in `@cumulus/api`. Added integration test.
- **CUMULUS-836** - `@cumulus/deployment` supports a configurable docker storage driver for ECS. ECS can be configured with either `devicemapper` (the default storage driver for AWS ECS-optimized AMIs) or `overlay2` (the storage driver used by the NGAP 2.0 AMI). The storage driver can be configured in `app/config.yml` with `ecs.docker.storageDriver: overlay2 | devicemapper`. The default is `overlay2`.
  - To support this configuration, a [Handlebars](https://handlebarsjs.com/) helper `ifEquals` was added to `packages/deployment/lib/kes.js`.
- **CUMULUS-836** - `@cumulus/api` added IAM roles required by the NGAP 2.0 AMI. The NGAP 2.0 AMI runs a script `register_instances_with_ssm.py` which requires the ECS IAM role to include `ec2:DescribeInstances` and `ssm:GetParameter` permissions.

### Fixed

- **CUMULUS-836** - `@cumulus/deployment` uses `overlay2` driver by default and does not attempt to write `--storage-opt dm.basesize` to fix [this error](https://github.com/moby/moby/issues/37039).
- **CUMULUS-413** Kinesis processing now captures all errors.
  - Added kinesis fallback mechanism when errors occur during record processing.
  - Adds FallbackTopicArn to `@cumulus/api/lambdas.yml`
  - Adds fallbackConsumer lambda to `@cumulus/api`
  - Adds fallbackqueue option to lambda definitions capture lambda failures after three retries.
  - Adds kinesisFallback SNS topic to signal incoming errors from kinesis stream.
  - Adds kinesisFailureSQS to capture fully failed events from all retries.
- **CUMULUS-855** Adds integration test for kinesis' error path.
- **CUMULUS-686** Added workflow task name and version tracking via `@cumulus/api` executions endpoint under new `tasks` property, and under `workflow_tasks` in step input/output.
  - Depends on `cumulus-message-adapter` 1.0.9+, `cumulus-message-adapter-js` 1.0.4+, `cumulus-message-adapter-java` 1.2.7+ and `cumulus-message-adapter-python` 1.0.5+
- **CUMULUS-771**
  - Updated sync-granule to stream the remote file to s3
  - Added integration test for ingesting granules from ftp provider
  - Updated http/https integration tests for ingesting granules from http/https providers
- **CUMULUS-862** Updated `@cumulus/integration-tests` to handle remote lambda output
- **CUMULUS-856** Set the rule `state` to have default value `ENABLED`

### Changed

- In `@cumulus/deployment`, changed the example app config.yml to have additional IAM roles

## [v1.9.0] - 2018-08-06

**Please note** additional information and upgrade instructions [here](https://nasa.github.io/cumulus/docs/upgrade/1.9.0)

### Added

- **CUMULUS-712** - Added integration tests verifying expected behavior in workflows
- **GITC-776-2** - Add support for versioned collections

### Fixed

- **CUMULUS-832**
  - Fixed indentation in example config.yml in `@cumulus/deployment`
  - Fixed issue with new deployment using the default distribution endpoint in `@cumulus/deployment` and `@cumulus/api`

## [v1.8.1] - 2018-08-01

**Note** IAM roles should be re-deployed with this release.

- **Cumulus-726**
  - Added function to `@cumulus/integration-tests`: `sfnStep` includes `getStepInput` which returns the input to the schedule event of a given step function step.
  - Added IAM policy `@cumulus/deployment`: Lambda processing IAM role includes `kinesis::PutRecord` so step function lambdas can write to kinesis streams.
- **Cumulus Community Edition**
  - Added Google OAuth authentication token logic to `@cumulus/api`. Refactored token endpoint to use environment variable flag `OAUTH_PROVIDER` when determining with authentication method to use.
  - Added API Lambda memory configuration variable `api_lambda_memory` to `@cumulus/api` and `@cumulus/deployment`.

### Changed

- **Cumulus-726**
  - Changed function in `@cumulus/api`: `models/rules.js#addKinesisEventSource` was modified to call to `deleteKinesisEventSource` with all required parameters (rule's name, arn and type).
  - Changed function in `@cumulus/integration-tests`: `getStepOutput` can now be used to return output of failed steps. If users of this function want the output of a failed event, they can pass a third parameter `eventType` as `'failure'`. This function will work as always for steps which completed successfully.

### Removed

- **Cumulus-726**

  - Configuration change to `@cumulus/deployment`: Removed default auto scaling configuration for Granules and Files DynamoDB tables.

- **CUMULUS-688**
  - Add integration test for ExecutionStatus
  - Function addition to `@cumulus/integration-tests`: `api` includes `getExecutionStatus` which returns the execution status from the Cumulus API

## [v1.8.0] - 2018-07-23

### Added

- **CUMULUS-718** Adds integration test for Kinesis triggering a workflow.

- **GITC-776-3** Added more flexibility for rules. You can now edit all fields on the rule's record
  We may need to update the api documentation to reflect this.

- **CUMULUS-681** - Add ingest-in-place action to granules endpoint

  - new applyWorkflow action at PUT /granules/{granuleid} Applying a workflow starts an execution of the provided workflow and passes the granule record as payload.
    Parameter(s):
    - workflow - the workflow name

- **CUMULUS-685** - Add parent exeuction arn to the execution which is triggered from a parent step function

### Changed

- **CUMULUS-768** - Integration tests get S3 provider data from shared data folder

### Fixed

- **CUMULUS-746** - Move granule API correctly updates record in dynamo DB and cmr xml file
- **CUMULUS-766** - Populate database fileSize field from S3 if value not present in Ingest payload

## [v1.7.1] - 2018-07-27 - [BACKPORT]

### Fixed

- **CUMULUS-766** - Backport from 1.8.0 - Populate database fileSize field from S3 if value not present in Ingest payload

## [v1.7.0] - 2018-07-02

### Please note: [Upgrade Instructions](https://nasa.github.io/cumulus/docs/upgrade/1.7.0)

### Added

- **GITC-776-2** - Add support for versioned collections
- **CUMULUS-491** - Add granule reconciliation API endpoints.
- **CUMULUS-480** Add support for backup and recovery:
  - Add DynamoDB tables for granules, executions and pdrs
  - Add ability to write all records to S3
  - Add ability to download all DynamoDB records in form json files
  - Add ability to upload records to DynamoDB
  - Add migration scripts for copying granule, pdr and execution records from ElasticSearch to DynamoDB
  - Add IAM support for batchWrite on dynamoDB
-
- **CUMULUS-508** - `@cumulus/deployment` cloudformation template allows for lambdas and ECS clusters to have multiple AZ availability.
  - `@cumulus/deployment` also ensures docker uses `devicemapper` storage driver.
- **CUMULUS-755** - `@cumulus/deployment` Add DynamoDB autoscaling support.
  - Application developers can add autoscaling and override default values in their deployment's `app/config.yml` file using a `{TableName}Table:` key.

### Fixed

- **CUMULUS-747** - Delete granule API doesn't delete granule files in s3 and granule in elasticsearch
  - update the StreamSpecification DynamoDB tables to have StreamViewType: "NEW_AND_OLD_IMAGES"
  - delete granule files in s3
- **CUMULUS-398** - Fix not able to filter executions by workflow
- **CUMULUS-748** - Fix invalid lambda .zip files being validated/uploaded to AWS
- **CUMULUS-544** - Post to CMR task has UAT URL hard-coded
  - Made configurable: PostToCmr now requires CMR_ENVIRONMENT env to be set to 'SIT' or 'OPS' for those CMR environments. Default is UAT.

### Changed

- **GITC-776-4** - Changed Discover-pdrs to not rely on collection but use provider_path in config. It also has an optional filterPdrs regex configuration parameter

- **CUMULUS-710** - In the integration test suite, `getStepOutput` returns the output of the first successful step execution or last failed, if none exists

## [v1.6.0] - 2018-06-06

### Please note: [Upgrade Instructions](https://nasa.github.io/cumulus/docs/upgrade/1.6.0)

### Fixed

- **CUMULUS-602** - Format all logs sent to Elastic Search.
  - Extract cumulus log message and index it to Elastic Search.

### Added

- **CUMULUS-556** - add a mechanism for creating and running migration scripts on deployment.
- **CUMULUS-461** Support use of metadata date and other components in `url_path` property

### Changed

- **CUMULUS-477** Update bucket configuration to support multiple buckets of the same type:
  - Change the structure of the buckets to allow for more than one bucket of each type. The bucket structure is now:
    bucket-key:
    name: <bucket-name>
    type: <type> i.e. internal, public, etc.
  - Change IAM and app deployment configuration to support new bucket structure
  - Update tasks and workflows to support new bucket structure
  - Replace instances where buckets.internal is relied upon to either use the system bucket or a configured bucket
  - Move IAM template to the deployment package. NOTE: You now have to specify '--template node_modules/@cumulus/deployment/iam' in your IAM deployment
  - Add IAM cloudformation template support to filter buckets by type

## [v1.5.5] - 2018-05-30

### Added

- **CUMULUS-530** - PDR tracking through Queue-granules
  - Add optional `pdr` property to the sync-granule task's input config and output payload.
- **CUMULUS-548** - Create a Lambda task that generates EMS distribution reports
  - In order to supply EMS Distribution Reports, you must enable S3 Server
    Access Logging on any S3 buckets used for distribution. See [How Do I Enable Server Access Logging for an S3 Bucket?](https://docs.aws.amazon.com/AmazonS3/latest/user-guide/server-access-logging.html)
    The "Target bucket" setting should point at the Cumulus internal bucket.
    The "Target prefix" should be
    "<STACK_NAME>/ems-distribution/s3-server-access-logs/", where "STACK_NAME"
    is replaced with the name of your Cumulus stack.

### Fixed

- **CUMULUS-546 - Kinesis Consumer should catch and log invalid JSON**
  - Kinesis Consumer lambda catches and logs errors so that consumer doesn't get stuck in a loop re-processing bad json records.
- EMS report filenames are now based on their start time instead of the time
  instead of the time that the report was generated
- **CUMULUS-552 - Cumulus API returns different results for the same collection depending on query**
  - The collection, provider and rule records in elasticsearch are now replaced with records from dynamo db when the dynamo db records are updated.

### Added

- `@cumulus/deployment`'s default cloudformation template now configures storage for Docker to match the configured ECS Volume. The template defines Docker's devicemapper basesize (`dm.basesize`) using `ecs.volumeSize`. This addresses ECS default of limiting Docker containers to 10GB of storage ([Read more](https://aws.amazon.com/premiumsupport/knowledge-center/increase-default-ecs-docker-limit/)).

## [v1.5.4] - 2018-05-21

### Added

- **CUMULUS-535** - EMS Ingest, Archive, Archive Delete reports
  - Add lambda EmsReport to create daily EMS Ingest, Archive, Archive Delete reports
  - ems.provider property added to `@cumulus/deployment/app/config.yml`.
    To change the provider name, please add `ems: provider` property to `app/config.yml`.
- **CUMULUS-480** Use DynamoDB to store granules, pdrs and execution records
  - Activate PointInTime feature on DynamoDB tables
  - Increase test coverage on api package
  - Add ability to restore metadata records from json files to DynamoDB
- **CUMULUS-459** provide API endpoint for moving granules from one location on s3 to another

## [v1.5.3] - 2018-05-18

### Fixed

- **CUMULUS-557 - "Add dataType to DiscoverGranules output"**
  - Granules discovered by the DiscoverGranules task now include dataType
  - dataType is now a required property for granules used as input to the
    QueueGranules task
- **CUMULUS-550** Update deployment app/config.yml to force elasticsearch updates for deleted granules

## [v1.5.2] - 2018-05-15

### Fixed

- **CUMULUS-514 - "Unable to Delete the Granules"**
  - updated cmrjs.deleteConcept to return success if the record is not found
    in CMR.

### Added

- **CUMULUS-547** - The distribution API now includes an
  "earthdataLoginUsername" query parameter when it returns a signed S3 URL
- **CUMULUS-527 - "parse-pdr queues up all granules and ignores regex"**
  - Add an optional config property to the ParsePdr task called
    "granuleIdFilter". This property is a regular expression that is applied
    against the filename of the first file of each granule contained in the
    PDR. If the regular expression matches, then the granule is included in
    the output. Defaults to '.', which will match all granules in the PDR.
- File checksums in PDRs now support MD5
- Deployment support to subscribe to an SNS topic that already exists
- **CUMULUS-470, CUMULUS-471** In-region S3 Policy lambda added to API to update bucket policy for in-region access.
- **CUMULUS-533** Added fields to granule indexer to support EMS ingest and archive record creation
- **CUMULUS-534** Track deleted granules
  - added `deletedgranule` type to `cumulus` index.
  - **Important Note:** Force custom bootstrap to re-run by adding this to
    app/config.yml `es: elasticSearchMapping: 7`
- You can now deploy cumulus without ElasticSearch. Just add `es: null` to your `app/config.yml` file. This is only useful for debugging purposes. Cumulus still requires ElasticSearch to properly operate.
- `@cumulus/integration-tests` includes and exports the `addRules` function, which seeds rules into the DynamoDB table.
- Added capability to support EFS in cloud formation template. Also added
  optional capability to ssh to your instance and privileged lambda functions.
- Added support to force discovery of PDRs that have already been processed
  and filtering of selected data types
- `@cumulus/cmrjs` uses an environment variable `USER_IP_ADDRESS` or fallback
  IP address of `10.0.0.0` when a public IP address is not available. This
  supports lambda functions deployed into a VPC's private subnet, where no
  public IP address is available.

### Changed

- **CUMULUS-550** Custom bootstrap automatically adds new types to index on
  deployment

## [v1.5.1] - 2018-04-23

### Fixed

- add the missing dist folder to the hello-world task
- disable uglifyjs on the built version of the pdr-status-check (read: https://github.com/webpack-contrib/uglifyjs-webpack-plugin/issues/264)

## [v1.5.0] - 2018-04-23

### Changed

- Removed babel from all tasks and packages and increased minimum node requirements to version 8.10
- Lambda functions created by @cumulus/deployment will use node8.10 by default
- Moved [cumulus-integration-tests](https://github.com/nasa/cumulus-integration-tests) to the `example` folder CUMULUS-512
- Streamlined all packages dependencies (e.g. remove redundant dependencies and make sure versions are the same across packages)
- **CUMULUS-352:** Update Cumulus Elasticsearch indices to use [index aliases](https://www.elastic.co/guide/en/elasticsearch/reference/current/indices-aliases.html).
- **CUMULUS-519:** ECS tasks are no longer restarted after each CF deployment unless `ecs.restartTasksOnDeploy` is set to true
- **CUMULUS-298:** Updated log filterPattern to include all CloudWatch logs in ElasticSearch
- **CUMULUS-518:** Updates to the SyncGranule config schema
  - `granuleIdExtraction` is no longer a property
  - `process` is now an optional property
  - `provider_path` is no longer a property

### Fixed

- **CUMULUS-455 "Kes deployments using only an updated message adapter do not get automatically deployed"**
  - prepended the hash value of cumulus-message-adapter.zip file to the zip file name of lambda which uses message adapter.
  - the lambda function will be redeployed when message adapter or lambda function are updated
- Fixed a bug in the bootstrap lambda function where it stuck during update process
- Fixed a bug where the sf-sns-report task did not return the payload of the incoming message as the output of the task [CUMULUS-441]

### Added

- **CUMULUS-352:** Add reindex CLI to the API package.
- **CUMULUS-465:** Added mock http/ftp/sftp servers to the integration tests
- Added a `delete` method to the `@common/CollectionConfigStore` class
- **CUMULUS-467 "@cumulus/integration-tests or cumulus-integration-tests should seed provider and collection in deployed DynamoDB"**
  - `example` integration-tests populates providers and collections to database
  - `example` workflow messages are populated from workflow templates in s3, provider and collection information in database, and input payloads. Input templates are removed.
  - added `https` protocol to provider schema

## [v1.4.1] - 2018-04-11

### Fixed

- Sync-granule install

## [v1.4.0] - 2018-04-09

### Fixed

- **CUMULUS-392 "queue-granules not returning the sfn-execution-arns queued"**
  - updated queue-granules to return the sfn-execution-arns queued and pdr if exists.
  - added pdr to ingest message meta.pdr instead of payload, so the pdr information doesn't get lost in the ingest workflow, and ingested granule in elasticsearch has pdr name.
  - fixed sf-sns-report schema, remove the invalid part
  - fixed pdr-status-check schema, the failed execution contains arn and reason
- **CUMULUS-206** make sure homepage and repository urls exist in package.json files of tasks and packages

### Added

- Example folder with a cumulus deployment example

### Changed

- [CUMULUS-450](https://bugs.earthdata.nasa.gov/browse/CUMULUS-450) - Updated
  the config schema of the **queue-granules** task
  - The config no longer takes a "collection" property
  - The config now takes an "internalBucket" property
  - The config now takes a "stackName" property
- [CUMULUS-450](https://bugs.earthdata.nasa.gov/browse/CUMULUS-450) - Updated
  the config schema of the **parse-pdr** task
  - The config no longer takes a "collection" property
  - The "stack", "provider", and "bucket" config properties are now
    required
- **CUMULUS-469** Added a lambda to the API package to prototype creating an S3 bucket policy for direct, in-region S3 access for the prototype bucket

### Removed

- Removed the `findTmpTestDataDirectory()` function from
  `@cumulus/common/test-utils`

### Fixed

- [CUMULUS-450](https://bugs.earthdata.nasa.gov/browse/CUMULUS-450)
  - The **queue-granules** task now enqueues a **sync-granule** task with the
    correct collection config for that granule based on the granule's
    data-type. It had previously been using the collection config from the
    config of the **queue-granules** task, which was a problem if the granules
    being queued belonged to different data-types.
  - The **parse-pdr** task now handles the case where a PDR contains granules
    with different data types, and uses the correct granuleIdExtraction for
    each granule.

### Added

- **CUMULUS-448** Add code coverage checking using [nyc](https://github.com/istanbuljs/nyc).

## [v1.3.0] - 2018-03-29

### Deprecated

- discover-s3-granules is deprecated. The functionality is provided by the discover-granules task

### Fixed

- **CUMULUS-331:** Fix aws.downloadS3File to handle non-existent key
- Using test ftp provider for discover-granules testing [CUMULUS-427]
- **CUMULUS-304: "Add AWS API throttling to pdr-status-check task"** Added concurrency limit on SFN API calls. The default concurrency is 10 and is configurable through Lambda environment variable CONCURRENCY.
- **CUMULUS-414: "Schema validation not being performed on many tasks"** revised npm build scripts of tasks that use cumulus-message-adapter to place schema directories into dist directories.
- **CUMULUS-301:** Update all tests to use test-data package for testing data.
- **CUMULUS-271: "Empty response body from rules PUT endpoint"** Added the updated rule to response body.
- Increased memory allotment for `CustomBootstrap` lambda function. Resolves failed deployments where `CustomBootstrap` lambda function was failing with error `Process exited before completing request`. This was causing deployments to stall, fail to update and fail to rollback. This error is thrown when the lambda function tries to use more memory than it is allotted.
- Cumulus repository folders structure updated:
  - removed the `cumulus` folder altogether
  - moved `cumulus/tasks` to `tasks` folder at the root level
  - moved the tasks that are not converted to use CMA to `tasks/.not_CMA_compliant`
  - updated paths where necessary

### Added

- `@cumulus/integration-tests` - Added support for testing the output of an ECS activity as well as a Lambda function.

## [v1.2.0] - 2018-03-20

### Fixed

- Update vulnerable npm packages [CUMULUS-425]
- `@cumulus/api`: `kinesis-consumer.js` uses `sf-scheduler.js#schedule` instead of placing a message directly on the `startSF` SQS queue. This is a fix for [CUMULUS-359](https://bugs.earthdata.nasa.gov/browse/CUMULUS-359) because `sf-scheduler.js#schedule` looks up the provider and collection data in DynamoDB and adds it to the `meta` object of the enqueued message payload.
- `@cumulus/api`: `kinesis-consumer.js` catches and logs errors instead of doing an error callback. Before this change, `kinesis-consumer` was failing to process new records when an existing record caused an error because it would call back with an error and stop processing additional records. It keeps trying to process the record causing the error because it's "position" in the stream is unchanged. Catching and logging the errors is part 1 of the fix. Proposed part 2 is to enqueue the error and the message on a "dead-letter" queue so it can be processed later ([CUMULUS-413](https://bugs.earthdata.nasa.gov/browse/CUMULUS-413)).
- **CUMULUS-260: "PDR page on dashboard only shows zeros."** The PDR stats in LPDAAC are all 0s, even if the dashboard has been fixed to retrieve the correct fields. The current version of pdr-status-check has a few issues.
  - pdr is not included in the input/output schema. It's available from the input event. So the pdr status and stats are not updated when the ParsePdr workflow is complete. Adding the pdr to the input/output of the task will fix this.
  - pdr-status-check doesn't update pdr stats which prevent the real time pdr progress from showing up in the dashboard. To solve this, added lambda function sf-sns-report which is copied from @cumulus/api/lambdas/sf-sns-broadcast with modification, sf-sns-report can be used to report step function status anywhere inside a step function. So add step sf-sns-report after each pdr-status-check, we will get the PDR status progress at real time.
  - It's possible an execution is still in the queue and doesn't exist in sfn yet. Added code to handle 'ExecutionDoesNotExist' error when checking the execution status.
- Fixed `aws.cloudwatchevents()` typo in `packages/ingest/aws.js`. This typo was the root cause of the error: `Error: Could not process scheduled_ingest, Error: : aws.cloudwatchevents is not a constructor` seen when trying to update a rule.

### Removed

- `@cumulus/ingest/aws`: Remove queueWorkflowMessage which is no longer being used by `@cumulus/api`'s `kinesis-consumer.js`.

## [v1.1.4] - 2018-03-15

### Added

- added flag `useList` to parse-pdr [CUMULUS-404]

### Fixed

- Pass encrypted password to the ApiGranule Lambda function [CUMULUS-424]

## [v1.1.3] - 2018-03-14

### Fixed

- Changed @cumulus/deployment package install behavior. The build process will happen after installation

## [v1.1.2] - 2018-03-14

### Added

- added tools to @cumulus/integration-tests for local integration testing
- added end to end testing for discovering and parsing of PDRs
- `yarn e2e` command is available for end to end testing

### Fixed

- **CUMULUS-326: "Occasionally encounter "Too Many Requests" on deployment"** The api gateway calls will handle throttling errors
- **CUMULUS-175: "Dashboard providers not in sync with AWS providers."** The root cause of this bug - DynamoDB operations not showing up in Elasticsearch - was shared by collections and rules. The fix was to update providers', collections' and rules; POST, PUT and DELETE endpoints to operate on DynamoDB and using DynamoDB streams to update Elasticsearch. The following packages were made:
  - `@cumulus/deployment` deploys DynamoDB streams for the Collections, Providers and Rules tables as well as a new lambda function called `dbIndexer`. The `dbIndexer` lambda has an event source mapping which listens to each of the DynamoDB streams. The dbIndexer lambda receives events referencing operations on the DynamoDB table and updates the elasticsearch cluster accordingly.
  - The `@cumulus/api` endpoints for collections, providers and rules _only_ query DynamoDB, with the exception of LIST endpoints and the collections' GET endpoint.

### Updated

- Broke up `kes.override.js` of @cumulus/deployment to multiple modules and moved to a new location
- Expanded @cumulus/deployment test coverage
- all tasks were updated to use cumulus-message-adapter-js 1.0.1
- added build process to integration-tests package to babelify it before publication
- Update @cumulus/integration-tests lambda.js `getLambdaOutput` to return the entire lambda output. Previously `getLambdaOutput` returned only the payload.

## [v1.1.1] - 2018-03-08

### Removed

- Unused queue lambda in api/lambdas [CUMULUS-359]

### Fixed

- Kinesis message content is passed to the triggered workflow [CUMULUS-359]
- Kinesis message queues a workflow message and does not write to rules table [CUMULUS-359]

## [v1.1.0] - 2018-03-05

### Added

- Added a `jlog` function to `common/test-utils` to aid in test debugging
- Integration test package with command line tool [CUMULUS-200] by @laurenfrederick
- Test for FTP `useList` flag [CUMULUS-334] by @kkelly51

### Updated

- The `queue-pdrs` task now uses the [cumulus-message-adapter-js](https://github.com/nasa/cumulus-message-adapter-js)
  library
- Updated the `queue-pdrs` JSON schemas
- The test-utils schema validation functions now throw an error if validation
  fails
- The `queue-granules` task now uses the [cumulus-message-adapter-js](https://github.com/nasa/cumulus-message-adapter-js)
  library
- Updated the `queue-granules` JSON schemas

### Removed

- Removed the `getSfnExecutionByName` function from `common/aws`
- Removed the `getGranuleStatus` function from `common/aws`

## [v1.0.1] - 2018-02-27

### Added

- More tests for discover-pdrs, dicover-granules by @yjpa7145
- Schema validation utility for tests by @yjpa7145

### Changed

- Fix an FTP listing bug for servers that do not support STAT [CUMULUS-334] by @kkelly51

## [v1.0.0] - 2018-02-23

[unreleased]: https://github.com/nasa/cumulus/compare/v9.9.0...HEAD
[v9.9.0]: https://github.com/nasa/cumulus/compare/v9.8.0...v9.9.0
[v9.8.0]: https://github.com/nasa/cumulus/compare/v9.7.0...v9.8.0
[v9.7.0]: https://github.com/nasa/cumulus/compare/v9.6.0...v9.7.0
[v9.6.0]: https://github.com/nasa/cumulus/compare/v9.5.0...v9.6.0
[v9.5.0]: https://github.com/nasa/cumulus/compare/v9.4.0...v9.5.0
[v9.4.0]: https://github.com/nasa/cumulus/compare/v9.3.0...v9.4.0
[v9.3.0]: https://github.com/nasa/cumulus/compare/v9.2.2...v9.3.0
[v9.2.2]: https://github.com/nasa/cumulus/compare/v9.2.1...v9.2.2
[v9.2.1]: https://github.com/nasa/cumulus/compare/v9.2.0...v9.2.1
[v9.2.0]: https://github.com/nasa/cumulus/compare/v9.1.0...v9.2.0
[v9.1.0]: https://github.com/nasa/cumulus/compare/v9.0.1...v9.1.0
[v9.0.1]: https://github.com/nasa/cumulus/compare/v9.0.0...v9.0.1
[v9.0.0]: https://github.com/nasa/cumulus/compare/v8.1.0...v9.0.0
[v8.1.0]: https://github.com/nasa/cumulus/compare/v8.0.0...v8.1.0
[v8.0.0]: https://github.com/nasa/cumulus/compare/v7.2.0...v8.0.0
[v7.2.0]: https://github.com/nasa/cumulus/compare/v7.1.0...v7.2.0
[v7.1.0]: https://github.com/nasa/cumulus/compare/v7.0.0...v7.1.0
[v7.0.0]: https://github.com/nasa/cumulus/compare/v6.0.0...v7.0.0
[v6.0.0]: https://github.com/nasa/cumulus/compare/v5.0.1...v6.0.0
[v5.0.1]: https://github.com/nasa/cumulus/compare/v5.0.0...v5.0.1
[v5.0.0]: https://github.com/nasa/cumulus/compare/v4.0.0...v5.0.0
[v4.0.0]: https://github.com/nasa/cumulus/compare/v3.0.1...v4.0.0
[v3.0.1]: https://github.com/nasa/cumulus/compare/v3.0.0...v3.0.1
[v3.0.0]: https://github.com/nasa/cumulus/compare/v2.0.1...v3.0.0
[v2.0.7]: https://github.com/nasa/cumulus/compare/v2.0.6...v2.0.7
[v2.0.6]: https://github.com/nasa/cumulus/compare/v2.0.5...v2.0.6
[v2.0.5]: https://github.com/nasa/cumulus/compare/v2.0.4...v2.0.5
[v2.0.4]: https://github.com/nasa/cumulus/compare/v2.0.3...v2.0.4
[v2.0.3]: https://github.com/nasa/cumulus/compare/v2.0.2...v2.0.3
[v2.0.2]: https://github.com/nasa/cumulus/compare/v2.0.1...v2.0.2
[v2.0.1]: https://github.com/nasa/cumulus/compare/v1.24.0...v2.0.1
[v2.0.0]: https://github.com/nasa/cumulus/compare/v1.24.0...v2.0.0
[v1.24.0]: https://github.com/nasa/cumulus/compare/v1.23.2...v1.24.0
[v1.23.2]: https://github.com/nasa/cumulus/compare/v1.22.1...v1.23.2
[v1.22.1]: https://github.com/nasa/cumulus/compare/v1.21.0...v1.22.1
[v1.21.0]: https://github.com/nasa/cumulus/compare/v1.20.0...v1.21.0
[v1.20.0]: https://github.com/nasa/cumulus/compare/v1.19.0...v1.20.0
[v1.19.0]: https://github.com/nasa/cumulus/compare/v1.18.0...v1.19.0
[v1.18.0]: https://github.com/nasa/cumulus/compare/v1.17.0...v1.18.0
[v1.17.0]: https://github.com/nasa/cumulus/compare/v1.16.1...v1.17.0
[v1.16.1]: https://github.com/nasa/cumulus/compare/v1.16.0...v1.16.1
[v1.16.0]: https://github.com/nasa/cumulus/compare/v1.15.0...v1.16.0
[v1.15.0]: https://github.com/nasa/cumulus/compare/v1.14.5...v1.15.0
[v1.14.5]: https://github.com/nasa/cumulus/compare/v1.14.4...v1.14.5
[v1.14.4]: https://github.com/nasa/cumulus/compare/v1.14.3...v1.14.4
[v1.14.3]: https://github.com/nasa/cumulus/compare/v1.14.2...v1.14.3
[v1.14.2]: https://github.com/nasa/cumulus/compare/v1.14.1...v1.14.2
[v1.14.1]: https://github.com/nasa/cumulus/compare/v1.14.0...v1.14.1
[v1.14.0]: https://github.com/nasa/cumulus/compare/v1.13.5...v1.14.0
[v1.13.5]: https://github.com/nasa/cumulus/compare/v1.13.4...v1.13.5
[v1.13.4]: https://github.com/nasa/cumulus/compare/v1.13.3...v1.13.4
[v1.13.3]: https://github.com/nasa/cumulus/compare/v1.13.2...v1.13.3
[v1.13.2]: https://github.com/nasa/cumulus/compare/v1.13.1...v1.13.2
[v1.13.1]: https://github.com/nasa/cumulus/compare/v1.13.0...v1.13.1
[v1.13.0]: https://github.com/nasa/cumulus/compare/v1.12.1...v1.13.0
[v1.12.1]: https://github.com/nasa/cumulus/compare/v1.12.0...v1.12.1
[v1.12.0]: https://github.com/nasa/cumulus/compare/v1.11.3...v1.12.0
[v1.11.3]: https://github.com/nasa/cumulus/compare/v1.11.2...v1.11.3
[v1.11.2]: https://github.com/nasa/cumulus/compare/v1.11.1...v1.11.2
[v1.11.1]: https://github.com/nasa/cumulus/compare/v1.11.0...v1.11.1
[v1.11.0]: https://github.com/nasa/cumulus/compare/v1.10.4...v1.11.0
[v1.10.4]: https://github.com/nasa/cumulus/compare/v1.10.3...v1.10.4
[v1.10.3]: https://github.com/nasa/cumulus/compare/v1.10.2...v1.10.3
[v1.10.2]: https://github.com/nasa/cumulus/compare/v1.10.1...v1.10.2
[v1.10.1]: https://github.com/nasa/cumulus/compare/v1.10.0...v1.10.1
[v1.10.0]: https://github.com/nasa/cumulus/compare/v1.9.1...v1.10.0
[v1.9.1]: https://github.com/nasa/cumulus/compare/v1.9.0...v1.9.1
[v1.9.0]: https://github.com/nasa/cumulus/compare/v1.8.1...v1.9.0
[v1.8.1]: https://github.com/nasa/cumulus/compare/v1.8.0...v1.8.1
[v1.8.0]: https://github.com/nasa/cumulus/compare/v1.7.0...v1.8.0
[v1.7.0]: https://github.com/nasa/cumulus/compare/v1.6.0...v1.7.0
[v1.6.0]: https://github.com/nasa/cumulus/compare/v1.5.5...v1.6.0
[v1.5.5]: https://github.com/nasa/cumulus/compare/v1.5.4...v1.5.5
[v1.5.4]: https://github.com/nasa/cumulus/compare/v1.5.3...v1.5.4
[v1.5.3]: https://github.com/nasa/cumulus/compare/v1.5.2...v1.5.3
[v1.5.2]: https://github.com/nasa/cumulus/compare/v1.5.1...v1.5.2
[v1.5.1]: https://github.com/nasa/cumulus/compare/v1.5.0...v1.5.1
[v1.5.0]: https://github.com/nasa/cumulus/compare/v1.4.1...v1.5.0
[v1.4.1]: https://github.com/nasa/cumulus/compare/v1.4.0...v1.4.1
[v1.4.0]: https://github.com/nasa/cumulus/compare/v1.3.0...v1.4.0
[v1.3.0]: https://github.com/nasa/cumulus/compare/v1.2.0...v1.3.0
[v1.2.0]: https://github.com/nasa/cumulus/compare/v1.1.4...v1.2.0
[v1.1.4]: https://github.com/nasa/cumulus/compare/v1.1.3...v1.1.4
[v1.1.3]: https://github.com/nasa/cumulus/compare/v1.1.2...v1.1.3
[v1.1.2]: https://github.com/nasa/cumulus/compare/v1.1.1...v1.1.2
[v1.1.1]: https://github.com/nasa/cumulus/compare/v1.0.1...v1.1.1
[v1.1.0]: https://github.com/nasa/cumulus/compare/v1.0.1...v1.1.0
[v1.0.1]: https://github.com/nasa/cumulus/compare/v1.0.0...v1.0.1
[v1.0.0]: https://github.com/nasa/cumulus/compare/pre-v1-release...v1.0.0

[thin-egress-app]: <https://github.com/asfadmin/thin-egress-app> "Thin Egress App"<|MERGE_RESOLUTION|>--- conflicted
+++ resolved
@@ -50,20 +50,17 @@
 
 - **CUMULUS-2638**
   - Transparent to users, remove typescript type `BucketType`.
-<<<<<<< HEAD
 - **CUMULUS-2751**
   - Upgraded all Cumulus (node.js) workflow tasks to use
     `@cumulus/cumulus-message-adapter-js` version `2.0.2`, which includes an
     update cma-js to better expose CMA stderr stream output on lambda timeouts
     as well as minor logging enhancements.
-=======
 - **CUMULUS-2752**
   - Add new mappings for execution records to prevent dynamic field expansion from exceeding
   Elasticsearch field limits
     - Nested objects under `finalPayload.*` will not dynamically add new fields to mapping
     - Nested objects under `originalPayload.*` will not dynamically add new fields to mapping
     - Nested keys under `tasks` will not dynamically add new fields to mapping
->>>>>>> 1b478110
 - [**PR #2569**](https://github.com/nasa/cumulus/pull/2569)
   - Fixed `TypeError` thrown by `@cumulus/cmrjs/cmr-utils.getGranuleTemporalInfo` when
     a granule's associated UMM-G JSON metadata file does not contain a `ProviderDates`
