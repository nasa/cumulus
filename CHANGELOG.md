--- conflicted
+++ resolved
@@ -16,13 +16,10 @@
 - **Snyk Security**-
   - Upgraded jsonwebtoken from 8.5.1 to 9.0.0
   - CUMULUS-3160: Upgrade knex from 0.95.15 to 2.4.1
-<<<<<<< HEAD
   - Upgraded got from 11.8.3 to ^11.8.5
-=======
 - **CUMULUS-3043**
   - Organize & link Getting Started public docs for better user guidance
   - Update Getting Started sections with current content
->>>>>>> c0fa2663
 - **CUMULUS-3071**
   - Added 'PATCH' granules endpoint as an exact duplicate of the existing `PUT`
     endpoint.    In future releases the `PUT` endpoint will be replaced with valid PUT logic
