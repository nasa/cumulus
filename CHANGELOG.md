# Changelog

All notable changes to this project will be documented in this file.

The format is based on [Keep a Changelog](http://keepachangelog.com/en/1.0.0/).

## Unreleased Phase 3

### Changed

- **CUMULUS-2312** - RDS Migration Epic Phase 3
  - **CUMULUS-2809**
    - Remove DynamoDB logic from providers `PUT` endpoint
    - Updates DB models asyncOperation, provider and rule to return all fields on upsert.
  - **CUMULUS-2810**
    - Removes addition of DynamoDB record from API endpoint POST /provider/<name>
  - **CUMULUS-2811**
    - Removes deletion of DynamoDB record from API endpoint DELETE /provider/<name>
  - **CUMULUS-2817**
    - Removes deletion of DynamoDB record from API endpoint DELETE /collection/<name>/<version>
  - **CUMULUS-2814**
    - Remove DynamoDB logic from rules `DELETE` endpoint
    - Move event resources deletion logic from `rulesModel` to `rulesHelper`
<<<<<<< HEAD
  - **CUMULUS-2813**
    - Removes creation and deletion of DynamoDB record from API endpoint POST /rules/

### Added

- **CUMULUS-2312** - RDS Migration Epic Phase 3
  - **CUMULUS-2813**
    - Added function `create` in the `db` model for Rules
      to return an array of objects containing all columns of the created record.
=======
  - **CUMULUS-2812**
    - Remove DynamoDB logic from rules `PUT` endpoint
    - Move event resources logic from `rulesModel` to `rulesHelper`
  - **CUMULUS-2820**
    - Remove deletion of DynamoDB record from API endpoint DELETE /pdr/<pdrName>

### Fixed
- **CUMULUS-2810**
  - Updated @cumulus/db/translate/translatePostgresProviderToApiProvider to correctly return provider password and updated tests to prevent reintroduction.
>>>>>>> aefbbe4a

## Unreleased

### Migration steps

- Please read the [documentation on the updates to the granule files schema for our Cumulus workflow tasks and how to upgrade your deployment for compatibility](https://nasa.github.io/cumulus/docs/upgrade-notes/update-task-file-schemas).
- (Optional) Update the `task-config` for all workflows that use the `sync-granule` task to include `workflowStartTime` set to
`{$.cumulus_meta.workflow_start_time}`. See [here](https://github.com/nasa/cumulus/blob/master/example/cumulus-tf/sync_granule_workflow.asl.json#L9) for an example.

### BREAKING CHANGES

- **NDCUM-624**:
  - Functions in @cumulus/cmrjs renamed for consistency with `isCMRFilename` and `isCMRFile`
    - `isECHO10File` -> `isECHO10Filename`
    - `isUMMGFile` -> `isUMMGFilename`
    - `isISOFile` -> `isCMRISOFilename`
- **CUMULUS-2388**:
  - In order to standardize task messaging formats, please note the updated input, output and config schemas for the following Cumulus workflow tasks:
    - add-missing-file-checksums
    - files-to-granules
    - hyrax-metadata-updates
    - lzards-backup
    - move-granules
    - post-to-cmr
    - sync-granule
    - update-cmr-access-constraints
    - update-granules-cmr-metadata-file-links
  The primary focus of the schema updates was to standardize the format of granules, and
  particularly their files data. The granule `files` object now matches the file schema in the
  Cumulus database and thus also matches the `files` object produced by the API with use cases like
  `applyWorkflow`. This includes removal of `name` and `filename` in favor of `bucket` and `key`,
  removal of certain properties such as `etag` and `duplicate_found` and outputting them as
  separate objects stored in `meta`.
  - Checksum values calculated by `@cumulus/checksum` are now converted to string to standardize
  checksum formatting across the Cumulus library.

### Notable changes

- **CUMULUS-2718**
  - The `sync-granule` task has been updated to support an optional configuration parameter `workflowStartTime`. The output payload of `sync-granule` now includes a `createdAt` time for each granule which is set to the
  provided `workflowStartTime` or falls back to `Date.now()` if not provided. Workflows using
  `sync-granule` may be updated to include this parameter with the value of `{$.cumulus_meta.workflow_start_time}` in the `task_config`.
- Updated version of `@cumulus/cumulus-message-adapter-js` from `2.0.3` to `2.0.4` for
all Cumulus workflow tasks
- **CUMULUS-2783**
  - A bug in the ECS cluster autoscaling configuration has been
resolved. ECS clusters should now correctly autoscale by adding new cluster
instances according to the [policy configuration](https://github.com/nasa/cumulus/blob/master/tf-modules/cumulus/ecs_cluster.tf).
  - Async operations that are started by these endpoints will be run as ECS tasks
  with a launch type of Fargate, not EC2:
    - `POST /deadLetterArchive/recoverCumulusMessages`
    - `POST /elasticsearch/index-from-database`
    - `POST /granules/bulk`
    - `POST /granules/bulkDelete`
    - `POST /granules/bulkReingest`
    - `POST /migrationCounts`
    - `POST /reconciliationReports`
    - `POST /replays`
    - `POST /replays/sqs`

### Added

- **CUMULUS-2311** - RDS Migration Epic Phase 2
  - **CUMULUS-2782**
    - Update API granules endpoint `move` action to update granules in the index
      and utilize postgres as the authoritative datastore
  - **CUMULUS-2769**
    - Update collection PUT endpoint to require existance of postgresql record
      and to ignore lack of dynamoDbRecord on update
  - **CUMULUS-2767**
    - Update provider PUT endpoint to require existence of PostgreSQL record
      and to ignore lack of DynamoDB record on update
  - **CUMULUS-2759**
    - Updates collection/provider/rules/granules creation (post) endpoints to
      primarily check for existence/collision in PostgreSQL database instead of DynamoDB
  - **CUMULUS-2714**
    - Added `@cumulus/db/base.deleteExcluding` method to allow for deletion of a
      record set with an exclusion list of cumulus_ids
  - **CUMULUS-2317**
    - Added `@cumulus/db/getFilesAndGranuleInfoQuery()` to build a query for searching file
    records in PostgreSQL and return specified granule information for each file
    - Added `@cumulus/db/QuerySearchClient` library to handle sequentially fetching and paging
    through results for an arbitrary PostgreSQL query
    - Added `insert` method to all `@cumulus/db` models to handle inserting multiple records into
    the database at once
    - Added `@cumulus/db/translatePostgresGranuleResultToApiGranule` helper to
    translate custom PostgreSQL granule result to API granule
  - **CUMULUS-2672**
    - Added migration to add `type` text column to Postgres database `files` table
  - **CUMULUS-2634**
    - Added new functions for upserting data to Elasticsearch:
      - `@cumulus/es-client/indexer.upsertExecution` to upsert an execution
      - `@cumulus/es-client/indexer.upsertPdr` to upsert a PDR
      - `@cumulus/es-client/indexer.upsertGranule` to upsert a granule
  - **CUMULUS-2510**
    - Added `execution_sns_topic_arn` environment variable to
      `sf_event_sqs_to_db_records` lambda TF definition.
    - Added to `sf_event_sqs_to_db_records_lambda` IAM policy to include
      permissions for SNS publish for `report_executions_topic`
    - Added `collection_sns_topic_arn` environment variable to
      `PrivateApiLambda` and `ApiEndpoints` lambdas.
    - Added `updateCollection` to `@cumulus/api-client`.
    - Added to `ecs_cluster` IAM policy to include permissions for SNS publish
      for `report_executions_sns_topic_arn`, `report_pdrs_sns_topic_arn`,
      `report_granules_sns_topic_arn`
    - Added variables for report topic ARNs to `process_dead_letter_archive.tf`
    - Added variable for granule report topic ARN to `bulk_operation.tf`
    - Added `pdr_sns_topic_arn` environment variable to
      `sf_event_sqs_to_db_records` lambda TF definition.
    - Added the new function `publishSnsMessageByDataType` in `@cumulus/api` to
      publish SNS messages to the report topics to PDRs, Collections, and
      Executions.
    - Added the following functions in `publishSnsMessageUtils` to handle
      publishing SNS messages for specific data and event types:
      - `publishCollectionUpdateSnsMessage`
      - `publishCollectionCreateSnsMessage`
      - `publishCollectionDeleteSnsMessage`
      - `publishGranuleUpdateSnsMessage`
      - `publishGranuleDeleteSnsMessage`
      - `publishGranuleCreateSnsMessage`
      - `publishExecutionSnsMessage`
      - `publishPdrSnsMessage`
      - `publishGranuleSnsMessageByEventType`
    - Added to `ecs_cluster` IAM policy to include permissions for SNS publish
      for `report_executions_topic` and `report_pdrs_topic`.
  - **CUMULUS-2315**
    - Added `paginateByCumulusId` to `@cumulus/db` `BasePgModel` to allow for paginated
      full-table select queries in support of elasticsearch indexing.
    - Added `getMaxCumulusId` to `@cumulus/db` `BasePgModel` to allow all
      derived table classes to support querying the current max `cumulus_id`.
  - **CUMULUS-2673**
    - Added `ES_HOST` environment variable to `postgres-migration-async-operation`
    Lambda using value of `elasticsearch_hostname` Terraform variable.
    - Added `elasticsearch_security_group_id` to security groups for
      `postgres-migration-async-operation` lambda.
    - Added permission for `DynamoDb:DeleteItem` to
      `postgres-migration-async-operation` lambda.
  - **CUMULUS-2778**
    - Updated default value of `async_operation_image` in `tf-modules/cumulus/variables.tf` to `cumuluss/async-operation:38`
    - Added `ES_HOST` environment variable to async operation ECS task definition to ensure that async operation tasks
    write to the correct Elasticsearch domain
- Added `@cumulus/db/createRejectableTransaction()` to handle creating a Knex
  transaction that **will throw an error** if the transaction rolls back. [As
  of Knex 0.95+, promise rejection on transaction rollback is no longer the
  default
  behavior](https://github.com/knex/knex/blob/master/UPGRADING.md#upgrading-to-version-0950).
- **CUMULUS-2670**
  - Updated `lambda_timeouts` string map variable for `cumulus` module to accept a
  `update_granules_cmr_metadata_file_links_task_timeout` property
- Upgraded version of dependencies on `knex` package from `0.95.11` to `0.95.15`
- Added Terraform data sources to `example/cumulus-tf` module to retrieve default VPC and subnets in NGAP accounts
  - Added `vpc_tag_name` variable which defines the tags used to look up a VPC. Defaults to VPC tag name used in NGAP accounts
  - Added `subnets_tag_name` variable which defines the tags used to look up VPC subnets. Defaults to a subnet tag name used in NGAP accounts
- Added Terraform data sources to `example/data-persistence-tf` module to retrieve default VPC and subnets in NGAP accounts
  - Added `vpc_tag_name` variable which defines the tags used to look up a VPC. Defaults to VPC tag name used in NGAP accounts
  - Added `subnets_tag_name` variable which defines the tags used to look up VPC subnets. Defaults to a subnet tag name used in NGAP accounts
- Added Terraform data sources to `example/rds-cluster-tf` module to retrieve default VPC and subnets in NGAP accounts
  - Added `vpc_tag_name` variable which defines the tags used to look up a VPC. Defaults to VPC tag name used in NGAP accounts
  - Added `subnets_tag_name` variable which defines the tags used to look up VPC subnets. Defaults to tag names used in subnets in for NGAP accounts
- **CUMULUS-2299**
  - Added support for SHA checksum types with hyphens (e.g. `SHA-256` vs `SHA256`) to tasks that calculate checksums.
- **CUMULUS-2439**
  - Added CMR search client setting to the CreateReconciliationReport lambda function.
  - Added `cmr_search_client_config` tfvars to the archive and cumulus terraform modules.
  - Updated CreateReconciliationReport lambda to search CMR collections with CMRSearchConceptQueue.
- **CUMULUS-2441**
  - Added support for 'PROD' CMR environment.
- **CUMULUS-2456**
  - Updated api lambdas to query ORCA Private API
  - Updated example/cumulus-tf/orca.tf to the ORCA release v4.0.0-Beta3
- **CUMULUS-2638**
  - Adds documentation to clarify bucket config object use.
- **CUMULUS-2642**
  - Reduces the reconcilation report's default maxResponseSize that returns
     the full report rather than an s3 signed url. Reports very close to the
     previous limits were failing to download, so the limit has been lowered to
     ensure all files are handled properly.
- **CUMULUS-2684**
  - Added optional collection level parameter `s3MultipartChunksizeMb` to collection's `meta` field
  - Updated `move-granules` task to take in an optional config parameter s3MultipartChunksizeMb
- **CUMULUS-2747**
  - Updated data management type doc to include additional fields for provider configurations
- **CUMULUS-2773**
  - Added a document to the workflow-tasks docs describing deployment, configuration and usage of the LZARDS backup task.

### Removed

- **CUMULUS-2311** - RDS Migration Epic Phase 2
  - **CUMULUS-2782**
    - Remove deprecated `@ingest/granule.moveGranuleFiles`
  - **CUMULUS-2770**
    - Removed `waitForModelStatus` from `example/spec/helpers/apiUtils` integration test helpers
  - **CUMULUS-2510**
    - Removed `stream_enabled` and `stream_view_type` from `executions_table` TF
      definition.
    - Removed `aws_lambda_event_source_mapping` TF definition on executions
      DynamoDB table.
    - Removed `stream_enabled` and `stream_view_type` from `collections_table`
      TF definition.
    - Removed `aws_lambda_event_source_mapping` TF definition on collections
      DynamoDB table.
    - Removed lambda `publish_collections` TF resource.
    - Removed `aws_lambda_event_source_mapping` TF definition on granules
    - Removed `stream_enabled` and `stream_view_type` from `pdrs_table` TF
      definition.
    - Removed `aws_lambda_event_source_mapping` TF definition on PDRs
      DynamoDB table.
  - **CUMULUS-2694**
    - Removed `@cumulus/api/models/granules.storeGranulesFromCumulusMessage()` method
  - **CUMULUS-2662**
    - Removed call to `addToLocalES` in POST `/granules` endpoint since it is
      redundant.
    - Removed call to `addToLocalES` in POST and PUT `/executions` endpoints
      since it is redundant.
    - Removed function `addToLocalES` from `es-client` package since it is no
      longer used.
  - **CUMULUS-2771**
    - Removed `_updateGranuleStatus` to update granule to "running" from `@cumulus/api/lib/ingest.reingestGranule`
    and `@cumulus/api/lib/ingest.applyWorkflow`

### Changed

- Made `vpc_id` variable optional for `example/cumulus-tf` module
- Made `vpc_id` and `subnet_ids` variables optional for `example/data-persistence-tf` module
- Made `vpc_id` and `subnets` variables optional for `example/rds-cluster-tf` module
- **CUMULUS-1823**
  - Updates to Cumulus rule/provider schemas to improve field titles and descriptions.
- **CUMULUS-2638**
  - Transparent to users, remove typescript type `BucketType`.
- **CUMULUS-2718**
  - Updated config for SyncGranules to support optional `workflowStartTime`
  - Updated SyncGranules to provide `createdAt` on output based on `workflowStartTime` if provided,
  falling back to `Date.now()` if not provided.
  - Updated `task_config` of SyncGranule in example workflows
- **CUMULUS-2735**
  - Updated reconciliation reports to write formatted JSON to S3 to improve readability for
    large reports
  - Updated TEA version from 102 to 121 to address TEA deployment issue with the max size of
    a policy role being exceeded
- **CUMULUS-2743**
  - Updated bamboo Dockerfile to upgrade pip as part of the image creation process
- **CUMULUS-2744**
  - GET executions/status returns associated granules for executions retrieved from the Step Function API
- **CUMULUS-2751**
  - Upgraded all Cumulus (node.js) workflow tasks to use
    `@cumulus/cumulus-message-adapter-js` version `2.0.3`, which includes an
    update cma-js to better expose CMA stderr stream output on lambda timeouts
    as well as minor logging enhancements.
- **CUMULUS-2752**
  - Add new mappings for execution records to prevent dynamic field expansion from exceeding
  Elasticsearch field limits
    - Nested objects under `finalPayload.*` will not dynamically add new fields to mapping
    - Nested objects under `originalPayload.*` will not dynamically add new fields to mapping
    - Nested keys under `tasks` will not dynamically add new fields to mapping
- **CUMULUS-2753**
  - Updated example/cumulus-tf/orca.tf to the latest ORCA release v4.0.0-Beta2 which is compatible with granule.files file schema
  - Updated /orca/recovery to call new lambdas request_status_for_granule and request_status_for_job.
  - Updated orca integration test
- [**PR #2569**](https://github.com/nasa/cumulus/pull/2569)
  - Fixed `TypeError` thrown by `@cumulus/cmrjs/cmr-utils.getGranuleTemporalInfo` when
    a granule's associated UMM-G JSON metadata file does not contain a `ProviderDates`
    element that has a `Type` of either `"Update"` or `"Insert"`.  If neither are
    present, the granule's last update date falls back to the `"Create"` type
    provider date, or `undefined`, if none is present.
- **CUMULUS-2311** - RDS Migration Epic Phase 2
  - **CUMULUS_2641**
    - Update API granule schema to set productVolume as a string value
    - Update `@cumulus/message` package to set productVolume as string
      (calculated with `file.size` as a `BigInt`) to match API schema
    - Update `@cumulus/db` granule translation to translate `granule` objects to
      match the updated API schema
  - **CUMULUS-2714**
    - Updated
      - @cumulus/api/lib.writeRecords.writeGranulesFromMessage
      - @cumulus/api/lib.writeRecords.writeGranuleFromApi
      - @cumulus/api/lib.writeRecords.createGranuleFromApi
      - @cumulus/api/lib.writeRecords.updateGranuleFromApi
    - These methods now remove postgres file records that aren't contained in
        the write/update action if such file records exist.  This update
        maintains consistency with the writes to elasticsearch/dynamodb.
  - **CUMULUS-2672**
    - Updated `data-migration2` lambda to migrate Dynamo `granule.files[].type`
      instead of dropping it.
    - Updated `@cumlus/db` `translateApiFiletoPostgresFile` to retain `type`
    - Updated `@cumulus/db` `translatePostgresFileToApiFile` to retain `type`
    - Updated `@cumulus/types.api.file` to add `type` to the typing.
  - **CUMULUS-2315**
    - Update `index-from-database` lambda/ECS task and elasticsearch endpoint to read
      from PostgreSQL database
    - Update `index-from-database` endpoint to add the following configuration
      tuning parameters:
      - postgresResultPageSize -- The number of records to read from each
        postgres table per request.   Default is 1000.
      - postgresConnectionPoolSize -- The max number of connections to allow the
        index function to make to the database.  Default is 10.
      - esRequestConcurrency -- The maximium number of concurrent record
        translation/ES record update requests.   Default is 10.
  - **CUMULUS-2308**
    - Update `/granules/<granule_id>` GET endpoint to return PostgreSQL Granules instead of DynamoDB Granules
    - Update `/granules/<granule_id>` PUT endpoint to use PostgreSQL Granule as source rather than DynamoDB Granule
    - Update `unpublishGranule` (used in /granules PUT) to use PostgreSQL Granule as source rather than DynamoDB Granule
    - Update integration tests to use `waitForApiStatus` instead of `waitForModelStatus`
    - Update Granule ingest to update the Postgres Granule status as well as the DynamoDB Granule status
  - **CUMULUS-2302**
    - Update API collection GET endpoint to read individual provider records from
      PostgreSQL database instead of DynamoDB
    - Update sf-scheduler lambda to utilize API endpoint to get provider record
      from database via Private API lambda
    - Update API granule `reingest` endpoint to read collection from PostgreSQL
      database instead of DynamoDB
    - Update internal-reconciliation report to base report Collection comparison
      on PostgreSQL instead of DynamoDB
    - Moved createGranuleAndFiles `@cumulus/api` unit helper from `./lib` to
      `.test/helpers`
  - **CUMULUS-2208**
    - Moved all `@cumulus/api/es/*` code to new `@cumulus/es-client` package
    - Updated logic for collections API POST/PUT/DELETE to create/update/delete
      records directly in Elasticsearch in parallel with updates to
      DynamoDb/PostgreSQL
    - Updated logic for rules API POST/PUT/DELETE to create/update/delete
      records directly in Elasticsearch in parallel with updates to
      DynamoDb/PostgreSQL
    - Updated logic for providers API POST/PUT/DELETE to create/update/delete
      records directly in  Elasticsearch in parallel with updates to
      DynamoDb/PostgreSQL
    - Updated logic for PDRs API DELETE to delete records directly in
      Elasticsearch in parallel with deletes to DynamoDB/PostgreSQL
    - Updated logic for executions API DELETE to delete records directly in
      Elasticsearch in parallel with deletes to DynamoDB/PostgreSQL
    - Updated logic for granules API DELETE to delete records directly in
      Elasticsearch in parallel with deletes to DynamoDB/PostgreSQL
    - `sfEventSqsToDbRecords` Lambda now writes following data directly to
      Elasticsearch in parallel with writes to DynamoDB/PostgreSQL:
      - executions
      - PDRs
      - granules
    - All async operations are now written directly to Elasticsearch in parallel
      with DynamoDB/PostgreSQL
    - Updated logic for async operation API DELETE to delete records directly in
      Elasticsearch in parallel with deletes to DynamoDB/PostgreSQL
    - Moved:
      - `packages/api/lib/granules.getGranuleProductVolume` ->
      `@cumulus/message/Granules.getGranuleProductVolume`
      - `packages/api/lib/granules.getGranuleTimeToPreprocess`
      -> `@cumulus/message/Granules.getGranuleTimeToPreprocess`
      - `packages/api/lib/granules.getGranuleTimeToArchive` ->
      `@cumulus/message/Granules.getGranuleTimeToArchive`
      - `packages/api/models/Granule.generateGranuleRecord`
      -> `@cumulus/message/Granules.generateGranuleApiRecord`
  - **CUMULUS-2306**
    - Updated API local serve (`api/bin/serve.js`) setup code to add cleanup/executions
    related records
    - Updated @cumulus/db/models/granules-executions to add a delete method in
      support of local cleanup
    - Add spec/helpers/apiUtils/waitForApiStatus integration helper to retry API
      record retrievals on status in lieu of using `waitForModelStatus`
  - **CUMULUS-2303**
    - Update API provider GET endpoint to read individual provider records from
      PostgreSQL database instead of DynamoDB
    - Update sf-scheduler lambda to utilize API endpoint to get provider record
      from database via Private API lambda
  - **CUMULUS-2301**
    - Updated `getAsyncOperation` to read from PostgreSQL database instead of
      DynamoDB.
    - Added `translatePostgresAsyncOperationToApiAsyncOperation` function in
      `@cumulus/db/translate/async-operation`.
    - Updated `translateApiAsyncOperationToPostgresAsyncOperation` function to
      ensure that `output` is properly translated to an object for the
      PostgreSQL record for the following cases of `output` on the incoming API
      record:
      - `record.output` is a JSON stringified object
      - `record.output` is a JSON stringified array
      - `record.output` is a JSON stringified string
      - `record.output` is a string
  - **CUMULUS-2317**
    - Changed reconciliation reports to read file records from PostgreSQL instead of DynamoDB
  - **CUMULUS-2304**
    - Updated API rule GET endpoint to read individual rule records from
      PostgreSQL database instead of DynamoDB
    - Updated internal consumer lambdas for SNS, SQS and Kinesis to read
      rules from PostgreSQL.
  - **CUMULUS-2634**
    - Changed `sfEventSqsToDbRecords` Lambda to use new upsert helpers for executions, granules, and PDRs
    to ensure out-of-order writes are handled correctly when writing to Elasticsearch
  - **CUMULUS-2510**
    - Updated `@cumulus/api/lib/writeRecords/write-execution` to publish SNS
      messages after a successful write to Postgres, DynamoDB, and ES.
    - Updated functions `create` and `upsert` in the `db` model for Executions
      to return an array of objects containing all columns of the created or
      updated records.
    - Updated `@cumulus/api/endpoints/collections` to publish an SNS message
      after a successful collection delete, update (PUT), create (POST).
    - Updated functions `create` and `upsert` in the `db` model for Collections
      to return an array of objects containing all columns for the created or
      updated records.
    - Updated functions `create` and `upsert` in the `db` model for Granules
      to return an array of objects containing all columns for the created or
      updated records.
    - Updated `@cumulus/api/lib/writeRecords/write-granules` to publish SNS
      messages after a successful write to Postgres, DynamoDB, and ES.
    - Updated `@cumulus/api/lib/writeRecords/write-pdr` to publish SNS
      messages after a successful write to Postgres, DynamoDB, and ES.
  - **CUMULUS-2733**
    - Updated `_writeGranuleFiles` function creates an aggregate error which
      contains the workflow error, if any, as well as any error that may occur
      from writing granule files.
  - **CUMULUS-2674**
    - Updated `DELETE` endpoints for the following data types to check that record exists in
      PostgreSQL or Elasticsearch before proceeding with deletion:
      - `provider`
      - `async operations`
      - `collections`
      - `granules`
      - `executions`
      - `PDRs`
      - `rules`
  - **CUMULUS-2294**
    - Updated architecture and deployment documentation to reference RDS
  - **CUMULUS-2642**
    - Inventory and Granule Not Found Reconciliation Reports now compare
      Databse against S3 in on direction only, from Database to S3
      Objects. This means that only files in the database are compared against
      objects found on S3 and the filesInCumulus.onlyInS3 report key will
      always be empty. This significantly decreases the report output size and
      aligns with a users expectations.
    - Updates getFilesAndGranuleInfoQuery to take additional optional
      parameters `collectionIds`, `granuleIds`, and `providers` to allow
      targeting/filtering of the results.

  - **CUMULUS-2694**
    - Updated database write logic in `sfEventSqsToDbRccords` to log message if Cumulus
    workflow message is from pre-RDS deployment but still attempt parallel writing to DynamoDB
    and PostgreSQL
    - Updated database write logic in `sfEventSqsToDbRccords` to throw error if requirements to write execution to PostgreSQL cannot be met
  - **CUMULUS-2660**
    - Updated POST `/executions` endpoint to publish SNS message of created record to executions SNS topic
  - **CUMULUS-2661**
    - Updated PUT `/executions/<arn>` endpoint to publish SNS message of updated record to executions SNS topic
  - **CUMULUS-2765**
    - Updated `updateGranuleStatusToQueued` in `write-granules` to write to
      Elasticsearch and publish SNS message to granules topic.
  - **CUMULUS-2774**
    - Updated `constructGranuleSnsMessage` and `constructCollectionSnsMessage`
      to throw error if `eventType` is invalid or undefined.
  - **CUMULUS-2776**
    - Updated `getTableIndexDetails` in `db-indexer` to use correct
      `deleteFnName` for reconciliation reports.
  - **CUMULUS-2780**
    - Updated bulk granule reingest operation to read granules from PostgreSQL instead of DynamoDB.
  - **CUMULUS-2778**
    - Updated default value of `async_operation_image` in `tf-modules/cumulus/variables.tf` to `cumuluss/async-operation:38`
  - **CUMULUS-2854**
    - Updated rules model to decouple `createRuleTrigger` from `create`.
    - Updated rules POST endpoint to call `rulesModel.createRuleTrigger` directly to create rule trigger.
    - Updated rules PUT endpoints to call `rulesModel.createRuleTrigger` if update fails and reversion needs to occur.
- **CUMULUS-2735**
  - Updated reconciliation reports to write formatted JSON to S3 to improve readability for
    large reports
  - Updated TEA version from 102 to 121 to address TEA deployment issue with the max size of
    a policy role being exceeded
- **CUMULUS-2775**
  - Changed `@cumulus/api-client/invokeApi()` to accept a single accepted status code or an array
  of accepted status codes via `expectedStatusCodes`
- [**PR #2611**](https://github.com/nasa/cumulus/pull/2611)
  - Changed `@cumulus/launchpad-auth/LaunchpadToken.requestToken` and `validateToken`
    to use the HTTPS request option `https.pfx` instead of the deprecated `pfx` option
    for providing the certificate.
- **CUMULUS-2836**
  - Updates `cmr-utils/getGranuleTemporalInfo` to search for a SingleDateTime
    element, when beginningDateTime value is not
    found in the metadata file.  The granule's temporal information is
    returned so that both beginningDateTime and endingDateTime are set to the
    discovered singleDateTimeValue.
- **CUMULUS-2756**
  - Updated `_writeGranule()` in `write-granules.js` to catch failed granule writes due to schema validation, log the failure and then attempt to set the status of the granule to `failed` if it already exists to prevent a failure from allowing the granule to get "stuck" in a non-failed status.

### Fixed

- **CUMULUS-2775**
  - Updated `@cumulus/api-client` to not log an error for 201 response from `updateGranule`
- **CUMULUS-2783**
  - Added missing lower bound on scale out policy for ECS cluster to ensure that
  the cluster will autoscale correctly.
- **CUMULUS-2835**
  - Updated `hyrax-metadata-updates` task to support reading the DatasetId from ECHO10 XML, and the EntryTitle from UMM-G JSON; these are both valid alternatives to the shortname and version ID.

- **CUMULUS-2311** - RDS Migration Epic Phase 2
  - **CUMULUS-2778**
    - Fixed async operation docker image to correctly update record status in
    Elasticsearch

## [v9.9.0] 2021-11-03

### Added

- **NDCUM-624**: Add support for ISO metadata files for the `MoveGranules` step
  - Add function `isISOFile` to check if a given file object is an ISO file
  - `granuleToCmrFileObject` and `granulesToCmrFileObjects` now take a
    `filterFunc` argument
    - `filterFunc`'s default value is `isCMRFile`, so the previous behavior is
      maintained if no value is given for this argument
    - `MoveGranules` passes a custom filter function to
      `granulesToCmrFileObjects` to check for `isISOFile` in addition to
      `isCMRFile`, so that metadata from `.iso.xml` files can be used in the
      `urlPathTemplate`
- [**PR #2535**](https://github.com/nasa/cumulus/pull/2535)
  - NSIDC and other cumulus users had desire for returning formatted dates for
    the 'url_path' date extraction utilities. Added 'dateFormat' function as
    an option for extracting and formating the entire date. See
    docs/workflow/workflow-configuration-how-to.md for more information.
- [**PR #2548**](https://github.com/nasa/cumulus/pull/2548)
  - Updated webpack configuration for html-loader v2
- **CUMULUS-2640**
  - Added Elasticsearch client scroll setting to the CreateReconciliationReport lambda function.
  - Added `elasticsearch_client_config` tfvars to the archive and cumulus terraform modules.
- **CUMULUS-2683**
  - Added `default_s3_multipart_chunksize_mb` setting to the `move-granules` lambda function.
  - Added `default_s3_multipart_chunksize_mb` tfvars to the cumulus and ingest terraform modules.
  - Added optional parameter `chunkSize` to `@cumulus/aws-client/S3.moveObject` and
    `@cumulus/aws-client/S3.multipartCopyObject` to set the chunk size of the S3 multipart uploads.
  - Renamed optional parameter `maxChunkSize` to `chunkSize` in
    `@cumulus/aws-client/lib/S3MultipartUploads.createMultipartChunks`.

### Changed

- Upgraded all Cumulus workflow tasks to use `@cumulus/cumulus-message-adapter-js` version `2.0.1`
- **CUMULUS-2725**
  - Updated providers endpoint to return encrypted password
  - Updated providers model to try decrypting credentials before encryption to allow for better handling of updating providers
- **CUMULUS-2734**
  - Updated `@cumulus/api/launchpadSaml.launchpadPublicCertificate` to correctly retrieve
    certificate from launchpad IdP metadata with and without namespace prefix.

## [v9.8.0] 2021-10-19

### Notable changes

- Published new tag [`36` of `cumuluss/async-operation` to Docker Hub](https://hub.docker.com/layers/cumuluss/async-operation/35/images/sha256-cf777a6ef5081cd90a0f9302d45243b6c0a568e6d977c0ee2ccc5a90b12d45d0?context=explore) for compatibility with
upgrades to `knex` package and to address security vulnerabilities.

### Added

- Added `@cumulus/db/createRejectableTransaction()` to handle creating a Knex transaction that **will throw an error** if the transaction rolls back. [As of Knex 0.95+, promise rejection on transaction rollback is no longer the default behavior](https://github.com/knex/knex/blob/master/UPGRADING.md#upgrading-to-version-0950).

- **CUMULUS-2639**
  - Increases logging on reconciliation reports.

- **CUMULUS-2670**
  - Updated `lambda_timeouts` string map variable for `cumulus` module to accept a
  `update_granules_cmr_metadata_file_links_task_timeout` property
- **CUMULUS-2598**
  - Add unit and integration tests to describe queued granules as ignored when
    duplicate handling is 'skip'

### Changed

- Updated `knex` version from 0.23.11 to 0.95.11 to address security vulnerabilities
- Updated default version of async operations Docker image to `cumuluss/async-operation:36`
- **CUMULUS-2590**
  - Granule applyWorkflow, Reingest actions and Bulk operation now update granule status to `queued` when scheduling the granule.
- **CUMULUS-2643**
  - relocates system file `buckets.json` out of the
    `s3://internal-bucket/workflows` directory into
    `s3://internal-bucket/buckets`.

## [v9.7.0] 2021-10-01

### Notable Changes

- **CUMULUS-2583**
  - The `queue-granules` task now updates granule status to `queued` when a granule is queued. In order to prevent issues with the private API endpoint and Lambda API request and concurrency limits, this functionality runs with limited concurrency, which may increase the task's overall runtime when large numbers of granules are being queued. If you are facing Lambda timeout errors with this task, we recommend converting your `queue-granules` task to an ECS activity. This concurrency is configurable via the task config's `concurrency` value.
- **CUMULUS-2676**
  - The `discover-granules` task has been updated to limit concurrency on checks to identify and skip already ingested granules in order to prevent issues with the private API endpoint and Lambda API request and concurrency limits. This may increase the task's overall runtime when large numbers of granules are discovered. If you are facing Lambda timeout errors with this task, we recommend converting your `discover-granules` task to an ECS activity. This concurrency is configurable via the task config's `concurrency` value.
- Updated memory of `<prefix>-sfEventSqsToDbRecords` Lambda to 1024MB

### Added

- **CUMULUS-2000**
  - Updated `@cumulus/queue-granules` to respect a new config parameter: `preferredQueueBatchSize`. Queue-granules will respect this batchsize as best as it can to batch granules into workflow payloads. As workflows generally rely on information such as collection and provider expected to be shared across all granules in a workflow, queue-granules will break batches up by collection, as well as provider if there is a `provider` field on the granule. This may result in batches that are smaller than the preferred size, but never larger ones. The default value is 1, which preserves current behavior of queueing 1 granule per workflow.
- **CUMULUS-2630**
  - Adds a new workflow `DiscoverGranulesToThrottledQueue` that discovers and writes
    granules to a throttled background queue.  This allows discovery and ingest
    of larger numbers of granules without running into limits with lambda
    concurrency.

### Changed

- **CUMULUS-2720**
  - Updated Core CI scripts to validate CHANGELOG diffs as part of the lint process
- **CUMULUS-2695**
  - Updates the example/cumulus-tf deployment to change
    `archive_api_reserved_concurrency` from 8 to 5 to use fewer reserved lambda
    functions. If you see throttling errors on the `<stack>-apiEndpoints` you
    should increase this value.
  - Updates cumulus-tf/cumulus/variables.tf to change
    `archive_api_reserved_concurrency` from 8 to 15 to prevent throttling on
    the dashboard for default deployments.
- **CUMULUS-2584**
  - Updates `api/endpoints/execution-status.js` `get` method to include associated granules, as
    an array, for the provided execution.
  - Added `getExecutionArnsByGranuleCumulusId` returning a list of executionArns sorted by most recent first,
    for an input Granule Cumulus ID in support of the move of `translatePostgresGranuleToApiGranule` from RDS-Phase2
    feature branch
  - Added `getApiExecutionCumulusIds` returning cumulus IDs for a given list of executions
- **CUMULUS-NONE**
  - Downgrades elasticsearch version in testing container to 5.3 to match AWS version.
  - Update serve.js -> `eraseDynamoTables()`. Changed the call `Promise.all()` to `Promise.allSettled()` to ensure all dynamo records (provider records in particular) are deleted prior to reseeding.

### Fixed

- **CUMULUS-2583**
  - Fixed a race condition where granules set as “queued” were not able to be set as “running” or “completed”

## [v9.6.0] 2021-09-20

### Added

- **CUMULUS-2576**
  - Adds `PUT /granules` API endpoint to update a granule
  - Adds helper `updateGranule` to `@cumulus/api-client/granules`
- **CUMULUS-2606**
  - Adds `POST /granules/{granuleId}/executions` API endpoint to associate an execution with a granule
  - Adds helper `associateExecutionWithGranule` to `@cumulus/api-client/granules`
- **CUMULUS-2583**
  - Adds `queued` as option for granule's `status` field

### Changed

- Moved `ssh2` package from `@cumulus/common` to `@cumulus/sftp-client` and
  upgraded package from `^0.8.7` to `^1.0.0` to address security vulnerability
  issue in previous version.
- **CUMULUS-2583**
  - `QueueGranules` task now updates granule status to `queued` once it is added to the queue.

- **CUMULUS-2617**
  - Use the `Authorization` header for CMR Launchpad authentication instead of the deprecated `Echo-Token` header.

### Fixed

- Added missing permission for `<prefix>_ecs_cluster_instance_role` IAM role (used when running ECS services/tasks)
to allow `kms:Decrypt` on the KMS key used to encrypt provider credentials. Adding this permission fixes the `sync-granule` task when run as an ECS activity in a Step Function, which previously failed trying to decrypt credentials for providers.

- **CUMULUS-2576**
  - Adds default value to granule's timestamp when updating a granule via API.

## [v9.5.0] 2021-09-07

### BREAKING CHANGES

- Removed `logs` record type from mappings from Elasticsearch. This change **should not have**
any adverse impact on existing deployments, even those which still contain `logs` records,
but technically it is a breaking change to the Elasticsearch mappings.
- Changed `@cumulus/api-client/asyncOperations.getAsyncOperation` to return parsed JSON body
of response and not the raw API endpoint response

### Added

- **CUMULUS-2670**
  - Updated core `cumulus` module to take lambda_timeouts string map variable that allows timeouts of ingest tasks to be configurable. Allowed properties for the mapping include:
  - discover_granules_task_timeout
  - discover_pdrs_task_timeout
  - hyrax_metadata_update_tasks_timeout
  - lzards_backup_task_timeout
  - move_granules_task_timeout
  - parse_pdr_task_timeout
  - pdr_status_check_task_timeout
  - post_to_cmr_task_timeout
  - queue_granules_task_timeout
  - queue_pdrs_task_timeout
  - queue_workflow_task_timeout
  - sync_granule_task_timeout
- **CUMULUS-2575**
  - Adds `POST /granules` API endpoint to create a granule
  - Adds helper `createGranule` to `@cumulus/api-client`
- **CUMULUS-2577**
  - Adds `POST /executions` endpoint to create an execution
- **CUMULUS-2578**
  - Adds `PUT /executions` endpoint to update an execution
- **CUMULUS-2592**
  - Adds logging when messages fail to be added to queue
- **CUMULUS-2644**
  - Pulled `delete` method for `granules-executions.ts` implemented as part of CUMULUS-2306
  from the RDS-Phase-2 feature branch in support of CUMULUS-2644.
  - Pulled `erasePostgresTables` method in `serve.js` implemented as part of CUMULUS-2644,
  and CUMULUS-2306 from the RDS-Phase-2 feature branch in support of CUMULUS-2644
  - Added `resetPostgresDb` method to support resetting between integration test suite runs

### Changed

- Updated `processDeadLetterArchive` Lambda to return an object where
`processingSucceededKeys` is an array of the S3 keys for successfully
processed objects and `processingFailedKeys` is an array of S3 keys
for objects that could not be processed
- Updated async operations to handle writing records to the databases
when output of the operation is `undefined`

- **CUMULUS-2644**
  - Moved `migration` directory from the `db-migration-lambda` to the `db` package and
  updated unit test references to migrationDir to be pulled from `@cumulus/db`
  - Updated `@cumulus/api/bin/serveUtils` to write records to PostgreSQL tables

- **CUMULUS-2575**
  - Updates model/granule to allow a granule created from API to not require an
    execution to be associated with it. This is a backwards compatible change
    that will not affect granules created in the normal way.
  - Updates `@cumulus/db/src/model/granules` functions `get` and `exists` to
    enforce parameter checking so that requests include either (granule\_id
    and collection\_cumulus\_id) or (cumulus\_id) to prevent incorrect results.
  - `@cumulus/message/src/Collections.deconstructCollectionId` has been
    modified to throw a descriptive error if the input `collectionId` is
    undefined rather than `TypeError: Cannot read property 'split' of
    undefined`. This function has also been updated to throw descriptive errors
    if an incorrectly formatted collectionId is input.

## [v9.4.0] 2021-08-16

### Notable changes

- `@cumulus/sync-granule` task should now properly handle
syncing files from HTTP/HTTPS providers where basic auth is
required and involves a redirect to a different host (e.g.
downloading files protected by Earthdata Login)

### Added

- **CUMULUS-2591**
  - Adds `failedExecutionStepName` to failed execution's jsonb error records.
    This is the name of the Step Function step for the last failed event in the
    execution's event history.
- **CUMULUS-2548**
  - Added `allowed_redirects` field to PostgreSQL `providers` table
  - Added `allowedRedirects` field to DynamoDB `<prefix>-providers` table
  - Added `@cumulus/aws-client/S3.streamS3Upload` to handle uploading the contents
  of a readable stream to S3 and returning a promise
- **CUMULUS-2373**
  - Added `replaySqsMessages` lambda to replay archived incoming SQS
    messages from S3.
  - Added `/replays/sqs` endpoint to trigger an async operation for
    the `replaySqsMessages` lambda.
  - Added unit tests and integration tests for new endpoint and lambda.
  - Added `getS3PrefixForArchivedMessage` to `ingest/sqs` package to get prefix
    for an archived message.
  - Added new `async_operation` type `SQS Replay`.
- **CUMULUS-2460**
  - Adds `POST` /executions/workflows-by-granules for retrieving workflow names common to a set of granules
  - Adds `workflowsByGranules` to `@cumulus/api-client/executions`
- **CUMULUS-2635**
  - Added helper functions:
    - `@cumulus/db/translate/file/translateApiPdrToPostgresPdr`

### Fixed

- **CUMULUS-2548**
  - Fixed `@cumulus/ingest/HttpProviderClient.sync` to
properly handle basic auth when redirecting to a different
host and/or host with a different port
- **CUMULUS-2626**
  - Update [PDR migration](https://github.com/nasa/cumulus/blob/master/lambdas/data-migration2/src/pdrs.ts) to correctly find Executions by a Dynamo PDR's `execution` field
- **CUMULUS-2635**
  - Update `data-migration2` to migrate PDRs before migrating granules.
  - Update `data-migration2` unit tests testing granules migration to reference
    PDR records to better model the DB schema.
  - Update `migratePdrRecord` to use `translateApiPdrToPostgresPdr` function.

### Changed

- **CUMULUS-2373**
  - Updated `getS3KeyForArchivedMessage` in `ingest/sqs` to store SQS messages
    by `queueName`.
- **CUMULUS-2630**
  - Updates the example/cumulus-tf deployment to change
    `archive_api_reserved_concurrency` from 2 to 8 to prevent throttling with
    the dashboard.

## [v9.3.0] 2021-07-26

### BREAKING CHANGES

- All API requests made by `@cumulus/api-client` will now throw an error if the status code
does not match the expected response (200 for most requests and 202 for a few requests that
trigger async operations). Previously the helpers in this package would return the response
regardless of the status code, so you may need to update any code using helpers from this
package to catch or to otherwise handle errors that you may encounter.
- The Cumulus API Lambda function has now been configured with reserved concurrency to ensure
availability in a high-concurrency environment. However, this also caps max concurrency which
may result in throttling errors if trying to reach the Cumulus API multiple times in a short
period. Reserved concurrency can be configured with the `archive_api_reserved_concurrency`
terraform variable on the Cumulus module and increased if you are seeing throttling errors.
The default reserved concurrency value is 8.

### Notable changes

- `cmr_custom_host` variable for `cumulus` module can now be used to configure Cumulus to
  integrate with a custom CMR host name and protocol (e.g.
  `http://custom-cmr-host.com`). Note that you **must** include a protocol
  (`http://` or `https://)  if specifying a value for this variable.
- The cumulus module configuration value`rds_connetion_heartbeat` and it's
  behavior has been replaced by a more robust database connection 'retry'
  solution.   Users can remove this value from their configuration, regardless
  of value.  See the `Changed` section notes on CUMULUS-2528 for more details.

### Added

- Added user doc describing new features related to the Cumulus dead letter archive.
- **CUMULUS-2327**
  - Added reserved concurrency setting to the Cumulus API lambda function.
  - Added relevant tfvars to the archive and cumulus terraform modules.
- **CUMULUS-2460**
  - Adds `POST` /executions/search-by-granules for retrieving executions from a list of granules or granule query
  - Adds `searchExecutionsByGranules` to `@cumulus/api-client/executions`
- **CUMULUS-2475**
  - Adds `GET` endpoint to distribution API
- **CUMULUS-2463**
  - `PUT /granules` reingest action allows a user to override the default execution
    to use by providing an optional `workflowName` or `executionArn` parameter on
    the request body.
  - `PUT /granules/bulkReingest` action allows a user to override the default
    execution/workflow combination to reingest with by providing an optional
    `workflowName` on the request body.
- Adds `workflowName` and `executionArn` params to @cumulus/api-client/reingestGranules
- **CUMULUS-2476**
  - Adds handler for authenticated `HEAD` Distribution requests replicating current behavior of TEA
- **CUMULUS-2478**
  - Implemented [bucket map](https://github.com/asfadmin/thin-egress-app#bucket-mapping).
  - Implemented /locate endpoint
  - Cumulus distribution API checks the file request against bucket map:
    - retrieves the bucket and key from file path
    - determines if the file request is public based on the bucket map rather than the bucket type
    - (EDL only) restricts download from PRIVATE_BUCKETS to users who belong to certain EDL User Groups
    - bucket prefix and object prefix are supported
  - Add 'Bearer token' support as an authorization method
- **CUMULUS-2486**
  - Implemented support for custom headers
  - Added 'Bearer token' support as an authorization method
- **CUMULUS-2487**
  - Added integration test for cumulus distribution API
- **CUMULUS-2569**
  - Created bucket map cache for cumulus distribution API
- **CUMULUS-2568**
  - Add `deletePdr`/PDR deletion functionality to `@cumulus/api-client/pdrs`
  - Add `removeCollectionAndAllDependencies` to integration test helpers
  - Added `example/spec/apiUtils.waitForApiStatus` to wait for a
  record to be returned by the API with a specific value for
  `status`
  - Added `example/spec/discoverUtils.uploadS3GranuleDataForDiscovery` to upload granule data fixtures
  to S3 with a randomized granule ID for `discover-granules` based
  integration tests
  - Added `example/spec/Collections.removeCollectionAndAllDependencies` to remove a collection and
  all dependent objects (e.g. PDRs, granules, executions) from the
  database via the API
  - Added helpers to `@cumulus/api-client`:
    - `pdrs.deletePdr` - Delete a PDR via the API
    - `replays.postKinesisReplays` - Submit a POST request to the `/replays` endpoint for replaying Kinesis messages

- `@cumulus/api-client/granules.getGranuleResponse` to return the raw endpoint response from the GET `/granules/<granuleId>` endpoint
- **CUMULUS-2311** - RDS Migration Epic Phase 2
  - **CUMULUS-2208**
    - Added `@cumulus/message/utils.parseException` to parse exception objects
    - Added helpers to `@cumulus/message/Granules`:
      - `getGranuleProductVolume`
      - `getGranuleTimeToPreprocess`
      - `getGranuleTimeToArchive`
      - `generateGranuleApiRecord`
    - Added `@cumulus/message/PDRs/generatePdrApiRecordFromMessage` to generate PDR from Cumulus workflow message
    - Added helpers to `@cumulus/es-client/indexer`:
      - `deleteAsyncOperation` to delete async operation records from Elasticsearch
      - `updateAsyncOperation` to update an async operation record in Elasticsearch
    - Added granules `PUT` endpoint to Cumulus API for updating a granule.
    Requests to this endpoint should be submitted **without an `action`**
    attribute in the request body.
    - Added `@cumulus/api-client/granules.updateGranule` to update granule via the API
  - **CUMULUS-2303**
    - Add translatePostgresProviderToApiProvider method to `@cumulus/db/translate/providers`
  - **CUMULUS-2306**
    - Updated API execution GET endpoint to read individual execution records
      from PostgreSQL database instead of DynamoDB
    - Updated API execution-status endpoint to read execution records from
      PostgreSQL database instead of DynamoDB
  - **CUMULUS-2302**
    - Added translatePostgresCollectionToApiCollection method to
      `@cumulus/db/translate/collections`
    - Added `searchWithUpdatedAtRange` method to
      `@cumulus/db/models/collections`
  - **CUMULUS-2301**
    - Created API asyncOperations POST endpoint to create async operations.
  - **CUMULUS-2307**
    - Updated API PDR GET endpoint to read individual PDR records from
      PostgreSQL database instead of DynamoDB
    - Added `deletePdr` to `@cumulus/api-client/pdrs`

### Changed

- Moved functions from `@cumulus/integration-tests` to `example/spec/helpers/workflowUtils`:
  - `startWorkflowExecution`
  - `startWorkflow`
  - `executeWorkflow`
  - `buildWorkflow`
  - `testWorkflow`
  - `buildAndExecuteWorkflow`
  - `buildAndStartWorkflow`
- `example/spec/helpers/workflowUtils.executeWorkflow` now uses
`waitForApiStatus` to ensure that the execution is `completed` or
`failed` before resolving
- `example/spec/helpers/testUtils.updateAndUploadTestFileToBucket`
now accepts an object of parameters rather than positional
arguments
- Removed PDR from the `payload` in the input payload test fixture for reconciliation report integration tests
- The following integration tests for PDR-based workflows were
updated to use randomized granule IDs:
  - `example/spec/parallel/ingest/ingestFromPdrSpec.js`
  - `example/spec/parallel/ingest/ingestFromPdrWithChildWorkflowMetaSpec.js`
  - `example/spec/parallel/ingest/ingestFromPdrWithExecutionNamePrefixSpec.js`
  - `example/spec/parallel/ingest/ingestPdrWithNodeNameSpec.js`
- Updated the `@cumulus/api-client/CumulusApiClientError` error class to include new properties that can be accessed directly on
the error object:
  - `statusCode` - The HTTP status code of the API response
  - `apiMessage` - The message from the API response
- Added `params.pRetryOptions` parameter to
`@cumulus/api-client/granules.deleteGranule` to control the retry
behavior
- Updated `cmr_custom_host` variable to accept a full protocol and host name
(e.g. `http://cmr-custom-host.com`), whereas it previously only accepted a host name
- **CUMULUS-2482**
  - Switches the default distribution app in the `example/cumulus-tf` deployment to the new Cumulus Distribution
  - TEA is still available by following instructions in `example/README.md`
- **CUMULUS-2463**
  - Increases the duration of allowed backoff times for a successful test from
    0.5 sec to 1 sec.
- **CUMULUS-2528**
  - Removed `rds_connection_heartbeat` as a configuration option from all
    Cumulus terraform modules
  - Removed `dbHeartBeat` as an environmental switch from
    `@cumulus/db.getKnexClient` in favor of more comprehensive general db
    connect retry solution
  - Added new `rds_connection_timing_configuration` string map to allow for
    configuration and tuning of Core's internal database retry/connection
    timeout behaviors.  These values map to connection pool configuration
    values for tarn (https://github.com/vincit/tarn.js/) which Core's database
    module / knex(https://www.npmjs.com/package/knex) use for this purpose:
    - acquireTimeoutMillis
    - createRetryIntervalMillis
    - createTimeoutMillis
    - idleTimeoutMillis
    - reapIntervalMillis
      Connection errors will result in a log line prepended with 'knex failed on
      attempted connection error' and sent from '@cumulus/db/connection'
  - Updated `@cumulus/db` and all terraform mdules to set default retry
    configuration values for the database module to cover existing database
    heartbeat connection failures as well as all other knex/tarn connection
    creation failures.

### Fixed

- Fixed bug where `cmr_custom_host` variable was not properly forwarded into `archive`, `ingest`, and `sqs-message-remover` modules from `cumulus` module
- Fixed bug where `parse-pdr` set a granule's provider to the entire provider record when a `NODE_NAME`
  is present. Expected behavior consistent with other tasks is to set the provider name in that field.
- **CUMULUS-2568**
  - Update reconciliation report integration test to have better cleanup/failure behavior
  - Fixed `@cumulus/api-client/pdrs.getPdr` to request correct endpoint for returning a PDR from the API
- **CUMULUS-2620**
  - Fixed a bug where a granule could be removed from CMR but still be set as
  `published: true` and with a CMR link in the Dynamo/PostgreSQL databases. Now,
  the CMR deletion and the Dynamo/PostgreSQL record updates will all succeed or fail
  together, preventing the database records from being out of sync with CMR.
  - Fixed `@cumulus/api-client/pdrs.getPdr` to request correct
  endpoint for returning a PDR from the API

## [v9.2.2] 2021-08-06 - [BACKPORT]

**Please note** changes in 9.2.2 may not yet be released in future versions, as
this is a backport and patch release on the 9.2.x series of releases. Updates that
are included in the future will have a corresponding CHANGELOG entry in future
releases.

### Added

- **CUMULUS-2635**
  - Added helper functions:
    - `@cumulus/db/translate/file/translateApiPdrToPostgresPdr`

### Fixed

- **CUMULUS-2635**
  - Update `data-migration2` to migrate PDRs before migrating granules.
  - Update `data-migration2` unit tests testing granules migration to reference
    PDR records to better model the DB schema.
  - Update `migratePdrRecord` to use `translateApiPdrToPostgresPdr` function.

## [v9.2.1] 2021-07-29 - [BACKPORT]

### Fixed

- **CUMULUS-2626**
  - Update [PDR migration](https://github.com/nasa/cumulus/blob/master/lambdas/data-migration2/src/pdrs.ts) to correctly find Executions by a Dynamo PDR's `execution` field

## [v9.2.0] 2021-06-22

### Added

- **CUMULUS-2475**
  - Adds `GET` endpoint to distribution API
- **CUMULUS-2476**
  - Adds handler for authenticated `HEAD` Distribution requests replicating current behavior of TEA

### Changed

- **CUMULUS-2482**
  - Switches the default distribution app in the `example/cumulus-tf` deployment to the new Cumulus Distribution
  - TEA is still available by following instructions in `example/README.md`

### Fixed

- **CUMULUS-2520**
  - Fixed error that prevented `/elasticsearch/index-from-database` from starting.
- **CUMULUS-2558**
  - Fixed issue where executions original_payload would not be retained on successful execution

### Removed

- **CUMULUS-2311** - RDS Migration Epic Phase 2
  - **CUMULUS-2208**
    - Removed trigger for `dbIndexer` Lambda for DynamoDB tables:
      - `<prefix>-AsyncOperationsTable`
      - `<prefix>-CollectionsTable`
      - `<prefix>-ExecutionsTable`
      - `<prefix>-GranulesTable`
      - `<prefix>-PdrsTable`
      - `<prefix>-ProvidersTable`
      - `<prefix>-RulesTable`

## [v9.1.0] 2021-06-03

### BREAKING CHANGES

- @cumulus/api-client/granules.getGranule now returns the granule record from the GET /granules/<granuleId> endpoint, not the raw endpoint response
- **CUMULUS-2434**
  - To use the updated `update-granules-cmr-metadata-file-links` task, the
    granule  UMM-G metadata should have version 1.6.2 or later, since CMR s3
    link type 'GET DATA VIA DIRECT ACCESS' is not valid until UMM-G version
    [1.6.2](https://cdn.earthdata.nasa.gov/umm/granule/v1.6.2/umm-g-json-schema.json)
- **CUMULUS-2488**
  - Removed all EMS reporting including lambdas, endpoints, params, etc as all
    reporting is now handled through Cloud Metrics
- **CUMULUS-2472**
  - Moved existing `EarthdataLoginClient` to
    `@cumulus/oauth-client/EarthdataLoginClient` and updated all references in
    Cumulus Core.
  - Rename `EarthdataLoginClient` property from `earthdataLoginUrl` to
    `loginUrl for consistency with new OAuth clients. See example in
    [oauth-client
    README](https://github.com/nasa/cumulus/blob/master/packages/oauth-client/README.md)

### Added

- **HYRAX-439** - Corrected README.md according to a new Hyrax URL format.
- **CUMULUS-2354**
  - Adds configuration options to allow `/s3credentials` endpoint to distribute
    same-region read-only tokens based on a user's CMR ACLs.
  - Configures the example deployment to enable this feature.
- **CUMULUS-2442**
  - Adds option to generate cloudfront URL to lzards-backup task. This will require a few new task config options that have been documented in the [task README](https://github.com/nasa/cumulus/blob/master/tasks/lzards-backup/README.md).
- **CUMULUS-2470**
  - Added `/s3credentials` endpoint for distribution API
- **CUMULUS-2471**
  - Add `/s3credentialsREADME` endpoint to distribution API
- **CUMULUS-2473**
  - Updated `tf-modules/cumulus_distribution` module to take earthdata or cognito credentials
  - Configured `example/cumulus-tf/cumulus_distribution.tf` to use CSDAP credentials
- **CUMULUS-2474**
  - Add `S3ObjectStore` to `aws-client`. This class allows for interaction with the S3 object store.
  - Add `object-store` package which contains abstracted object store functions for working with various cloud providers
- **CUMULUS-2477**
  - Added `/`, `/login` and `/logout` endpoints to cumulus distribution api
- **CUMULUS-2479**
  - Adds /version endpoint to distribution API
- **CUMULUS-2497**
  - Created `isISOFile()` to check if a CMR file is a CMR ISO file.
- **CUMULUS-2371**
  - Added helpers to `@cumulus/ingest/sqs`:
    - `archiveSqsMessageToS3` - archives an incoming SQS message to S3
    - `deleteArchivedMessageFromS3` - deletes a processed SQS message from S3
  - Added call to `archiveSqsMessageToS3` to `sqs-message-consumer` which
    archives all incoming SQS messages to S3.
  - Added call to `deleteArchivedMessageFrom` to `sqs-message-remover` which
    deletes archived SQS message from S3 once it has been processed.

### Changed

- **[PR2224](https://github.com/nasa/cumulus/pull/2244)**
- **CUMULUS-2208**
  - Moved all `@cumulus/api/es/*` code to new `@cumulus/es-client` package
- Changed timeout on `sfEventSqsToDbRecords` Lambda to 60 seconds to match
  timeout for Knex library to acquire database connections
- **CUMULUS-2517**
  - Updated postgres-migration-count-tool default concurrency to '1'
- **CUMULUS-2489**
  - Updated docs for Terraform references in FAQs, glossary, and in Deployment sections
- **CUMULUS-2434**
  - Updated `@cumulus/cmrjs` `updateCMRMetadata` and related functions to add
    both HTTPS URLS and S3 URIs to CMR metadata.
  - Updated `update-granules-cmr-metadata-file-links` task to add both HTTPS
    URLs and S3 URIs to the OnlineAccessURLs field of CMR metadata. The task
    configuration parameter `cmrGranuleUrlType` now has default value `both`.
  - To use the updated `update-granules-cmr-metadata-file-links` task, the
    granule UMM-G metadata should have version 1.6.2 or later, since CMR s3 link
    type 'GET DATA VIA DIRECT ACCESS' is not valid until UMM-G version
    [1.6.2](https://cdn.earthdata.nasa.gov/umm/granule/v1.6.2/umm-g-json-schema.json)
- **CUMULUS-2472**
  - Renamed `@cumulus/earthdata-login-client` to more generic
    `@cumulus/oauth-client` as a parent  class for new OAuth clients.
  - Added `@cumulus/oauth-client/CognitoClient` to interface with AWS cognito login service.
- **CUMULUS-2497**
  - Changed the `@cumulus/cmrjs` package:
    - Updated `@cumulus/cmrjs/cmr-utils.getGranuleTemporalInfo()` so it now
      returns temporal info for CMR ISO 19115 SMAP XML files.
    - Updated `@cumulus/cmrjs/cmr-utils.isCmrFilename()` to include
      `isISOFile()`.
- **CUMULUS-2532**
  - Changed integration tests to use `api-client/granules` functions as opposed to granulesApi from `@cumulus/integration-tests`.

### Fixed

- **CUMULUS-2519**
  - Update @cumulus/integration-tests.buildWorkflow to fail if provider/collection API response is not successful
- **CUMULUS-2518**
  - Update sf-event-sqs-to-db-records to not throw if a collection is not
    defined on a payload that has no granules/an empty granule payload object
- **CUMULUS-2512**
  - Updated ingest package S3 provider client to take additional parameter
    `remoteAltBucket` on `download` method to allow for per-file override of
    provider bucket for checksum
  - Updated @cumulus/ingest.fetchTextFile's signature to be parameterized and
    added `remoteAltBucket`to allow for an override of the passed in provider
    bucket for the source file
  - Update "eslint-plugin-import" to be pinned to 2.22.1
- **CUMULUS-2520**
  - Fixed error that prevented `/elasticsearch/index-from-database` from starting.
- **CUMULUS-2532**
  - Fixed integration tests to have granule deletion occur before provider and
    collection deletion in test cleanup.
- **[2231](https://github.com/nasa/cumulus/issues/2231)**
  - Fixes broken relative path links in `docs/README.md`

### Removed

- **CUMULUS-2502**
  - Removed outdated documentation regarding Kibana index patterns for metrics.

## [v9.0.1] 2021-05-07

### Migration Steps

Please review the migration steps for 9.0.0 as this release is only a patch to
correct a failure in our build script and push out corrected release artifacts. The previous migration steps still apply.

### Changed

- Corrected `@cumulus/db` configuration to correctly build package.

## [v9.0.0] 2021-05-03

### Migration steps

- This release of Cumulus enables integration with a PostgreSQL database for archiving Cumulus data. There are several upgrade steps involved, **some of which need to be done before redeploying Cumulus**. See the [documentation on upgrading to the RDS release](https://nasa.github.io/cumulus/docs/upgrade-notes/upgrade-rds).

### BREAKING CHANGES

- **CUMULUS-2185** - RDS Migration Epic
  - **CUMULUS-2191**
    - Removed the following from the `@cumulus/api/models.asyncOperation` class in
      favor of the added `@cumulus/async-operations` module:
      - `start`
      - `startAsyncOperations`
  - **CUMULUS-2187**
    - The `async-operations` endpoint will now omit `output` instead of
      returning `none` when the operation did not return output.
  - **CUMULUS-2309**
    - Removed `@cumulus/api/models/granule.unpublishAndDeleteGranule` in favor
      of `@cumulus/api/lib/granule-remove-from-cmr.unpublishGranule` and
      `@cumulus/api/lib/granule-delete.deleteGranuleAndFiles`.
  - **CUMULUS-2385**
    - Updated `sf-event-sqs-to-db-records` to write a granule's files to
      PostgreSQL only after the workflow has exited the `Running` status.
      Please note that any workflow that uses `sf_sqs_report_task` for
      mid-workflow updates will be impacted.
    - Changed PostgreSQL `file` schema and TypeScript type definition to require
      `bucket` and `key` fields.
    - Updated granule/file write logic to mark a granule's status as "failed"
  - **CUMULUS-2455**
    - API `move granule` endpoint now moves granule files on a per-file basis
    - API `move granule` endpoint on granule file move failure will retain the
      file at it's original location, but continue to move any other granule
      files.
    - Removed the `move` method from the `@cumulus/api/models.granule` class.
      logic is now handled in `@cumulus/api/endpoints/granules` and is
      accessible via the Core API.

### Added

- **CUMULUS-2185** - RDS Migration Epic
  - **CUMULUS-2130**
    - Added postgres-migration-count-tool lambda/ECS task to allow for
      evaluation of database state
    - Added /migrationCounts api endpoint that allows running of the
      postgres-migration-count-tool as an asyncOperation
  - **CUMULUS-2394**
    - Updated PDR and Granule writes to check the step function
      workflow_start_time against the createdAt field for each record to ensure
      old records do not overwrite newer ones for legacy Dynamo and PostgreSQL
      writes
  - **CUMULUS-2188**
    - Added `data-migration2` Lambda to be run after `data-migration1`
    - Added logic to `data-migration2` Lambda for migrating execution records
      from DynamoDB to PostgreSQL
  - **CUMULUS-2191**
    - Added `@cumulus/async-operations` to core packages, exposing
      `startAsyncOperation` which will handle starting an async operation and
      adding an entry to both PostgreSQL and DynamoDb
  - **CUMULUS-2127**
    - Add schema migration for `collections` table
  - **CUMULUS-2129**
    - Added logic to `data-migration1` Lambda for migrating collection records
      from Dynamo to PostgreSQL
  - **CUMULUS-2157**
    - Add schema migration for `providers` table
    - Added logic to `data-migration1` Lambda for migrating provider records
      from Dynamo to PostgreSQL
  - **CUMULUS-2187**
    - Added logic to `data-migration1` Lambda for migrating async operation
      records from Dynamo to PostgreSQL
  - **CUMULUS-2198**
    - Added logic to `data-migration1` Lambda for migrating rule records from
      DynamoDB to PostgreSQL
  - **CUMULUS-2182**
    - Add schema migration for PDRs table
  - **CUMULUS-2230**
    - Add schema migration for `rules` table
  - **CUMULUS-2183**
    - Add schema migration for `asyncOperations` table
  - **CUMULUS-2184**
    - Add schema migration for `executions` table
  - **CUMULUS-2257**
    - Updated PostgreSQL table and column names to snake_case
    - Added `translateApiAsyncOperationToPostgresAsyncOperation` function to `@cumulus/db`
  - **CUMULUS-2186**
    - Added logic to `data-migration2` Lambda for migrating PDR records from
      DynamoDB to PostgreSQL
  - **CUMULUS-2235**
    - Added initial ingest load spec test/utility
  - **CUMULUS-2167**
    - Added logic to `data-migration2` Lambda for migrating Granule records from
      DynamoDB to PostgreSQL and parse Granule records to store File records in
      RDS.
  - **CUMULUS-2367**
    - Added `granules_executions` table to PostgreSQL schema to allow for a
      many-to-many relationship between granules and executions
      - The table refers to granule and execution records using foreign keys
        defined with ON CASCADE DELETE, which means that any time a granule or
        execution record is deleted, all of the records in the
        `granules_executions` table referring to that record will also be
        deleted.
    - Added `upsertGranuleWithExecutionJoinRecord` helper to `@cumulus/db` to
      allow for upserting a granule record and its corresponding
      `granules_execution` record
  - **CUMULUS-2128**
    - Added helper functions:
      - `@cumulus/db/translate/file/translateApiFiletoPostgresFile`
      - `@cumulus/db/translate/file/translateApiGranuletoPostgresGranule`
      - `@cumulus/message/Providers/getMessageProvider`
  - **CUMULUS-2190**
    - Added helper functions:
      - `@cumulus/message/Executions/getMessageExecutionOriginalPayload`
      - `@cumulus/message/Executions/getMessageExecutionFinalPayload`
      - `@cumulus/message/workflows/getMessageWorkflowTasks`
      - `@cumulus/message/workflows/getMessageWorkflowStartTime`
      - `@cumulus/message/workflows/getMessageWorkflowStopTime`
      - `@cumulus/message/workflows/getMessageWorkflowName`
  - **CUMULUS-2192**
    - Added helper functions:
      - `@cumulus/message/PDRs/getMessagePdrRunningExecutions`
      - `@cumulus/message/PDRs/getMessagePdrCompletedExecutions`
      - `@cumulus/message/PDRs/getMessagePdrFailedExecutions`
      - `@cumulus/message/PDRs/getMessagePdrStats`
      - `@cumulus/message/PDRs/getPdrPercentCompletion`
      - `@cumulus/message/workflows/getWorkflowDuration`
  - **CUMULUS-2199**
    - Added `translateApiRuleToPostgresRule` to `@cumulus/db` to translate API
      Rule to conform to Postgres Rule definition.
  - **CUMUlUS-2128**
    - Added "upsert" logic to the `sfEventSqsToDbRecords` Lambda for granule and
      file writes to the core PostgreSQL database
  - **CUMULUS-2199**
    - Updated Rules endpoint to write rules to core PostgreSQL database in
      addition to DynamoDB and to delete rules from the PostgreSQL database in
      addition to DynamoDB.
    - Updated `create` in Rules Model to take in optional `createdAt` parameter
      which sets the value of createdAt if not specified during function call.
  - **CUMULUS-2189**
    - Updated Provider endpoint logic to write providers in parallel to Core
      PostgreSQL database
    - Update integration tests to utilize API calls instead of direct
      api/model/Provider calls
  - **CUMULUS-2191**
    - Updated cumuluss/async-operation task to write async-operations to the
      PostgreSQL database.
  - **CUMULUS-2228**
    - Added logic to the `sfEventSqsToDbRecords` Lambda to write execution, PDR,
      and granule records to the core PostgreSQL database in parallel with
      writes to DynamoDB
  - **CUMUlUS-2190**
    - Added "upsert" logic to the `sfEventSqsToDbRecords` Lambda for PDR writes
      to the core PostgreSQL database
  - **CUMUlUS-2192**
    - Added "upsert" logic to the `sfEventSqsToDbRecords` Lambda for execution
      writes to the core PostgreSQL database
  - **CUMULUS-2187**
    - The `async-operations` endpoint will now omit `output` instead of
      returning `none` when the operation did not return output.
  - **CUMULUS-2167**
    - Change PostgreSQL schema definition for `files` to remove `filename` and
      `name` and only support `file_name`.
    - Change PostgreSQL schema definition for `files` to remove `size` to only
      support `file_size`.
    - Change `PostgresFile` to remove duplicate fields `filename` and `name` and
      rename `size` to `file_size`.
  - **CUMULUS-2266**
    - Change `sf-event-sqs-to-db-records` behavior to discard and not throw an
      error on an out-of-order/delayed message so as not to have it be sent to
      the DLQ.
  - **CUMULUS-2305**
    - Changed `DELETE /pdrs/{pdrname}` API behavior to also delete record from
      PostgreSQL database.
  - **CUMULUS-2309**
    - Changed `DELETE /granules/{granuleName}` API behavior to also delete
      record from PostgreSQL database.
    - Changed `Bulk operation BULK_GRANULE_DELETE` API behavior to also delete
      records from PostgreSQL database.
  - **CUMULUS-2367**
    - Updated `granule_cumulus_id` foreign key to granule in PostgreSQL `files`
      table to use a CASCADE delete, so records in the files table are
      automatically deleted by the database when the corresponding granule is
      deleted.
  - **CUMULUS-2407**
    - Updated data-migration1 and data-migration2 Lambdas to use UPSERT instead
      of UPDATE when migrating dynamoDB records to PostgreSQL.
    - Changed data-migration1 and data-migration2 logic to only update already
      migrated records if the incoming record update has a newer timestamp
  - **CUMULUS-2329**
    - Add `write-db-dlq-records-to-s3` lambda.
    - Add terraform config to automatically write db records DLQ messages to an
      s3 archive on the system bucket.
    - Add unit tests and a component spec test for the above.
  - **CUMULUS-2380**
    - Add `process-dead-letter-archive` lambda to pick up and process dead letters in the S3 system bucket dead letter archive.
    - Add `/deadLetterArchive/recoverCumulusMessages` endpoint to trigger an async operation to leverage this capability on demand.
    - Add unit tests and integration test for all of the above.
  - **CUMULUS-2406**
    - Updated parallel write logic to ensure that updatedAt/updated_at
      timestamps are the same in Dynamo/PG on record write for the following
      data types:
      - async operations
      - granules
      - executions
      - PDRs
  - **CUMULUS-2446**
    - Remove schema validation check against DynamoDB table for collections when
      migrating records from DynamoDB to core PostgreSQL database.
  - **CUMULUS-2447**
    - Changed `translateApiAsyncOperationToPostgresAsyncOperation` to call
      `JSON.stringify` and then `JSON.parse` on output.
  - **CUMULUS-2313**
    - Added `postgres-migration-async-operation` lambda to start an ECS task to
      run a the `data-migration2` lambda.
    - Updated `async_operations` table to include `Data Migration 2` as a new
      `operation_type`.
    - Updated `cumulus-tf/variables.tf` to include `optional_dynamo_tables` that
      will be merged with `dynamo_tables`.
  - **CUMULUS-2451**
    - Added summary type file `packages/db/src/types/summary.ts` with
      `MigrationSummary` and `DataMigration1` and `DataMigration2` types.
    - Updated `data-migration1` and `data-migration2` lambdas to return
      `MigrationSummary` objects.
    - Added logging for every batch of 100 records processed for executions,
      granules and files, and PDRs.
    - Removed `RecordAlreadyMigrated` logs in `data-migration1` and
      `data-migration2`
  - **CUMULUS-2452**
    - Added support for only migrating certain granules by specifying the
      `granuleSearchParams.granuleId` or `granuleSearchParams.collectionId`
      properties in the payload for the
      `<prefix>-postgres-migration-async-operation` Lambda
    - Added support for only running certain migrations for data-migration2 by
      specifying the `migrationsList` property in the payload for the
      `<prefix>-postgres-migration-async-operation` Lambda
  - **CUMULUS-2453**
    - Created `storeErrors` function which stores errors in system bucket.
    - Updated `executions` and `granulesAndFiles` data migrations to call `storeErrors` to store migration errors.
    - Added `system_bucket` variable to `data-migration2`.
  - **CUMULUS-2455**
    - Move granules API endpoint records move updates for migrated granule files
      if writing any of the granule files fails.
  - **CUMULUS-2468**
    - Added support for doing [DynamoDB parallel scanning](https://docs.aws.amazon.com/amazondynamodb/latest/developerguide/Scan.html#Scan.ParallelScan) for `executions` and `granules` migrations to improve performance. The behavior of the parallel scanning and writes can be controlled via the following properties on the event input to the `<prefix>-postgres-migration-async-operation` Lambda:
      - `granuleMigrationParams.parallelScanSegments`: How many segments to divide your granules DynamoDB table into for parallel scanning
      - `granuleMigrationParams.parallelScanLimit`: The maximum number of granule records to evaluate for each parallel scanning segment of the DynamoDB table
      - `granuleMigrationParams.writeConcurrency`: The maximum number of concurrent granule/file writes to perform to the PostgreSQL database across all DynamoDB segments
      - `executionMigrationParams.parallelScanSegments`: How many segments to divide your executions DynamoDB table into for parallel scanning
      - `executionMigrationParams.parallelScanLimit`: The maximum number of execution records to evaluate for each parallel scanning segment of the DynamoDB table
      - `executionMigrationParams.writeConcurrency`: The maximum number of concurrent execution writes to perform to the PostgreSQL database across all DynamoDB segments
  - **CUMULUS-2468** - Added `@cumulus/aws-client/DynamoDb.parallelScan` helper to perform [parallel scanning on DynamoDb tables](https://docs.aws.amazon.com/amazondynamodb/latest/developerguide/Scan.html#Scan.ParallelScan)
  - **CUMULUS-2507**
    - Updated granule record write logic to set granule status to `failed` in both Postgres and DynamoDB if any/all of its files fail to write to the database.

### Deprecated

- **CUMULUS-2185** - RDS Migration Epic
  - **CUMULUS-2455**
    - `@cumulus/ingest/moveGranuleFiles`

## [v8.1.2] 2021-07-29

**Please note** changes in 8.1.2 may not yet be released in future versions, as this
is a backport/patch release on the 8.x series of releases.  Updates that are
included in the future will have a corresponding CHANGELOG entry in future releases.

### Notable changes

- `cmr_custom_host` variable for `cumulus` module can now be used to configure Cumulus to
integrate with a custom CMR host name and protocol (e.g. `http://custom-cmr-host.com`). Note
that you **must** include a protocol (`http://` or `https://`) if specifying a value for this
variable.
- `@cumulus/sync-granule` task should now properly handle
syncing files from HTTP/HTTPS providers where basic auth is
required and involves a redirect to a different host (e.g.
downloading files protected by Earthdata Login)

### Added

- **CUMULUS-2548**
  - Added `allowed_redirects` field to PostgreSQL `providers` table
  - Added `allowedRedirects` field to DynamoDB `<prefix>-providers` table
  - Added `@cumulus/aws-client/S3.streamS3Upload` to handle uploading the contents
  of a readable stream to S3 and returning a promise

### Changed

- Updated `cmr_custom_host` variable to accept a full protocol and host name
(e.g. `http://cmr-custom-host.com`), whereas it previously only accepted a host name

### Fixed

- Fixed bug where `cmr_custom_host` variable was not properly forwarded into `archive`, `ingest`, and `sqs-message-remover` modules from `cumulus` module
- **CUMULUS-2548**
  - Fixed `@cumulus/ingest/HttpProviderClient.sync` to
properly handle basic auth when redirecting to a different
host and/or host with a different port

## [v8.1.1] 2021-04-30 -- Patch Release

**Please note** changes in 8.1.1 may not yet be released in future versions, as this
is a backport/patch release on the 8.x series of releases.  Updates that are
included in the future will have a corresponding CHANGELOG entry in future releases.

### Added

- **CUMULUS-2497**
  - Created `isISOFile()` to check if a CMR file is a CMR ISO file.

### Fixed

- **CUMULUS-2512**
  - Updated ingest package S3 provider client to take additional parameter
    `remoteAltBucket` on `download` method to allow for per-file override of
    provider bucket for checksum
  - Updated @cumulus/ingest.fetchTextFile's signature to be parameterized and
    added `remoteAltBucket`to allow for an override of the passed in provider
    bucket for the source file
  - Update "eslint-plugin-import" to be pinned to 2.22.1

### Changed

- **CUMULUS-2497**
  - Changed the `@cumulus/cmrjs` package:
    - Updated `@cumulus/cmrjs/cmr-utils.getGranuleTemporalInfo()` so it now
      returns temporal info for CMR ISO 19115 SMAP XML files.
    - Updated `@cumulus/cmrjs/cmr-utils.isCmrFilename()` to include
      `isISOFile()`.

- **[2216](https://github.com/nasa/cumulus/issues/2216)**
  - Removed "node-forge", "xml-crypto" from audit whitelist, added "underscore"

## [v8.1.0] 2021-04-29

### Added

- **CUMULUS-2348**
  - The `@cumulus/api` `/granules` and `/granules/{granuleId}` endpoints now take `getRecoveryStatus` parameter
  to include recoveryStatus in result granule(s)
  - The `@cumulus/api-client.granules.getGranule` function takes a `query` parameter which can be used to
  request additional granule information.
  - Published `@cumulus/api@7.2.1-alpha.0` for dashboard testing
- **CUMULUS-2469**
  - Added `tf-modules/cumulus_distribution` module to standup a skeleton
    distribution api

## [v8.0.0] 2021-04-08

### BREAKING CHANGES

- **CUMULUS-2428**
  - Changed `/granules/bulk` to use `queueUrl` property instead of a `queueName` property for setting the queue to use for scheduling bulk granule workflows

### Notable changes

- Bulk granule operations endpoint now supports setting a custom queue for scheduling workflows via the `queueUrl` property in the request body. If provided, this value should be the full URL for an SQS queue.

### Added

- **CUMULUS-2374**
  - Add cookbok entry for queueing PostToCmr step
  - Add example workflow to go with cookbook
- **CUMULUS-2421**
  - Added **experimental** `ecs_include_docker_cleanup_cronjob` boolean variable to the Cumulus module to enable cron job to clean up docker root storage blocks in ECS cluster template for non-`device-mapper` storage drivers. Default value is `false`. This fulfills a specific user support request. This feature is otherwise untested and will remain so until we can iterate with a better, more general-purpose solution. Use of this feature is **NOT** recommended unless you are certain you need it.

- **CUMULUS-1808**
  - Add additional error messaging in `deleteSnsTrigger` to give users more context about where to look to resolve ResourceNotFound error when disabling or deleting a rule.

### Fixed

- **CUMULUS-2281**
  - Changed discover-granules task to write discovered granules directly to
    logger, instead of via environment variable. This fixes a problem where a
    large number of found granules prevents this lambda from running as an
    activity with an E2BIG error.

## [v7.2.0] 2021-03-23

### Added

- **CUMULUS-2346**
  - Added orca API endpoint to `@cumulus/api` to get recovery status
  - Add `CopyToGlacier` step to [example IngestAndPublishGranuleWithOrca workflow](https://github.com/nasa/cumulus/blob/master/example/cumulus-tf/ingest_and_publish_granule_with_orca_workflow.tf)

### Changed

- **HYRAX-357**
  - Format of NGAP OPeNDAP URL changed and by default now is referring to concept id and optionally can include short name and version of collection.
  - `addShortnameAndVersionIdToConceptId` field has been added to the config inputs of the `hyrax-metadata-updates` task

## [v7.1.0] 2021-03-12

### Notable changes

- `sync-granule` task will now properly handle syncing 0 byte files to S3
- SQS/Kinesis rules now support scheduling workflows to a custom queue via the `rule.queueUrl` property. If provided, this value should be the full URL for an SQS queue.

### Added

- `tf-modules/cumulus` module now supports a `cmr_custom_host` variable that can
  be used to set to an arbitrary  host for making CMR requests (e.g.
  `https://custom-cmr-host.com`).
- Added `buckets` variable to `tf-modules/archive`
- **CUMULUS-2345**
  - Deploy ORCA with Cumulus, see `example/cumulus-tf/orca.tf` and `example/cumulus-tf/terraform.tfvars.example`
  - Add `CopyToGlacier` step to [example IngestAndPublishGranule workflow](https://github.com/nasa/cumulus/blob/master/example/cumulus-tf/ingest_and_publish_granule_workflow.asl.json)
- **CUMULUS-2424**
  - Added `childWorkflowMeta` to `queue-pdrs` config. An object passed to this config value will be merged into a child workflow message's `meta` object. For an example of how this can be used, see `example/cumulus-tf/discover_and_queue_pdrs_with_child_workflow_meta_workflow.asl.json`.
- **CUMULUS-2427**
  - Added support for using a custom queue with SQS and Kinesis rules. Whatever queue URL is set on the `rule.queueUrl` property will be used to schedule workflows for that rule. This change allows SQS/Kinesis rules to use [any throttled queues defined for a deployment](https://nasa.github.io/cumulus/docs/data-cookbooks/throttling-queued-executions).

### Fixed

- **CUMULUS-2394**
  - Updated PDR and Granule writes to check the step function `workflow_start_time` against
      the `createdAt` field  for each record to ensure old records do not
      overwrite newer ones

### Changed

- `<prefix>-lambda-api-gateway` IAM role used by API Gateway Lambda now
  supports accessing all buckets defined in your `buckets` variable except
  "internal" buckets
- Updated the default scroll duration used in ESScrollSearch and part of the
  reconciliation report functions as a result of testing and seeing timeouts
  at its current value of 2min.
- **CUMULUS-2355**
  - Added logic to disable `/s3Credentials` endpoint based upon value for
    environment variable `DISABLE_S3_CREDENTIALS`. If set to "true", the
    endpoint will not dispense S3 credentials and instead return a message
    indicating that the endpoint has been disabled.
- **CUMULUS-2397**
  - Updated `/elasticsearch` endpoint's `reindex` function to prevent
    reindexing when source and destination indices are the same.
- **CUMULUS-2420**
  - Updated test function `waitForAsyncOperationStatus` to take a retryObject
    and use exponential backoff.  Increased the total test duration for both
    AsycOperation specs and the ReconciliationReports tests.
  - Updated the default scroll duration used in ESScrollSearch and part of the
    reconciliation report functions as a result of testing and seeing timeouts
    at its current value of 2min.
- **CUMULUS-2427**
  - Removed `queueUrl` from the parameters object for `@cumulus/message/Build.buildQueueMessageFromTemplate`
  - Removed `queueUrl` from the parameters object for `@cumulus/message/Build.buildCumulusMeta`

### Fixed

- Fixed issue in `@cumulus/ingest/S3ProviderClient.sync()` preventing 0 byte files from being synced to S3.

### Removed

- Removed variables from `tf-modules/archive`:
  - `private_buckets`
  - `protected_buckets`
  - `public_buckets`

## [v7.0.0] 2021-02-22

### BREAKING CHANGES

- **CUMULUS-2362** - Endpoints for the logs (/logs) will now throw an error unless Metrics is set up

### Added

- **CUMULUS-2345**
  - Deploy ORCA with Cumulus, see `example/cumulus-tf/orca.tf` and `example/cumulus-tf/terraform.tfvars.example`
  - Add `CopyToGlacier` step to [example IngestAndPublishGranule workflow](https://github.com/nasa/cumulus/blob/master/example/cumulus-tf/ingest_and_publish_granule_workflow.asl.json)
- **CUMULUS-2376**
  - Added `cmrRevisionId` as an optional parameter to `post-to-cmr` that will be used when publishing metadata to CMR.
- **CUMULUS-2412**
  - Adds function `getCollectionsByShortNameAndVersion` to @cumulus/cmrjs that performs a compound query to CMR to retrieve collection information on a list of collections. This replaces a series of calls to the CMR for each collection with a single call on the `/collections` endpoint and should improve performance when CMR return times are increased.

### Changed

- **CUMULUS-2362**
  - Logs endpoints only work with Metrics set up
- **CUMULUS-2376**
  - Updated `publishUMMGJSON2CMR` to take in an optional `revisionId` parameter.
  - Updated `publishUMMGJSON2CMR` to throw an error if optional `revisionId` does not match resulting revision ID.
  - Updated `publishECHO10XML2CMR` to take in an optional `revisionId` parameter.
  - Updated `publishECHO10XML2CMR` to throw an error if optional `revisionId` does not match resulting revision ID.
  - Updated `publish2CMR` to take in optional `cmrRevisionId`.
  - Updated `getWriteHeaders` to take in an optional CMR Revision ID.
  - Updated `ingestGranule` to take in an optional CMR Revision ID to pass to `getWriteHeaders`.
  - Updated `ingestUMMGranule` to take in an optional CMR Revision ID to pass to `getWriteHeaders`.
- **CUMULUS-2350**
  - Updates the examples on the `/s3credentialsREADME`, to include Python and
    JavaScript code demonstrating how to refrsh  the s3credential for
    programatic access.
- **CUMULUS-2383**
  - PostToCMR task will return CMRInternalError when a `500` status is returned from CMR

## [v6.0.0] 2021-02-16

### MIGRATION NOTES

- **CUMULUS-2255** - Cumulus has upgraded its supported version of Terraform
  from **0.12.12** to **0.13.6**. Please see the [instructions to upgrade your
  deployments](https://github.com/nasa/cumulus/blob/master/docs/upgrade-notes/upgrading-tf-version-0.13.6.md).

- **CUMULUS-2350**
  - If the  `/s3credentialsREADME`, does not appear to be working after
    deployment, [manual redeployment](https://docs.aws.amazon.com/apigateway/latest/developerguide/how-to-deploy-api-with-console.html)
    of the API-gateway stage may be necessary to finish the deployment.

### BREAKING CHANGES

- **CUMULUS-2255** - Cumulus has upgraded its supported version of Terraform from **0.12.12** to **0.13.6**.

### Added

- **CUMULUS-2291**
  - Add provider filter to Granule Inventory Report
- **CUMULUS-2300**
  - Added `childWorkflowMeta` to `queue-granules` config. Object passed to this
    value will be merged into a child workflow message's  `meta` object. For an
    example of how this can be used, see
    `example/cumulus-tf/discover_granules_workflow.asl.json`.
- **CUMULUS-2350**
  - Adds an unprotected endpoint, `/s3credentialsREADME`, to the
    s3-credentials-endpoint that displays  information on how to use the
    `/s3credentials` endpoint
- **CUMULUS-2368**
  - Add QueueWorkflow task
- **CUMULUS-2391**
  - Add reportToEms to collections.files file schema
- **CUMULUS-2395**
  - Add Core module parameter `ecs_custom_sg_ids` to Cumulus module to allow for
    custom security group mappings
- **CUMULUS-2402**
  - Officially expose `sftp()` for use in `@cumulus/sftp-client`

### Changed

- **CUMULUS-2323**
  - The sync granules task when used with the s3 provider now uses the
    `source_bucket` key in `granule.files` objects.  If incoming payloads using
    this task have a `source_bucket` value for a file using the s3 provider, the
    task will attempt to sync from the bucket defined in the file's
    `source_bucket` key instead of the `provider`.
    - Updated `S3ProviderClient.sync` to allow for an optional bucket parameter
      in support of the changed behavior.
  - Removed `addBucketToFile` and related code from sync-granules task

- **CUMULUS-2255**
  - Updated Terraform deployment code syntax for compatibility with version 0.13.6
- **CUMULUS-2321**
  - Updated API endpoint GET `/reconciliationReports/{name}` to return the
    pre-signe s3 URL in addition to report data

### Fixed

- Updated `hyrax-metadata-updates` task so the opendap url has Type 'USE SERVICE API'

- **CUMULUS-2310**
  - Use valid filename for reconciliation report
- **CUMULUS-2351**
  - Inventory report no longer includes the File/Granule relation object in the
    okCountByGranules key of a report.  The information is only included when a
    'Granule Not Found' report is run.

### Removed

- **CUMULUS-2364**
  - Remove the internal Cumulus logging lambda (log2elasticsearch)

## [v5.0.1] 2021-01-27

### Changed

- **CUMULUS-2344**
  - Elasticsearch API now allows you to reindex to an index that already exists
  - If using the Change Index operation and the new index doesn't exist, it will be created
  - Regarding instructions for CUMULUS-2020, you can now do a change index
    operation before a reindex operation. This will
    ensure that new data will end up in the new index while Elasticsearch is reindexing.

- **CUMULUS-2351**
  - Inventory report no longer includes the File/Granule relation object in the okCountByGranules key of a report. The information is only included when a 'Granule Not Found' report is run.

### Removed

- **CUMULUS-2367**
  - Removed `execution_cumulus_id` column from granules RDS schema and data type

## [v5.0.0] 2021-01-12

### BREAKING CHANGES

- **CUMULUS-2020**
  - Elasticsearch data mappings have been updated to improve search and the API
    has been update to reflect those changes. See Migration notes on how to
    update the Elasticsearch mappings.

### Migration notes

- **CUMULUS-2020**
  - Elasticsearch data mappings have been updated to improve search. For
    example, case insensitive searching will now work (e.g. 'MOD' and 'mod' will
    return the same granule results). To use the improved Elasticsearch queries,
    [reindex](https://nasa.github.io/cumulus-api/#reindex) to create a new index
    with the correct types. Then perform a [change
    index](https://nasa.github.io/cumulus-api/#change-index) operation to use
    the new index.
- **CUMULUS-2258**
  - Because the `egress_lambda_log_group` and
    `egress_lambda_log_subscription_filter` resource were removed from the
    `cumulus` module, new definitions for these resources must be added to
    `cumulus-tf/main.tf`. For reference on how to define these resources, see
    [`example/cumulus-tf/thin_egress_app.tf`](https://github.com/nasa/cumulus/blob/master/example/cumulus-tf/thin_egress_app.tf).
  - The `tea_stack_name` variable being passed into the `cumulus` module should be removed
- **CUMULUS-2344**
  - Regarding instructions for CUMULUS-2020, you can now do a change index operation before a reindex operation. This will
    ensure that new data will end up in the new index while Elasticsearch is reindexing.

### BREAKING CHANGES

- **CUMULUS-2020**
  - Elasticsearch data mappings have been updated to improve search and the API has been updated to reflect those changes. See Migration notes on how to update the Elasticsearch mappings.

### Added

- **CUMULUS-2318**
  - Added`async_operation_image` as `cumulus` module variable to allow for override of the async_operation container image.  Users can optionally specify a non-default docker image for use with Core async operations.
- **CUMULUS-2219**
  - Added `lzards-backup` Core task to facilitate making LZARDS backup requests in Cumulus ingest workflows
- **CUMULUS-2092**
  - Add documentation for Granule Not Found Reports
- **HYRAX-320**
  - `@cumulus/hyrax-metadata-updates`Add component URI encoding for entry title id and granule ur to allow for values with special characters in them. For example, EntryTitleId 'Sentinel-6A MF/Jason-CS L2 Advanced Microwave Radiometer (AMR-C) NRT Geophysical Parameters' Now, URLs generated from such values will be encoded correctly and parsable by HyraxInTheCloud
- **CUMULUS-1370**
  - Add documentation for Getting Started section including FAQs
- **CUMULUS-2092**
  - Add documentation for Granule Not Found Reports
- **CUMULUS-2219**
  - Added `lzards-backup` Core task to facilitate making LZARDS backup requests in Cumulus ingest workflows
- **CUMULUS-2280**
  - In local api, retry to create tables if they fail to ensure localstack has had time to start fully.
- **CUMULUS-2290**
  - Add `queryFields` to granule schema, and this allows workflow tasks to add queryable data to granule record. For reference on how to add data to `queryFields` field, see [`example/cumulus-tf/kinesis_trigger_test_workflow.tf`](https://github.com/nasa/cumulus/blob/master/example/cumulus-tf/kinesis_trigger_test_workflow.tf).
- **CUMULUS-2318**
  - Added`async_operation_image` as `cumulus` module variable to allow for override of the async_operation container image.  Users can optionally specify a non-default docker image for use with Core async operations.

### Changed

- **CUMULUS-2020**
  - Updated Elasticsearch mappings to support case-insensitive search
- **CUMULUS-2124**
  - cumulus-rds-tf terraform module now takes engine_version as an input variable.
- **CUMULUS-2279**
  - Changed the formatting of granule CMR links: instead of a link to the `/search/granules.json` endpoint, now it is a direct link to `/search/concepts/conceptid.format`
- **CUMULUS-2296**
  - Improved PDR spec compliance of `parse-pdr` by updating `@cumulus/pvl` to parse fields in a manner more consistent with the PDR ICD, with respect to numbers and dates. Anything not matching the ICD expectations, or incompatible with Javascript parsing, will be parsed as a string instead.
- **CUMULUS-2344**
  - Elasticsearch API now allows you to reindex to an index that already exists
  - If using the Change Index operation and the new index doesn't exist, it will be created

### Removed

- **CUMULUS-2258**
  - Removed `tea_stack_name` variable from `tf-modules/distribution/variables.tf` and `tf-modules/cumulus/variables.tf`
  - Removed `egress_lambda_log_group` and `egress_lambda_log_subscription_filter` resources from `tf-modules/distribution/main.tf`

## [v4.0.0] 2020-11-20

### Migration notes

- Update the name of your `cumulus_message_adapter_lambda_layer_arn` variable for the `cumulus` module to `cumulus_message_adapter_lambda_layer_version_arn`. The value of the variable should remain the same (a layer version ARN of a Lambda layer for the [`cumulus-message-adapter`](https://github.com/nasa/cumulus-message-adapter/).
- **CUMULUS-2138** - Update all workflows using the `MoveGranules` step to add `UpdateGranulesCmrMetadataFileLinksStep`that runs after it. See the example [`IngestAndPublishWorkflow`](https://github.com/nasa/cumulus/blob/master/example/cumulus-tf/ingest_and_publish_granule_workflow.asl.json) for reference.
- **CUMULUS-2251**
  - Because it has been removed from the `cumulus` module, a new resource definition for `egress_api_gateway_log_subscription_filter` must be added to `cumulus-tf/main.tf`. For reference on how to define this resource, see [`example/cumulus-tf/main.tf`](https://github.com/nasa/cumulus/blob/master/example/cumulus-tf/main.tf).

### Added

- **CUMULUS-2248**
  - Updates Integration Tests README to point to new fake provider template.
- **CUMULUS-2239**
  - Add resource declaration to create a VPC endpoint in tea-map-cache module if `deploy_to_ngap` is false.
- **CUMULUS-2063**
  - Adds a new, optional query parameter to the `/collections[&getMMT=true]` and `/collections/active[&getMMT=true]` endpoints. When a user provides a value of `true` for `getMMT` in the query parameters, the endpoint will search CMR and update each collection's results with new key `MMTLink` containing a link to the MMT (Metadata Management Tool) if a CMR collection id is found.
- **CUMULUS-2170**
  - Adds ability to filter granule inventory reports
- **CUMULUS-2211**
  - Adds `granules/bulkReingest` endpoint to `@cumulus/api`
- **CUMULUS-2251**
  - Adds `log_api_gateway_to_cloudwatch` variable to `example/cumulus-tf/variables.tf`.
  - Adds `log_api_gateway_to_cloudwatch` variable to `thin_egress_app` module definition.

### Changed

- **CUMULUS-2216**
  - `/collection` and `/collection/active` endpoints now return collections without granule aggregate statistics by default. The original behavior is preserved and can be found by including a query param of `includeStats=true` on the request to the endpoint.
  - The `es/collections` Collection class takes a new parameter includeStats. It no longer appends granule aggregate statistics to the returned results by default. One must set the new parameter to any non-false value.
- **CUMULUS-2201**
  - Update `dbIndexer` lambda to process requests in serial
  - Fixes ingestPdrWithNodeNameSpec parsePdr provider error
- **CUMULUS-2251**
  - Moves Egress Api Gateway Log Group Filter from `tf-modules/distribution/main.tf` to `example/cumulus-tf/main.tf`

### Fixed

- **CUMULUS-2251**
  - This fixes a deployment error caused by depending on the `thin_egress_app` module output for a resource count.

### Removed

- **CUMULUS-2251**
  - Removes `tea_api_egress_log_group` variable from `tf-modules/distribution/variables.tf` and `tf-modules/cumulus/variables.tf`.

### BREAKING CHANGES

- **CUMULUS-2138** - CMR metadata update behavior has been removed from the `move-granules` task into a
new `update-granules-cmr-metadata-file-links` task.
- **CUMULUS-2216**
  - `/collection` and `/collection/active` endpoints now return collections without granule aggregate statistics by default. The original behavior is preserved and can be found by including a query param of `includeStats=true` on the request to the endpoint.  This is likely to affect the dashboard only but included here for the change of behavior.
- **[1956](https://github.com/nasa/cumulus/issues/1956)**
  - Update the name of the `cumulus_message_adapter_lambda_layer_arn` output from the `cumulus-message-adapter` module to `cumulus_message_adapter_lambda_layer_version_arn`. The output value has changed from being the ARN of the Lambda layer **without a version** to the ARN of the Lambda layer **with a version**.
  - Update the variable name in the `cumulus` and `ingest` modules from `cumulus_message_adapter_lambda_layer_arn` to `cumulus_message_adapter_lambda_layer_version_arn`

## [v3.0.1] 2020-10-21

- **CUMULUS-2203**
  - Update Core tasks to use
    [cumulus-message-adapter-js](https://github.com/nasa/cumulus-message-adapter-js)
    v2.0.0 to resolve memory leak/lambda ENOMEM constant failure issue.   This
    issue caused lambdas to slowly use all memory in the run environment and
    prevented AWS from halting/restarting warmed instances when task code was
    throwing consistent errors under load.

- **CUMULUS-2232**
  - Updated versions for `ajv`, `lodash`, `googleapis`, `archiver`, and
    `@cumulus/aws-client` to remediate vulnerabilities found in SNYK scan.

### Fixed

- **CUMULUS-2233**
  - Fixes /s3credentials bug where the expiration time on the cookie was set to a time that is always expired, so authentication was never being recognized as complete by the API. Consequently, the user would end up in a redirect loop and requests to /s3credentials would never complete successfully. The bug was caused by the fact that the code setting the expiration time for the cookie was expecting a time value in milliseconds, but was receiving the expirationTime from the EarthdataLoginClient in seconds. This bug has been fixed by converting seconds into milliseconds. Unit tests were added to test that the expiration time has been converted to milliseconds and checking that the cookie's expiration time is greater than the current time.

## [v3.0.0] 2020-10-7

### MIGRATION STEPS

- **CUMULUS-2099**
  - All references to `meta.queues` in workflow configuration must be replaced with references to queue URLs from Terraform resources. See the updated [data cookbooks](https://nasa.github.io/cumulus/docs/data-cookbooks/about-cookbooks) or example [Discover Granules workflow configuration](https://github.com/nasa/cumulus/blob/master/example/cumulus-tf/discover_granules_workflow.asl.json).
  - The steps for configuring queued execution throttling have changed. See the [updated documentation](https://nasa.github.io/cumulus/docs/data-cookbooks/throttling-queued-executions).
  - In addition to the configuration for execution throttling, the internal mechanism for tracking executions by queue has changed. As a result, you should **disable any rules or workflows scheduling executions via a throttled queue** before upgrading. Otherwise, you may be at risk of having **twice as many executions** as are configured for the queue while the updated tracking is deployed. You can re-enable these rules/workflows once the upgrade is complete.

- **CUMULUS-2111**
  - **Before you re-deploy your `cumulus-tf` module**, note that the [`thin-egress-app`][thin-egress-app] is no longer deployed by default as part of the `cumulus` module, so you must add the TEA module to your deployment and manually modify your Terraform state **to avoid losing your API gateway and impacting any Cloudfront endpoints pointing to those gateways**. If you don't care about losing your API gateway and impacting Cloudfront endpoints, you can ignore the instructions for manually modifying state.

    1. Add the [`thin-egress-app`][thin-egress-app] module to your `cumulus-tf` deployment as shown in the [Cumulus example deployment](https://github.com/nasa/cumulus/tree/master/example/cumulus-tf/main.tf).

         - Note that the values for `tea_stack_name` variable to the `cumulus` module and the `stack_name` variable to the `thin_egress_app` module **must match**
         - Also, if you are specifying the `stage_name` variable to the `thin_egress_app` module, **the value of the `tea_api_gateway_stage` variable to the `cumulus` module must match it**

    2. **If you want to preserve your existing `thin-egress-app` API gateway and avoid having to update your Cloudfront endpoint for distribution, then you must follow these instructions**: <https://nasa.github.io/cumulus/docs/upgrade-notes/migrate_tea_standalone>. Otherwise, you can re-deploy as usual.

  - If you provide your own custom bucket map to TEA as a standalone module, **you must ensure that your custom bucket map includes mappings for the `protected` and `public` buckets specified in your `cumulus-tf/terraform.tfvars`, otherwise Cumulus may not be able to determine the correct distribution URL for ingested files and you may encounter errors**

- **CUMULUS-2197**
  - EMS resources are now optional, and `ems_deploy` is set to `false` by default, which will delete your EMS resources.
  - If you would like to keep any deployed EMS resources, add the `ems_deploy` variable set to `true` in your `cumulus-tf/terraform.tfvars`

### BREAKING CHANGES

- **CUMULUS-2200**
  - Changes return from 303 redirect to 200 success for `Granule Inventory`'s
    `/reconciliationReport` returns.  The user (dashboard) must read the value
    of `url` from the return to get the s3SignedURL and then download the report.
- **CUMULUS-2099**
  - `meta.queues` has been removed from Cumulus core workflow messages.
  - `@cumulus/sf-sqs-report` workflow task no longer reads the reporting queue URL from `input.meta.queues.reporting` on the incoming event. Instead, it requires that the queue URL be set as the `reporting_queue_url` environment variable on the deployed Lambda.
- **CUMULUS-2111**
  - The deployment of the `thin-egress-app` module has be removed from `tf-modules/distribution`, which is a part of the `tf-modules/cumulus` module. Thus, the `thin-egress-app` module is no longer deployed for you by default. See the migration steps for details about how to add deployment for the `thin-egress-app`.
- **CUMULUS-2141**
  - The `parse-pdr` task has been updated to respect the `NODE_NAME` property in
    a PDR's `FILE_GROUP`. If a `NODE_NAME` is present, the task will query the
    Cumulus API for a provider with that host. If a provider is found, the
    output granule from the task will contain a `provider` property containing
    that provider. If `NODE_NAME` is set but a provider with that host cannot be
    found in the API, or if multiple providers are found with that same host,
    the task will fail.
  - The `queue-granules` task has been updated to expect an optional
    `granule.provider` property on each granule. If present, the granule will be
    enqueued using that provider. If not present, the task's `config.provider`
    will be used instead.
- **CUMULUS-2197**
  - EMS resources are now optional and will not be deployed by default. See migration steps for information
    about how to deploy EMS resources.

#### CODE CHANGES

- The `@cumulus/api-client.providers.getProviders` function now takes a
  `queryStringParameters` parameter which can be used to filter the providers
  which are returned
- The `@cumulus/aws-client/S3.getS3ObjectReadStreamAsync` function has been
  removed. It read the entire S3 object into memory before returning a read
  stream, which could cause Lambdas to run out of memory. Use
  `@cumulus/aws-client/S3.getObjectReadStream` instead.
- The `@cumulus/ingest/util.lookupMimeType` function now returns `undefined`
  rather than `null` if the mime type could not be found.
- The `@cumulus/ingest/lock.removeLock` function now returns `undefined`
- The `@cumulus/ingest/granule.generateMoveFileParams` function now returns
  `source: undefined` and `target :undefined` on the response object if either could not be
  determined. Previously, `null` had been returned.
- The `@cumulus/ingest/recursion.recursion` function must now be imported using
  `const { recursion } = require('@cumulus/ingest/recursion');`
- The `@cumulus/ingest/granule.getRenamedS3File` function has been renamed to
  `listVersionedObjects`
- `@cumulus/common.http` has been removed
- `@cumulus/common/http.download` has been removed

### Added

- **CUMULUS-1855**
  - Fixed SyncGranule task to return an empty granules list when given an empty
    (or absent) granules list on input, rather than throwing an exception
- **CUMULUS-1955**
  - Added `@cumulus/aws-client/S3.getObject` to get an AWS S3 object
  - Added `@cumulus/aws-client/S3.waitForObject` to get an AWS S3 object,
    retrying, if necessary
- **CUMULUS-1961**
  - Adds `startTimestamp` and `endTimestamp` parameters to endpoint
    `reconcilationReports`.  Setting these values will filter the returned
    report to cumulus data that falls within the timestamps. It also causes the
    report to be one directional, meaning cumulus is only reconciled with CMR,
    but not the other direction. The Granules will be filtered by their
    `updatedAt` values. Collections are filtered by the updatedAt time of their
    granules, i.e. Collections with granules that are updatedAt a time between
    the time parameters will be returned in the reconciliation reports.
  - Adds `startTimestamp` and `endTimestamp` parameters to create-reconciliation-reports
    lambda function. If either of these params is passed in with a value that can be
    converted to a date object, the inter-platform comparison between Cumulus and CMR will
    be one way.  That is, collections, granules, and files will be filtered by time for
    those found in Cumulus and only those compared to the CMR holdings. For the moment
    there is not enough information to change the internal consistency check, and S3 vs
    Cumulus comparisons are unchanged by the timestamps.
- **CUMULUS-1962**
  - Adds `location` as parameter to `/reconciliationReports` endpoint. Options are `S3`
    resulting in a S3 vs. Cumulus database search or `CMR` resulting in CMR vs. Cumulus database search.
- **CUMULUS-1963**
  - Adds `granuleId` as input parameter to `/reconcilationReports`
    endpoint. Limits inputs parameters to either `collectionId` or `granuleId`
    and will fail to create the report if both are provided.  Adding granuleId
    will find collections in Cumulus by granuleId and compare those one way
    with those in CMR.
  - `/reconciliationReports` now validates any input json before starting the
    async operation and the lambda handler no longer validates input
    parameters.
- **CUMULUS-1964**
  - Reports can now be filtered on provider
- **CUMULUS-1965**
  - Adds `collectionId` parameter to the `/reconcilationReports`
    endpoint. Setting this value will limit the scope of the reconcilation
    report to only the input collectionId when comparing Cumulus and
    CMR. `collectionId` is provided an array of strings e.g. `[shortname___version, shortname2___version2]`
- **CUMULUS-2107**
  - Added a new task, `update-cmr-access-constraints`, that will set access constraints in CMR Metadata.
    Currently supports UMMG-JSON and Echo10XML, where it will configure `AccessConstraints` and
    `RestrictionFlag/RestrictionComment`, respectively.
  - Added an operator doc on how to configure and run the access constraint update workflow, which will update the metadata using the new task, and then publish the updated metadata to CMR.
  - Added an operator doc on bulk operations.
- **CUMULUS-2111**
  - Added variables to `cumulus` module:
    - `tea_api_egress_log_group`
    - `tea_external_api_endpoint`
    - `tea_internal_api_endpoint`
    - `tea_rest_api_id`
    - `tea_rest_api_root_resource_id`
    - `tea_stack_name`
  - Added variables to `distribution` module:
    - `tea_api_egress_log_group`
    - `tea_external_api_endpoint`
    - `tea_internal_api_endpoint`
    - `tea_rest_api_id`
    - `tea_rest_api_root_resource_id`
    - `tea_stack_name`
- **CUMULUS-2112**
  - Added `@cumulus/api/lambdas/internal-reconciliation-report`, so create-reconciliation-report
    lambda can create `Internal` reconciliation report
- **CUMULUS-2116**
  - Added `@cumulus/api/models/granule.unpublishAndDeleteGranule` which
  unpublishes a granule from CMR and deletes it from Cumulus, but does not
  update the record to `published: false` before deletion
- **CUMULUS-2113**
  - Added Granule not found report to reports endpoint
  - Update reports to return breakdown by Granule of files both in DynamoDB and S3
- **CUMULUS-2123**
  - Added `cumulus-rds-tf` DB cluster module to `tf-modules` that adds a
    serverless RDS Aurora/PostgreSQL database cluster to meet the PostgreSQL
    requirements for future releases.
  - Updated the default Cumulus module to take the following new required variables:
    - rds_user_access_secret_arn:
      AWS Secrets Manager secret ARN containing a JSON string of DB credentials
      (containing at least host, password, port as keys)
    - rds_security_group:
      RDS Security Group that provides connection access to the RDS cluster
  - Updated API lambdas and default ECS cluster to add them to the
    `rds_security_group` for database access
- **CUMULUS-2126**
  - The collections endpoint now writes to the RDS database
- **CUMULUS-2127**
  - Added migration to create collections relation for RDS database
- **CUMULUS-2129**
  - Added `data-migration1` Terraform module and Lambda to migrate data from Dynamo to RDS
    - Added support to Lambda for migrating collections data from Dynamo to RDS
- **CUMULUS-2155**
  - Added `rds_connection_heartbeat` to `cumulus` and `data-migration` tf
    modules.  If set to true, this diagnostic variable instructs Core's database
    code to fire off a connection 'heartbeat' query and log the timing/results
    for diagnostic purposes, and retry certain connection timeouts once.
    This option is disabled by default
- **CUMULUS-2156**
  - Support array inputs parameters for `Internal` reconciliation report
- **CUMULUS-2157**
  - Added support to `data-migration1` Lambda for migrating providers data from Dynamo to RDS
    - The migration process for providers will convert any credentials that are stored unencrypted or encrypted with an S3 keypair provider to be encrypted with a KMS key instead
- **CUMULUS-2161**
  - Rules now support an `executionNamePrefix` property. If set, any executions
    triggered as a result of that rule will use that prefix in the name of the
    execution.
  - The `QueueGranules` task now supports an `executionNamePrefix` property. Any
    executions queued by that task will use that prefix in the name of the
    execution. See the
    [example workflow](./example/cumulus-tf/discover_granules_with_execution_name_prefix_workflow.asl.json)
    for usage.
  - The `QueuePdrs` task now supports an `executionNamePrefix` config property.
    Any executions queued by that task will use that prefix in the name of the
    execution. See the
    [example workflow](./example/cumulus-tf/discover_and_queue_pdrs_with_execution_name_prefix_workflow.asl.json)
    for usage.
- **CUMULUS-2162**
  - Adds new report type to `/reconciliationReport` endpoint.  The new report
    is `Granule Inventory`. This report is a CSV file of all the granules in
    the Cumulus DB. This report will eventually replace the existing
    `granules-csv` endpoint which has been deprecated.
- **CUMULUS-2197**
  - Added `ems_deploy` variable to the `cumulus` module. This is set to false by default, except
    for our example deployment, where it is needed for integration tests.

### Changed

- Upgraded version of [TEA](https://github.com/asfadmin/thin-egress-app/) deployed with Cumulus to build 88.
- **CUMULUS-2107**
  - Updated the `applyWorkflow` functionality on the granules endpoint to take a `meta` property to pass into the workflow message.
  - Updated the `BULK_GRANULE` functionality on the granules endpoint to support the above `applyWorkflow` change.
- **CUMULUS-2111**
  - Changed `distribution_api_gateway_stage` variable for `cumulus` module to `tea_api_gateway_stage`
  - Changed `api_gateway_stage` variable for `distribution` module to `tea_api_gateway_stage`
- **CUMULUS-2224**
  - Updated `/reconciliationReport`'s file reconciliation to include `"EXTENDED METADATA"` as a valid CMR relatedUrls Type.

### Fixed

- **CUMULUS-2168**
  - Fixed issue where large number of documents (generally logs) in the
    `cumulus` elasticsearch index results in the collection granule stats
    queries failing for the collections list api endpoint
- **CUMULUS-1955**
  - Due to AWS's eventual consistency model, it was possible for PostToCMR to
    publish an earlier version of a CMR metadata file, rather than the latest
    version created in a workflow.  This fix guarantees that the latest version
    is published, as expected.
- **CUMULUS-1961**
  - Fixed `activeCollections` query only returning 10 results
- **CUMULUS-2201**
  - Fix Reconciliation Report integration test failures by waiting for collections appear
    in es list and ingesting a fake granule xml file to CMR
- **CUMULUS-2015**
  - Reduced concurrency of `QueueGranules` task. That task now has a
    `config.concurrency` option that defaults to `3`.
- **CUMULUS-2116**
  - Fixed a race condition with bulk granule delete causing deleted granules to still appear in Elasticsearch. Granules removed via bulk delete should now be removed from Elasticsearch.
- **CUMULUS-2163**
  - Remove the `public-read` ACL from the `move-granules` task
- **CUMULUS-2164**
  - Fix issue where `cumulus` index is recreated and attached to an alias if it has been previously deleted
- **CUMULUS-2195**
  - Fixed issue with redirect from `/token` not working when using a Cloudfront endpoint to access the Cumulus API with Launchpad authentication enabled. The redirect should now work properly whether you are using a plain API gateway URL or a Cloudfront endpoint pointing at an API gateway URL.
- **CUMULUS-2200**
  - Fixed issue where __in and __not queries were stripping spaces from values

### Deprecated

- **CUMULUS-1955**
  - `@cumulus/aws-client/S3.getS3Object()`
  - `@cumulus/message/Queue.getQueueNameByUrl()`
  - `@cumulus/message/Queue.getQueueName()`
- **CUMULUS-2162**
  - `@cumulus/api/endpoints/granules-csv/list()`

### Removed

- **CUMULUS-2111**
  - Removed `distribution_url` and `distribution_redirect_uri` outputs from the `cumulus` module
  - Removed variables from the `cumulus` module:
    - `distribution_url`
    - `log_api_gateway_to_cloudwatch`
    - `thin_egress_cookie_domain`
    - `thin_egress_domain_cert_arn`
    - `thin_egress_download_role_in_region_arn`
    - `thin_egress_jwt_algo`
    - `thin_egress_jwt_secret_name`
    - `thin_egress_lambda_code_dependency_archive_key`
    - `thin_egress_stack_name`
  - Removed outputs from the `distribution` module:
    - `distribution_url`
    - `internal_tea_api`
    - `rest_api_id`
    - `thin_egress_app_redirect_uri`
  - Removed variables from the `distribution` module:
    - `bucket_map_key`
    - `distribution_url`
    - `log_api_gateway_to_cloudwatch`
    - `thin_egress_cookie_domain`
    - `thin_egress_domain_cert_arn`
    - `thin_egress_download_role_in_region_arn`
    - `thin_egress_jwt_algo`
    - `thin_egress_jwt_secret_name`
    - `thin_egress_lambda_code_dependency_archive_key`
- **CUMULUS-2157**
  - Removed `providerSecretsMigration` and `verifyProviderSecretsMigration` lambdas
- Removed deprecated `@cumulus/sf-sns-report` task
- Removed code:
  - `@cumulus/aws-client/S3.calculateS3ObjectChecksum`
  - `@cumulus/aws-client/S3.getS3ObjectReadStream`
  - `@cumulus/cmrjs.getFullMetadata`
  - `@cumulus/cmrjs.getMetadata`
  - `@cumulus/common/util.isNil`
  - `@cumulus/common/util.isNull`
  - `@cumulus/common/util.isUndefined`
  - `@cumulus/common/util.lookupMimeType`
  - `@cumulus/common/util.mkdtempSync`
  - `@cumulus/common/util.negate`
  - `@cumulus/common/util.noop`
  - `@cumulus/common/util.omit`
  - `@cumulus/common/util.renameProperty`
  - `@cumulus/common/util.sleep`
  - `@cumulus/common/util.thread`
  - `@cumulus/ingest/granule.copyGranuleFile`
  - `@cumulus/ingest/granule.moveGranuleFile`
  - `@cumulus/integration-tests/api/rules.deleteRule`
  - `@cumulus/integration-tests/api/rules.getRule`
  - `@cumulus/integration-tests/api/rules.listRules`
  - `@cumulus/integration-tests/api/rules.postRule`
  - `@cumulus/integration-tests/api/rules.rerunRule`
  - `@cumulus/integration-tests/api/rules.updateRule`
  - `@cumulus/integration-tests/sfnStep.parseStepMessage`
  - `@cumulus/message/Queue.getQueueName`
  - `@cumulus/message/Queue.getQueueNameByUrl`

## v2.0.2+ Backport releases

Release v2.0.1 was the last release on the 2.0.x release series.

Changes after this version on the 2.0.x release series are limited
security/requested feature patches and will not be ported forward to future
releases unless there is a corresponding CHANGELOG entry.

For up-to-date CHANGELOG for the maintenance release branch see
[CHANGELOG.md](https://github.com/nasa/cumulus/blob/release-2.0.x/CHANGELOG.md)
from the 2.0.x branch.

For the most recent release information for the maintenance branch please see
the [release page](https://github.com/nasa/cumulus/releases)

## [v2.0.7] 2020-10-1 - [BACKPORT]

### Fixed

- CVE-2020-7720
  - Updated common `node-forge` dependency to 0.10.0 to address CVE finding

### [v2.0.6] 2020-09-25 - [BACKPORT]

### Fixed

- **CUMULUS-2168**
  - Fixed issue where large number of documents (generally logs) in the
    `cumulus` elasticsearch index results in the collection granule stats
    queries failing for the collections list api endpoint

### [v2.0.5] 2020-09-15 - [BACKPORT]

#### Added

- Added `thin_egress_stack_name` variable to `cumulus` and `distribution` Terraform modules to allow overriding the default Cloudformation stack name used for the `thin-egress-app`. **Please note that if you change/set this value for an existing deployment, it will destroy and re-create your API gateway for the `thin-egress-app`.**

#### Fixed

- Fix collection list queries. Removed fixes to collection stats, which break queries for a large number of granules.

### [v2.0.4] 2020-09-08 - [BACKPORT]

#### Changed

- Upgraded version of [TEA](https://github.com/asfadmin/thin-egress-app/) deployed with Cumulus to build 88.

### [v2.0.3] 2020-09-02 - [BACKPORT]

#### Fixed

- **CUMULUS-1961**
  - Fixed `activeCollections` query only returning 10 results

- **CUMULUS-2039**
  - Fix issue causing SyncGranules task to run out of memory on large granules

#### CODE CHANGES

- The `@cumulus/aws-client/S3.getS3ObjectReadStreamAsync` function has been
  removed. It read the entire S3 object into memory before returning a read
  stream, which could cause Lambdas to run out of memory. Use
  `@cumulus/aws-client/S3.getObjectReadStream` instead.

### [v2.0.2] 2020-08-17 - [BACKPORT]

#### CODE CHANGES

- The `@cumulus/ingest/util.lookupMimeType` function now returns `undefined`
  rather than `null` if the mime type could not be found.
- The `@cumulus/ingest/lock.removeLock` function now returns `undefined`

#### Added

- **CUMULUS-2116**
  - Added `@cumulus/api/models/granule.unpublishAndDeleteGranule` which
  unpublishes a granule from CMR and deletes it from Cumulus, but does not
  update the record to `published: false` before deletion

### Fixed

- **CUMULUS-2116**
  - Fixed a race condition with bulk granule delete causing deleted granules to still appear in Elasticsearch. Granules removed via bulk delete should now be removed from Elasticsearch.

## [v2.0.1] 2020-07-28

### Added

- **CUMULUS-1886**
  - Added `multiple sort keys` support to `@cumulus/api`
- **CUMULUS-2099**
  - `@cumulus/message/Queue.getQueueUrl` to get the queue URL specified in a Cumulus workflow message, if any.

### Fixed

- **[PR 1790](https://github.com/nasa/cumulus/pull/1790)**
  - Fixed bug with request headers in `@cumulus/launchpad-auth` causing Launchpad token requests to fail

## [v2.0.0] 2020-07-23

### BREAKING CHANGES

- Changes to the `@cumulus/api-client` package
  - The `CumulusApiClientError` class must now be imported using
    `const { CumulusApiClientError } = require('@cumulus/api-client/CumulusApiClientError')`
- The `@cumulus/sftp-client/SftpClient` class must now be imported using
  `const { SftpClient } = require('@cumulus/sftp-client');`
- Instances of `@cumulus/ingest/SftpProviderClient` no longer implicitly connect
  when `download`, `list`, or `sync` are called. You must call `connect` on the
  provider client before issuing one of those calls. Failure to do so will
  result in a "Client not connected" exception being thrown.
- Instances of `@cumulus/ingest/SftpProviderClient` no longer implicitly
  disconnect from the SFTP server when `list` is called.
- Instances of `@cumulus/sftp-client/SftpClient` must now be explicitly closed
  by calling `.end()`
- Instances of `@cumulus/sftp-client/SftpClient` no longer implicitly connect to
  the server when `download`, `unlink`, `syncToS3`, `syncFromS3`, and `list` are
  called. You must explicitly call `connect` before calling one of those
  methods.
- Changes to the `@cumulus/common` package
  - `cloudwatch-event.getSfEventMessageObject()` now returns `undefined` if the
    message could not be found or could not be parsed. It previously returned
    `null`.
  - `S3KeyPairProvider.decrypt()` now throws an exception if the bucket
    containing the key cannot be determined.
  - `S3KeyPairProvider.decrypt()` now throws an exception if the stack cannot be
    determined.
  - `S3KeyPairProvider.encrypt()` now throws an exception if the bucket
    containing the key cannot be determined.
  - `S3KeyPairProvider.encrypt()` now throws an exception if the stack cannot be
    determined.
  - `sns-event.getSnsEventMessageObject()` now returns `undefined` if it could
    not be parsed. It previously returned `null`.
  - The `aws` module has been removed.
  - The `BucketsConfig.buckets` property is now read-only and private
  - The `test-utils.validateConfig()` function now resolves to `undefined`
    rather than `true`.
  - The `test-utils.validateInput()` function now resolves to `undefined` rather
    than `true`.
  - The `test-utils.validateOutput()` function now resolves to `undefined`
    rather than `true`.
  - The static `S3KeyPairProvider.retrieveKey()` function has been removed.
- Changes to the `@cumulus/cmrjs` package
  - `@cumulus/cmrjs.constructOnlineAccessUrl()` and
    `@cumulus/cmrjs/cmr-utils.constructOnlineAccessUrl()` previously took a
    `buckets` parameter, which was an instance of
    `@cumulus/common/BucketsConfig`. They now take a `bucketTypes` parameter,
    which is a simple object mapping bucket names to bucket types. Example:
    `{ 'private-1': 'private', 'public-1': 'public' }`
  - `@cumulus/cmrjs.reconcileCMRMetadata()` and
    `@cumulus/cmrjs/cmr-utils.reconcileCMRMetadata()` now take a **required**
    `bucketTypes` parameter, which is a simple object mapping bucket names to
    bucket types. Example: `{ 'private-1': 'private', 'public-1': 'public' }`
  - `@cumulus/cmrjs.updateCMRMetadata()` and
    `@cumulus/cmrjs/cmr-utils.updateCMRMetadata()` previously took an optional
    `inBuckets` parameter, which was an instance of
    `@cumulus/common/BucketsConfig`. They now take a **required** `bucketTypes`
    parameter, which is a simple object mapping bucket names to bucket types.
    Example: `{ 'private-1': 'private', 'public-1': 'public' }`
- The minimum supported version of all published Cumulus packages is now Node
  12.18.0
  - Tasks using the `cumuluss/cumulus-ecs-task` Docker image must be updated to
    `cumuluss/cumulus-ecs-task:1.7.0`. This can be done by updating the `image`
    property of any tasks defined using the `cumulus_ecs_service` Terraform
    module.
- Changes to `@cumulus/aws-client/S3`
  - The signature of the `getObjectSize` function has changed. It now takes a
    params object with three properties:
    - **s3**: an instance of an AWS.S3 object
    - **bucket**
    - **key**
  - The `getObjectSize` function will no longer retry if the object does not
    exist
- **CUMULUS-1861**
  - `@cumulus/message/Collections.getCollectionIdFromMessage` now throws a
    `CumulusMessageError` if `collectionName` and `collectionVersion` are missing
    from `meta.collection`.   Previously this method would return
    `'undefined___undefined'` instead
  - `@cumulus/integration-tests/addCollections` now returns an array of collections that
    were added rather than the count of added collections
- **CUMULUS-1930**
  - The `@cumulus/common/util.uuid()` function has been removed
- **CUMULUS-1955**
  - `@cumulus/aws-client/S3.multipartCopyObject` now returns an object with the
    AWS `etag` of the destination object
  - `@cumulus/ingest/S3ProviderClient.list` now sets a file object's `path`
    property to `undefined` instead of `null` when the file is at the top level
    of its bucket
  - The `sync` methods of the following classes in the `@cumulus/ingest` package
    now return an object with the AWS `s3uri` and `etag` of the destination file
    (they previously returned only a string representing the S3 URI)
    - `FtpProviderClient`
    - `HttpProviderClient`
    - `S3ProviderClient`
    - `SftpProviderClient`
- **CUMULUS-1958**
  - The following methods exported from `@cumulus/cmr-js/cmr-utils` were made
    async, and added distributionBucketMap as a parameter:
    - constructOnlineAccessUrl
    - generateFileUrl
    - reconcileCMRMetadata
    - updateCMRMetadata
- **CUMULUS-1969**
  - The `DiscoverPdrs` task now expects `provider_path` to be provided at
    `event.config.provider_path`, not `event.config.collection.provider_path`
  - `event.config.provider_path` is now a required parameter of the
    `DiscoverPdrs` task
  - `event.config.collection` is no longer a parameter to the `DiscoverPdrs`
    task
  - Collections no longer support the `provider_path` property. The tasks that
    relied on that property are now referencing `config.meta.provider_path`.
    Workflows should be updated accordingly.
- **CUMULUS-1977**
  - Moved bulk granule deletion endpoint from `/bulkDelete` to
    `/granules/bulkDelete`
- **CUMULUS-1991**
  - Updated CMR metadata generation to use "Download file.hdf" (where `file.hdf` is the filename of the given resource) as the resource description instead of "File to download"
  - CMR metadata updates now respect changes to resource descriptions (previously only changes to resource URLs were respected)

### MIGRATION STEPS

- Due to an issue with the AWS API Gateway and how the Thin Egress App Cloudformation template applies updates, you may need to redeploy your
  `thin-egress-app-EgressGateway` manually as a one time migration step.    If your deployment fails with an
  error similar to:

  ```bash
  Error: Lambda function (<stack>-tf-TeaCache) returned error: ({"errorType":"HTTPError","errorMessage":"Response code 404 (Not Found)"})
  ```

  Then follow the [AWS
  instructions](https://docs.aws.amazon.com/apigateway/latest/developerguide/how-to-deploy-api-with-console.html)
  to `Redeploy a REST API to a stage` for your egress API and re-run `terraform
  apply`.

### Added

- **CUMULUS-2081**
  - Add Integrator Guide section for onboarding
  - Add helpful tips documentation

- **CUMULUS-1902**
  - Add Common Use Cases section under Operator Docs

- **CUMULUS-2058**
  - Added `lambda_processing_role_name` as an output from the `cumulus` module
    to provide the processing role name
- **CUMULUS-1417**
  - Added a `checksumFor` property to collection `files` config. Set this
    property on a checksum file's definition matching the `regex` of the target
    file. More details in the ['Data Cookbooks
    Setup'](https://nasa.github.io/cumulus/docs/next/data-cookbooks/setup)
    documentation.
  - Added `checksumFor` validation to collections model.
- **CUMULUS-1956**
  - Added `@cumulus/earthata-login-client` package
  - The `/s3credentials` endpoint that is deployed as part of distribution now
    supports authentication using tokens created by a different application. If
    a request contains the `EDL-ClientId` and `EDL-Token` headers,
    authentication will be handled using that token rather than attempting to
    use OAuth.
  - `@cumulus/earthata-login-client.getTokenUsername()` now accepts an
    `xRequestId` argument, which will be included as the `X-Request-Id` header
    when calling Earthdata Login.
  - If the `s3Credentials` endpoint is invoked with an EDL token and an
    `X-Request-Id` header, that `X-Request-Id` header will be forwarded to
    Earthata Login.
- **CUMULUS-1957**
  - If EDL token authentication is being used, and the `EDL-Client-Name` header
    is set, `@the-client-name` will be appended to the end of the Earthdata
    Login username that is used as the `RoleSessionName` of the temporary IAM
    credentials. This value will show up in the AWS S3 server access logs.
- **CUMULUS-1958**
  - Add the ability for users to specify a `bucket_map_key` to the `cumulus`
    terraform module as an override for the default .yaml values that are passed
    to TEA by Core.    Using this option *requires* that each configured
    Cumulus 'distribution' bucket (e.g. public/protected buckets) have a single
    TEA mapping.  Multiple maps per bucket are not supported.
  - Updated Generating a distribution URL, the MoveGranules task and all CMR
    reconciliation functionality to utilize the TEA bucket map override.
  - Updated deploy process to utilize a bootstrap 'tea-map-cache' lambda that
    will, after deployment of Cumulus Core's TEA instance, query TEA for all
    protected/public buckets and generate a mapping configuration used
    internally by Core.  This object is also exposed as an output of the Cumulus
    module as `distribution_bucket_map`.
- **CUMULUS-1961**
  - Replaces DynamoDB for Elasticsearch for reconciliationReportForCumulusCMR
    comparisons between Cumulus and CMR.
- **CUMULUS-1970**
  - Created the `add-missing-file-checksums` workflow task
  - Added `@cumulus/aws-client/S3.calculateObjectHash()` function
  - Added `@cumulus/aws-client/S3.getObjectReadStream()` function
- **CUMULUS-1887**
  - Add additional fields to the granule CSV download file
- **CUMULUS-2019**
  - Add `infix` search to es query builder `@cumulus/api/es/es/queries` to
    support partial matching of the keywords

### Changed

- **CUMULUS-2032**
  - Updated @cumulus/ingest/HttpProviderClient to utilize a configuration key
    `httpListTimeout` to set the default timeout for discovery HTTP/HTTPS
    requests, and updates the default for the provider to 5 minutes (300 seconds).
  - Updated the DiscoverGranules and DiscoverPDRs tasks to utilize the updated
    configuration value if set via workflow config, and updates the default for
    these tasks to 5 minutes (300 seconds).

- **CUMULUS-176**
  - The API will now respond with a 400 status code when a request body contains
    invalid JSON. It had previously returned a 500 status code.
- **CUMULUS-1861**
  - Updates Rule objects to no longer require a collection.
  - Changes the DLQ behavior for `sfEventSqsToDbRecords` and
    `sfEventSqsToDbRecordsInputQueue`. Previously failure to write a database
    record would result in lambda success, and an error log in the CloudWatch
    logs.   The lambda has been updated to manually add a record to
    the `sfEventSqsToDbRecordsDeadLetterQueue` if the granule, execution, *or*
    pdr record fails to write, in addition to the previous error logging.
- **CUMULUS-1956**
  - The `/s3credentials` endpoint that is deployed as part of distribution now
    supports authentication using tokens created by a different application. If
    a request contains the `EDL-ClientId` and `EDL-Token` headers,
    authentication will be handled using that token rather than attempting to
    use OAuth.
- **CUMULUS-1977**
  - API endpoint POST `/granules/bulk` now returns a 202 status on a successful
    response instead of a 200 response
  - API endpoint DELETE `/granules/<granule-id>` now returns a 404 status if the
    granule record was already deleted
  - `@cumulus/api/models/Granule.update()` now returns the updated granule
    record
  - Implemented POST `/granules/bulkDelete` API endpoint to support deleting
    granules specified by ID or returned by the provided query in the request
    body. If the request is successful, the endpoint returns the async operation
    ID that has been started to remove the granules.
    - To use a query in the request body, your deployment must be
      [configured to access the Elasticsearch host for ESDIS metrics](https://nasa.github.io/cumulus/docs/additional-deployment-options/cloudwatch-logs-delivery#esdis-metrics)
      in your environment
  - Added `@cumulus/api/models/Granule.getRecord()` method to return raw record
    from DynamoDB
  - Added `@cumulus/api/models/Granule.delete()` method which handles deleting
    the granule record from DynamoDB and the granule files from S3
- **CUMULUS-1982**
  - The `globalConnectionLimit` property of providers is now optional and
    defaults to "unlimited"
- **CUMULUS-1997**
  - Added optional `launchpad` configuration to `@cumulus/hyrax-metadata-updates` task config schema.
- **CUMULUS-1991**
  - `@cumulus/cmrjs/src/cmr-utils/constructOnlineAccessUrls()` now throws an error if `cmrGranuleUrlType = "distribution"` and no distribution endpoint argument is provided
- **CUMULUS-2011**
  - Reconciliation reports are now generated within an AsyncOperation
- **CUMULUS-2016**
  - Upgrade TEA to version 79

### Fixed

- **CUMULUS-1991**
  - Added missing `DISTRIBUTION_ENDPOINT` environment variable for API lambdas. This environment variable is required for API requests to move granules.

- **CUMULUS-1961**
  - Fixed granules and executions query params not getting sent to API in granule list operation in `@cumulus/api-client`

### Deprecated

- `@cumulus/aws-client/S3.calculateS3ObjectChecksum()`
- `@cumulus/aws-client/S3.getS3ObjectReadStream()`
- `@cumulus/common/log.convertLogLevel()`
- `@cumulus/collection-config-store`
- `@cumulus/common/util.sleep()`

- **CUMULUS-1930**
  - `@cumulus/common/log.convertLogLevel()`
  - `@cumulus/common/util.isNull()`
  - `@cumulus/common/util.isUndefined()`
  - `@cumulus/common/util.negate()`
  - `@cumulus/common/util.noop()`
  - `@cumulus/common/util.isNil()`
  - `@cumulus/common/util.renameProperty()`
  - `@cumulus/common/util.lookupMimeType()`
  - `@cumulus/common/util.thread()`
  - `@cumulus/common/util.mkdtempSync()`

### Removed

- The deprecated `@cumulus/common.bucketsConfigJsonObject` function has been
  removed
- The deprecated `@cumulus/common.CollectionConfigStore` class has been removed
- The deprecated `@cumulus/common.concurrency` module has been removed
- The deprecated `@cumulus/common.constructCollectionId` function has been
  removed
- The deprecated `@cumulus/common.launchpad` module has been removed
- The deprecated `@cumulus/common.LaunchpadToken` class has been removed
- The deprecated `@cumulus/common.Semaphore` class has been removed
- The deprecated `@cumulus/common.stringUtils` module has been removed
- The deprecated `@cumulus/common/aws.cloudwatchlogs` function has been removed
- The deprecated `@cumulus/common/aws.deleteS3Files` function has been removed
- The deprecated `@cumulus/common/aws.deleteS3Object` function has been removed
- The deprecated `@cumulus/common/aws.dynamodb` function has been removed
- The deprecated `@cumulus/common/aws.dynamodbDocClient` function has been
  removed
- The deprecated `@cumulus/common/aws.getExecutionArn` function has been removed
- The deprecated `@cumulus/common/aws.headObject` function has been removed
- The deprecated `@cumulus/common/aws.listS3ObjectsV2` function has been removed
- The deprecated `@cumulus/common/aws.parseS3Uri` function has been removed
- The deprecated `@cumulus/common/aws.promiseS3Upload` function has been removed
- The deprecated `@cumulus/common/aws.recursivelyDeleteS3Bucket` function has
  been removed
- The deprecated `@cumulus/common/aws.s3CopyObject` function has been removed
- The deprecated `@cumulus/common/aws.s3ObjectExists` function has been removed
- The deprecated `@cumulus/common/aws.s3PutObject` function has been removed
- The deprecated `@cumulus/common/bucketsConfigJsonObject` function has been
  removed
- The deprecated `@cumulus/common/CloudWatchLogger` class has been removed
- The deprecated `@cumulus/common/collection-config-store.CollectionConfigStore`
  class has been removed
- The deprecated `@cumulus/common/collection-config-store.constructCollectionId`
  function has been removed
- The deprecated `@cumulus/common/concurrency.limit` function has been removed
- The deprecated `@cumulus/common/concurrency.mapTolerant` function has been
  removed
- The deprecated `@cumulus/common/concurrency.promiseUrl` function has been
  removed
- The deprecated `@cumulus/common/concurrency.toPromise` function has been
  removed
- The deprecated `@cumulus/common/concurrency.unless` function has been removed
- The deprecated `@cumulus/common/config.parseConfig` function has been removed
- The deprecated `@cumulus/common/config.resolveResource` function has been
  removed
- The deprecated `@cumulus/common/DynamoDb.get` function has been removed
- The deprecated `@cumulus/common/DynamoDb.scan` function has been removed
- The deprecated `@cumulus/common/FieldPattern` class has been removed
- The deprecated `@cumulus/common/launchpad.getLaunchpadToken` function has been
  removed
- The deprecated `@cumulus/common/launchpad.validateLaunchpadToken` function has
  been removed
- The deprecated `@cumulus/common/LaunchpadToken` class has been removed
- The deprecated `@cumulus/common/message.buildCumulusMeta` function has been
  removed
- The deprecated `@cumulus/common/message.buildQueueMessageFromTemplate`
  function has been removed
- The deprecated `@cumulus/common/message.getCollectionIdFromMessage` function
  has been removed
- The deprecated `@cumulus/common/message.getMaximumExecutions` function has
  been removed
- The deprecated `@cumulus/common/message.getMessageExecutionArn` function has
  been removed
- The deprecated `@cumulus/common/message.getMessageExecutionName` function has
  been removed
- The deprecated `@cumulus/common/message.getMessageFromTemplate` function has
  been removed
- The deprecated `@cumulus/common/message.getMessageGranules` function has been
  removed
- The deprecated `@cumulus/common/message.getMessageStateMachineArn` function
  has been removed
- The deprecated `@cumulus/common/message.getQueueName` function has been
  removed
- The deprecated `@cumulus/common/message.getQueueNameByUrl` function has been
  removed
- The deprecated `@cumulus/common/message.hasQueueAndExecutionLimit` function
  has been removed
- The deprecated `@cumulus/common/Semaphore` class has been removed
- The deprecated `@cumulus/common/string.globalReplace` function has been removed
- The deprecated `@cumulus/common/string.isNonEmptyString` function has been
  removed
- The deprecated `@cumulus/common/string.isValidHostname` function has been
  removed
- The deprecated `@cumulus/common/string.match` function has been removed
- The deprecated `@cumulus/common/string.matches` function has been removed
- The deprecated `@cumulus/common/string.replace` function has been removed
- The deprecated `@cumulus/common/string.toLower` function has been removed
- The deprecated `@cumulus/common/string.toUpper` function has been removed
- The deprecated `@cumulus/common/testUtils.getLocalstackEndpoint` function has been removed
- The deprecated `@cumulus/common/util.setErrorStack` function has been removed
- The `@cumulus/common/util.uuid` function has been removed
- The deprecated `@cumulus/common/workflows.getWorkflowArn` function has been
  removed
- The deprecated `@cumulus/common/workflows.getWorkflowFile` function has been
  removed
- The deprecated `@cumulus/common/workflows.getWorkflowList` function has been
  removed
- The deprecated `@cumulus/common/workflows.getWorkflowTemplate` function has
  been removed
- `@cumulus/aws-client/StepFunctions.toSfnExecutionName()`
- `@cumulus/aws-client/StepFunctions.fromSfnExecutionName()`
- `@cumulus/aws-client/StepFunctions.getExecutionArn()`
- `@cumulus/aws-client/StepFunctions.getExecutionUrl()`
- `@cumulus/aws-client/StepFunctions.getStateMachineArn()`
- `@cumulus/aws-client/StepFunctions.pullStepFunctionEvent()`
- `@cumulus/common/test-utils/throttleOnce()`
- `@cumulus/integration-tests/api/distribution.invokeApiDistributionLambda()`
- `@cumulus/integration-tests/api/distribution.getDistributionApiRedirect()`
- `@cumulus/integration-tests/api/distribution.getDistributionApiFileStream()`

## [v1.24.0] 2020-06-03

### BREAKING CHANGES

- **CUMULUS-1969**
  - The `DiscoverPdrs` task now expects `provider_path` to be provided at
    `event.config.provider_path`, not `event.config.collection.provider_path`
  - `event.config.provider_path` is now a required parameter of the
    `DiscoverPdrs` task
  - `event.config.collection` is no longer a parameter to the `DiscoverPdrs`
    task
  - Collections no longer support the `provider_path` property. The tasks that
    relied on that property are now referencing `config.meta.provider_path`.
    Workflows should be updated accordingly.

- **CUMULUS-1997**
  - `@cumulus/cmr-client/CMRSearchConceptQueue` parameters have been changed to take a `cmrSettings` object containing clientId, provider, and auth information. This can be generated using `@cumulus/cmrjs/cmr-utils/getCmrSettings`. The `cmrEnvironment` variable has been removed.

### Added

- **CUMULUS-1800**
  - Added task configuration setting named `syncChecksumFiles` to the
    SyncGranule task. This setting is `false` by default, but when set to
    `true`, all checksum files associated with data files that are downloaded
    will be downloaded as well.
- **CUMULUS-1952**
  - Updated HTTP(S) provider client to accept username/password for Basic authorization. This change adds support for Basic Authorization such as Earthdata login redirects to ingest (i.e. as implemented in SyncGranule), but not to discovery (i.e. as implemented in DiscoverGranules). Discovery still expects the provider's file system to be publicly accessible, but not the individual files and their contents.
  - **NOTE**: Using this in combination with the HTTP protocol may expose usernames and passwords to intermediary network entities. HTTPS is highly recommended.
- **CUMULUS-1997**
  - Added optional `launchpad` configuration to `@cumulus/hyrax-metadata-updates` task config schema.

### Fixed

- **CUMULUS-1997**
  - Updated all CMR operations to use configured authentication scheme
- **CUMULUS-2010**
  - Updated `@cumulus/api/launchpadSaml` to support multiple userGroup attributes from the SAML response

## [v1.23.2] 2020-05-22

### BREAKING CHANGES

- Updates to the Cumulus archive API:
  - All endpoints now return a `401` response instead of a `403` for any request where the JWT passed as a Bearer token is invalid.
  - POST `/refresh` and DELETE `/token/<token>` endpoints now return a `401` response for requests with expired tokens

- **CUMULUS-1894**
  - `@cumulus/ingest/granule.handleDuplicateFile()`
    - The `copyOptions` parameter has been removed
    - An `ACL` parameter has been added
  - `@cumulus/ingest/granule.renameS3FileWithTimestamp()`
    - Now returns `undefined`

- **CUMULUS-1896**
  Updated all Cumulus core lambdas to utilize the new message adapter streaming interface via [cumulus-message-adapter-js v1.2.0](https://github.com/nasa/cumulus-message-adapter-js/releases/tag/v1.2.0).   Users of this version of Cumulus (or later) must utilize version 1.3.0 or greater of the [cumulus-message-adapter](https://github.com/nasa/cumulus-message-adapter) to support core lambdas.

- **CUMULUS-1912**
  - `@cumulus/api` reconciliationReports list endpoint returns a list of reconciliationReport records instead of S3Uri.

- **CUMULUS-1969**
  - The `DiscoverGranules` task now expects `provider_path` to be provided at
    `event.config.provider_path`, not `event.config.collection.provider_path`
  - `config.provider_path` is now a required parameter of the `DiscoverGranules`
    task

### MIGRATION STEPS

- To take advantage of the new TTL-based access token expiration implemented in CUMULUS-1777 (see notes below) and clear out existing records in your access tokens table, do the following:
  1. Log out of any active dashboard sessions
  2. Use the AWS console or CLI to delete your `<prefix>-AccessTokensTable` DynamoDB table
  3. [Re-deploy your `data-persistence` module](https://nasa.github.io/cumulus/docs/deployment/upgrade-readme#update-data-persistence-resources), which should re-create the `<prefix>-AccessTokensTable` DynamoDB table
  4. Return to using the Cumulus API/dashboard as normal
- This release requires the Cumulus Message Adapter layer deployed with Cumulus Core to be at least 1.3.0, as the core lambdas have updated to [cumulus-message-adapter-js v1.2.0](https://github.com/nasa/cumulus-message-adapter-js/releases/tag/v1.2.0) and the new CMA interface.  As a result, users should:
  1. Follow the [Cumulus Message Adapter (CMA) deployment instructions](https://nasa.github.io/cumulus/docs/deployment/deployment-readme#deploy-the-cumulus-message-adapter-layer) and install a CMA layer version >=1.3.0
  2. If you are using any custom Node.js Lambdas in your workflows **and** the Cumulus CMA layer/`cumulus-message-adapter-js`, you must update your lambda to use [cumulus-message-adapter-js v1.2.0](https://github.com/nasa/cumulus-message-adapter-js/releases/tag/v1.2.0) and follow the migration instructions in the release notes. Prior versions of `cumulus-message-adapter-js` are not compatible with CMA >= 1.3.0.
- Migrate existing s3 reconciliation report records to database (CUMULUS-1911):
  - After update your `data persistence` module and Cumulus resources, run the command:

  ```bash
  ./node_modules/.bin/cumulus-api migrate --stack `<your-terraform-deployment-prefix>` --migrationVersion migration5
  ```

### Added

- Added a limit for concurrent Elasticsearch requests when doing an index from database operation
- Added the `es_request_concurrency` parameter to the archive and cumulus Terraform modules

- **CUMULUS-1995**
  - Added the `es_index_shards` parameter to the archive and cumulus Terraform modules to configure the number of shards for the ES index
    - If you have an existing ES index, you will need to [reindex](https://nasa.github.io/cumulus-api/#reindex) and then [change index](https://nasa.github.io/cumulus-api/#change-index) to take advantage of shard updates

- **CUMULUS-1894**
  - Added `@cumulus/aws-client/S3.moveObject()`

- **CUMULUS-1911**
  - Added ReconciliationReports table
  - Updated CreateReconciliationReport lambda to save Reconciliation Report records to database
  - Updated dbIndexer and IndexFromDatabase lambdas to index Reconciliation Report records to Elasticsearch
  - Added migration_5 to migrate existing s3 reconciliation report records to database and Elasticsearch
  - Updated `@cumulus/api` package, `tf-modules/archive` and `tf-modules/data-persistence` Terraform modules

- **CUMULUS-1916**
  - Added util function for seeding reconciliation reports when running API locally in dashboard

### Changed

- **CUMULUS-1777**
  - The `expirationTime` property is now a **required field** of the access tokens model.
  - Updated the `AccessTokens` table to set a [TTL](https://docs.aws.amazon.com/amazondynamodb/latest/developerguide/howitworks-ttl.html) on the `expirationTime` field in `tf-modules/data-persistence/dynamo.tf`. As a result, access token records in this table whose `expirationTime` has passed should be **automatically deleted by DynamoDB**.
  - Updated all code creating access token records in the Dynamo `AccessTokens` table to set the `expirationTime` field value in seconds from the epoch.
- **CUMULUS-1912**
  - Updated reconciliationReports endpoints to query against Elasticsearch, delete report from both database and s3
  - Added `@cumulus/api-client/reconciliationReports`
- **CUMULUS-1999**
  - Updated `@cumulus/common/util.deprecate()` so that only a single deprecation notice is printed for each name/version combination

### Fixed

- **CUMULUS-1894**
  - The `SyncGranule` task can now handle files larger than 5 GB
- **CUMULUS-1987**
  - `Remove granule from CMR` operation in `@cumulus/api` now passes token to CMR when fetching granule metadata, allowing removal of private granules
- **CUMULUS-1993**
  - For a given queue, the `sqs-message-consumer` Lambda will now only schedule workflows for rules matching the queue **and the collection information in each queue message (if any)**
    - The consumer also now only reads each queue message **once per Lambda invocation**, whereas previously each message was read **once per queue rule per Lambda invocation**
  - Fixed bug preventing the deletion of multiple SNS rules that share the same SNS topic

### Deprecated

- **CUMULUS-1894**
  - `@cumulus/ingest/granule.copyGranuleFile()`
  - `@cumulus/ingest/granule.moveGranuleFile()`

- **CUMULUS-1987** - Deprecated the following functions:
  - `@cumulus/cmrjs/getMetadata(cmrLink)` -> `@cumulus/cmr-client/CMR.getGranuleMetadata(cmrLink)`
  - `@cumulus/cmrjs/getFullMetadata(cmrLink)`

## [v1.22.1] 2020-05-04

**Note**: v1.22.0 was not released as a package due to npm/release concerns.  Users upgrading to 1.22.x should start with 1.22.1

### Added

- **CUMULUS-1894**
  - Added `@cumulus/aws-client/S3.multipartCopyObject()`
- **CUMULUS-408**
  - Added `certificateUri` field to provider schema. This optional field allows operators to specify an S3 uri to a CA bundle to use for HTTPS requests.
- **CUMULUS-1787**
  - Added `collections/active` endpoint for returning collections with active granules in `@cumulus/api`
- **CUMULUS-1799**
  - Added `@cumulus/common/stack.getBucketsConfigKey()` to return the S3 key for the buckets config object
  - Added `@cumulus/common/workflows.getWorkflowFileKey()` to return the S3 key for a workflow definition object
  - Added `@cumulus/common/workflows.getWorkflowsListKeyPrefix()` to return the S3 key prefix for objects containing workflow definitions
  - Added `@cumulus/message` package containing utilities for building and parsing Cumulus messages
- **CUMULUS-1850**
  - Added `@cumulus/aws-client/Kinesis.describeStream()` to get a Kinesis stream description
- **CUMULUS-1853**
  - Added `@cumulus/integration-tests/collections.createCollection()`
  - Added `@cumulus/integration-tests/executions.findExecutionArn()`
  - Added `@cumulus/integration-tests/executions.getExecutionWithStatus()`
  - Added `@cumulus/integration-tests/granules.getGranuleWithStatus()`
  - Added `@cumulus/integration-tests/providers.createProvider()`
  - Added `@cumulus/integration-tests/rules.createOneTimeRule()`

### Changed

- **CUMULUS-1682**
  - Moved all `@cumulus/ingest/parse-pdr` code into the `parse-pdr` task as it had become tightly coupled with that task's handler and was not used anywhere else. Unit tests also restored.
- **CUMULUS-1820**
  - Updated the Thin Egress App module used in `tf-modules/distribution/main.tf` to build 74. [See the release notes](https://github.com/asfadmin/thin-egress-app/releases/tag/tea-build.74).
- **CUMULUS-1852**
  - Updated POST endpoints for `/collections`, `/providers`, and `/rules` to log errors when returning a 500 response
  - Updated POST endpoint for `/collections`:
    - Return a 400 response when the `name` or `version` fields are missing
    - Return a 409 response if the collection already exists
    - Improved error messages to be more explicit
  - Updated POST endpoint for `/providers`:
    - Return a 400 response if the `host` field value is invalid
    - Return a 409 response if the provider already exists
  - Updated POST endpoint for `/rules`:
    - Return a 400 response if rule `name` is invalid
    - Return a 400 response if rule `type` is invalid
- **CUMULUS-1891**
  - Updated the following endpoints using async operations to return a 503 error if the ECS task  cannot be started and a 500 response for a non-specific error:
    - POST `/replays`
    - POST `/bulkDelete`
    - POST `/elasticsearch/index-from-database`
    - POST `/granules/bulk`

### Fixed

- **CUMULUS-408**
  - Fixed HTTPS discovery and ingest.

- **CUMULUS-1850**
  - Fixed a bug in Kinesis event processing where the message consumer would not properly filter available rules based on the collection information in the event and the Kinesis stream ARN

- **CUMULUS-1853**
  - Fixed a bug where attempting to create a rule containing a payload property
    would fail schema validation.

- **CUMULUS-1854**
  - Rule schema is validated before starting workflows or creating event source mappings

- **CUMULUS-1974**
  - Fixed @cumulus/api webpack config for missing underscore object due to underscore update

- **CUMULUS-2210**
  - Fixed `cmr_oauth_provider` variable not being propagated to reconciliation reports

### Deprecated

- **CUMULUS-1799** - Deprecated the following code. For cases where the code was moved into another package, the new code location is noted:
  - `@cumulus/aws-client/StepFunctions.fromSfnExecutionName()`
  - `@cumulus/aws-client/StepFunctions.toSfnExecutionName()`
  - `@cumulus/aws-client/StepFunctions.getExecutionArn()` -> `@cumulus/message/Executions.buildExecutionArn()`
  - `@cumulus/aws-client/StepFunctions.getExecutionUrl()` -> `@cumulus/message/Executions.getExecutionUrlFromArn()`
  - `@cumulus/aws-client/StepFunctions.getStateMachineArn()` -> `@cumulus/message/Executions.getStateMachineArnFromExecutionArn()`
  - `@cumulus/aws-client/StepFunctions.pullStepFunctionEvent()` -> `@cumulus/message/StepFunctions.pullStepFunctionEvent()`
  - `@cumulus/common/bucketsConfigJsonObject()`
  - `@cumulus/common/CloudWatchLogger`
  - `@cumulus/common/collection-config-store/CollectionConfigStore` -> `@cumulus/collection-config-store`
  - `@cumulus/common/collection-config-store.constructCollectionId()` -> `@cumulus/message/Collections.constructCollectionId`
  - `@cumulus/common/concurrency.limit()`
  - `@cumulus/common/concurrency.mapTolerant()`
  - `@cumulus/common/concurrency.promiseUrl()`
  - `@cumulus/common/concurrency.toPromise()`
  - `@cumulus/common/concurrency.unless()`
  - `@cumulus/common/config.buildSchema()`
  - `@cumulus/common/config.parseConfig()`
  - `@cumulus/common/config.resolveResource()`
  - `@cumulus/common/config.resourceToArn()`
  - `@cumulus/common/FieldPattern`
  - `@cumulus/common/launchpad.getLaunchpadToken()` -> `@cumulus/launchpad-auth/index.getLaunchpadToken()`
  - `@cumulus/common/LaunchpadToken` -> `@cumulus/launchpad-auth/LaunchpadToken`
  - `@cumulus/common/launchpad.validateLaunchpadToken()` -> `@cumulus/launchpad-auth/index.validateLaunchpadToken()`
  - `@cumulus/common/message.buildCumulusMeta()` -> `@cumulus/message/Build.buildCumulusMeta()`
  - `@cumulus/common/message.buildQueueMessageFromTemplate()` -> `@cumulus/message/Build.buildQueueMessageFromTemplate()`
  - `@cumulus/common/message.getCollectionIdFromMessage()` -> `@cumulus/message/Collections.getCollectionIdFromMessage()`
  - `@cumulus/common/message.getMessageExecutionArn()` -> `@cumulus/message/Executions.getMessageExecutionArn()`
  - `@cumulus/common/message.getMessageExecutionName()` -> `@cumulus/message/Executions.getMessageExecutionName()`
  - `@cumulus/common/message.getMaximumExecutions()` -> `@cumulus/message/Queue.getMaximumExecutions()`
  - `@cumulus/common/message.getMessageFromTemplate()`
  - `@cumulus/common/message.getMessageStateMachineArn()` -> `@cumulus/message/Executions.getMessageStateMachineArn()`)
  - `@cumulus/common/message.getMessageGranules()` -> `@cumulus/message/Granules.getMessageGranules()`
  - `@cumulus/common/message.getQueueNameByUrl()` -> `@cumulus/message/Queue.getQueueNameByUrl()`
  - `@cumulus/common/message.getQueueName()` -> `@cumulus/message/Queue.getQueueName()`)
  - `@cumulus/common/message.hasQueueAndExecutionLimit()` -> `@cumulus/message/Queue.hasQueueAndExecutionLimit()`
  - `@cumulus/common/Semaphore`
  - `@cumulus/common/test-utils.throttleOnce()`
  - `@cumulus/common/workflows.getWorkflowArn()`
  - `@cumulus/common/workflows.getWorkflowFile()`
  - `@cumulus/common/workflows.getWorkflowList()`
  - `@cumulus/common/workflows.getWorkflowTemplate()`
  - `@cumulus/integration-tests/sfnStep/SfnStep.parseStepMessage()` -> `@cumulus/message/StepFunctions.parseStepMessage()`
- **CUMULUS-1858** - Deprecated the following functions.
  - `@cumulus/common/string.globalReplace()`
  - `@cumulus/common/string.isNonEmptyString()`
  - `@cumulus/common/string.isValidHostname()`
  - `@cumulus/common/string.match()`
  - `@cumulus/common/string.matches()`
  - `@cumulus/common/string.replace()`
  - `@cumulus/common/string.toLower()`
  - `@cumulus/common/string.toUpper()`

### Removed

- **CUMULUS-1799**: Deprecated code removals:
  - Removed from `@cumulus/common/aws`:
    - `pullStepFunctionEvent()`
  - Removed `@cumulus/common/sfnStep`
  - Removed `@cumulus/common/StepFunctions`

## [v1.21.0] 2020-03-30

### PLEASE NOTE

- **CUMULUS-1762**: the `messageConsumer` for `sns` and `kinesis`-type rules now fetches
  the collection information from the message. You should ensure that your rule's collection
  name and version match what is in the message for these ingest messages to be processed.
  If no matching rule is found, an error will be thrown and logged in the
  `messageConsumer` Lambda function's log group.

### Added

- **CUMULUS-1629**`
  - Updates discover-granules task to respect/utilize duplicateHandling configuration such that
    - skip:               Duplicates will be filtered from the granule list
    - error:              Duplicates encountered will result in step failure
    - replace, version:   Duplicates will be ignored and handled as normal.
  - Adds a new copy of the API lambda `PrivateApiLambda()` which is configured to not require authentication. This Lambda is not connected to an API gateway
  - Adds `@cumulus/api-client` with functions for use by workflow lambdas to call the API when needed

- **CUMULUS-1732**
  - Added Python task/activity workflow and integration test (`PythonReferenceSpec`) to test `cumulus-message-adapter-python`and `cumulus-process-py` integration.
- **CUMULUS-1795**
  - Added an IAM policy on the Cumulus EC2 creation to enable SSM when the `deploy_to_ngap` flag is true

### Changed

- **CUMULUS-1762**
  - the `messageConsumer` for `sns` and `kinesis`-type rules now fetches the collection
    information from the message.

### Deprecated

- **CUMULUS-1629**
  - Deprecate `granulesApi`, `rulesApi`, `emsApi`, `executionsAPI` from `@cumulus/integration-test/api` in favor of code moved to `@cumulus/api-client`

### Removed

- **CUMULUS-1799**: Deprecated code removals
  - Removed deprecated method `@cumulus/api/models/Granule.createGranulesFromSns()`
  - Removed deprecated method `@cumulus/api/models/Granule.removeGranuleFromCmr()`
  - Removed from `@cumulus/common/aws`:
    - `apigateway()`
    - `buildS3Uri()`
    - `calculateS3ObjectChecksum()`
    - `cf()`
    - `cloudwatch()`
    - `cloudwatchevents()`
    - `cloudwatchlogs()`
    - `createAndWaitForDynamoDbTable()`
    - `createQueue()`
    - `deleteSQSMessage()`
    - `describeCfStackResources()`
    - `downloadS3File()`
    - `downloadS3Files()`
    - `DynamoDbSearchQueue` class
    - `dynamodbstreams()`
    - `ec2()`
    - `ecs()`
    - `fileExists()`
    - `findResourceArn()`
    - `fromSfnExecutionName()`
    - `getFileBucketAndKey()`
    - `getJsonS3Object()`
    - `getQueueUrl()`
    - `getObjectSize()`
    - `getS3ObjectReadStream()`
    - `getSecretString()`
    - `getStateMachineArn()`
    - `headObject()`
    - `isThrottlingException()`
    - `kinesis()`
    - `lambda()`
    - `listS3Objects()`
    - `promiseS3Upload()`
    - `publishSnsMessage()`
    - `putJsonS3Object()`
    - `receiveSQSMessages()`
    - `s3CopyObject()`
    - `s3GetObjectTagging()`
    - `s3Join()`
    - `S3ListObjectsV2Queue` class
    - `s3TagSetToQueryString()`
    - `s3PutObjectTagging()`
    - `secretsManager()`
    - `sendSQSMessage()`
    - `sfn()`
    - `sns()`
    - `sqs()`
    - `sqsQueueExists()`
    - `toSfnExecutionName()`
    - `uploadS3FileStream()`
    - `uploadS3Files()`
    - `validateS3ObjectChecksum()`
  - Removed `@cumulus/common/CloudFormationGateway` class
  - Removed `@cumulus/common/concurrency/Mutex` class
  - Removed `@cumulus/common/errors`
  - Removed `@cumulus/common/sftp`
  - Removed `@cumulus/common/string.unicodeEscape`
  - Removed `@cumulus/cmrjs/cmr-utils.getGranuleId()`
  - Removed `@cumulus/cmrjs/cmr-utils.getCmrFiles()`
  - Removed `@cumulus/cmrjs/cmr/CMR` class
  - Removed `@cumulus/cmrjs/cmr/CMRSearchConceptQueue` class
  - Removed `@cumulus/cmrjs/utils.getHost()`
  - Removed `@cumulus/cmrjs/utils.getIp()`
  - Removed `@cumulus/cmrjs/utils.hostId()`
  - Removed `@cumulus/cmrjs/utils/ummVersion()`
  - Removed `@cumulus/cmrjs/utils.updateToken()`
  - Removed `@cumulus/cmrjs/utils.validateUMMG()`
  - Removed `@cumulus/ingest/aws.getEndpoint()`
  - Removed `@cumulus/ingest/aws.getExecutionUrl()`
  - Removed `@cumulus/ingest/aws/invoke()`
  - Removed `@cumulus/ingest/aws/CloudWatch` class
  - Removed `@cumulus/ingest/aws/ECS` class
  - Removed `@cumulus/ingest/aws/Events` class
  - Removed `@cumulus/ingest/aws/SQS` class
  - Removed `@cumulus/ingest/aws/StepFunction` class
  - Removed `@cumulus/ingest/util.normalizeProviderPath()`
  - Removed `@cumulus/integration-tests/index.listCollections()`
  - Removed `@cumulus/integration-tests/index.listProviders()`
  - Removed `@cumulus/integration-tests/index.rulesList()`
  - Removed `@cumulus/integration-tests/api/api.addCollectionApi()`

## [v1.20.0] 2020-03-12

### BREAKING CHANGES

- **CUMULUS-1714**
  - Changed the format of the message sent to the granule SNS Topic. Message includes the granule record under `record` and the type of event under `event`. Messages with `deleted` events will have the record that was deleted with a `deletedAt` timestamp. Options for `event` are `Create | Update | Delete`
- **CUMULUS-1769** - `deploy_to_ngap` is now a **required** variable for the `tf-modules/cumulus` module. **For those deploying to NGAP environments, this variable should always be set to `true`.**

### Notable changes

- **CUMULUS-1739** - You can now exclude Elasticsearch from your `tf-modules/data-persistence` deployment (via `include_elasticsearch = false`) and your `tf-modules/cumulus` module will still deploy successfully.

- **CUMULUS-1769** - If you set `deploy_to_ngap = true` for the `tf-modules/archive` Terraform module, **you can only deploy your archive API gateway as `PRIVATE`**, not `EDGE`.

### Added

- Added `@cumulus/aws-client/S3.getS3ObjectReadStreamAsync()` to deal with S3 eventual consistency issues by checking for the existence an S3 object with retries before getting a readable stream for that object.
- **CUMULUS-1769**
  - Added `deploy_to_ngap` boolean variable for the `tf-modules/cumulus` and `tf-modules/archive` Terraform modules. This variable is required. **For those deploying to NGAP environments, this variable should always be set to `true`.**
- **HYRAX-70**
  - Add the hyrax-metadata-update task

### Changed

- [`AccessToken.get()`](https://github.com/nasa/cumulus/blob/master/packages/api/models/access-tokens.js) now enforces [strongly consistent reads from DynamoDB](https://docs.aws.amazon.com/amazondynamodb/latest/developerguide/HowItWorks.ReadConsistency.html)
- **CUMULUS-1739**
  - Updated `tf-modules/data-persistence` to make Elasticsearch alarm resources and outputs conditional on the `include_elasticsearch` variable
  - Updated `@cumulus/aws-client/S3.getObjectSize` to include automatic retries for any failures from `S3.headObject`
- **CUMULUS-1784**
  - Updated `@cumulus/api/lib/DistributionEvent.remoteIP()` to parse the IP address in an S3 access log from the `A-sourceip` query parameter if present, otherwise fallback to the original parsing behavior.
- **CUMULUS-1768**
  - The `stats/summary` endpoint reports the distinct collections for the number of granules reported

### Fixed

- **CUMULUS-1739** - Fixed the `tf-modules/cumulus` and `tf-modules/archive` modules to make these Elasticsearch variables truly optional:
  - `elasticsearch_domain_arn`
  - `elasticsearch_hostname`
  - `elasticsearch_security_group_id`

- **CUMULUS-1768**
  - Fixed the `stats/` endpoint so that data is correctly filtered by timestamp and `processingTime` is calculated correctly.

- **CUMULUS-1769**
  - In the `tf-modules/archive` Terraform module, the `lifecycle` block ignoring changes to the `policy` of the archive API gateway is now only enforced if `deploy_to_ngap = true`. This fixes a bug where users deploying outside of NGAP could not update their API gateway's resource policy when going from `PRIVATE` to `EDGE`, preventing their API from being accessed publicly.

- **CUMULUS-1775**
  - Fix/update api endpoint to use updated google auth endpoints such that it will work with new accounts

### Removed

- **CUMULUS-1768**
  - Removed API endpoints `stats/histogram` and `stats/average`. All advanced stats needs should be acquired from Cloud Metrics or similarly configured ELK stack.

## [v1.19.0] 2020-02-28

### BREAKING CHANGES

- **CUMULUS-1736**
  - The `@cumulus/discover-granules` task now sets the `dataType` of discovered
    granules based on the `name` of the configured collection, not the
    `dataType`.
  - The config schema of the `@cumulus/discover-granules` task now requires that
    collections contain a `version`.
  - The `@cumulus/sync-granule` task will set the `dataType` and `version` of a
    granule based on the configured collection if those fields are not already
    set on the granule. Previously it was using the `dataType` field of the
    configured collection, then falling back to the `name` field of the
    collection. This update will just use the `name` field of the collection to
    set the `dataType` field of the granule.

- **CUMULUS-1446**
  - Update the `@cumulus/integration-tests/api/executions.getExecution()`
    function to parse the response and return the execution, rather than return
    the full API response.

- **CUMULUS-1672**
  - The `cumulus` Terraform module in previous releases set a
    `Deployment = var.prefix` tag on all resources that it managed. In this
    release, a `tags` input variable has been added to the `cumulus` Terraform
    module to allow resource tagging to be customized. No default tags will be
    applied to Cumulus-managed resources. To replicate the previous behavior,
    set `tags = { Deployment: var.prefix }` as an input variable for the
    `cumulus` Terraform module.

- **CUMULUS-1684 Migration Instructions**
  - In previous releases, a provider's username and password were encrypted
    using a custom encryption library. That has now been updated to use KMS.
    This release includes a Lambda function named
    `<prefix>-ProviderSecretsMigration`, which will re-encrypt existing
    provider credentials to use KMS. After this release has been deployed, you
    will need to manually invoke that Lambda function using either the AWS CLI
    or AWS Console. It should only need to be successfully run once.
  - Future releases of Cumulus will invoke a
    `<prefix>-VerifyProviderSecretsMigration` Lambda function as part of the
    deployment, which will cause the deployment to fail if the migration
    Lambda has not been run.

- **CUMULUS-1718**
  - The `@cumulus/sf-sns-report` task for reporting mid-workflow updates has been retired.
  This task was used as the `PdrStatusReport` task in our ParsePdr example workflow.
  If you have a ParsePdr or other workflow using this task, use `@cumulus/sf-sqs-report` instead.
  Trying to deploy the old task will result in an error as the cumulus module no longer exports `sf_sns_report_task`.
  - Migration instruction: In your workflow definition, for each step using the old task change:
  `"Resource": "${module.cumulus.sf_sns_report_task.task_arn}"`
  to
  `"Resource": "${module.cumulus.sf_sqs_report_task.task_arn}"`

- **CUMULUS-1755**
  - The `thin_egress_jwt_secret_name` variable for the `tf-modules/cumulus` Terraform module is now **required**. This variable is passed on to the Thin Egress App in `tf-modules/distribution/main.tf`, which uses the keys stored in the secret to sign JWTs. See the [Thin Egress App documentation on how to create a value for this secret](https://github.com/asfadmin/thin-egress-app#setting-up-the-jwt-cookie-secrets).

### Added

- **CUMULUS-1446**
  - Add `@cumulus/common/FileUtils.readJsonFile()` function
  - Add `@cumulus/common/FileUtils.readTextFile()` function
  - Add `@cumulus/integration-tests/api/collections.createCollection()` function
  - Add `@cumulus/integration-tests/api/collections.deleteCollection()` function
  - Add `@cumulus/integration-tests/api/collections.getCollection()` function
  - Add `@cumulus/integration-tests/api/providers.getProvider()` function
  - Add `@cumulus/integration-tests/index.getExecutionOutput()` function
  - Add `@cumulus/integration-tests/index.loadCollection()` function
  - Add `@cumulus/integration-tests/index.loadProvider()` function
  - Add `@cumulus/integration-tests/index.readJsonFilesFromDir()` function

- **CUMULUS-1672**
  - Add a `tags` input variable to the `archive` Terraform module
  - Add a `tags` input variable to the `cumulus` Terraform module
  - Add a `tags` input variable to the `cumulus_ecs_service` Terraform module
  - Add a `tags` input variable to the `data-persistence` Terraform module
  - Add a `tags` input variable to the `distribution` Terraform module
  - Add a `tags` input variable to the `ingest` Terraform module
  - Add a `tags` input variable to the `s3-replicator` Terraform module

- **CUMULUS-1707**
  - Enable logrotate on ECS cluster

- **CUMULUS-1684**
  - Add a `@cumulus/aws-client/KMS` library of KMS-related functions
  - Add `@cumulus/aws-client/S3.getTextObject()`
  - Add `@cumulus/sftp-client` package
  - Create `ProviderSecretsMigration` Lambda function
  - Create `VerifyProviderSecretsMigration` Lambda function

- **CUMULUS-1548**
  - Add ability to put default Cumulus logs in Metrics' ELK stack
  - Add ability to add custom logs to Metrics' ELK Stack

- **CUMULUS-1702**
  - When logs are sent to Metrics' ELK stack, the logs endpoints will return results from there

- **CUMULUS-1459**
  - Async Operations are indexed in Elasticsearch
  - To index any existing async operations you'll need to perform an index from
    database function.

- **CUMULUS-1717**
  - Add `@cumulus/aws-client/deleteAndWaitForDynamoDbTableNotExists`, which
    deletes a DynamoDB table and waits to ensure the table no longer exists
  - Added `publishGranules` Lambda to handle publishing granule messages to SNS when granule records are written to DynamoDB
  - Added `@cumulus/api/models/Granule.storeGranulesFromCumulusMessage` to store granules from a Cumulus message to DynamoDB

- **CUMULUS-1718**
  - Added `@cumulus/sf-sqs-report` task to allow mid-workflow reporting updates.
  - Added `stepfunction_event_reporter_queue_url` and `sf_sqs_report_task` outputs to the `cumulus` module.
  - Added `publishPdrs` Lambda to handle publishing PDR messages to SNS when PDR records are written to DynamoDB.
  - Added `@cumulus/api/models/Pdr.storePdrFromCumulusMessage` to store PDRs from a Cumulus message to DynamoDB.
  - Added `@cumulus/aws-client/parseSQSMessageBody` to parse an SQS message body string into an object.

- **Ability to set custom backend API url in the archive module**
  - Add `api_url` definition in `tf-modules/cumulus/archive.tf`
  - Add `archive_api_url` variable in `tf-modules/cumulus/variables.tf`

- **CUMULUS-1741**
  - Added an optional `elasticsearch_security_group_ids` variable to the
    `data-persistence` Terraform module to allow additional security groups to
    be assigned to the Elasticsearch Domain.

- **CUMULUS-1752**
  - Added `@cumulus/integration-tests/api/distribution.invokeTEADistributionLambda` to simulate a request to the [Thin Egress App](https://github.com/asfadmin/thin-egress-app) by invoking the Lambda and getting a response payload.
  - Added `@cumulus/integration-tests/api/distribution.getTEARequestHeaders` to generate necessary request headers for a request to the Thin Egress App
  - Added `@cumulus/integration-tests/api/distribution.getTEADistributionApiFileStream` to get a response stream for a file served by Thin Egress App
  - Added `@cumulus/integration-tests/api/distribution.getTEADistributionApiRedirect` to get a redirect response from the Thin Egress App

- **CUMULUS-1755**
  - Added `@cumulus/aws-client/CloudFormation.describeCfStack()` to describe a Cloudformation stack
  - Added `@cumulus/aws-client/CloudFormation.getCfStackParameterValues()` to get multiple parameter values for a Cloudformation stack

### Changed

- **CUMULUS-1725**
  - Moved the logic that updates the granule files cache Dynamo table into its
    own Lambda function called `granuleFilesCacheUpdater`.

- **CUMULUS-1736**
  - The `collections` model in the API package now determines the name of a
    collection based on the `name` property, rather than using `dataType` and
    then falling back to `name`.
  - The `@cumulus/integration-tests.loadCollection()` function no longer appends
    the postfix to the end of the collection's `dataType`.
  - The `@cumulus/integration-tests.addCollections()` function no longer appends
    the postfix to the end of the collection's `dataType`.

- **CUMULUS-1672**
  - Add a `retryOptions` parameter to the `@cumulus/aws-client/S3.headObject`
     function, which will retry if the object being queried does not exist.

- **CUMULUS-1446**
  - Mark the `@cumulus/integration-tests/api.addCollectionApi()` function as
    deprecated
  - Mark the `@cumulus/integration-tests/index.listCollections()` function as
    deprecated
  - Mark the `@cumulus/integration-tests/index.listProviders()` function as
    deprecated
  - Mark the `@cumulus/integration-tests/index.rulesList()` function as
    deprecated

- **CUMULUS-1672**
  - Previously, the `cumulus` module defaulted to setting a
    `Deployment = var.prefix` tag on all resources that it managed. In this
    release, the `cumulus` module will now accept a `tags` input variable that
    defines the tags to be assigned to all resources that it manages.
  - Previously, the `data-persistence` module defaulted to setting a
    `Deployment = var.prefix` tag on all resources that it managed. In this
    release, the `data-persistence` module will now accept a `tags` input
    variable that defines the tags to be assigned to all resources that it
    manages.
  - Previously, the `distribution` module defaulted to setting a
    `Deployment = var.prefix` tag on all resources that it managed. In this
    release, the `distribution` module will now accept a `tags` input variable
    that defines the tags to be assigned to all resources that it manages.
  - Previously, the `ingest` module defaulted to setting a
    `Deployment = var.prefix` tag on all resources that it managed. In this
    release, the `ingest` module will now accept a `tags` input variable that
    defines the tags to be assigned to all resources that it manages.
  - Previously, the `s3-replicator` module defaulted to setting a
    `Deployment = var.prefix` tag on all resources that it managed. In this
    release, the `s3-replicator` module will now accept a `tags` input variable
    that defines the tags to be assigned to all resources that it manages.

- **CUMULUS-1684**
  - Update the API package to encrypt provider credentials using KMS instead of
    using RSA keys stored in S3

- **CUMULUS-1717**
  - Changed name of `cwSfExecutionEventToDb` Lambda to `cwSfEventToDbRecords`
  - Updated `cwSfEventToDbRecords` to write granule records to DynamoDB from the incoming Cumulus message

- **CUMULUS-1718**
  - Renamed `cwSfEventToDbRecords` to `sfEventSqsToDbRecords` due to architecture change to being a consumer of an SQS queue of Step Function Cloudwatch events.
  - Updated `sfEventSqsToDbRecords` to write PDR records to DynamoDB from the incoming Cumulus message
  - Moved `data-cookbooks/sns.md` to `data-cookbooks/ingest-notifications.md` and updated it to reflect recent changes.

- **CUMULUS-1748**
  - (S)FTP discovery tasks now use the provider-path as-is instead of forcing it to a relative path.
  - Improved error handling to catch permission denied FTP errors better and log them properly. Workflows will still fail encountering this error and we intend to consider that approach in a future ticket.

- **CUMULUS-1752**
  - Moved class for parsing distribution events to its own file: `@cumulus/api/lib/DistributionEvent.js`
    - Updated `DistributionEvent` to properly parse S3 access logs generated by requests from the [Thin Egress App](https://github.com/asfadmin/thin-egress-app)

- **CUMULUS-1753** - Changes to `@cumulus/ingest/HttpProviderClient.js`:
  - Removed regex filter in `HttpProviderClient.list()` that was used to return only files with an extension between 1 and 4 characters long. `HttpProviderClient.list()` will now return all files linked from the HTTP provider host.

- **CUMULUS-1755**
  - Updated the Thin Egress App module used in `tf-modules/distribution/main.tf` to build 61. [See the release notes](https://github.com/asfadmin/thin-egress-app/releases/tag/tea-build.61).

- **CUMULUS-1757**
  - Update @cumulus/cmr-client CMRSearchConceptQueue to take optional cmrEnvironment parameter

### Deprecated

- **CUMULUS-1684**
  - Deprecate `@cumulus/common/key-pair-provider/S3KeyPairProvider`
  - Deprecate `@cumulus/common/key-pair-provider/S3KeyPairProvider.encrypt()`
  - Deprecate `@cumulus/common/key-pair-provider/S3KeyPairProvider.decrypt()`
  - Deprecate `@cumulus/common/kms/KMS`
  - Deprecate `@cumulus/common/kms/KMS.encrypt()`
  - Deprecate `@cumulus/common/kms/KMS.decrypt()`
  - Deprecate `@cumulus/common/sftp.Sftp`

- **CUMULUS-1717**
  - Deprecate `@cumulus/api/models/Granule.createGranulesFromSns`

- **CUMULUS-1718**
  - Deprecate `@cumulus/sf-sns-report`.
    - This task has been updated to always throw an error directing the user to use `@cumulus/sf-sqs-report` instead. This was done because there is no longer an SNS topic to which to publish, and no consumers to listen to it.

- **CUMULUS-1748**
  - Deprecate `@cumulus/ingest/util.normalizeProviderPath`

- **CUMULUS-1752**
  - Deprecate `@cumulus/integration-tests/api/distribution.getDistributionApiFileStream`
  - Deprecate `@cumulus/integration-tests/api/distribution.getDistributionApiRedirect`
  - Deprecate `@cumulus/integration-tests/api/distribution.invokeApiDistributionLambda`

### Removed

- **CUMULUS-1684**
  - Remove the deployment script that creates encryption keys and stores them to
    S3

- **CUMULUS-1768**
  - Removed API endpoints `stats/histogram` and `stats/average`. All advanced stats needs should be acquired from Cloud Metrics or similarly configured ELK stack.

### Fixed

- **Fix default values for urs_url in variables.tf files**
  - Remove trailing `/` from default `urs_url` values.

- **CUMULUS-1610** - Add the Elasticsearch security group to the EC2 security groups

- **CUMULUS-1740** - `cumulus_meta.workflow_start_time` is now set in Cumulus
  messages

- **CUMULUS-1753** - Fixed `@cumulus/ingest/HttpProviderClient.js` to properly handle HTTP providers with:
  - Multiple link tags (e.g. `<a>`) per line of source code
  - Link tags in uppercase or lowercase (e.g. `<A>`)
  - Links with filepaths in the link target (e.g. `<a href="/path/to/file.txt">`). These files will be returned from HTTP file discovery **as the file name only** (e.g. `file.txt`).

- **CUMULUS-1768**
  - Fix an issue in the stats endpoints in `@cumulus/api` to send back stats for the correct type

## [v1.18.0] 2020-02-03

### BREAKING CHANGES

- **CUMULUS-1686**

  - `ecs_cluster_instance_image_id` is now a _required_ variable of the `cumulus` module, instead of optional.

- **CUMULUS-1698**

  - Change variable `saml_launchpad_metadata_path` to `saml_launchpad_metadata_url` in the `tf-modules/cumulus` Terraform module.

- **CUMULUS-1703**
  - Remove the unused `forceDownload` option from the `sync-granule` tasks's config
  - Remove the `@cumulus/ingest/granule.Discover` class
  - Remove the `@cumulus/ingest/granule.Granule` class
  - Remove the `@cumulus/ingest/pdr.Discover` class
  - Remove the `@cumulus/ingest/pdr.Granule` class
  - Remove the `@cumulus/ingest/parse-pdr.parsePdr` function

### Added

- **CUMULUS-1040**

  - Added `@cumulus/aws-client` package to provide utilities for working with AWS services and the Node.js AWS SDK
  - Added `@cumulus/errors` package which exports error classes for use in Cumulus workflow code
  - Added `@cumulus/integration-tests/sfnStep` to provide utilities for parsing step function execution histories

- **CUMULUS-1102**

  - Adds functionality to the @cumulus/api package for better local testing.
    - Adds data seeding for @cumulus/api's localAPI.
      - seed functions allow adding collections, executions, granules, pdrs, providers, and rules to a Localstack Elasticsearch and DynamoDB via `addCollections`, `addExecutions`, `addGranules`, `addPdrs`, `addProviders`, and `addRules`.
    - Adds `eraseDataStack` function to local API server code allowing resetting of local datastack for testing (ES and DynamoDB).
    - Adds optional parameters to the @cumulus/api bin serve to allow for launching the api without destroying the current data.

- **CUMULUS-1697**

  - Added the `@cumulus/tf-inventory` package that provides command line utilities for managing Terraform resources in your AWS account

- **CUMULUS-1703**

  - Add `@cumulus/aws-client/S3.createBucket` function
  - Add `@cumulus/aws-client/S3.putFile` function
  - Add `@cumulus/common/string.isNonEmptyString` function
  - Add `@cumulus/ingest/FtpProviderClient` class
  - Add `@cumulus/ingest/HttpProviderClient` class
  - Add `@cumulus/ingest/S3ProviderClient` class
  - Add `@cumulus/ingest/SftpProviderClient` class
  - Add `@cumulus/ingest/providerClientUtils.buildProviderClient` function
  - Add `@cumulus/ingest/providerClientUtils.fetchTextFile` function

- **CUMULUS-1731**

  - Add new optional input variables to the Cumulus Terraform module to support TEA upgrade:
    - `thin_egress_cookie_domain` - Valid domain for Thin Egress App cookie
    - `thin_egress_domain_cert_arn` - Certificate Manager SSL Cert ARN for Thin
      Egress App if deployed outside NGAP/CloudFront
    - `thin_egress_download_role_in_region_arn` - ARN for reading of Thin Egress
      App data buckets for in-region requests
    - `thin_egress_jwt_algo` - Algorithm with which to encode the Thin Egress
      App JWT cookie
    - `thin_egress_jwt_secret_name` - Name of AWS secret where keys for the Thin
      Egress App JWT encode/decode are stored
    - `thin_egress_lambda_code_dependency_archive_key` - Thin Egress App - S3
      Key of packaged python modules for lambda dependency layer

- **CUMULUS-1733**
  - Add `discovery-filtering` operator doc to document previously undocumented functionality.

- **CUMULUS-1737**
  - Added the `cumulus-test-cleanup` module to run a nightly cleanup on resources left over from the integration tests run from the `example/spec` directory.

### Changed

- **CUMULUS-1102**

  - Updates `@cumulus/api/auth/testAuth` to use JWT instead of random tokens.
  - Updates the default AMI for the ecs_cluster_instance_image_id.

- **CUMULUS-1622**

  - Mutex class has been deprecated in `@cumulus/common/concurrency` and will be removed in a future release.

- **CUMULUS-1686**

  - Changed `ecs_cluster_instance_image_id` to be a required variable of the `cumulus` module and removed the default value.
    The default was not available across accounts and regions, nor outside of NGAP and therefore not particularly useful.

- **CUMULUS-1688**

  - Updated `@cumulus/aws.receiveSQSMessages` not to replace `message.Body` with a parsed object. This behavior was undocumented and confusing as received messages appeared to contradict AWS docs that state `message.Body` is always a string.
  - Replaced `sf_watcher` CloudWatch rule from `cloudwatch-events.tf` with an EventSourceMapping on `sqs2sf` mapped to the `start_sf` SQS queue (in `event-sources.tf`).
  - Updated `sqs2sf` with an EventSourceMapping handler and unit test.

- **CUMULUS-1698**

  - Change variable `saml_launchpad_metadata_path` to `saml_launchpad_metadata_url` in the `tf-modules/cumulus` Terraform module.
  - Updated `@cumulus/api/launchpadSaml` to download launchpad IDP metadata from configured location when the metadata in s3 is not valid, and to work with updated IDP metadata and SAML response.

- **CUMULUS-1731**
  - Upgrade the version of the Thin Egress App deployed by Cumulus to v48
    - Note: New variables available, see the 'Added' section of this changelog.

### Fixed

- **CUMULUS-1664**

  - Updated `dbIndexer` Lambda to remove hardcoded references to DynamoDB table names.

- **CUMULUS-1733**
  - Fixed granule discovery recursion algorithm used in S/FTP protocols.

### Removed

- **CUMULUS-1481**
  - removed `process` config and output from PostToCmr as it was not required by the task nor downstream steps, and should still be in the output message's `meta` regardless.

### Deprecated

- **CUMULUS-1040**
  - Deprecated the following code. For cases where the code was moved into another package, the new code location is noted:
    - `@cumulus/common/CloudFormationGateway` -> `@cumulus/aws-client/CloudFormationGateway`
    - `@cumulus/common/DynamoDb` -> `@cumulus/aws-client/DynamoDb`
    - `@cumulus/common/errors` -> `@cumulus/errors`
    - `@cumulus/common/StepFunctions` -> `@cumulus/aws-client/StepFunctions`
    - All of the exported functions in `@cumulus/commmon/aws` (moved into `@cumulus/aws-client`), except:
      - `@cumulus/common/aws/isThrottlingException` -> `@cumulus/errors/isThrottlingException`
      - `@cumulus/common/aws/improveStackTrace` (not deprecated)
      - `@cumulus/common/aws/retryOnThrottlingException` (not deprecated)
    - `@cumulus/common/sfnStep/SfnStep.parseStepMessage` -> `@cumulus/integration-tests/sfnStep/SfnStep.parseStepMessage`
    - `@cumulus/common/sfnStep/ActivityStep` -> `@cumulus/integration-tests/sfnStep/ActivityStep`
    - `@cumulus/common/sfnStep/LambdaStep` -> `@cumulus/integration-tests/sfnStep/LambdaStep`
    - `@cumulus/common/string/unicodeEscape` -> `@cumulus/aws-client/StepFunctions.unicodeEscape`
    - `@cumulus/common/util/setErrorStack` -> `@cumulus/aws-client/util/setErrorStack`
    - `@cumulus/ingest/aws/invoke` -> `@cumulus/aws-client/Lambda/invoke`
    - `@cumulus/ingest/aws/CloudWatch.bucketSize`
    - `@cumulus/ingest/aws/CloudWatch.cw`
    - `@cumulus/ingest/aws/ECS.ecs`
    - `@cumulus/ingest/aws/ECS`
    - `@cumulus/ingest/aws/Events.putEvent` -> `@cumulus/aws-client/CloudwatchEvents.putEvent`
    - `@cumulus/ingest/aws/Events.deleteEvent` -> `@cumulus/aws-client/CloudwatchEvents.deleteEvent`
    - `@cumulus/ingest/aws/Events.deleteTarget` -> `@cumulus/aws-client/CloudwatchEvents.deleteTarget`
    - `@cumulus/ingest/aws/Events.putTarget` -> `@cumulus/aws-client/CloudwatchEvents.putTarget`
    - `@cumulus/ingest/aws/SQS.attributes` -> `@cumulus/aws-client/SQS.getQueueAttributes`
    - `@cumulus/ingest/aws/SQS.deleteMessage` -> `@cumulus/aws-client/SQS.deleteSQSMessage`
    - `@cumulus/ingest/aws/SQS.deleteQueue` -> `@cumulus/aws-client/SQS.deleteQueue`
    - `@cumulus/ingest/aws/SQS.getUrl` -> `@cumulus/aws-client/SQS.getQueueUrlByName`
    - `@cumulus/ingest/aws/SQS.receiveMessage` -> `@cumulus/aws-client/SQS.receiveSQSMessages`
    - `@cumulus/ingest/aws/SQS.sendMessage` -> `@cumulus/aws-client/SQS.sendSQSMessage`
    - `@cumulus/ingest/aws/StepFunction.getExecutionStatus` -> `@cumulus/aws-client/StepFunction.getExecutionStatus`
    - `@cumulus/ingest/aws/StepFunction.getExecutionUrl` -> `@cumulus/aws-client/StepFunction.getExecutionUrl`

## [v1.17.0] - 2019-12-31

### BREAKING CHANGES

- **CUMULUS-1498**
  - The `@cumulus/cmrjs.publish2CMR` function expects that the value of its
    `creds.password` parameter is a plaintext password.
  - Rather than using an encrypted password from the `cmr_password` environment
    variable, the `@cumulus/cmrjs.updateCMRMetadata` function now looks for an
    environment variable called `cmr_password_secret_name` and fetches the CMR
    password from that secret in AWS Secrets Manager.
  - The `@cumulus/post-to-cmr` task now expects a
    `config.cmr.passwordSecretName` value, rather than `config.cmr.password`.
    The CMR password will be fetched from that secret in AWS Secrets Manager.

### Added

- **CUMULUS-630**

  - Added support for replaying Kinesis records on a stream into the Cumulus Kinesis workflow triggering mechanism: either all the records, or some time slice delimited by start and end timestamps.
  - Added `/replays` endpoint to the operator API for triggering replays.
  - Added `Replay Kinesis Messages` documentation to Operator Docs.
  - Added `manualConsumer` lambda function to consume a Kinesis stream. Used by the replay AsyncOperation.

- **CUMULUS-1687**
  - Added new API endpoint for listing async operations at `/asyncOperations`
  - All asyncOperations now include the fields `description` and `operationType`. `operationType` can be one of the following. [`Bulk Delete`, `Bulk Granules`, `ES Index`, `Kinesis Replay`]

### Changed

- **CUMULUS-1626**

  - Updates Cumulus to use node10/CMA 1.1.2 for all of its internal lambdas in prep for AWS node 8 EOL

- **CUMULUS-1498**
  - Remove the DynamoDB Users table. The list of OAuth users who are allowed to
    use the API is now stored in S3.
  - The CMR password and Launchpad passphrase are now stored in Secrets Manager

## [v1.16.1] - 2019-12-6

**Please note**:

- The `region` argument to the `cumulus` Terraform module has been removed. You may see a warning or error if you have that variable populated.
- Your workflow tasks should use the following versions of the CMA libraries to utilize new granule, parentArn, asyncOperationId, and stackName fields on the logs:
  - `cumulus-message-adapter-js` version 1.0.10+
  - `cumulus-message-adapter-python` version 1.1.1+
  - `cumulus-message-adapter-java` version 1.2.11+
- The `data-persistence` module no longer manages the creation of an Elasticsearch service-linked role for deploying Elasticsearch to a VPC. Follow the [deployment instructions on preparing your VPC](https://nasa.github.io/cumulus/docs/deployment/deployment-readme#vpc-subnets-and-security-group) for guidance on how to create the Elasticsearch service-linked role manually.
- There is now a `distribution_api_gateway_stage` variable for the `tf-modules/cumulus` Terraform module that will be used as the API gateway stage name used for the distribution API (Thin Egress App)
- Default value for the `urs_url` variable is now `https://uat.urs.earthdata.nasa.gov/` in the `tf-modules/cumulus` and `tf-modules/archive` Terraform modules. So deploying the `cumulus` module without a `urs_url` variable set will integrate your Cumulus deployment with the UAT URS environment.

### Added

- **CUMULUS-1563**

  - Added `custom_domain_name` variable to `tf-modules/data-persistence` module

- **CUMULUS-1654**
  - Added new helpers to `@cumulus/common/execution-history`:
    - `getStepExitedEvent()` returns the `TaskStateExited` event in a workflow execution history after the given step completion/failure event
    - `getTaskExitedEventOutput()` returns the output message for a `TaskStateExited` event in a workflow execution history

### Changed

- **CUMULUS-1578**

  - Updates SAML launchpad configuration to authorize via configured userGroup.
    [See the NASA specific documentation (protected)](https://wiki.earthdata.nasa.gov/display/CUMULUS/Cumulus+SAML+Launchpad+Integration)

- **CUMULUS-1579**

  - Elasticsearch list queries use `match` instead of `term`. `term` had been analyzing the terms and not supporting `-` in the field values.

- **CUMULUS-1619**

  - Adds 4 new keys to `@cumulus/logger` to display granules, parentArn, asyncOperationId, and stackName.
  - Depends on `cumulus-message-adapter-js` version 1.0.10+. Cumulus tasks updated to use this version.

- **CUMULUS-1654**

  - Changed `@cumulus/common/SfnStep.parseStepMessage()` to a static class method

- **CUMULUS-1641**
  - Added `meta.retries` and `meta.visibilityTimeout` properties to sqs-type rule. To create sqs-type rule, you're required to configure a dead-letter queue on your queue.
  - Added `sqsMessageRemover` lambda which removes the message from SQS queue upon successful workflow execution.
  - Updated `sqsMessageConsumer` lambda to not delete message from SQS queue, and to retry the SQS message for configured number of times.

### Removed

- Removed `create_service_linked_role` variable from `tf-modules/data-persistence` module.

- **CUMULUS-1321**
  - The `region` argument to the `cumulus` Terraform module has been removed

### Fixed

- **CUMULUS-1668** - Fixed a race condition where executions may not have been
  added to the database correctly
- **CUMULUS-1654** - Fixed issue with `publishReports` Lambda not including workflow execution error information for failed workflows with a single step
- Fixed `tf-modules/cumulus` module so that the `urs_url` variable is passed on to its invocation of the `tf-modules/archive` module

## [v1.16.0] - 2019-11-15

### Added

- **CUMULUS-1321**

  - A `deploy_distribution_s3_credentials_endpoint` variable has been added to
    the `cumulus` Terraform module. If true, the NGAP-backed S3 credentials
    endpoint will be added to the Thin Egress App's API. Default: true

- **CUMULUS-1544**

  - Updated the `/granules/bulk` endpoint to correctly query Elasticsearch when
    granule ids are not provided.

- **CUMULUS-1580**
  - Added `/granules/bulk` endpoint to `@cumulus/api` to perform bulk actions on granules given either a list of granule ids or an Elasticsearch query and the workflow to perform.

### Changed

- **CUMULUS-1561**

  - Fix the way that we are handling Terraform provider version requirements
  - Pass provider configs into child modules using the method that the
    [Terraform documentation](https://www.terraform.io/docs/configuration/modules.html#providers-within-modules)
    suggests
  - Remove the `region` input variable from the `s3_access_test` Terraform module
  - Remove the `aws_profile` and `aws_region` input variables from the
    `s3-replicator` Terraform module

- **CUMULUS-1639**
  - Because of
    [S3's Data Consistency Model](https://docs.aws.amazon.com/AmazonS3/latest/dev/Introduction.html#BasicsObjects),
    there may be situations where a GET operation for an object can temporarily
    return a `NoSuchKey` response even if that object _has_ been created. The
    `@cumulus/common/aws.getS3Object()` function has been updated to support
    retries if a `NoSuchKey` response is returned by S3. This behavior can be
    enabled by passing a `retryOptions` object to that function. Supported
    values for that object can be found here:
    <https://github.com/tim-kos/node-retry#retryoperationoptions>

### Removed

- **CUMULUS-1559**
  - `logToSharedDestination` has been migrated to the Terraform deployment as `log_api_gateway_to_cloudwatch` and will ONLY apply to egress lambdas.
    Due to the differences in the Terraform deployment model, we cannot support a global log subscription toggle for a configurable subset of lambdas.
    However, setting up your own log forwarding for a Lambda with Terraform is fairly simple, as you will only need to add SubscriptionFilters to your Terraform configuration, one per log group.
    See [the Terraform documentation](https://www.terraform.io/docs/providers/aws/r/cloudwatch_log_subscription_filter.html) for details on how to do this.
    An empty FilterPattern ("") will capture all logs in a group.

## [v1.15.0] - 2019-11-04

### BREAKING CHANGES

- **CUMULUS-1644** - When a workflow execution begins or ends, the workflow
  payload is parsed and any new or updated PDRs or granules referenced in that
  workflow are stored to the Cumulus archive. The defined interface says that a
  PDR in `payload.pdr` will be added to the archive, and any granules in
  `payload.granules` will also be added to the archive. In previous releases,
  PDRs found in `meta.pdr` and granules found in `meta.input_granules` were also
  added to the archive. This caused unexpected behavior and has been removed.
  Only PDRs from `payload.pdr` and granules from `payload.granules` will now be
  added to the Cumulus archive.

- **CUMULUS-1449** - Cumulus now uses a universal workflow template when
  starting a workflow that contains general information specific to the
  deployment, but not specific to the workflow. Workflow task configs must be
  defined using AWS step function parameters. As part of this change,
  `CumulusConfig` has been retired and task configs must now be defined under
  the `cma.task_config` key in the Parameters section of a step function
  definition.

  **Migration instructions**:

  NOTE: These instructions require the use of Cumulus Message Adapter v1.1.x+.
  Please ensure you are using a compatible version before attempting to migrate
  workflow configurations. When defining workflow steps, remove any
  `CumulusConfig` section, as shown below:

  ```yaml
  ParsePdr:
    CumulusConfig:
      provider: "{$.meta.provider}"
      bucket: "{$.meta.buckets.internal.name}"
      stack: "{$.meta.stack}"
  ```

  Instead, use AWS Parameters to pass `task_config` for the task directly into
  the Cumulus Message Adapter:

  ```yaml
  ParsePdr:
    Parameters:
      cma:
        event.$: "$"
        task_config:
          provider: "{$.meta.provider}"
          bucket: "{$.meta.buckets.internal.name}"
          stack: "{$.meta.stack}"
  ```

  In this example, the `cma` key is used to pass parameters to the message
  adapter. Using `task_config` in combination with `event.$: '$'` allows the
  message adapter to process `task_config` as the `config` passed to the Cumulus
  task. See `example/workflows/sips.yml` in the core repository for further
  examples of how to set the Parameters.

  Additionally, workflow configurations for the `QueueGranules` and `QueuePdrs`
  tasks need to be updated:

  - `queue-pdrs` config changes:
    - `parsePdrMessageTemplateUri` replaced with `parsePdrWorkflow`, which is
      the workflow name (i.e. top-level name in `config.yml`, e.g. 'ParsePdr').
    - `internalBucket` and `stackName` configs now required to look up
      configuration from the deployment. Brings the task config in line with
      that of `queue-granules`.
  - `queue-granules` config change: `ingestGranuleMessageTemplateUri` replaced
    with `ingestGranuleWorkflow`, which is the workflow name (e.g.
    'IngestGranule').

- **CUMULUS-1396** - **Workflow steps at the beginning and end of a workflow
  using the `SfSnsReport` Lambda have now been deprecated (e.g. `StartStatus`,
  `StopStatus`) and should be removed from your workflow definitions**. These
  steps were used for publishing ingest notifications and have been replaced by
  an implementation using Cloudwatch events for Step Functions to trigger a
  Lambda that publishes ingest notifications. For further detail on how ingest
  notifications are published, see the notes below on **CUMULUS-1394**. For
  examples of how to update your workflow definitions, see our
  [example workflow definitions](https://github.com/nasa/cumulus/blob/master/example/workflows/).

- **CUMULUS-1470**
  - Remove Cumulus-defined ECS service autoscaling, allowing integrators to
    better customize autoscaling to meet their needs. In order to use
    autoscaling with ECS services, appropriate
    `AWS::ApplicationAutoScaling::ScalableTarget`,
    `AWS::ApplicationAutoScaling::ScalingPolicy`, and `AWS::CloudWatch::Alarm`
    resources should be defined in a kes overrides file. See
    [this example](https://github.com/nasa/cumulus/blob/release-1.15.x/example/overrides/app/cloudformation.template.yml)
    for an example.
  - The following config parameters are no longer used:
    - ecs.services.\<NAME\>.minTasks
    - ecs.services.\<NAME\>.maxTasks
    - ecs.services.\<NAME\>.scaleInActivityScheduleTime
    - ecs.services.\<NAME\>.scaleInAdjustmentPercent
    - ecs.services.\<NAME\>.scaleOutActivityScheduleTime
    - ecs.services.\<NAME\>.scaleOutAdjustmentPercent
    - ecs.services.\<NAME\>.activityName

### Added

- **CUMULUS-1100**

  - Added 30-day retention properties to all log groups that were missing those policies.

- **CUMULUS-1396**

  - Added `@cumulus/common/sfnStep`:
    - `LambdaStep` - A class for retrieving and parsing input and output to Lambda steps in AWS Step Functions
    - `ActivityStep` - A class for retrieving and parsing input and output to ECS activity steps in AWS Step Functions

- **CUMULUS-1574**

  - Added `GET /token` endpoint for SAML authorization when cumulus is protected by Launchpad.
    This lets a user retrieve a token by hand that can be presented to the API.

- **CUMULUS-1625**

  - Added `sf_start_rate` variable to the `ingest` Terraform module, equivalent to `sqs_consumer_rate` in the old model, but will not be automatically applied to custom queues as that was.

- **CUMULUS-1513**
  - Added `sqs`-type rule support in the Cumulus API `@cumulus/api`
  - Added `sqsMessageConsumer` lambda which processes messages from the SQS queues configured in the `sqs` rules.

### Changed

- **CUMULUS-1639**

  - Because of
    [S3's Data Consistency Model](https://docs.aws.amazon.com/AmazonS3/latest/dev/Introduction.html#BasicsObjects),
    there may be situations where a GET operation for an object can temporarily
    return a `NoSuchKey` response even if that object _has_ been created. The
    `@cumulus/common/aws.getS3Object()` function will now retry up to 10 times
    if a `NoSuchKey` response is returned by S3. This can behavior can be
    overridden by passing `{ retries: 0 }` as the `retryOptions` argument.

- **CUMULUS-1449**

  - `queue-pdrs` & `queue-granules` config changes. Details in breaking changes section.
  - Cumulus now uses a universal workflow template when starting workflow that contains general information specific to the deployment, but not specific to the workflow.
  - Changed the way workflow configs are defined, from `CumulusConfig` to a `task_config` AWS Parameter.

- **CUMULUS-1452**

  - Changed the default ECS docker storage drive to `devicemapper`

- **CUMULUS-1453**
  - Removed config schema for `@cumulus/sf-sns-report` task
  - Updated `@cumulus/sf-sns-report` to always assume that it is running as an intermediate step in a workflow, not as the first or last step

### Removed

- **CUMULUS-1449**
  - Retired `CumulusConfig` as part of step function definitions, as this is an artifact of the way Kes parses workflow definitions that was not possible to migrate to Terraform. Use AWS Parameters and the `task_config` key instead. See change note above.
  - Removed individual workflow templates.

### Fixed

- **CUMULUS-1620** - Fixed bug where `message_adapter_version` does not correctly inject the CMA

- **CUMULUS-1396** - Updated `@cumulus/common/StepFunctions.getExecutionHistory()` to recursively fetch execution history when `nextToken` is returned in response

- **CUMULUS-1571** - Updated `@cumulus/common/DynamoDb.get()` to throw any errors encountered when trying to get a record and the record does exist

- **CUMULUS-1452**
  - Updated the EC2 initialization scripts to use full volume size for docker storage
  - Changed the default ECS docker storage drive to `devicemapper`

## [v1.14.5] - 2019-12-30 - [BACKPORT]

### Updated

- **CUMULUS-1626**
  - Updates Cumulus to use node10/CMA 1.1.2 for all of its internal lambdas in prep for AWS node 8 EOL

## [v1.14.4] - 2019-10-28

### Fixed

- **CUMULUS-1632** - Pinned `aws-elasticsearch-connector` package in `@cumulus/api` to version `8.1.3`, since `8.2.0` includes breaking changes

## [v1.14.3] - 2019-10-18

### Fixed

- **CUMULUS-1620** - Fixed bug where `message_adapter_version` does not correctly inject the CMA

- **CUMULUS-1572** - A granule is now included in discovery results even when
  none of its files has a matching file type in the associated collection
  configuration. Previously, if all files for a granule were unmatched by a file
  type configuration, the granule was excluded from the discovery results.
  Further, added support for a `boolean` property
  `ignoreFilesConfigForDiscovery`, which controls how a granule's files are
  filtered at discovery time.

## [v1.14.2] - 2019-10-08

### BREAKING CHANGES

Your Cumulus Message Adapter version should be pinned to `v1.0.13` or lower in your `app/config.yml` using `message_adapter_version: v1.0.13` OR you should use the workflow migration steps below to work with CMA v1.1.1+.

- **CUMULUS-1394** - The implementation of the `SfSnsReport` Lambda requires additional environment variables for integration with the new ingest notification SNS topics. Therefore, **you must update the definition of `SfSnsReport` in your `lambdas.yml` like so**:

```yaml
SfSnsReport:
  handler: index.handler
  timeout: 300
  source: node_modules/@cumulus/sf-sns-report/dist
  tables:
    - ExecutionsTable
  envs:
    execution_sns_topic_arn:
      function: Ref
      value: reportExecutionsSns
    granule_sns_topic_arn:
      function: Ref
      value: reportGranulesSns
    pdr_sns_topic_arn:
      function: Ref
      value: reportPdrsSns
```

- **CUMULUS-1447** -
  The newest release of the Cumulus Message Adapter (v1.1.1) requires that parameterized configuration be used for remote message functionality. Once released, Kes will automatically bring in CMA v1.1.1 without additional configuration.

  **Migration instructions**
  Oversized messages are no longer written to S3 automatically. In order to utilize remote messaging functionality, configure a `ReplaceConfig` AWS Step Function parameter on your CMA task:

  ```yaml
  ParsePdr:
    Parameters:
      cma:
        event.$: "$"
        ReplaceConfig:
          FullMessage: true
  ```

  Accepted fields in `ReplaceConfig` include `MaxSize`, `FullMessage`, `Path` and `TargetPath`.
  See https://github.com/nasa/cumulus-message-adapter/blob/master/CONTRACT.md#remote-message-configuration for full details.

  As this change is backward compatible in Cumulus Core, users wishing to utilize the previous version of the CMA may opt to transition to using a CMA lambda layer, or set `message_adapter_version` in their configuration to a version prior to v1.1.0.

### PLEASE NOTE

- **CUMULUS-1394** - Ingest notifications are now provided via 3 separate SNS topics for executions, granules, and PDRs, instead of a single `sftracker` SNS topic. Whereas the `sftracker` SNS topic received a full Cumulus execution message, the new topics all receive generated records for the given object. The new topics are only published to if the given object exists for the current execution. For a given execution/granule/PDR, **two messages will be received by each topic**: one message indicating that ingest is running and another message indicating that ingest has completed or failed. The new SNS topics are:

  - `reportExecutions` - Receives 1 message per execution
  - `reportGranules` - Receives 1 message per granule in an execution
  - `reportPdrs` - Receives 1 message per PDR

### Added

- **CUMULUS-639**

  - Adds SAML JWT and launchpad token authentication to Cumulus API (configurable)
    - **NOTE** to authenticate with Launchpad ensure your launchpad user_id is in the `<prefix>-UsersTable`
    - when Cumulus configured to protect API via Launchpad:
      - New endpoints
        - `GET /saml/login` - starting point for SAML SSO creates the login request url and redirects to the SAML Identity Provider Service (IDP)
        - `POST /saml/auth` - SAML Assertion Consumer Service. POST receiver from SAML IDP. Validates response, logs the user in, and returns a SAML-based JWT.
    - Disabled endpoints
      - `POST /refresh`
      - Changes authorization worklow:
      - `ensureAuthorized` now presumes the bearer token is a JWT and tries to validate. If the token is malformed, it attempts to validate the token against Launchpad. This allows users to bring their own token as described here https://wiki.earthdata.nasa.gov/display/CUMULUS/Cumulus+API+with+Launchpad+Authentication. But it also allows dashboard users to manually authenticate via Launchpad SAML to receive a Launchpad-based JWT.

- **CUMULUS-1394**
  - Added `Granule.generateGranuleRecord()` method to granules model to generate a granule database record from a Cumulus execution message
  - Added `Pdr.generatePdrRecord()` method to PDRs model to generate a granule database record from a Cumulus execution message
  - Added helpers to `@cumulus/common/message`:
    - `getMessageExecutionName()` - Get the execution name from a Cumulus execution message
    - `getMessageStateMachineArn()` - Get the state machine ARN from a Cumulus execution message
    - `getMessageExecutionArn()` - Get the execution ARN for a Cumulus execution message
    - `getMessageGranules()` - Get the granules from a Cumulus execution message, if any.
  - Added `@cumulus/common/cloudwatch-event/isFailedSfStatus()` to determine if a Step Function status from a Cloudwatch event is a failed status

### Changed

- **CUMULUS-1308**

  - HTTP PUT of a Collection, Provider, or Rule via the Cumulus API now
    performs full replacement of the existing object with the object supplied
    in the request payload. Previous behavior was to perform a modification
    (partial update) by merging the existing object with the (possibly partial)
    object in the payload, but this did not conform to the HTTP standard, which
    specifies PATCH as the means for modifications rather than replacements.

- **CUMULUS-1375**

  - Migrate Cumulus from deprecated Elasticsearch JS client to new, supported one in `@cumulus/api`

- **CUMULUS-1485** Update `@cumulus/cmr-client` to return error message from CMR for validation failures.

- **CUMULUS-1394**

  - Renamed `Execution.generateDocFromPayload()` to `Execution.generateRecord()` on executions model. The method generates an execution database record from a Cumulus execution message.

- **CUMULUS-1432**

  - `logs` endpoint takes the level parameter as a string and not a number
  - Elasticsearch term query generation no longer converts numbers to boolean

- **CUMULUS-1447**

  - Consolidated all remote message handling code into @common/aws
  - Update remote message code to handle updated CMA remote message flags
  - Update example SIPS workflows to utilize Parameterized CMA configuration

- **CUMULUS-1448** Refactor workflows that are mutating cumulus_meta to utilize meta field

- **CUMULUS-1451**

  - Elasticsearch cluster setting `auto_create_index` will be set to false. This had been causing issues in the bootstrap lambda on deploy.

- **CUMULUS-1456**
  - `@cumulus/api` endpoints default error handler uses `boom` package to format errors, which is consistent with other API endpoint errors.

### Fixed

- **CUMULUS-1432** `logs` endpoint filter correctly filters logs by level
- **CUMULUS-1484** `useMessageAdapter` now does not set CUMULUS_MESSAGE_ADAPTER_DIR when `true`

### Removed

- **CUMULUS-1394**
  - Removed `sfTracker` SNS topic. Replaced by three new SNS topics for granule, execution, and PDR ingest notifications.
  - Removed unused functions from `@cumulus/common/aws`:
    - `getGranuleS3Params()`
    - `setGranuleStatus()`

## [v1.14.1] - 2019-08-29

### Fixed

- **CUMULUS-1455**

  - CMR token links updated to point to CMR legacy services rather than echo

- **CUMULUS-1211**
  - Errors thrown during granule discovery are no longer swallowed and ignored.
    Rather, errors are propagated to allow for proper error-handling and
    meaningful messaging.

## [v1.14.0] - 2019-08-22

### PLEASE NOTE

- We have encountered transient lambda service errors in our integration testing. Please handle transient service errors following [these guidelines](https://docs.aws.amazon.com/step-functions/latest/dg/bp-lambda-serviceexception.html). The workflows in the `example/workflows` folder have been updated with retries configured for these errors.

- **CUMULUS-799** added additional IAM permissions to support reading CloudWatch and API Gateway, so **you will have to redeploy your IAM stack.**

- **CUMULUS-800** Several items:

  - **Delete existing API Gateway stages**: To allow enabling of API Gateway logging, Cumulus now creates and manages a Stage resource during deployment. Before upgrading Cumulus, it is necessary to delete the API Gateway stages on both the Backend API and the Distribution API. Instructions are included in the documentation under [Delete API Gateway Stages](https://nasa.github.io/cumulus/docs/additional-deployment-options/delete-api-gateway-stages).

  - **Set up account permissions for API Gateway to write to CloudWatch**: In a one time operation for your AWS account, to enable CloudWatch Logs for API Gateway, you must first grant the API Gateway permission to read and write logs to CloudWatch for your account. The `AmazonAPIGatewayPushToCloudWatchLogs` managed policy (with an ARN of `arn:aws:iam::aws:policy/service-role/AmazonAPIGatewayPushToCloudWatchLogs`) has all the required permissions. You can find a simple how to in the documentation under [Enable API Gateway Logging.](https://nasa.github.io/cumulus/docs/additional-deployment-options/enable-gateway-logging-permissions)

  - **Configure API Gateway to write logs to CloudWatch** To enable execution logging for the distribution API set `config.yaml` `apiConfigs.distribution.logApigatewayToCloudwatch` value to `true`. More information [Enable API Gateway Logs](https://nasa.github.io/cumulus/docs/additional-deployment-options/enable-api-logs)

  - **Configure CloudWatch log delivery**: It is possible to deliver CloudWatch API execution and access logs to a cross-account shared AWS::Logs::Destination. An operator does this by adding the key `logToSharedDestination` to the `config.yml` at the default level with a value of a writable log destination. More information in the documentation under [Configure CloudWatch Logs Delivery.](https://nasa.github.io/cumulus/docs/additional-deployment-options/configure-cloudwatch-logs-delivery)

  - **Additional Lambda Logging**: It is now possible to configure any lambda to deliver logs to a shared subscriptions by setting `logToSharedDestination` to the ARN of a writable location (either an AWS::Logs::Destination or a Kinesis Stream) on any lambda config. Documentation for [Lambda Log Subscriptions](https://nasa.github.io/cumulus/docs/additional-deployment-options/additional-lambda-logging)

  - **Configure S3 Server Access Logs**: If you are running Cumulus in an NGAP environment you may [configure S3 Server Access Logs](https://nasa.github.io/cumulus/docs/next/deployment/server_access_logging) to be delivered to a shared bucket where the Metrics Team will ingest the logs into their ELK stack. Contact the Metrics team for permission and location.

- **CUMULUS-1368** The Cumulus distribution API has been deprecated and is being replaced by ASF's Thin Egress App. By default, the distribution API will not deploy. Please follow [the instructions for deploying and configuring Thin Egress](https://nasa.github.io/cumulus/docs/deployment/thin_egress_app).

To instead continue to deploy and use the legacy Cumulus distribution app, add the following to your `config.yml`:

```yaml
deployDistributionApi: true
```

If you deploy with no distribution app your deployment will succeed but you may encounter errors in your workflows, particularly in the `MoveGranule` task.

- **CUMULUS-1418** Users who are packaging the CMA in their Lambdas outside of Cumulus may need to update their Lambda configuration. Please see `BREAKING CHANGES` below for details.

### Added

- **CUMULUS-642**
  - Adds Launchpad as an authentication option for the Cumulus API.
  - Updated deployment documentation and added [instructions to setup Cumulus API Launchpad authentication](https://wiki.earthdata.nasa.gov/display/CUMULUS/Cumulus+API+with+Launchpad+Authentication)
- **CUMULUS-1418**
  - Adds usage docs/testing of lambda layers (introduced in PR1125), updates Core example tasks to use the updated `cumulus-ecs-task` and a CMA layer instead of kes CMA injection.
  - Added Terraform module to publish CMA as layer to user account.
- **PR1125** - Adds `layers` config option to support deploying Lambdas with layers
- **PR1128** - Added `useXRay` config option to enable AWS X-Ray for Lambdas.
- **CUMULUS-1345**
  - Adds new variables to the app deployment under `cmr`.
  - `cmrEnvironment` values are `SIT`, `UAT`, or `OPS` with `UAT` as the default.
  - `cmrLimit` and `cmrPageSize` have been added as configurable options.
- **CUMULUS-1273**
  - Added lambda function EmsProductMetadataReport to generate EMS Product Metadata report
- **CUMULUS-1226**
  - Added API endpoint `elasticsearch/index-from-database` to index to an Elasticsearch index from the database for recovery purposes and `elasticsearch/indices-status` to check the status of Elasticsearch indices via the API.
- **CUMULUS-824**
  - Added new Collection parameter `reportToEms` to configure whether the collection is reported to EMS
- **CUMULUS-1357**
  - Added new BackendApi endpoint `ems` that generates EMS reports.
- **CUMULUS-1241**
  - Added information about queues with maximum execution limits defined to default workflow templates (`meta.queueExecutionLimits`)
- **CUMULUS-1311**
  - Added `@cumulus/common/message` with various message parsing/preparation helpers
- **CUMULUS-812**

  - Added support for limiting the number of concurrent executions started from a queue. [See the data cookbook](https://nasa.github.io/cumulus/docs/data-cookbooks/throttling-queued-executions) for more information.

- **CUMULUS-1337**

  - Adds `cumulus.stackName` value to the `instanceMetadata` endpoint.

- **CUMULUS-1368**

  - Added `cmrGranuleUrlType` to the `@cumulus/move-granules` task. This determines what kind of links go in the CMR files. The options are `distribution`, `s3`, or `none`, with the default being distribution. If there is no distribution API being used with Cumulus, you must set the value to `s3` or `none`.

- Added `packages/s3-replicator` Terraform module to allow same-region s3 replication to metrics bucket.

- **CUMULUS-1392**

  - Added `tf-modules/report-granules` Terraform module which processes granule ingest notifications received via SNS and stores granule data to a database. The module includes:
    - SNS topic for publishing granule ingest notifications
    - Lambda to process granule notifications and store data
    - IAM permissions for the Lambda
    - Subscription for the Lambda to the SNS topic

- **CUMULUS-1393**

  - Added `tf-modules/report-pdrs` Terraform module which processes PDR ingest notifications received via SNS and stores PDR data to a database. The module includes:
    - SNS topic for publishing PDR ingest notifications
    - Lambda to process PDR notifications and store data
    - IAM permissions for the Lambda
    - Subscription for the Lambda to the SNS topic
  - Added unit tests for `@cumulus/api/models/pdrs.createPdrFromSns()`

- **CUMULUS-1400**

  - Added `tf-modules/report-executions` Terraform module which processes workflow execution information received via SNS and stores it to a database. The module includes:
    - SNS topic for publishing execution data
    - Lambda to process and store execution data
    - IAM permissions for the Lambda
    - Subscription for the Lambda to the SNS topic
  - Added `@cumulus/common/sns-event` which contains helpers for SNS events:
    - `isSnsEvent()` returns true if event is from SNS
    - `getSnsEventMessage()` extracts and parses the message from an SNS event
    - `getSnsEventMessageObject()` extracts and parses message object from an SNS event
  - Added `@cumulus/common/cloudwatch-event` which contains helpers for Cloudwatch events:
    - `isSfExecutionEvent()` returns true if event is from Step Functions
    - `isTerminalSfStatus()` determines if a Step Function status from a Cloudwatch event is a terminal status
    - `getSfEventStatus()` gets the Step Function status from a Cloudwatch event
    - `getSfEventDetailValue()` extracts a Step Function event detail field from a Cloudwatch event
    - `getSfEventMessageObject()` extracts and parses Step Function detail object from a Cloudwatch event

- **CUMULUS-1429**

  - Added `tf-modules/data-persistence` Terraform module which includes resources for data persistence in Cumulus:
    - DynamoDB tables
    - Elasticsearch with optional support for VPC
    - Cloudwatch alarm for number of Elasticsearch nodes

- **CUMULUS-1379** CMR Launchpad Authentication
  - Added `launchpad` configuration to `@cumulus/deployment/app/config.yml`, and cloudformation templates, workflow message, lambda configuration, api endpoint configuration
  - Added `@cumulus/common/LaunchpadToken` and `@cumulus/common/launchpad` to provide methods to get token and validate token
  - Updated lambdas to use Launchpad token for CMR actions (ingest and delete granules)
  - Updated deployment documentation and added [instructions to setup CMR client for Launchpad authentication](https://wiki.earthdata.nasa.gov/display/CUMULUS/CMR+Launchpad+Authentication)

## Changed

- **CUMULUS-1232**

  - Added retries to update `@cumulus/cmr-client` `updateToken()`

- **CUMULUS-1245 CUMULUS-795**

  - Added additional `ems` configuration parameters for sending the ingest reports to EMS
  - Added functionality to send daily ingest reports to EMS

- **CUMULUS-1241**

  - Removed the concept of "priority levels" and added ability to define a number of maximum concurrent executions per SQS queue
  - Changed mapping of Cumulus message properties for the `sqs2sfThrottle` lambda:
    - Queue name is read from `cumulus_meta.queueName`
    - Maximum executions for the queue is read from `meta.queueExecutionLimits[queueName]`, where `queueName` is `cumulus_meta.queueName`
  - Changed `sfSemaphoreDown` lambda to only attempt decrementing semaphores when:
    - the message is for a completed/failed/aborted/timed out workflow AND
    - `cumulus_meta.queueName` exists on the Cumulus message AND
    - An entry for the queue name (`cumulus_meta.queueName`) exists in the the object `meta.queueExecutionLimits` on the Cumulus message

- **CUMULUS-1338**

  - Updated `sfSemaphoreDown` lambda to be triggered via AWS Step Function Cloudwatch events instead of subscription to `sfTracker` SNS topic

- **CUMULUS-1311**

  - Updated `@cumulus/queue-granules` to set `cumulus_meta.queueName` for queued execution messages
  - Updated `@cumulus/queue-pdrs` to set `cumulus_meta.queueName` for queued execution messages
  - Updated `sqs2sfThrottle` lambda to immediately decrement queue semaphore value if dispatching Step Function execution throws an error

- **CUMULUS-1362**

  - Granule `processingStartTime` and `processingEndTime` will be set to the execution start time and end time respectively when there is no sync granule or post to cmr task present in the workflow

- **CUMULUS-1400**
  - Deprecated `@cumulus/ingest/aws/getExecutionArn`. Use `@cumulus/common/aws/getExecutionArn` instead.

### Fixed

- **CUMULUS-1439**

  - Fix bug with rule.logEventArn deletion on Kinesis rule update and fix unit test to verify

- **CUMULUS-796**

  - Added production information (collection ShortName and Version, granuleId) to EMS distribution report
  - Added functionality to send daily distribution reports to EMS

- **CUMULUS-1319**

  - Fixed a bug where granule ingest times were not being stored to the database

- **CUMULUS-1356**

  - The `Collection` model's `delete` method now _removes_ the specified item
    from the collection config store that was inserted by the `create` method.
    Previously, this behavior was missing.

- **CUMULUS-1374**
  - Addressed audit concerns (https://www.npmjs.com/advisories/782) in api package

### BREAKING CHANGES

### Changed

- **CUMULUS-1418**
  - Adding a default `cmaDir` key to configuration will cause `CUMULUS_MESSAGE_ADAPTER_DIR` to be set by default to `/opt` for any Lambda not setting `useCma` to true, or explicitly setting the CMA environment variable. In lambdas that package the CMA independently of the Cumulus packaging. Lambdas manually packaging the CMA should have their Lambda configuration updated to set the CMA path, or alternately if not using the CMA as a Lambda layer in this deployment set `cmaDir` to `./cumulus-message-adapter`.

### Removed

- **CUMULUS-1337**

  - Removes the S3 Access Metrics package added in CUMULUS-799

- **PR1130**
  - Removed code deprecated since v1.11.1:
    - Removed `@cumulus/common/step-functions`. Use `@cumulus/common/StepFunctions` instead.
    - Removed `@cumulus/api/lib/testUtils.fakeFilesFactory`. Use `@cumulus/api/lib/testUtils.fakeFileFactory` instead.
    - Removed `@cumulus/cmrjs/cmr` functions: `searchConcept`, `ingestConcept`, `deleteConcept`. Use the functions in `@cumulus/cmr-client` instead.
    - Removed `@cumulus/ingest/aws.getExecutionHistory`. Use `@cumulus/common/StepFunctions.getExecutionHistory` instead.

## [v1.13.5] - 2019-08-29 - [BACKPORT]

### Fixed

- **CUMULUS-1455** - CMR token links updated to point to CMR legacy services rather than echo

## [v1.13.4] - 2019-07-29

- **CUMULUS-1411** - Fix deployment issue when using a template override

## [v1.13.3] - 2019-07-26

- **CUMULUS-1345** Full backport of CUMULUS-1345 features - Adds new variables to the app deployment under `cmr`.
  - `cmrEnvironment` values are `SIT`, `UAT`, or `OPS` with `UAT` as the default.
  - `cmrLimit` and `cmrPageSize` have been added as configurable options.

## [v1.13.2] - 2019-07-25

- Re-release of v1.13.1 to fix broken npm packages.

## [v1.13.1] - 2019-07-22

- **CUMULUS-1374** - Resolve audit compliance with lodash version for api package subdependency
- **CUMULUS-1412** - Resolve audit compliance with googleapi package
- **CUMULUS-1345** - Backported CMR environment setting in getUrl to address immediate user need. CMR_ENVIRONMENT can now be used to set the CMR environment to OPS/SIT

## [v1.13.0] - 2019-5-20

### PLEASE NOTE

**CUMULUS-802** added some additional IAM permissions to support ECS autoscaling, so **you will have to redeploy your IAM stack.**
As a result of the changes for **CUMULUS-1193**, **CUMULUS-1264**, and **CUMULUS-1310**, **you must delete your existing stacks (except IAM) before deploying this version of Cumulus.**
If running Cumulus within a VPC and extended downtime is acceptable, we recommend doing this at the end of the day to allow AWS backend resources and network interfaces to be cleaned up overnight.

### BREAKING CHANGES

- **CUMULUS-1228**

  - The default AMI used by ECS instances is now an NGAP-compliant AMI. This
    will be a breaking change for non-NGAP deployments. If you do not deploy to
    NGAP, you will need to find the AMI ID of the
    [most recent Amazon ECS-optimized AMI](https://docs.aws.amazon.com/AmazonECS/latest/developerguide/ecs-optimized_AMI.html),
    and set the `ecs.amiid` property in your config. Instructions for finding
    the most recent NGAP AMI can be found using
    [these instructions](https://wiki.earthdata.nasa.gov/display/ESKB/Select+an+NGAP+Created+AMI).

- **CUMULUS-1310**

  - Database resources (DynamoDB, ElasticSearch) have been moved to an independent `db` stack.
    Migrations for this version will need to be user-managed. (e.g. [elasticsearch](https://docs.aws.amazon.com/elasticsearch-service/latest/developerguide/es-version-migration.html#snapshot-based-migration) and [dynamoDB](https://docs.aws.amazon.com/datapipeline/latest/DeveloperGuide/dp-template-exports3toddb.html)).
    Order of stack deployment is `iam` -> `db` -> `app`.
  - All stacks can now be deployed using a single `config.yml` file, i.e.: `kes cf deploy --kes-folder app --template node_modules/@cumulus/deployment/[iam|db|app] [...]`
    Backwards-compatible. For development, please re-run `npm run bootstrap` to build new `kes` overrides.
    Deployment docs have been updated to show how to deploy a single-config Cumulus instance.
  - `params` have been moved: Nest `params` fields under `app`, `db` or `iam` to override all Parameters for a particular stack's cloudformation template. Backwards-compatible with multi-config setups.
  - `stackName` and `stackNameNoDash` have been retired. Use `prefix` and `prefixNoDash` instead.
  - The `iams` section in `app/config.yml` IAM roles has been deprecated as a user-facing parameter,
    _unless_ your IAM role ARNs do not match the convention shown in `@cumulus/deployment/app/config.yml`
  - The `vpc.securityGroup` will need to be set with a pre-existing security group ID to use Cumulus in a VPC. Must allow inbound HTTP(S) (Port 443).

- **CUMULUS-1212**

  - `@cumulus/post-to-cmr` will now fail if any granules being processed are missing a metadata file. You can set the new config option `skipMetaCheck` to `true` to pass post-to-cmr without a metadata file.

- **CUMULUS-1232**

  - `@cumulus/sync-granule` will no longer silently pass if no checksum data is provided. It will use input
    from the granule object to:
    - Verify checksum if `checksumType` and `checksumValue` are in the file record OR a checksum file is provided
      (throws `InvalidChecksum` on fail), else log warning that no checksum is available.
    - Then, verify synced S3 file size if `file.size` is in the file record (throws `UnexpectedFileSize` on fail),
      else log warning that no file size is available.
    - Pass the step.

- **CUMULUS-1264**

  - The Cloudformation templating and deployment configuration has been substantially refactored.
    - `CumulusApiDefault` nested stack resource has been renamed to `CumulusApiDistribution`
    - `CumulusApiV1` nested stack resource has been renamed to `CumulusApiBackend`
  - The `urs: true` config option for when defining your lambdas (e.g. in `lambdas.yml`) has been deprecated. There are two new options to replace it:
    - `urs_redirect: 'token'`: This will expose a `TOKEN_REDIRECT_ENDPOINT` environment variable to your lambda that references the `/token` endpoint on the Cumulus backend API
    - `urs_redirect: 'distribution'`: This will expose a `DISTRIBUTION_REDIRECT_ENDPOINT` environment variable to your lambda that references the `/redirect` endpoint on the Cumulus distribution API

- **CUMULUS-1193**

  - The elasticsearch instance is moved behind the VPC.
  - Your account will need an Elasticsearch Service Linked role. This is a one-time setup for the account. You can follow the instructions to use the AWS console or AWS CLI [here](https://docs.aws.amazon.com/IAM/latest/UserGuide/using-service-linked-roles.html) or use the following AWS CLI command: `aws iam create-service-linked-role --aws-service-name es.amazonaws.com`

- **CUMULUS-802**

  - ECS `maxInstances` must be greater than `minInstances`. If you use defaults, no change is required.

- **CUMULUS-1269**
  - Brought Cumulus data models in line with CNM JSON schema:
    - Renamed file object `fileType` field to `type`
    - Renamed file object `fileSize` field to `size`
    - Renamed file object `checksumValue` field to `checksum` where not already done.
    - Added `ancillary` and `linkage` type support to file objects.

### Added

- **CUMULUS-799**

  - Added an S3 Access Metrics package which will take S3 Server Access Logs and
    write access metrics to CloudWatch

- **CUMULUS-1242** - Added `sqs2sfThrottle` lambda. The lambda reads SQS messages for queued executions and uses semaphores to only start new executions if the maximum number of executions defined for the priority key (`cumulus_meta.priorityKey`) has not been reached. Any SQS messages that are read but not used to start executions remain in the queue.

- **CUMULUS-1240**

  - Added `sfSemaphoreDown` lambda. This lambda receives SNS messages and for each message it decrements the semaphore used to track the number of running executions if:
    - the message is for a completed/failed workflow AND
    - the message contains a level of priority (`cumulus_meta.priorityKey`)
  - Added `sfSemaphoreDown` lambda as a subscriber to the `sfTracker` SNS topic

- **CUMULUS-1265**

  - Added `apiConfigs` configuration option to configure API Gateway to be private
  - All internal lambdas configured to run inside the VPC by default
  - Removed references to `NoVpc` lambdas from documentation and `example` folder.

- **CUMULUS-802**
  - Adds autoscaling of ECS clusters
  - Adds autoscaling of ECS services that are handling StepFunction activities

## Changed

- Updated `@cumulus/ingest/http/httpMixin.list()` to trim trailing spaces on discovered filenames

- **CUMULUS-1310**

  - Database resources (DynamoDB, ElasticSearch) have been moved to an independent `db` stack.
    This will enable future updates to avoid affecting database resources or requiring migrations.
    Migrations for this version will need to be user-managed.
    (e.g. [elasticsearch](https://docs.aws.amazon.com/elasticsearch-service/latest/developerguide/es-version-migration.html#snapshot-based-migration) and [dynamoDB](https://docs.aws.amazon.com/datapipeline/latest/DeveloperGuide/dp-template-exports3toddb.html)).
    Order of stack deployment is `iam` -> `db` -> `app`.
  - All stacks can now be deployed using a single `config.yml` file, i.e.: `kes cf deploy --kes-folder app --template node_modules/@cumulus/deployment/[iam|db|app] [...]`
    Backwards-compatible. Please re-run `npm run bootstrap` to build new `kes` overrides.
    Deployment docs have been updated to show how to deploy a single-config Cumulus instance.
  - `params` fields should now be nested under the stack key (i.e. `app`, `db` or `iam`) to provide Parameters for a particular stack's cloudformation template,
    for use with single-config instances. Keys _must_ match the name of the deployment package folder (`app`, `db`, or `iam`).
    Backwards-compatible with multi-config setups.
  - `stackName` and `stackNameNoDash` have been retired as user-facing config parameters. Use `prefix` and `prefixNoDash` instead.
    This will be used to create stack names for all stacks in a single-config use case.
    `stackName` may still be used as an override in multi-config usage, although this is discouraged.
    Warning: overriding the `db` stack's `stackName` will require you to set `dbStackName` in your `app/config.yml`.
    This parameter is required to fetch outputs from the `db` stack to reference in the `app` stack.
  - The `iams` section in `app/config.yml` IAM roles has been retired as a user-facing parameter,
    _unless_ your IAM role ARNs do not match the convention shown in `@cumulus/deployment/app/config.yml`
    In that case, overriding `iams` in your own config is recommended.
  - `iam` and `db` `cloudformation.yml` file names will have respective prefixes (e.g `iam.cloudformation.yml`).
  - Cumulus will now only attempt to create reconciliation reports for buckets of the `private`, `public` and `protected` types.
  - Cumulus will no longer set up its own security group.
    To pass a pre-existing security group for in-VPC deployments as a parameter to the Cumulus template, populate `vpc.securityGroup` in `config.yml`.
    This security group must allow inbound HTTP(S) traffic (Port 443). SSH traffic (Port 22) must be permitted for SSH access to ECS instances.
  - Deployment docs have been updated with examples for the new deployment model.

- **CUMULUS-1236**

  - Moves access to public files behind the distribution endpoint. Authentication is not required, but direct http access has been disallowed.

- **CUMULUS-1223**

  - Adds unauthenticated access for public bucket files to the Distribution API. Public files should be requested the same way as protected files, but for public files a redirect to a self-signed S3 URL will happen without requiring authentication with Earthdata login.

- **CUMULUS-1232**

  - Unifies duplicate handling in `ingest/granule.handleDuplicateFile` for maintainability.
  - Changed `ingest/granule.ingestFile` and `move-granules/index.moveFileRequest` to use new function.
  - Moved file versioning code to `ingest/granule.moveGranuleFileWithVersioning`
  - `ingest/granule.verifyFile` now also tests `file.size` for verification if it is in the file record and throws
    `UnexpectedFileSize` error for file size not matching input.
  - `ingest/granule.verifyFile` logs warnings if checksum and/or file size are not available.

- **CUMULUS-1193**

  - Moved reindex CLI functionality to an API endpoint. See [API docs](https://nasa.github.io/cumulus-api/#elasticsearch-1)

- **CUMULUS-1207**
  - No longer disable lambda event source mappings when disabling a rule

### Fixed

- Updated Lerna publish script so that published Cumulus packages will pin their dependencies on other Cumulus packages to exact versions (e.g. `1.12.1` instead of `^1.12.1`)

- **CUMULUS-1203**

  - Fixes IAM template's use of intrinsic functions such that IAM template overrides now work with kes

- **CUMULUS-1268**
  - Deployment will not fail if there are no ES alarms or ECS services

## [v1.12.1] - 2019-4-8

## [v1.12.0] - 2019-4-4

Note: There was an issue publishing 1.12.0. Upgrade to 1.12.1.

### BREAKING CHANGES

- **CUMULUS-1139**

  - `granule.applyWorkflow` uses the new-style granule record as input to workflows.

- **CUMULUS-1171**

  - Fixed provider handling in the API to make it consistent between protocols.
    NOTE: This is a breaking change. When applying this upgrade, users will need to:
    1. Disable all workflow rules
    2. Update any `http` or `https` providers so that the host field only
       contains a valid hostname or IP address, and the port field contains the
       provider port.
    3. Perform the deployment
    4. Re-enable workflow rules

- **CUMULUS-1176**:

  - `@cumulus/move-granules` input expectations have changed. `@cumulus/files-to-granules` is a new intermediate task to perform input translation in the old style.
    See the Added and Changed sections of this release changelog for more information.

- **CUMULUS-670**

  - The behavior of ParsePDR and related code has changed in this release. PDRs with FILE_TYPEs that do not conform to the PDR ICD (+ TGZ) (https://cdn.earthdata.nasa.gov/conduit/upload/6376/ESDS-RFC-030v1.0.pdf) will fail to parse.

- **CUMULUS-1208**
  - The granule object input to `@cumulus/queue-granules` will now be added to ingest workflow messages **as is**. In practice, this means that if you are using `@cumulus/queue-granules` to trigger ingest workflows and your granule objects input have invalid properties, then your ingest workflows will fail due to schema validation errors.

### Added

- **CUMULUS-777**
  - Added new cookbook entry on configuring Cumulus to track ancillary files.
- **CUMULUS-1183**
  - Kes overrides will now abort with a warning if a workflow step is configured without a corresponding
    lambda configuration
- **CUMULUS-1223**

  - Adds convenience function `@cumulus/common/bucketsConfigJsonObject` for fetching stack's bucket configuration as an object.

- **CUMULUS-853**
  - Updated FakeProcessing example lambda to include option to generate fake browse
  - Added feature documentation for ancillary metadata export, a new cookbook entry describing a workflow with ancillary metadata generation(browse), and related task definition documentation
- **CUMULUS-805**
  - Added a CloudWatch alarm to check running ElasticSearch instances, and a CloudWatch dashboard to view the health of ElasticSearch
  - Specify `AWS_REGION` in `.env` to be used by deployment script
- **CUMULUS-803**
  - Added CloudWatch alarms to check running tasks of each ECS service, and add the alarms to CloudWatch dashboard
- **CUMULUS-670**
  - Added Ancillary Metadata Export feature (see https://nasa.github.io/cumulus/docs/features/ancillary_metadata for more information)
  - Added new Collection file parameter "fileType" that allows configuration of workflow granule file fileType
- **CUMULUS-1184** - Added kes logging output to ensure we always see the state machine reference before failures due to configuration
- **CUMULUS-1105** - Added a dashboard endpoint to serve the dashboard from an S3 bucket
- **CUMULUS-1199** - Moves `s3credentials` endpoint from the backend to the distribution API.
- **CUMULUS-666**
  - Added `@api/endpoints/s3credentials` to allow EarthData Login authorized users to retrieve temporary security credentials for same-region direct S3 access.
- **CUMULUS-671**
  - Added `@packages/integration-tests/api/distribution/getDistributionApiS3SignedUrl()` to return the S3 signed URL for a file protected by the distribution API
- **CUMULUS-672**
  - Added `cmrMetadataFormat` and `cmrConceptId` to output for individual granules from `@cumulus/post-to-cmr`. `cmrMetadataFormat` will be read from the `cmrMetadataFormat` generated for each granule in `@cumulus/cmrjs/publish2CMR()`
  - Added helpers to `@packages/integration-tests/api/distribution`:
    - `getDistributionApiFileStream()` returns a stream to download files protected by the distribution API
    - `getDistributionFileUrl()` constructs URLs for requesting files from the distribution API
- **CUMULUS-1185** `@cumulus/api/models/Granule.removeGranuleFromCmrByGranule` to replace `@cumulus/api/models/Granule.removeGranuleFromCmr` and use the Granule UR from the CMR metadata to remove the granule from CMR

- **CUMULUS-1101**

  - Added new `@cumulus/checksum` package. This package provides functions to calculate and validate checksums.
  - Added new checksumming functions to `@cumulus/common/aws`: `calculateS3ObjectChecksum` and `validateS3ObjectChecksum`, which depend on the `checksum` package.

- CUMULUS-1171

  - Added `@cumulus/common` API documentation to `packages/common/docs/API.md`
  - Added an `npm run build-docs` task to `@cumulus/common`
  - Added `@cumulus/common/string#isValidHostname()`
  - Added `@cumulus/common/string#match()`
  - Added `@cumulus/common/string#matches()`
  - Added `@cumulus/common/string#toLower()`
  - Added `@cumulus/common/string#toUpper()`
  - Added `@cumulus/common/URLUtils#buildURL()`
  - Added `@cumulus/common/util#isNil()`
  - Added `@cumulus/common/util#isNull()`
  - Added `@cumulus/common/util#isUndefined()`
  - Added `@cumulus/common/util#negate()`

- **CUMULUS-1176**

  - Added new `@cumulus/files-to-granules` task to handle converting file array output from `cumulus-process` tasks into granule objects.
    Allows simplification of `@cumulus/move-granules` and `@cumulus/post-to-cmr`, see Changed section for more details.

- CUMULUS-1151 Compare the granule holdings in CMR with Cumulus' internal data store
- CUMULUS-1152 Compare the granule file holdings in CMR with Cumulus' internal data store

### Changed

- **CUMULUS-1216** - Updated `@cumulus/ingest/granule/ingestFile` to download files to expected staging location.
- **CUMULUS-1208** - Updated `@cumulus/ingest/queue/enqueueGranuleIngestMessage()` to not transform granule object passed to it when building an ingest message
- **CUMULUS-1198** - `@cumulus/ingest` no longer enforces any expectations about whether `provider_path` contains a leading slash or not.
- **CUMULUS-1170**
  - Update scripts and docs to use `npm` instead of `yarn`
  - Use `package-lock.json` files to ensure matching versions of npm packages
  - Update CI builds to use `npm ci` instead of `npm install`
- **CUMULUS-670**
  - Updated ParsePDR task to read standard PDR types+ (+ tgz as an external customer requirement) and add a fileType to granule-files on Granule discovery
  - Updated ParsePDR to fail if unrecognized type is used
  - Updated all relevant task schemas to include granule->files->filetype as a string value
  - Updated tests/test fixtures to include the fileType in the step function/task inputs and output validations as needed
  - Updated MoveGranules task to handle incoming configuration with new "fileType" values and to add them as appropriate to the lambda output.
  - Updated DiscoverGranules step/related workflows to read new Collection file parameter fileType that will map a discovered file to a workflow fileType
  - Updated CNM parser to add the fileType to the defined granule file fileType on ingest and updated integration tests to verify/validate that behavior
  - Updated generateEcho10XMLString in cmr-utils.js to use a map/related library to ensure order as CMR requires ordering for their online resources.
  - Updated post-to-cmr task to appropriately export CNM filetypes to CMR in echo10/UMM exports
- **CUMULUS-1139** - Granules stored in the API contain a `files` property. That schema has been greatly
  simplified and now better matches the CNM format.
  - The `name` property has been renamed to `fileName`.
  - The `filepath` property has been renamed to `key`.
  - The `checksumValue` property has been renamed to `checksum`.
  - The `path` property has been removed.
  - The `url_path` property has been removed.
  - The `filename` property (which contained an `s3://` URL) has been removed, and the `bucket`
    and `key` properties should be used instead. Any requests sent to the API containing a `granule.files[].filename`
    property will be rejected, and any responses coming back from the API will not contain that
    `filename` property.
  - A `source` property has been added, which is a URL indicating the original source of the file.
  - `@cumulus/ingest/granule.moveGranuleFiles()` no longer includes a `filename` field in its
    output. The `bucket` and `key` fields should be used instead.
- **CUMULUS-672**

  - Changed `@cumulus/integration-tests/api/EarthdataLogin.getEarthdataLoginRedirectResponse` to `@cumulus/integration-tests/api/EarthdataLogin.getEarthdataAccessToken`. The new function returns an access response from Earthdata login, if successful.
  - `@cumulus/integration-tests/cmr/getOnlineResources` now accepts an object of options, including `cmrMetadataFormat`. Based on the `cmrMetadataFormat`, the function will correctly retrieve the online resources for each metadata format (ECHO10, UMM-G)

- **CUMULUS-1101**

  - Moved `@cumulus/common/file/getFileChecksumFromStream` into `@cumulus/checksum`, and renamed it to `generateChecksumFromStream`.
    This is a breaking change for users relying on `@cumulus/common/file/getFileChecksumFromStream`.
  - Refactored `@cumulus/ingest/Granule` to depend on new `common/aws` checksum functions and remove significantly present checksumming code.
    - Deprecated `@cumulus/ingest/granule.validateChecksum`. Replaced with `@cumulus/ingest/granule.verifyFile`.
    - Renamed `granule.getChecksumFromFile` to `granule.retrieveSuppliedFileChecksumInformation` to be more accurate.
  - Deprecated `@cumulus/common/aws.checksumS3Objects`. Use `@cumulus/common/aws.calculateS3ObjectChecksum` instead.

- CUMULUS-1171

  - Fixed provider handling in the API to make it consistent between protocols.
    Before this change, FTP providers were configured using the `host` and
    `port` properties. HTTP providers ignored `port` and `protocol`, and stored
    an entire URL in the `host` property. Updated the API to only accept valid
    hostnames or IP addresses in the `provider.host` field. Updated ingest code
    to properly build HTTP and HTTPS URLs from `provider.protocol`,
    `provider.host`, and `provider.port`.
  - The default provider port was being set to 21, no matter what protocol was
    being used. Removed that default.

- **CUMULUS-1176**

  - `@cumulus/move-granules` breaking change:
    Input to `move-granules` is now expected to be in the form of a granules object (i.e. `{ granules: [ { ... }, { ... } ] }`);
    For backwards compatibility with array-of-files outputs from processing steps, use the new `@cumulus/files-to-granules` task as an intermediate step.
    This task will perform the input translation. This change allows `move-granules` to be simpler and behave more predictably.
    `config.granuleIdExtraction` and `config.input_granules` are no longer needed/used by `move-granules`.
  - `@cumulus/post-to-cmr`: `config.granuleIdExtraction` is no longer needed/used by `post-to-cmr`.

- CUMULUS-1174
  - Better error message and stacktrace for S3KeyPairProvider error reporting.

### Fixed

- **CUMULUS-1218** Reconciliation report will now scan only completed granules.
- `@cumulus/api` files and granules were not getting indexed correctly because files indexing was failing in `db-indexer`
- `@cumulus/deployment` A bug in the Cloudformation template was preventing the API from being able to be launched in a VPC, updated the IAM template to give the permissions to be able to run the API in a VPC

### Deprecated

- `@cumulus/api/models/Granule.removeGranuleFromCmr`, instead use `@cumulus/api/models/Granule.removeGranuleFromCmrByGranule`
- `@cumulus/ingest/granule.validateChecksum`, instead use `@cumulus/ingest/granule.verifyFile`
- `@cumulus/common/aws.checksumS3Objects`, instead use `@cumulus/common/aws.calculateS3ObjectChecksum`
- `@cumulus/cmrjs`: `getGranuleId` and `getCmrFiles` are deprecated due to changes in input handling.

## [v1.11.3] - 2019-3-5

### Added

- **CUMULUS-1187** - Added `@cumulus/ingest/granule/duplicateHandlingType()` to determine how duplicate files should be handled in an ingest workflow

### Fixed

- **CUMULUS-1187** - workflows not respecting the duplicate handling value specified in the collection
- Removed refreshToken schema requirement for OAuth

## [v1.11.2] - 2019-2-15

### Added

- CUMULUS-1169
  - Added a `@cumulus/common/StepFunctions` module. It contains functions for querying the AWS
    StepFunctions API. These functions have the ability to retry when a ThrottlingException occurs.
  - Added `@cumulus/common/aws.retryOnThrottlingException()`, which will wrap a function in code to
    retry on ThrottlingExceptions.
  - Added `@cumulus/common/test-utils.throttleOnce()`, which will cause a function to return a
    ThrottlingException the first time it is called, then return its normal result after that.
- CUMULUS-1103 Compare the collection holdings in CMR with Cumulus' internal data store
- CUMULUS-1099 Add support for UMMG JSON metadata versions > 1.4.
  - If a version is found in the metadata object, that version is used for processing and publishing to CMR otherwise, version 1.4 is assumed.
- CUMULUS-678
  - Added support for UMMG json v1.4 metadata files.
    `reconcileCMRMetadata` added to `@cumulus/cmrjs` to update metadata record with new file locations.
    `@cumulus/common/errors` adds two new error types `CMRMetaFileNotFound` and `InvalidArgument`.
    `@cumulus/common/test-utils` adds new function `randomId` to create a random string with id to help in debugging.
    `@cumulus/common/BucketsConfig` adds a new helper class `BucketsConfig` for working with bucket stack configuration and bucket names.
    `@cumulus/common/aws` adds new function `s3PutObjectTagging` as a convenience for the aws [s3().putObjectTagging](https://docs.aws.amazon.com/AWSJavaScriptSDK/latest/AWS/S3.html#putObjectTagging-property) function.
    `@cumulus/cmrjs` Adds: - `isCMRFile` - Identify an echo10(xml) or UMMG(json) metadata file. - `metadataObjectFromCMRFile` Read and parse CMR XML file from s3. - `updateCMRMetadata` Modify a cmr metadata (xml/json) file with updated information. - `publish2CMR` Posts XML or UMMG CMR data to CMR service. - `reconcileCMRMetadata` Reconciles cmr metadata file after a file moves.
- Adds some ECS and other permissions to StepRole to enable running ECS tasks from a workflow
- Added Apache logs to cumulus api and distribution lambdas
- **CUMULUS-1119** - Added `@cumulus/integration-tests/api/EarthdataLogin.getEarthdataLoginRedirectResponse` helper for integration tests to handle login with Earthdata and to return response from redirect to Cumulus API
- **CUMULUS-673** Added `@cumulus/common/file/getFileChecksumFromStream` to get file checksum from a readable stream

### Fixed

- CUMULUS-1123
  - Cloudformation template overrides now work as expected

### Changed

- CUMULUS-1169
  - Deprecated the `@cumulus/common/step-functions` module.
  - Updated code that queries the StepFunctions API to use the retry-enabled functions from
    `@cumulus/common/StepFunctions`
- CUMULUS-1121
  - Schema validation is now strongly enforced when writing to the database.
    Additional properties are not allowed and will result in a validation error.
- CUMULUS-678
  `tasks/move-granules` simplified and refactored to use functionality from cmrjs.
  `ingest/granules.moveGranuleFiles` now just moves granule files and returns a list of the updated files. Updating metadata now handled by `@cumulus/cmrjs/reconcileCMRMetadata`.
  `move-granules.updateGranuleMetadata` refactored and bugs fixed in the case of a file matching multiple collection.files.regexps.
  `getCmrXmlFiles` simplified and now only returns an object with the cmrfilename and the granuleId.
  `@cumulus/test-processing` - test processing task updated to generate UMM-G metadata

- CUMULUS-1043

  - `@cumulus/api` now uses [express](http://expressjs.com/) as the API engine.
  - All `@cumulus/api` endpoints on ApiGateway are consolidated to a single endpoint the uses `{proxy+}` definition.
  - All files under `packages/api/endpoints` along with associated tests are updated to support express's request and response objects.
  - Replaced environment variables `internal`, `bucket` and `systemBucket` with `system_bucket`.
  - Update `@cumulus/integration-tests` to work with updated cumulus-api express endpoints

- `@cumulus/integration-tests` - `buildAndExecuteWorkflow` and `buildWorkflow` updated to take a `meta` param to allow for additional fields to be added to the workflow `meta`

- **CUMULUS-1049** Updated `Retrieve Execution Status API` in `@cumulus/api`: If the execution doesn't exist in Step Function API, Cumulus API returns the execution status information from the database.

- **CUMULUS-1119**
  - Renamed `DISTRIBUTION_URL` environment variable to `DISTRIBUTION_ENDPOINT`
  - Renamed `DEPLOYMENT_ENDPOINT` environment variable to `DISTRIBUTION_REDIRECT_ENDPOINT`
  - Renamed `API_ENDPOINT` environment variable to `TOKEN_REDIRECT_ENDPOINT`

### Removed

- Functions deprecated before 1.11.0:
  - @cumulus/api/models/base: static Manager.createTable() and static Manager.deleteTable()
  - @cumulus/ingest/aws/S3
  - @cumulus/ingest/aws/StepFunction.getExecution()
  - @cumulus/ingest/aws/StepFunction.pullEvent()
  - @cumulus/ingest/consumer.Consume
  - @cumulus/ingest/granule/Ingest.getBucket()

### Deprecated

`@cmrjs/ingestConcept`, instead use the CMR object methods. `@cmrjs/CMR.ingestGranule` or `@cmrjs/CMR.ingestCollection`
`@cmrjs/searchConcept`, instead use the CMR object methods. `@cmrjs/CMR.searchGranules` or `@cmrjs/CMR.searchCollections`
`@cmrjs/deleteConcept`, instead use the CMR object methods. `@cmrjs/CMR.deleteGranule` or `@cmrjs/CMR.deleteCollection`

## [v1.11.1] - 2018-12-18

**Please Note**

- Ensure your `app/config.yml` has a `clientId` specified in the `cmr` section. This will allow CMR to identify your requests for better support and metrics.
  - For an example, please see [the example config](https://github.com/nasa/cumulus/blob/1c7e2bf41b75da9f87004c4e40fbcf0f39f56794/example/app/config.yml#L128).

### Added

- Added a `/tokenDelete` endpoint in `@cumulus/api` to delete access token records

### Changed

- CUMULUS-678
  `@cumulus/ingest/crypto` moved and renamed to `@cumulus/common/key-pair-provider`
  `@cumulus/ingest/aws` function: `KMSDecryptionFailed` and class: `KMS` extracted and moved to `@cumulus/common` and `KMS` is exported as `KMSProvider` from `@cumulus/common/key-pair-provider`
  `@cumulus/ingest/granule` functions: `publish`, `getGranuleId`, `getXMLMetadataAsString`, `getMetadataBodyAndTags`, `parseXmlString`, `getCmrXMLFiles`, `postS3Object`, `contructOnlineAccessUrls`, `updateMetadata`, extracted and moved to `@cumulus/cmrjs`
  `getGranuleId`, `getCmrXMLFiles`, `publish`, `updateMetadata` removed from `@cumulus/ingest/granule` and added to `@cumulus/cmrjs`;
  `updateMetadata` renamed `updateCMRMetadata`.
  `@cumulus/ingest` test files renamed.
- **CUMULUS-1070**
  - Add `'Client-Id'` header to all `@cumulus/cmrjs` requests (made via `searchConcept`, `ingestConcept`, and `deleteConcept`).
  - Updated `cumulus/example/app/config.yml` entry for `cmr.clientId` to use stackName for easier CMR-side identification.

## [v1.11.0] - 2018-11-30

**Please Note**

- Redeploy IAM roles:
  - CUMULUS-817 includes a migration that requires reconfiguration/redeployment of IAM roles. Please see the [upgrade instructions](https://nasa.github.io/cumulus/docs/upgrade/1.11.0) for more information.
  - CUMULUS-977 includes a few new SNS-related permissions added to the IAM roles that will require redeployment of IAM roles.
- `cumulus-message-adapter` v1.0.13+ is required for `@cumulus/api` granule reingest API to work properly. The latest version should be downloaded automatically by kes.
- A `TOKEN_SECRET` value (preferably 256-bit for security) must be added to `.env` to securely sign JWTs used for authorization in `@cumulus/api`

### Changed

- **CUUMULUS-1000** - Distribution endpoint now persists logins, instead of
  redirecting to Earthdata Login on every request
- **CUMULUS-783 CUMULUS-790** - Updated `@cumulus/sync-granule` and `@cumulus/move-granules` tasks to always overwrite existing files for manually-triggered reingest.
- **CUMULUS-906** - Updated `@cumulus/api` granule reingest API to
  - add `reingestGranule: true` and `forceDuplicateOverwrite: true` to Cumulus message `cumulus_meta.cumulus_context` field to indicate that the workflow is a manually triggered re-ingest.
  - return warning message to operator when duplicateHandling is not `replace`
  - `cumulus-message-adapter` v1.0.13+ is required.
- **CUMULUS-793** - Updated the granule move PUT request in `@cumulus/api` to reject the move with a 409 status code if one or more of the files already exist at the destination location
- Updated `@cumulus/helloworld` to use S3 to store state for pass on retry tests
- Updated `@cumulus/ingest`:
  - [Required for MAAP] `http.js#list` will now find links with a trailing whitespace
  - Removed code from `granule.js` which looked for files in S3 using `{ Bucket: discoveredFile.bucket, Key: discoveredFile.name }`. This is obsolete since `@cumulus/ingest` uses a `file-staging` and `constructCollectionId()` directory prefixes by default.
- **CUMULUS-989**
  - Updated `@cumulus/api` to use [JWT (JSON Web Token)](https://jwt.io/introduction/) as the transport format for API authorization tokens and to use JWT verification in the request authorization
  - Updated `/token` endpoint in `@cumulus/api` to return tokens as JWTs
  - Added a `/refresh` endpoint in `@cumulus/api` to request new access tokens from the OAuth provider using the refresh token
  - Added `refreshAccessToken` to `@cumulus/api/lib/EarthdataLogin` to manage refresh token requests with the Earthdata OAuth provider

### Added

- **CUMULUS-1050**
  - Separated configuration flags for originalPayload/finalPayload cleanup such that they can be set to different retention times
- **CUMULUS-798**
  - Added daily Executions cleanup CloudWatch event that triggers cleanExecutions lambda
  - Added cleanExecutions lambda that removes finalPayload/originalPayload field entries for records older than configured timeout value (execution_payload_retention_period), with a default of 30 days
- **CUMULUS-815/816**
  - Added 'originalPayload' and 'finalPayload' fields to Executions table
  - Updated Execution model to populate originalPayload with the execution payload on record creation
  - Updated Execution model code to populate finalPayload field with the execution payload on execution completion
  - Execution API now exposes the above fields
- **CUMULUS-977**
  - Rename `kinesisConsumer` to `messageConsumer` as it handles both Kinesis streams and SNS topics as of this version.
  - Add `sns`-type rule support. These rules create a subscription between an SNS topic and the `messageConsumer`.
    When a message is received, `messageConsumer` is triggered and passes the SNS message (JSON format expected) in
    its entirety to the workflow in the `payload` field of the Cumulus message. For more information on sns-type rules,
    see the [documentation](https://nasa.github.io/cumulus/docs/data-cookbooks/setup#rules).
- **CUMULUS-975**
  - Add `KinesisInboundEventLogger` and `KinesisOutboundEventLogger` API lambdas. These lambdas
    are utilized to dump incoming and outgoing ingest workflow kinesis streams
    to cloudwatch for analytics in case of AWS/stream failure.
  - Update rules model to allow tracking of log_event ARNs related to
    Rule event logging. Kinesis rule types will now automatically log
    incoming events via a Kinesis event triggered lambda.
    CUMULUS-975-migration-4
  - Update migration code to require explicit migration names per run
  - Added migration_4 to migrate/update existing Kinesis rules to have a log event mapping
  - Added new IAM policy for migration lambda
- **CUMULUS-775**
  - Adds a instance metadata endpoint to the `@cumulus/api` package.
  - Adds a new convenience function `hostId` to the `@cumulus/cmrjs` to help build environment specific cmr urls.
  - Fixed `@cumulus/cmrjs.searchConcept` to search and return CMR results.
  - Modified `@cumulus/cmrjs.CMR.searchGranule` and `@cumulus/cmrjs.CMR.searchCollection` to include CMR's provider as a default parameter to searches.
- **CUMULUS-965**
  - Add `@cumulus/test-data.loadJSONTestData()`,
    `@cumulus/test-data.loadTestData()`, and
    `@cumulus/test-data.streamTestData()` to safely load test data. These
    functions should be used instead of using `require()` to load test data,
    which could lead to tests interfering with each other.
  - Add a `@cumulus/common/util/deprecate()` function to mark a piece of code as
    deprecated
- **CUMULUS-986**
  - Added `waitForTestExecutionStart` to `@cumulus/integration-tests`
- **CUMULUS-919**
  - In `@cumulus/deployment`, added support for NGAP permissions boundaries for IAM roles with `useNgapPermissionBoundary` flag in `iam/config.yml`. Defaults to false.

### Fixed

- Fixed a bug where FTP sockets were not closed after an error, keeping the Lambda function active until it timed out [CUMULUS-972]
- **CUMULUS-656**
  - The API will no longer allow the deletion of a provider if that provider is
    referenced by a rule
  - The API will no longer allow the deletion of a collection if that collection
    is referenced by a rule
- Fixed a bug where `@cumulus/sf-sns-report` was not pulling large messages from S3 correctly.

### Deprecated

- `@cumulus/ingest/aws/StepFunction.pullEvent()`. Use `@cumulus/common/aws.pullStepFunctionEvent()`.
- `@cumulus/ingest/consumer.Consume` due to unpredictable implementation. Use `@cumulus/ingest/consumer.Consumer`.
  Call `Consumer.consume()` instead of `Consume.read()`.

## [v1.10.4] - 2018-11-28

### Added

- **CUMULUS-1008**
  - New `config.yml` parameter for SQS consumers: `sqs_consumer_rate: (default 500)`, which is the maximum number of
    messages the consumer will attempt to process per execution. Currently this is only used by the sf-starter consumer,
    which runs every minute by default, making this a messages-per-minute upper bound. SQS does not guarantee the number
    of messages returned per call, so this is not a fixed rate of consumption, only attempted number of messages received.

### Deprecated

- `@cumulus/ingest/consumer.Consume` due to unpredictable implementation. Use `@cumulus/ingest/consumer.Consumer`.

### Changed

- Backported update of `packages/api` dependency `@mapbox/dyno` to `1.4.2` to mitigate `event-stream` vulnerability.

## [v1.10.3] - 2018-10-31

### Added

- **CUMULUS-817**
  - Added AWS Dead Letter Queues for lambdas that are scheduled asynchronously/such that failures show up only in cloudwatch logs.
- **CUMULUS-956**
  - Migrated developer documentation and data-cookbooks to Docusaurus
    - supports versioning of documentation
  - Added `docs/docs-how-to.md` to outline how to do things like add new docs or locally install for testing.
  - Deployment/CI scripts have been updated to work with the new format
- **CUMULUS-811**
  - Added new S3 functions to `@cumulus/common/aws`:
    - `aws.s3TagSetToQueryString`: converts S3 TagSet array to querystring (for use with upload()).
    - `aws.s3PutObject`: Returns promise of S3 `putObject`, which puts an object on S3
    - `aws.s3CopyObject`: Returns promise of S3 `copyObject`, which copies an object in S3 to a new S3 location
    - `aws.s3GetObjectTagging`: Returns promise of S3 `getObjectTagging`, which returns an object containing an S3 TagSet.
  - `@/cumulus/common/aws.s3PutObject` defaults to an explicit `ACL` of 'private' if not overridden.
  - `@/cumulus/common/aws.s3CopyObject` defaults to an explicit `TaggingDirective` of 'COPY' if not overridden.

### Deprecated

- **CUMULUS-811**
  - Deprecated `@cumulus/ingest/aws.S3`. Member functions of this class will now
    log warnings pointing to similar functionality in `@cumulus/common/aws`.

## [v1.10.2] - 2018-10-24

### Added

- **CUMULUS-965**
  - Added a `@cumulus/logger` package
- **CUMULUS-885**
  - Added 'human readable' version identifiers to Lambda Versioning lambda aliases
- **CUMULUS-705**
  - Note: Make sure to update the IAM stack when deploying this update.
  - Adds an AsyncOperations model and associated DynamoDB table to the
    `@cumulus/api` package
  - Adds an /asyncOperations endpoint to the `@cumulus/api` package, which can
    be used to fetch the status of an AsyncOperation.
  - Adds a /bulkDelete endpoint to the `@cumulus/api` package, which performs an
    asynchronous bulk-delete operation. This is a stub right now which is only
    intended to demonstration how AsyncOperations work.
  - Adds an AsyncOperation ECS task to the `@cumulus/api` package, which will
    fetch an Lambda function, run it in ECS, and then store the result to the
    AsyncOperations table in DynamoDB.
- **CUMULUS-851** - Added workflow lambda versioning feature to allow in-flight workflows to use lambda versions that were in place when a workflow was initiated

  - Updated Kes custom code to remove logic that used the CMA file key to determine template compilation logic. Instead, utilize a `customCompilation` template configuration flag to indicate a template should use Cumulus's kes customized methods instead of 'core'.
  - Added `useWorkflowLambdaVersions` configuration option to enable the lambdaVersioning feature set. **This option is set to true by default** and should be set to false to disable the feature.
  - Added uniqueIdentifier configuration key to S3 sourced lambdas to optionally support S3 lambda resource versioning within this scheme. This key must be unique for each modified version of the lambda package and must be updated in configuration each time the source changes.
  - Added a new nested stack template that will create a `LambdaVersions` stack that will take lambda parameters from the base template, generate lambda versions/aliases and return outputs with references to the most 'current' lambda alias reference, and updated 'core' template to utilize these outputs (if `useWorkflowLambdaVersions` is enabled).

- Created a `@cumulus/api/lib/OAuth2` interface, which is implemented by the
  `@cumulus/api/lib/EarthdataLogin` and `@cumulus/api/lib/GoogleOAuth2` classes.
  Endpoints that need to handle authentication will determine which class to use
  based on environment variables. This also greatly simplifies testing.
- Added `@cumulus/api/lib/assertions`, containing more complex AVA test assertions
- Added PublishGranule workflow to publish a granule to CMR without full reingest. (ingest-in-place capability)

- `@cumulus/integration-tests` new functionality:
  - `listCollections` to list collections from a provided data directory
  - `deleteCollection` to delete list of collections from a deployed stack
  - `cleanUpCollections` combines the above in one function.
  - `listProviders` to list providers from a provided data directory
  - `deleteProviders` to delete list of providers from a deployed stack
  - `cleanUpProviders` combines the above in one function.
  - `@cumulus/integrations-tests/api.js`: `deleteGranule` and `deletePdr` functions to make `DELETE` requests to Cumulus API
  - `rules` API functionality for posting and deleting a rule and listing all rules
  - `wait-for-deploy` lambda for use in the redeployment tests
- `@cumulus/ingest/granule.js`: `ingestFile` inserts new `duplicate_found: true` field in the file's record if a duplicate file already exists on S3.
- `@cumulus/api`: `/execution-status` endpoint requests and returns complete execution output if execution output is stored in S3 due to size.
- Added option to use environment variable to set CMR host in `@cumulus/cmrjs`.
- **CUMULUS-781** - Added integration tests for `@cumulus/sync-granule` when `duplicateHandling` is set to `replace` or `skip`
- **CUMULUS-791** - `@cumulus/move-granules`: `moveFileRequest` inserts new `duplicate_found: true` field in the file's record if a duplicate file already exists on S3. Updated output schema to document new `duplicate_found` field.

### Removed

- Removed `@cumulus/common/fake-earthdata-login-server`. Tests can now create a
  service stub based on `@cumulus/api/lib/OAuth2` if testing requires handling
  authentication.

### Changed

- **CUMULUS-940** - modified `@cumulus/common/aws` `receiveSQSMessages` to take a parameter object instead of positional parameters. All defaults remain the same, but now access to long polling is available through `options.waitTimeSeconds`.
- **CUMULUS-948** - Update lambda functions `CNMToCMA` and `CnmResponse` in the `cumulus-data-shared` bucket and point the default stack to them.
- **CUMULUS-782** - Updated `@cumulus/sync-granule` task and `Granule.ingestFile` in `@cumulus/ingest` to keep both old and new data when a destination file with different checksum already exists and `duplicateHandling` is `version`
- Updated the config schema in `@cumulus/move-granules` to include the `moveStagedFiles` param.
- **CUMULUS-778** - Updated config schema and documentation in `@cumulus/sync-granule` to include `duplicateHandling` parameter for specifying how duplicate filenames should be handled
- **CUMULUS-779** - Updated `@cumulus/sync-granule` to throw `DuplicateFile` error when destination files already exist and `duplicateHandling` is `error`
- **CUMULUS-780** - Updated `@cumulus/sync-granule` to use `error` as the default for `duplicateHandling` when it is not specified
- **CUMULUS-780** - Updated `@cumulus/api` to use `error` as the default value for `duplicateHandling` in the `Collection` model
- **CUMULUS-785** - Updated the config schema and documentation in `@cumulus/move-granules` to include `duplicateHandling` parameter for specifying how duplicate filenames should be handled
- **CUMULUS-786, CUMULUS-787** - Updated `@cumulus/move-granules` to throw `DuplicateFile` error when destination files already exist and `duplicateHandling` is `error` or not specified
- **CUMULUS-789** - Updated `@cumulus/move-granules` to keep both old and new data when a destination file with different checksum already exists and `duplicateHandling` is `version`

### Fixed

- `getGranuleId` in `@cumulus/ingest` bug: `getGranuleId` was constructing an error using `filename` which was undefined. The fix replaces `filename` with the `uri` argument.
- Fixes to `del` in `@cumulus/api/endpoints/granules.js` to not error/fail when not all files exist in S3 (e.g. delete granule which has only 2 of 3 files ingested).
- `@cumulus/deployment/lib/crypto.js` now checks for private key existence properly.

## [v1.10.1] - 2018-09-4

### Fixed

- Fixed cloudformation template errors in `@cumulus/deployment/`
  - Replaced references to Fn::Ref: with Ref:
  - Moved long form template references to a newline

## [v1.10.0] - 2018-08-31

### Removed

- Removed unused and broken code from `@cumulus/common`
  - Removed `@cumulus/common/test-helpers`
  - Removed `@cumulus/common/task`
  - Removed `@cumulus/common/message-source`
  - Removed the `getPossiblyRemote` function from `@cumulus/common/aws`
  - Removed the `startPromisedSfnExecution` function from `@cumulus/common/aws`
  - Removed the `getCurrentSfnTask` function from `@cumulus/common/aws`

### Changed

- **CUMULUS-839** - In `@cumulus/sync-granule`, 'collection' is now an optional config parameter

### Fixed

- **CUMULUS-859** Moved duplicate code in `@cumulus/move-granules` and `@cumulus/post-to-cmr` to `@cumulus/ingest`. Fixed imports making assumptions about directory structure.
- `@cumulus/ingest/consumer` correctly limits the number of messages being received and processed from SQS. Details:
  - **Background:** `@cumulus/api` includes a lambda `<stack-name>-sqs2sf` which processes messages from the `<stack-name>-startSF` SQS queue every minute. The `sqs2sf` lambda uses `@cumulus/ingest/consumer` to receive and process messages from SQS.
  - **Bug:** More than `messageLimit` number of messages were being consumed and processed from the `<stack-name>-startSF` SQS queue. Many step functions were being triggered simultaneously by the lambda `<stack-name>-sqs2sf` (which consumes every minute from the `startSF` queue) and resulting in step function failure with the error: `An error occurred (ThrottlingException) when calling the GetExecutionHistory`.
  - **Fix:** `@cumulus/ingest/consumer#processMessages` now processes messages until `timeLimit` has passed _OR_ once it receives up to `messageLimit` messages. `sqs2sf` is deployed with a [default `messageLimit` of 10](https://github.com/nasa/cumulus/blob/670000c8a821ff37ae162385f921c40956e293f7/packages/deployment/app/config.yml#L147).
  - **IMPORTANT NOTE:** `consumer` will actually process up to `messageLimit * 2 - 1` messages. This is because sometimes `receiveSQSMessages` will return less than `messageLimit` messages and thus the consumer will continue to make calls to `receiveSQSMessages`. For example, given a `messageLimit` of 10 and subsequent calls to `receiveSQSMessages` returns up to 9 messages, the loop will continue and a final call could return up to 10 messages.

## [v1.9.1] - 2018-08-22

**Please Note** To take advantage of the added granule tracking API functionality, updates are required for the message adapter and its libraries. You should be on the following versions:

- `cumulus-message-adapter` 1.0.9+
- `cumulus-message-adapter-js` 1.0.4+
- `cumulus-message-adapter-java` 1.2.7+
- `cumulus-message-adapter-python` 1.0.5+

### Added

- **CUMULUS-687** Added logs endpoint to search for logs from a specific workflow execution in `@cumulus/api`. Added integration test.
- **CUMULUS-836** - `@cumulus/deployment` supports a configurable docker storage driver for ECS. ECS can be configured with either `devicemapper` (the default storage driver for AWS ECS-optimized AMIs) or `overlay2` (the storage driver used by the NGAP 2.0 AMI). The storage driver can be configured in `app/config.yml` with `ecs.docker.storageDriver: overlay2 | devicemapper`. The default is `overlay2`.
  - To support this configuration, a [Handlebars](https://handlebarsjs.com/) helper `ifEquals` was added to `packages/deployment/lib/kes.js`.
- **CUMULUS-836** - `@cumulus/api` added IAM roles required by the NGAP 2.0 AMI. The NGAP 2.0 AMI runs a script `register_instances_with_ssm.py` which requires the ECS IAM role to include `ec2:DescribeInstances` and `ssm:GetParameter` permissions.

### Fixed

- **CUMULUS-836** - `@cumulus/deployment` uses `overlay2` driver by default and does not attempt to write `--storage-opt dm.basesize` to fix [this error](https://github.com/moby/moby/issues/37039).
- **CUMULUS-413** Kinesis processing now captures all errors.
  - Added kinesis fallback mechanism when errors occur during record processing.
  - Adds FallbackTopicArn to `@cumulus/api/lambdas.yml`
  - Adds fallbackConsumer lambda to `@cumulus/api`
  - Adds fallbackqueue option to lambda definitions capture lambda failures after three retries.
  - Adds kinesisFallback SNS topic to signal incoming errors from kinesis stream.
  - Adds kinesisFailureSQS to capture fully failed events from all retries.
- **CUMULUS-855** Adds integration test for kinesis' error path.
- **CUMULUS-686** Added workflow task name and version tracking via `@cumulus/api` executions endpoint under new `tasks` property, and under `workflow_tasks` in step input/output.
  - Depends on `cumulus-message-adapter` 1.0.9+, `cumulus-message-adapter-js` 1.0.4+, `cumulus-message-adapter-java` 1.2.7+ and `cumulus-message-adapter-python` 1.0.5+
- **CUMULUS-771**
  - Updated sync-granule to stream the remote file to s3
  - Added integration test for ingesting granules from ftp provider
  - Updated http/https integration tests for ingesting granules from http/https providers
- **CUMULUS-862** Updated `@cumulus/integration-tests` to handle remote lambda output
- **CUMULUS-856** Set the rule `state` to have default value `ENABLED`

### Changed

- In `@cumulus/deployment`, changed the example app config.yml to have additional IAM roles

## [v1.9.0] - 2018-08-06

**Please note** additional information and upgrade instructions [here](https://nasa.github.io/cumulus/docs/upgrade/1.9.0)

### Added

- **CUMULUS-712** - Added integration tests verifying expected behavior in workflows
- **GITC-776-2** - Add support for versioned collections

### Fixed

- **CUMULUS-832**
  - Fixed indentation in example config.yml in `@cumulus/deployment`
  - Fixed issue with new deployment using the default distribution endpoint in `@cumulus/deployment` and `@cumulus/api`

## [v1.8.1] - 2018-08-01

**Note** IAM roles should be re-deployed with this release.

- **Cumulus-726**
  - Added function to `@cumulus/integration-tests`: `sfnStep` includes `getStepInput` which returns the input to the schedule event of a given step function step.
  - Added IAM policy `@cumulus/deployment`: Lambda processing IAM role includes `kinesis::PutRecord` so step function lambdas can write to kinesis streams.
- **Cumulus Community Edition**
  - Added Google OAuth authentication token logic to `@cumulus/api`. Refactored token endpoint to use environment variable flag `OAUTH_PROVIDER` when determining with authentication method to use.
  - Added API Lambda memory configuration variable `api_lambda_memory` to `@cumulus/api` and `@cumulus/deployment`.

### Changed

- **Cumulus-726**
  - Changed function in `@cumulus/api`: `models/rules.js#addKinesisEventSource` was modified to call to `deleteKinesisEventSource` with all required parameters (rule's name, arn and type).
  - Changed function in `@cumulus/integration-tests`: `getStepOutput` can now be used to return output of failed steps. If users of this function want the output of a failed event, they can pass a third parameter `eventType` as `'failure'`. This function will work as always for steps which completed successfully.

### Removed

- **Cumulus-726**

  - Configuration change to `@cumulus/deployment`: Removed default auto scaling configuration for Granules and Files DynamoDB tables.

- **CUMULUS-688**
  - Add integration test for ExecutionStatus
  - Function addition to `@cumulus/integration-tests`: `api` includes `getExecutionStatus` which returns the execution status from the Cumulus API

## [v1.8.0] - 2018-07-23

### Added

- **CUMULUS-718** Adds integration test for Kinesis triggering a workflow.

- **GITC-776-3** Added more flexibility for rules. You can now edit all fields on the rule's record
  We may need to update the api documentation to reflect this.

- **CUMULUS-681** - Add ingest-in-place action to granules endpoint

  - new applyWorkflow action at PUT /granules/{granuleid} Applying a workflow starts an execution of the provided workflow and passes the granule record as payload.
    Parameter(s):
    - workflow - the workflow name

- **CUMULUS-685** - Add parent exeuction arn to the execution which is triggered from a parent step function

### Changed

- **CUMULUS-768** - Integration tests get S3 provider data from shared data folder

### Fixed

- **CUMULUS-746** - Move granule API correctly updates record in dynamo DB and cmr xml file
- **CUMULUS-766** - Populate database fileSize field from S3 if value not present in Ingest payload

## [v1.7.1] - 2018-07-27 - [BACKPORT]

### Fixed

- **CUMULUS-766** - Backport from 1.8.0 - Populate database fileSize field from S3 if value not present in Ingest payload

## [v1.7.0] - 2018-07-02

### Please note: [Upgrade Instructions](https://nasa.github.io/cumulus/docs/upgrade/1.7.0)

### Added

- **GITC-776-2** - Add support for versioned collections
- **CUMULUS-491** - Add granule reconciliation API endpoints.
- **CUMULUS-480** Add support for backup and recovery:
  - Add DynamoDB tables for granules, executions and pdrs
  - Add ability to write all records to S3
  - Add ability to download all DynamoDB records in form json files
  - Add ability to upload records to DynamoDB
  - Add migration scripts for copying granule, pdr and execution records from ElasticSearch to DynamoDB
  - Add IAM support for batchWrite on dynamoDB
-
- **CUMULUS-508** - `@cumulus/deployment` cloudformation template allows for lambdas and ECS clusters to have multiple AZ availability.
  - `@cumulus/deployment` also ensures docker uses `devicemapper` storage driver.
- **CUMULUS-755** - `@cumulus/deployment` Add DynamoDB autoscaling support.
  - Application developers can add autoscaling and override default values in their deployment's `app/config.yml` file using a `{TableName}Table:` key.

### Fixed

- **CUMULUS-747** - Delete granule API doesn't delete granule files in s3 and granule in elasticsearch
  - update the StreamSpecification DynamoDB tables to have StreamViewType: "NEW_AND_OLD_IMAGES"
  - delete granule files in s3
- **CUMULUS-398** - Fix not able to filter executions by workflow
- **CUMULUS-748** - Fix invalid lambda .zip files being validated/uploaded to AWS
- **CUMULUS-544** - Post to CMR task has UAT URL hard-coded
  - Made configurable: PostToCmr now requires CMR_ENVIRONMENT env to be set to 'SIT' or 'OPS' for those CMR environments. Default is UAT.

### Changed

- **GITC-776-4** - Changed Discover-pdrs to not rely on collection but use provider_path in config. It also has an optional filterPdrs regex configuration parameter

- **CUMULUS-710** - In the integration test suite, `getStepOutput` returns the output of the first successful step execution or last failed, if none exists

## [v1.6.0] - 2018-06-06

### Please note: [Upgrade Instructions](https://nasa.github.io/cumulus/docs/upgrade/1.6.0)

### Fixed

- **CUMULUS-602** - Format all logs sent to Elastic Search.
  - Extract cumulus log message and index it to Elastic Search.

### Added

- **CUMULUS-556** - add a mechanism for creating and running migration scripts on deployment.
- **CUMULUS-461** Support use of metadata date and other components in `url_path` property

### Changed

- **CUMULUS-477** Update bucket configuration to support multiple buckets of the same type:
  - Change the structure of the buckets to allow for more than one bucket of each type. The bucket structure is now:
    bucket-key:
    name: <bucket-name>
    type: <type> i.e. internal, public, etc.
  - Change IAM and app deployment configuration to support new bucket structure
  - Update tasks and workflows to support new bucket structure
  - Replace instances where buckets.internal is relied upon to either use the system bucket or a configured bucket
  - Move IAM template to the deployment package. NOTE: You now have to specify '--template node_modules/@cumulus/deployment/iam' in your IAM deployment
  - Add IAM cloudformation template support to filter buckets by type

## [v1.5.5] - 2018-05-30

### Added

- **CUMULUS-530** - PDR tracking through Queue-granules
  - Add optional `pdr` property to the sync-granule task's input config and output payload.
- **CUMULUS-548** - Create a Lambda task that generates EMS distribution reports
  - In order to supply EMS Distribution Reports, you must enable S3 Server
    Access Logging on any S3 buckets used for distribution. See [How Do I Enable Server Access Logging for an S3 Bucket?](https://docs.aws.amazon.com/AmazonS3/latest/user-guide/server-access-logging.html)
    The "Target bucket" setting should point at the Cumulus internal bucket.
    The "Target prefix" should be
    "<STACK_NAME>/ems-distribution/s3-server-access-logs/", where "STACK_NAME"
    is replaced with the name of your Cumulus stack.

### Fixed

- **CUMULUS-546 - Kinesis Consumer should catch and log invalid JSON**
  - Kinesis Consumer lambda catches and logs errors so that consumer doesn't get stuck in a loop re-processing bad json records.
- EMS report filenames are now based on their start time instead of the time
  instead of the time that the report was generated
- **CUMULUS-552 - Cumulus API returns different results for the same collection depending on query**
  - The collection, provider and rule records in elasticsearch are now replaced with records from dynamo db when the dynamo db records are updated.

### Added

- `@cumulus/deployment`'s default cloudformation template now configures storage for Docker to match the configured ECS Volume. The template defines Docker's devicemapper basesize (`dm.basesize`) using `ecs.volumeSize`. This addresses ECS default of limiting Docker containers to 10GB of storage ([Read more](https://aws.amazon.com/premiumsupport/knowledge-center/increase-default-ecs-docker-limit/)).

## [v1.5.4] - 2018-05-21

### Added

- **CUMULUS-535** - EMS Ingest, Archive, Archive Delete reports
  - Add lambda EmsReport to create daily EMS Ingest, Archive, Archive Delete reports
  - ems.provider property added to `@cumulus/deployment/app/config.yml`.
    To change the provider name, please add `ems: provider` property to `app/config.yml`.
- **CUMULUS-480** Use DynamoDB to store granules, pdrs and execution records
  - Activate PointInTime feature on DynamoDB tables
  - Increase test coverage on api package
  - Add ability to restore metadata records from json files to DynamoDB
- **CUMULUS-459** provide API endpoint for moving granules from one location on s3 to another

## [v1.5.3] - 2018-05-18

### Fixed

- **CUMULUS-557 - "Add dataType to DiscoverGranules output"**
  - Granules discovered by the DiscoverGranules task now include dataType
  - dataType is now a required property for granules used as input to the
    QueueGranules task
- **CUMULUS-550** Update deployment app/config.yml to force elasticsearch updates for deleted granules

## [v1.5.2] - 2018-05-15

### Fixed

- **CUMULUS-514 - "Unable to Delete the Granules"**
  - updated cmrjs.deleteConcept to return success if the record is not found
    in CMR.

### Added

- **CUMULUS-547** - The distribution API now includes an
  "earthdataLoginUsername" query parameter when it returns a signed S3 URL
- **CUMULUS-527 - "parse-pdr queues up all granules and ignores regex"**
  - Add an optional config property to the ParsePdr task called
    "granuleIdFilter". This property is a regular expression that is applied
    against the filename of the first file of each granule contained in the
    PDR. If the regular expression matches, then the granule is included in
    the output. Defaults to '.', which will match all granules in the PDR.
- File checksums in PDRs now support MD5
- Deployment support to subscribe to an SNS topic that already exists
- **CUMULUS-470, CUMULUS-471** In-region S3 Policy lambda added to API to update bucket policy for in-region access.
- **CUMULUS-533** Added fields to granule indexer to support EMS ingest and archive record creation
- **CUMULUS-534** Track deleted granules
  - added `deletedgranule` type to `cumulus` index.
  - **Important Note:** Force custom bootstrap to re-run by adding this to
    app/config.yml `es: elasticSearchMapping: 7`
- You can now deploy cumulus without ElasticSearch. Just add `es: null` to your `app/config.yml` file. This is only useful for debugging purposes. Cumulus still requires ElasticSearch to properly operate.
- `@cumulus/integration-tests` includes and exports the `addRules` function, which seeds rules into the DynamoDB table.
- Added capability to support EFS in cloud formation template. Also added
  optional capability to ssh to your instance and privileged lambda functions.
- Added support to force discovery of PDRs that have already been processed
  and filtering of selected data types
- `@cumulus/cmrjs` uses an environment variable `USER_IP_ADDRESS` or fallback
  IP address of `10.0.0.0` when a public IP address is not available. This
  supports lambda functions deployed into a VPC's private subnet, where no
  public IP address is available.

### Changed

- **CUMULUS-550** Custom bootstrap automatically adds new types to index on
  deployment

## [v1.5.1] - 2018-04-23

### Fixed

- add the missing dist folder to the hello-world task
- disable uglifyjs on the built version of the pdr-status-check (read: https://github.com/webpack-contrib/uglifyjs-webpack-plugin/issues/264)

## [v1.5.0] - 2018-04-23

### Changed

- Removed babel from all tasks and packages and increased minimum node requirements to version 8.10
- Lambda functions created by @cumulus/deployment will use node8.10 by default
- Moved [cumulus-integration-tests](https://github.com/nasa/cumulus-integration-tests) to the `example` folder CUMULUS-512
- Streamlined all packages dependencies (e.g. remove redundant dependencies and make sure versions are the same across packages)
- **CUMULUS-352:** Update Cumulus Elasticsearch indices to use [index aliases](https://www.elastic.co/guide/en/elasticsearch/reference/current/indices-aliases.html).
- **CUMULUS-519:** ECS tasks are no longer restarted after each CF deployment unless `ecs.restartTasksOnDeploy` is set to true
- **CUMULUS-298:** Updated log filterPattern to include all CloudWatch logs in ElasticSearch
- **CUMULUS-518:** Updates to the SyncGranule config schema
  - `granuleIdExtraction` is no longer a property
  - `process` is now an optional property
  - `provider_path` is no longer a property

### Fixed

- **CUMULUS-455 "Kes deployments using only an updated message adapter do not get automatically deployed"**
  - prepended the hash value of cumulus-message-adapter.zip file to the zip file name of lambda which uses message adapter.
  - the lambda function will be redeployed when message adapter or lambda function are updated
- Fixed a bug in the bootstrap lambda function where it stuck during update process
- Fixed a bug where the sf-sns-report task did not return the payload of the incoming message as the output of the task [CUMULUS-441]

### Added

- **CUMULUS-352:** Add reindex CLI to the API package.
- **CUMULUS-465:** Added mock http/ftp/sftp servers to the integration tests
- Added a `delete` method to the `@common/CollectionConfigStore` class
- **CUMULUS-467 "@cumulus/integration-tests or cumulus-integration-tests should seed provider and collection in deployed DynamoDB"**
  - `example` integration-tests populates providers and collections to database
  - `example` workflow messages are populated from workflow templates in s3, provider and collection information in database, and input payloads. Input templates are removed.
  - added `https` protocol to provider schema

## [v1.4.1] - 2018-04-11

### Fixed

- Sync-granule install

## [v1.4.0] - 2018-04-09

### Fixed

- **CUMULUS-392 "queue-granules not returning the sfn-execution-arns queued"**
  - updated queue-granules to return the sfn-execution-arns queued and pdr if exists.
  - added pdr to ingest message meta.pdr instead of payload, so the pdr information doesn't get lost in the ingest workflow, and ingested granule in elasticsearch has pdr name.
  - fixed sf-sns-report schema, remove the invalid part
  - fixed pdr-status-check schema, the failed execution contains arn and reason
- **CUMULUS-206** make sure homepage and repository urls exist in package.json files of tasks and packages

### Added

- Example folder with a cumulus deployment example

### Changed

- [CUMULUS-450](https://bugs.earthdata.nasa.gov/browse/CUMULUS-450) - Updated
  the config schema of the **queue-granules** task
  - The config no longer takes a "collection" property
  - The config now takes an "internalBucket" property
  - The config now takes a "stackName" property
- [CUMULUS-450](https://bugs.earthdata.nasa.gov/browse/CUMULUS-450) - Updated
  the config schema of the **parse-pdr** task
  - The config no longer takes a "collection" property
  - The "stack", "provider", and "bucket" config properties are now
    required
- **CUMULUS-469** Added a lambda to the API package to prototype creating an S3 bucket policy for direct, in-region S3 access for the prototype bucket

### Removed

- Removed the `findTmpTestDataDirectory()` function from
  `@cumulus/common/test-utils`

### Fixed

- [CUMULUS-450](https://bugs.earthdata.nasa.gov/browse/CUMULUS-450)
  - The **queue-granules** task now enqueues a **sync-granule** task with the
    correct collection config for that granule based on the granule's
    data-type. It had previously been using the collection config from the
    config of the **queue-granules** task, which was a problem if the granules
    being queued belonged to different data-types.
  - The **parse-pdr** task now handles the case where a PDR contains granules
    with different data types, and uses the correct granuleIdExtraction for
    each granule.

### Added

- **CUMULUS-448** Add code coverage checking using [nyc](https://github.com/istanbuljs/nyc).

## [v1.3.0] - 2018-03-29

### Deprecated

- discover-s3-granules is deprecated. The functionality is provided by the discover-granules task

### Fixed

- **CUMULUS-331:** Fix aws.downloadS3File to handle non-existent key
- Using test ftp provider for discover-granules testing [CUMULUS-427]
- **CUMULUS-304: "Add AWS API throttling to pdr-status-check task"** Added concurrency limit on SFN API calls. The default concurrency is 10 and is configurable through Lambda environment variable CONCURRENCY.
- **CUMULUS-414: "Schema validation not being performed on many tasks"** revised npm build scripts of tasks that use cumulus-message-adapter to place schema directories into dist directories.
- **CUMULUS-301:** Update all tests to use test-data package for testing data.
- **CUMULUS-271: "Empty response body from rules PUT endpoint"** Added the updated rule to response body.
- Increased memory allotment for `CustomBootstrap` lambda function. Resolves failed deployments where `CustomBootstrap` lambda function was failing with error `Process exited before completing request`. This was causing deployments to stall, fail to update and fail to rollback. This error is thrown when the lambda function tries to use more memory than it is allotted.
- Cumulus repository folders structure updated:
  - removed the `cumulus` folder altogether
  - moved `cumulus/tasks` to `tasks` folder at the root level
  - moved the tasks that are not converted to use CMA to `tasks/.not_CMA_compliant`
  - updated paths where necessary

### Added

- `@cumulus/integration-tests` - Added support for testing the output of an ECS activity as well as a Lambda function.

## [v1.2.0] - 2018-03-20

### Fixed

- Update vulnerable npm packages [CUMULUS-425]
- `@cumulus/api`: `kinesis-consumer.js` uses `sf-scheduler.js#schedule` instead of placing a message directly on the `startSF` SQS queue. This is a fix for [CUMULUS-359](https://bugs.earthdata.nasa.gov/browse/CUMULUS-359) because `sf-scheduler.js#schedule` looks up the provider and collection data in DynamoDB and adds it to the `meta` object of the enqueued message payload.
- `@cumulus/api`: `kinesis-consumer.js` catches and logs errors instead of doing an error callback. Before this change, `kinesis-consumer` was failing to process new records when an existing record caused an error because it would call back with an error and stop processing additional records. It keeps trying to process the record causing the error because it's "position" in the stream is unchanged. Catching and logging the errors is part 1 of the fix. Proposed part 2 is to enqueue the error and the message on a "dead-letter" queue so it can be processed later ([CUMULUS-413](https://bugs.earthdata.nasa.gov/browse/CUMULUS-413)).
- **CUMULUS-260: "PDR page on dashboard only shows zeros."** The PDR stats in LPDAAC are all 0s, even if the dashboard has been fixed to retrieve the correct fields. The current version of pdr-status-check has a few issues.
  - pdr is not included in the input/output schema. It's available from the input event. So the pdr status and stats are not updated when the ParsePdr workflow is complete. Adding the pdr to the input/output of the task will fix this.
  - pdr-status-check doesn't update pdr stats which prevent the real time pdr progress from showing up in the dashboard. To solve this, added lambda function sf-sns-report which is copied from @cumulus/api/lambdas/sf-sns-broadcast with modification, sf-sns-report can be used to report step function status anywhere inside a step function. So add step sf-sns-report after each pdr-status-check, we will get the PDR status progress at real time.
  - It's possible an execution is still in the queue and doesn't exist in sfn yet. Added code to handle 'ExecutionDoesNotExist' error when checking the execution status.
- Fixed `aws.cloudwatchevents()` typo in `packages/ingest/aws.js`. This typo was the root cause of the error: `Error: Could not process scheduled_ingest, Error: : aws.cloudwatchevents is not a constructor` seen when trying to update a rule.

### Removed

- `@cumulus/ingest/aws`: Remove queueWorkflowMessage which is no longer being used by `@cumulus/api`'s `kinesis-consumer.js`.

## [v1.1.4] - 2018-03-15

### Added

- added flag `useList` to parse-pdr [CUMULUS-404]

### Fixed

- Pass encrypted password to the ApiGranule Lambda function [CUMULUS-424]

## [v1.1.3] - 2018-03-14

### Fixed

- Changed @cumulus/deployment package install behavior. The build process will happen after installation

## [v1.1.2] - 2018-03-14

### Added

- added tools to @cumulus/integration-tests for local integration testing
- added end to end testing for discovering and parsing of PDRs
- `yarn e2e` command is available for end to end testing

### Fixed

- **CUMULUS-326: "Occasionally encounter "Too Many Requests" on deployment"** The api gateway calls will handle throttling errors
- **CUMULUS-175: "Dashboard providers not in sync with AWS providers."** The root cause of this bug - DynamoDB operations not showing up in Elasticsearch - was shared by collections and rules. The fix was to update providers', collections' and rules; POST, PUT and DELETE endpoints to operate on DynamoDB and using DynamoDB streams to update Elasticsearch. The following packages were made:
  - `@cumulus/deployment` deploys DynamoDB streams for the Collections, Providers and Rules tables as well as a new lambda function called `dbIndexer`. The `dbIndexer` lambda has an event source mapping which listens to each of the DynamoDB streams. The dbIndexer lambda receives events referencing operations on the DynamoDB table and updates the elasticsearch cluster accordingly.
  - The `@cumulus/api` endpoints for collections, providers and rules _only_ query DynamoDB, with the exception of LIST endpoints and the collections' GET endpoint.

### Updated

- Broke up `kes.override.js` of @cumulus/deployment to multiple modules and moved to a new location
- Expanded @cumulus/deployment test coverage
- all tasks were updated to use cumulus-message-adapter-js 1.0.1
- added build process to integration-tests package to babelify it before publication
- Update @cumulus/integration-tests lambda.js `getLambdaOutput` to return the entire lambda output. Previously `getLambdaOutput` returned only the payload.

## [v1.1.1] - 2018-03-08

### Removed

- Unused queue lambda in api/lambdas [CUMULUS-359]

### Fixed

- Kinesis message content is passed to the triggered workflow [CUMULUS-359]
- Kinesis message queues a workflow message and does not write to rules table [CUMULUS-359]

## [v1.1.0] - 2018-03-05

### Added

- Added a `jlog` function to `common/test-utils` to aid in test debugging
- Integration test package with command line tool [CUMULUS-200] by @laurenfrederick
- Test for FTP `useList` flag [CUMULUS-334] by @kkelly51

### Updated

- The `queue-pdrs` task now uses the [cumulus-message-adapter-js](https://github.com/nasa/cumulus-message-adapter-js)
  library
- Updated the `queue-pdrs` JSON schemas
- The test-utils schema validation functions now throw an error if validation
  fails
- The `queue-granules` task now uses the [cumulus-message-adapter-js](https://github.com/nasa/cumulus-message-adapter-js)
  library
- Updated the `queue-granules` JSON schemas

### Removed

- Removed the `getSfnExecutionByName` function from `common/aws`
- Removed the `getGranuleStatus` function from `common/aws`

## [v1.0.1] - 2018-02-27

### Added

- More tests for discover-pdrs, dicover-granules by @yjpa7145
- Schema validation utility for tests by @yjpa7145

### Changed

- Fix an FTP listing bug for servers that do not support STAT [CUMULUS-334] by @kkelly51

## [v1.0.0] - 2018-02-23

[unreleased]: https://github.com/nasa/cumulus/compare/v9.9.0...HEAD
[v9.9.0]: https://github.com/nasa/cumulus/compare/v9.8.0...v9.9.0
[v9.8.0]: https://github.com/nasa/cumulus/compare/v9.7.0...v9.8.0
[v9.7.0]: https://github.com/nasa/cumulus/compare/v9.6.0...v9.7.0
[v9.6.0]: https://github.com/nasa/cumulus/compare/v9.5.0...v9.6.0
[v9.5.0]: https://github.com/nasa/cumulus/compare/v9.4.0...v9.5.0
[v9.4.0]: https://github.com/nasa/cumulus/compare/v9.3.0...v9.4.0
[v9.3.0]: https://github.com/nasa/cumulus/compare/v9.2.2...v9.3.0
[v9.2.2]: https://github.com/nasa/cumulus/compare/v9.2.1...v9.2.2
[v9.2.1]: https://github.com/nasa/cumulus/compare/v9.2.0...v9.2.1
[v9.2.0]: https://github.com/nasa/cumulus/compare/v9.1.0...v9.2.0
[v9.1.0]: https://github.com/nasa/cumulus/compare/v9.0.1...v9.1.0
[v9.0.1]: https://github.com/nasa/cumulus/compare/v9.0.0...v9.0.1
[v9.0.0]: https://github.com/nasa/cumulus/compare/v8.1.0...v9.0.0
[v8.1.0]: https://github.com/nasa/cumulus/compare/v8.0.0...v8.1.0
[v8.0.0]: https://github.com/nasa/cumulus/compare/v7.2.0...v8.0.0
[v7.2.0]: https://github.com/nasa/cumulus/compare/v7.1.0...v7.2.0
[v7.1.0]: https://github.com/nasa/cumulus/compare/v7.0.0...v7.1.0
[v7.0.0]: https://github.com/nasa/cumulus/compare/v6.0.0...v7.0.0
[v6.0.0]: https://github.com/nasa/cumulus/compare/v5.0.1...v6.0.0
[v5.0.1]: https://github.com/nasa/cumulus/compare/v5.0.0...v5.0.1
[v5.0.0]: https://github.com/nasa/cumulus/compare/v4.0.0...v5.0.0
[v4.0.0]: https://github.com/nasa/cumulus/compare/v3.0.1...v4.0.0
[v3.0.1]: https://github.com/nasa/cumulus/compare/v3.0.0...v3.0.1
[v3.0.0]: https://github.com/nasa/cumulus/compare/v2.0.1...v3.0.0
[v2.0.7]: https://github.com/nasa/cumulus/compare/v2.0.6...v2.0.7
[v2.0.6]: https://github.com/nasa/cumulus/compare/v2.0.5...v2.0.6
[v2.0.5]: https://github.com/nasa/cumulus/compare/v2.0.4...v2.0.5
[v2.0.4]: https://github.com/nasa/cumulus/compare/v2.0.3...v2.0.4
[v2.0.3]: https://github.com/nasa/cumulus/compare/v2.0.2...v2.0.3
[v2.0.2]: https://github.com/nasa/cumulus/compare/v2.0.1...v2.0.2
[v2.0.1]: https://github.com/nasa/cumulus/compare/v1.24.0...v2.0.1
[v2.0.0]: https://github.com/nasa/cumulus/compare/v1.24.0...v2.0.0
[v1.24.0]: https://github.com/nasa/cumulus/compare/v1.23.2...v1.24.0
[v1.23.2]: https://github.com/nasa/cumulus/compare/v1.22.1...v1.23.2
[v1.22.1]: https://github.com/nasa/cumulus/compare/v1.21.0...v1.22.1
[v1.21.0]: https://github.com/nasa/cumulus/compare/v1.20.0...v1.21.0
[v1.20.0]: https://github.com/nasa/cumulus/compare/v1.19.0...v1.20.0
[v1.19.0]: https://github.com/nasa/cumulus/compare/v1.18.0...v1.19.0
[v1.18.0]: https://github.com/nasa/cumulus/compare/v1.17.0...v1.18.0
[v1.17.0]: https://github.com/nasa/cumulus/compare/v1.16.1...v1.17.0
[v1.16.1]: https://github.com/nasa/cumulus/compare/v1.16.0...v1.16.1
[v1.16.0]: https://github.com/nasa/cumulus/compare/v1.15.0...v1.16.0
[v1.15.0]: https://github.com/nasa/cumulus/compare/v1.14.5...v1.15.0
[v1.14.5]: https://github.com/nasa/cumulus/compare/v1.14.4...v1.14.5
[v1.14.4]: https://github.com/nasa/cumulus/compare/v1.14.3...v1.14.4
[v1.14.3]: https://github.com/nasa/cumulus/compare/v1.14.2...v1.14.3
[v1.14.2]: https://github.com/nasa/cumulus/compare/v1.14.1...v1.14.2
[v1.14.1]: https://github.com/nasa/cumulus/compare/v1.14.0...v1.14.1
[v1.14.0]: https://github.com/nasa/cumulus/compare/v1.13.5...v1.14.0
[v1.13.5]: https://github.com/nasa/cumulus/compare/v1.13.4...v1.13.5
[v1.13.4]: https://github.com/nasa/cumulus/compare/v1.13.3...v1.13.4
[v1.13.3]: https://github.com/nasa/cumulus/compare/v1.13.2...v1.13.3
[v1.13.2]: https://github.com/nasa/cumulus/compare/v1.13.1...v1.13.2
[v1.13.1]: https://github.com/nasa/cumulus/compare/v1.13.0...v1.13.1
[v1.13.0]: https://github.com/nasa/cumulus/compare/v1.12.1...v1.13.0
[v1.12.1]: https://github.com/nasa/cumulus/compare/v1.12.0...v1.12.1
[v1.12.0]: https://github.com/nasa/cumulus/compare/v1.11.3...v1.12.0
[v1.11.3]: https://github.com/nasa/cumulus/compare/v1.11.2...v1.11.3
[v1.11.2]: https://github.com/nasa/cumulus/compare/v1.11.1...v1.11.2
[v1.11.1]: https://github.com/nasa/cumulus/compare/v1.11.0...v1.11.1
[v1.11.0]: https://github.com/nasa/cumulus/compare/v1.10.4...v1.11.0
[v1.10.4]: https://github.com/nasa/cumulus/compare/v1.10.3...v1.10.4
[v1.10.3]: https://github.com/nasa/cumulus/compare/v1.10.2...v1.10.3
[v1.10.2]: https://github.com/nasa/cumulus/compare/v1.10.1...v1.10.2
[v1.10.1]: https://github.com/nasa/cumulus/compare/v1.10.0...v1.10.1
[v1.10.0]: https://github.com/nasa/cumulus/compare/v1.9.1...v1.10.0
[v1.9.1]: https://github.com/nasa/cumulus/compare/v1.9.0...v1.9.1
[v1.9.0]: https://github.com/nasa/cumulus/compare/v1.8.1...v1.9.0
[v1.8.1]: https://github.com/nasa/cumulus/compare/v1.8.0...v1.8.1
[v1.8.0]: https://github.com/nasa/cumulus/compare/v1.7.0...v1.8.0
[v1.7.0]: https://github.com/nasa/cumulus/compare/v1.6.0...v1.7.0
[v1.6.0]: https://github.com/nasa/cumulus/compare/v1.5.5...v1.6.0
[v1.5.5]: https://github.com/nasa/cumulus/compare/v1.5.4...v1.5.5
[v1.5.4]: https://github.com/nasa/cumulus/compare/v1.5.3...v1.5.4
[v1.5.3]: https://github.com/nasa/cumulus/compare/v1.5.2...v1.5.3
[v1.5.2]: https://github.com/nasa/cumulus/compare/v1.5.1...v1.5.2
[v1.5.1]: https://github.com/nasa/cumulus/compare/v1.5.0...v1.5.1
[v1.5.0]: https://github.com/nasa/cumulus/compare/v1.4.1...v1.5.0
[v1.4.1]: https://github.com/nasa/cumulus/compare/v1.4.0...v1.4.1
[v1.4.0]: https://github.com/nasa/cumulus/compare/v1.3.0...v1.4.0
[v1.3.0]: https://github.com/nasa/cumulus/compare/v1.2.0...v1.3.0
[v1.2.0]: https://github.com/nasa/cumulus/compare/v1.1.4...v1.2.0
[v1.1.4]: https://github.com/nasa/cumulus/compare/v1.1.3...v1.1.4
[v1.1.3]: https://github.com/nasa/cumulus/compare/v1.1.2...v1.1.3
[v1.1.2]: https://github.com/nasa/cumulus/compare/v1.1.1...v1.1.2
[v1.1.1]: https://github.com/nasa/cumulus/compare/v1.0.1...v1.1.1
[v1.1.0]: https://github.com/nasa/cumulus/compare/v1.0.1...v1.1.0
[v1.0.1]: https://github.com/nasa/cumulus/compare/v1.0.0...v1.0.1
[v1.0.0]: https://github.com/nasa/cumulus/compare/pre-v1-release...v1.0.0

[thin-egress-app]: <https://github.com/asfadmin/thin-egress-app> "Thin Egress App"<|MERGE_RESOLUTION|>--- conflicted
+++ resolved
@@ -21,7 +21,6 @@
   - **CUMULUS-2814**
     - Remove DynamoDB logic from rules `DELETE` endpoint
     - Move event resources deletion logic from `rulesModel` to `rulesHelper`
-<<<<<<< HEAD
   - **CUMULUS-2813**
     - Removes creation and deletion of DynamoDB record from API endpoint POST /rules/
 
@@ -31,7 +30,6 @@
   - **CUMULUS-2813**
     - Added function `create` in the `db` model for Rules
       to return an array of objects containing all columns of the created record.
-=======
   - **CUMULUS-2812**
     - Remove DynamoDB logic from rules `PUT` endpoint
     - Move event resources logic from `rulesModel` to `rulesHelper`
@@ -39,9 +37,11 @@
     - Remove deletion of DynamoDB record from API endpoint DELETE /pdr/<pdrName>
 
 ### Fixed
+
 - **CUMULUS-2810**
-  - Updated @cumulus/db/translate/translatePostgresProviderToApiProvider to correctly return provider password and updated tests to prevent reintroduction.
->>>>>>> aefbbe4a
+  - Updated @cumulus/db/translate/translatePostgresProviderToApiProvider to
+    correctly return provider password and updated tests to prevent
+    reintroduction.
 
 ## Unreleased
 
