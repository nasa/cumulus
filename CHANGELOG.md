# Changelog

All notable changes to this project will be documented in this file.

The format is based on [Keep a Changelog](http://keepachangelog.com/en/1.0.0/).

## [Unreleased]

### BREAKING CHANGES

- `@cumulus/api-client/granules.getGranule` now returns the granule record from the GET `/granules/<granuleId>` endpoint, not the raw endpoint response
- Removed `logs` record type from mappings from Elasticsearch. This change **should not have**
any adverse impact on existing deployments, even those which still contain `logs` records,
but technically it is a breaking change to the Elasticsearch mappings.
- Changed `@cumulus/api-client/asyncOperations.getAsyncOperation` to return parsed JSON body
of response and not the raw API endpoint response

### Added

- **CUMULUS-2311** - RDS Migration Epic Phase 2
  - **CUMULUS-2634**
    - Added new functions for upserting data to Elasticsearch:
      - `@cumulus/es-client/indexer.upsertExecution` to upsert an execution
      - `@cumulus/es-client/indexer.upsertPdr` to upsert a PDR
      - `@cumulus/es-client/indexer.upsertGranule` to upsert a granule
- **CUMULUS-2592**
  - Adds logging when messages fail to be added to queue

### Changed

- `@cumulus/api-client/granules.getGranule` now returns the granule record from the GET `/granules/<granuleId>` endpoint, not the raw endpoint response
- **CUMULUS-2311** - RDS Migration Epic Phase 2
  - **CUMULUS-2302**
    - Update API collection GET endpoint to read individual provider records from
      PostgreSQL database instead of DynamoDB
    - Update sf-scheduler lambda to utilize API endpoint to get provider record
      from database via Private API lambda
    - Update API granule `reingest` endpoint to read collection from PostgreSQL
      database instead of DynamoDB
    - Update internal-reconciliation report to base report Collection comparison
      on PostgreSQL instead of DynamoDB
    - Moved createGranuleAndFiles `@cumulus/api` unit helper from `./lib` to
      `.test/helpers`
  - **CUMULUS-2208**
    - Moved all `@cumulus/api/es/*` code to new `@cumulus/es-client` package
    - Updated logic for collections API POST/PUT/DELETE to create/update/delete records directly in Elasticsearch in parallel with updates to DynamoDb/PostgreSQL
    - Updated logic for rules API POST/PUT/DELETE to create/update/delete records directly in Elasticsearch in parallel with updates to DynamoDb/PostgreSQL
    - Updated logic for providers API POST/PUT/DELETE to create/update/delete records directly in Elasticsearch in parallel with updates to DynamoDb/PostgreSQL
    - Updated logic for PDRs API DELETE to delete records directly in Elasticsearch in parallel with deletes to DynamoDB/PostgreSQL
    - Updated logic for executions API DELETE to delete records directly in Elasticsearch in parallel with deletes to DynamoDB/PostgreSQL
    - Updated logic for granules API DELETE to delete records directly in Elasticsearch in parallel with deletes to DynamoDB/PostgreSQL
    - `sfEventSqsToDbRecords` Lambda now writes following data directly to Elasticsearch in parallel with writes to DynamoDB/PostgreSQL:
      - executions
      - PDRs
      - granules
    - All async operations are now written directly to Elasticsearch in parallel with DynamoDB/PostgreSQL
    - Updated logic for async operation API DELETE to delete records directly in Elasticsearch in parallel with deletes to DynamoDB/PostgreSQL
    - Moved:
      - `packages/api/lib/granules.getGranuleProductVolume` ->
      `@cumulus/message/Granules.getGranuleProductVolume`
      - `packages/api/lib/granules.getGranuleTimeToPreprocess`
      -> `@cumulus/message/Granules.getGranuleTimeToPreprocess`
      - `packages/api/lib/granules.getGranuleTimeToArchive` ->
      `@cumulus/message/Granules.getGranuleTimeToArchive`
      - `packages/api/models/Granule.generateGranuleRecord`
      -> `@cumulus/message/Granules.generateGranuleApiRecord`
  - **CUMULUS-2306**
    - Updated API local serve (`api/bin/serve.js`) setup code to add cleanup/executions
    related records
    - Updated @cumulus/db/models/granules-executions to add a delete method in
      support of local cleanup
    - Add spec/helpers/apiUtils/waitForApiStatus integration helper to retry API
      record retrievals on status in lieu of using `waitForModelStatus`
  - **CUMULUS-2303**
    - Update API provider GET endpoint to read individual provider records from
      PostgreSQL database instead of DynamoDB
    - Update sf-scheduler lambda to utilize API endpoint to get provider record
      from database via Private API lambda
  - **CUMULUS-2301**
    - Updated `getAsyncOperation` to read from PostgreSQL database instead of
      DynamoDB.
    - Added `translatePostgresAsyncOperationToApiAsyncOperation` function in
      `@cumulus/db/translate/async-operation`.
    - Updated `translateApiAsyncOperationToPostgresAsyncOperation` function to
      ensure that `output` is properly translated to an object for the
      PostgreSQL record for the following cases of `output` on the incoming API
      record:
      - `record.output` is a JSON stringified object
      - `record.output` is a JSON stringified array
      - `record.output` is a JSON stringified string
      - `record.output` is a string
  - **CUMULUS-2304**
    - Updated API rule GET endpoint to read individual rule records from
      PostgreSQL database instead of DynamoDB
    - Updated internal consumer lambdas for SNS, SQS and Kinesis to read
      rules from PostgreSQL.
  - **CUMULUS-2634**
    - Changed `sfEventSqsToDbRecords` Lambda to use new upsert helpers for executions, granules, and PDRs
    to ensure out-of-order writes are handled correctly when writing to Elasticsearch
<<<<<<< HEAD
  - **CUMULUS-2644**
    - Changed `erasePostgresTables` in serve.js to ensure granules_executions, granules, pdrs, are
    deleted before executions
=======
- **CUMULUS-2577**
  - Adds `POST /executions` endpoint to create an execution

- **CUMULUS-2592**
  - Adds logging when messages fail to be added to queue

- **CUMULUS-2644**
  - Pulled `delete` method for `granules-executions.ts` implemented as part of CUMULUS-2306
  from the RDS-Phase-2 feature branch in support of CUMULUS-2644.

- Updated `processDeadLetterArchive` Lambda to return an object where
`processingSucceededKeys` is an array of the S3 keys for successfully
processed objects and `processingFailedKeys` is an array of S3 keys
for objects that could not be processed
- Updated async operations to handle writing records to the databases
when output of the operation is `undefined`
>>>>>>> aa89a753

## [v9.4.0] 2021-08-16

### Notable changes

- `@cumulus/sync-granule` task should now properly handle
syncing files from HTTP/HTTPS providers where basic auth is
required and involves a redirect to a different host (e.g.
downloading files protected by Earthdata Login)

### Added

- **CUMULUS-2591**
  - Adds `failedExecutionStepName` to failed execution's jsonb error records.
    This is the name of the Step Function step for the last failed event in the
    execution's event history.
- **CUMULUS-2548**
  - Added `allowed_redirects` field to PostgreSQL `providers` table
  - Added `allowedRedirects` field to DynamoDB `<prefix>-providers` table
  - Added `@cumulus/aws-client/S3.streamS3Upload` to handle uploading the contents
  of a readable stream to S3 and returning a promise
- **CUMULUS-2373**
  - Added `replaySqsMessages` lambda to replay archived incoming SQS
    messages from S3.
  - Added `/replays/sqs` endpoint to trigger an async operation for
    the `replaySqsMessages` lambda.
  - Added unit tests and integration tests for new endpoint and lambda.
  - Added `getS3PrefixForArchivedMessage` to `ingest/sqs` package to get prefix
    for an archived message.
  - Added new `async_operation` type `SQS Replay`.
- **CUMULUS-2460**
  - Adds `POST` /executions/workflows-by-granules for retrieving workflow names common to a set of granules
  - Adds `workflowsByGranules` to `@cumulus/api-client/executions`
- **CUMULUS-2635**
  - Added helper functions:
    - `@cumulus/db/translate/file/translateApiPdrToPostgresPdr`

### Fixed

- **CUMULUS-2548**
  - Fixed `@cumulus/ingest/HttpProviderClient.sync` to
properly handle basic auth when redirecting to a different
host and/or host with a different port
- **CUMULUS-2626**
  - Update [PDR migration](https://github.com/nasa/cumulus/blob/master/lambdas/data-migration2/src/pdrs.ts) to correctly find Executions by a Dynamo PDR's `execution` field
- **CUMULUS-2635**
  - Update `data-migration2` to migrate PDRs before migrating granules.
  - Update `data-migration2` unit tests testing granules migration to reference
    PDR records to better model the DB schema.
  - Update `migratePdrRecord` to use `translateApiPdrToPostgresPdr` function.

### Changed

- **CUMULUS-2373**
  - Updated `getS3KeyForArchivedMessage` in `ingest/sqs` to store SQS messages
    by `queueName`.
- **CUMULUS-2630**
  - Updates the example/cumulus-tf deployment to change
    `archive_api_reserved_concurrency` from 2 to 8 to prevent throttling with
    the dashboard.

## [v9.3.0] 2021-07-26

### BREAKING CHANGES

- All API requests made by `@cumulus/api-client` will now throw an error if the status code
does not match the expected response (200 for most requests and 202 for a few requests that
trigger async operations). Previously the helpers in this package would return the response
regardless of the status code, so you may need to update any code using helpers from this
package to catch or to otherwise handle errors that you may encounter.
- The Cumulus API Lambda function has now been configured with reserved concurrency to ensure
availability in a high-concurrency environment. However, this also caps max concurrency which
may result in throttling errors if trying to reach the Cumulus API multiple times in a short
period. Reserved concurrency can be configured with the `archive_api_reserved_concurrency`
terraform variable on the Cumulus module and increased if you are seeing throttling erorrs.
The default reserved concurrency value is 8.

### Notable changes

- `cmr_custom_host` variable for `cumulus` module can now be used to configure Cumulus to
  integrate with a custom CMR host name and protocol (e.g.
  `http://custom-cmr-host.com`). Note that you **must** include a protocol
  (`http://` or `https://)  if specifying a value for this variable.
- The cumulus module configuration value`rds_connetion_heartbeat` and it's
  behavior has been replaced by a more robust database connection 'retry'
  solution.   Users can remove this value from their configuration, regardless
  of value.  See the `Changed` section notes on CUMULUS-2528 for more details.

### Added

- Added user doc describing new features related to the Cumulus dead letter archive.
- **CUMULUS-2327**
  - Added reserved concurrency setting to the Cumulus API lambda function.
  - Added relevant tfvars to the archive and cumulus terraform modules.
- **CUMULUS-2460**
  - Adds `POST` /executions/search-by-granules for retrieving executions from a list of granules or granule query
  - Adds `searchExecutionsByGranules` to `@cumulus/api-client/executions`
- **CUMULUS-2475**
  - Adds `GET` endpoint to distribution API
- **CUMULUS-2463**
  - `PUT /granules` reingest action allows a user to override the default execution
    to use by providing an optional `workflowName` or `executionArn` parameter on
    the request body.
  - `PUT /granules/bulkReingest` action allows a user to override the default
    execution/workflow combination to reingest with by providing an optional
    `workflowName` on the request body.
- Adds `workflowName` and `executionArn` params to @cumulus/api-client/reingestGranules
- **CUMULUS-2476**
  - Adds handler for authenticated `HEAD` Distribution requests replicating current behavior of TEA
- **CUMULUS-2478**
  - Implemented [bucket map](https://github.com/asfadmin/thin-egress-app#bucket-mapping).
  - Implemented /locate endpoint
  - Cumulus distribution API checks the file request against bucket map:
    - retrieves the bucket and key from file path
    - determines if the file request is public based on the bucket map rather than the bucket type
    - (EDL only) restricts download from PRIVATE_BUCKETS to users who belong to certain EDL User Groups
    - bucket prefix and object prefix are supported
  - Add 'Bearer token' support as an authorization method
- **CUMULUS-2486**
  - Implemented support for custom headers
  - Added 'Bearer token' support as an authorization method
- **CUMULUS-2487**
  - Added integration test for cumulus distribution API
- **CUMULUS-2569**
  - Created bucket map cache for cumulus distribution API
- **CUMULUS-2568**
  - Add `deletePdr`/PDR deletion functionality to `@cumulus/api-client/pdrs`
  - Add `removeCollectionAndAllDependencies` to integration test helpers
  - Added `example/spec/apiUtils.waitForApiStatus` to wait for a
  record to be returned by the API with a specific value for
  `status`
  - Added `example/spec/discoverUtils.uploadS3GranuleDataForDiscovery` to upload granule data fixtures
  to S3 with a randomized granule ID for `discover-granules` based
  integration tests
  - Added `example/spec/Collections.removeCollectionAndAllDependencies` to remove a collection and
  all dependent objects (e.g. PDRs, granules, executions) from the
  database via the API
  - Added helpers to `@cumulus/api-client`:
    - `pdrs.deletePdr` - Delete a PDR via the API
    - `replays.postKinesisReplays` - Submit a POST request to the `/replays` endpoint for replaying Kinesis messages

- `@cumulus/api-client/granules.getGranuleResponse` to return the raw endpoint response from the GET `/granules/<granuleId>` endpoint
- **CUMULUS-2311** - RDS Migration Epic Phase 2
  - **CUMULUS-2208**
    - Added `@cumulus/message/utils.parseException` to parse exception objects
    - Added helpers to `@cumulus/message/Granules`:
      - `getGranuleProductVolume`
      - `getGranuleTimeToPreprocess`
      - `getGranuleTimeToArchive`
      - `generateGranuleApiRecord`
    - Added `@cumulus/message/PDRs/generatePdrApiRecordFromMessage` to generate PDR from Cumulus workflow message
    - Added helpers to `@cumulus/es-client/indexer`:
      - `deleteAsyncOperation` to delete async operation records from Elasticsearch
      - `updateAsyncOperation` to update an async operation record in Elasticsearch
    - Added granules `PUT` endpoint to Cumulus API for updating a granule.
    Requests to this endpoint should be submitted **without an `action`**
    attribute in the request body.
    - Added `@cumulus/api-client/granules.updateGranule` to update granule via the API
  - **CUMULUS-2303**
    - Add translatePostgresProviderToApiProvider method to `@cumulus/db/translate/providers`
  - **CUMULUS-2306**
    - Updated API execution GET endpoint to read individual execution records
      from PostgreSQL database instead of DynamoDB
    - Updated API execution-status endpoint to read execution records from
      PostgreSQL database instead of DynamoDB
  - **CUMULUS-2302**
    - Added translatePostgresCollectionToApiCollection method to
      `@cumulus/db/translate/collections`
    - Added `searchWithUpdatedAtRange` method to
      `@cumulus/db/models/collections`
  - **CUMULUS-2301**
    - Created API asyncOperations POST endpoint to create async operations.
  - **CUMULUS-2307**
    - Updated API PDR GET endpoint to read individual PDR records from
      PostgreSQL database instead of DynamoDB
    - Added `deletePdr` to `@cumulus/api-client/pdrs`

### Changed

- Moved functions from `@cumulus/integration-tests` to `example/spec/helpers/workflowUtils`:
  - `startWorkflowExecution`
  - `startWorkflow`
  - `executeWorkflow`
  - `buildWorkflow`
  - `testWorkflow`
  - `buildAndExecuteWorkflow`
  - `buildAndStartWorkflow`
- `example/spec/helpers/workflowUtils.executeWorkflow` now uses
`waitForApiStatus` to ensure that the execution is `completed` or
`failed` before resolving
- `example/spec/helpers/testUtils.updateAndUploadTestFileToBucket`
now accepts an object of parameters rather than positional
arguments
- Removed PDR from the `payload` in the input payload test fixture for reconciliation report integration tests
- The following integration tests for PDR-based workflows were
updated to use randomized granule IDs:
  - `example/spec/parallel/ingest/ingestFromPdrSpec.js`
  - `example/spec/parallel/ingest/ingestFromPdrWithChildWorkflowMetaSpec.js`
  - `example/spec/parallel/ingest/ingestFromPdrWithExecutionNamePrefixSpec.js`
  - `example/spec/parallel/ingest/ingestPdrWithNodeNameSpec.js`
- Updated the `@cumulus/api-client/CumulusApiClientError` error class to include new properties that can be accessed directly on
the error object:
  - `statusCode` - The HTTP status code of the API response
  - `apiMessage` - The message from the API response
- Added `params.pRetryOptions` parameter to
`@cumulus/api-client/granules.deleteGranule` to control the retry
behavior
- Updated `cmr_custom_host` variable to accept a full protocol and host name
(e.g. `http://cmr-custom-host.com`), whereas it previously only accepted a host name
- **CUMULUS-2482**
  - Switches the default distribution app in the `example/cumulus-tf` deployment to the new Cumulus Distribution
  - TEA is still available by following instructions in `example/README.md`
- **CUMULUS-2463**
  - Increases the duration of allowed backoff times for a successful test from
    0.5 sec to 1 sec.
- **CUMULUS-2528**
  - Removed `rds_connection_heartbeat` as a configuration option from all
    Cumulus terraform modules
  - Removed `dbHeartBeat` as an environmental switch from
    `@cumulus/db.getKnexClient` in favor of more comprehensive general db
    connect retry solution
  - Added new `rds_connection_timing_configuration` string map to allow for
    configuration and tuning of Core's internal database retry/connection
    timeout behaviors.  These values map to connection pool configuration
    values for tarn (https://github.com/vincit/tarn.js/) which Core's database
    module / knex(https://www.npmjs.com/package/knex) use for this purpose:
    - acquireTimeoutMillis
    - createRetryIntervalMillis
    - createTimeoutMillis
    - idleTimeoutMillis
    - reapIntervalMillis
      Connection errors will result in a log line prepended with 'knex failed on
      attempted connection error' and sent from '@cumulus/db/connection'
  - Updated `@cumulus/db` and all terraform mdules to set default retry
    configuration values for the database module to cover existing database
    heartbeat connection failures as well as all other knex/tarn connection
    creation failures.

### Fixed

- Fixed bug where `cmr_custom_host` variable was not properly forwarded into `archive`, `ingest`, and `sqs-message-remover` modules from `cumulus` module
- Fixed bug where `parse-pdr` set a granule's provider to the entire provider record when a `NODE_NAME`
  is present. Expected behavior consistent with other tasks is to set the provider name in that field.
- **CUMULUS-2568**
  - Update reconciliation report integration test to have better cleanup/failure behavior
  - Fixed `@cumulus/api-client/pdrs.getPdr` to request correct endpoint for returning a PDR from the API
- **CUMULUS-2620**
  - Fixed a bug where a granule could be removed from CMR but still be set as
  `published: true` and with a CMR link in the Dynamo/PostgreSQL databases. Now,
  the CMR deletion and the Dynamo/PostgreSQL record updates will all succeed or fail
  together, preventing the database records from being out of sync with CMR.
  - Fixed `@cumulus/api-client/pdrs.getPdr` to request correct
  endpoint for returning a PDR from the API

## [v9.2.2] 2021-08-06 - [BACKPORT]

**Please note** changes in 9.2.2 may not yet be released in future versions, as
this is a backport and patch release on the 9.2.x series of releases. Updates that
are included in the future will have a corresponding CHANGELOG entry in future
releases.

### Added

- **CUMULUS-2635**
  - Added helper functions:
    - `@cumulus/db/translate/file/translateApiPdrToPostgresPdr`

### Fixed

- **CUMULUS-2635**
  - Update `data-migration2` to migrate PDRs before migrating granules.
  - Update `data-migration2` unit tests testing granules migration to reference
    PDR records to better model the DB schema.
  - Update `migratePdrRecord` to use `translateApiPdrToPostgresPdr` function.

## [v9.2.1] 2021-07-29 - [BACKPORT]

### Fixed

- **CUMULUS-2626**
  - Update [PDR migration](https://github.com/nasa/cumulus/blob/master/lambdas/data-migration2/src/pdrs.ts) to correctly find Executions by a Dynamo PDR's `execution` field

## [v9.2.0] 2021-06-22

### Added

- **CUMULUS-2475**
  - Adds `GET` endpoint to distribution API
- **CUMULUS-2476**
  - Adds handler for authenticated `HEAD` Distribution requests replicating current behavior of TEA

### Changed

- **CUMULUS-2482**
  - Switches the default distribution app in the `example/cumulus-tf` deployment to the new Cumulus Distribution
  - TEA is still available by following instructions in `example/README.md`

### Fixed

- **CUMULUS-2520**
  - Fixed error that prevented `/elasticsearch/index-from-database` from starting.
- **CUMULUS-2558**
  - Fixed issue where executions original_payload would not be retained on successful execution

### Removed

- **CUMULUS-2311** - RDS Migration Epic Phase 2
  - **CUMULUS-2208**
    - Removed trigger for `dbIndexer` Lambda for DynamoDB tables:
      - `<prefix>-AsyncOperationsTable`
      - `<prefix>-CollectionsTable`
      - `<prefix>-ExecutionsTable`
      - `<prefix>-GranulesTable`
      - `<prefix>-PdrsTable`
      - `<prefix>-ProvidersTable`
      - `<prefix>-RulesTable`

## [v9.1.0] 2021-06-03

### BREAKING CHANGES

- **CUMULUS-2434**
  - To use the updated `update-granules-cmr-metadata-file-links` task, the
    granule  UMM-G metadata should have version 1.6.2 or later, since CMR s3
    link type 'GET DATA VIA DIRECT ACCESS' is not valid until UMM-G version
    [1.6.2](https://cdn.earthdata.nasa.gov/umm/granule/v1.6.2/umm-g-json-schema.json)
- **CUMULUS-2488**
  - Removed all EMS reporting including lambdas, endpoints, params, etc as all
    reporting is now handled through Cloud Metrics
- **CUMULUS-2472**
  - Moved existing `EarthdataLoginClient` to
    `@cumulus/oauth-client/EarthdataLoginClient` and updated all references in
    Cumulus Core.
  - Rename `EarthdataLoginClient` property from `earthdataLoginUrl` to
    `loginUrl for consistency with new OAuth clients. See example in
    [oauth-client
    README](https://github.com/nasa/cumulus/blob/master/packages/oauth-client/README.md)

### Added

- **HYRAX-439** - Corrected README.md according to a new Hyrax URL format.
- **CUMULUS-2354**
  - Adds configuration options to allow `/s3credentials` endpoint to distribute
    same-region read-only tokens based on a user's CMR ACLs.
  - Configures the example deployment to enable this feature.
- **CUMULUS-2442**
  - Adds option to generate cloudfront URL to lzards-backup task. This will require a few new task config options that have been documented in the [task README](https://github.com/nasa/cumulus/blob/master/tasks/lzards-backup/README.md).
- **CUMULUS-2470**
  - Added `/s3credentials` endpoint for distribution API
- **CUMULUS-2471**
  - Add `/s3credentialsREADME` endpoint to distribution API
- **CUMULUS-2473**
  - Updated `tf-modules/cumulus_distribution` module to take earthdata or cognito credentials
  - Configured `example/cumulus-tf/cumulus_distribution.tf` to use CSDAP credentials
- **CUMULUS-2474**
  - Add `S3ObjectStore` to `aws-client`. This class allows for interaction with the S3 object store.
  - Add `object-store` package which contains abstracted object store functions for working with various cloud providers
- **CUMULUS-2477**
  - Added `/`, `/login` and `/logout` endpoints to cumulus distribution api
- **CUMULUS-2479**
  - Adds /version endpoint to distribution API
- **CUMULUS-2497**
  - Created `isISOFile()` to check if a CMR file is a CMR ISO file.
- **CUMULUS-2371**
  - Added helpers to `@cumulus/ingest/sqs`:
    - `archiveSqsMessageToS3` - archives an incoming SQS message to S3
    - `deleteArchivedMessageFromS3` - deletes a processed SQS message from S3
  - Added call to `archiveSqsMessageToS3` to `sqs-message-consumer` which
    archives all incoming SQS messages to S3.
  - Added call to `deleteArchivedMessageFrom` to `sqs-message-remover` which
    deletes archived SQS message from S3 once it has been processed.

### Changed

- **[PR2224](https://github.com/nasa/cumulus/pull/2244)**
  - Changed timeout on `sfEventSqsToDbRecords` Lambda to 60 seconds to match
    timeout for Knex library to acquire dataase connections
- **CUMULUS-2517**
  - Updated postgres-migration-count-tool default concurrency to '1'
- **CUMULUS-2489**
  - Updated docs for Terraform references in FAQs, glossary, and in Deployment sections
- **CUMULUS-2434**
  - Updated `@cumulus/cmrjs` `updateCMRMetadata` and related functions to add
    both HTTPS URLS and S3 URIs to CMR metadata.
  - Updated `update-granules-cmr-metadata-file-links` task to add both HTTPS
    URLs and S3 URIs to the OnlineAccessURLs field of CMR metadata. The task
    configuration parameter `cmrGranuleUrlType` now has default value `both`.
  - To use the updated `update-granules-cmr-metadata-file-links` task, the
    granule UMM-G metadata should have version 1.6.2 or later, since CMR s3 link
    type 'GET DATA VIA DIRECT ACCESS' is not valid until UMM-G version
    [1.6.2](https://cdn.earthdata.nasa.gov/umm/granule/v1.6.2/umm-g-json-schema.json)
- **CUMULUS-2472**
  - Renamed `@cumulus/earthdata-login-client` to more generic
    `@cumulus/oauth-client` as a parnt  class for new OAuth clients.
  - Added `@cumulus/oauth-client/CognitoClient` to interface with AWS cognito login service.
- **CUMULUS-2497**
  - Changed the `@cumulus/cmrjs` package:
    - Updated `@cumulus/cmrjs/cmr-utils.getGranuleTemporalInfo()` so it now
      returns temporal info for CMR ISO 19115 SMAP XML files.
    - Updated `@cumulus/cmrjs/cmr-utils.isCmrFilename()` to include
      `isISOFile()`.
- **CUMULUS-2532**
  - Changed integration tests to use `api-client/granules` functions as opposed to granulesApi from `@cumulus/integration-tests`.

### Fixed

- **CUMULUS-2519**
  - Update @cumulus/integration-tests.buildWorkflow to fail if provider/collection API response is not successful
- **CUMULUS-2518**
  - Update sf-event-sqs-to-db-records to not throw if a collection is not
    defined on a payload that has no granules/an empty granule payload object
- **CUMULUS-2512**
  - Updated ingest package S3 provider client to take additional parameter
    `remoteAltBucket` on `download` method to allow for per-file override of
    provider bucket for checksum
  - Updated @cumulus/ingest.fetchTextFile's signature to be parameterized and
    added `remoteAltBucket`to allow for an override of the passed in provider
    bucket for the source file
  - Update "eslint-plugin-import" to be pinned to 2.22.1
- **CUMULUS-2520**
  - Fixed error that prevented `/elasticsearch/index-from-database` from starting.
- **CUMULUS-2532**
  - Fixed integration tests to have granule deletion occur before provider and
    collection deletion in test cleanup.
- **[2231](https://github.com/nasa/cumulus/issues/2231)**
  - Fixes broken relative path links in `docs/README.md`

### Removed

- **CUMULUS-2502**
  - Removed outdated documenation regarding Kibana index patterns for metrics.

## [v9.0.1] 2021-05-07

### Migration Steps

Please review the migration steps for 9.0.0 as this release is only a patch to
correct a failure in our build script and push out corrected release artifacts. The previous migration steps still apply.

### Changed

- Corrected `@cumulus/db` configuration to correctly build package.

## [v9.0.0] 2021-05-03

### Migration steps

- This release of Cumulus enables integration with a PostgreSQL database for archiving Cumulus data. There are several upgrade steps involved, **some of which need to be done before redeploying Cumulus**. See the [documentation on upgrading to the RDS release](https://nasa.github.io/cumulus/docs/upgrade-notes/upgrade-rds).

### BREAKING CHANGES

- **CUMULUS-2185** - RDS Migration Epic
  - **CUMULUS-2191**
    - Removed the following from the `@cumulus/api/models.asyncOperation` class in
      favor of the added `@cumulus/async-operations` module:
      - `start`
      - `startAsyncOperations`
  - **CUMULUS-2187**
    - The `async-operations` endpoint will now omit `output` instead of
      returning `none` when the operation did not return output.
  - **CUMULUS-2309**
    - Removed `@cumulus/api/models/granule.unpublishAndDeleteGranule` in favor
      of `@cumulus/api/lib/granule-remove-from-cmr.unpublishGranule` and
      `@cumulus/api/lib/granule-delete.deleteGranuleAndFiles`.
  - **CUMULUS-2385**
    - Updated `sf-event-sqs-to-db-records` to write a granule's files to
      PostgreSQL only after the workflow has exited the `Running` status.
      Please note that any workflow that uses `sf_sqs_report_task` for
      mid-workflow updates will be impacted.
    - Changed PostgreSQL `file` schema and TypeScript type definition to require
      `bucket` and `key` fields.
    - Updated granule/file write logic to mark a granule's status as "failed"
  - **CUMULUS-2455**
    - API `move granule` endpoint now moves granule files on a per-file basis
    - API `move granule` endpoint on granule file move failure will retain the
      file at it's original location, but continue to move any other granule
      files.
    - Removed the `move` method from the `@cumulus/api/models.granule` class.
      logic is now handled in `@cumulus/api/endpoints/granules` and is
      accessible via the Core API.

### Added

- **CUMULUS-2185** - RDS Migration Epic
  - **CUMULUS-2130**
    - Added postgres-migration-count-tool lambda/ECS task to allow for
      evaluation of database state
    - Added /migrationCounts api endpoint that allows running of the
      postgres-migration-count-tool as an asyncOperation
  - **CUMULUS-2394**
    - Updated PDR and Granule writes to check the step function
      workflow_start_time against the createdAt field for each record to ensure
      old records do not overwrite newer ones for legacy Dynamo and PostgreSQL
      writes
  - **CUMULUS-2188**
    - Added `data-migration2` Lambda to be run after `data-migration1`
    - Added logic to `data-migration2` Lambda for migrating execution records
      from DynamoDB to PostgreSQL
  - **CUMULUS-2191**
    - Added `@cumulus/async-operations` to core packages, exposing
      `startAsyncOperation` which will handle starting an async operation and
      adding an entry to both PostgreSQL and DynamoDb
  - **CUMULUS-2127**
    - Add schema migration for `collections` table
  - **CUMULUS-2129**
    - Added logic to `data-migration1` Lambda for migrating collection records
      from Dynamo to PostgreSQL
  - **CUMULUS-2157**
    - Add schema migration for `providers` table
    - Added logic to `data-migration1` Lambda for migrating provider records
      from Dynamo to PostgreSQL
  - **CUMULUS-2187**
    - Added logic to `data-migration1` Lambda for migrating async operation
      records from Dynamo to PostgreSQL
  - **CUMULUS-2198**
    - Added logic to `data-migration1` Lambda for migrating rule records from
      DynamoDB to PostgreSQL
  - **CUMULUS-2182**
    - Add schema migration for PDRs table
  - **CUMULUS-2230**
    - Add schema migration for `rules` table
  - **CUMULUS-2183**
    - Add schema migration for `asyncOperations` table
  - **CUMULUS-2184**
    - Add schema migration for `executions` table
  - **CUMULUS-2257**
    - Updated PostgreSQL table and column names to snake_case
    - Added `translateApiAsyncOperationToPostgresAsyncOperation` function to `@cumulus/db`
  - **CUMULUS-2186**
    - Added logic to `data-migration2` Lambda for migrating PDR records from
      DynamoDB to PostgreSQL
  - **CUMULUS-2235**
    - Added initial ingest load spec test/utility
  - **CUMULUS-2167**
    - Added logic to `data-migration2` Lambda for migrating Granule records from
      DynamoDB to PostgreSQL and parse Granule records to store File records in
      RDS.
  - **CUMULUS-2367**
    - Added `granules_executions` table to PostgreSQL schema to allow for a
      many-to-many relationship between granules and executions
      - The table refers to granule and execution records using foreign keys
        defined with ON CASCADE DELETE, which means that any time a granule or
        execution record is deleted, all of the records in the
        `granules_executions` table referring to that record will also be
        deleted.
    - Added `upsertGranuleWithExecutionJoinRecord` helper to `@cumulus/db` to
      allow for upserting a granule record and its corresponding
      `granules_execution` record
  - **CUMULUS-2128**
    - Added helper functions:
      - `@cumulus/db/translate/file/translateApiFiletoPostgresFile`
      - `@cumulus/db/translate/file/translateApiGranuletoPostgresGranule`
      - `@cumulus/message/Providers/getMessageProvider`
  - **CUMULUS-2190**
    - Added helper functions:
      - `@cumulus/message/Executions/getMessageExecutionOriginalPayload`
      - `@cumulus/message/Executions/getMessageExecutionFinalPayload`
      - `@cumulus/message/workflows/getMessageWorkflowTasks`
      - `@cumulus/message/workflows/getMessageWorkflowStartTime`
      - `@cumulus/message/workflows/getMessageWorkflowStopTime`
      - `@cumulus/message/workflows/getMessageWorkflowName`
  - **CUMULUS-2192**
    - Added helper functions:
      - `@cumulus/message/PDRs/getMessagePdrRunningExecutions`
      - `@cumulus/message/PDRs/getMessagePdrCompletedExecutions`
      - `@cumulus/message/PDRs/getMessagePdrFailedExecutions`
      - `@cumulus/message/PDRs/getMessagePdrStats`
      - `@cumulus/message/PDRs/getPdrPercentCompletion`
      - `@cumulus/message/workflows/getWorkflowDuration`
  - **CUMULUS-2199**
    - Added `translateApiRuleToPostgresRule` to `@cumulus/db` to translate API
      Rule to conform to Postgres Rule definition.
  - **CUMUlUS-2128**
    - Added "upsert" logic to the `sfEventSqsToDbRecords` Lambda for granule and
      file writes to the core PostgreSQL database
  - **CUMULUS-2199**
    - Updated Rules endpoint to write rules to core PostgreSQL database in
      addition to DynamoDB and to delete rules from the PostgreSQL database in
      addition to DynamoDB.
    - Updated `create` in Rules Model to take in optional `createdAt` parameter
      which sets the value of createdAt if not specified during function call.
  - **CUMULUS-2189**
    - Updated Provider endpoint logic to write providers in parallel to Core
      PostgreSQL database
    - Update integration tests to utilize API calls instead of direct
      api/model/Provider calls
  - **CUMULUS-2191**
    - Updated cumuluss/async-operation task to write async-operations to the
      PostgreSQL database.
  - **CUMULUS-2228**
    - Added logic to the `sfEventSqsToDbRecords` Lambda to write execution, PDR,
      and granule records to the core PostgreSQL database in parallel with
      writes to DynamoDB
  - **CUMUlUS-2190**
    - Added "upsert" logic to the `sfEventSqsToDbRecords` Lambda for PDR writes
      to the core PostgreSQL database
  - **CUMUlUS-2192**
    - Added "upsert" logic to the `sfEventSqsToDbRecords` Lambda for execution
      writes to the core PostgreSQL database
  - **CUMULUS-2187**
    - The `async-operations` endpoint will now omit `output` instead of
      returning `none` when the operation did not return output.
  - **CUMULUS-2167**
    - Change PostgreSQL schema definition for `files` to remove `filename` and
      `name` and only support `file_name`.
    - Change PostgreSQL schema definition for `files` to remove `size` to only
      support `file_size`.
    - Change `PostgresFile` to remove duplicate fields `filename` and `name` and
      rename `size` to `file_size`.
  - **CUMULUS-2266**
    - Change `sf-event-sqs-to-db-records` behavior to discard and not throw an
      error on an out-of-order/delayed message so as not to have it be sent to
      the DLQ.
  - **CUMULUS-2305**
    - Changed `DELETE /pdrs/{pdrname}` API behavior to also delete record from
      PostgreSQL database.
  - **CUMULUS-2309**
    - Changed `DELETE /granules/{granuleName}` API behavior to also delete
      record from PostgreSQL database.
    - Changed `Bulk operation BULK_GRANULE_DELETE` API behavior to also delete
      records from PostgreSQL database.
  - **CUMULUS-2367**
    - Updated `granule_cumulus_id` foreign key to granule in PostgreSQL `files`
      table to use a CASCADE delete, so records in the files table are
      automatically deleted by the database when the corresponding granule is
      deleted.
  - **CUMULUS-2407**
    - Updated data-migration1 and data-migration2 Lambdas to use UPSERT instead
      of UPDATE when migrating dynamoDB records to PostgreSQL.
    - Changed data-migration1 and data-migration2 logic to only update already
      migrated records if the incoming record update has a newer timestamp
  - **CUMULUS-2329**
    - Add `write-db-dlq-records-to-s3` lambda.
    - Add terraform config to automatically write db records DLQ messages to an
      s3 archive on the system bucket.
    - Add unit tests and a component spec test for the above.
  - **CUMULUS-2380**
    - Add `process-dead-letter-archive` lambda to pick up and process dead letters in the S3 system bucket dead letter archive.
    - Add `/deadLetterArchive/recoverCumulusMessages` endpoint to trigger an async operation to leverage this capability on demand.
    - Add unit tests and integration test for all of the above.
  - **CUMULUS-2406**
    - Updated parallel write logic to ensure that updatedAt/updated_at
      timestamps are the same in Dynamo/PG on record write for the following
      data types:
      - async operations
      - granules
      - executions
      - PDRs
  - **CUMULUS-2446**
    - Remove schema validation check against DynamoDB table for collections when
      migrating records from DynamoDB to core PostgreSQL database.
  - **CUMULUS-2447**
    - Changed `translateApiAsyncOperationToPostgresAsyncOperation` to call
      `JSON.stringify` and then `JSON.parse` on output.
  - **CUMULUS-2313**
    - Added `postgres-migration-async-operation` lambda to start an ECS task to
      run a the `data-migration2` lambda.
    - Updated `async_operations` table to include `Data Migration 2` as a new
      `operation_type`.
    - Updated `cumulus-tf/variables.tf` to include `optional_dynamo_tables` that
      will be merged with `dynamo_tables`.
  - **CUMULUS-2451**
    - Added summary type file `packages/db/src/types/summary.ts` with
      `MigrationSummary` and `DataMigration1` and `DataMigration2` types.
    - Updated `data-migration1` and `data-migration2` lambdas to return
      `MigrationSummary` objects.
    - Added logging for every batch of 100 records processed for executions,
      granules and files, and PDRs.
    - Removed `RecordAlreadyMigrated` logs in `data-migration1` and
      `data-migration2`
  - **CUMULUS-2452**
    - Added support for only migrating certain granules by specifying the
      `granuleSearchParams.granuleId` or `granuleSearchParams.collectionId`
      properties in the payload for the
      `<prefix>-postgres-migration-async-operation` Lambda
    - Added support for only running certain migrations for data-migration2 by
      specifying the `migrationsList` property in the payload for the
      `<prefix>-postgres-migration-async-operation` Lambda
  - **CUMULUS-2453**
    - Created `storeErrors` function which stores errors in system bucket.
    - Updated `executions` and `granulesAndFiles` data migrations to call `storeErrors` to store migration errors.
    - Added `system_bucket` variable to `data-migration2`.
  - **CUMULUS-2455**
    - Move granules API endpoint records move updates for migrated granule files
      if writing any of the granule files fails.
  - **CUMULUS-2468**
    - Added support for doing [DynamoDB parallel scanning](https://docs.aws.amazon.com/amazondynamodb/latest/developerguide/Scan.html#Scan.ParallelScan) for `executions` and `granules` migrations to improve performance. The behavior of the parallel scanning and writes can be controlled via the following properties on the event input to the `<prefix>-postgres-migration-async-operation` Lambda:
      - `granuleMigrationParams.parallelScanSegments`: How many segments to divide your granules DynamoDB table into for parallel scanning
      - `granuleMigrationParams.parallelScanLimit`: The maximum number of granule records to evaluate for each parallel scanning segment of the DynamoDB table
      - `granuleMigrationParams.writeConcurrency`: The maximum number of concurrent granule/file writes to perform to the PostgreSQL database across all DynamoDB segments
      - `executionMigrationParams.parallelScanSegments`: How many segments to divide your executions DynamoDB table into for parallel scanning
      - `executionMigrationParams.parallelScanLimit`: The maximum number of execution records to evaluate for each parallel scanning segment of the DynamoDB table
      - `executionMigrationParams.writeConcurrency`: The maximum number of concurrent execution writes to perform to the PostgreSQL database across all DynamoDB segments
  - **CUMULUS-2468** - Added `@cumulus/aws-client/DynamoDb.parallelScan` helper to perform [parallel scanning on DynamoDb tables](https://docs.aws.amazon.com/amazondynamodb/latest/developerguide/Scan.html#Scan.ParallelScan)
  - **CUMULUS-2507**
    - Updated granule record write logic to set granule status to `failed` in both Postgres and DynamoDB if any/all of its files fail to write to the database.

### Deprecated

- **CUMULUS-2185** - RDS Migration Epic
  - **CUMULUS-2455**
    - `@cumulus/ingest/moveGranuleFiles`

## [v8.1.2] 2021-07-29

**Please note** changes in 8.1.2 may not yet be released in future versions, as this
is a backport/patch release on the 8.x series of releases.  Updates that are
included in the future will have a corresponding CHANGELOG entry in future releases.

### Notable changes

- `cmr_custom_host` variable for `cumulus` module can now be used to configure Cumulus to
integrate with a custom CMR host name and protocol (e.g. `http://custom-cmr-host.com`). Note
that you **must** include a protocol (`http://` or `https://`) if specifying a value for this
variable.
- `@cumulus/sync-granule` task should now properly handle
syncing files from HTTP/HTTPS providers where basic auth is
required and involves a redirect to a different host (e.g.
downloading files protected by Earthdata Login)

### Added

- **CUMULUS-2548**
  - Added `allowed_redirects` field to PostgreSQL `providers` table
  - Added `allowedRedirects` field to DynamoDB `<prefix>-providers` table
  - Added `@cumulus/aws-client/S3.streamS3Upload` to handle uploading the contents
  of a readable stream to S3 and returning a promise

### Changed

- Updated `cmr_custom_host` variable to accept a full protocol and host name
(e.g. `http://cmr-custom-host.com`), whereas it previously only accepted a host name

### Fixed

- Fixed bug where `cmr_custom_host` variable was not properly forwarded into `archive`, `ingest`, and `sqs-message-remover` modules from `cumulus` module
- **CUMULUS-2548**
  - Fixed `@cumulus/ingest/HttpProviderClient.sync` to
properly handle basic auth when redirecting to a different
host and/or host with a different port

## [v8.1.1] 2021-04-30 -- Patch Release

**Please note** changes in 8.1.1 may not yet be released in future versions, as this
is a backport/patch release on the 8.x series of releases.  Updates that are
included in the future will have a corresponding CHANGELOG entry in future releases.

### Added

- **CUMULUS-2497**
  - Created `isISOFile()` to check if a CMR file is a CMR ISO file.

### Fixed

- **CUMULUS-2512**
  - Updated ingest package S3 provider client to take additional parameter
    `remoteAltBucket` on `download` method to allow for per-file override of
    provider bucket for checksum
  - Updated @cumulus/ingest.fetchTextFile's signature to be parameterized and
    added `remoteAltBucket`to allow for an override of the passed in provider
    bucket for the source file
  - Update "eslint-plugin-import" to be pinned to 2.22.1

### Changed

- **CUMULUS-2497**
  - Changed the `@cumulus/cmrjs` package:
    - Updated `@cumulus/cmrjs/cmr-utils.getGranuleTemporalInfo()` so it now
      returns temporal info for CMR ISO 19115 SMAP XML files.
    - Updated `@cumulus/cmrjs/cmr-utils.isCmrFilename()` to include
      `isISOFile()`.

- **[2216](https://github.com/nasa/cumulus/issues/2216)**
  - Removed "node-forge", "xml-crypto" from audit whitelist, added "underscore"

## [v8.1.0] 2021-04-29

### Added

- **CUMULUS-2348**
  - The `@cumulus/api` `/granules` and `/granules/{granuleId}` endpoints now take `getRecoveryStatus` parameter
  to include recoveryStatus in result granule(s)
  - The `@cumulus/api-client.granules.getGranule` function takes a `query` parameter which can be used to
  request additional granule information.
  - Published `@cumulus/api@7.2.1-alpha.0` for dashboard testing
- **CUMULUS-2469**
  - Added `tf-modules/cumulus_distribution` module to standup a skeleton
    distribution api

## [v8.0.0] 2021-04-08

### BREAKING CHANGES

- **CUMULUS-2428**
  - Changed `/granules/bulk` to use `queueUrl` property instead of a `queueName` property for setting the queue to use for scheduling bulk granule workflows

### Notable changes

- Bulk granule operations endpoint now supports setting a custom queue for scheduling workflows via the `queueUrl` property in the request body. If provided, this value should be the full URL for an SQS queue.

### Added

- **CUMULUS-2374**
  - Add cookbok entry for queueing PostToCmr step
  - Add example workflow to go with cookbook
- **CUMULUS-2421**
  - Added **experimental** `ecs_include_docker_cleanup_cronjob` boolean variable to the Cumulus module to enable cron job to clean up docker root storage blocks in ECS cluster template for non-`device-mapper` storage drivers. Default value is `false`. This fulfills a specific user support request. This feature is otherwise untested and will remain so until we can iterate with a better, more general-purpose solution. Use of this feature is **NOT** recommended unless you are certain you need it.

- **CUMULUS-1808**
  - Add additional error messaging in `deleteSnsTrigger` to give users more context about where to look to resolve ResourceNotFound error when disabling or deleting a rule.

### Fixed

- **CUMULUS-2281**
  - Changed discover-granules task to write discovered granules directly to
    logger, instead of via environment variable. This fixes a problem where a
    large number of found granules prevents this lambda from running as an
    activity with an E2BIG error.

## [v7.2.0] 2021-03-23

### Added

- **CUMULUS-2346**
  - Added orca API endpoint to `@cumulus/api` to get recovery status
  - Add `CopyToGlacier` step to [example IngestAndPublishGranuleWithOrca workflow](https://github.com/nasa/cumulus/blob/master/example/cumulus-tf/ingest_and_publish_granule_with_orca_workflow.tf)

### Changed

- **HYRAX-357**
  - Format of NGAP OPeNDAP URL changed and by default now is referring to concept id and optionally can include short name and version of collection.
  - `addShortnameAndVersionIdToConceptId` field has been added to the config inputs of the `hyrax-metadata-updates` task

## [v7.1.0] 2021-03-12

### Notable changes

- `sync-granule` task will now properly handle syncing 0 byte files to S3
- SQS/Kinesis rules now support scheduling workflows to a custom queue via the `rule.queueUrl` property. If provided, this value should be the full URL for an SQS queue.

### Added

- `tf-modules/cumulus` module now supports a `cmr_custom_host` variable that can
  be used to set to an arbitray  host for making CMR requests (e.g.
  `https://custom-cmr-host.com`).
- Added `buckets` variable to `tf-modules/archive`
- **CUMULUS-2345**
  - Deploy ORCA with Cumulus, see `example/cumulus-tf/orca.tf` and `example/cumulus-tf/terraform.tfvars.example`
  - Add `CopyToGlacier` step to [example IngestAndPublishGranule workflow](https://github.com/nasa/cumulus/blob/master/example/cumulus-tf/ingest_and_publish_granule_workflow.asl.json)
- **CUMULUS-2424**
  - Added `childWorkflowMeta` to `queue-pdrs` config. An object passed to this config value will be merged into a child workflow message's `meta` object. For an example of how this can be used, see `example/cumulus-tf/discover_and_queue_pdrs_with_child_workflow_meta_workflow.asl.json`.
- **CUMULUS-2427**
  - Added support for using a custom queue with SQS and Kinesis rules. Whatever queue URL is set on the `rule.queueUrl` property will be used to schedule workflows for that rule. This change allows SQS/Kinesis rules to use [any throttled queues defined for a deployment](https://nasa.github.io/cumulus/docs/data-cookbooks/throttling-queued-executions).

### Fixed

- **CUMULUS-2394**
  - Updated PDR and Granule writes to check the step function `workflow_start_time` against
      the `createdAt` field  for each record to ensure old records do not
      overwrite newer ones

### Changed

- `<prefix>-lambda-api-gateway` IAM role used by API Gateway Lambda now
  supports accessing all buckets defined in your `buckets` variable except
  "internal" buckets
- Updated the default scroll duration used in ESScrollSearch and part of the
  reconcilation report functions as a result of testing and seeing timeouts
  at its current value of 2min.
- **CUMULUS-2355**
  - Added logic to disable `/s3Credentials` endpoint based upon value for
    environment variable `DISABLE_S3_CREDENTIALS`. If set to "true", the
    endpoint will not dispense S3 credentials and instead return a message
    indicating that the endpoint has been disabled.
- **CUMULUS-2397**
  - Updated `/elasticsearch` endpoint's `reindex` function to prevent
    reindexing when source and destination indices are the same.
- **CUMULUS-2420**
  - Updated test function `waitForAsyncOperationStatus` to take a retryObject
    and use exponential backoff.  Increased the total test duration for both
    AsycOperation specs and the ReconciliationReports tests.
  - Updated the default scroll duration used in ESScrollSearch and part of the
    reconcilation report functions as a result of testing and seeing timeouts
    at its current value of 2min.
- **CUMULUS-2427**
  - Removed `queueUrl` from the parameters object for `@cumulus/message/Build.buildQueueMessageFromTemplate`
  - Removed `queueUrl` from the parameters object for `@cumulus/message/Build.buildCumulusMeta`

### Fixed

- Fixed issue in `@cumulus/ingest/S3ProviderClient.sync()` preventing 0 byte files from being synced to S3.

### Removed

- Removed variables from `tf-modules/archive`:
  - `private_buckets`
  - `protected_buckets`
  - `public_buckets`

## [v7.0.0] 2021-02-22

### BREAKING CHANGES

- **CUMULUS-2362** - Endpoints for the logs (/logs) will now throw an error unless Metrics is set up

### Added

- **CUMULUS-2345**
  - Deploy ORCA with Cumulus, see `example/cumulus-tf/orca.tf` and `example/cumulus-tf/terraform.tfvars.example`
  - Add `CopyToGlacier` step to [example IngestAndPublishGranule workflow](https://github.com/nasa/cumulus/blob/master/example/cumulus-tf/ingest_and_publish_granule_workflow.asl.json)
- **CUMULUS-2376**
  - Added `cmrRevisionId` as an optional parameter to `post-to-cmr` that will be used when publishing metadata to CMR.
- **CUMULUS-2412**
  - Adds function `getCollectionsByShortNameAndVersion` to @cumulus/cmrjs that performs a compound query to CMR to retrieve collection information on a list of collections. This replaces a series of calls to the CMR for each collection with a single call on the `/collections` endpoint and should improve performance when CMR return times are increased.

### Changed

- **CUMULUS-2362**
  - Logs endpoints only work with Metrics set up
- **CUMULUS-2376**
  - Updated `publishUMMGJSON2CMR` to take in an optional `revisionId` parameter.
  - Updated `publishUMMGJSON2CMR` to throw an error if optional `revisionId` does not match resulting revision ID.
  - Updated `publishECHO10XML2CMR` to take in an optional `revisionId` parameter.
  - Updated `publishECHO10XML2CMR` to throw an error if optional `revisionId` does not match resulting revision ID.
  - Updated `publish2CMR` to take in optional `cmrRevisionId`.
  - Updated `getWriteHeaders` to take in an optional CMR Revision ID.
  - Updated `ingestGranule` to take in an optional CMR Revision ID to pass to `getWriteHeaders`.
  - Updated `ingestUMMGranule` to take in an optional CMR Revision ID to pass to `getWriteHeaders`.
- **CUMULUS-2350**
  - Updates the examples on the `/s3credentialsREADME`, to include Python and
    JavaScript code demonstrating how to refrsh  the s3credential for
    programatic access.
- **CUMULUS-2383**
  - PostToCMR task will return CMRInternalError when a `500` status is returned from CMR

## [v6.0.0] 2021-02-16

### MIGRATION NOTES

- **CUMULUS-2255** - Cumulus has upgraded its supported version of Terraform
  from **0.12.12** to **0.13.6**. Please see the [instructions to upgrade your
  deployments](https://github.com/nasa/cumulus/blob/master/docs/upgrade-notes/upgrading-tf-version-0.13.6.md).

- **CUMULUS-2350**
  - If the  `/s3credentialsREADME`, does not appear to be working after
    deploymnt, [manual redeployment](https://docs.aws.amazon.com/apigateway/latest/developerguide/how-to-deploy-api-with-console.html)
    of the API-gateway stage may be necessary to finish the deployment.

### BREAKING CHANGES

- **CUMULUS-2255** - Cumulus has upgraded its supported version of Terraform from **0.12.12** to **0.13.6**.

### Added

- **CUMULUS-2291**
  - Add provider filter to Granule Inventory Report
- **CUMULUS-2300**
  - Added `childWorkflowMeta` to `queue-granules` config. Object passed to this
    value will be merged into a child workflow message's  `meta` object. For an
    example of how this can be used, see
    `example/cumulus-tf/discover_granules_workflow.asl.json`.
- **CUMULUS-2350**
  - Adds an unprotected endpoint, `/s3credentialsREADME`, to the
    s3-credentials-endpoint that displays  information on how to use the
    `/s3credentials` endpoint
- **CUMULUS-2368**
  - Add QueueWorkflow task
- **CUMULUS-2391**
  - Add reportToEms to collections.files file schema
- **CUMULUS-2395**
  - Add Core module parameter `ecs_custom_sg_ids` to Cumulus module to allow for
    custom security group mappings
- **CUMULUS-2402**
  - Officially expose `sftp()` for use in `@cumulus/sftp-client`

### Changed

- **CUMULUS-2323**
  - The sync granules task when used with the s3 provider now uses the
    `source_bucket` key in `granule.files` objects.  If incoming payloads using
    this task have a `source_bucket` value for a file using the s3 provider, the
    task will attempt to sync from the bucket defined in the file's
    `source_bucket` key instead of the `provider`.
    - Updated `S3ProviderClient.sync` to allow for an optional bucket parameter
      in support of the changed behavior.
  - Removed `addBucketToFile` and related code from sync-granules task

- **CUMULUS-2255**
  - Updated Terraform deployment code syntax for compatibility with version 0.13.6
- **CUMULUS-2321**
  - Updated API endpoint GET `/reconciliationReports/{name}` to return the
    pre-signe s3 URL in addition to report data

### Fixed

- Updated `hyrax-metadata-updates` task so the opendap url has Type 'USE SERVICE API'

- **CUMULUS-2310**
  - Use valid filename for reconciliation report
- **CUMULUS-2351**
  - Inventory report no longer includes the File/Granule relation object in the
    okCountByGranules key of a report.  The information is only included when a
    'Granule Not Found' report is run.

### Removed

- **CUMULUS-2364**
  - Remove the internal Cumulus logging lambda (log2elasticsearch)

## [v5.0.1] 2021-01-27

### Changed

- **CUMULUS-2344**
  - Elasticsearch API now allows you to reindex to an index that already exists
  - If using the Change Index operation and the new index doesn't exist, it will be created
  - Regarding instructions for CUMULUS-2020, you can now do a change index
    operation before a reindex operation. This will
    ensure that new data will end up in the new index while Elasticsearch is reindexing.

- **CUMULUS-2351**
  - Inventory report no longer includes the File/Granule relation object in the okCountByGranules key of a report. The information is only included when a 'Granule Not Found' report is run.

### Removed

- **CUMULUS-2367**
  - Removed `execution_cumulus_id` column from granules RDS schema and data type

## [v5.0.0] 2021-01-12

### BREAKING CHANGES

- **CUMULUS-2020**
  - Elasticsearch data mappings have been updated to improve search and the API
    has been update to reflect those changes. See Migration notes on how to
    update the Elasticsearch mappings.

### Migration notes

- **CUMULUS-2020**
  - Elasticsearch data mappings have been updated to improve search. For
    example, case insensitive searching will now work (e.g. 'MOD' and 'mod' will
    return the same granule results). To use the improved Elasticsearch queries,
    [reindex](https://nasa.github.io/cumulus-api/#reindex) to create a new index
    with the correct types. Then perform a [change
    index](https://nasa.github.io/cumulus-api/#change-index) operation to use
    the new index.
- **CUMULUS-2258**
  - Because the `egress_lambda_log_group` and
    `egress_lambda_log_subscription_filter` resource were removed from the
    `cumulus` module, new definitions for these resources must be added to
    `cumulus-tf/main.tf`. For reference on how to define these resources, see
    [`example/cumulus-tf/thin_egress_app.tf`](https://github.com/nasa/cumulus/blob/master/example/cumulus-tf/thin_egress_app.tf).
  - The `tea_stack_name` variable being passed into the `cumulus` module should be removed
- **CUMULUS-2344**
  - Regarding instructions for CUMULUS-2020, you can now do a change index operation before a reindex operation. This will
    ensure that new data will end up in the new index while Elasticsearch is reindexing.

### BREAKING CHANGES

- **CUMULUS-2020**
  - Elasticsearch data mappings have been updated to improve search and the API has been updated to reflect those changes. See Migration notes on how to update the Elasticsearch mappings.

### Added

- **CUMULUS-2318**
  - Added`async_operation_image` as `cumulus` module variable to allow for override of the async_operation container image.  Users can optionally specify a non-default docker image for use with Core async operations.
- **CUMULUS-2219**
  - Added `lzards-backup` Core task to facilitate making LZARDS backup requests in Cumulus ingest workflows
- **CUMULUS-2092**
  - Add documentation for Granule Not Found Reports
- **HYRAX-320**
  - `@cumulus/hyrax-metadata-updates`Add component URI encoding for entry title id and granule ur to allow for values with special characters in them. For example, EntryTitleId 'Sentinel-6A MF/Jason-CS L2 Advanced Microwave Radiometer (AMR-C) NRT Geophysical Parameters' Now, URLs generated from such values will be encoded correctly and parsable by HyraxInTheCloud
- **CUMULUS-1370**
  - Add documentation for Getting Started section including FAQs
- **CUMULUS-2092**
  - Add documentation for Granule Not Found Reports
- **CUMULUS-2219**
  - Added `lzards-backup` Core task to facilitate making LZARDS backup requests in Cumulus ingest workflows
- **CUMULUS-2280**
  - In local api, retry to create tables if they fail to ensure localstack has had time to start fully.
- **CUMULUS-2290**
  - Add `queryFields` to granule schema, and this allows workflow tasks to add queryable data to granule record. For reference on how to add data to `queryFields` field, see [`example/cumulus-tf/kinesis_trigger_test_workflow.tf`](https://github.com/nasa/cumulus/blob/master/example/cumulus-tf/kinesis_trigger_test_workflow.tf).
- **CUMULUS-2318**
  - Added`async_operation_image` as `cumulus` module variable to allow for override of the async_operation container image.  Users can optionally specify a non-default docker image for use with Core async operations.

### Changed

- **CUMULUS-2020**
  - Updated Elasticsearch mappings to support case-insensitive search
- **CUMULUS-2124**
  - cumulus-rds-tf terraform module now takes engine_version as an input variable.
- **CUMULUS-2279**
  - Changed the formatting of granule CMR links: instead of a link to the `/search/granules.json` endpoint, now it is a direct link to `/search/concepts/conceptid.format`
- **CUMULUS-2296**
  - Improved PDR spec compliance of `parse-pdr` by updating `@cumulus/pvl` to parse fields in a manner more consistent with the PDR ICD, with respect to numbers and dates. Anything not matching the ICD expectations, or incompatible with Javascript parsing, will be parsed as a string instead.
- **CUMULUS-2344**
  - Elasticsearch API now allows you to reindex to an index that already exists
  - If using the Change Index operation and the new index doesn't exist, it will be created

### Removed

- **CUMULUS-2258**
  - Removed `tea_stack_name` variable from `tf-modules/distribution/variables.tf` and `tf-modules/cumulus/variables.tf`
  - Removed `egress_lambda_log_group` and `egress_lambda_log_subscription_filter` resources from `tf-modules/distribution/main.tf`

## [v4.0.0] 2020-11-20

### Migration notes

- Update the name of your `cumulus_message_adapter_lambda_layer_arn` variable for the `cumulus` module to `cumulus_message_adapter_lambda_layer_version_arn`. The value of the variable should remain the same (a layer version ARN of a Lambda layer for the [`cumulus-message-adapter`](https://github.com/nasa/cumulus-message-adapter/).
- **CUMULUS-2138** - Update all workflows using the `MoveGranules` step to add `UpdateGranulesCmrMetadataFileLinksStep`that runs after it. See the example [`IngestAndPublishWorkflow`](https://github.com/nasa/cumulus/blob/master/example/cumulus-tf/ingest_and_publish_granule_workflow.asl.json) for reference.
- **CUMULUS-2251**
  - Because it has been removed from the `cumulus` module, a new resource definition for `egress_api_gateway_log_subscription_filter` must be added to `cumulus-tf/main.tf`. For reference on how to define this resource, see [`example/cumulus-tf/main.tf`](https://github.com/nasa/cumulus/blob/master/example/cumulus-tf/main.tf).

### Added

- **CUMULUS-2248**
  - Updates Integration Tests README to point to new fake provider template.
- **CUMULUS-2239**
  - Add resource declaration to create a VPC endpoint in tea-map-cache module if `deploy_to_ngap` is false.
- **CUMULUS-2063**
  - Adds a new, optional query parameter to the `/collections[&getMMT=true]` and `/collections/active[&getMMT=true]` endpoints. When a user provides a value of `true` for `getMMT` in the query parameters, the endpoint will search CMR and update each collection's results with new key `MMTLink` containing a link to the MMT (Metadata Management Tool) if a CMR collection id is found.
- **CUMULUS-2170**
  - Adds ability to filter granule inventory reports
- **CUMULUS-2211**
  - Adds `granules/bulkReingest` endpoint to `@cumulus/api`
- **CUMULUS-2251**
  - Adds `log_api_gateway_to_cloudwatch` variable to `example/cumulus-tf/variables.tf`.
  - Adds `log_api_gateway_to_cloudwatch` variable to `thin_egress_app` module definition.

### Changed

- **CUMULUS-2216**
  - `/collection` and `/collection/active` endpoints now return collections without granule aggregate statistics by default. The original behavior is preserved and can be found by including a query param of `includeStats=true` on the request to the endpoint.
  - The `es/collections` Collection class takes a new parameter includeStats. It no longer appends granule aggregate statistics to the returned results by default. One must set the new parameter to any non-false value.
- **CUMULUS-2201**
  - Update `dbIndexer` lambda to process requests in serial
  - Fixes ingestPdrWithNodeNameSpec parsePdr provider error
- **CUMULUS-2251**
  - Moves Egress Api Gateway Log Group Filter from `tf-modules/distribution/main.tf` to `example/cumulus-tf/main.tf`

### Fixed

- **CUMULUS-2251**
  - This fixes a deployment error caused by depending on the `thin_egress_app` module output for a resource count.

### Removed

- **CUMULUS-2251**
  - Removes `tea_api_egress_log_group` variable from `tf-modules/distribution/variables.tf` and `tf-modules/cumulus/variables.tf`.

### BREAKING CHANGES

- **CUMULUS-2138** - CMR metadata update behavior has been removed from the `move-granules` task into a
new `update-granules-cmr-metadata-file-links` task.
- **CUMULUS-2216**
  - `/collection` and `/collection/active` endpoints now return collections without granule aggregate statistics by default. The original behavior is preserved and can be found by including a query param of `includeStats=true` on the request to the endpoint.  This is likely to affect the dashboard only but included here for the change of behavior.
- **[1956](https://github.com/nasa/cumulus/issues/1956)**
  - Update the name of the `cumulus_message_adapter_lambda_layer_arn` output from the `cumulus-message-adapter` module to `cumulus_message_adapter_lambda_layer_version_arn`. The output value has changed from being the ARN of the Lambda layer **without a version** to the ARN of the Lambda layer **with a version**.
  - Update the variable name in the `cumulus` and `ingest` modules from `cumulus_message_adapter_lambda_layer_arn` to `cumulus_message_adapter_lambda_layer_version_arn`

## [v3.0.1] 2020-10-21

- **CUMULUS-2203**
  - Update Core tasks to use
    [cumulus-message-adapter-js](https://github.com/nasa/cumulus-message-adapter-js)
    v2.0.0 to resolve memory leak/lambda ENOMEM constant failure issue.   This
    issue caused lambdas to slowly use all memory in the run environment and
    prevented AWS from halting/restarting warmed instances when task code was
    throwing consistent errors under load.

- **CUMULUS-2232**
  - Updated versions for `ajv`, `lodash`, `googleapis`, `archiver`, and
    `@cumulus/aws-client` to remediate vulnerabilities found in SNYK scan.

### Fixed

- **CUMULUS-2233**
  - Fixes /s3credentials bug where the expiration time on the cookie was set to a time that is always expired, so authentication was never being recognized as complete by the API. Consequently, the user would end up in a redirect loop and requests to /s3credentials would never complete successfully. The bug was caused by the fact that the code setting the expiration time for the cookie was expecting a time value in milliseconds, but was receiving the expirationTime from the EarthdataLoginClient in seconds. This bug has been fixed by converting seconds into milliseconds. Unit tests were added to test that the expiration time has been converted to milliseconds and checking that the cookie's expiration time is greater than the current time.

## [v3.0.0] 2020-10-7

### MIGRATION STEPS

- **CUMULUS-2099**
  - All references to `meta.queues` in workflow configuration must be replaced with references to queue URLs from Terraform resources. See the updated [data cookbooks](https://nasa.github.io/cumulus/docs/data-cookbooks/about-cookbooks) or example [Discover Granules workflow configuration](https://github.com/nasa/cumulus/blob/master/example/cumulus-tf/discover_granules_workflow.asl.json).
  - The steps for configuring queued execution throttling have changed. See the [updated documentation](https://nasa.github.io/cumulus/docs/data-cookbooks/throttling-queued-executions).
  - In addition to the configuration for execution throttling, the internal mechanism for tracking executions by queue has changed. As a result, you should **disable any rules or workflows scheduling executions via a throttled queue** before upgrading. Otherwise, you may be at risk of having **twice as many executions** as are configured for the queue while the updated tracking is deployed. You can re-enable these rules/workflows once the upgrade is complete.

- **CUMULUS-2111**
  - **Before you re-deploy your `cumulus-tf` module**, note that the [`thin-egress-app`][thin-egress-app] is no longer deployed by default as part of the `cumulus` module, so you must add the TEA module to your deployment and manually modify your Terraform state **to avoid losing your API gateway and impacting any Cloudfront endpoints pointing to those gateways**. If you don't care about losing your API gateway and impacting Cloudfront endpoints, you can ignore the instructions for manually modifying state.

    1. Add the [`thin-egress-app`][thin-egress-app] module to your `cumulus-tf` deployment as shown in the [Cumulus example deployment](https://github.com/nasa/cumulus/tree/master/example/cumulus-tf/main.tf).

         - Note that the values for `tea_stack_name` variable to the `cumulus` module and the `stack_name` variable to the `thin_egress_app` module **must match**
         - Also, if you are specifying the `stage_name` variable to the `thin_egress_app` module, **the value of the `tea_api_gateway_stage` variable to the `cumulus` module must match it**

    2. **If you want to preserve your existing `thin-egress-app` API gateway and avoid having to update your Cloudfront endpoint for distribution, then you must follow these instructions**: <https://nasa.github.io/cumulus/docs/upgrade-notes/migrate_tea_standalone>. Otherwise, you can re-deploy as usual.

  - If you provide your own custom bucket map to TEA as a standalone module, **you must ensure that your custom bucket map includes mappings for the `protected` and `public` buckets specified in your `cumulus-tf/terraform.tfvars`, otherwise Cumulus may not be able to determine the correct distribution URL for ingested files and you may encounter errors**

- **CUMULUS-2197**
  - EMS resources are now optional, and `ems_deploy` is set to `false` by default, which will delete your EMS resources.
  - If you would like to keep any deployed EMS resources, add the `ems_deploy` variable set to `true` in your `cumulus-tf/terraform.tfvars`

### BREAKING CHANGES

- **CUMULUS-2200**
  - Changes return from 303 redirect to 200 success for `Granule Inventory`'s
    `/reconciliationReport` returns.  The user (dashboard) must read the value
    of `url` from the return to get the s3SignedURL and then download the report.
- **CUMULUS-2099**
  - `meta.queues` has been removed from Cumulus core workflow messages.
  - `@cumulus/sf-sqs-report` workflow task no longer reads the reporting queue URL from `input.meta.queues.reporting` on the incoming event. Instead, it requires that the queue URL be set as the `reporting_queue_url` environment variable on the deployed Lambda.
- **CUMULUS-2111**
  - The deployment of the `thin-egress-app` module has be removed from `tf-modules/distribution`, which is a part of the `tf-modules/cumulus` module. Thus, the `thin-egress-app` module is no longer deployed for you by default. See the migration steps for details about how to add deployment for the `thin-egress-app`.
- **CUMULUS-2141**
  - The `parse-pdr` task has been updated to respect the `NODE_NAME` property in
    a PDR's `FILE_GROUP`. If a `NODE_NAME` is present, the task will query the
    Cumulus API for a provider with that host. If a provider is found, the
    output granule from the task will contain a `provider` property containing
    that provider. If `NODE_NAME` is set but a provider with that host cannot be
    found in the API, or if multiple providers are found with that same host,
    the task will fail.
  - The `queue-granules` task has been updated to expect an optional
    `granule.provider` property on each granule. If present, the granule will be
    enqueued using that provider. If not present, the task's `config.provider`
    will be used instead.
- **CUMULUS-2197**
  - EMS resources are now optional and will not be deployed by default. See migration steps for information
    about how to deploy EMS resources.

#### CODE CHANGES

- The `@cumulus/api-client.providers.getProviders` function now takes a
  `queryStringParameters` parameter which can be used to filter the providers
  which are returned
- The `@cumulus/aws-client/S3.getS3ObjectReadStreamAsync` function has been
  removed. It read the entire S3 object into memory before returning a read
  stream, which could cause Lambdas to run out of memory. Use
  `@cumulus/aws-client/S3.getObjectReadStream` instead.
- The `@cumulus/ingest/util.lookupMimeType` function now returns `undefined`
  rather than `null` if the mime type could not be found.
- The `@cumulus/ingest/lock.removeLock` function now returns `undefined`
- The `@cumulus/ingest/granule.generateMoveFileParams` function now returns
  `source: undefined` and `target :undefined` on the response object if either could not be
  determined. Previously, `null` had been returned.
- The `@cumulus/ingest/recursion.recursion` function must now be imported using
  `const { recursion } = require('@cumulus/ingest/recursion');`
- The `@cumulus/ingest/granule.getRenamedS3File` function has been renamed to
  `listVersionedObjects`
- `@cumulus/common.http` has been removed
- `@cumulus/common/http.download` has been removed

### Added

- **CUMULUS-1855**
  - Fixed SyncGranule task to return an empty granules list when given an empty
    (or absent) granules list on input, rather than throwing an exception
- **CUMULUS-1955**
  - Added `@cumulus/aws-client/S3.getObject` to get an AWS S3 object
  - Added `@cumulus/aws-client/S3.waitForObject` to get an AWS S3 object,
    retrying, if necessary
- **CUMULUS-1961**
  - Adds `startTimestamp` and `endTimestamp` parameters to endpoint
    `reconcilationReports`.  Setting these values will filter the returned
    report to cumulus data that falls within the timestamps. It also causes the
    report to be one directional, meaning cumulus is only reconciled with CMR,
    but not the other direction. The Granules will be filtered by their
    `updatedAt` values. Collections are filtered by the updatedAt time of their
    granules, i.e. Collections with granules that are updatedAt a time between
    the time parameters will be returned in the reconciliation reports.
  - Adds `startTimestamp` and `endTimestamp` parameters to create-reconciliation-reports
    lambda function. If either of these params is passed in with a value that can be
    converted to a date object, the inter-platform comparison between Cumulus and CMR will
    be one way.  That is, collections, granules, and files will be filtered by time for
    those found in Cumulus and only those compared to the CMR holdings. For the moment
    there is not enough information to change the internal consistency check, and S3 vs
    Cumulus comparisons are unchanged by the timestamps.
- **CUMULUS-1962**
  - Adds `location` as parameter to `/reconciliationReports` endpoint. Options are `S3`
    resulting in a S3 vs. Cumulus database search or `CMR` resulting in CMR vs. Cumulus database search.
- **CUMULUS-1963**
  - Adds `granuleId` as input parameter to `/reconcilationReports`
    endpoint. Limits inputs parameters to either `collectionId` or `granuleId`
    and will fail to create the report if both are provided.  Adding granuleId
    will find collections in Cumulus by granuleId and compare those one way
    with those in CMR.
  - `/reconciliationReports` now validates any input json before starting the
    async operation and the lambda handler no longer validates input
    parameters.
- **CUMULUS-1964**
  - Reports can now be filtered on provider
- **CUMULUS-1965**
  - Adds `collectionId` parameter to the `/reconcilationReports`
    endpoint. Setting this value will limit the scope of the reconcilation
    report to only the input collectionId when comparing Cumulus and
    CMR. `collectionId` is provided an array of strings e.g. `[shortname___version, shortname2___version2]`
- **CUMULUS-2107**
  - Added a new task, `update-cmr-access-constraints`, that will set access constraints in CMR Metadata.
    Currently supports UMMG-JSON and Echo10XML, where it will configure `AccessConstraints` and
    `RestrictionFlag/RestrictionComment`, respectively.
  - Added an operator doc on how to configure and run the access constraint update workflow, which will update the metadata using the new task, and then publish the updated metadata to CMR.
  - Added an operator doc on bulk operations.
- **CUMULUS-2111**
  - Added variables to `cumulus` module:
    - `tea_api_egress_log_group`
    - `tea_external_api_endpoint`
    - `tea_internal_api_endpoint`
    - `tea_rest_api_id`
    - `tea_rest_api_root_resource_id`
    - `tea_stack_name`
  - Added variables to `distribution` module:
    - `tea_api_egress_log_group`
    - `tea_external_api_endpoint`
    - `tea_internal_api_endpoint`
    - `tea_rest_api_id`
    - `tea_rest_api_root_resource_id`
    - `tea_stack_name`
- **CUMULUS-2112**
  - Added `@cumulus/api/lambdas/internal-reconciliation-report`, so create-reconciliation-report
    lambda can create `Internal` reconciliation report
- **CUMULUS-2116**
  - Added `@cumulus/api/models/granule.unpublishAndDeleteGranule` which
  unpublishes a granule from CMR and deletes it from Cumulus, but does not
  update the record to `published: false` before deletion
- **CUMULUS-2113**
  - Added Granule not found report to reports endpoint
  - Update reports to return breakdown by Granule of files both in DynamoDB and S3
- **CUMULUS-2123**
  - Added `cumulus-rds-tf` DB cluster module to `tf-modules` that adds a
    severless RDS Aurora/ PostgreSQL  database cluster to meet the PostgreSQL
    requirements for future releases.
  - Updated the default Cumulus module to take the following new required variables:
    - rds_user_access_secret_arn:
      AWS Secrets Manager secret ARN containing a JSON string of DB credentials
      (containing at least host, password, port as keys)
    - rds_security_group:
      RDS Security Group that provides connection access to the RDS cluster
  - Updated API lambdas and default ECS cluster to add them to the
    `rds_security_group` for database access
- **CUMULUS-2126**
  - The collections endpoint now writes to the RDS database
- **CUMULUS-2127**
  - Added migration to create collections relation for RDS database
- **CUMULUS-2129**
  - Added `data-migration1` Terraform module and Lambda to migrate data from Dynamo to RDS
    - Added support to Lambda for migrating collections data from Dynamo to RDS
- **CUMULUS-2155**
  - Added `rds_connection_heartbeat` to `cumulus` and `data-migration` tf
    modules.  If set to true, this diagnostic variable instructs Core's database
    code to fire off a connection 'heartbeat' query and log the timing/results
    for diagnostic purposes, and retry certain connection timeouts once.
    This option is disabled by default
- **CUMULUS-2156**
  - Support array inputs parameters for `Internal` reconciliation report
- **CUMULUS-2157**
  - Added support to `data-migration1` Lambda for migrating providers data from Dynamo to RDS
    - The migration process for providers will convert any credentials that are stored unencrypted or encrypted with an S3 keypair provider to be encrypted with a KMS key instead
- **CUMULUS-2161**
  - Rules now support an `executionNamePrefix` property. If set, any executions
    triggered as a result of that rule will use that prefix in the name of the
    execution.
  - The `QueueGranules` task now supports an `executionNamePrefix` property. Any
    executions queued by that task will use that prefix in the name of the
    execution. See the
    [example workflow](./example/cumulus-tf/discover_granules_with_execution_name_prefix_workflow.asl.json)
    for usage.
  - The `QueuePdrs` task now supports an `executionNamePrefix` config property.
    Any executions queued by that task will use that prefix in the name of the
    execution. See the
    [example workflow](./example/cumulus-tf/discover_and_queue_pdrs_with_execution_name_prefix_workflow.asl.json)
    for usage.
- **CUMULUS-2162**
  - Adds new report type to `/reconciliationReport` endpoint.  The new report
    is `Granule Inventory`. This report is a CSV file of all the granules in
    the Cumulus DB. This report will eventually replace the existing
    `granules-csv` endpoint which has been deprecated.
- **CUMULUS-2197**
  - Added `ems_deploy` variable to the `cumulus` module. This is set to false by default, except
    for our example deployment, where it is needed for integration tests.

### Changed

- Upgraded version of [TEA](https://github.com/asfadmin/thin-egress-app/) deployed with Cumulus to build 88.
- **CUMULUS-2107**
  - Updated the `applyWorkflow` functionality on the granules endpoint to take a `meta` property to pass into the workflow message.
  - Updated the `BULK_GRANULE` functionality on the granules endpoint to support the above `applyWorkflow` change.
- **CUMULUS-2111**
  - Changed `distribution_api_gateway_stage` variable for `cumulus` module to `tea_api_gateway_stage`
  - Changed `api_gateway_stage` variable for `distribution` module to `tea_api_gateway_stage`
- **CUMULUS-2224**
  - Updated `/reconciliationReport`'s file reconciliation to include `"EXTENDED METADATA"` as a valid CMR relatedUrls Type.

### Fixed

- **CUMULUS-2168**
  - Fixed issue where large number of documents (generally logs) in the
    `cumulus` elasticsearch index results in the collection granule stats
    queries failing for the collections list api endpoint
- **CUMULUS-1955**
  - Due to AWS's eventual consistency model, it was possible for PostToCMR to
    publish an earlier version of a CMR metadata file, rather than the latest
    version created in a workflow.  This fix guarantees that the latest version
    is published, as expected.
- **CUMULUS-1961**
  - Fixed `activeCollections` query only returning 10 results
- **CUMULUS-2201**
  - Fix Reconciliation Report integration test failures by waiting for collections appear
    in es list and ingesting a fake granule xml file to CMR
- **CUMULUS-2015**
  - Reduced concurrency of `QueueGranules` task. That task now has a
    `config.concurrency` option that defaults to `3`.
- **CUMULUS-2116**
  - Fixed a race condition with bulk granule delete causing deleted granules to still appear in Elasticsearch. Granules removed via bulk delete should now be removed from Elasticsearch.
- **CUMULUS-2163**
  - Remove the `public-read` ACL from the `move-granules` task
- **CUMULUS-2164**
  - Fix issue where `cumulus` index is recreated and attached to an alias if it has been previously deleted
- **CUMULUS-2195**
  - Fixed issue with redirect from `/token` not working when using a Cloudfront endpoint to access the Cumulus API with Launchpad authentication enabled. The redirect should now work properly whether you are using a plain API gateway URL or a Cloudfront endpoint pointing at an API gateway URL.
- **CUMULUS-2200**
  - Fixed issue where __in and __not queries were stripping spaces from values

### Deprecated

- **CUMULUS-1955**
  - `@cumulus/aws-client/S3.getS3Object()`
  - `@cumulus/message/Queue.getQueueNameByUrl()`
  - `@cumulus/message/Queue.getQueueName()`
- **CUMULUS-2162**
  - `@cumulus/api/endpoints/granules-csv/list()`

### Removed

- **CUMULUS-2111**
  - Removed `distribution_url` and `distribution_redirect_uri` outputs from the `cumulus` module
  - Removed variables from the `cumulus` module:
    - `distribution_url`
    - `log_api_gateway_to_cloudwatch`
    - `thin_egress_cookie_domain`
    - `thin_egress_domain_cert_arn`
    - `thin_egress_download_role_in_region_arn`
    - `thin_egress_jwt_algo`
    - `thin_egress_jwt_secret_name`
    - `thin_egress_lambda_code_dependency_archive_key`
    - `thin_egress_stack_name`
  - Removed outputs from the `distribution` module:
    - `distribution_url`
    - `internal_tea_api`
    - `rest_api_id`
    - `thin_egress_app_redirect_uri`
  - Removed variables from the `distribution` module:
    - `bucket_map_key`
    - `distribution_url`
    - `log_api_gateway_to_cloudwatch`
    - `thin_egress_cookie_domain`
    - `thin_egress_domain_cert_arn`
    - `thin_egress_download_role_in_region_arn`
    - `thin_egress_jwt_algo`
    - `thin_egress_jwt_secret_name`
    - `thin_egress_lambda_code_dependency_archive_key`
- **CUMULUS-2157**
  - Removed `providerSecretsMigration` and `verifyProviderSecretsMigration` lambdas
- Removed deprecated `@cumulus/sf-sns-report` task
- Removed code:
  - `@cumulus/aws-client/S3.calculateS3ObjectChecksum`
  - `@cumulus/aws-client/S3.getS3ObjectReadStream`
  - `@cumulus/cmrjs.getFullMetadata`
  - `@cumulus/cmrjs.getMetadata`
  - `@cumulus/common/util.isNil`
  - `@cumulus/common/util.isNull`
  - `@cumulus/common/util.isUndefined`
  - `@cumulus/common/util.lookupMimeType`
  - `@cumulus/common/util.mkdtempSync`
  - `@cumulus/common/util.negate`
  - `@cumulus/common/util.noop`
  - `@cumulus/common/util.omit`
  - `@cumulus/common/util.renameProperty`
  - `@cumulus/common/util.sleep`
  - `@cumulus/common/util.thread`
  - `@cumulus/ingest/granule.copyGranuleFile`
  - `@cumulus/ingest/granule.moveGranuleFile`
  - `@cumulus/integration-tests/api/rules.deleteRule`
  - `@cumulus/integration-tests/api/rules.getRule`
  - `@cumulus/integration-tests/api/rules.listRules`
  - `@cumulus/integration-tests/api/rules.postRule`
  - `@cumulus/integration-tests/api/rules.rerunRule`
  - `@cumulus/integration-tests/api/rules.updateRule`
  - `@cumulus/integration-tests/sfnStep.parseStepMessage`
  - `@cumulus/message/Queue.getQueueName`
  - `@cumulus/message/Queue.getQueueNameByUrl`

## v2.0.2+ Backport releases

Release v2.0.1 was the last release on the 2.0.x release series.

Changes after this version on the 2.0.x release series are limited
security/requested feature patches and will not be ported forward to future
releases unless there is a corresponding CHANGELOG entry.

For up-to-date CHANGELOG for the maintenance release branch see
[CHANGELOG.md](https://github.com/nasa/cumulus/blob/release-2.0.x/CHANGELOG.md)
from the 2.0.x branch.

For the most recent release information for the maintenance branch please see
the [release page](https://github.com/nasa/cumulus/releases)

## [v2.0.7] 2020-10-1 - [BACKPORT]

### Fixed

- CVE-2020-7720
  - Updated common `node-forge` dependency to 0.10.0 to address CVE finding

### [v2.0.6] 2020-09-25 - [BACKPORT]

### Fixed

- **CUMULUS-2168**
  - Fixed issue where large number of documents (generally logs) in the
    `cumulus` elasticsearch index results in the collection granule stats
    queries failing for the collections list api endpoint

### [v2.0.5] 2020-09-15 - [BACKPORT]

#### Added

- Added `thin_egress_stack_name` variable to `cumulus` and `distribution` Terraform modules to allow overriding the default Cloudformation stack name used for the `thin-egress-app`. **Please note that if you change/set this value for an existing deployment, it will destroy and re-create your API gateway for the `thin-egress-app`.**

#### Fixed

- Fix collection list queries. Removed fixes to collection stats, which break queries for a large number of granules.

### [v2.0.4] 2020-09-08 - [BACKPORT]

#### Changed

- Upgraded version of [TEA](https://github.com/asfadmin/thin-egress-app/) deployed with Cumulus to build 88.

### [v2.0.3] 2020-09-02 - [BACKPORT]

#### Fixed

- **CUMULUS-1961**
  - Fixed `activeCollections` query only returning 10 results

- **CUMULUS-2039**
  - Fix issue causing SyncGranules task to run out of memory on large granules

#### CODE CHANGES

- The `@cumulus/aws-client/S3.getS3ObjectReadStreamAsync` function has been
  removed. It read the entire S3 object into memory before returning a read
  stream, which could cause Lambdas to run out of memory. Use
  `@cumulus/aws-client/S3.getObjectReadStream` instead.

### [v2.0.2] 2020-08-17 - [BACKPORT]

#### CODE CHANGES

- The `@cumulus/ingest/util.lookupMimeType` function now returns `undefined`
  rather than `null` if the mime type could not be found.
- The `@cumulus/ingest/lock.removeLock` function now returns `undefined`

#### Added

- **CUMULUS-2116**
  - Added `@cumulus/api/models/granule.unpublishAndDeleteGranule` which
  unpublishes a granule from CMR and deletes it from Cumulus, but does not
  update the record to `published: false` before deletion

### Fixed

- **CUMULUS-2116**
  - Fixed a race condition with bulk granule delete causing deleted granules to still appear in Elasticsearch. Granules removed via bulk delete should now be removed from Elasticsearch.

## [v2.0.1] 2020-07-28

### Added

- **CUMULUS-1886**
  - Added `multiple sort keys` support to `@cumulus/api`
- **CUMULUS-2099**
  - `@cumulus/message/Queue.getQueueUrl` to get the queue URL specified in a Cumulus workflow message, if any.

### Fixed

- **[PR 1790](https://github.com/nasa/cumulus/pull/1790)**
  - Fixed bug with request headers in `@cumulus/launchpad-auth` causing Launchpad token requests to fail

## [v2.0.0] 2020-07-23

### BREAKING CHANGES

- Changes to the `@cumulus/api-client` package
  - The `CumulusApiClientError` class must now be imported using
    `const { CumulusApiClientError } = require('@cumulus/api-client/CumulusApiClientError')`
- The `@cumulus/sftp-client/SftpClient` class must now be imported using
  `const { SftpClient } = require('@cumulus/sftp-client');`
- Instances of `@cumulus/ingest/SftpProviderClient` no longer implicitly connect
  when `download`, `list`, or `sync` are called. You must call `connect` on the
  provider client before issuing one of those calls. Failure to do so will
  result in a "Client not connected" exception being thrown.
- Instances of `@cumulus/ingest/SftpProviderClient` no longer implicitly
  disconnect from the SFTP server when `list` is called.
- Instances of `@cumulus/sftp-client/SftpClient` must now be expclicitly closed
  by calling `.end()`
- Instances of `@cumulus/sftp-client/SftpClient` no longer implicitly connect to
  the server when `download`, `unlink`, `syncToS3`, `syncFromS3`, and `list` are
  called. You must explicitly call `connect` before calling one of those
  methods.
- Changes to the `@cumulus/common` package
  - `cloudwatch-event.getSfEventMessageObject()` now returns `undefined` if the
    message could not be found or could not be parsed. It previously returned
    `null`.
  - `S3KeyPairProvider.decrypt()` now throws an exception if the bucket
    containing the key cannot be determined.
  - `S3KeyPairProvider.decrypt()` now throws an exception if the stack cannot be
    determined.
  - `S3KeyPairProvider.encrypt()` now throws an exception if the bucket
    containing the key cannot be determined.
  - `S3KeyPairProvider.encrypt()` now throws an exception if the stack cannot be
    determined.
  - `sns-event.getSnsEventMessageObject()` now returns `undefined` if it could
    not be parsed. It previously returned `null`.
  - The `aws` module has been removed.
  - The `BucketsConfig.buckets` property is now read-only and private
  - The `test-utils.validateConfig()` function now resolves to `undefined`
    rather than `true`.
  - The `test-utils.validateInput()` function now resolves to `undefined` rather
    than `true`.
  - The `test-utils.validateOutput()` function now resolves to `undefined`
    rather than `true`.
  - The static `S3KeyPairProvider.retrieveKey()` function has been removed.
- Changes to the `@cumulus/cmrjs` package
  - `@cumulus/cmrjs.constructOnlineAccessUrl()` and
    `@cumulus/cmrjs/cmr-utils.constructOnlineAccessUrl()` previously took a
    `buckets` parameter, which was an instance of
    `@cumulus/common/BucketsConfig`. They now take a `bucketTypes` parameter,
    which is a simple object mapping bucket names to bucket types. Example:
    `{ 'private-1': 'private', 'public-1': 'public' }`
  - `@cumulus/cmrjs.reconcileCMRMetadata()` and
    `@cumulus/cmrjs/cmr-utils.reconcileCMRMetadata()` now take a **required**
    `bucketTypes` parameter, which is a simple object mapping bucket names to
    bucket types. Example: `{ 'private-1': 'private', 'public-1': 'public' }`
  - `@cumulus/cmrjs.updateCMRMetadata()` and
    `@cumulus/cmrjs/cmr-utils.updateCMRMetadata()` previously took an optional
    `inBuckets` parameter, which was an instance of
    `@cumulus/common/BucketsConfig`. They now take a **required** `bucketTypes`
    parameter, which is a simple object mapping bucket names to bucket types.
    Example: `{ 'private-1': 'private', 'public-1': 'public' }`
- The minimum supported version of all published Cumulus packages is now Node
  12.18.0
  - Tasks using the `cumuluss/cumulus-ecs-task` Docker image must be updated to
    `cumuluss/cumulus-ecs-task:1.7.0`. This can be done by updating the `image`
    property of any tasks defined using the `cumulus_ecs_service` Terraform
    module.
- Changes to `@cumulus/aws-client/S3`
  - The signature of the `getObjectSize` function has changed. It now takes a
    params object with three properties:
    - **s3**: an instance of an AWS.S3 object
    - **bucket**
    - **key**
  - The `getObjectSize` function will no longer retry if the object does not
    exist
- **CUMULUS-1861**
  - `@cumulus/message/Collections.getCollectionIdFromMessage` now throws a
    `CumulusMessageError` if `collectionName` and `collectionVersion` are missing
    from `meta.collection`.   Previously this method would return
    `'undefined___undefined'` instead
  - `@cumulus/integration-tests/addCollections` now returns an array of collections that
    were added rather than the count of added collections
- **CUMULUS-1930**
  - The `@cumulus/common/util.uuid()` function has been removed
- **CUMULUS-1955**
  - `@cumulus/aws-client/S3.multipartCopyObject` now returns an object with the
    AWS `etag` of the destination object
  - `@cumulus/ingest/S3ProviderClient.list` now sets a file object's `path`
    property to `undefined` instead of `null` when the file is at the top level
    of its bucket
  - The `sync` methods of the following classes in the `@cumulus/ingest` package
    now return an object with the AWS `s3uri` and `etag` of the destination file
    (they previously returned only a string representing the S3 URI)
    - `FtpProviderClient`
    - `HttpProviderClient`
    - `S3ProviderClient`
    - `SftpProviderClient`
- **CUMULUS-1958**
  - The following methods exported from `@cumulus/cmr-js/cmr-utils` were made
    async, and added distributionBucketMap as a parameter:
    - constructOnlineAccessUrl
    - generateFileUrl
    - reconcileCMRMetadata
    - updateCMRMetadata
- **CUMULUS-1969**
  - The `DiscoverPdrs` task now expects `provider_path` to be provided at
    `event.config.provider_path`, not `event.config.collection.provider_path`
  - `event.config.provider_path` is now a required parameter of the
    `DiscoverPdrs` task
  - `event.config.collection` is no longer a parameter to the `DiscoverPdrs`
    task
  - Collections no longer support the `provider_path` property. The tasks that
    relied on that property are now referencing `config.meta.provider_path`.
    Workflows should be updated accordingly.
- **CUMULUS-1977**
  - Moved bulk granule deletion endpoint from `/bulkDelete` to
    `/granules/bulkDelete`
- **CUMULUS-1991**
  - Updated CMR metadata generation to use "Download file.hdf" (where `file.hdf` is the filename of the given resource) as the resource description instead of "File to download"
  - CMR metadata updates now respect changes to resource descriptions (previously only changes to resource URLs were respected)

### MIGRATION STEPS

- Due to an issue with the AWS API Gateway and how the Thin Egress App Cloudformation template applies updates, you may need to redeploy your
  `thin-egress-app-EgressGateway` manually as a one time migration step.    If your deployment fails with an
  error similar to:

  ```bash
  Error: Lambda function (<stack>-tf-TeaCache) returned error: ({"errorType":"HTTPError","errorMessage":"Response code 404 (Not Found)"})
  ```

  Then follow the [AWS
  instructions](https://docs.aws.amazon.com/apigateway/latest/developerguide/how-to-deploy-api-with-console.html)
  to `Redeploy a REST API to a stage` for your egress API and re-run `terraform
  apply`.

### Added

- **CUMULUS-2081**
  - Add Integrator Guide section for onboarding
  - Add helpful tips documentation

- **CUMULUS-1902**
  - Add Common Use Cases section under Operator Docs

- **CUMULUS-2058**
  - Added `lambda_processing_role_name` as an output from the `cumulus` module
    to provide the processing role name
- **CUMULUS-1417**
  - Added a `checksumFor` property to collection `files` config. Set this
    property on a checksum file's definition matching the `regex` of the target
    file. More details in the ['Data Cookbooks
    Setup'](https://nasa.github.io/cumulus/docs/next/data-cookbooks/setup)
    documentation.
  - Added `checksumFor` validation to collections model.
- **CUMULUS-1956**
  - Added `@cumulus/earthata-login-client` package
  - The `/s3credentials` endpoint that is deployed as part of distribution now
    supports authentication using tokens created by a different application. If
    a request contains the `EDL-ClientId` and `EDL-Token` headers,
    authentication will be handled using that token rather than attempting to
    use OAuth.
  - `@cumulus/earthata-login-client.getTokenUsername()` now accepts an
    `xRequestId` argument, which will be included as the `X-Request-Id` header
    when calling Earthdata Login.
  - If the `s3Credentials` endpoint is invoked with an EDL token and an
    `X-Request-Id` header, that `X-Request-Id` header will be forwarded to
    Earthata Login.
- **CUMULUS-1957**
  - If EDL token authentication is being used, and the `EDL-Client-Name` header
    is set, `@the-client-name` will be appended to the end of the Earthdata
    Login username that is used as the `RoleSessionName` of the temporary IAM
    credentials. This value will show up in the AWS S3 server access logs.
- **CUMULUS-1958**
  - Add the ability for users to specify a `bucket_map_key` to the `cumulus`
    terraform module as an override for the default .yaml values that are passed
    to TEA by Core.    Using this option *requires* that each configured
    Cumulus 'distribution' bucket (e.g. public/protected buckets) have a single
    TEA mapping.  Multiple maps per bucket are not supported.
  - Updated Generating a distribution URL, the MoveGranules task and all CMR
    reconciliation functionality to utilize the TEA bucket map override.
  - Updated deploy process to utilize a bootstrap 'tea-map-cache' lambda that
    will, after deployment of Cumulus Core's TEA instance, query TEA for all
    protected/public buckets and generate a mapping configuration used
    internally by Core.  This object is also exposed as an output of the Cumulus
    module as `distribution_bucket_map`.
- **CUMULUS-1961**
  - Replaces DynamoDB for Elasticsearch for reconciliationReportForCumulusCMR
    comparisons between Cumulus and CMR.
- **CUMULUS-1970**
  - Created the `add-missing-file-checksums` workflow task
  - Added `@cumulus/aws-client/S3.calculateObjectHash()` function
  - Added `@cumulus/aws-client/S3.getObjectReadStream()` function
- **CUMULUS-1887**
  - Add additional fields to the granule CSV download file
- **CUMULUS-2019**
  - Add `infix` search to es query builder `@cumulus/api/es/es/queries` to
    support partial matching of the keywords

### Changed

- **CUMULUS-2032**
  - Updated @cumulus/ingest/HttpProviderClient to utilize a configuration key
    `httpListTimeout` to set the default timeout for discovery HTTP/HTTPS
    requests, and updates the default for the provider to 5 minutes (300 seconds).
  - Updated the DiscoverGranules and DiscoverPDRs tasks to utilize the updated
    configuration value if set via workflow config, and updates the default for
    these tasks to 5 minutes (300 seconds).

- **CUMULUS-176**
  - The API will now respond with a 400 status code when a request body contains
    invalid JSON. It had previously returned a 500 status code.
- **CUMULUS-1861**
  - Updates Rule objects to no longer require a collection.
  - Changes the DLQ behavior for `sfEventSqsToDbRecords` and
    `sfEventSqsToDbRecordsInputQueue`. Previously failure to write a database
    record would result in lambda success, and an error log in the CloudWatch
    logs.   The lambda has been updated to manually add a record to
    the `sfEventSqsToDbRecordsDeadLetterQueue` if the granule, execution, *or*
    pdr record fails to write, in addition to the previous error logging.
- **CUMULUS-1956**
  - The `/s3credentials` endpoint that is deployed as part of distribution now
    supports authentication using tokens created by a different application. If
    a request contains the `EDL-ClientId` and `EDL-Token` headers,
    authentication will be handled using that token rather than attempting to
    use OAuth.
- **CUMULUS-1977**
  - API endpoint POST `/granules/bulk` now returns a 202 status on a successful
    response instead of a 200 response
  - API endpoint DELETE `/granules/<granule-id>` now returns a 404 status if the
    granule record was already deleted
  - `@cumulus/api/models/Granule.update()` now returns the updated granule
    record
  - Implemented POST `/granules/bulkDelete` API endpoint to support deleting
    granules specified by ID or returned by the provided query in the request
    body. If the request is successful, the endpoint returns the async operation
    ID that has been started to remove the granules.
    - To use a query in the request body, your deployment must be
      [configured to access the Elasticsearch host for ESDIS metrics](https://nasa.github.io/cumulus/docs/additional-deployment-options/cloudwatch-logs-delivery#esdis-metrics)
      in your environment
  - Added `@cumulus/api/models/Granule.getRecord()` method to return raw record
    from DynamoDB
  - Added `@cumulus/api/models/Granule.delete()` method which handles deleting
    the granule record from DynamoDB and the granule files from S3
- **CUMULUS-1982**
  - The `globalConnectionLimit` property of providers is now optional and
    defaults to "unlimited"
- **CUMULUS-1997**
  - Added optional `launchpad` configuration to `@cumulus/hyrax-metadata-updates` task config schema.
- **CUMULUS-1991**
  - `@cumulus/cmrjs/src/cmr-utils/constructOnlineAccessUrls()` now throws an error if `cmrGranuleUrlType = "distribution"` and no distribution endpoint argument is provided
- **CUMULUS-2011**
  - Reconciliation reports are now generated within an AsyncOperation
- **CUMULUS-2016**
  - Upgrade TEA to version 79

### Fixed

- **CUMULUS-1991**
  - Added missing `DISTRIBUTION_ENDPOINT` environment variable for API lambdas. This environment variable is required for API requests to move granules.

- **CUMULUS-1961**
  - Fixed granules and executions query params not getting sent to API in granule list operation in `@cumulus/api-client`

### Deprecated

- `@cumulus/aws-client/S3.calculateS3ObjectChecksum()`
- `@cumulus/aws-client/S3.getS3ObjectReadStream()`
- `@cumulus/common/log.convertLogLevel()`
- `@cumulus/collection-config-store`
- `@cumulus/common/util.sleep()`

- **CUMULUS-1930**
  - `@cumulus/common/log.convertLogLevel()`
  - `@cumulus/common/util.isNull()`
  - `@cumulus/common/util.isUndefined()`
  - `@cumulus/common/util.negate()`
  - `@cumulus/common/util.noop()`
  - `@cumulus/common/util.isNil()`
  - `@cumulus/common/util.renameProperty()`
  - `@cumulus/common/util.lookupMimeType()`
  - `@cumulus/common/util.thread()`
  - `@cumulus/common/util.mkdtempSync()`

### Removed

- The deprecated `@cumulus/common.bucketsConfigJsonObject` function has been
  removed
- The deprecated `@cumulus/common.CollectionConfigStore` class has been removed
- The deprecated `@cumulus/common.concurrency` module has been removed
- The deprecated `@cumulus/common.constructCollectionId` function has been
  removed
- The deprecated `@cumulus/common.launchpad` module has been removed
- The deprecated `@cumulus/common.LaunchpadToken` class has been removed
- The deprecated `@cumulus/common.Semaphore` class has been removed
- The deprecated `@cumulus/common.stringUtils` module has been removed
- The deprecated `@cumulus/common/aws.cloudwatchlogs` function has been removed
- The deprecated `@cumulus/common/aws.deleteS3Files` function has been removed
- The deprecated `@cumulus/common/aws.deleteS3Object` function has been removed
- The deprecated `@cumulus/common/aws.dynamodb` function has been removed
- The deprecated `@cumulus/common/aws.dynamodbDocClient` function has been
  removed
- The deprecated `@cumulus/common/aws.getExecutionArn` function has been removed
- The deprecated `@cumulus/common/aws.headObject` function has been removed
- The deprecated `@cumulus/common/aws.listS3ObjectsV2` function has been removed
- The deprecated `@cumulus/common/aws.parseS3Uri` function has been removed
- The deprecated `@cumulus/common/aws.promiseS3Upload` function has been removed
- The deprecated `@cumulus/common/aws.recursivelyDeleteS3Bucket` function has
  been removed
- The deprecated `@cumulus/common/aws.s3CopyObject` function has been removed
- The deprecated `@cumulus/common/aws.s3ObjectExists` function has been removed
- The deprecated `@cumulus/common/aws.s3PutObject` function has been removed
- The deprecated `@cumulus/common/bucketsConfigJsonObject` function has been
  removed
- The deprecated `@cumulus/common/CloudWatchLogger` class has been removed
- The deprecated `@cumulus/common/collection-config-store.CollectionConfigStore`
  class has been removed
- The deprecated `@cumulus/common/collection-config-store.constructCollectionId`
  function has been removed
- The deprecated `@cumulus/common/concurrency.limit` function has been removed
- The deprecated `@cumulus/common/concurrency.mapTolerant` function has been
  removed
- The deprecated `@cumulus/common/concurrency.promiseUrl` function has been
  removed
- The deprecated `@cumulus/common/concurrency.toPromise` function has been
  removed
- The deprecated `@cumulus/common/concurrency.unless` function has been removed
- The deprecated `@cumulus/common/config.parseConfig` function has been removed
- The deprecated `@cumulus/common/config.resolveResource` function has been
  removed
- The deprecated `@cumulus/common/DynamoDb.get` function has been removed
- The deprecated `@cumulus/common/DynamoDb.scan` function has been removed
- The deprecated `@cumulus/common/FieldPattern` class has been removed
- The deprecated `@cumulus/common/launchpad.getLaunchpadToken` function has been
  removed
- The deprecated `@cumulus/common/launchpad.validateLaunchpadToken` function has
  been removed
- The deprecated `@cumulus/common/LaunchpadToken` class has been removed
- The deprecated `@cumulus/common/message.buildCumulusMeta` function has been
  removed
- The deprecated `@cumulus/common/message.buildQueueMessageFromTemplate`
  function has been removed
- The deprecated `@cumulus/common/message.getCollectionIdFromMessage` function
  has been removed
- The deprecated `@cumulus/common/message.getMaximumExecutions` function has
  been removed
- The deprecated `@cumulus/common/message.getMessageExecutionArn` function has
  been removed
- The deprecated `@cumulus/common/message.getMessageExecutionName` function has
  been removed
- The deprecated `@cumulus/common/message.getMessageFromTemplate` function has
  been removed
- The deprecated `@cumulus/common/message.getMessageGranules` function has been
  removed
- The deprecated `@cumulus/common/message.getMessageStateMachineArn` function
  has been removed
- The deprecated `@cumulus/common/message.getQueueName` function has been
  removed
- The deprecated `@cumulus/common/message.getQueueNameByUrl` function has been
  removed
- The deprecated `@cumulus/common/message.hasQueueAndExecutionLimit` function
  has been removed
- The deprecated `@cumulus/common/Semaphore` class has been removed
- The deprecated `@cumulus/common/string.globalReplace` functon has been removed
- The deprecated `@cumulus/common/string.isNonEmptyString` functon has been
  removed
- The deprecated `@cumulus/common/string.isValidHostname` functon has been
  removed
- The deprecated `@cumulus/common/string.match` functon has been removed
- The deprecated `@cumulus/common/string.matches` functon has been removed
- The deprecated `@cumulus/common/string.replace` functon has been removed
- The deprecated `@cumulus/common/string.toLower` functon has been removed
- The deprecated `@cumulus/common/string.toUpper` functon has been removed
- The deprecated `@cumulus/common/testUtils.getLocalstackEndpoint` function has been removed
- The deprecated `@cumulus/common/util.setErrorStack` function has been removed
- The `@cumulus/common/util.uuid` function has been removed
- The deprecated `@cumulus/common/workflows.getWorkflowArn` function has been
  removed
- The deprecated `@cumulus/common/workflows.getWorkflowFile` function has been
  removed
- The deprecated `@cumulus/common/workflows.getWorkflowList` function has been
  removed
- The deprecated `@cumulus/common/workflows.getWorkflowTemplate` function has
  been removed
- `@cumulus/aws-client/StepFunctions.toSfnExecutionName()`
- `@cumulus/aws-client/StepFunctions.fromSfnExecutionName()`
- `@cumulus/aws-client/StepFunctions.getExecutionArn()`
- `@cumulus/aws-client/StepFunctions.getExecutionUrl()`
- `@cumulus/aws-client/StepFunctions.getStateMachineArn()`
- `@cumulus/aws-client/StepFunctions.pullStepFunctionEvent()`
- `@cumulus/common/test-utils/throttleOnce()`
- `@cumulus/integration-tests/api/distribution.invokeApiDistributionLambda()`
- `@cumulus/integration-tests/api/distribution.getDistributionApiRedirect()`
- `@cumulus/integration-tests/api/distribution.getDistributionApiFileStream()`

## [v1.24.0] 2020-06-03

### BREAKING CHANGES

- **CUMULUS-1969**
  - The `DiscoverPdrs` task now expects `provider_path` to be provided at
    `event.config.provider_path`, not `event.config.collection.provider_path`
  - `event.config.provider_path` is now a required parameter of the
    `DiscoverPdrs` task
  - `event.config.collection` is no longer a parameter to the `DiscoverPdrs`
    task
  - Collections no longer support the `provider_path` property. The tasks that
    relied on that property are now referencing `config.meta.provider_path`.
    Workflows should be updated accordingly.

- **CUMULUS-1997**
  - `@cumulus/cmr-client/CMRSearchConceptQueue` parameters have been changed to take a `cmrSettings` object containing clientId, provider, and auth information. This can be generated using `@cumulus/cmrjs/cmr-utils/getCmrSettings`. The `cmrEnvironment` variable has been removed.

### Added

- **CUMULUS-1800**
  - Added task configuration setting named `syncChecksumFiles` to the
    SyncGranule task. This setting is `false` by default, but when set to
    `true`, all checksum files associated with data files that are downloaded
    will be downloaded as well.
- **CUMULUS-1952**
  - Updated HTTP(S) provider client to accept username/password for Basic authorization. This change adds support for Basic Authorization such as Earthdata login redirects to ingest (i.e. as implemented in SyncGranule), but not to discovery (i.e. as implemented in DiscoverGranules). Discovery still expects the provider's file system to be publicly accessible, but not the individual files and their contents.
  - **NOTE**: Using this in combination with the HTTP protocol may expose usernames and passwords to intermediary network entities. HTTPS is highly recommended.
- **CUMULUS-1997**
  - Added optional `launchpad` configuration to `@cumulus/hyrax-metadata-updates` task config schema.

### Fixed

- **CUMULUS-1997**
  - Updated all CMR operations to use configured authentication scheme
- **CUMULUS-2010**
  - Updated `@cumulus/api/launchpadSaml` to support multiple userGroup attributes from the SAML response

## [v1.23.2] 2020-05-22

### BREAKING CHANGES

- Updates to the Cumulus archive API:
  - All endpoints now return a `401` response instead of a `403` for any request where the JWT passed as a Bearer token is invalid.
  - POST `/refresh` and DELETE `/token/<token>` endpoints now return a `401` response for requests with expired tokens

- **CUMULUS-1894**
  - `@cumulus/ingest/granule.handleDuplicateFile()`
    - The `copyOptions` parameter has been removed
    - An `ACL` parameter has been added
  - `@cumulus/ingest/granule.renameS3FileWithTimestamp()`
    - Now returns `undefined`

- **CUMULUS-1896**
  Updated all Cumulus core lambdas to utilize the new message adapter streaming interface via [cumulus-message-adapter-js v1.2.0](https://github.com/nasa/cumulus-message-adapter-js/releases/tag/v1.2.0).   Users of this version of Cumulus (or later) must utilize version 1.3.0 or greater of the [cumulus-message-adapter](https://github.com/nasa/cumulus-message-adapter) to support core lambdas.

- **CUMULUS-1912**
  - `@cumulus/api` reconciliationReports list endpoint returns a list of reconciliationReport records instead of S3Uri.

- **CUMULUS-1969**
  - The `DiscoverGranules` task now expects `provider_path` to be provided at
    `event.config.provider_path`, not `event.config.collection.provider_path`
  - `config.provider_path` is now a required parameter of the `DiscoverGranules`
    task

### MIGRATION STEPS

- To take advantage of the new TTL-based access token expiration implemented in CUMULUS-1777 (see notes below) and clear out existing records in your access tokens table, do the following:
  1. Log out of any active dashboard sessions
  2. Use the AWS console or CLI to delete your `<prefix>-AccessTokensTable` DynamoDB table
  3. [Re-deploy your `data-persistence` module](https://nasa.github.io/cumulus/docs/deployment/upgrade-readme#update-data-persistence-resources), which should re-create the `<prefix>-AccessTokensTable` DynamoDB table
  4. Return to using the Cumulus API/dashboard as normal
- This release requires the Cumulus Message Adapter layer deployed with Cumulus Core to be at least 1.3.0, as the core lambdas have updated to [cumulus-message-adapter-js v1.2.0](https://github.com/nasa/cumulus-message-adapter-js/releases/tag/v1.2.0) and the new CMA interface.  As a result, users should:
  1. Follow the [Cumulus Message Adapter (CMA) deployment instructions](https://nasa.github.io/cumulus/docs/deployment/deployment-readme#deploy-the-cumulus-message-adapter-layer) and install a CMA layer version >=1.3.0
  2. If you are using any custom Node.js Lambdas in your workflows **and** the Cumulus CMA layer/`cumulus-message-adapter-js`, you must update your lambda to use [cumulus-message-adapter-js v1.2.0](https://github.com/nasa/cumulus-message-adapter-js/releases/tag/v1.2.0) and follow the migration instructions in the release notes. Prior versions of `cumulus-message-adapter-js` are not compatible with CMA >= 1.3.0.
- Migrate existing s3 reconciliation report records to database (CUMULUS-1911):
  - After update your `data persistence` module and Cumulus resources, run the command:

  ```bash
  ./node_modules/.bin/cumulus-api migrate --stack `<your-terraform-deployment-prefix>` --migrationVersion migration5
  ```

### Added

- Added a limit for concurrent Elasticsearch requests when doing an index from database operation
- Added the `es_request_concurrency` parameter to the archive and cumulus Terraform modules

- **CUMULUS-1995**
  - Added the `es_index_shards` parameter to the archive and cumulus Terraform modules to configure the number of shards for the ES index
    - If you have an existing ES index, you will need to [reindex](https://nasa.github.io/cumulus-api/#reindex) and then [change index](https://nasa.github.io/cumulus-api/#change-index) to take advantage of shard updates

- **CUMULUS-1894**
  - Added `@cumulus/aws-client/S3.moveObject()`

- **CUMULUS-1911**
  - Added ReconciliationReports table
  - Updated CreateReconciliationReport lambda to save Reconciliation Report records to database
  - Updated dbIndexer and IndexFromDatabase lambdas to index Reconciliation Report records to Elasticsearch
  - Added migration_5 to migrate existing s3 reconciliation report records to database and Elasticsearch
  - Updated `@cumulus/api` package, `tf-modules/archive` and `tf-modules/data-persistence` Terraform modules

- **CUMULUS-1916**
  - Added util function for seeding reconciliation reports when running API locally in dashboard

### Changed

- **CUMULUS-1777**
  - The `expirationTime` property is now a **required field** of the access tokens model.
  - Updated the `AccessTokens` table to set a [TTL](https://docs.aws.amazon.com/amazondynamodb/latest/developerguide/howitworks-ttl.html) on the `expirationTime` field in `tf-modules/data-persistence/dynamo.tf`. As a result, access token records in this table whose `expirationTime` has passed should be **automatically deleted by DynamoDB**.
  - Updated all code creating access token records in the Dynamo `AccessTokens` table to set the `expirationTime` field value in seconds from the epoch.
- **CUMULUS-1912**
  - Updated reconciliationReports endpoints to query against Elasticsearch, delete report from both database and s3
  - Added `@cumulus/api-client/reconciliationReports`
- **CUMULUS-1999**
  - Updated `@cumulus/common/util.deprecate()` so that only a single deprecation notice is printed for each name/version combination

### Fixed

- **CUMULUS-1894**
  - The `SyncGranule` task can now handle files larger than 5 GB
- **CUMULUS-1987**
  - `Remove granule from CMR` operation in `@cumulus/api` now passes token to CMR when fetching granule metadata, allowing removal of private granules
- **CUMULUS-1993**
  - For a given queue, the `sqs-message-consumer` Lambda will now only schedule workflows for rules matching the queue **and the collection information in each queue message (if any)**
    - The consumer also now only reads each queue message **once per Lambda invocation**, whereas previously each message was read **once per queue rule per Lambda invocation**
  - Fixed bug preventing the deletion of multiple SNS rules that share the same SNS topic

### Deprecated

- **CUMULUS-1894**
  - `@cumulus/ingest/granule.copyGranuleFile()`
  - `@cumulus/ingest/granule.moveGranuleFile()`

- **CUMULUS-1987** - Deprecated the following functions:
  - `@cumulus/cmrjs/getMetadata(cmrLink)` -> `@cumulus/cmr-client/CMR.getGranuleMetadata(cmrLink)`
  - `@cumulus/cmrjs/getFullMetadata(cmrLink)`

## [v1.22.1] 2020-05-04

**Note**: v1.22.0 was not released as a package due to npm/release concerns.  Users upgrading to 1.22.x should start with 1.22.1

### Added

- **CUMULUS-1894**
  - Added `@cumulus/aws-client/S3.multipartCopyObject()`
- **CUMULUS-408**
  - Added `certificateUri` field to provider schema. This optional field allows operators to specify an S3 uri to a CA bundle to use for HTTPS requests.
- **CUMULUS-1787**
  - Added `collections/active` endpoint for returning collections with active granules in `@cumulus/api`
- **CUMULUS-1799**
  - Added `@cumulus/common/stack.getBucketsConfigKey()` to return the S3 key for the buckets config object
  - Added `@cumulus/common/workflows.getWorkflowFileKey()` to return the S3 key for a workflow definition object
  - Added `@cumulus/common/workflows.getWorkflowsListKeyPrefix()` to return the S3 key prefix for objects containing workflow definitions
  - Added `@cumulus/message` package containing utilities for building and parsing Cumulus messages
- **CUMULUS-1850**
  - Added `@cumulus/aws-client/Kinesis.describeStream()` to get a Kinesis stream description
- **CUMULUS-1853**
  - Added `@cumulus/integration-tests/collections.createCollection()`
  - Added `@cumulus/integration-tests/executions.findExecutionArn()`
  - Added `@cumulus/integration-tests/executions.getExecutionWithStatus()`
  - Added `@cumulus/integration-tests/granules.getGranuleWithStatus()`
  - Added `@cumulus/integration-tests/providers.createProvider()`
  - Added `@cumulus/integration-tests/rules.createOneTimeRule()`

### Changed

- **CUMULUS-1682**
  - Moved all `@cumulus/ingest/parse-pdr` code into the `parse-pdr` task as it had become tightly coupled with that task's handler and was not used anywhere else. Unit tests also restored.
- **CUMULUS-1820**
  - Updated the Thin Egress App module used in `tf-modules/distribution/main.tf` to build 74. [See the release notes](https://github.com/asfadmin/thin-egress-app/releases/tag/tea-build.74).
- **CUMULUS-1852**
  - Updated POST endpoints for `/collections`, `/providers`, and `/rules` to log errors when returning a 500 response
  - Updated POST endpoint for `/collections`:
    - Return a 400 response when the `name` or `version` fields are missing
    - Return a 409 response if the collection already exists
    - Improved error messages to be more explicit
  - Updated POST endpoint for `/providers`:
    - Return a 400 response if the `host` field value is invalid
    - Return a 409 response if the provider already exists
  - Updated POST endpoint for `/rules`:
    - Return a 400 response if rule `name` is invalid
    - Return a 400 response if rule `type` is invalid
- **CUMULUS-1891**
  - Updated the following endpoints using async operations to return a 503 error if the ECS task  cannot be started and a 500 response for a non-specific error:
    - POST `/replays`
    - POST `/bulkDelete`
    - POST `/elasticsearch/index-from-database`
    - POST `/granules/bulk`

### Fixed

- **CUMULUS-408**
  - Fixed HTTPS discovery and ingest.

- **CUMULUS-1850**
  - Fixed a bug in Kinesis event processing where the message consumer would not properly filter available rules based on the collection information in the event and the Kinesis stream ARN

- **CUMULUS-1853**
  - Fixed a bug where attempting to create a rule containing a payload property
    would fail schema validation.

- **CUMULUS-1854**
  - Rule schema is validated before starting workflows or creating event source mappings

- **CUMULUS-1974**
  - Fixed @cumulus/api webpack config for missing underscore object due to underscore update

- **CUMULUS-2210**
  - Fixed `cmr_oauth_provider` variable not being propogated to reconciliation reports

### Deprecated

- **CUMULUS-1799** - Deprecated the following code. For cases where the code was moved into another package, the new code location is noted:
  - `@cumulus/aws-client/StepFunctions.fromSfnExecutionName()`
  - `@cumulus/aws-client/StepFunctions.toSfnExecutionName()`
  - `@cumulus/aws-client/StepFunctions.getExecutionArn()` -> `@cumulus/message/Executions.buildExecutionArn()`
  - `@cumulus/aws-client/StepFunctions.getExecutionUrl()` -> `@cumulus/message/Executions.getExecutionUrlFromArn()`
  - `@cumulus/aws-client/StepFunctions.getStateMachineArn()` -> `@cumulus/message/Executions.getStateMachineArnFromExecutionArn()`
  - `@cumulus/aws-client/StepFunctions.pullStepFunctionEvent()` -> `@cumulus/message/StepFunctions.pullStepFunctionEvent()`
  - `@cumulus/common/bucketsConfigJsonObject()`
  - `@cumulus/common/CloudWatchLogger`
  - `@cumulus/common/collection-config-store/CollectionConfigStore` -> `@cumulus/collection-config-store`
  - `@cumulus/common/collection-config-store.constructCollectionId()` -> `@cumulus/message/Collections.constructCollectionId`
  - `@cumulus/common/concurrency.limit()`
  - `@cumulus/common/concurrency.mapTolerant()`
  - `@cumulus/common/concurrency.promiseUrl()`
  - `@cumulus/common/concurrency.toPromise()`
  - `@cumulus/common/concurrency.unless()`
  - `@cumulus/common/config.buildSchema()`
  - `@cumulus/common/config.parseConfig()`
  - `@cumulus/common/config.resolveResource()`
  - `@cumulus/common/config.resourceToArn()`
  - `@cumulus/common/FieldPattern`
  - `@cumulus/common/launchpad.getLaunchpadToken()` -> `@cumulus/launchpad-auth/index.getLaunchpadToken()`
  - `@cumulus/common/LaunchpadToken` -> `@cumulus/launchpad-auth/LaunchpadToken`
  - `@cumulus/common/launchpad.validateLaunchpadToken()` -> `@cumulus/launchpad-auth/index.validateLaunchpadToken()`
  - `@cumulus/common/message.buildCumulusMeta()` -> `@cumulus/message/Build.buildCumulusMeta()`
  - `@cumulus/common/message.buildQueueMessageFromTemplate()` -> `@cumulus/message/Build.buildQueueMessageFromTemplate()`
  - `@cumulus/common/message.getCollectionIdFromMessage()` -> `@cumulus/message/Collections.getCollectionIdFromMessage()`
  - `@cumulus/common/message.getMessageExecutionArn()` -> `@cumulus/message/Executions.getMessageExecutionArn()`
  - `@cumulus/common/message.getMessageExecutionName()` -> `@cumulus/message/Executions.getMessageExecutionName()`
  - `@cumulus/common/message.getMaximumExecutions()` -> `@cumulus/message/Queue.getMaximumExecutions()`
  - `@cumulus/common/message.getMessageFromTemplate()`
  - `@cumulus/common/message.getMessageStateMachineArn()` -> `@cumulus/message/Executions.getMessageStateMachineArn()`)
  - `@cumulus/common/message.getMessageGranules()` -> `@cumulus/message/Granules.getMessageGranules()`
  - `@cumulus/common/message.getQueueNameByUrl()` -> `@cumulus/message/Queue.getQueueNameByUrl()`
  - `@cumulus/common/message.getQueueName()` -> `@cumulus/message/Queue.getQueueName()`)
  - `@cumulus/common/message.hasQueueAndExecutionLimit()` -> `@cumulus/message/Queue.hasQueueAndExecutionLimit()`
  - `@cumulus/common/Semaphore`
  - `@cumulus/common/test-utils.throttleOnce()`
  - `@cumulus/common/workflows.getWorkflowArn()`
  - `@cumulus/common/workflows.getWorkflowFile()`
  - `@cumulus/common/workflows.getWorkflowList()`
  - `@cumulus/common/workflows.getWorkflowTemplate()`
  - `@cumulus/integration-tests/sfnStep/SfnStep.parseStepMessage()` -> `@cumulus/message/StepFunctions.parseStepMessage()`
- **CUMULUS-1858** - Deprecated the following functions.
  - `@cumulus/common/string.globalReplace()`
  - `@cumulus/common/string.isNonEmptyString()`
  - `@cumulus/common/string.isValidHostname()`
  - `@cumulus/common/string.match()`
  - `@cumulus/common/string.matches()`
  - `@cumulus/common/string.replace()`
  - `@cumulus/common/string.toLower()`
  - `@cumulus/common/string.toUpper()`

### Removed

- **CUMULUS-1799**: Deprecated code removals:
  - Removed from `@cumulus/common/aws`:
    - `pullStepFunctionEvent()`
  - Removed `@cumulus/common/sfnStep`
  - Removed `@cumulus/common/StepFunctions`

## [v1.21.0] 2020-03-30

### PLEASE NOTE

- **CUMULUS-1762**: the `messageConsumer` for `sns` and `kinesis`-type rules now fetches
  the collection information from the message. You should ensure that your rule's collection
  name and version match what is in the message for these ingest messages to be processed.
  If no matching rule is found, an error will be thrown and logged in the
  `messageConsumer` Lambda function's log group.

### Added

- **CUMULUS-1629**`
  - Updates discover-granules task to respect/utilize duplicateHandling configuration such that
    - skip:               Duplicates will be filtered from the granule list
    - error:              Duplicates encountered will result in step failure
    - replace, version:   Duplicates will be ignored and handled as normal.
  - Adds a new copy of the API lambda `PrivateApiLambda()` which is configured to not require authentication. This Lambda is not connected to an API gateway
  - Adds `@cumulus/api-client` with functions for use by workflow lambdas to call the API when needed

- **CUMULUS-1732**
  - Added Python task/activity workflow and integration test (`PythonReferenceSpec`) to test `cumulus-message-adapter-python`and `cumulus-process-py` integration.
- **CUMULUS-1795**
  - Added an IAM policy on the Cumulus EC2 creation to enable SSM when the `deploy_to_ngap` flag is true

### Changed

- **CUMULUS-1762**
  - the `messageConsumer` for `sns` and `kinesis`-type rules now fetches the collection
    information from the message.

### Deprecated

- **CUMULUS-1629**
  - Deprecate `granulesApi`, `rulesApi`, `emsApi`, `executionsAPI` from `@cumulus/integration-test/api` in favor of code moved to `@cumulus/api-client`

### Removed

- **CUMULUS-1799**: Deprecated code removals
  - Removed deprecated method `@cumulus/api/models/Granule.createGranulesFromSns()`
  - Removed deprecated method `@cumulus/api/models/Granule.removeGranuleFromCmr()`
  - Removed from `@cumulus/common/aws`:
    - `apigateway()`
    - `buildS3Uri()`
    - `calculateS3ObjectChecksum()`
    - `cf()`
    - `cloudwatch()`
    - `cloudwatchevents()`
    - `cloudwatchlogs()`
    - `createAndWaitForDynamoDbTable()`
    - `createQueue()`
    - `deleteSQSMessage()`
    - `describeCfStackResources()`
    - `downloadS3File()`
    - `downloadS3Files()`
    - `DynamoDbSearchQueue` class
    - `dynamodbstreams()`
    - `ec2()`
    - `ecs()`
    - `fileExists()`
    - `findResourceArn()`
    - `fromSfnExecutionName()`
    - `getFileBucketAndKey()`
    - `getJsonS3Object()`
    - `getQueueUrl()`
    - `getObjectSize()`
    - `getS3ObjectReadStream()`
    - `getSecretString()`
    - `getStateMachineArn()`
    - `headObject()`
    - `isThrottlingException()`
    - `kinesis()`
    - `lambda()`
    - `listS3Objects()`
    - `promiseS3Upload()`
    - `publishSnsMessage()`
    - `putJsonS3Object()`
    - `receiveSQSMessages()`
    - `s3CopyObject()`
    - `s3GetObjectTagging()`
    - `s3Join()`
    - `S3ListObjectsV2Queue` class
    - `s3TagSetToQueryString()`
    - `s3PutObjectTagging()`
    - `secretsManager()`
    - `sendSQSMessage()`
    - `sfn()`
    - `sns()`
    - `sqs()`
    - `sqsQueueExists()`
    - `toSfnExecutionName()`
    - `uploadS3FileStream()`
    - `uploadS3Files()`
    - `validateS3ObjectChecksum()`
  - Removed `@cumulus/common/CloudFormationGateway` class
  - Removed `@cumulus/common/concurrency/Mutex` class
  - Removed `@cumulus/common/errors`
  - Removed `@cumulus/common/sftp`
  - Removed `@cumulus/common/string.unicodeEscape`
  - Removed `@cumulus/cmrjs/cmr-utils.getGranuleId()`
  - Removed `@cumulus/cmrjs/cmr-utils.getCmrFiles()`
  - Removed `@cumulus/cmrjs/cmr/CMR` class
  - Removed `@cumulus/cmrjs/cmr/CMRSearchConceptQueue` class
  - Removed `@cumulus/cmrjs/utils.getHost()`
  - Removed `@cumulus/cmrjs/utils.getIp()`
  - Removed `@cumulus/cmrjs/utils.hostId()`
  - Removed `@cumulus/cmrjs/utils/ummVersion()`
  - Removed `@cumulus/cmrjs/utils.updateToken()`
  - Removed `@cumulus/cmrjs/utils.validateUMMG()`
  - Removed `@cumulus/ingest/aws.getEndpoint()`
  - Removed `@cumulus/ingest/aws.getExecutionUrl()`
  - Removed `@cumulus/ingest/aws/invoke()`
  - Removed `@cumulus/ingest/aws/CloudWatch` class
  - Removed `@cumulus/ingest/aws/ECS` class
  - Removed `@cumulus/ingest/aws/Events` class
  - Removed `@cumulus/ingest/aws/SQS` class
  - Removed `@cumulus/ingest/aws/StepFunction` class
  - Removed `@cumulus/ingest/util.normalizeProviderPath()`
  - Removed `@cumulus/integration-tests/index.listCollections()`
  - Removed `@cumulus/integration-tests/index.listProviders()`
  - Removed `@cumulus/integration-tests/index.rulesList()`
  - Removed `@cumulus/integration-tests/api/api.addCollectionApi()`

## [v1.20.0] 2020-03-12

### BREAKING CHANGES

- **CUMULUS-1714**
  - Changed the format of the message sent to the granule SNS Topic. Message includes the granule record under `record` and the type of event under `event`. Messages with `deleted` events will have the record that was deleted with a `deletedAt` timestamp. Options for `event` are `Create | Update | Delete`
- **CUMULUS-1769** - `deploy_to_ngap` is now a **required** variable for the `tf-modules/cumulus` module. **For those deploying to NGAP environments, this variable should always be set to `true`.**

### Notable changes

- **CUMULUS-1739** - You can now exclude Elasticsearch from your `tf-modules/data-persistence` deployment (via `include_elasticsearch = false`) and your `tf-modules/cumulus` module will still deploy successfully.

- **CUMULUS-1769** - If you set `deploy_to_ngap = true` for the `tf-modules/archive` Terraform module, **you can only deploy your archive API gateway as `PRIVATE`**, not `EDGE`.

### Added

- Added `@cumulus/aws-client/S3.getS3ObjectReadStreamAsync()` to deal with S3 eventual consistency issues by checking for the existence an S3 object with retries before getting a readable stream for that object.
- **CUMULUS-1769**
  - Added `deploy_to_ngap` boolean variable for the `tf-modules/cumulus` and `tf-modules/archive` Terraform modules. This variable is required. **For those deploying to NGAP environments, this variable should always be set to `true`.**
- **HYRAX-70**
  - Add the hyrax-metadata-update task

### Changed

- [`AccessToken.get()`](https://github.com/nasa/cumulus/blob/master/packages/api/models/access-tokens.js) now enforces [strongly consistent reads from DynamoDB](https://docs.aws.amazon.com/amazondynamodb/latest/developerguide/HowItWorks.ReadConsistency.html)
- **CUMULUS-1739**
  - Updated `tf-modules/data-persistence` to make Elasticsearch alarm resources and outputs conditional on the `include_elasticsearch` variable
  - Updated `@cumulus/aws-client/S3.getObjectSize` to include automatic retries for any failures from `S3.headObject`
- **CUMULUS-1784**
  - Updated `@cumulus/api/lib/DistributionEvent.remoteIP()` to parse the IP address in an S3 access log from the `A-sourceip` query parameter if present, otherwise fallback to the original parsing behavior.
- **CUMULUS-1768**
  - The `stats/summary` endpoint reports the distinct collections for the number of granules reported

### Fixed

- **CUMULUS-1739** - Fixed the `tf-modules/cumulus` and `tf-modules/archive` modules to make these Elasticsearch variables truly optional:
  - `elasticsearch_domain_arn`
  - `elasticsearch_hostname`
  - `elasticsearch_security_group_id`

- **CUMULUS-1768**
  - Fixed the `stats/` endpoint so that data is correctly filtered by timestamp and `processingTime` is calculated correctly.

- **CUMULUS-1769**
  - In the `tf-modules/archive` Terraform module, the `lifecycle` block ignoring changes to the `policy` of the archive API gateway is now only enforced if `deploy_to_ngap = true`. This fixes a bug where users deploying outside of NGAP could not update their API gateway's resource policy when going from `PRIVATE` to `EDGE`, preventing their API from being accessed publicly.

- **CUMULUS-1775**
  - Fix/update api endpoint to use updated google auth endpoints such that it will work with new accounts

### Removed

- **CUMULUS-1768**
  - Removed API endpoints `stats/histogram` and `stats/average`. All advanced stats needs should be acquired from Cloud Metrics or similarly configured ELK stack.

## [v1.19.0] 2020-02-28

### BREAKING CHANGES

- **CUMULUS-1736**
  - The `@cumulus/discover-granules` task now sets the `dataType` of discovered
    granules based on the `name` of the configured collection, not the
    `dataType`.
  - The config schema of the `@cumulus/discover-granules` task now requires that
    collections contain a `version`.
  - The `@cumulus/sync-granule` task will set the `dataType` and `version` of a
    granule based on the configured collection if those fields are not already
    set on the granule. Previously it was using the `dataType` field of the
    configured collection, then falling back to the `name` field of the
    collection. This update will just use the `name` field of the collection to
    set the `dataType` field of the granule.

- **CUMULUS-1446**
  - Update the `@cumulus/integration-tests/api/executions.getExecution()`
    function to parse the response and return the execution, rather than return
    the full API response.

- **CUMULUS-1672**
  - The `cumulus` Terraform module in previous releases set a
    `Deployment = var.prefix` tag on all resources that it managed. In this
    release, a `tags` input variable has been added to the `cumulus` Terraform
    module to allow resource tagging to be customized. No default tags will be
    applied to Cumulus-managed resources. To replicate the previous behavior,
    set `tags = { Deployment: var.prefix }` as an input variable for the
    `cumulus` Terraform module.

- **CUMULUS-1684 Migration Instructions**
  - In previous releases, a provider's username and password were encrypted
    using a custom encryption library. That has now been updated to use KMS.
    This release includes a Lambda function named
    `<prefix>-ProviderSecretsMigration`, which will re-encrypt existing
    provider credentials to use KMS. After this release has been deployed, you
    will need to manually invoke that Lambda function using either the AWS CLI
    or AWS Console. It should only need to be successfully run once.
  - Future releases of Cumulus will invoke a
    `<prefix>-VerifyProviderSecretsMigration` Lambda function as part of the
    deployment, which will cause the deployment to fail if the migration
    Lambda has not been run.

- **CUMULUS-1718**
  - The `@cumulus/sf-sns-report` task for reporting mid-workflow updates has been retired.
  This task was used as the `PdrStatusReport` task in our ParsePdr example workflow.
  If you have a ParsePdr or other workflow using this task, use `@cumulus/sf-sqs-report` instead.
  Trying to deploy the old task will result in an error as the cumulus module no longer exports `sf_sns_report_task`.
  - Migration instruction: In your workflow definition, for each step using the old task change:
  `"Resource": "${module.cumulus.sf_sns_report_task.task_arn}"`
  to
  `"Resource": "${module.cumulus.sf_sqs_report_task.task_arn}"`

- **CUMULUS-1755**
  - The `thin_egress_jwt_secret_name` variable for the `tf-modules/cumulus` Terraform module is now **required**. This variable is passed on to the Thin Egress App in `tf-modules/distribution/main.tf`, which uses the keys stored in the secret to sign JWTs. See the [Thin Egress App documentation on how to create a value for this secret](https://github.com/asfadmin/thin-egress-app#setting-up-the-jwt-cookie-secrets).

### Added

- **CUMULUS-1446**
  - Add `@cumulus/common/FileUtils.readJsonFile()` function
  - Add `@cumulus/common/FileUtils.readTextFile()` function
  - Add `@cumulus/integration-tests/api/collections.createCollection()` function
  - Add `@cumulus/integration-tests/api/collections.deleteCollection()` function
  - Add `@cumulus/integration-tests/api/collections.getCollection()` function
  - Add `@cumulus/integration-tests/api/providers.getProvider()` function
  - Add `@cumulus/integration-tests/index.getExecutionOutput()` function
  - Add `@cumulus/integration-tests/index.loadCollection()` function
  - Add `@cumulus/integration-tests/index.loadProvider()` function
  - Add `@cumulus/integration-tests/index.readJsonFilesFromDir()` function

- **CUMULUS-1672**
  - Add a `tags` input variable to the `archive` Terraform module
  - Add a `tags` input variable to the `cumulus` Terraform module
  - Add a `tags` input variable to the `cumulus_ecs_service` Terraform module
  - Add a `tags` input variable to the `data-persistence` Terraform module
  - Add a `tags` input variable to the `distribution` Terraform module
  - Add a `tags` input variable to the `ingest` Terraform module
  - Add a `tags` input variable to the `s3-replicator` Terraform module

- **CUMULUS-1707**
  - Enable logrotate on ECS cluster

- **CUMULUS-1684**
  - Add a `@cumulus/aws-client/KMS` library of KMS-related functions
  - Add `@cumulus/aws-client/S3.getTextObject()`
  - Add `@cumulus/sftp-client` package
  - Create `ProviderSecretsMigration` Lambda function
  - Create `VerifyProviderSecretsMigration` Lambda function

- **CUMULUS-1548**
  - Add ability to put default Cumulus logs in Metrics' ELK stack
  - Add ability to add custom logs to Metrics' ELK Stack

- **CUMULUS-1702**
  - When logs are sent to Metrics' ELK stack, the logs endpoints will return results from there

- **CUMULUS-1459**
  - Async Operations are indexed in Elasticsearch
  - To index any existing async operations you'll need to perform an index from
    database function.

- **CUMULUS-1717**
  - Add `@cumulus/aws-client/deleteAndWaitForDynamoDbTableNotExists`, which
    deletes a DynamoDB table and waits to ensure the table no longer exists
  - Added `publishGranules` Lambda to handle publishing granule messages to SNS when granule records are written to DynamoDB
  - Added `@cumulus/api/models/Granule.storeGranulesFromCumulusMessage` to store granules from a Cumulus message to DynamoDB

- **CUMULUS-1718**
  - Added `@cumulus/sf-sqs-report` task to allow mid-workflow reporting updates.
  - Added `stepfunction_event_reporter_queue_url` and `sf_sqs_report_task` outputs to the `cumulus` module.
  - Added `publishPdrs` Lambda to handle publishing PDR messages to SNS when PDR records are written to DynamoDB.
  - Added `@cumulus/api/models/Pdr.storePdrFromCumulusMessage` to store PDRs from a Cumulus message to DynamoDB.
  - Added `@cumulus/aws-client/parseSQSMessageBody` to parse an SQS message body string into an object.

- **Ability to set custom backend API url in the archive module**
  - Add `api_url` definition in `tf-modules/cumulus/archive.tf`
  - Add `archive_api_url` variable in `tf-modules/cumulus/variables.tf`

- **CUMULUS-1741**
  - Added an optional `elasticsearch_security_group_ids` variable to the
    `data-persistence` Terraform module to allow additional security groups to
    be assigned to the Elasticsearch Domain.

- **CUMULUS-1752**
  - Added `@cumulus/integration-tests/api/distribution.invokeTEADistributionLambda` to simulate a request to the [Thin Egress App](https://github.com/asfadmin/thin-egress-app) by invoking the Lambda and getting a response payload.
  - Added `@cumulus/integration-tests/api/distribution.getTEARequestHeaders` to generate necessary request headers for a request to the Thin Egress App
  - Added `@cumulus/integration-tests/api/distribution.getTEADistributionApiFileStream` to get a response stream for a file served by Thin Egress App
  - Added `@cumulus/integration-tests/api/distribution.getTEADistributionApiRedirect` to get a redirect response from the Thin Egress App

- **CUMULUS-1755**
  - Added `@cumulus/aws-client/CloudFormation.describeCfStack()` to describe a Cloudformation stack
  - Added `@cumulus/aws-client/CloudFormation.getCfStackParameterValues()` to get multiple parameter values for a Cloudformation stack

### Changed

- **CUMULUS-1725**
  - Moved the logic that updates the granule files cache Dynamo table into its
    own Lambda function called `granuleFilesCacheUpdater`.

- **CUMULUS-1736**
  - The `collections` model in the API package now determines the name of a
    collection based on the `name` property, rather than using `dataType` and
    then falling back to `name`.
  - The `@cumulus/integration-tests.loadCollection()` function no longer appends
    the postfix to the end of the collection's `dataType`.
  - The `@cumulus/integration-tests.addCollections()` function no longer appends
    the postfix to the end of the collection's `dataType`.

- **CUMULUS-1672**
  - Add a `retryOptions` parameter to the `@cumulus/aws-client/S3.headObject`
     function, which will retry if the object being queried does not exist.

- **CUMULUS-1446**
  - Mark the `@cumulus/integration-tests/api.addCollectionApi()` function as
    deprecated
  - Mark the `@cumulus/integration-tests/index.listCollections()` function as
    deprecated
  - Mark the `@cumulus/integration-tests/index.listProviders()` function as
    deprecated
  - Mark the `@cumulus/integration-tests/index.rulesList()` function as
    deprecated

- **CUMULUS-1672**
  - Previously, the `cumulus` module defaulted to setting a
    `Deployment = var.prefix` tag on all resources that it managed. In this
    release, the `cumulus` module will now accept a `tags` input variable that
    defines the tags to be assigned to all resources that it manages.
  - Previously, the `data-persistence` module defaulted to setting a
    `Deployment = var.prefix` tag on all resources that it managed. In this
    release, the `data-persistence` module will now accept a `tags` input
    variable that defines the tags to be assigned to all resources that it
    manages.
  - Previously, the `distribution` module defaulted to setting a
    `Deployment = var.prefix` tag on all resources that it managed. In this
    release, the `distribution` module will now accept a `tags` input variable
    that defines the tags to be assigned to all resources that it manages.
  - Previously, the `ingest` module defaulted to setting a
    `Deployment = var.prefix` tag on all resources that it managed. In this
    release, the `ingest` module will now accept a `tags` input variable that
    defines the tags to be assigned to all resources that it manages.
  - Previously, the `s3-replicator` module defaulted to setting a
    `Deployment = var.prefix` tag on all resources that it managed. In this
    release, the `s3-replicator` module will now accept a `tags` input variable
    that defines the tags to be assigned to all resources that it manages.

- **CUMULUS-1684**
  - Update the API package to encrypt provider credentials using KMS instead of
    using RSA keys stored in S3

- **CUMULUS-1717**
  - Changed name of `cwSfExecutionEventToDb` Lambda to `cwSfEventToDbRecords`
  - Updated `cwSfEventToDbRecords` to write granule records to DynamoDB from the incoming Cumulus message

- **CUMULUS-1718**
  - Renamed `cwSfEventToDbRecords` to `sfEventSqsToDbRecords` due to architecture change to being a consumer of an SQS queue of Step Function Cloudwatch events.
  - Updated `sfEventSqsToDbRecords` to write PDR records to DynamoDB from the incoming Cumulus message
  - Moved `data-cookbooks/sns.md` to `data-cookbooks/ingest-notifications.md` and updated it to reflect recent changes.

- **CUMULUS-1748**
  - (S)FTP discovery tasks now use the provider-path as-is instead of forcing it to a relative path.
  - Improved error handling to catch permission denied FTP errors better and log them properly. Workflows will still fail encountering this error and we intend to consider that approach in a future ticket.

- **CUMULUS-1752**
  - Moved class for parsing distribution events to its own file: `@cumulus/api/lib/DistributionEvent.js`
    - Updated `DistributionEvent` to properly parse S3 access logs generated by requests from the [Thin Egress App](https://github.com/asfadmin/thin-egress-app)

- **CUMULUS-1753** - Changes to `@cumulus/ingest/HttpProviderClient.js`:
  - Removed regex filter in `HttpProviderClient.list()` that was used to return only files with an extension between 1 and 4 characters long. `HttpProviderClient.list()` will now return all files linked from the HTTP provider host.

- **CUMULUS-1755**
  - Updated the Thin Egress App module used in `tf-modules/distribution/main.tf` to build 61. [See the release notes](https://github.com/asfadmin/thin-egress-app/releases/tag/tea-build.61).

- **CUMULUS-1757**
  - Update @cumulus/cmr-client CMRSearchConceptQueue to take optional cmrEnvironment parameter

### Deprecated

- **CUMULUS-1684**
  - Deprecate `@cumulus/common/key-pair-provider/S3KeyPairProvider`
  - Deprecate `@cumulus/common/key-pair-provider/S3KeyPairProvider.encrypt()`
  - Deprecate `@cumulus/common/key-pair-provider/S3KeyPairProvider.decrypt()`
  - Deprecate `@cumulus/common/kms/KMS`
  - Deprecate `@cumulus/common/kms/KMS.encrypt()`
  - Deprecate `@cumulus/common/kms/KMS.decrypt()`
  - Deprecate `@cumulus/common/sftp.Sftp`

- **CUMULUS-1717**
  - Deprecate `@cumulus/api/models/Granule.createGranulesFromSns`

- **CUMULUS-1718**
  - Deprecate `@cumulus/sf-sns-report`.
    - This task has been updated to always throw an error directing the user to use `@cumulus/sf-sqs-report` instead. This was done because there is no longer an SNS topic to which to publish, and no consumers to listen to it.

- **CUMULUS-1748**
  - Deprecate `@cumulus/ingest/util.normalizeProviderPath`

- **CUMULUS-1752**
  - Deprecate `@cumulus/integration-tests/api/distribution.getDistributionApiFileStream`
  - Deprecate `@cumulus/integration-tests/api/distribution.getDistributionApiRedirect`
  - Deprecate `@cumulus/integration-tests/api/distribution.invokeApiDistributionLambda`

### Removed

- **CUMULUS-1684**
  - Remove the deployment script that creates encryption keys and stores them to
    S3

- **CUMULUS-1768**
  - Removed API endpoints `stats/histogram` and `stats/average`. All advanced stats needs should be acquired from Cloud Metrics or similarly configured ELK stack.

### Fixed

- **Fix default values for urs_url in variables.tf files**
  - Remove trailing `/` from default `urs_url` values.

- **CUMULUS-1610** - Add the Elasticsearch security group to the EC2 security groups

- **CUMULUS-1740** - `cumulus_meta.workflow_start_time` is now set in Cumulus
  messages

- **CUMULUS-1753** - Fixed `@cumulus/ingest/HttpProviderClient.js` to properly handle HTTP providers with:
  - Multiple link tags (e.g. `<a>`) per line of source code
  - Link tags in uppercase or lowercase (e.g. `<A>`)
  - Links with filepaths in the link target (e.g. `<a href="/path/to/file.txt">`). These files will be returned from HTTP file discovery **as the file name only** (e.g. `file.txt`).

- **CUMULUS-1768**
  - Fix an issue in the stats endpoints in `@cumulus/api` to send back stats for the correct type

## [v1.18.0] 2020-02-03

### BREAKING CHANGES

- **CUMULUS-1686**

  - `ecs_cluster_instance_image_id` is now a _required_ variable of the `cumulus` module, instead of optional.

- **CUMULUS-1698**

  - Change variable `saml_launchpad_metadata_path` to `saml_launchpad_metadata_url` in the `tf-modules/cumulus` Terraform module.

- **CUMULUS-1703**
  - Remove the unused `forceDownload` option from the `sync-granule` tasks's config
  - Remove the `@cumulus/ingest/granule.Discover` class
  - Remove the `@cumulus/ingest/granule.Granule` class
  - Remove the `@cumulus/ingest/pdr.Discover` class
  - Remove the `@cumulus/ingest/pdr.Granule` class
  - Remove the `@cumulus/ingest/parse-pdr.parsePdr` function

### Added

- **CUMULUS-1040**

  - Added `@cumulus/aws-client` package to provide utilities for working with AWS services and the Node.js AWS SDK
  - Added `@cumulus/errors` package which exports error classes for use in Cumulus workflow code
  - Added `@cumulus/integration-tests/sfnStep` to provide utilities for parsing step function execution histories

- **CUMULUS-1102**

  - Adds functionality to the @cumulus/api package for better local testing.
    - Adds data seeding for @cumulus/api's localAPI.
      - seed functions allow adding collections, executions, granules, pdrs, providers, and rules to a Localstack Elasticsearch and DynamoDB via `addCollections`, `addExecutions`, `addGranules`, `addPdrs`, `addProviders`, and `addRules`.
    - Adds `eraseDataStack` function to local API server code allowing resetting of local datastack for testing (ES and DynamoDB).
    - Adds optional parameters to the @cumulus/api bin serve to allow for launching the api without destroying the current data.

- **CUMULUS-1697**

  - Added the `@cumulus/tf-inventory` package that provides command line utilities for managing Terraform resources in your AWS account

- **CUMULUS-1703**

  - Add `@cumulus/aws-client/S3.createBucket` function
  - Add `@cumulus/aws-client/S3.putFile` function
  - Add `@cumulus/common/string.isNonEmptyString` function
  - Add `@cumulus/ingest/FtpProviderClient` class
  - Add `@cumulus/ingest/HttpProviderClient` class
  - Add `@cumulus/ingest/S3ProviderClient` class
  - Add `@cumulus/ingest/SftpProviderClient` class
  - Add `@cumulus/ingest/providerClientUtils.buildProviderClient` function
  - Add `@cumulus/ingest/providerClientUtils.fetchTextFile` function

- **CUMULUS-1731**

  - Add new optional input variables to the Cumulus Terraform module to support TEA upgrade:
    - `thin_egress_cookie_domain` - Valid domain for Thin Egress App cookie
    - `thin_egress_domain_cert_arn` - Certificate Manager SSL Cert ARN for Thin
      Egress App if deployed outside NGAP/CloudFront
    - `thin_egress_download_role_in_region_arn` - ARN for reading of Thin Egress
      App data buckets for in-region requests
    - `thin_egress_jwt_algo` - Algorithm with which to encode the Thin Egress
      App JWT cookie
    - `thin_egress_jwt_secret_name` - Name of AWS secret where keys for the Thin
      Egress App JWT encode/decode are stored
    - `thin_egress_lambda_code_dependency_archive_key` - Thin Egress App - S3
      Key of packaged python modules for lambda dependency layer

- **CUMULUS-1733**
  - Add `discovery-filtering` operator doc to document previously undocumented functionality.

- **CUMULUS-1737**
  - Added the `cumulus-test-cleanup` module to run a nightly cleanup on resources left over from the integration tests run from the `example/spec` directory.

### Changed

- **CUMULUS-1102**

  - Updates `@cumulus/api/auth/testAuth` to use JWT instead of random tokens.
  - Updates the default AMI for the ecs_cluster_instance_image_id.

- **CUMULUS-1622**

  - Mutex class has been deprecated in `@cumulus/common/concurrency` and will be removed in a future release.

- **CUMULUS-1686**

  - Changed `ecs_cluster_instance_image_id` to be a required variable of the `cumulus` module and removed the default value.
    The default was not available across accounts and regions, nor outside of NGAP and therefore not particularly useful.

- **CUMULUS-1688**

  - Updated `@cumulus/aws.receiveSQSMessages` not to replace `message.Body` with a parsed object. This behavior was undocumented and confusing as received messages appeared to contradict AWS docs that state `message.Body` is always a string.
  - Replaced `sf_watcher` CloudWatch rule from `cloudwatch-events.tf` with an EventSourceMapping on `sqs2sf` mapped to the `start_sf` SQS queue (in `event-sources.tf`).
  - Updated `sqs2sf` with an EventSourceMapping handler and unit test.

- **CUMULUS-1698**

  - Change variable `saml_launchpad_metadata_path` to `saml_launchpad_metadata_url` in the `tf-modules/cumulus` Terraform module.
  - Updated `@cumulus/api/launchpadSaml` to download launchpad IDP metadata from configured location when the metadata in s3 is not valid, and to work with updated IDP metadata and SAML response.

- **CUMULUS-1731**
  - Upgrade the version of the Thin Egress App deployed by Cumulus to v48
    - Note: New variables available, see the 'Added' section of this changelog.

### Fixed

- **CUMULUS-1664**

  - Updated `dbIndexer` Lambda to remove hardcoded references to DynamoDB table names.

- **CUMULUS-1733**
  - Fixed granule discovery recursion algorithm used in S/FTP protocols.

### Removed

- **CUMULUS-1481**
  - removed `process` config and output from PostToCmr as it was not required by the task nor downstream steps, and should still be in the output message's `meta` regardless.

### Deprecated

- **CUMULUS-1040**
  - Deprecated the following code. For cases where the code was moved into another package, the new code location is noted:
    - `@cumulus/common/CloudFormationGateway` -> `@cumulus/aws-client/CloudFormationGateway`
    - `@cumulus/common/DynamoDb` -> `@cumulus/aws-client/DynamoDb`
    - `@cumulus/common/errors` -> `@cumulus/errors`
    - `@cumulus/common/StepFunctions` -> `@cumulus/aws-client/StepFunctions`
    - All of the exported functions in `@cumulus/commmon/aws` (moved into `@cumulus/aws-client`), except:
      - `@cumulus/common/aws/isThrottlingException` -> `@cumulus/errors/isThrottlingException`
      - `@cumulus/common/aws/improveStackTrace` (not deprecated)
      - `@cumulus/common/aws/retryOnThrottlingException` (not deprecated)
    - `@cumulus/common/sfnStep/SfnStep.parseStepMessage` -> `@cumulus/integration-tests/sfnStep/SfnStep.parseStepMessage`
    - `@cumulus/common/sfnStep/ActivityStep` -> `@cumulus/integration-tests/sfnStep/ActivityStep`
    - `@cumulus/common/sfnStep/LambdaStep` -> `@cumulus/integration-tests/sfnStep/LambdaStep`
    - `@cumulus/common/string/unicodeEscape` -> `@cumulus/aws-client/StepFunctions.unicodeEscape`
    - `@cumulus/common/util/setErrorStack` -> `@cumulus/aws-client/util/setErrorStack`
    - `@cumulus/ingest/aws/invoke` -> `@cumulus/aws-client/Lambda/invoke`
    - `@cumulus/ingest/aws/CloudWatch.bucketSize`
    - `@cumulus/ingest/aws/CloudWatch.cw`
    - `@cumulus/ingest/aws/ECS.ecs`
    - `@cumulus/ingest/aws/ECS`
    - `@cumulus/ingest/aws/Events.putEvent` -> `@cumulus/aws-client/CloudwatchEvents.putEvent`
    - `@cumulus/ingest/aws/Events.deleteEvent` -> `@cumulus/aws-client/CloudwatchEvents.deleteEvent`
    - `@cumulus/ingest/aws/Events.deleteTarget` -> `@cumulus/aws-client/CloudwatchEvents.deleteTarget`
    - `@cumulus/ingest/aws/Events.putTarget` -> `@cumulus/aws-client/CloudwatchEvents.putTarget`
    - `@cumulus/ingest/aws/SQS.attributes` -> `@cumulus/aws-client/SQS.getQueueAttributes`
    - `@cumulus/ingest/aws/SQS.deleteMessage` -> `@cumulus/aws-client/SQS.deleteSQSMessage`
    - `@cumulus/ingest/aws/SQS.deleteQueue` -> `@cumulus/aws-client/SQS.deleteQueue`
    - `@cumulus/ingest/aws/SQS.getUrl` -> `@cumulus/aws-client/SQS.getQueueUrlByName`
    - `@cumulus/ingest/aws/SQS.receiveMessage` -> `@cumulus/aws-client/SQS.receiveSQSMessages`
    - `@cumulus/ingest/aws/SQS.sendMessage` -> `@cumulus/aws-client/SQS.sendSQSMessage`
    - `@cumulus/ingest/aws/StepFunction.getExecutionStatus` -> `@cumulus/aws-client/StepFunction.getExecutionStatus`
    - `@cumulus/ingest/aws/StepFunction.getExecutionUrl` -> `@cumulus/aws-client/StepFunction.getExecutionUrl`

## [v1.17.0] - 2019-12-31

### BREAKING CHANGES

- **CUMULUS-1498**
  - The `@cumulus/cmrjs.publish2CMR` function expects that the value of its
    `creds.password` parameter is a plaintext password.
  - Rather than using an encrypted password from the `cmr_password` environment
    variable, the `@cumulus/cmrjs.updateCMRMetadata` function now looks for an
    environment variable called `cmr_password_secret_name` and fetches the CMR
    password from that secret in AWS Secrets Manager.
  - The `@cumulus/post-to-cmr` task now expects a
    `config.cmr.passwordSecretName` value, rather than `config.cmr.password`.
    The CMR password will be fetched from that secret in AWS Secrets Manager.

### Added

- **CUMULUS-630**

  - Added support for replaying Kinesis records on a stream into the Cumulus Kinesis workflow triggering mechanism: either all the records, or some time slice delimited by start and end timestamps.
  - Added `/replays` endpoint to the operator API for triggering replays.
  - Added `Replay Kinesis Messages` documentation to Operator Docs.
  - Added `manualConsumer` lambda function to consume a Kinesis stream. Used by the replay AsyncOperation.

- **CUMULUS-1687**
  - Added new API endpoint for listing async operations at `/asyncOperations`
  - All asyncOperations now include the fields `description` and `operationType`. `operationType` can be one of the following. [`Bulk Delete`, `Bulk Granules`, `ES Index`, `Kinesis Replay`]

### Changed

- **CUMULUS-1626**

  - Updates Cumulus to use node10/CMA 1.1.2 for all of its internal lambdas in prep for AWS node 8 EOL

- **CUMULUS-1498**
  - Remove the DynamoDB Users table. The list of OAuth users who are allowed to
    use the API is now stored in S3.
  - The CMR password and Launchpad passphrase are now stored in Secrets Manager

## [v1.16.1] - 2019-12-6

**Please note**:

- The `region` argument to the `cumulus` Terraform module has been removed. You may see a warning or error if you have that variable populated.
- Your workflow tasks should use the following versions of the CMA libraries to utilize new granule, parentArn, asyncOperationId, and stackName fields on the logs:
  - `cumulus-message-adapter-js` version 1.0.10+
  - `cumulus-message-adapter-python` version 1.1.1+
  - `cumulus-message-adapter-java` version 1.2.11+
- The `data-persistence` module no longer manages the creation of an Elasticsearch service-linked role for deploying Elasticsearch to a VPC. Follow the [deployment instructions on preparing your VPC](https://nasa.github.io/cumulus/docs/deployment/deployment-readme#vpc-subnets-and-security-group) for guidance on how to create the Elasticsearch service-linked role manually.
- There is now a `distribution_api_gateway_stage` variable for the `tf-modules/cumulus` Terraform module that will be used as the API gateway stage name used for the distribution API (Thin Egress App)
- Default value for the `urs_url` variable is now `https://uat.urs.earthdata.nasa.gov/` in the `tf-modules/cumulus` and `tf-modules/archive` Terraform modules. So deploying the `cumulus` module without a `urs_url` variable set will integrate your Cumulus deployment with the UAT URS environment.

### Added

- **CUMULUS-1563**

  - Added `custom_domain_name` variable to `tf-modules/data-persistence` module

- **CUMULUS-1654**
  - Added new helpers to `@cumulus/common/execution-history`:
    - `getStepExitedEvent()` returns the `TaskStateExited` event in a workflow execution history after the given step completion/failure event
    - `getTaskExitedEventOutput()` returns the output message for a `TaskStateExited` event in a workflow execution history

### Changed

- **CUMULUS-1578**

  - Updates SAML launchpad configuration to authorize via configured userGroup.
    [See the NASA specific documentation (protected)](https://wiki.earthdata.nasa.gov/display/CUMULUS/Cumulus+SAML+Launchpad+Integration)

- **CUMULUS-1579**

  - Elasticsearch list queries use `match` instead of `term`. `term` had been analyzing the terms and not supporting `-` in the field values.

- **CUMULUS-1619**

  - Adds 4 new keys to `@cumulus/logger` to display granules, parentArn, asyncOperationId, and stackName.
  - Depends on `cumulus-message-adapter-js` version 1.0.10+. Cumulus tasks updated to use this version.

- **CUMULUS-1654**

  - Changed `@cumulus/common/SfnStep.parseStepMessage()` to a static class method

- **CUMULUS-1641**
  - Added `meta.retries` and `meta.visibilityTimeout` properties to sqs-type rule. To create sqs-type rule, you're required to configure a dead-letter queue on your queue.
  - Added `sqsMessageRemover` lambda which removes the message from SQS queue upon successful workflow execution.
  - Updated `sqsMessageConsumer` lambda to not delete message from SQS queue, and to retry the SQS message for configured number of times.

### Removed

- Removed `create_service_linked_role` variable from `tf-modules/data-persistence` module.

- **CUMULUS-1321**
  - The `region` argument to the `cumulus` Terraform module has been removed

### Fixed

- **CUMULUS-1668** - Fixed a race condition where executions may not have been
  added to the database correctly
- **CUMULUS-1654** - Fixed issue with `publishReports` Lambda not including workflow execution error information for failed workflows with a single step
- Fixed `tf-modules/cumulus` module so that the `urs_url` variable is passed on to its invocation of the `tf-modules/archive` module

## [v1.16.0] - 2019-11-15

### Added

- **CUMULUS-1321**

  - A `deploy_distribution_s3_credentials_endpoint` variable has been added to
    the `cumulus` Terraform module. If true, the NGAP-backed S3 credentials
    endpoint will be added to the Thin Egress App's API. Default: true

- **CUMULUS-1544**

  - Updated the `/granules/bulk` endpoint to correctly query Elasticsearch when
    granule ids are not provided.

- **CUMULUS-1580**
  - Added `/granules/bulk` endpoint to `@cumulus/api` to perform bulk actions on granules given either a list of granule ids or an Elasticsearch query and the workflow to perform.

### Changed

- **CUMULUS-1561**

  - Fix the way that we are handling Terraform provider version requirements
  - Pass provider configs into child modules using the method that the
    [Terraform documentation](https://www.terraform.io/docs/configuration/modules.html#providers-within-modules)
    suggests
  - Remove the `region` input variable from the `s3_access_test` Terraform module
  - Remove the `aws_profile` and `aws_region` input variables from the
    `s3-replicator` Terraform module

- **CUMULUS-1639**
  - Because of
    [S3's Data Consistency Model](https://docs.aws.amazon.com/AmazonS3/latest/dev/Introduction.html#BasicsObjects),
    there may be situations where a GET operation for an object can temporarily
    return a `NoSuchKey` response even if that object _has_ been created. The
    `@cumulus/common/aws.getS3Object()` function has been updated to support
    retries if a `NoSuchKey` response is returned by S3. This behavior can be
    enabled by passing a `retryOptions` object to that function. Supported
    values for that object can be found here:
    <https://github.com/tim-kos/node-retry#retryoperationoptions>

### Removed

- **CUMULUS-1559**
  - `logToSharedDestination` has been migrated to the Terraform deployment as `log_api_gateway_to_cloudwatch` and will ONLY apply to egress lambdas.
    Due to the differences in the Terraform deployment model, we cannot support a global log subscription toggle for a configurable subset of lambdas.
    However, setting up your own log forwarding for a Lambda with Terraform is fairly simple, as you will only need to add SubscriptionFilters to your Terraform configuration, one per log group.
    See [the Terraform documentation](https://www.terraform.io/docs/providers/aws/r/cloudwatch_log_subscription_filter.html) for details on how to do this.
    An empty FilterPattern ("") will capture all logs in a group.

## [v1.15.0] - 2019-11-04

### BREAKING CHANGES

- **CUMULUS-1644** - When a workflow execution begins or ends, the workflow
  payload is parsed and any new or updated PDRs or granules referenced in that
  workflow are stored to the Cumulus archive. The defined interface says that a
  PDR in `payload.pdr` will be added to the archive, and any granules in
  `payload.granules` will also be added to the archive. In previous releases,
  PDRs found in `meta.pdr` and granules found in `meta.input_granules` were also
  added to the archive. This caused unexpected behavior and has been removed.
  Only PDRs from `payload.pdr` and granules from `payload.granules` will now be
  added to the Cumulus archive.

- **CUMULUS-1449** - Cumulus now uses a universal workflow template when
  starting a workflow that contains general information specific to the
  deployment, but not specific to the workflow. Workflow task configs must be
  defined using AWS step function parameters. As part of this change,
  `CumulusConfig` has been retired and task configs must now be defined under
  the `cma.task_config` key in the Parameters section of a step function
  definition.

  **Migration instructions**:

  NOTE: These instructions require the use of Cumulus Message Adapter v1.1.x+.
  Please ensure you are using a compatible version before attempting to migrate
  workflow configurations. When defining workflow steps, remove any
  `CumulusConfig` section, as shown below:

  ```yaml
  ParsePdr:
    CumulusConfig:
      provider: "{$.meta.provider}"
      bucket: "{$.meta.buckets.internal.name}"
      stack: "{$.meta.stack}"
  ```

  Instead, use AWS Parameters to pass `task_config` for the task directly into
  the Cumulus Message Adapter:

  ```yaml
  ParsePdr:
    Parameters:
      cma:
        event.$: "$"
        task_config:
          provider: "{$.meta.provider}"
          bucket: "{$.meta.buckets.internal.name}"
          stack: "{$.meta.stack}"
  ```

  In this example, the `cma` key is used to pass parameters to the message
  adapter. Using `task_config` in combination with `event.$: '$'` allows the
  message adapter to process `task_config` as the `config` passed to the Cumulus
  task. See `example/workflows/sips.yml` in the core repository for further
  examples of how to set the Parameters.

  Additionally, workflow configurations for the `QueueGranules` and `QueuePdrs`
  tasks need to be updated:

  - `queue-pdrs` config changes:
    - `parsePdrMessageTemplateUri` replaced with `parsePdrWorkflow`, which is
      the workflow name (i.e. top-level name in `config.yml`, e.g. 'ParsePdr').
    - `internalBucket` and `stackName` configs now required to look up
      configuration from the deployment. Brings the task config in line with
      that of `queue-granules`.
  - `queue-granules` config change: `ingestGranuleMessageTemplateUri` replaced
    with `ingestGranuleWorkflow`, which is the workflow name (e.g.
    'IngestGranule').

- **CUMULUS-1396** - **Workflow steps at the beginning and end of a workflow
  using the `SfSnsReport` Lambda have now been deprecated (e.g. `StartStatus`,
  `StopStatus`) and should be removed from your workflow definitions**. These
  steps were used for publishing ingest notifications and have been replaced by
  an implementation using Cloudwatch events for Step Functions to trigger a
  Lambda that publishes ingest notifications. For further detail on how ingest
  notifications are published, see the notes below on **CUMULUS-1394**. For
  examples of how to update your workflow definitions, see our
  [example workflow definitions](https://github.com/nasa/cumulus/blob/master/example/workflows/).

- **CUMULUS-1470**
  - Remove Cumulus-defined ECS service autoscaling, allowing integrators to
    better customize autoscaling to meet their needs. In order to use
    autoscaling with ECS services, appropriate
    `AWS::ApplicationAutoScaling::ScalableTarget`,
    `AWS::ApplicationAutoScaling::ScalingPolicy`, and `AWS::CloudWatch::Alarm`
    resources should be defined in a kes overrides file. See
    [this example](https://github.com/nasa/cumulus/blob/release-1.15.x/example/overrides/app/cloudformation.template.yml)
    for an example.
  - The following config parameters are no longer used:
    - ecs.services.\<NAME\>.minTasks
    - ecs.services.\<NAME\>.maxTasks
    - ecs.services.\<NAME\>.scaleInActivityScheduleTime
    - ecs.services.\<NAME\>.scaleInAdjustmentPercent
    - ecs.services.\<NAME\>.scaleOutActivityScheduleTime
    - ecs.services.\<NAME\>.scaleOutAdjustmentPercent
    - ecs.services.\<NAME\>.activityName

### Added

- **CUMULUS-1100**

  - Added 30-day retention properties to all log groups that were missing those policies.

- **CUMULUS-1396**

  - Added `@cumulus/common/sfnStep`:
    - `LambdaStep` - A class for retrieving and parsing input and output to Lambda steps in AWS Step Functions
    - `ActivityStep` - A class for retrieving and parsing input and output to ECS activity steps in AWS Step Functions

- **CUMULUS-1574**

  - Added `GET /token` endpoint for SAML authorization when cumulus is protected by Launchpad.
    This lets a user retieve a token by hand that can be presented to the API.

- **CUMULUS-1625**

  - Added `sf_start_rate` variable to the `ingest` Terraform module, equivalent to `sqs_consumer_rate` in the old model, but will not be automatically applied to custom queues as that was.

- **CUMULUS-1513**
  - Added `sqs`-type rule support in the Cumulus API `@cumulus/api`
  - Added `sqsMessageConsumer` lambda which processes messages from the SQS queues configured in the `sqs` rules.

### Changed

- **CUMULUS-1639**

  - Because of
    [S3's Data Consistency Model](https://docs.aws.amazon.com/AmazonS3/latest/dev/Introduction.html#BasicsObjects),
    there may be situations where a GET operation for an object can temporarily
    return a `NoSuchKey` response even if that object _has_ been created. The
    `@cumulus/common/aws.getS3Object()` function will now retry up to 10 times
    if a `NoSuchKey` response is returned by S3. This can behavior can be
    overridden by passing `{ retries: 0 }` as the `retryOptions` argument.

- **CUMULUS-1449**

  - `queue-pdrs` & `queue-granules` config changes. Details in breaking changes section.
  - Cumulus now uses a universal workflow template when starting workflow that contains general information specific to the deployment, but not specific to the workflow.
  - Changed the way workflow configs are defined, from `CumulusConfig` to a `task_config` AWS Parameter.

- **CUMULUS-1452**

  - Changed the default ECS docker storage drive to `devicemapper`

- **CUMULUS-1453**
  - Removed config schema for `@cumulus/sf-sns-report` task
  - Updated `@cumulus/sf-sns-report` to always assume that it is running as an intermediate step in a workflow, not as the first or last step

### Removed

- **CUMULUS-1449**
  - Retired `CumulusConfig` as part of step function definitions, as this is an artifact of the way Kes parses workflow definitions that was not possible to migrate to Terraform. Use AWS Parameters and the `task_config` key instead. See change note above.
  - Removed individual workflow templates.

### Fixed

- **CUMULUS-1620** - Fixed bug where `message_adapter_version` does not correctly inject the CMA

- **CUMULUS-1396** - Updated `@cumulus/common/StepFunctions.getExecutionHistory()` to recursively fetch execution history when `nextToken` is returned in response

- **CUMULUS-1571** - Updated `@cumulus/common/DynamoDb.get()` to throw any errors encountered when trying to get a record and the record does exist

- **CUMULUS-1452**
  - Updated the EC2 initialization scripts to use full volume size for docker storage
  - Changed the default ECS docker storage drive to `devicemapper`

## [v1.14.5] - 2019-12-30 - [BACKPORT]

### Updated

- **CUMULUS-1626**
  - Updates Cumulus to use node10/CMA 1.1.2 for all of its internal lambdas in prep for AWS node 8 EOL

## [v1.14.4] - 2019-10-28

### Fixed

- **CUMULUS-1632** - Pinned `aws-elasticsearch-connector` package in `@cumulus/api` to version `8.1.3`, since `8.2.0` includes breaking changes

## [v1.14.3] - 2019-10-18

### Fixed

- **CUMULUS-1620** - Fixed bug where `message_adapter_version` does not correctly inject the CMA

- **CUMULUS-1572** - A granule is now included in discovery results even when
  none of its files has a matching file type in the associated collection
  configuration. Previously, if all files for a granule were unmatched by a file
  type configuration, the granule was excluded from the discovery results.
  Further, added support for a `boolean` property
  `ignoreFilesConfigForDiscovery`, which controls how a granule's files are
  filtered at discovery time.

## [v1.14.2] - 2019-10-08

### BREAKING CHANGES

Your Cumulus Message Adapter version should be pinned to `v1.0.13` or lower in your `app/config.yml` using `message_adapter_version: v1.0.13` OR you should use the workflow migration steps below to work with CMA v1.1.1+.

- **CUMULUS-1394** - The implementation of the `SfSnsReport` Lambda requires additional environment variables for integration with the new ingest notification SNS topics. Therefore, **you must update the definition of `SfSnsReport` in your `lambdas.yml` like so**:

```yaml
SfSnsReport:
  handler: index.handler
  timeout: 300
  source: node_modules/@cumulus/sf-sns-report/dist
  tables:
    - ExecutionsTable
  envs:
    execution_sns_topic_arn:
      function: Ref
      value: reportExecutionsSns
    granule_sns_topic_arn:
      function: Ref
      value: reportGranulesSns
    pdr_sns_topic_arn:
      function: Ref
      value: reportPdrsSns
```

- **CUMULUS-1447** -
  The newest release of the Cumulus Message Adapter (v1.1.1) requires that parameterized configuration be used for remote message functionality. Once released, Kes will automatically bring in CMA v1.1.1 without additional configuration.

  **Migration instructions**
  Oversized messages are no longer written to S3 automatically. In order to utilize remote messaging functionality, configure a `ReplaceConfig` AWS Step Function parameter on your CMA task:

  ```yaml
  ParsePdr:
    Parameters:
      cma:
        event.$: "$"
        ReplaceConfig:
          FullMessage: true
  ```

  Accepted fields in `ReplaceConfig` include `MaxSize`, `FullMessage`, `Path` and `TargetPath`.
  See https://github.com/nasa/cumulus-message-adapter/blob/master/CONTRACT.md#remote-message-configuration for full details.

  As this change is backward compatible in Cumulus Core, users wishing to utilize the previous version of the CMA may opt to transition to using a CMA lambda layer, or set `message_adapter_version` in their configuration to a version prior to v1.1.0.

### PLEASE NOTE

- **CUMULUS-1394** - Ingest notifications are now provided via 3 separate SNS topics for executions, granules, and PDRs, instead of a single `sftracker` SNS topic. Whereas the `sftracker` SNS topic received a full Cumulus execution message, the new topics all receive generated records for the given object. The new topics are only published to if the given object exists for the current execution. For a given execution/granule/PDR, **two messages will be received by each topic**: one message indicating that ingest is running and another message indicating that ingest has completed or failed. The new SNS topics are:

  - `reportExecutions` - Receives 1 message per execution
  - `reportGranules` - Receives 1 message per granule in an execution
  - `reportPdrs` - Receives 1 message per PDR

### Added

- **CUMULUS-639**

  - Adds SAML JWT and launchpad token authentication to Cumulus API (configurable)
    - **NOTE** to authenticate with Launchpad ensure your launchpad user_id is in the `<prefix>-UsersTable`
    - when Cumulus configured to protect API via Launchpad:
      - New endpoints
        - `GET /saml/login` - starting point for SAML SSO creates the login request url and redirects to the SAML Identity Provider Service (IDP)
        - `POST /saml/auth` - SAML Assertion Consumer Service. POST receiver from SAML IDP. Validates response, logs the user in, and returnes a SAML-based JWT.
    - Disabled endpoints
      - `POST /refresh`
      - Changes authorization worklow:
      - `ensureAuthorized` now presumes the bearer token is a JWT and tries to validate. If the token is malformed, it attempts to validate the token against Launchpad. This allows users to bring their own token as described here https://wiki.earthdata.nasa.gov/display/CUMULUS/Cumulus+API+with+Launchpad+Authentication. But it also allows dashboard users to manually authenticate via Launchpad SAML to receive a Launchpad-based JWT.

- **CUMULUS-1394**
  - Added `Granule.generateGranuleRecord()` method to granules model to generate a granule database record from a Cumulus execution message
  - Added `Pdr.generatePdrRecord()` method to PDRs model to generate a granule database record from a Cumulus execution message
  - Added helpers to `@cumulus/common/message`:
    - `getMessageExecutionName()` - Get the execution name from a Cumulus execution message
    - `getMessageStateMachineArn()` - Get the state machine ARN from a Cumulus execution message
    - `getMessageExecutionArn()` - Get the execution ARN for a Cumulus execution message
    - `getMessageGranules()` - Get the granules from a Cumulus execution message, if any.
  - Added `@cumulus/common/cloudwatch-event/isFailedSfStatus()` to determine if a Step Function status from a Cloudwatch event is a failed status

### Changed

- **CUMULUS-1308**

  - HTTP PUT of a Collection, Provider, or Rule via the Cumulus API now
    performs full replacement of the existing object with the object supplied
    in the request payload. Previous behavior was to perform a modification
    (partial update) by merging the existing object with the (possibly partial)
    object in the payload, but this did not conform to the HTTP standard, which
    specifies PATCH as the means for modifications rather than replacements.

- **CUMULUS-1375**

  - Migrate Cumulus from deprecated Elasticsearch JS client to new, supported one in `@cumulus/api`

- **CUMULUS-1485** Update `@cumulus/cmr-client` to return error message from CMR for validation failures.

- **CUMULUS-1394**

  - Renamed `Execution.generateDocFromPayload()` to `Execution.generateRecord()` on executions model. The method generates an execution database record from a Cumulus execution message.

- **CUMULUS-1432**

  - `logs` endpoint takes the level parameter as a string and not a number
  - Elasticsearch term query generation no longer converts numbers to boolean

- **CUMULUS-1447**

  - Consolidated all remote message handling code into @common/aws
  - Update remote message code to handle updated CMA remote message flags
  - Update example SIPS workflows to utilize Parameterized CMA configuration

- **CUMULUS-1448** Refactor workflows that are mutating cumulus_meta to utilize meta field

- **CUMULUS-1451**

  - Elasticsearch cluster setting `auto_create_index` will be set to false. This had been causing issues in the bootstrap lambda on deploy.

- **CUMULUS-1456**
  - `@cumulus/api` endpoints default error handler uses `boom` package to format errors, which is consistent with other API endpoint errors.

### Fixed

- **CUMULUS-1432** `logs` endpoint filter correctly filters logs by level
- **CUMULUS-1484** `useMessageAdapter` now does not set CUMULUS_MESSAGE_ADAPTER_DIR when `true`

### Removed

- **CUMULUS-1394**
  - Removed `sfTracker` SNS topic. Replaced by three new SNS topics for granule, execution, and PDR ingest notifications.
  - Removed unused functions from `@cumulus/common/aws`:
    - `getGranuleS3Params()`
    - `setGranuleStatus()`

## [v1.14.1] - 2019-08-29

### Fixed

- **CUMULUS-1455**

  - CMR token links updated to point to CMR legacy services rather than echo

- **CUMULUS-1211**
  - Errors thrown during granule discovery are no longer swallowed and ignored.
    Rather, errors are propagated to allow for proper error-handling and
    meaningful messaging.

## [v1.14.0] - 2019-08-22

### PLEASE NOTE

- We have encountered transient lambda service errors in our integration testing. Please handle transient service errors following [these guidelines](https://docs.aws.amazon.com/step-functions/latest/dg/bp-lambda-serviceexception.html). The workflows in the `example/workflows` folder have been updated with retries configured for these errors.

- **CUMULUS-799** added additional IAM permissions to support reading CloudWatch and API Gateway, so **you will have to redeploy your IAM stack.**

- **CUMULUS-800** Several items:

  - **Delete existing API Gateway stages**: To allow enabling of API Gateway logging, Cumulus now creates and manages a Stage resource during deployment. Before upgrading Cumulus, it is necessary to delete the API Gateway stages on both the Backend API and the Distribution API. Instructions are included in the documenation under [Delete API Gateway Stages](https://nasa.github.io/cumulus/docs/additional-deployment-options/delete-api-gateway-stages).

  - **Set up account permissions for API Gateway to write to CloudWatch**: In a one time operation for your AWS account, to enable CloudWatch Logs for API Gateway, you must first grant the API Gateway permission to read and write logs to CloudWatch for your account. The `AmazonAPIGatewayPushToCloudWatchLogs` managed policy (with an ARN of `arn:aws:iam::aws:policy/service-role/AmazonAPIGatewayPushToCloudWatchLogs`) has all the required permissions. You can find a simple how to in the documentation under [Enable API Gateway Logging.](https://nasa.github.io/cumulus/docs/additional-deployment-options/enable-gateway-logging-permissions)

  - **Configure API Gateway to write logs to CloudWatch** To enable execution logging for the distribution API set `config.yaml` `apiConfigs.distribution.logApigatewayToCloudwatch` value to `true`. More information [Enable API Gateway Logs](https://nasa.github.io/cumulus/docs/additional-deployment-options/enable-api-logs)

  - **Configure CloudWatch log delivery**: It is possible to deliver CloudWatch API execution and access logs to a cross-account shared AWS::Logs::Destination. An operator does this by adding the key `logToSharedDestination` to the `config.yml` at the default level with a value of a writable log destination. More information in the documenation under [Configure CloudWatch Logs Delivery.](https://nasa.github.io/cumulus/docs/additional-deployment-options/configure-cloudwatch-logs-delivery)

  - **Additional Lambda Logging**: It is now possible to configure any lambda to deliver logs to a shared subscriptions by setting `logToSharedDestination` to the ARN of a writable location (either an AWS::Logs::Destination or a Kinesis Stream) on any lambda config. Documentation for [Lambda Log Subscriptions](https://nasa.github.io/cumulus/docs/additional-deployment-options/additional-lambda-logging)

  - **Configure S3 Server Access Logs**: If you are running Cumulus in an NGAP environment you may [configure S3 Server Access Logs](https://nasa.github.io/cumulus/docs/next/deployment/server_access_logging) to be delivered to a shared bucket where the Metrics Team will ingest the logs into their ELK stack. Contact the Metrics team for permission and location.

- **CUMULUS-1368** The Cumulus distribution API has been deprecated and is being replaced by ASF's Thin Egress App. By default, the distribution API will not deploy. Please follow [the instructions for deploying and configuring Thin Egress](https://nasa.github.io/cumulus/docs/deployment/thin_egress_app).

To instead continue to deploy and use the legacy Cumulus distribution app, add the following to your `config.yml`:

```yaml
deployDistributionApi: true
```

If you deploy with no distribution app your deployment will succeed but you may encounter errors in your workflows, particularly in the `MoveGranule` task.

- **CUMULUS-1418** Users who are packaging the CMA in their Lambdas outside of Cumulus may need to update their Lambda configuration. Please see `BREAKING CHANGES` below for details.

### Added

- **CUMULUS-642**
  - Adds Launchpad as an authentication option for the Cumulus API.
  - Updated deployment documentation and added [instructions to setup Cumulus API Launchpad authentication](https://wiki.earthdata.nasa.gov/display/CUMULUS/Cumulus+API+with+Launchpad+Authentication)
- **CUMULUS-1418**
  - Adds usage docs/testing of lambda layers (introduced in PR1125), updates Core example tasks to use the updated `cumulus-ecs-task` and a CMA layer instead of kes CMA injection.
  - Added Terraform module to publish CMA as layer to user account.
- **PR1125** - Adds `layers` config option to support deploying Lambdas with layers
- **PR1128** - Added `useXRay` config option to enable AWS X-Ray for Lambdas.
- **CUMULUS-1345**
  - Adds new variables to the app deployment under `cmr`.
  - `cmrEnvironment` values are `SIT`, `UAT`, or `OPS` with `UAT` as the default.
  - `cmrLimit` and `cmrPageSize` have been added as configurable options.
- **CUMULUS-1273**
  - Added lambda function EmsProductMetadataReport to generate EMS Product Metadata report
- **CUMULUS-1226**
  - Added API endpoint `elasticsearch/index-from-database` to index to an Elasticsearch index from the database for recovery purposes and `elasticsearch/indices-status` to check the status of Elasticsearch indices via the API.
- **CUMULUS-824**
  - Added new Collection parameter `reportToEms` to configure whether the collection is reported to EMS
- **CUMULUS-1357**
  - Added new BackendApi endpoint `ems` that generates EMS reports.
- **CUMULUS-1241**
  - Added information about queues with maximum execution limits defined to default workflow templates (`meta.queueExecutionLimits`)
- **CUMULUS-1311**
  - Added `@cumulus/common/message` with various message parsing/preparation helpers
- **CUMULUS-812**

  - Added support for limiting the number of concurrent executions started from a queue. [See the data cookbook](https://nasa.github.io/cumulus/docs/data-cookbooks/throttling-queued-executions) for more information.

- **CUMULUS-1337**

  - Adds `cumulus.stackName` value to the `instanceMetadata` endpoint.

- **CUMULUS-1368**

  - Added `cmrGranuleUrlType` to the `@cumulus/move-granules` task. This determines what kind of links go in the CMR files. The options are `distribution`, `s3`, or `none`, with the default being distribution. If there is no distribution API being used with Cumulus, you must set the value to `s3` or `none`.

- Added `packages/s3-replicator` Terraform module to allow same-region s3 replication to metrics bucket.

- **CUMULUS-1392**

  - Added `tf-modules/report-granules` Terraform module which processes granule ingest notifications received via SNS and stores granule data to a database. The module includes:
    - SNS topic for publishing granule ingest notifications
    - Lambda to process granule notifications and store data
    - IAM permissions for the Lambda
    - Subscription for the Lambda to the SNS topic

- **CUMULUS-1393**

  - Added `tf-modules/report-pdrs` Terraform module which processes PDR ingest notifications received via SNS and stores PDR data to a database. The module includes:
    - SNS topic for publishing PDR ingest notifications
    - Lambda to process PDR notifications and store data
    - IAM permissions for the Lambda
    - Subscription for the Lambda to the SNS topic
  - Added unit tests for `@cumulus/api/models/pdrs.createPdrFromSns()`

- **CUMULUS-1400**

  - Added `tf-modules/report-executions` Terraform module which processes workflow execution information received via SNS and stores it to a database. The module includes:
    - SNS topic for publishing execution data
    - Lambda to process and store execution data
    - IAM permissions for the Lambda
    - Subscription for the Lambda to the SNS topic
  - Added `@cumulus/common/sns-event` which contains helpers for SNS events:
    - `isSnsEvent()` returns true if event is from SNS
    - `getSnsEventMessage()` extracts and parses the message from an SNS event
    - `getSnsEventMessageObject()` extracts and parses message object from an SNS event
  - Added `@cumulus/common/cloudwatch-event` which contains helpers for Cloudwatch events:
    - `isSfExecutionEvent()` returns true if event is from Step Functions
    - `isTerminalSfStatus()` determines if a Step Function status from a Cloudwatch event is a terminal status
    - `getSfEventStatus()` gets the Step Function status from a Cloudwatch event
    - `getSfEventDetailValue()` extracts a Step Function event detail field from a Cloudwatch event
    - `getSfEventMessageObject()` extracts and parses Step Function detail object from a Cloudwatch event

- **CUMULUS-1429**

  - Added `tf-modules/data-persistence` Terraform module which includes resources for data persistence in Cumulus:
    - DynamoDB tables
    - Elasticsearch with optional support for VPC
    - Cloudwatch alarm for number of Elasticsearch nodes

- **CUMULUS-1379** CMR Launchpad Authentication
  - Added `launchpad` configuration to `@cumulus/deployment/app/config.yml`, and cloudformation templates, workflow message, lambda configuration, api endpoint configuration
  - Added `@cumulus/common/LaunchpadToken` and `@cumulus/common/launchpad` to provide methods to get token and validate token
  - Updated lambdas to use Launchpad token for CMR actions (ingest and delete granules)
  - Updated deployment documentation and added [instructions to setup CMR client for Launchpad authentication](https://wiki.earthdata.nasa.gov/display/CUMULUS/CMR+Launchpad+Authentication)

## Changed

- **CUMULUS-1232**

  - Added retries to update `@cumulus/cmr-client` `updateToken()`

- **CUMULUS-1245 CUMULUS-795**

  - Added additional `ems` configuration parameters for sending the ingest reports to EMS
  - Added functionality to send daily ingest reports to EMS

- **CUMULUS-1241**

  - Removed the concept of "priority levels" and added ability to define a number of maximum concurrent executions per SQS queue
  - Changed mapping of Cumulus message properties for the `sqs2sfThrottle` lambda:
    - Queue name is read from `cumulus_meta.queueName`
    - Maximum executions for the queue is read from `meta.queueExecutionLimits[queueName]`, where `queueName` is `cumulus_meta.queueName`
  - Changed `sfSemaphoreDown` lambda to only attempt decrementing semaphores when:
    - the message is for a completed/failed/aborted/timed out workflow AND
    - `cumulus_meta.queueName` exists on the Cumulus message AND
    - An entry for the queue name (`cumulus_meta.queueName`) exists in the the object `meta.queueExecutionLimits` on the Cumulus message

- **CUMULUS-1338**

  - Updated `sfSemaphoreDown` lambda to be triggered via AWS Step Function Cloudwatch events instead of subscription to `sfTracker` SNS topic

- **CUMULUS-1311**

  - Updated `@cumulus/queue-granules` to set `cumulus_meta.queueName` for queued execution messages
  - Updated `@cumulus/queue-pdrs` to set `cumulus_meta.queueName` for queued execution messages
  - Updated `sqs2sfThrottle` lambda to immediately decrement queue semaphore value if dispatching Step Function execution throws an error

- **CUMULUS-1362**

  - Granule `processingStartTime` and `processingEndTime` will be set to the execution start time and end time respectively when there is no sync granule or post to cmr task present in the workflow

- **CUMULUS-1400**
  - Deprecated `@cumulus/ingest/aws/getExecutionArn`. Use `@cumulus/common/aws/getExecutionArn` instead.

### Fixed

- **CUMULUS-1439**

  - Fix bug with rule.logEventArn deletion on Kinesis rule update and fix unit test to verify

- **CUMULUS-796**

  - Added production information (collection ShortName and Version, granuleId) to EMS distribution report
  - Added functionality to send daily distribution reports to EMS

- **CUMULUS-1319**

  - Fixed a bug where granule ingest times were not being stored to the database

- **CUMULUS-1356**

  - The `Collection` model's `delete` method now _removes_ the specified item
    from the collection config store that was inserted by the `create` method.
    Previously, this behavior was missing.

- **CUMULUS-1374**
  - Addressed audit concerns (https://www.npmjs.com/advisories/782) in api package

### BREAKING CHANGES

### Changed

- **CUMULUS-1418**
  - Adding a default `cmaDir` key to configuration will cause `CUMULUS_MESSAGE_ADAPTER_DIR` to be set by default to `/opt` for any Lambda not setting `useCma` to true, or explicitly setting the CMA environment variable. In lambdas that package the CMA independently of the Cumulus packaging. Lambdas manually packaging the CMA should have their Lambda configuration updated to set the CMA path, or alternately if not using the CMA as a Lambda layer in this deployment set `cmaDir` to `./cumulus-message-adapter`.

### Removed

- **CUMULUS-1337**

  - Removes the S3 Access Metrics package added in CUMULUS-799

- **PR1130**
  - Removed code deprecated since v1.11.1:
    - Removed `@cumulus/common/step-functions`. Use `@cumulus/common/StepFunctions` instead.
    - Removed `@cumulus/api/lib/testUtils.fakeFilesFactory`. Use `@cumulus/api/lib/testUtils.fakeFileFactory` instead.
    - Removed `@cumulus/cmrjs/cmr` functions: `searchConcept`, `ingestConcept`, `deleteConcept`. Use the functions in `@cumulus/cmr-client` instead.
    - Removed `@cumulus/ingest/aws.getExecutionHistory`. Use `@cumulus/common/StepFunctions.getExecutionHistory` instead.

## [v1.13.5] - 2019-08-29 - [BACKPORT]

### Fixed

- **CUMULUS-1455** - CMR token links updated to point to CMR legacy services rather than echo

## [v1.13.4] - 2019-07-29

- **CUMULUS-1411** - Fix deployment issue when using a template override

## [v1.13.3] - 2019-07-26

- **CUMULUS-1345** Full backport of CUMULUS-1345 features - Adds new variables to the app deployment under `cmr`.
  - `cmrEnvironment` values are `SIT`, `UAT`, or `OPS` with `UAT` as the default.
  - `cmrLimit` and `cmrPageSize` have been added as configurable options.

## [v1.13.2] - 2019-07-25

- Re-release of v1.13.1 to fix broken npm packages.

## [v1.13.1] - 2019-07-22

- **CUMULUS-1374** - Resolve audit compliance with lodash version for api package subdependency
- **CUMULUS-1412** - Resolve audit compliance with googleapi package
- **CUMULUS-1345** - Backported CMR environment setting in getUrl to address immediate user need. CMR_ENVIRONMENT can now be used to set the CMR environment to OPS/SIT

## [v1.13.0] - 2019-5-20

### PLEASE NOTE

**CUMULUS-802** added some additional IAM permissions to support ECS autoscaling, so **you will have to redeploy your IAM stack.**
As a result of the changes for **CUMULUS-1193**, **CUMULUS-1264**, and **CUMULUS-1310**, **you must delete your existing stacks (except IAM) before deploying this version of Cumulus.**
If running Cumulus within a VPC and extended downtime is acceptable, we recommend doing this at the end of the day to allow AWS backend resources and network interfaces to be cleaned up overnight.

### BREAKING CHANGES

- **CUMULUS-1228**

  - The default AMI used by ECS instances is now an NGAP-compliant AMI. This
    will be a breaking change for non-NGAP deployments. If you do not deploy to
    NGAP, you will need to find the AMI ID of the
    [most recent Amazon ECS-optimized AMI](https://docs.aws.amazon.com/AmazonECS/latest/developerguide/ecs-optimized_AMI.html),
    and set the `ecs.amiid` property in your config. Instructions for finding
    the most recent NGAP AMI can be found using
    [these instructions](https://wiki.earthdata.nasa.gov/display/ESKB/Select+an+NGAP+Created+AMI).

- **CUMULUS-1310**

  - Database resources (DynamoDB, ElasticSearch) have been moved to an independent `db` stack.
    Migrations for this version will need to be user-managed. (e.g. [elasticsearch](https://docs.aws.amazon.com/elasticsearch-service/latest/developerguide/es-version-migration.html#snapshot-based-migration) and [dynamoDB](https://docs.aws.amazon.com/datapipeline/latest/DeveloperGuide/dp-template-exports3toddb.html)).
    Order of stack deployment is `iam` -> `db` -> `app`.
  - All stacks can now be deployed using a single `config.yml` file, i.e.: `kes cf deploy --kes-folder app --template node_modules/@cumulus/deployment/[iam|db|app] [...]`
    Backwards-compatible. For development, please re-run `npm run bootstrap` to build new `kes` overrides.
    Deployment docs have been updated to show how to deploy a single-config Cumulus instance.
  - `params` have been moved: Nest `params` fields under `app`, `db` or `iam` to override all Parameters for a particular stack's cloudformation template. Backwards-compatible with multi-config setups.
  - `stackName` and `stackNameNoDash` have been retired. Use `prefix` and `prefixNoDash` instead.
  - The `iams` section in `app/config.yml` IAM roles has been deprecated as a user-facing parameter,
    _unless_ your IAM role ARNs do not match the convention shown in `@cumulus/deployment/app/config.yml`
  - The `vpc.securityGroup` will need to be set with a pre-existing security group ID to use Cumulus in a VPC. Must allow inbound HTTP(S) (Port 443).

- **CUMULUS-1212**

  - `@cumulus/post-to-cmr` will now fail if any granules being processed are missing a metadata file. You can set the new config option `skipMetaCheck` to `true` to pass post-to-cmr without a metadata file.

- **CUMULUS-1232**

  - `@cumulus/sync-granule` will no longer silently pass if no checksum data is provided. It will use input
    from the granule object to:
    - Verify checksum if `checksumType` and `checksumValue` are in the file record OR a checksum file is provided
      (throws `InvalidChecksum` on fail), else log warning that no checksum is available.
    - Then, verify synced S3 file size if `file.size` is in the file record (throws `UnexpectedFileSize` on fail),
      else log warning that no file size is available.
    - Pass the step.

- **CUMULUS-1264**

  - The Cloudformation templating and deployment configuration has been substantially refactored.
    - `CumulusApiDefault` nested stack resource has been renamed to `CumulusApiDistribution`
    - `CumulusApiV1` nested stack resource has been renamed to `CumulusApiBackend`
  - The `urs: true` config option for when defining your lambdas (e.g. in `lambdas.yml`) has been deprecated. There are two new options to replace it:
    - `urs_redirect: 'token'`: This will expose a `TOKEN_REDIRECT_ENDPOINT` environment variable to your lambda that references the `/token` endpoint on the Cumulus backend API
    - `urs_redirect: 'distribution'`: This will expose a `DISTRIBUTION_REDIRECT_ENDPOINT` environment variable to your lambda that references the `/redirect` endpoint on the Cumulus distribution API

- **CUMULUS-1193**

  - The elasticsearch instance is moved behind the VPC.
  - Your account will need an Elasticsearch Service Linked role. This is a one-time setup for the account. You can follow the instructions to use the AWS console or AWS CLI [here](https://docs.aws.amazon.com/IAM/latest/UserGuide/using-service-linked-roles.html) or use the following AWS CLI command: `aws iam create-service-linked-role --aws-service-name es.amazonaws.com`

- **CUMULUS-802**

  - ECS `maxInstances` must be greater than `minInstances`. If you use defaults, no change is required.

- **CUMULUS-1269**
  - Brought Cumulus data models in line with CNM JSON schema:
    - Renamed file object `fileType` field to `type`
    - Renamed file object `fileSize` field to `size`
    - Renamed file object `checksumValue` field to `checksum` where not already done.
    - Added `ancillary` and `linkage` type support to file objects.

### Added

- **CUMULUS-799**

  - Added an S3 Access Metrics package which will take S3 Server Access Logs and
    write access metrics to CloudWatch

- **CUMULUS-1242** - Added `sqs2sfThrottle` lambda. The lambda reads SQS messages for queued executions and uses semaphores to only start new executions if the maximum number of executions defined for the priority key (`cumulus_meta.priorityKey`) has not been reached. Any SQS messages that are read but not used to start executions remain in the queue.

- **CUMULUS-1240**

  - Added `sfSemaphoreDown` lambda. This lambda receives SNS messages and for each message it decrements the semaphore used to track the number of running executions if:
    - the message is for a completed/failed workflow AND
    - the message contains a level of priority (`cumulus_meta.priorityKey`)
  - Added `sfSemaphoreDown` lambda as a subscriber to the `sfTracker` SNS topic

- **CUMULUS-1265**

  - Added `apiConfigs` configuration option to configure API Gateway to be private
  - All internal lambdas configured to run inside the VPC by default
  - Removed references to `NoVpc` lambdas from documentation and `example` folder.

- **CUMULUS-802**
  - Adds autoscaling of ECS clusters
  - Adds autoscaling of ECS services that are handling StepFunction activities

## Changed

- Updated `@cumulus/ingest/http/httpMixin.list()` to trim trailing spaces on discovered filenames

- **CUMULUS-1310**

  - Database resources (DynamoDB, ElasticSearch) have been moved to an independent `db` stack.
    This will enable future updates to avoid affecting database resources or requiring migrations.
    Migrations for this version will need to be user-managed.
    (e.g. [elasticsearch](https://docs.aws.amazon.com/elasticsearch-service/latest/developerguide/es-version-migration.html#snapshot-based-migration) and [dynamoDB](https://docs.aws.amazon.com/datapipeline/latest/DeveloperGuide/dp-template-exports3toddb.html)).
    Order of stack deployment is `iam` -> `db` -> `app`.
  - All stacks can now be deployed using a single `config.yml` file, i.e.: `kes cf deploy --kes-folder app --template node_modules/@cumulus/deployment/[iam|db|app] [...]`
    Backwards-compatible. Please re-run `npm run bootstrap` to build new `kes` overrides.
    Deployment docs have been updated to show how to deploy a single-config Cumulus instance.
  - `params` fields should now be nested under the stack key (i.e. `app`, `db` or `iam`) to provide Parameters for a particular stack's cloudformation template,
    for use with single-config instances. Keys _must_ match the name of the deployment package folder (`app`, `db`, or `iam`).
    Backwards-compatible with multi-config setups.
  - `stackName` and `stackNameNoDash` have been retired as user-facing config parameters. Use `prefix` and `prefixNoDash` instead.
    This will be used to create stack names for all stacks in a single-config use case.
    `stackName` may still be used as an override in multi-config usage, although this is discouraged.
    Warning: overriding the `db` stack's `stackName` will require you to set `dbStackName` in your `app/config.yml`.
    This parameter is required to fetch outputs from the `db` stack to reference in the `app` stack.
  - The `iams` section in `app/config.yml` IAM roles has been retired as a user-facing parameter,
    _unless_ your IAM role ARNs do not match the convention shown in `@cumulus/deployment/app/config.yml`
    In that case, overriding `iams` in your own config is recommended.
  - `iam` and `db` `cloudformation.yml` file names will have respective prefixes (e.g `iam.cloudformation.yml`).
  - Cumulus will now only attempt to create reconciliation reports for buckets of the `private`, `public` and `protected` types.
  - Cumulus will no longer set up its own security group.
    To pass a pre-existing security group for in-VPC deployments as a parameter to the Cumulus template, populate `vpc.securityGroup` in `config.yml`.
    This security group must allow inbound HTTP(S) traffic (Port 443). SSH traffic (Port 22) must be permitted for SSH access to ECS instances.
  - Deployment docs have been updated with examples for the new deployment model.

- **CUMULUS-1236**

  - Moves access to public files behind the distribution endpoint. Authentication is not required, but direct http access has been disallowed.

- **CUMULUS-1223**

  - Adds unauthenticated access for public bucket files to the Distribution API. Public files should be requested the same way as protected files, but for public files a redirect to a self-signed S3 URL will happen without requiring authentication with Earthdata login.

- **CUMULUS-1232**

  - Unifies duplicate handling in `ingest/granule.handleDuplicateFile` for maintainability.
  - Changed `ingest/granule.ingestFile` and `move-granules/index.moveFileRequest` to use new function.
  - Moved file versioning code to `ingest/granule.moveGranuleFileWithVersioning`
  - `ingest/granule.verifyFile` now also tests `file.size` for verification if it is in the file record and throws
    `UnexpectedFileSize` error for file size not matching input.
  - `ingest/granule.verifyFile` logs warnings if checksum and/or file size are not available.

- **CUMULUS-1193**

  - Moved reindex CLI functionality to an API endpoint. See [API docs](https://nasa.github.io/cumulus-api/#elasticsearch-1)

- **CUMULUS-1207**
  - No longer disable lambda event source mappings when disabling a rule

### Fixed

- Updated Lerna publish script so that published Cumulus packages will pin their dependencies on other Cumulus packages to exact versions (e.g. `1.12.1` instead of `^1.12.1`)

- **CUMULUS-1203**

  - Fixes IAM template's use of intrinsic functions such that IAM template overrides now work with kes

- **CUMULUS-1268**
  - Deployment will not fail if there are no ES alarms or ECS services

## [v1.12.1] - 2019-4-8

## [v1.12.0] - 2019-4-4

Note: There was an issue publishing 1.12.0. Upgrade to 1.12.1.

### BREAKING CHANGES

- **CUMULUS-1139**

  - `granule.applyWorkflow` uses the new-style granule record as input to workflows.

- **CUMULUS-1171**

  - Fixed provider handling in the API to make it consistent between protocols.
    NOTE: This is a breaking change. When applying this upgrade, users will need to:
    1. Disable all workflow rules
    2. Update any `http` or `https` providers so that the host field only
       contains a valid hostname or IP address, and the port field contains the
       provider port.
    3. Perform the deployment
    4. Re-enable workflow rules

- **CUMULUS-1176**:

  - `@cumulus/move-granules` input expectations have changed. `@cumulus/files-to-granules` is a new intermediate task to perform input translation in the old style.
    See the Added and Changed sections of this release changelog for more information.

- **CUMULUS-670**

  - The behavior of ParsePDR and related code has changed in this release. PDRs with FILE_TYPEs that do not conform to the PDR ICD (+ TGZ) (https://cdn.earthdata.nasa.gov/conduit/upload/6376/ESDS-RFC-030v1.0.pdf) will fail to parse.

- **CUMULUS-1208**
  - The granule object input to `@cumulus/queue-granules` will now be added to ingest workflow messages **as is**. In practice, this means that if you are using `@cumulus/queue-granules` to trigger ingest workflows and your granule objects input have invalid properties, then your ingest workflows will fail due to schema validation errors.

### Added

- **CUMULUS-777**
  - Added new cookbook entry on configuring Cumulus to track ancillary files.
- **CUMULUS-1183**
  - Kes overrides will now abort with a warning if a workflow step is configured without a corresponding
    lambda configuration
- **CUMULUS-1223**

  - Adds convenience function `@cumulus/common/bucketsConfigJsonObject` for fetching stack's bucket configuration as an object.

- **CUMULUS-853**
  - Updated FakeProcessing example lambda to include option to generate fake browse
  - Added feature documentation for ancillary metadata export, a new cookbook entry describing a workflow with ancillary metadata generation(browse), and related task definition documentation
- **CUMULUS-805**
  - Added a CloudWatch alarm to check running ElasticSearch instances, and a CloudWatch dashboard to view the health of ElasticSearch
  - Specify `AWS_REGION` in `.env` to be used by deployment script
- **CUMULUS-803**
  - Added CloudWatch alarms to check running tasks of each ECS service, and add the alarms to CloudWatch dashboard
- **CUMULUS-670**
  - Added Ancillary Metadata Export feature (see https://nasa.github.io/cumulus/docs/features/ancillary_metadata for more information)
  - Added new Collection file parameter "fileType" that allows configuration of workflow granule file fileType
- **CUMULUS-1184** - Added kes logging output to ensure we always see the state machine reference before failures due to configuration
- **CUMULUS-1105** - Added a dashboard endpoint to serve the dashboard from an S3 bucket
- **CUMULUS-1199** - Moves `s3credentials` endpoint from the backend to the distribution API.
- **CUMULUS-666**
  - Added `@api/endpoints/s3credentials` to allow EarthData Login authorized users to retrieve temporary security credentials for same-region direct S3 access.
- **CUMULUS-671**
  - Added `@packages/integration-tests/api/distribution/getDistributionApiS3SignedUrl()` to return the S3 signed URL for a file protected by the distribution API
- **CUMULUS-672**
  - Added `cmrMetadataFormat` and `cmrConceptId` to output for individual granules from `@cumulus/post-to-cmr`. `cmrMetadataFormat` will be read from the `cmrMetadataFormat` generated for each granule in `@cumulus/cmrjs/publish2CMR()`
  - Added helpers to `@packages/integration-tests/api/distribution`:
    - `getDistributionApiFileStream()` returns a stream to download files protected by the distribution API
    - `getDistributionFileUrl()` constructs URLs for requesting files from the distribution API
- **CUMULUS-1185** `@cumulus/api/models/Granule.removeGranuleFromCmrByGranule` to replace `@cumulus/api/models/Granule.removeGranuleFromCmr` and use the Granule UR from the CMR metadata to remove the granule from CMR

- **CUMULUS-1101**

  - Added new `@cumulus/checksum` package. This package provides functions to calculate and validate checksums.
  - Added new checksumming functions to `@cumulus/common/aws`: `calculateS3ObjectChecksum` and `validateS3ObjectChecksum`, which depend on the `checksum` package.

- CUMULUS-1171

  - Added `@cumulus/common` API documentation to `packages/common/docs/API.md`
  - Added an `npm run build-docs` task to `@cumulus/common`
  - Added `@cumulus/common/string#isValidHostname()`
  - Added `@cumulus/common/string#match()`
  - Added `@cumulus/common/string#matches()`
  - Added `@cumulus/common/string#toLower()`
  - Added `@cumulus/common/string#toUpper()`
  - Added `@cumulus/common/URLUtils#buildURL()`
  - Added `@cumulus/common/util#isNil()`
  - Added `@cumulus/common/util#isNull()`
  - Added `@cumulus/common/util#isUndefined()`
  - Added `@cumulus/common/util#negate()`

- **CUMULUS-1176**

  - Added new `@cumulus/files-to-granules` task to handle converting file array output from `cumulus-process` tasks into granule objects.
    Allows simplification of `@cumulus/move-granules` and `@cumulus/post-to-cmr`, see Changed section for more details.

- CUMULUS-1151 Compare the granule holdings in CMR with Cumulus' internal data store
- CUMULUS-1152 Compare the granule file holdings in CMR with Cumulus' internal data store

### Changed

- **CUMULUS-1216** - Updated `@cumulus/ingest/granule/ingestFile` to download files to expected staging location.
- **CUMULUS-1208** - Updated `@cumulus/ingest/queue/enqueueGranuleIngestMessage()` to not transform granule object passed to it when building an ingest message
- **CUMULUS-1198** - `@cumulus/ingest` no longer enforces any expectations about whether `provider_path` contains a leading slash or not.
- **CUMULUS-1170**
  - Update scripts and docs to use `npm` instead of `yarn`
  - Use `package-lock.json` files to ensure matching versions of npm packages
  - Update CI builds to use `npm ci` instead of `npm install`
- **CUMULUS-670**
  - Updated ParsePDR task to read standard PDR types+ (+ tgz as an external customer requirement) and add a fileType to granule-files on Granule discovery
  - Updated ParsePDR to fail if unrecognized type is used
  - Updated all relevant task schemas to include granule->files->filetype as a string value
  - Updated tests/test fixtures to include the fileType in the step function/task inputs and output validations as needed
  - Updated MoveGranules task to handle incoming configuration with new "fileType" values and to add them as appropriate to the lambda output.
  - Updated DiscoverGranules step/related workflows to read new Collection file parameter fileType that will map a discovered file to a workflow fileType
  - Updated CNM parser to add the fileType to the defined granule file fileType on ingest and updated integration tests to verify/validate that behavior
  - Updated generateEcho10XMLString in cmr-utils.js to use a map/related library to ensure order as CMR requires ordering for their online resources.
  - Updated post-to-cmr task to appropriately export CNM filetypes to CMR in echo10/UMM exports
- **CUMULUS-1139** - Granules stored in the API contain a `files` property. That schema has been greatly
  simplified and now better matches the CNM format.
  - The `name` property has been renamed to `fileName`.
  - The `filepath` property has been renamed to `key`.
  - The `checksumValue` property has been renamed to `checksum`.
  - The `path` property has been removed.
  - The `url_path` property has been removed.
  - The `filename` property (which contained an `s3://` URL) has been removed, and the `bucket`
    and `key` properties should be used instead. Any requests sent to the API containing a `granule.files[].filename`
    property will be rejected, and any responses coming back from the API will not contain that
    `filename` property.
  - A `source` property has been added, which is a URL indicating the original source of the file.
  - `@cumulus/ingest/granule.moveGranuleFiles()` no longer includes a `filename` field in its
    output. The `bucket` and `key` fields should be used instead.
- **CUMULUS-672**

  - Changed `@cumulus/integration-tests/api/EarthdataLogin.getEarthdataLoginRedirectResponse` to `@cumulus/integration-tests/api/EarthdataLogin.getEarthdataAccessToken`. The new function returns an access response from Earthdata login, if successful.
  - `@cumulus/integration-tests/cmr/getOnlineResources` now accepts an object of options, including `cmrMetadataFormat`. Based on the `cmrMetadataFormat`, the function will correctly retrieve the online resources for each metadata format (ECHO10, UMM-G)

- **CUMULUS-1101**

  - Moved `@cumulus/common/file/getFileChecksumFromStream` into `@cumulus/checksum`, and renamed it to `generateChecksumFromStream`.
    This is a breaking change for users relying on `@cumulus/common/file/getFileChecksumFromStream`.
  - Refactored `@cumulus/ingest/Granule` to depend on new `common/aws` checksum functions and remove significantly present checksumming code.
    - Deprecated `@cumulus/ingest/granule.validateChecksum`. Replaced with `@cumulus/ingest/granule.verifyFile`.
    - Renamed `granule.getChecksumFromFile` to `granule.retrieveSuppliedFileChecksumInformation` to be more accurate.
  - Deprecated `@cumulus/common/aws.checksumS3Objects`. Use `@cumulus/common/aws.calculateS3ObjectChecksum` instead.

- CUMULUS-1171

  - Fixed provider handling in the API to make it consistent between protocols.
    Before this change, FTP providers were configured using the `host` and
    `port` properties. HTTP providers ignored `port` and `protocol`, and stored
    an entire URL in the `host` property. Updated the API to only accept valid
    hostnames or IP addresses in the `provider.host` field. Updated ingest code
    to properly build HTTP and HTTPS URLs from `provider.protocol`,
    `provider.host`, and `provider.port`.
  - The default provider port was being set to 21, no matter what protocol was
    being used. Removed that default.

- **CUMULUS-1176**

  - `@cumulus/move-granules` breaking change:
    Input to `move-granules` is now expected to be in the form of a granules object (i.e. `{ granules: [ { ... }, { ... } ] }`);
    For backwards compatibility with array-of-files outputs from processing steps, use the new `@cumulus/files-to-granules` task as an intermediate step.
    This task will perform the input translation. This change allows `move-granules` to be simpler and behave more predictably.
    `config.granuleIdExtraction` and `config.input_granules` are no longer needed/used by `move-granules`.
  - `@cumulus/post-to-cmr`: `config.granuleIdExtraction` is no longer needed/used by `post-to-cmr`.

- CUMULUS-1174
  - Better error message and stacktrace for S3KeyPairProvider error reporting.

### Fixed

- **CUMULUS-1218** Reconciliation report will now scan only completed granules.
- `@cumulus/api` files and granules were not getting indexed correctly because files indexing was failing in `db-indexer`
- `@cumulus/deployment` A bug in the Cloudformation template was preventing the API from being able to be launched in a VPC, updated the IAM template to give the permissions to be able to run the API in a VPC

### Deprecated

- `@cumulus/api/models/Granule.removeGranuleFromCmr`, instead use `@cumulus/api/models/Granule.removeGranuleFromCmrByGranule`
- `@cumulus/ingest/granule.validateChecksum`, instead use `@cumulus/ingest/granule.verifyFile`
- `@cumulus/common/aws.checksumS3Objects`, instead use `@cumulus/common/aws.calculateS3ObjectChecksum`
- `@cumulus/cmrjs`: `getGranuleId` and `getCmrFiles` are deprecated due to changes in input handling.

## [v1.11.3] - 2019-3-5

### Added

- **CUMULUS-1187** - Added `@cumulus/ingest/granule/duplicateHandlingType()` to determine how duplicate files should be handled in an ingest workflow

### Fixed

- **CUMULUS-1187** - workflows not respecting the duplicate handling value specified in the collection
- Removed refreshToken schema requirement for OAuth

## [v1.11.2] - 2019-2-15

### Added

- CUMULUS-1169
  - Added a `@cumulus/common/StepFunctions` module. It contains functions for querying the AWS
    StepFunctions API. These functions have the ability to retry when a ThrottlingException occurs.
  - Added `@cumulus/common/aws.retryOnThrottlingException()`, which will wrap a function in code to
    retry on ThrottlingExceptions.
  - Added `@cumulus/common/test-utils.throttleOnce()`, which will cause a function to return a
    ThrottlingException the first time it is called, then return its normal result after that.
- CUMULUS-1103 Compare the collection holdings in CMR with Cumulus' internal data store
- CUMULUS-1099 Add support for UMMG JSON metadata versions > 1.4.
  - If a version is found in the metadata object, that version is used for processing and publishing to CMR otherwise, version 1.4 is assumed.
- CUMULUS-678
  - Added support for UMMG json v1.4 metadata files.
    `reconcileCMRMetadata` added to `@cumulus/cmrjs` to update metadata record with new file locations.
    `@cumulus/common/errors` adds two new error types `CMRMetaFileNotFound` and `InvalidArgument`.
    `@cumulus/common/test-utils` adds new function `randomId` to create a random string with id to help in debugging.
    `@cumulus/common/BucketsConfig` adds a new helper class `BucketsConfig` for working with bucket stack configuration and bucket names.
    `@cumulus/common/aws` adds new function `s3PutObjectTagging` as a convenience for the aws [s3().putObjectTagging](https://docs.aws.amazon.com/AWSJavaScriptSDK/latest/AWS/S3.html#putObjectTagging-property) function.
    `@cumulus/cmrjs` Adds: - `isCMRFile` - Identify an echo10(xml) or UMMG(json) metadata file. - `metadataObjectFromCMRFile` Read and parse CMR XML file from s3. - `updateCMRMetadata` Modify a cmr metadata (xml/json) file with updated information. - `publish2CMR` Posts XML or UMMG CMR data to CMR service. - `reconcileCMRMetadata` Reconciles cmr metadata file after a file moves.
- Adds some ECS and other permissions to StepRole to enable running ECS tasks from a workflow
- Added Apache logs to cumulus api and distribution lambdas
- **CUMULUS-1119** - Added `@cumulus/integration-tests/api/EarthdataLogin.getEarthdataLoginRedirectResponse` helper for integration tests to handle login with Earthdata and to return response from redirect to Cumulus API
- **CUMULUS-673** Added `@cumulus/common/file/getFileChecksumFromStream` to get file checksum from a readable stream

### Fixed

- CUMULUS-1123
  - Cloudformation template overrides now work as expected

### Changed

- CUMULUS-1169
  - Deprecated the `@cumulus/common/step-functions` module.
  - Updated code that queries the StepFunctions API to use the retry-enabled functions from
    `@cumulus/common/StepFunctions`
- CUMULUS-1121
  - Schema validation is now strongly enforced when writing to the database.
    Additional properties are not allowed and will result in a validation error.
- CUMULUS-678
  `tasks/move-granules` simplified and refactored to use functionality from cmrjs.
  `ingest/granules.moveGranuleFiles` now just moves granule files and returns a list of the updated files. Updating metadata now handled by `@cumulus/cmrjs/reconcileCMRMetadata`.
  `move-granules.updateGranuleMetadata` refactored and bugs fixed in the case of a file matching multiple collection.files.regexps.
  `getCmrXmlFiles` simplified and now only returns an object with the cmrfilename and the granuleId.
  `@cumulus/test-processing` - test processing task updated to generate UMM-G metadata

- CUMULUS-1043

  - `@cumulus/api` now uses [express](http://expressjs.com/) as the API engine.
  - All `@cumulus/api` endpoints on ApiGateway are consolidated to a single endpoint the uses `{proxy+}` definition.
  - All files under `packages/api/endpoints` along with associated tests are updated to support express's request and response objects.
  - Replaced environment variables `internal`, `bucket` and `systemBucket` with `system_bucket`.
  - Update `@cumulus/integration-tests` to work with updated cumulus-api express endpoints

- `@cumulus/integration-tests` - `buildAndExecuteWorkflow` and `buildWorkflow` updated to take a `meta` param to allow for additional fields to be added to the workflow `meta`

- **CUMULUS-1049** Updated `Retrieve Execution Status API` in `@cumulus/api`: If the execution doesn't exist in Step Function API, Cumulus API returns the execution status information from the database.

- **CUMULUS-1119**
  - Renamed `DISTRIBUTION_URL` environment variable to `DISTRIBUTION_ENDPOINT`
  - Renamed `DEPLOYMENT_ENDPOINT` environment variable to `DISTRIBUTION_REDIRECT_ENDPOINT`
  - Renamed `API_ENDPOINT` environment variable to `TOKEN_REDIRECT_ENDPOINT`

### Removed

- Functions deprecated before 1.11.0:
  - @cumulus/api/models/base: static Manager.createTable() and static Manager.deleteTable()
  - @cumulus/ingest/aws/S3
  - @cumulus/ingest/aws/StepFunction.getExecution()
  - @cumulus/ingest/aws/StepFunction.pullEvent()
  - @cumulus/ingest/consumer.Consume
  - @cumulus/ingest/granule/Ingest.getBucket()

### Deprecated

`@cmrjs/ingestConcept`, instead use the CMR object methods. `@cmrjs/CMR.ingestGranule` or `@cmrjs/CMR.ingestCollection`
`@cmrjs/searchConcept`, instead use the CMR object methods. `@cmrjs/CMR.searchGranules` or `@cmrjs/CMR.searchCollections`
`@cmrjs/deleteConcept`, instead use the CMR object methods. `@cmrjs/CMR.deleteGranule` or `@cmrjs/CMR.deleteCollection`

## [v1.11.1] - 2018-12-18

**Please Note**

- Ensure your `app/config.yml` has a `clientId` specified in the `cmr` section. This will allow CMR to identify your requests for better support and metrics.
  - For an example, please see [the example config](https://github.com/nasa/cumulus/blob/1c7e2bf41b75da9f87004c4e40fbcf0f39f56794/example/app/config.yml#L128).

### Added

- Added a `/tokenDelete` endpoint in `@cumulus/api` to delete access token records

### Changed

- CUMULUS-678
  `@cumulus/ingest/crypto` moved and renamed to `@cumulus/common/key-pair-provider`
  `@cumulus/ingest/aws` function: `KMSDecryptionFailed` and class: `KMS` extracted and moved to `@cumulus/common` and `KMS` is exported as `KMSProvider` from `@cumulus/common/key-pair-provider`
  `@cumulus/ingest/granule` functions: `publish`, `getGranuleId`, `getXMLMetadataAsString`, `getMetadataBodyAndTags`, `parseXmlString`, `getCmrXMLFiles`, `postS3Object`, `contructOnlineAccessUrls`, `updateMetadata`, extracted and moved to `@cumulus/cmrjs`
  `getGranuleId`, `getCmrXMLFiles`, `publish`, `updateMetadata` removed from `@cumulus/ingest/granule` and added to `@cumulus/cmrjs`;
  `updateMetadata` renamed `updateCMRMetadata`.
  `@cumulus/ingest` test files renamed.
- **CUMULUS-1070**
  - Add `'Client-Id'` header to all `@cumulus/cmrjs` requests (made via `searchConcept`, `ingestConcept`, and `deleteConcept`).
  - Updated `cumulus/example/app/config.yml` entry for `cmr.clientId` to use stackName for easier CMR-side identification.

## [v1.11.0] - 2018-11-30

**Please Note**

- Redeploy IAM roles:
  - CUMULUS-817 includes a migration that requires reconfiguration/redeployment of IAM roles. Please see the [upgrade instructions](https://nasa.github.io/cumulus/docs/upgrade/1.11.0) for more information.
  - CUMULUS-977 includes a few new SNS-related permissions added to the IAM roles that will require redeployment of IAM roles.
- `cumulus-message-adapter` v1.0.13+ is required for `@cumulus/api` granule reingest API to work properly. The latest version should be downloaded automatically by kes.
- A `TOKEN_SECRET` value (preferably 256-bit for security) must be added to `.env` to securely sign JWTs used for authorization in `@cumulus/api`

### Changed

- **CUUMULUS-1000** - Distribution endpoint now persists logins, instead of
  redirecting to Earthdata Login on every request
- **CUMULUS-783 CUMULUS-790** - Updated `@cumulus/sync-granule` and `@cumulus/move-granules` tasks to always overwrite existing files for manually-triggered reingest.
- **CUMULUS-906** - Updated `@cumulus/api` granule reingest API to
  - add `reingestGranule: true` and `forceDuplicateOverwrite: true` to Cumulus message `cumulus_meta.cumulus_context` field to indicate that the workflow is a manually triggered re-ingest.
  - return warning message to operator when duplicateHandling is not `replace`
  - `cumulus-message-adapter` v1.0.13+ is required.
- **CUMULUS-793** - Updated the granule move PUT request in `@cumulus/api` to reject the move with a 409 status code if one or more of the files already exist at the destination location
- Updated `@cumulus/helloworld` to use S3 to store state for pass on retry tests
- Updated `@cumulus/ingest`:
  - [Required for MAAP] `http.js#list` will now find links with a trailing whitespace
  - Removed code from `granule.js` which looked for files in S3 using `{ Bucket: discoveredFile.bucket, Key: discoveredFile.name }`. This is obsolete since `@cumulus/ingest` uses a `file-staging` and `constructCollectionId()` directory prefixes by default.
- **CUMULUS-989**
  - Updated `@cumulus/api` to use [JWT (JSON Web Token)](https://jwt.io/introduction/) as the transport format for API authorization tokens and to use JWT verification in the request authorization
  - Updated `/token` endpoint in `@cumulus/api` to return tokens as JWTs
  - Added a `/refresh` endpoint in `@cumulus/api` to request new access tokens from the OAuth provider using the refresh token
  - Added `refreshAccessToken` to `@cumulus/api/lib/EarthdataLogin` to manage refresh token requests with the Earthdata OAuth provider

### Added

- **CUMULUS-1050**
  - Separated configuration flags for originalPayload/finalPayload cleanup such that they can be set to different retention times
- **CUMULUS-798**
  - Added daily Executions cleanup CloudWatch event that triggers cleanExecutions lambda
  - Added cleanExecutions lambda that removes finalPayload/originalPayload field entries for records older than configured timeout value (execution_payload_retention_period), with a default of 30 days
- **CUMULUS-815/816**
  - Added 'originalPayload' and 'finalPayload' fields to Executions table
  - Updated Execution model to populate originalPayload with the execution payload on record creation
  - Updated Execution model code to populate finalPayload field with the execution payload on execution completion
  - Execution API now exposes the above fields
- **CUMULUS-977**
  - Rename `kinesisConsumer` to `messageConsumer` as it handles both Kinesis streams and SNS topics as of this version.
  - Add `sns`-type rule support. These rules create a subscription between an SNS topic and the `messageConsumer`.
    When a message is received, `messageConsumer` is triggered and passes the SNS message (JSON format expected) in
    its entirety to the workflow in the `payload` field of the Cumulus message. For more information on sns-type rules,
    see the [documentation](https://nasa.github.io/cumulus/docs/data-cookbooks/setup#rules).
- **CUMULUS-975**
  - Add `KinesisInboundEventLogger` and `KinesisOutboundEventLogger` API lambdas. These lambdas
    are utilized to dump incoming and outgoing ingest workflow kinesis streams
    to cloudwatch for analytics in case of AWS/stream failure.
  - Update rules model to allow tracking of log_event ARNs related to
    Rule event logging. Kinesis rule types will now automatically log
    incoming events via a Kinesis event triggered lambda.
    CUMULUS-975-migration-4
  - Update migration code to require explicit migration names per run
  - Added migration_4 to migrate/update exisitng Kinesis rules to have a log event mapping
  - Added new IAM policy for migration lambda
- **CUMULUS-775**
  - Adds a instance metadata endpoint to the `@cumulus/api` package.
  - Adds a new convenience function `hostId` to the `@cumulus/cmrjs` to help build environment specific cmr urls.
  - Fixed `@cumulus/cmrjs.searchConcept` to search and return CMR results.
  - Modified `@cumulus/cmrjs.CMR.searchGranule` and `@cumulus/cmrjs.CMR.searchCollection` to include CMR's provider as a default parameter to searches.
- **CUMULUS-965**
  - Add `@cumulus/test-data.loadJSONTestData()`,
    `@cumulus/test-data.loadTestData()`, and
    `@cumulus/test-data.streamTestData()` to safely load test data. These
    functions should be used instead of using `require()` to load test data,
    which could lead to tests interferring with each other.
  - Add a `@cumulus/common/util/deprecate()` function to mark a piece of code as
    deprecated
- **CUMULUS-986**
  - Added `waitForTestExecutionStart` to `@cumulus/integration-tests`
- **CUMULUS-919**
  - In `@cumulus/deployment`, added support for NGAP permissions boundaries for IAM roles with `useNgapPermissionBoundary` flag in `iam/config.yml`. Defaults to false.

### Fixed

- Fixed a bug where FTP sockets were not closed after an error, keeping the Lambda function active until it timed out [CUMULUS-972]
- **CUMULUS-656**
  - The API will no longer allow the deletion of a provider if that provider is
    referenced by a rule
  - The API will no longer allow the deletion of a collection if that collection
    is referenced by a rule
- Fixed a bug where `@cumulus/sf-sns-report` was not pulling large messages from S3 correctly.

### Deprecated

- `@cumulus/ingest/aws/StepFunction.pullEvent()`. Use `@cumulus/common/aws.pullStepFunctionEvent()`.
- `@cumulus/ingest/consumer.Consume` due to unpredictable implementation. Use `@cumulus/ingest/consumer.Consumer`.
  Call `Consumer.consume()` instead of `Consume.read()`.

## [v1.10.4] - 2018-11-28

### Added

- **CUMULUS-1008**
  - New `config.yml` parameter for SQS consumers: `sqs_consumer_rate: (default 500)`, which is the maximum number of
    messages the consumer will attempt to process per execution. Currently this is only used by the sf-starter consumer,
    which runs every minute by default, making this a messages-per-minute upper bound. SQS does not guarantee the number
    of messages returned per call, so this is not a fixed rate of consumption, only attempted number of messages received.

### Deprecated

- `@cumulus/ingest/consumer.Consume` due to unpredictable implementation. Use `@cumulus/ingest/consumer.Consumer`.

### Changed

- Backported update of `packages/api` dependency `@mapbox/dyno` to `1.4.2` to mitigate `event-stream` vulnerability.

## [v1.10.3] - 2018-10-31

### Added

- **CUMULUS-817**
  - Added AWS Dead Letter Queues for lambdas that are scheduled asynchronously/such that failures show up only in cloudwatch logs.
- **CUMULUS-956**
  - Migrated developer documentation and data-cookbooks to Docusaurus
    - supports versioning of documentation
  - Added `docs/docs-how-to.md` to outline how to do things like add new docs or locally install for testing.
  - Deployment/CI scripts have been updated to work with the new format
- **CUMULUS-811**
  - Added new S3 functions to `@cumulus/common/aws`:
    - `aws.s3TagSetToQueryString`: converts S3 TagSet array to querystring (for use with upload()).
    - `aws.s3PutObject`: Returns promise of S3 `putObject`, which puts an object on S3
    - `aws.s3CopyObject`: Returns promise of S3 `copyObject`, which copies an object in S3 to a new S3 location
    - `aws.s3GetObjectTagging`: Returns promise of S3 `getObjectTagging`, which returns an object containing an S3 TagSet.
  - `@/cumulus/common/aws.s3PutObject` defaults to an explicit `ACL` of 'private' if not overridden.
  - `@/cumulus/common/aws.s3CopyObject` defaults to an explicit `TaggingDirective` of 'COPY' if not overridden.

### Deprecated

- **CUMULUS-811**
  - Deprecated `@cumulus/ingest/aws.S3`. Member functions of this class will now
    log warnings pointing to similar functionality in `@cumulus/common/aws`.

## [v1.10.2] - 2018-10-24

### Added

- **CUMULUS-965**
  - Added a `@cumulus/logger` package
- **CUMULUS-885**
  - Added 'human readable' version identifiers to Lambda Versioning lambda aliases
- **CUMULUS-705**
  - Note: Make sure to update the IAM stack when deploying this update.
  - Adds an AsyncOperations model and associated DynamoDB table to the
    `@cumulus/api` package
  - Adds an /asyncOperations endpoint to the `@cumulus/api` package, which can
    be used to fetch the status of an AsyncOperation.
  - Adds a /bulkDelete endpoint to the `@cumulus/api` package, which performs an
    asynchronous bulk-delete operation. This is a stub right now which is only
    intended to demonstration how AsyncOperations work.
  - Adds an AsyncOperation ECS task to the `@cumulus/api` package, which will
    fetch an Lambda function, run it in ECS, and then store the result to the
    AsyncOperations table in DynamoDB.
- **CUMULUS-851** - Added workflow lambda versioning feature to allow in-flight workflows to use lambda versions that were in place when a workflow was initiated

  - Updated Kes custom code to remove logic that used the CMA file key to determine template compilation logic. Instead, utilize a `customCompilation` template configuration flag to indicate a template should use Cumulus's kes customized methods instead of 'core'.
  - Added `useWorkflowLambdaVersions` configuration option to enable the lambdaVersioning feature set. **This option is set to true by default** and should be set to false to disable the feature.
  - Added uniqueIdentifier configuration key to S3 sourced lambdas to optionally support S3 lambda resource versioning within this scheme. This key must be unique for each modified version of the lambda package and must be updated in configuration each time the source changes.
  - Added a new nested stack template that will create a `LambdaVersions` stack that will take lambda parameters from the base template, generate lambda versions/aliases and return outputs with references to the most 'current' lambda alias reference, and updated 'core' template to utilize these outputs (if `useWorkflowLambdaVersions` is enabled).

- Created a `@cumulus/api/lib/OAuth2` interface, which is implemented by the
  `@cumulus/api/lib/EarthdataLogin` and `@cumulus/api/lib/GoogleOAuth2` classes.
  Endpoints that need to handle authentication will determine which class to use
  based on environment variables. This also greatly simplifies testing.
- Added `@cumulus/api/lib/assertions`, containing more complex AVA test assertions
- Added PublishGranule workflow to publish a granule to CMR without full reingest. (ingest-in-place capability)

- `@cumulus/integration-tests` new functionality:
  - `listCollections` to list collections from a provided data directory
  - `deleteCollection` to delete list of collections from a deployed stack
  - `cleanUpCollections` combines the above in one function.
  - `listProviders` to list providers from a provided data directory
  - `deleteProviders` to delete list of providers from a deployed stack
  - `cleanUpProviders` combines the above in one function.
  - `@cumulus/integrations-tests/api.js`: `deleteGranule` and `deletePdr` functions to make `DELETE` requests to Cumulus API
  - `rules` API functionality for posting and deleting a rule and listing all rules
  - `wait-for-deploy` lambda for use in the redeployment tests
- `@cumulus/ingest/granule.js`: `ingestFile` inserts new `duplicate_found: true` field in the file's record if a duplicate file already exists on S3.
- `@cumulus/api`: `/execution-status` endpoint requests and returns complete execution output if execution output is stored in S3 due to size.
- Added option to use environment variable to set CMR host in `@cumulus/cmrjs`.
- **CUMULUS-781** - Added integration tests for `@cumulus/sync-granule` when `duplicateHandling` is set to `replace` or `skip`
- **CUMULUS-791** - `@cumulus/move-granules`: `moveFileRequest` inserts new `duplicate_found: true` field in the file's record if a duplicate file already exists on S3. Updated output schema to document new `duplicate_found` field.

### Removed

- Removed `@cumulus/common/fake-earthdata-login-server`. Tests can now create a
  service stub based on `@cumulus/api/lib/OAuth2` if testing requires handling
  authentication.

### Changed

- **CUMULUS-940** - modified `@cumulus/common/aws` `receiveSQSMessages` to take a parameter object instead of positional parameters. All defaults remain the same, but now access to long polling is available through `options.waitTimeSeconds`.
- **CUMULUS-948** - Update lambda functions `CNMToCMA` and `CnmResponse` in the `cumulus-data-shared` bucket and point the default stack to them.
- **CUMULUS-782** - Updated `@cumulus/sync-granule` task and `Granule.ingestFile` in `@cumulus/ingest` to keep both old and new data when a destination file with different checksum already exists and `duplicateHandling` is `version`
- Updated the config schema in `@cumulus/move-granules` to include the `moveStagedFiles` param.
- **CUMULUS-778** - Updated config schema and documentation in `@cumulus/sync-granule` to include `duplicateHandling` parameter for specifying how duplicate filenames should be handled
- **CUMULUS-779** - Updated `@cumulus/sync-granule` to throw `DuplicateFile` error when destination files already exist and `duplicateHandling` is `error`
- **CUMULUS-780** - Updated `@cumulus/sync-granule` to use `error` as the default for `duplicateHandling` when it is not specified
- **CUMULUS-780** - Updated `@cumulus/api` to use `error` as the default value for `duplicateHandling` in the `Collection` model
- **CUMULUS-785** - Updated the config schema and documentation in `@cumulus/move-granules` to include `duplicateHandling` parameter for specifying how duplicate filenames should be handled
- **CUMULUS-786, CUMULUS-787** - Updated `@cumulus/move-granules` to throw `DuplicateFile` error when destination files already exist and `duplicateHandling` is `error` or not specified
- **CUMULUS-789** - Updated `@cumulus/move-granules` to keep both old and new data when a destination file with different checksum already exists and `duplicateHandling` is `version`

### Fixed

- `getGranuleId` in `@cumulus/ingest` bug: `getGranuleId` was constructing an error using `filename` which was undefined. The fix replaces `filename` with the `uri` argument.
- Fixes to `del` in `@cumulus/api/endpoints/granules.js` to not error/fail when not all files exist in S3 (e.g. delete granule which has only 2 of 3 files ingested).
- `@cumulus/deployment/lib/crypto.js` now checks for private key existence properly.

## [v1.10.1] - 2018-09-4

### Fixed

- Fixed cloudformation template errors in `@cumulus/deployment/`
  - Replaced references to Fn::Ref: with Ref:
  - Moved long form template references to a newline

## [v1.10.0] - 2018-08-31

### Removed

- Removed unused and broken code from `@cumulus/common`
  - Removed `@cumulus/common/test-helpers`
  - Removed `@cumulus/common/task`
  - Removed `@cumulus/common/message-source`
  - Removed the `getPossiblyRemote` function from `@cumulus/common/aws`
  - Removed the `startPromisedSfnExecution` function from `@cumulus/common/aws`
  - Removed the `getCurrentSfnTask` function from `@cumulus/common/aws`

### Changed

- **CUMULUS-839** - In `@cumulus/sync-granule`, 'collection' is now an optional config parameter

### Fixed

- **CUMULUS-859** Moved duplicate code in `@cumulus/move-granules` and `@cumulus/post-to-cmr` to `@cumulus/ingest`. Fixed imports making assumptions about directory structure.
- `@cumulus/ingest/consumer` correctly limits the number of messages being received and processed from SQS. Details:
  - **Background:** `@cumulus/api` includes a lambda `<stack-name>-sqs2sf` which processes messages from the `<stack-name>-startSF` SQS queue every minute. The `sqs2sf` lambda uses `@cumulus/ingest/consumer` to receive and process messages from SQS.
  - **Bug:** More than `messageLimit` number of messages were being consumed and processed from the `<stack-name>-startSF` SQS queue. Many step functions were being triggered simultaneously by the lambda `<stack-name>-sqs2sf` (which consumes every minute from the `startSF` queue) and resulting in step function failure with the error: `An error occurred (ThrottlingException) when calling the GetExecutionHistory`.
  - **Fix:** `@cumulus/ingest/consumer#processMessages` now processes messages until `timeLimit` has passed _OR_ once it receives up to `messageLimit` messages. `sqs2sf` is deployed with a [default `messageLimit` of 10](https://github.com/nasa/cumulus/blob/670000c8a821ff37ae162385f921c40956e293f7/packages/deployment/app/config.yml#L147).
  - **IMPORTANT NOTE:** `consumer` will actually process up to `messageLimit * 2 - 1` messages. This is because sometimes `receiveSQSMessages` will return less than `messageLimit` messages and thus the consumer will continue to make calls to `receiveSQSMessages`. For example, given a `messageLimit` of 10 and subsequent calls to `receiveSQSMessages` returns up to 9 messages, the loop will continue and a final call could return up to 10 messages.

## [v1.9.1] - 2018-08-22

**Please Note** To take advantage of the added granule tracking API functionality, updates are required for the message adapter and its libraries. You should be on the following versions:

- `cumulus-message-adapter` 1.0.9+
- `cumulus-message-adapter-js` 1.0.4+
- `cumulus-message-adapter-java` 1.2.7+
- `cumulus-message-adapter-python` 1.0.5+

### Added

- **CUMULUS-687** Added logs endpoint to search for logs from a specific workflow execution in `@cumulus/api`. Added integration test.
- **CUMULUS-836** - `@cumulus/deployment` supports a configurable docker storage driver for ECS. ECS can be configured with either `devicemapper` (the default storage driver for AWS ECS-optimized AMIs) or `overlay2` (the storage driver used by the NGAP 2.0 AMI). The storage driver can be configured in `app/config.yml` with `ecs.docker.storageDriver: overlay2 | devicemapper`. The default is `overlay2`.
  - To support this configuration, a [Handlebars](https://handlebarsjs.com/) helper `ifEquals` was added to `packages/deployment/lib/kes.js`.
- **CUMULUS-836** - `@cumulus/api` added IAM roles required by the NGAP 2.0 AMI. The NGAP 2.0 AMI runs a script `register_instances_with_ssm.py` which requires the ECS IAM role to include `ec2:DescribeInstances` and `ssm:GetParameter` permissions.

### Fixed

- **CUMULUS-836** - `@cumulus/deployment` uses `overlay2` driver by default and does not attempt to write `--storage-opt dm.basesize` to fix [this error](https://github.com/moby/moby/issues/37039).
- **CUMULUS-413** Kinesis processing now captures all errrors.
  - Added kinesis fallback mechanism when errors occur during record processing.
  - Adds FallbackTopicArn to `@cumulus/api/lambdas.yml`
  - Adds fallbackConsumer lambda to `@cumulus/api`
  - Adds fallbackqueue option to lambda definitions capture lambda failures after three retries.
  - Adds kinesisFallback SNS topic to signal incoming errors from kinesis stream.
  - Adds kinesisFailureSQS to capture fully failed events from all retries.
- **CUMULUS-855** Adds integration test for kinesis' error path.
- **CUMULUS-686** Added workflow task name and version tracking via `@cumulus/api` executions endpoint under new `tasks` property, and under `workflow_tasks` in step input/output.
  - Depends on `cumulus-message-adapter` 1.0.9+, `cumulus-message-adapter-js` 1.0.4+, `cumulus-message-adapter-java` 1.2.7+ and `cumulus-message-adapter-python` 1.0.5+
- **CUMULUS-771**
  - Updated sync-granule to stream the remote file to s3
  - Added integration test for ingesting granules from ftp provider
  - Updated http/https integration tests for ingesting granules from http/https providers
- **CUMULUS-862** Updated `@cumulus/integration-tests` to handle remote lambda output
- **CUMULUS-856** Set the rule `state` to have default value `ENABLED`

### Changed

- In `@cumulus/deployment`, changed the example app config.yml to have additional IAM roles

## [v1.9.0] - 2018-08-06

**Please note** additional information and upgrade instructions [here](https://nasa.github.io/cumulus/docs/upgrade/1.9.0)

### Added

- **CUMULUS-712** - Added integration tests verifying expected behavior in workflows
- **GITC-776-2** - Add support for versioned collections

### Fixed

- **CUMULUS-832**
  - Fixed indentation in example config.yml in `@cumulus/deployment`
  - Fixed issue with new deployment using the default distribution endpoint in `@cumulus/deployment` and `@cumulus/api`

## [v1.8.1] - 2018-08-01

**Note** IAM roles should be re-deployed with this release.

- **Cumulus-726**
  - Added function to `@cumulus/integration-tests`: `sfnStep` includes `getStepInput` which returns the input to the schedule event of a given step function step.
  - Added IAM policy `@cumulus/deployment`: Lambda processing IAM role includes `kinesis::PutRecord` so step function lambdas can write to kinesis streams.
- **Cumulus Community Edition**
  - Added Google OAuth authentication token logic to `@cumulus/api`. Refactored token endpoint to use environment variable flag `OAUTH_PROVIDER` when determining with authentication method to use.
  - Added API Lambda memory configuration variable `api_lambda_memory` to `@cumulus/api` and `@cumulus/deployment`.

### Changed

- **Cumulus-726**
  - Changed function in `@cumulus/api`: `models/rules.js#addKinesisEventSource` was modified to call to `deleteKinesisEventSource` with all required parameters (rule's name, arn and type).
  - Changed function in `@cumulus/integration-tests`: `getStepOutput` can now be used to return output of failed steps. If users of this function want the output of a failed event, they can pass a third parameter `eventType` as `'failure'`. This function will work as always for steps which completed successfully.

### Removed

- **Cumulus-726**

  - Configuration change to `@cumulus/deployment`: Removed default auto scaling configuration for Granules and Files DynamoDB tables.

- **CUMULUS-688**
  - Add integration test for ExecutionStatus
  - Function addition to `@cumulus/integration-tests`: `api` includes `getExecutionStatus` which returns the execution status from the Cumulus API

## [v1.8.0] - 2018-07-23

### Added

- **CUMULUS-718** Adds integration test for Kinesis triggering a workflow.

- **GITC-776-3** Added more flexibility for rules. You can now edit all fields on the rule's record
  We may need to update the api documentation to reflect this.

- **CUMULUS-681** - Add ingest-in-place action to granules endpoint

  - new applyWorkflow action at PUT /granules/{granuleid} Applying a workflow starts an execution of the provided workflow and passes the granule record as payload.
    Parameter(s):
    - workflow - the workflow name

- **CUMULUS-685** - Add parent exeuction arn to the execution which is triggered from a parent step function

### Changed

- **CUMULUS-768** - Integration tests get S3 provider data from shared data folder

### Fixed

- **CUMULUS-746** - Move granule API correctly updates record in dynamo DB and cmr xml file
- **CUMULUS-766** - Populate database fileSize field from S3 if value not present in Ingest payload

## [v1.7.1] - 2018-07-27 - [BACKPORT]

### Fixed

- **CUMULUS-766** - Backport from 1.8.0 - Populate database fileSize field from S3 if value not present in Ingest payload

## [v1.7.0] - 2018-07-02

### Please note: [Upgrade Instructions](https://nasa.github.io/cumulus/docs/upgrade/1.7.0)

### Added

- **GITC-776-2** - Add support for versioned collectons
- **CUMULUS-491** - Add granule reconciliation API endpoints.
- **CUMULUS-480** Add suport for backup and recovery:
  - Add DynamoDB tables for granules, executions and pdrs
  - Add ability to write all records to S3
  - Add ability to download all DynamoDB records in form json files
  - Add ability to upload records to DynamoDB
  - Add migration scripts for copying granule, pdr and execution records from ElasticSearch to DynamoDB
  - Add IAM support for batchWrite on dynamoDB
-
- **CUMULUS-508** - `@cumulus/deployment` cloudformation template allows for lambdas and ECS clusters to have multiple AZ availability.
  - `@cumulus/deployment` also ensures docker uses `devicemapper` storage driver.
- **CUMULUS-755** - `@cumulus/deployment` Add DynamoDB autoscaling support.
  - Application developers can add autoscaling and override default values in their deployment's `app/config.yml` file using a `{TableName}Table:` key.

### Fixed

- **CUMULUS-747** - Delete granule API doesn't delete granule files in s3 and granule in elasticsearch
  - update the StreamSpecification DynamoDB tables to have StreamViewType: "NEW_AND_OLD_IMAGES"
  - delete granule files in s3
- **CUMULUS-398** - Fix not able to filter executions by workflow
- **CUMULUS-748** - Fix invalid lambda .zip files being validated/uploaded to AWS
- **CUMULUS-544** - Post to CMR task has UAT URL hard-coded
  - Made configurable: PostToCmr now requires CMR_ENVIRONMENT env to be set to 'SIT' or 'OPS' for those CMR environments. Default is UAT.

### Changed

- **GITC-776-4** - Changed Discover-pdrs to not rely on collection but use provider_path in config. It also has an optional filterPdrs regex configuration parameter

- **CUMULUS-710** - In the integration test suite, `getStepOutput` returns the output of the first successful step execution or last failed, if none exists

## [v1.6.0] - 2018-06-06

### Please note: [Upgrade Instructions](https://nasa.github.io/cumulus/docs/upgrade/1.6.0)

### Fixed

- **CUMULUS-602** - Format all logs sent to Elastic Search.
  - Extract cumulus log message and index it to Elastic Search.

### Added

- **CUMULUS-556** - add a mechanism for creating and running migration scripts on deployment.
- **CUMULUS-461** Support use of metadata date and other components in `url_path` property

### Changed

- **CUMULUS-477** Update bucket configuration to support multiple buckets of the same type:
  - Change the structure of the buckets to allow for more than one bucket of each type. The bucket structure is now:
    bucket-key:
    name: <bucket-name>
    type: <type> i.e. internal, public, etc.
  - Change IAM and app deployment configuration to support new bucket structure
  - Update tasks and workflows to support new bucket structure
  - Replace instances where buckets.internal is relied upon to either use the system bucket or a configured bucket
  - Move IAM template to the deployment package. NOTE: You now have to specify '--template node_modules/@cumulus/deployment/iam' in your IAM deployment
  - Add IAM cloudformation template support to filter buckets by type

## [v1.5.5] - 2018-05-30

### Added

- **CUMULUS-530** - PDR tracking through Queue-granules
  - Add optional `pdr` property to the sync-granule task's input config and output payload.
- **CUMULUS-548** - Create a Lambda task that generates EMS distribution reports
  - In order to supply EMS Distribution Reports, you must enable S3 Server
    Access Logging on any S3 buckets used for distribution. See [How Do I Enable Server Access Logging for an S3 Bucket?](https://docs.aws.amazon.com/AmazonS3/latest/user-guide/server-access-logging.html)
    The "Target bucket" setting should point at the Cumulus internal bucket.
    The "Target prefix" should be
    "<STACK_NAME>/ems-distribution/s3-server-access-logs/", where "STACK_NAME"
    is replaced with the name of your Cumulus stack.

### Fixed

- **CUMULUS-546 - Kinesis Consumer should catch and log invalid JSON**
  - Kinesis Consumer lambda catches and logs errors so that consumer doesn't get stuck in a loop re-processing bad json records.
- EMS report filenames are now based on their start time instead of the time
  instead of the time that the report was generated
- **CUMULUS-552 - Cumulus API returns different results for the same collection depending on query**
  - The collection, provider and rule records in elasticsearch are now replaced with records from dynamo db when the dynamo db records are updated.

### Added

- `@cumulus/deployment`'s default cloudformation template now configures storage for Docker to match the configured ECS Volume. The template defines Docker's devicemapper basesize (`dm.basesize`) using `ecs.volumeSize`. This addresses ECS default of limiting Docker containers to 10GB of storage ([Read more](https://aws.amazon.com/premiumsupport/knowledge-center/increase-default-ecs-docker-limit/)).

## [v1.5.4] - 2018-05-21

### Added

- **CUMULUS-535** - EMS Ingest, Archive, Archive Delete reports
  - Add lambda EmsReport to create daily EMS Ingest, Archive, Archive Delete reports
  - ems.provider property added to `@cumulus/deployment/app/config.yml`.
    To change the provider name, please add `ems: provider` property to `app/config.yml`.
- **CUMULUS-480** Use DynamoDB to store granules, pdrs and execution records
  - Activate PointInTime feature on DynamoDB tables
  - Increase test coverage on api package
  - Add ability to restore metadata records from json files to DynamoDB
- **CUMULUS-459** provide API endpoint for moving granules from one location on s3 to another

## [v1.5.3] - 2018-05-18

### Fixed

- **CUMULUS-557 - "Add dataType to DiscoverGranules output"**
  - Granules discovered by the DiscoverGranules task now include dataType
  - dataType is now a required property for granules used as input to the
    QueueGranules task
- **CUMULUS-550** Update deployment app/config.yml to force elasticsearch updates for deleted granules

## [v1.5.2] - 2018-05-15

### Fixed

- **CUMULUS-514 - "Unable to Delete the Granules"**
  - updated cmrjs.deleteConcept to return success if the record is not found
    in CMR.

### Added

- **CUMULUS-547** - The distribution API now includes an
  "earthdataLoginUsername" query parameter when it returns a signed S3 URL
- **CUMULUS-527 - "parse-pdr queues up all granules and ignores regex"**
  - Add an optional config property to the ParsePdr task called
    "granuleIdFilter". This property is a regular expression that is applied
    against the filename of the first file of each granule contained in the
    PDR. If the regular expression matches, then the granule is included in
    the output. Defaults to '.', which will match all granules in the PDR.
- File checksums in PDRs now support MD5
- Deployment support to subscribe to an SNS topic that already exists
- **CUMULUS-470, CUMULUS-471** In-region S3 Policy lambda added to API to update bucket policy for in-region access.
- **CUMULUS-533** Added fields to granule indexer to support EMS ingest and archive record creation
- **CUMULUS-534** Track deleted granules
  - added `deletedgranule` type to `cumulus` index.
  - **Important Note:** Force custom bootstrap to re-run by adding this to
    app/config.yml `es: elasticSearchMapping: 7`
- You can now deploy cumulus without ElasticSearch. Just add `es: null` to your `app/config.yml` file. This is only useful for debugging purposes. Cumulus still requires ElasticSearch to properly operate.
- `@cumulus/integration-tests` includes and exports the `addRules` function, which seeds rules into the DynamoDB table.
- Added capability to support EFS in cloud formation template. Also added
  optional capability to ssh to your instance and privileged lambda functions.
- Added support to force discovery of PDRs that have already been processed
  and filtering of selected data types
- `@cumulus/cmrjs` uses an environment variable `USER_IP_ADDRESS` or fallback
  IP address of `10.0.0.0` when a public IP address is not available. This
  supports lambda functions deployed into a VPC's private subnet, where no
  public IP address is available.

### Changed

- **CUMULUS-550** Custom bootstrap automatically adds new types to index on
  deployment

## [v1.5.1] - 2018-04-23

### Fixed

- add the missing dist folder to the hello-world task
- disable uglifyjs on the built version of the pdr-status-check (read: https://github.com/webpack-contrib/uglifyjs-webpack-plugin/issues/264)

## [v1.5.0] - 2018-04-23

### Changed

- Removed babel from all tasks and packages and increased minimum node requirements to version 8.10
- Lambda functions created by @cumulus/deployment will use node8.10 by default
- Moved [cumulus-integration-tests](https://github.com/nasa/cumulus-integration-tests) to the `example` folder CUMULUS-512
- Streamlined all packages dependencies (e.g. remove redundant dependencies and make sure versions are the same across packages)
- **CUMULUS-352:** Update Cumulus Elasticsearch indices to use [index aliases](https://www.elastic.co/guide/en/elasticsearch/reference/current/indices-aliases.html).
- **CUMULUS-519:** ECS tasks are no longer restarted after each CF deployment unless `ecs.restartTasksOnDeploy` is set to true
- **CUMULUS-298:** Updated log filterPattern to include all CloudWatch logs in ElasticSearch
- **CUMULUS-518:** Updates to the SyncGranule config schema
  - `granuleIdExtraction` is no longer a property
  - `process` is now an optional property
  - `provider_path` is no longer a property

### Fixed

- **CUMULUS-455 "Kes deployments using only an updated message adapter do not get automatically deployed"**
  - prepended the hash value of cumulus-message-adapter.zip file to the zip file name of lambda which uses message adapter.
  - the lambda function will be redeployed when message adapter or lambda function are updated
- Fixed a bug in the bootstrap lambda function where it stuck during update process
- Fixed a bug where the sf-sns-report task did not return the payload of the incoming message as the output of the task [CUMULUS-441]

### Added

- **CUMULUS-352:** Add reindex CLI to the API package.
- **CUMULUS-465:** Added mock http/ftp/sftp servers to the integration tests
- Added a `delete` method to the `@common/CollectionConfigStore` class
- **CUMULUS-467 "@cumulus/integration-tests or cumulus-integration-tests should seed provider and collection in deployed DynamoDB"**
  - `example` integration-tests populates providers and collections to database
  - `example` workflow messages are populated from workflow templates in s3, provider and collection information in database, and input payloads. Input templates are removed.
  - added `https` protocol to provider schema

## [v1.4.1] - 2018-04-11

### Fixed

- Sync-granule install

## [v1.4.0] - 2018-04-09

### Fixed

- **CUMULUS-392 "queue-granules not returning the sfn-execution-arns queued"**
  - updated queue-granules to return the sfn-execution-arns queued and pdr if exists.
  - added pdr to ingest message meta.pdr instead of payload, so the pdr information doesn't get lost in the ingest workflow, and ingested granule in elasticsearch has pdr name.
  - fixed sf-sns-report schema, remove the invalid part
  - fixed pdr-status-check schema, the failed execution contains arn and reason
- **CUMULUS-206** make sure homepage and repository urls exist in package.json files of tasks and packages

### Added

- Example folder with a cumulus deployment example

### Changed

- [CUMULUS-450](https://bugs.earthdata.nasa.gov/browse/CUMULUS-450) - Updated
  the config schema of the **queue-granules** task
  - The config no longer takes a "collection" property
  - The config now takes an "internalBucket" property
  - The config now takes a "stackName" property
- [CUMULUS-450](https://bugs.earthdata.nasa.gov/browse/CUMULUS-450) - Updated
  the config schema of the **parse-pdr** task
  - The config no longer takes a "collection" property
  - The "stack", "provider", and "bucket" config properties are now
    required
- **CUMULUS-469** Added a lambda to the API package to prototype creating an S3 bucket policy for direct, in-region S3 access for the prototype bucket

### Removed

- Removed the `findTmpTestDataDirectory()` function from
  `@cumulus/common/test-utils`

### Fixed

- [CUMULUS-450](https://bugs.earthdata.nasa.gov/browse/CUMULUS-450)
  - The **queue-granules** task now enqueues a **sync-granule** task with the
    correct collection config for that granule based on the granule's
    data-type. It had previously been using the collection config from the
    config of the **queue-granules** task, which was a problem if the granules
    being queued belonged to different data-types.
  - The **parse-pdr** task now handles the case where a PDR contains granules
    with different data types, and uses the correct granuleIdExtraction for
    each granule.

### Added

- **CUMULUS-448** Add code coverage checking using [nyc](https://github.com/istanbuljs/nyc).

## [v1.3.0] - 2018-03-29

### Deprecated

- discover-s3-granules is deprecated. The functionality is provided by the discover-granules task

### Fixed

- **CUMULUS-331:** Fix aws.downloadS3File to handle non-existent key
- Using test ftp provider for discover-granules testing [CUMULUS-427]
- **CUMULUS-304: "Add AWS API throttling to pdr-status-check task"** Added concurrency limit on SFN API calls. The default concurrency is 10 and is configurable through Lambda environment variable CONCURRENCY.
- **CUMULUS-414: "Schema validation not being performed on many tasks"** revised npm build scripts of tasks that use cumulus-message-adapter to place schema directories into dist directories.
- **CUMULUS-301:** Update all tests to use test-data package for testing data.
- **CUMULUS-271: "Empty response body from rules PUT endpoint"** Added the updated rule to response body.
- Increased memory allotment for `CustomBootstrap` lambda function. Resolves failed deployments where `CustomBootstrap` lambda function was failing with error `Process exited before completing request`. This was causing deployments to stall, fail to update and fail to rollback. This error is thrown when the lambda function tries to use more memory than it is allotted.
- Cumulus repository folders structure updated:
  - removed the `cumulus` folder altogether
  - moved `cumulus/tasks` to `tasks` folder at the root level
  - moved the tasks that are not converted to use CMA to `tasks/.not_CMA_compliant`
  - updated paths where necessary

### Added

- `@cumulus/integration-tests` - Added support for testing the output of an ECS activity as well as a Lambda function.

## [v1.2.0] - 2018-03-20

### Fixed

- Update vulnerable npm packages [CUMULUS-425]
- `@cumulus/api`: `kinesis-consumer.js` uses `sf-scheduler.js#schedule` instead of placing a message directly on the `startSF` SQS queue. This is a fix for [CUMULUS-359](https://bugs.earthdata.nasa.gov/browse/CUMULUS-359) because `sf-scheduler.js#schedule` looks up the provider and collection data in DynamoDB and adds it to the `meta` object of the enqueued message payload.
- `@cumulus/api`: `kinesis-consumer.js` catches and logs errors instead of doing an error callback. Before this change, `kinesis-consumer` was failing to process new records when an existing record caused an error because it would call back with an error and stop processing additional records. It keeps trying to process the record causing the error because it's "position" in the stream is unchanged. Catching and logging the errors is part 1 of the fix. Proposed part 2 is to enqueue the error and the message on a "dead-letter" queue so it can be processed later ([CUMULUS-413](https://bugs.earthdata.nasa.gov/browse/CUMULUS-413)).
- **CUMULUS-260: "PDR page on dashboard only shows zeros."** The PDR stats in LPDAAC are all 0s, even if the dashboard has been fixed to retrieve the correct fields. The current version of pdr-status-check has a few issues.
  - pdr is not included in the input/output schema. It's available from the input event. So the pdr status and stats are not updated when the ParsePdr workflow is complete. Adding the pdr to the input/output of the task will fix this.
  - pdr-status-check doesn't update pdr stats which prevent the real time pdr progress from showing up in the dashboard. To solve this, added lambda function sf-sns-report which is copied from @cumulus/api/lambdas/sf-sns-broadcast with modification, sf-sns-report can be used to report step function status anywhere inside a step function. So add step sf-sns-report after each pdr-status-check, we will get the PDR status progress at real time.
  - It's possible an execution is still in the queue and doesn't exist in sfn yet. Added code to handle 'ExecutionDoesNotExist' error when checking the execution status.
- Fixed `aws.cloudwatchevents()` typo in `packages/ingest/aws.js`. This typo was the root cause of the error: `Error: Could not process scheduled_ingest, Error: : aws.cloudwatchevents is not a constructor` seen when trying to update a rule.

### Removed

- `@cumulus/ingest/aws`: Remove queueWorkflowMessage which is no longer being used by `@cumulus/api`'s `kinesis-consumer.js`.

## [v1.1.4] - 2018-03-15

### Added

- added flag `useList` to parse-pdr [CUMULUS-404]

### Fixed

- Pass encrypted password to the ApiGranule Lambda function [CUMULUS-424]

## [v1.1.3] - 2018-03-14

### Fixed

- Changed @cumulus/deployment package install behavior. The build process will happen after installation

## [v1.1.2] - 2018-03-14

### Added

- added tools to @cumulus/integration-tests for local integration testing
- added end to end testing for discovering and parsing of PDRs
- `yarn e2e` command is available for end to end testing

### Fixed

- **CUMULUS-326: "Occasionally encounter "Too Many Requests" on deployment"** The api gateway calls will handle throttling errors
- **CUMULUS-175: "Dashboard providers not in sync with AWS providers."** The root cause of this bug - DynamoDB operations not showing up in Elasticsearch - was shared by collections and rules. The fix was to update providers', collections' and rules; POST, PUT and DELETE endpoints to operate on DynamoDB and using DynamoDB streams to update Elasticsearch. The following packages were made:
  - `@cumulus/deployment` deploys DynamoDB streams for the Collections, Providers and Rules tables as well as a new lambda function called `dbIndexer`. The `dbIndexer` lambda has an event source mapping which listens to each of the DynamoDB streams. The dbIndexer lambda receives events referencing operations on the DynamoDB table and updates the elasticsearch cluster accordingly.
  - The `@cumulus/api` endpoints for collections, providers and rules _only_ query DynamoDB, with the exception of LIST endpoints and the collections' GET endpoint.

### Updated

- Broke up `kes.override.js` of @cumulus/deployment to multiple modules and moved to a new location
- Expanded @cumulus/deployment test coverage
- all tasks were updated to use cumulus-message-adapter-js 1.0.1
- added build process to integration-tests package to babelify it before publication
- Update @cumulus/integration-tests lambda.js `getLambdaOutput` to return the entire lambda output. Previously `getLambdaOutput` returned only the payload.

## [v1.1.1] - 2018-03-08

### Removed

- Unused queue lambda in api/lambdas [CUMULUS-359]

### Fixed

- Kinesis message content is passed to the triggered workflow [CUMULUS-359]
- Kinesis message queues a workflow message and does not write to rules table [CUMULUS-359]

## [v1.1.0] - 2018-03-05

### Added

- Added a `jlog` function to `common/test-utils` to aid in test debugging
- Integration test package with command line tool [CUMULUS-200] by @laurenfrederick
- Test for FTP `useList` flag [CUMULUS-334] by @kkelly51

### Updated

- The `queue-pdrs` task now uses the [cumulus-message-adapter-js](https://github.com/nasa/cumulus-message-adapter-js)
  library
- Updated the `queue-pdrs` JSON schemas
- The test-utils schema validation functions now throw an error if validation
  fails
- The `queue-granules` task now uses the [cumulus-message-adapter-js](https://github.com/nasa/cumulus-message-adapter-js)
  library
- Updated the `queue-granules` JSON schemas

### Removed

- Removed the `getSfnExecutionByName` function from `common/aws`
- Removed the `getGranuleStatus` function from `common/aws`

## [v1.0.1] - 2018-02-27

### Added

- More tests for discover-pdrs, dicover-granules by @yjpa7145
- Schema validation utility for tests by @yjpa7145

### Changed

- Fix an FTP listing bug for servers that do not support STAT [CUMULUS-334] by @kkelly51

## [v1.0.0] - 2018-02-23

[unreleased]: https://github.com/nasa/cumulus/compare/v9.4.0...HEAD
[v9.4.0]: https://github.com/nasa/cumulus/compare/v9.3.0...v9.4.0
[v9.3.0]: https://github.com/nasa/cumulus/compare/v9.2.2...v9.3.0
[v9.2.2]: https://github.com/nasa/cumulus/compare/v9.2.1...v9.2.2
[v9.2.1]: https://github.com/nasa/cumulus/compare/v9.2.0...v9.2.1
[v9.2.0]: https://github.com/nasa/cumulus/compare/v9.1.0...v9.2.0
[v9.1.0]: https://github.com/nasa/cumulus/compare/v9.0.1...v9.1.0
[v9.0.1]: https://github.com/nasa/cumulus/compare/v9.0.0...v9.0.1
[v9.0.0]: https://github.com/nasa/cumulus/compare/v8.1.0...v9.0.0
[v8.1.0]: https://github.com/nasa/cumulus/compare/v8.0.0...v8.1.0
[v8.0.0]: https://github.com/nasa/cumulus/compare/v7.2.0...v8.0.0
[v7.2.0]: https://github.com/nasa/cumulus/compare/v7.1.0...v7.2.0
[v7.1.0]: https://github.com/nasa/cumulus/compare/v7.0.0...v7.1.0
[v7.0.0]: https://github.com/nasa/cumulus/compare/v6.0.0...v7.0.0
[v6.0.0]: https://github.com/nasa/cumulus/compare/v5.0.1...v6.0.0
[v5.0.1]: https://github.com/nasa/cumulus/compare/v5.0.0...v5.0.1
[v5.0.0]: https://github.com/nasa/cumulus/compare/v4.0.0...v5.0.0
[v4.0.0]: https://github.com/nasa/cumulus/compare/v3.0.1...v4.0.0
[v3.0.1]: https://github.com/nasa/cumulus/compare/v3.0.0...v3.0.1
[v3.0.0]: https://github.com/nasa/cumulus/compare/v2.0.1...v3.0.0
[v2.0.7]: https://github.com/nasa/cumulus/compare/v2.0.6...v2.0.7
[v2.0.6]: https://github.com/nasa/cumulus/compare/v2.0.5...v2.0.6
[v2.0.5]: https://github.com/nasa/cumulus/compare/v2.0.4...v2.0.5
[v2.0.4]: https://github.com/nasa/cumulus/compare/v2.0.3...v2.0.4
[v2.0.3]: https://github.com/nasa/cumulus/compare/v2.0.2...v2.0.3
[v2.0.2]: https://github.com/nasa/cumulus/compare/v2.0.1...v2.0.2
[v2.0.1]: https://github.com/nasa/cumulus/compare/v1.24.0...v2.0.1
[v2.0.0]: https://github.com/nasa/cumulus/compare/v1.24.0...v2.0.0
[v1.24.0]: https://github.com/nasa/cumulus/compare/v1.23.2...v1.24.0
[v1.23.2]: https://github.com/nasa/cumulus/compare/v1.22.1...v1.23.2
[v1.22.1]: https://github.com/nasa/cumulus/compare/v1.21.0...v1.22.1
[v1.21.0]: https://github.com/nasa/cumulus/compare/v1.20.0...v1.21.0
[v1.20.0]: https://github.com/nasa/cumulus/compare/v1.19.0...v1.20.0
[v1.19.0]: https://github.com/nasa/cumulus/compare/v1.18.0...v1.19.0
[v1.18.0]: https://github.com/nasa/cumulus/compare/v1.17.0...v1.18.0
[v1.17.0]: https://github.com/nasa/cumulus/compare/v1.16.1...v1.17.0
[v1.16.1]: https://github.com/nasa/cumulus/compare/v1.16.0...v1.16.1
[v1.16.0]: https://github.com/nasa/cumulus/compare/v1.15.0...v1.16.0
[v1.15.0]: https://github.com/nasa/cumulus/compare/v1.14.5...v1.15.0
[v1.14.5]: https://github.com/nasa/cumulus/compare/v1.14.4...v1.14.5
[v1.14.4]: https://github.com/nasa/cumulus/compare/v1.14.3...v1.14.4
[v1.14.3]: https://github.com/nasa/cumulus/compare/v1.14.2...v1.14.3
[v1.14.2]: https://github.com/nasa/cumulus/compare/v1.14.1...v1.14.2
[v1.14.1]: https://github.com/nasa/cumulus/compare/v1.14.0...v1.14.1
[v1.14.0]: https://github.com/nasa/cumulus/compare/v1.13.5...v1.14.0
[v1.13.5]: https://github.com/nasa/cumulus/compare/v1.13.4...v1.13.5
[v1.13.4]: https://github.com/nasa/cumulus/compare/v1.13.3...v1.13.4
[v1.13.3]: https://github.com/nasa/cumulus/compare/v1.13.2...v1.13.3
[v1.13.2]: https://github.com/nasa/cumulus/compare/v1.13.1...v1.13.2
[v1.13.1]: https://github.com/nasa/cumulus/compare/v1.13.0...v1.13.1
[v1.13.0]: https://github.com/nasa/cumulus/compare/v1.12.1...v1.13.0
[v1.12.1]: https://github.com/nasa/cumulus/compare/v1.12.0...v1.12.1
[v1.12.0]: https://github.com/nasa/cumulus/compare/v1.11.3...v1.12.0
[v1.11.3]: https://github.com/nasa/cumulus/compare/v1.11.2...v1.11.3
[v1.11.2]: https://github.com/nasa/cumulus/compare/v1.11.1...v1.11.2
[v1.11.1]: https://github.com/nasa/cumulus/compare/v1.11.0...v1.11.1
[v1.11.0]: https://github.com/nasa/cumulus/compare/v1.10.4...v1.11.0
[v1.10.4]: https://github.com/nasa/cumulus/compare/v1.10.3...v1.10.4
[v1.10.3]: https://github.com/nasa/cumulus/compare/v1.10.2...v1.10.3
[v1.10.2]: https://github.com/nasa/cumulus/compare/v1.10.1...v1.10.2
[v1.10.1]: https://github.com/nasa/cumulus/compare/v1.10.0...v1.10.1
[v1.10.0]: https://github.com/nasa/cumulus/compare/v1.9.1...v1.10.0
[v1.9.1]: https://github.com/nasa/cumulus/compare/v1.9.0...v1.9.1
[v1.9.0]: https://github.com/nasa/cumulus/compare/v1.8.1...v1.9.0
[v1.8.1]: https://github.com/nasa/cumulus/compare/v1.8.0...v1.8.1
[v1.8.0]: https://github.com/nasa/cumulus/compare/v1.7.0...v1.8.0
[v1.7.0]: https://github.com/nasa/cumulus/compare/v1.6.0...v1.7.0
[v1.6.0]: https://github.com/nasa/cumulus/compare/v1.5.5...v1.6.0
[v1.5.5]: https://github.com/nasa/cumulus/compare/v1.5.4...v1.5.5
[v1.5.4]: https://github.com/nasa/cumulus/compare/v1.5.3...v1.5.4
[v1.5.3]: https://github.com/nasa/cumulus/compare/v1.5.2...v1.5.3
[v1.5.2]: https://github.com/nasa/cumulus/compare/v1.5.1...v1.5.2
[v1.5.1]: https://github.com/nasa/cumulus/compare/v1.5.0...v1.5.1
[v1.5.0]: https://github.com/nasa/cumulus/compare/v1.4.1...v1.5.0
[v1.4.1]: https://github.com/nasa/cumulus/compare/v1.4.0...v1.4.1
[v1.4.0]: https://github.com/nasa/cumulus/compare/v1.3.0...v1.4.0
[v1.3.0]: https://github.com/nasa/cumulus/compare/v1.2.0...v1.3.0
[v1.2.0]: https://github.com/nasa/cumulus/compare/v1.1.4...v1.2.0
[v1.1.4]: https://github.com/nasa/cumulus/compare/v1.1.3...v1.1.4
[v1.1.3]: https://github.com/nasa/cumulus/compare/v1.1.2...v1.1.3
[v1.1.2]: https://github.com/nasa/cumulus/compare/v1.1.1...v1.1.2
[v1.1.1]: https://github.com/nasa/cumulus/compare/v1.0.1...v1.1.1
[v1.1.0]: https://github.com/nasa/cumulus/compare/v1.0.1...v1.1.0
[v1.0.1]: https://github.com/nasa/cumulus/compare/v1.0.0...v1.0.1
[v1.0.0]: https://github.com/nasa/cumulus/compare/pre-v1-release...v1.0.0

[thin-egress-app]: <https://github.com/asfadmin/thin-egress-app> "Thin Egress App"<|MERGE_RESOLUTION|>--- conflicted
+++ resolved
@@ -97,11 +97,7 @@
   - **CUMULUS-2634**
     - Changed `sfEventSqsToDbRecords` Lambda to use new upsert helpers for executions, granules, and PDRs
     to ensure out-of-order writes are handled correctly when writing to Elasticsearch
-<<<<<<< HEAD
-  - **CUMULUS-2644**
-    - Changed `erasePostgresTables` in serve.js to ensure granules_executions, granules, pdrs, are
-    deleted before executions
-=======
+    
 - **CUMULUS-2577**
   - Adds `POST /executions` endpoint to create an execution
 
@@ -110,7 +106,9 @@
 
 - **CUMULUS-2644**
   - Pulled `delete` method for `granules-executions.ts` implemented as part of CUMULUS-2306
-  from the RDS-Phase-2 feature branch in support of CUMULUS-2644.
+  from the RDS-Phase-2 feature branch in support of CUMULUS-2644
+  - Changed `erasePostgresTables` in serve.js to ensure granules_executions, granules, pdrs, are
+    deleted before executions
 
 - Updated `processDeadLetterArchive` Lambda to return an object where
 `processingSucceededKeys` is an array of the S3 keys for successfully
@@ -118,7 +116,6 @@
 for objects that could not be processed
 - Updated async operations to handle writing records to the databases
 when output of the operation is `undefined`
->>>>>>> aa89a753
 
 ## [v9.4.0] 2021-08-16
 
