--- conflicted
+++ resolved
@@ -6,18 +6,14 @@
 
 ## Handle Granules with Identical producerGranuleId in Different Collections
 
-<<<<<<< HEAD
-- **CUMULUS-4051**
-  - Updated CMR integration test helpers to use `providerGranuleId`.
-=======
 ### Breaking Changes
 
 - **CUMULUS-4072**
   - Updated the `parse-pdr` task component to throw an error if multiple granules within the same PDR have the same granuleId after applying the granuleIdFilter, unless the `uniquifyGranuleId` configuration parameter is explicitly set to `true`.
 
 ### Added
-
->>>>>>> ab6c98f7
+- **CUMULUS-4089**
+  - Add integration testing for duplicate granule workflows
 - **CUMULUS-4059**
   - Added new non-null column `producer_granule_id` to Postgres `granules` table.
   - Added `producerGranuleId` property to `granule` record schema.
