# Changelog

All notable changes to this project will be documented in this file.

The format is based on [Keep a Changelog](http://keepachangelog.com/en/1.0.0/).

## [Unreleased]

### Migration Notes

- This release updates all core integration deployments to target [cumulus-message-adapter v1.5.0](https://github.com/nasa/cumulus-message-adapter/releases/tag/v1.5.0).  It is suggested that users update their deployment to utilize the updated CMA.  Updates are *not* required for compatibility in custom lambdas.

### Notable Changes

- **CUMULUS-4124**
  When these changes are deployed, if no action is taken to reconfigure the cron, it will run once per day in the early morning, archiving

  - 100k granules
  - 100k executions
  - that are more than 1 year old.

  Being archived changes nothing about the record except to set a boolean flag (archived=true). this behavior can be reconfigured or turned off entirely. see features/record_archival.md for more details.

### Added

- **CUMULUS-4124**
  - Add api endpoint `granules/archive` to archive granules
  - Add api endpoint `executions/archive` to archive executions
  - Task lambda to call above api endpoints with configuration
  - Add cron scheduler to call above endpoints and archive old records

- **CUMULUS-4032**
  - Added S3 jitter functionality to prevent AWS S3 SlowDown errors during high-concurrency operations
  - Added `sync_granule_s3_jitter_max_ms` Terraform variable to configure random jitter delay (0-59000ms) for SyncGranule task
  - S3 operations in `@cumulus/aws-client` now support optional jitter via `S3_JITTER_MAX_MS` environment variable
  - Jitter is applied to: `headObject`, `putObject`, `copyObject`, `getObject`, `downloadS3File`, `promiseS3Upload`, and `multipartCopyObject`

### Changed

<<<<<<< HEAD
- **CUMULUS-4271**
  - Updated release instructions to include schema updates
=======
- **CUMULUS-4244**
  - Improve logging for Ingest Granules
    - Upgrade log level from debug to error for 403/401 errors 
    - Add detailed error context (status code, error type, bucket, key)
    - Add actionable remediation suggestions for permission issues 
    - Add try-catch in write-granules.js for better error context
>>>>>>> d5c968d5
- **CUMULUS-4155**
  - Update Cumulus integration tests to utilize:
    - Cumulus Message Adapter: v2.0.5
    - Cumulus Message Adapter-py: v2.4.0
    - Cumulus Process: 1.6.0
  - Update all Python dependencies to use boto >=1.40.29
  - Update all Core integration lambdas to use Python 3.12
  - Update external CNM lambdas to run on Java 21 in integration
- **CUMULUS-4191**
  - Updated `messageConsumer` and `sqsMessageConsumer` Lambdas to apply rule filtering
    based on the provider from the record message.
  - Updated `messageConsumer` lambda handler to async/await style
- **CUMULUS-4200**
  - updated metrics_es_host terraform variable description and validation
  - Users should ensure that the metrics_es_host does not include `https://`
- **CUMULUS-4242**
  - Skipped lzards api response assertions from lzards integration tests due to lzards api changes
- **CUMULUS-4252**
  - Fixed `@aws-client/S3` unit test failures caused by stricter validation introduced in
    `@aws-sdk/lib-storage@3.896.0`
- **CUMULUS-4242**
  - Updated @cumulus/lizards-api-client to include configured provider via `lzards_provider` env var in all queries
  - Updated LZARDS integration tests to work with updated API client query requirements for API version 1.5.25
- **CUMULUS-4232**
  - Update MoveGranules CUMULUS-4078 behavior such that it no longer defaults to throwing on an orphan (S3 file record not in database) situation when checking cross-collection file collisions.
  - Added configuration `crossCollectionThrowOnObjectNotFound` to allow setting MoveGranules to fail in a collision/orphan situation
  - Added `collectionCheckRetryCount` to allow configuration of the retry count for the `MoveGranules` crossCollection lookup
- **CUMULUS-4254**
  - Moved `@cumulus/api/lib/utils.errorify` function to `@cumulus/errors` and updated it to remove circular reference
  - Used `errorify` instead of `JSON.stringify` for AWS errors
  - Added required `collection` field to lzards api request in `LzardsBackupSpec` integration test to fix the bug in `CUMULUS-4242`

## [v21.0.1] 2025-10-16

### Changed

- **CUMULUS-4191**
  - Updated `messageConsumer` and `sqsMessageConsumer` Lambdas to apply rule filtering
    based on the provider from the record message.
  - Updated `messageConsumer` lambda handler to async/await style

- **CUMULUS-4242**
  - Updated @cumulus/lizards-api-client to include configured provider via `lzards_provider` env var in all queries
  - Updated LZARDS integration tests to work with updated API client query requirements for API version 1.5.25

- **CUMULUS-4252**
  - Fixed `@aws-client/S3` unit test failures caused by stricter validation introduced in
    `@aws-sdk/lib-storage@3.896.0`

- **CUMULUS-4254**
  - Moved `@cumulus/api/lib/utils.errorify` function to `@cumulus/errors` and updated it to remove circular reference
  - Used `errorify` instead of `JSON.stringify` for AWS errors
  - Added required `collection` field to lzards api request in `LzardsBackupSpec` integration test to fix the bug in `CUMULUS-4242`

## [v20.3.1] 2025-10-14

### Changed

- **CUMULUS-4191**
  - Updated `messageConsumer` and `sqsMessageConsumer` Lambdas to apply rule filtering
    based on the provider from the record message.
  - Updated `messageConsumer` lambda handler to async/await style

- **CUMULUS-4242**
  - Updated @cumulus/lizards-api-client to include configured provider via `lzards_provider` env var in all queries
  - Updated LZARDS integration tests to work with updated API client query requirements for API version 1.5.25

- **CUMULUS-4252**
  - Fixed `@aws-client/S3` unit test failures caused by stricter validation introduced in
    `@aws-sdk/lib-storage@3.896.0`

- **CUMULUS-4254**
  - Moved `@cumulus/api/lib/utils.errorify` function to `@cumulus/errors` and updated it to remove circular reference
  - Used `errorify` instead of `JSON.stringify` for AWS errors
  - Added required `collection` field to lzards api request in `LzardsBackupSpec` integration test to fix the bug in `CUMULUS-4242`

## [v20.2.2] 2025-10-08

### Changed

- **CUMULUS-4191**
  - Updated `messageConsumer` and `sqsMessageConsumer` Lambdas to apply rule filtering
    based on the provider from the record message.
  - Updated `messageConsumer` lambda handler to async/await style

- **CUMULUS-4242**
  - Updated @cumulus/lizards-api-client to include configured provider via `lzards_provider` env var in all queries
  - Updated LZARDS integration tests to work with updated API client query requirements for API version 1.5.25

- **CUMULUS-4252**
  - Fixed `@aws-client/S3` unit test failures caused by stricter validation introduced in
    `@aws-sdk/lib-storage@3.896.0`

- **CUMULUS-4254**
  - Moved `@cumulus/api/lib/utils.errorify` function to `@cumulus/errors` and updated it to remove circular reference
  - Used `errorify` instead of `JSON.stringify` for AWS errors
  - Added required `collection` field to lzards api request in `LzardsBackupSpec` integration test to fix the bug in `CUMULUS-4242`

## [v21.0.0] 2025-09-09

### **CUMULUS-4058** Epic: Handle Granules with Identical producerGranuleId in Different Collections

### Migration Notes

#### CUMULUS-4069 Update granules table to include producer_granule_id column

Please follow the instructions before upgrading Cumulus

- The updates in CUMULUS-4069 require a manual update to the PostgreSQL database
  in the production environment. Please follow the instructions in
  [Update granules to include producer_granule_id](https://nasa.github.io/cumulus/docs/next/upgrade-notes/update-granules-to-include-producer_granule_id)

### Breaking Changes

- **CUMULUS-4078**
  - Move Granules task will now check on file collision if the existing file is
    registered in Core's database to another collection.  If it is, the granule
    (and the task execution) will fail, regardless of the duplicate behavior
    configuration. If this behavior is undesirable for performance or logic
    reasons, the `checkCrossCollectionCollisions` may be set to `false` to
    disable the behavior on a per-workflow, per-collection or other config
    driven criteria.
- **CUMULUS-4072**
  - Updated the `parse-pdr` task component to throw an error if multiple
    granules within the same PDR have the same granuleId after applying the
    granuleIdFilter, unless the `uniquifyGranuleId` configuration parameter is
    explicitly set to `true`.
- **CUMULUS-4074**
  - Updates `updateGranulesCmrMetadataFileLinks` to always ensure
    `producerGranuleId` identifier is set in updated CMR metadata
- **CUMULUS-4121**
  - Updates example deployment `cnm_response_task` to use newest version `v3.2.0`, which supports
    `producerGranuleId`.
  - Users must ensure that `cumulus-tf` includes `cnm_response_version  = "3.2.0"` or greater.

### Added

- **CUMULUS-4059**
  - Added new non-null column `producer_granule_id` to Postgres `granules`
    table.
  - Added `producerGranuleId` property to `granule` record schema.
  - Updated `@cumulus` api/db/message packages to handle `producer_granule_id`
    and `producerGranuleId`.
  - Updated `@cumulus/api/lib/writeGranulesFromMessage` to set producerGranuleId
    = granuleId if not set.
  - Updated `queue-granules` task to set producerGranuleId = granuleId if not
    set.
- **CUMULUS-4061**
  - Added GenerateUniqueGranuleId to @cumulus/ingest for use in generating a
    hashed/'uniquified' granuleID
- **CUMULUS-4062**
  - Added `producerGranuleId` to `LzardsBackup` task component and lambda input/output schema
  - Updated `LzardsBackup` task component to submit `producerGranuleId` for storage in the lzards record as a key in the `metadata` object.
- **CUMULUS-4069**
  - Added migration script and instructions to add the producer_granule_id column
    to the granules table and populate it in the production environment.
- **CUMULUS-4072**
  - Updated `parse-pdr` task component to have the following behaviors:
    - Always populate producerGranuleId from the incoming parsed granuleId
    - If `uniquifyGranuleId` configuration value is set to true, parse-PDR will
      update the granuleId for all found granules to have a unique granule hash
      appended to the existing ID
    - Updated `parse-pdr` such that if the `uniquifyGranuleId` configuration
      parameter is not set to `true` , and a duplicate granuleId is created as
      part of the output after passing the `granuleIdFilter`, the task will
      throw with an error.
  - Added `ingestFromPdrWithUniqueGranuleIdsSpec.js` to the spec tests to
    demonstrate the ingest workflow works as expected with unique granuleIds and
    producerGranuleIds set.
- **CUMULUS-4073**
  - Adds AddUniqueGranuleId task to `ingest` terraform module for deployment
  with Core. This task will update a payload of existing granules to have
  'uniquified' IDs and preserve the original identifier in the
  `producerGranuleId` field
- **CUMULUS-4074**
  - Updated `IngestGranuleSuccessSpec`/`IngestUMMGSuccessSpec` to validate
    producerGranuleId is populated in CMR post ingest
  - Updated IngestGranuleSuccessSpec to include a `producerGranuleId` in the default test case
  - Added ticket-relevant typing doc/ts-check updates to
    `@cumulus/cmrjs/cmr-utils`
  - Updated `updateCMRMetadata` to take `updateGranuleIdentifiers` configuration
    flag/`producerGranuleId` such that that routine now will modify the CMR
    metadata object with the correct `GranuleUR`/`ProducerGranuleId` values in
    the CMR metadata.
  - Added unit test/refactored mocks to use direct injection for `cmr-utils`
  - Added `getCmrMetadata` helper to `@cumulus/integration-tests` to allow
    access to the full CMR metadata object for verification of record metadata
    fields
  - Added `ApiFileGranuleIdOptional` to `@cumulus/types/api` for cases where an
    ApiFile is being generated and refactored existing code to use this type
    instead of custom relaxed typing
  - Updates `update-granules-cmr-metadata-file-links` to use the updated `cmrjs`
    logic to set producerGranuleId identifiers in the CMR metadata, either equal
    to granuleId or the `producerGranuleID` set on the granule.
  - Updates `@cumulus/tasks/sync-granule/GranuleFetcher` to allow and pass through an
    incoming `granule.producerGranuleId`
- **CUMULUS-4077**
  - Updated `@cumulus/api/lib/ingest.reingestGranule` to only update the original granule
    to 'queued' if the original payload contains the granule. This avoids a situation
    where the original granule is updated to 'queued', but the reingest workflow
    creates a new granule, leaving the original granule stuck in 'queued'.
- **CUMULUS-4078**
  - Added `getGranuleIdAndCollectionIdFromFile` query method to `@cumulus/db` to
    retrieve granule and collection metadata from a file's S3 location.
  - Added new API route `GET /granules/files/get_collection_and_granule_id/:bucket/:key` in `@cumulus/api` to
    return the granule ID and collection ID associated with a file.
  - Added `getFileGranuleAndCollectionByBucketAndKey` method to
    `@cumulus/api-client/granules` to allow use of new endpoint.
  - Added integration and unit tests for the new DB query, API endpoint, and
    client method.
  - Updated `move-granules` task to validate cross-collection file collisions
    using the new lookup logic when `checkCrossCollectionCollisions` is enabled.
  - Update `@cumulus/db` to add getGranuleIdAndCollectionIdFromFile query method
- **CUMULUS-4079**
  - Added duplicate granule handling and related feature documentation, and updated related documentation to match
  - Added `update-granules-cmr-metadata-file-links` task README
- **CUMULUS-4080**
  - Add documentation for duplicate granule handling and, specifically, Collection configuration for duplicates.
  - Update `urlPathTemplate` to allow falling back from one null/undefined interpolated value to a second argument
- **CUMULUS-4082**
  - Updated example deployment to deploy `cnmResponse` lambda version
    3.1.0-alpha.2-SNAPSHOT which utilizes `producerGranuleId`.
  - Updated example deployment to deploy `cnmToGranule` lambda version 2.1.0.
  - Added `FakeProcessing` task configuration `matchFilesWithProducerGranuleId`
    to determine if the generated cmr file names should match
    `granuleId` or `producerGranuleId`
  - Updated `AddUniqueGranuleId` task configuration `hashLength` to accept
    additional types and removed the use of `hashDepth`.
  - Updated `FilesToGranules` task configuration
    `matchFilesWithProducerGranuleId` to accept additional types.
  - Updated `ParsePdr` task configuration `hashLength` to accept additional
    types.
  - Fixed `tf-modules/cumulus` `AddUniqueGranuleId` task output.
  - Updated example deployment workflow `CNMExampleWorkflow` to uniquify
    granuleIds based on collection configuration
  - Added `KinesisTestTriggerWithUniqueGranuleIdsSpec.js` to the spec test to
    demonstrate that the CNM ingest workflow ingests granules with unique
    granuleIds and producerGranuleIds set, and that CnmResponse sends responses
    using producerGranuleIds
- **CUMULUS-4085**
  - Added config option for files-to-granules task to use `producerGranuleId`
    when mapping files to their granules.
- **CUMULUS-4089**
  - Add integration testing for duplicate granule workflows. This includes new
    specs and workflows in the `ingestGranule`, `discoverGranules`,
    `lzardsBackup`, `cnmWorkflow`, and `orca` specs.
- **CUMULUS-4110**
  - Added the `workflow_configurations` variable to the `tf-modules/ingest` and
    `tf-modules/cumulus` modules.
    The property `sf_event_sqs_to_db_records_types` has been added to
    `workflow_template.json` under the `cumulus_meta` field to control which record
    types should be written to the database during different workflow execution statuses.
    Currently, both "execution" and "pdr" must be written to the database, so the
    record type list must include both.
  - Updated the `SfSqsReport` task to set `meta.reportMessageSource` in the Cumulus message.
  - Updated the `@cumulus/api/sfEventSqsToDbRecords` lambda to determine which
    record types ("execution", "granule", "pdr") should be written to the database based on the
    `cumulus_meta.sf_event_sqs_to_db_records_types` and `meta.reportMessageSource` fields.
    By default, all record types will be written to the database.
  - Added `@cumulus/api/lib.writeRecords.writeGranuleExecutionAssociationsFromMessage`
    to write granule-execution associations from message.
  - Updated the `@cumulus/integration-tests` `cmr.generateAndStoreCmrXml` to
    apply `matchFilesWithProducerGranuleId` when generaing `OnlineAccessURL`.
- **CUMULUS-4119**
  - Added assertions in `KinesisTestTriggerWithUniqueGranuleIdsSpec` to cover "duplicate"
    Granules in separate Collections.
- **CUMULUS-4162**
  - Added an optional `includeTimestampHashKey` parameter to the `generateUniqueGranuleId` function in the `@cumulus/ingest/granule`, with a default value of `false`.
  - Added an optional `includeTimestampHashKey` configuration to the `add-unique-granuleId` and `parse-pdr tasks`, also with a default value of `false`.
  - Added a documentation page titled `"Generate Unique GranuleId"` to explain the algorithm for generating unique `granuleIds`.
- **CUMULUS-4028**
  - Update AddUniqueGranuleId task to output the input payload in addition to the modified granules.
  - Added 'unique' version of ingest_and_publish granule workflow for 'uniquiy' feature ingest tests
- **CUMULUS-4209**
  - Updated the `producer_granule_id` migration script to disable autovacuum before the
    migration and re-enable it afterward to improve performance.

### Changed

- **CUMULUS-4165**
  - Update Async Operation container to new version 54, `cumuluss/async-operation:54`. Users should update their references to `async-operation` with the new version.
### Added

- **CUMULUS-4205**
  - Add S3 Replicator lambda ARN to s3-replicator outputs

## [v20.3.0] 2025-08-18

### Notable Changes

- **CUMULUS-4194**
  - update cumulus-process to 1.5.0
- **CUMULUS-4131**
  - Users upgrading to this release will be required to update their terraform version to at least 1.12.2. Reference migration instructions are included at [https://nasa.github.io/cumulus/docs/next/upgrade-notes/upgrade-terraform-1.12](https://nasa.github.io/cumulus/docs/next/upgrade-notes/upgrade-terraform-1.12)
- **CUMULUS-4176**
  - Updated `engine_version` default value to `17.4` in `example/rds-cluster-tf/variables.tf`.
  - Updated `tf-modules/cumulus-rds-tf` module to take additional parameter `enable_upgrade` in support of
    migration from Aurora PostgreSQl v13 to v17.

### Breaking Changes

- **CUMULUS-4131**
  - Updated Terraform version requirement to `>=1.12.2`
  - Updated AWS provider requirement to `5.100.x`

### Changed

- **CUMULUS-4142, CUMULUS-4144**
  - Updated the S3 credentials endpoint attached to TEA to delete the access token after successful authentication.
  - Configured both Cumulus distribution and S3 credentials to set the SameSite attribute on cookies in the response.

### Fixed

- **CUMULUS-4177**
  - Update form-data sub-dependency to safe version ^4.0.4
- **CUMULUS-4174**
  - Fix broken CreateReconciliationReportSpec test cleanup
- **CUMULUS-4170**
  - Upgrade Node Docker image from buster to bullseye for a compatible debian version

## [v20.2.1] 2025-08-14

### Changed

- **CUMULUS-4142, CUMULUS-4144**
  - Updated the S3 credentials endpoint attached to TEA to delete the access token after successful authentication.
  - Configured both Cumulus distribution and S3 credentials to set the SameSite attribute on cookies in the response.

## [v20.2.0] 2025-08-06 Updated

### Migration Notes

From this release forward, Cumulus Core will be tested against PostgreSQL v17. Users
should migrate their datastores to Aurora PostgreSQL 17.4+ compatible data
stores as soon as possible after upgrading to this release.

#### Database Upgrade

Users utilizing the `cumulus-rds-tf` module should reference [cumulus-rds-tf upgrade
instructions](https://nasa.github.io/cumulus/docs/upgrade-notes/upgrade-rds-cluster-tf-postgres-17).

### Fixed

- **CUMULUS-4176**
  - Updated `engine_version` default value to `17.4` in `example/rds-cluster-tf/variables.tf`.
  - Updated `tf-modules/cumulus-rds-tf` module to take additional parameter `enable_upgrade` in support of
    migration from Aurora PostgreSQl v13 to v17.
- **CUMULUS-4177**
  - Update form-data sub-dependency to safe version ^4.0.4
- **CUMULUS_4174**
  - Fix broken CreateReconciliationReportSpec test cleanup
- **CUMULUS-4170**
  - Upgrade Node Docker image from buster to bullseye for a compatible debian version

## [v20.2.0] 2025-06-24

### Added

- **CUMULUS-4108**
  - Added standalone lambda function code to scan and terminate old instances when they pass their 90 day expiration
- **CUMULUS-4123**
  - add "archived" column to granules and executions tables
  - add "archived" field to associated data types and schemas
  - add docs/upgrade-notes/archived_column_indexing.md docs page for database upgrade
  - add docs/features/record_archival.md docs page for explanation
- **CUMULUS-3945**
  - Upgrade Aurora Postgresql engine from 13.12 to 17.4
- **CUMULUS-4020**
  - Added sanitizeSensitive function to mitigate credential exposure in ElasticSearch client (metrics)
  - Update BaseSearch functions to sanitize the errors

### Fixed

- **CUMULUS-4130**
  - Update unit test CI scripts to split out api from other unit tests runs to make better use of bamboo agents

- **CUMULUS-4106**
  - Fixed the release npm publish error by adding private property to `@cumulus/change-granule-collection-pg`
    and `@cumulus/change-granule-collection-s3` package.json.
- **CUMULUS-4039**
  - update api-client endpoints to allow slashes in provider name and collection name

## [v20.1.2] 2025-04-22

### Added

- **CUMULUS-3868**
  - added listGranulesConcurrency parameter to control the size of requests made to the listGranules api endpoint. this should be lowered from default if granuleIds are larger than 300 characters.
- **CUMULUS-4004**
  - Add documentation explaining use and configuration of changegranuleCollections workflow
- **CUMULUS-3992**
  - Update `MoveCollectionsWorkflow` references to `ChangeGranuleCollectionsWorkflow`
  - Update `@cumulus/api-client` to add bulkChangeCollection endpoint
  - Update `@cumulus/api` to add api endpoint to allow trigger of `ChangeGranuleCollectionsWorkflow`
  - Update ChangeGranuleCollections integration test to use endpoint to trigger test instead of direct step function invocation
- **CUMULUS-3751**
  - Added `change-granule-collection-s3` to move granules to a different collection.
    - expects a list of granuleIds along with a new (target) collection
    - moves those granule files in S3 according to pathing of target collection
    - update CMR metadata file according to new collection information
  - Added CopyObject function in @cumulus/aws-client/S3 to facilitate multi-part s3 object copying
  - Added functions to allow manipulation in memory of cmr metadata objects in @cumulus/cmrjs/cmr-utils
    - updateUMMGMetadataObject updates file links for ummg metadata structure object
    - updateEcho10XMLMetadataObject updates file links for echo10 metadata structure object
    - setUMMGCollection sets collection name and version in ummg metadata structure object
    - setEcho10Collection sets collection name and version in echo10 metadata structure object
    - getCMRCollectionId gets collectionId from cmr metadata object using its filename to
      determine how to correctly parse the object (echo10 vs ummg)
  - Added MoveGranuleCollections workflow to cumulus core deployable according to terraform variables
  - Added ingest module terraform variable "deploy_cumulus_workflows": a map of workflows that should be deployed
    - as of merging only controls change_granule_collections_workflow
    - defaults to true (deploy the workflow)

### Fixed

- **CUMULUS-4090**
  - add limit = number of granules to get return out as requested from listGranules
- **CUMULUS-3868**
  - exclude package cloudflare:sockets" in webpack.config throughout to prevent packaging bug
- **CUMULUS-3752**
  - Fixed api return codes expected in api-client for bulkPatch and bulkPatchGranuleCollections
- **CUMULUS-3394**
  - Updated DLA table column tables to lowercase to avoid recurring terraform update
- **CUMULUS-4052**
  - Removed outdated elasticsearch reference from 'bulk delete executions by collection' endpoint

### Changed

- **CUMULUS-3868**
  - Use listGranules endpoint to gather granules from granuleIds
  - Bound cmr metadata download in post-to-cmr task to s3Concurrency limit

- **CUMULUS-3788**
  - Updated `@cumulus/launchpad-auth/getLaunchpadToken` to check if the token in s3 has been updated
    before updating it with a new token
- **CUMULUS-3980**
  - Updated bulkPatchGranuleCollection to error when the collection it is getting updated to doesn't exist
- **CUMULUS-4077**
  - Update list/search endpoints and corresponding BaseSearch `@cumulus/db` logic to allow `countOnly` as a configuration-modifying query parameter that *only* returns a useful value for `meta.count` to allow users to get a count without returning results/incurring pagination/translation costs
- **CUMULUS-4057**
  - Updated psql installation instruction for Amazon Linux 2023

## [v20.1.1] 2025-03-26

### Notable Changes

- Users upgrading to Release v20.1.x **must first deploy Release v20.0.x** to allow for Cumulus module reconfiguration of workflow/framework lambdas. Once this deployment is complete, users may upgrade to Release v20.1.x.
- Release v20.1.x includes an update (CUMULUS-3994) that will **permanently delete** the Elasticsearch domain. Ensure that the Elasticsearch domain is no longer needed before applying this update.

### Changed

- **CUMULUS-3994**
  - Removed references to the Elasticsearch domain named `{prefix}-es-vpc` in the data-persistence Terraform module and example.
  - Running `terraform apply` on this change will **permanently delete** the Elasticsearch domain named `{prefix}-es-vpc` and all of the the data it contains.
  - Ensure that the Elasticsearch domain named `{prefix}-es-vpc` is no longer needed before applying this update.
- **CUMULUS-3842**
  - Removed references to the DynamoDB table named `{prefix}-ReconciliationReportsTable` in the data-persistence Terraform module.
  - Running `terraform apply` on this change will **permanently delete** the DynamoDB table named `{prefix}-ReconciliationReportsTable` and all of the the data it contains.
  - Ensure that the DynamoDB table named `{prefix}-ReconciliationReportsTable` is no longer needed before applying this update.
- **CUMULUS-4019**
  - Updated `@cumulus/lzards-backup` task to make checksum type name comparison case-insensitive

### Fixed
- **CUMULUS-4056**
  - fix raise ava timeout in aws-client to prevent intermitten test failures
  - fix lambda deletion failure in aws-client tests to prevent intermitted failures
  - fix queue-granules test inconsistent output ordering to prevent intermitten unit test failues
- **CUMULUS-4018**
  - Updated `@cumulus/db/search` to correctly handle string parameter when limit is `null`

## [v20.0.1] 2025-03-12

### Notable Changes

- The async_operation_image property of the cumulus module should be updated to pull
  the ECR image for cumuluss/async-operation:53

### Added

- **CUMULUS-3993**
  - Added long PAN functionality and `panType` configuration option to `SendPan` task
  - Updated example workflow configuration to better handle error exceptions,
    see [Workflow Configuration](https://nasa.github.io/cumulus/docs/next/data-cookbooks/error-handling)
  - Updated `PdrStatusCheck` task to properly propagate workflow execution error.

### Fixed

- **CUMULUS-3862**
  - Updated `@cumulus/messages/Granules/convertDateToISOStringSettingNull` to handle empty string as null to address CMR metadata compatibility concern
- **CUMULUS-4006**
  - Created docker image from v20.0.0, and published new tag [`53` of `cumuluss/async-operation` to Docker Hub](https://hub.docker.com/layers/cumuluss/async-operation/53/images/sha256-6e1b26f5933bc6685861a7cb31fbbace01c3a0090b1e41c26e313b15620762cc?context=explore)
- **CUMULUS-4018**
  - Fixed API list endpoints pagination missing records issue by sorting on unique cumulus_id column

## [v20.0.0] 2025-02-04

## Phase 2 Release

### Breaking Changes

- **CUMULUS-3934**
  - Removed `ecs_cluster_instance_allow_ssh` resource.
  - The `ecs_cluster_instance_allow_ssh` was implemented before SSM hosts were deployed
    to NGAP accounts and allowed for SSHing into an instance from an SSH bastion, which no longer exists.
  - Tunneling into an EC2 via SSM is still supported. Users relying solely on SSH will need to transition to SSM.
- **CUMULUS-2564**
  - Updated `sync-granule` task to add `useGranIdPath` as a configuration flag.
    This modifies the task behavior to stage granules to
    `<staging_path>/<collection_id>/<md5_granuleIdHash>` to allow for better S3
    partitioning/performance for large collections.
    Because of this benefit
    the default has been set to `true`, however as sync-granules relies on
    object name collision, this configuration changes the duplicate collision
    behavior of sync-granules to be per-granule-id instead of per-collection
    when active.
    If the prior behavior is desired, please add `"useGranIdPath": false` to your
    task config in your workflow definitions that use `sync-granule`.
- **CUMULUS-3698**
  - GranuleSearch retrieving files/execution is toggled
      by setting "includeFullRecord" field to 'true' in relevant api endpoint params
  - GranuleSearch does *not* retrieve files/execution by default unless includeFullRecord is set to 'true'
  - @cumulus/db function getExecutionArnByGranuleCumulusId is removed. To replace this function use getExecutionInfoByGranuleCumulusId with parameter executionColumns set to ['arn'] or unset (['arn'] is the default argument)

### Migration Notes

#### CUMULUS-3833 Migration of ReconciliationReports from DynamoDB to Postgres after Cumulus is upgraded.

To invoke the Lambda and start the ReconciliationReport migration, you can use the AWS Console or CLI:

```bash
aws lambda invoke --function-name $PREFIX-ReconciliationReportMigration $OUTFILE
```

- `PREFIX` is your Cumulus deployment prefix.
- `OUTFILE` (**optional**) is the filepath where the Lambda output will be saved.


#### CUMULUS-3967

External tooling making use of `searchContext` in the `GET` `/granules/` endpoint will need to update to make use of standard pagination via `limit` and `page` scrolling, as `searchContext` is no longer supported/is an ES specific feature.

#### CUMULUS-4006

The async_operation_image property of the cumulus module should be [updated to pull the ECR image for cumuluss/async-operation:53](./packages/api/ecs/async-operation/README.md).
This version of the image will be made the default in the next release.

### Replace ElasticSearch Phase 2

- **CUMULUS-3967**
  - Remove `searchContext` from API granules GET `/granules` endpoint.
  - Update relevant tests to validate expected behavior utilizing postgres pagination
- **CUMULUS-3229**
  - Remove ElasticSearch queries from Rule LIST endpoint
- **CUMULUS-3230**
  - Remove ElasticSearch dependency from Rule Endpoints
- **CUMULUS-3231**
  - Updated API `pdrs` `LIST` endpoint to query postgres
- **CUMULUS-3232**
  - Update API PDR endpoints `DEL` and `GET` to not update Elasticsearch
- **CUMULUS-3233**
  - Updated `providers` list api endpoint and added `ProviderSearch` class to query postgres
  - Removed Elasticsearch dependency from `providers` endpoints
- **CUMULUS-3235**
  - Updated `asyncOperations` api endpoint to query postgres
- **CUMULUS-3236**
  - Update API AsyncOperation endpoints `POST` and `DEL` to not update
    Elasticsearch
  - Update `@cumlus/api/ecs/async-operation` to not update Elasticsearch index when
    reporting status of async operation
- **CUMULUS-3698**
  - GranuleSearch now can retrieve associated files for granules
  - GranuleSearch now can retrieve latest associated execution for granules
- **CUMULUS-3806**
  - Update `@cumulus/db/search` to allow for ordered collation as a
    dbQueryParameter
  - Update `@cumulus/db/search` to allow `dbQueryParameters.limit` to be set to
    `null` to allow for optional unlimited page sizes in search results
  - Update/add type annotations/logic fixes to `@cumulus/api` reconciliation report code
  - Annotation/typing fixes to `@cumulus/cmr-client`
  - Typing fixes to `@cumulus/db`
  - Re-enable Reconciliation Report integration tests
  - Update `@cumulus/client/CMR.getToken` to throw if a non-launchpad token is requested without a username
  - Update `Inventory` and `Granule Not Found` reports to query postgreSQL
    database instead of elasticsearch
  - Update `@cumulus/db/lib/granule.getGranulesByApiPropertiesQuery` to
    allow order by collation to be optionally specified
  - Update `@cumulus/db/lib/granule.getGranulesByApiPropertiesQuery` to
    be parameterized and include a modifier on `temporalBoundByCreatedAt`
  - Remove endpoint call to and all tests for Internal Reconciliation Reports
    and updated API to throw an error if report is requested
  - Update Orca reconciliation reports to pull granules for comparison from
    postgres via `getGranulesByApiPropertiesQuery`
- **CUMULUS-3837**
  - Added `reconciliation_reports` table in RDS, including indexes
  - Created pg model, types, and translation for `reconciliationReports` in `@cumulus/db`
- **CUMULUS-3833**
  - Created api types for `reconciliation_reports` in `@cumulus/types/api`
  - Updated reconciliation reports lambda to write to new RDS table instead of Dynamo
  - Updated `@cumulus/api/endpoints/reconciliation-reports` `getReport` and `deleteReport` to work with the new RDS table instead of Dynamo
- **CUMULUS-3842**
  - Remove reconciliationReports DynamoDB table
- **CUMULUS-3718**
  - Updated `reconciliation_reports` list api endpoint and added `ReconciliationReportSearch` class to query postgres
  - Added `reconciliationReports` type to stats endpoint, so `aggregate` query will work for reconciliation reports
- **CUMULUS-3859**
  - Updated `@cumulus/api/bin/serveUtils` to no longer add records to ElasticSearch
  - Removed ElasticSearch from local API server code
  - Updated CollectionSearch to filter granule fields in addition to time frame for active collections
- **CUMULUS-3847**
  - remove remaining ES indexing in code and tests
  - for asyncOperations test data, change any ES related values to other options
  - remove code from `@cumulus/api/lambdas/cleanExecutions` leaving a dummy handler, as the code worked with ES. lambda will be rewritten with CUMULUS-3982
  - remove `@cumulus/api/endpoints/elasticsearch`, `@cumulus/api/lambdas/bootstrap`, and `@cumulus/api/lambdas/index-from-database`
- **CUMULUS-3983**
  - Removed elasticsearch references used in in cumulus `tf-modules`

### Added

- **CUMULUS-3757**
  - Added a `/granules` [endpoint](https://nasa.github.io/cumulus-api/#bulk-update-granules-collectionId) `PATCH/bulkPatchGranuleCollection` which updates a batch of granule records collectionId to a new collectionId. This endpoint takes a list of granules and a collectionId, updating the granules' to the collectionId passed with the payload in postgres.
  - Added a `/granules` [endpoint](https://nasa.github.io/cumulus-api/#bulk-update-granules) `PATCH/bulkPatch` which applies PATCH to a list of granules. For its payload, this endpoint takes a list of granules (the updates to be made to the granule, similar to the pre-existing `PATCH`), a `dbConcurrency` and `dbMaxPool` variables for configuring concurrency and database thoroughput for postgres to tailor to performance and database needs.
- **CUMULUS-3919**
  - Added terraform variables `disableSSL` and `rejectUnauthorized` to `tf-modules/cumulus-rds-tf` module.
- **CUMULUS-3959**
  - Added documentation to help DAACs troubleshoot database migration issues.
- **CUMULUS-3978**
  - Added `iops` and `throughput` options to `elasticsearch_config` variable
    in `tf-modules/data-persistence`; These two options are necessary for gp3 EBS volume type.

### Changed

- **CUMULUS-3947**
  - Bump @cumulus/cumulus-message-adapter-js to version 2.3.0. This will explicitly put the Python cumulus-message-adapter spawn into UTF-8 mode. See https://github.com/nasa/cumulus-message-adapter-js/releases/tag/v2.3.0
- **CUMULUS-3967**
  - Pinned @aws-sdk/client-s3 in @cumulus/aws-client to 3.726.0 to address breaking changes/incompatibility in releases > 3.726.0
  - Pinned @aws-sdk/client-s3 in @cumulus/lib-storage to 3.726.0 to address breaking changes/incompatibility in releases > 3.726.0
- **CUMULUS-3940**
  - Added 'dead_letter_recovery_cpu' and 'dead_letter_recovery_memory' to `cumulus` and `archive` module configuration to allow configuration of the dead_letter_recovery_operation task definition to better allow configuration of the tool's operating environment.
  - Updated the dead letter recovery tool to utilize it's own log group "${var.prefix}-DeadLetterRecoveryEcsLogs"
  - Added `batchSize`, `concurrency` and `dbMaxPool` options to /endpoints/recoverCumulusMessage (note these values are correct at time of this release only):
    - `batchSize` - specifies how many DLA objects to read from S3 and hold in memory.  Defaults to 1000.
    - `concurrency` - specifies how many messages to process at the same time.  Defaults to 30.
    - `dbMaxPool` - specifies how many database connections to allow the process to utilize.  Defaults to 30.  Process should at minimum the value set for `concurrency`.
  - Add API memory-constrained performance test to test minimum functionality under default+ configuration
  - Updated `@cumulus/async-operations.startAsyncOperation to take `containerName` as a parameter name, allowing it to specify a container other than the default 'AsyncOperations' container
- **CUMULUS-3759**
  - Migrated `tf-modules/cumulus/ecs_cluster` ECS Autoscaling group from launch configurations to launch templates
- **CUMULUS-3955**
  - Removed `VACUUM` statements from db migrations. In cases where the PG database is very large, these queries
    can take a long time and exceed the Lambda timeout, causing failures on deployment.
- **CUMULUS-3931**
  - Add `force_new_deployment` to `cumulus_ecs_service` to allow users to force
    new task deployment on terraform redeploy.   See docs for more details:
    https://registry.terraform.io/providers/hashicorp/aws/latest/docs/resources/ecs_service#force_new_deployment"
- **CUMULUS-3941**
  - Updated `SendPan` task to generate short pan with FAILED disposition.
- **CUMULUS-3936,CUMULUS-3948**
  - Updated `tf-modules/cumulus/ecs_cluster_instance_autoscaling_cf_template.yml.tmpl`
    user-data for compatibility with Amazon Linux 2023 AMI
  - Fixed `tf-modules/cumulus` scripts to use Instance Metadata Service V2
  - Updated `fake-provider-cf.yml` to work for Amazon Linux 2023 AMI
- **CUMULUS-3960**
  - Updated `PostToCmr` task to be able to `republish` granules
- **CUMULUS-3965**
  - Updated `tf-modules/cumulus/ecs_cluster` and `fake-provider-cf.yml` launch templates to require IMDSv2
- **CUMULUS-3990**
  - Upgraded localstack from 3.0.0 to 4.0.3

### Fixed

- **CUMULUS-3933**
  - Update example/bamboo/integration-tests.sh to properly exit if lock-stack
    errors/detects another stack lock
- **CUMULUS-3876**
  - Fixed `s3-replicator` lambda cross region write failure
  - Added `target_region` variable to `tf-modules/s3-replicator` module
- **CUMULUS-3981**
  - Added required $metadata field when creating new instance of ServiceException.
- **Security Vulnerabilities**
  - Updated `@octokit/graphql` from 2.1.1 to ^2.3.0 to address [CVE-2024-21538]
    (https://github.com/advisories/GHSA-3xgq-45jj-v275)

## [v19.1.0] 2024-10-07

### Migration Notes

This release contains changes listed here as well as changes listed in v19.0.0,
despite v19.0.0 being deprecated. Please review Changelog entries and Migration Notes for
each Cumulus version between your current version and v19.1.0 as normal.

### Added

- **CUMULUS-3020**
  - Updated sfEventSqsToDbRecords to allow override of the default value
   (var.rds_connection_timing_configuration.acquireTimeoutMillis / 1000) + 60)
   via a key 'sfEventSqsToDbRecords' on `var.lambda_timeouts` on the main cumulus module/archive module

  **Please note** - updating this configuration is for adavanced users only.  Value changes will modify the visibility
  timeout on `sfEventSqsToDbRecordsDeadLetterQueue` and `sfEventSqsToDbRecordsInputQueue` and may lead to system
  instability.

- **CUMULUS-3756**
  - Added excludeFileRegex configuration to UpdateGranulesCmrMetadataFileLinks
  - This is to allow files matching specified regex to be excluded when updating the Related URLs list
  - Defaults to the current behavior of excluding no files.
- **CUMULUS-3773**
  - Added sftpFastDownload configuration to SyncGranule task.
  - Updated `@cumulus/sftp-client` and `@cumulus/ingest/SftpProviderClient` to support both regular and fastDownload.
  - Added sftp support to FakeProvider
  - Added sftp integration test

### Changed

- **CUMULUS-3928**
  - updated publish scripting to use cumulus.bot@gmail.com for user email
  - updated publish scripting to use esm over common import of latest-version
  - updated bigint testing to remove intermitted failure source.
  - updated postgres dependency version
- **CUMULUS-3838**
  - Updated python dependencies to latest:
    - cumulus-process-py 1.4.0
    - cumulus-message-adapter-python 2.3.0
- **CUMULUS-3906**
  - Bumps example ORCA deployment to version v10.0.1.

### Fixed

- **CUMULUS-3940**
  - Updated `process-s3-dead-letter-archive` and downstream calls to pass in a esClient to  `writeRecordsFunction` and update downstream calls to utilize the client.
- **CUMULUS-3904**
  - Passed sqs_message_consumer_watcher_message_limit and sqs_message_consumer_watcher_time_limit through the cumulus terraform module to the ingest terraform module.
- **CUMULUS-3902**
  - Update error handling to use AWS SDK V3 error classes instead of properties on js objects

## [v19.0.0] 2024-08-28

### Deprecated
This release has been deprecated in favor of the 18.5->19.1 release series. The changes
listed here are still valid and also contained in the v19.1.0 release and beyond.

### Breaking Changes

- This release includes `Replace ElasicSearch Phase 1` updates, we no longer save `collection/granule/execution` records to
ElasticSearch, the `collections/granules/executions` API endpoints are updated to perform operations on the postgres database.

### Migration Notes

#### CUMULUS-3792 Add database indexes. Please follow the instructions before upgrading Cumulus

- The updates in CUMULUS-3792 require a manual update to the postgres database in the production environment.
  Please follow [Update Table Indexes for CUMULUS-3792]
  (https://nasa.github.io/cumulus/docs/next/upgrade-notes/update_table_indexes_CUMULUS_3792)

### Replace ElasticSearch Phase 1

- **CUMULUS-3238**
  - Removed elasticsearch dependency from collections endpoint
- **CUMULUS-3239**
  - Updated `executions` list api endpoint and added `ExecutionSearch` class to query postgres
- **CUMULUS-3240**
  - Removed Elasticsearch dependency from `executions` endpoints
- **CUMULUS-3639**
  - Updated `/collections/active` endpoint to query postgres
- **CUMULUS-3640**
  - Removed elasticsearch dependency from granules endpoint
- **CUMULUS-3641**
  - Updated `collections` api endpoint to query postgres instead of elasticsearch except if `includeStats` is in the query parameters
- **CUMULUS-3642**
  - Adjusted queries to improve performance:
    - Used count(*) over count(id) to count rows
    - Estimated row count for large tables (granules and executions) by default for basic query
  - Updated stats summary to default to the last day
  - Updated ExecutionSearch to not include asyncOperationId by default
- **CUMULUS-3688**
  - Updated `stats` api endpoint to query postgres instead of elasticsearch
- **CUMULUS-3689**
  - Updated `stats/aggregate` api endpoint to query postgres instead of elasticsearch
  - Created a new StatsSearch class for querying postgres with the stats endpoint
- **CUMULUS-3692**
  - Added `@cumulus/db/src/search` `BaseSearch` and `GranuleSearch` classes to
    support basic queries for granules
  - Updated granules List endpoint to query postgres for basic queries
- **CUMULUS-3693**
  - Added functionality to `@cumulus/db/src/search` to support range queries
- **CUMULUS-3694**
  - Added functionality to `@cumulus/db/src/search` to support term queries
  - Updated `BaseSearch` and `GranuleSearch` classes to support term queries for granules
  - Updated granules List endpoint to search postgres
- **CUMULUS-3695**
  - Updated `granule` list api endpoint and BaseSearch class to handle sort fields
- **CUMULUS-3696**
  - Added functionality to `@cumulus/db/src/search` to support terms, `not` and `exists` queries
- **CUMULUS-3699**
  - Updated `collections` api endpoint to be able to support `includeStats` query string parameter
- **CUMULUS-3792**
  - Added database indexes to improve search performance

## [v18.5.6] 2025-04-10

### Added

- **CUMULUS-4004**
  - Add documentation explaining use and configuration of changegranuleCollections workflow
- **CUMULUS-3992**
  - Update `MoveCollectionsWorkflow` references to `ChangeGranuleCollectionsWorkflow`
  - Update `@cumulus/api-client` to add bulkChangeCollection endpoint
  - Update `@cumulus/api` to add api endpoint to allow trigger of `ChangeGranuleCollectionsWorkflow`
  - Update ChangeGranuleCollections integration test to use endpoint to trigger test instead of direct step function invocation
- **CUMULUS-3751**
  - Added `change-granule-collection-s3` to move granules to a different collection.
    - expects a list of granuleIds along with a new (target) collection
    - moves those granule files in S3 according to pathing of target collection
    - update CMR metadata file according to new collection information
  - Added CopyObject function in @cumulus/aws-client/S3 to facilitate multi-part s3 object copying
  - Added functions to allow manipulation in memory of cmr metadata objects in @cumulus/cmrjs/cmr-utils
    - updateUMMGMetadataObject updates file links for ummg metadata structure object
    - updateEcho10XMLMetadataObject updates file links for echo10 metadata structure object
    - setUMMGCollection sets collection name and version in ummg metadata structure object
    - setEcho10Collection sets collection name and version in echo10 metadata structure object
    - getCMRCollectionId gets collectionId from cmr metadata object using its filename to
      determine how to correctly parse the object (echo10 vs ummg)
  - Added MoveGranuleCollections workflow to cumulus core deployable according to terraform variables
  - Added ingest module terraform variable "deploy_cumulus_workflows": a map of workflows that should be deployed
    - as of merging only controls change_granule_collections_workflow
    - defaults to true (deploy the workflow)

### Fixed

- **CUMULUS-3752**
  - Fixed api return codes expected in api-client for bulkPatch and bulkPatchGranuleCollections

### Changed

- **CUMULUS-3960**
  - Updated `PostToCmr` task to be able to `republish` granules

## [v18.5.5] 2025-03-04

**Please note** changes in v18.5.5 may not yet be released in future versions, as this
is a backport/patch release on the v18.5.x series of releases.  Updates that are
included in the future will have a corresponding CHANGELOG entry in future releases.

### Added

- **CUMULUS-3993**
  - Added long PAN functionality and `panType` configuration option to `SendPan` task
  - Updated example workflow configuration to better handle error exceptions,
    see [Workflow Configuration](https://nasa.github.io/cumulus/docs/next/data-cookbooks/error-handling)
  - Updated `PdrStatusCheck` task to properly propagate workflow execution error.

## [v18.5.3] 2025-01-21

**Please note** changes in v18.5.3 may not yet be released in future versions, as this
is a backport/patch release on the v18.5.x series of releases.  Updates that are
included in the future will have a corresponding CHANGELOG entry in future releases.

### Added

- **CUMULUS-3757**
  - Added a `/granules` [endpoint](https://nasa.github.io/cumulus-api/#bulk-update-granules-collectionId) `PATCH/bulkPatchGranuleCollection` which updates a batch of granule records collectionId to a new collectionId. This endpoint takes a list of granules, a collectionId, and an `esConcurrency` variable, updating the granules' to the collectionId passed with the payload in both postgres and elasticsearch, while providing concurrency for updating elasticsearch to tailor for performance and database needs.
  - Added a `/granules` [endpoint](https://nasa.github.io/cumulus-api/#bulk-update-granules) `PATCH/bulkPatch` which applies PATCH to a list of granules. For its payload, this endpoint takes a list of granules (the updates to be made to the granule, similar to the pre-existing `PATCH`), a `dbConcurrency` and `dbMaxPool` variables for configuring concurrency and database thoroughput for postgres to tailor to performance and database needs.
- **CUMULUS-3978**
  - Added `iops` and `throughput` options to `elasticsearch_config` variable
    in `tf-modules/data-persistence`; These two options are necessary for gp3 EBS volume type.

### Changed

- **CUMULUS-3967**
  - Pinned @aws-sdk/client-s3 in @cumulus/aws-client to 3.726.0 to address breaking changes/incompatibility in releases > 3.726.0
  - Pinned @aws-sdk/client-s3 in @cumulus/lib-storage to 3.726.0 to address breaking changes/incompatibility in releases > 3.726.0

- **CUMULUS-3940**
  - Added 'dead_letter_recovery_cpu' and 'dead_letter_recovery_memory' to `cumulus` and `archive` module configuration to allow configuration of the dead_letter_recovery_operation task definition to better allow configuration of the tool's operating environment.
  - Updated the dead letter recovery tool to utilize it's own log group "${var.prefix}-DeadLetterRecoveryEcsLogs"
  - Added `batchSize`, `concurrency` and `dbMaxPool` options to /endpoints/recoverCumulusMessage (note these values are correct at time of this release only):
    - `batchSize` - specifies how many DLA objects to read from S3 and hold in memory.  Defaults to 1000.
    - `concurrency` - specifies how many messages to process at the same time.  Defaults to 30.
    - `dbMaxPool` - specifies how many database connections to allow the process to utilize.  Defaults to 30.  Process should at minimum the value set for `concurrency`.
  - Add API memory-constrained performance test to test minimum functionality under default+ configuration
  - Updated `@cumulus/async-operations.startAsyncOperation` to take `containerName` as a parameter name, allowing it to specify a container other than the default 'AsyncOperations' container

### Fixed

- **CUMULUS-3940**
  - Updated `process-s3-dead-letter-archive` and downstream calls to pass in a esClient to  `writeRecordsFunction` and update downstream calls to utilize the client.
- **CUMULUS-3981**
  - Added required $metadata field when creating new instance of ServiceException.


## [v18.5.2] 2024-12-12

### Breaking Changes

- **CUMULUS-3934**
  - Removed `ecs_cluster_instance_allow_ssh` resource.
  - The `ecs_cluster_instance_allow_ssh` was implemented before SSM hosts were deployed
    to NGAP accounts and allowed for SSHing into an instance from an SSH bastion, which no longer exists.
  - Tunneling into an EC2 via SSM is still supported. Users relying solely on SSH will need to transition to SSM.

### Changed

- **CUMULUS-3936,CUMULUS-3948**
  - Updated `tf-modules/cumulus/ecs_cluster_instance_autoscaling_cf_template.yml.tmpl`
    user-data for compatibility with Amazon Linux 2023 AMI
  - Fixed `tf-modules/cumulus` scripts to use Instance Metadata Service V2
  - Updated `fake-provider-cf.yml` to work for Amazon Linux 2023 AMI
- **CUMULUS-3941**
  - Updated `SendPan` task to generate short pan with FAILED disposition.
- **CUMULUS-3955**
  - Removed `VACUUM` statements from db migrations. In cases where the PG database is very large, these queries
    can take a long time and exceed the Lambda timeout, causing failures on deployment.

### Fixed

- **Security Vulnerabilities**
  - Updated `@octokit/graphql` from 2.1.1 to ^2.3.0 to address [CVE-2024-21538]
    (https://github.com/advisories/GHSA-3xgq-45jj-v275)

## [v18.5.1] 2024-10-25

**Please note** changes in v18.5.1 may not yet be released in future versions, as this
is a backport/patch release on the v18.5.x series of releases.  Updates that are
included in the future will have a corresponding CHANGELOG entry in future releases.

### Added

- **CUMULUS-3773**
  - Added sftpFastDownload configuration to SyncGranule task.
  - Updated `@cumulus/sftp-client` and `@cumulus/ingest/SftpProviderClient` to support both regular and fastDownload.
  - Added sftp support to FakeProvider
  - Added sftp integration test
- **CUMULUS-3756**
  - Added excludeFileRegex configuration to UpdateGranulesCmrMetadataFileLinks
  - This is to allow files matching specified regex to be excluded when updating the Related URLs list
  - Defaults to the current behavior of excluding no files.
- **CUMULUS-3919**
  - Added terraform variables `disableSSL` and `rejectUnauthorized` to `tf-modules/cumulus-rds-tf` module.

### Changed

- **CUMULUS-3928**
  - updated publish scripting to use cumulus.bot@gmail.com for user email
  - updated publish scripting to use esm over common import of latest-version
  - updated bigint testing to remove intermitted failure source.
  - updated postgres dependency version
- **CUMULUS-3838**
  - Updated python dependencies to latest:
    - cumulus-process-py 1.4.0
    - cumulus-message-adapter-python 2.3.0

### Fixed

- **CUMULUS-3902**
  - Update error handling to use AWS SDK V3 error classes instead of properties
    on js objects

## [v18.5.0] 2024-10-03

### Migration Notes

#### CUMULUS-3536 Upgrading from Aurora Serverless V1 to V2

- The updates in CUMULUS-3536 require an upgrade of the postgres database.
  Please follow [Upgrading from Aurora Serverless V1 to V2]
  (https://nasa.github.io/cumulus/docs/next/upgrade-notes/serverless-v2-upgrade)

### Added

- **CUMULUS-3536**
  - Added `rejectUnauthorized` = false to db-provision-user-database as the Lambda
    does not have the Serverless v2 SSL certifications installed.

### Changed

- **CUMULUS-3725**
  - Updated the default parameter group for `cumulus-rds-tf` to set `force_ssl`
    to 0. This setting for the Aurora Serverless v2 database allows non-SSL
    connections to the database, and is intended to be a temporary solution
    until Cumulus has been updated to import the RDS rds-ca-rsa2048-g1 CA bundles in Lambda environments.
    See [CUMULUS-3724](https://bugs.earthdata.nasa.gov/browse/CUMULUS-3724).

### Fixed

- **CUMULUS-3901**
  - Fix error checking in @cumulus/errors to use Error.name in addition to Error.code
- **CUMULUS-3824**
  - Added the missing double quote in ecs_cluster autoscaling cf template
- **CUMULUS-3846**
  - improve reliability of unit tests
    - tests for granules api get requests separated out to new file
    - cleanup of granule database resources to ensure no overlap
    - ensure uniqueness of execution names from getWorkflowNameIntersectFromGranuleIds
    - increase timeout in aws-client tests
- **Snyk**
  - Upgraded moment from 2.29.4 to 2.30.1
  - Upgraded pg from ~8.10 to ~8.12

## [v18.4.0] 2024-08-16

### Migration Notes

#### CUMULUS-3320 Update executions table

The work for CUMULUS-3320 required index updates as well as a modification of a
table constraint.   To install the update containing these changes you should:

- Pre-generate the indexes on the execution table.  This can be done via manual
  procedure prior to upgrading without downtime, or done more quickly before or
  during upgrade with downtime.
- Update the `executions_parent_cumulus_id_foreign` constraint.   This will
  require downtime as updating the constraint requires a table write lock, and
  the update may take some time.

Deployments with low volume databases and low activity and/or test/development
environments should be able to install these updates via the normal automatic
Cumulus deployment process.

Please *carefully* review the migration [process documentation](https://nasa.github.io/cumulus/docs/next/upgrade-notes/upgrade_execution_table_CUMULUS_3320).    Failure to
make these updates properly will likely result in deployment failure and/or
degraded execution table operations.

#### CUMULUS-3449 Please follow the instructions before upgrading Cumulus

- The updates in CUMULUS-3449 requires manual update to postgres database in
  production environment. Please follow [Update Cumulus_id Type and
  Indexes](https://nasa.github.io/cumulus/docs/next/upgrade-notes/update-cumulus_id-type-indexes-CUMULUS-3449)

### Breaking Changes

### Added

- **CUMULUS-3320**
  - Added endpoint `/executions/bulkDeleteExecutionsByCollection` to allow
    bulk deletion of executions from elasticsearch by collectionId
  - Added `Bulk Execution Delete` migration type to async operations types
- **CUMULUS-3608**
  - Exposes variables for sqs_message_consumer_watcher messageLimit and timeLimit configurations. Descriptions
    of the variables [here](tf-modules/ingest/variables.tf) include notes on usage and what users should
    consider if configuring something other than the default values.
- **CUMULUS-3449**
  - Updated the following database columns to BIGINT: executions.cumulus_id, executions.parent_cumulus_id,
    files.granule_cumulus_id, granules_executions.granule_cumulus_id, granules_executions.execution_cumulus_id
    and pdrs.execution_cumulus_id
  - Changed granules table unique constraint to granules_collection_cumulus_id_granule_id_unique
  - Added indexes granules_granule_id_index and granules_provider_collection_cumulus_id_granule_id_index
    to granules table

### Changed

- **CUMULUS-3320**
  - Updated executions table (please see Migration section and Upgrade
    Instructions for more information) to:
    - Add index on `collection_cumulus_id`
    - Add index on `parent_cumulus_id`
    - Update `executions_parent_cumulus_id_foreign` constraint to add `ON DELETE
      SET NULL`.  This change will cause deletions in the execution table to
      allow deletion of parent executions, when this occurs the child will have
      it's parent reference set to NULL as part of the deletion operations.
- **CUMULUS-3449**
  - Updated `@cumulus/db` package and configure knex hook postProcessResponse to convert the return string
    from columns ending with "cumulus_id" to number.
- **CUMULUS-3841**
  - Increased `fetchRules` page size to default to 100 instead of 10. This improves overall query time when
    fetching all rules such as in `sqsMessageConsumer`.

### Fixed

- **CUMULUS-3817**
  - updated applicable @aws-sdk dependencies to 3.621.0 to remove inherited vulnerability from fast-xml-parser
- **CUMULUS-3320**
  - Execution database deletions by `cumulus_id` should have greatly improved
    performance as a table scan will no longer be required for each record
    deletion to validate parent-child relationships
- **CUMULUS-3818**
  - Fixes default value (updated to tag 52) for async-operation-image in tf-modules/cumulus.
- **CUMULUS-3840**
  - Fixed `@cumulus/api/bin/serve` to correctly use EsClient.

## [v18.3.4] 2024-08-27

**Please note** changes in v18.3.4 may not yet be released in future versions, as this
is a backport/patch release on the v18.3.x series of releases.  Updates that are
included in the future will have a corresponding CHANGELOG entry in future releases.

### Changed

- **CUMULUS-3841**
  - Increased `fetchRules` page size to default to 100 instead of 10. This improves overall query time when fetching all rules such as in `sqsMessageConsumer`.

## [v18.3.3] 2024-08-09

**Please note** changes in v18.3.3 may not yet be released in future versions, as this
is a backport/patch release on the v18.3.x series of releases.  Updates that are
included in the future will have a corresponding CHANGELOG entry in future releases.

### Fixed

- **CUMULUS-3824**
  - Changed the ECS docker storage driver to `overlay2`, since `devicemapper` is removed in Docker Engine v25.0.
  - Removed `ecs_docker_storage_driver` property from cumulus module.
- **CUMULUS-3836**
  - Terraform configuration for cleanExecutions now correctly configures ES_HOST and lambda security group

## [v18.3.2] 2024-07-24

### Added

- **CUMULUS-3700**
  - Added `volume_type` option to `elasticsearch_config` in the
    `data-persistance` module to allow configuration of the EBS volume type for
    Elasticsarch; default remains `gp2`.
- **CUMULUS-3424**
  - Exposed `auto_pause` and `seconds_until_auto_pause` variables in
    `cumulus-rds-tf` module to modify `aws_rds_cluster` scaling_configuration
- **CUMULUS-3760**
  - Added guidance for handling large backlog of es executions
- **CUMULUS-3742**
  - Script for dumping data into postgres database for testing and replicating issues
- **CUMULUS-3385**
  - Added generate_db_executions to dump large scale postgres executions

### Changed

- **CUMULUS-3385**
  - updated cleanExecutions lambda to clean up postgres execution payloads
  - updated cleanExecutions lambda with configurable limit to control for large size
- **NDCUM-1051**
  - Modified addHyraxUrlToUmmG to test whether the provide Hyrax URL is already included in the metadata, and if so return the metadata unaltered.
  - Modified addHyraxUrlToEcho10 to test whether the provide Hyrax URL is already included in the metadata, and if so return the metadata unaltered.

### Fixed

- **CUMULUS-3807**
  - Pinned @aws-sdk/client-s3 to 3.614 to address timeout/bug in s3().listObjectsV2
- **CUMULUS-3787**
  - Fixed developer-side bug causing some ts errors to be swallowed in CI
- **CUMULUS-3785**
  - Fixed `SftpProviderClient` not awaiting `decryptBase64String` with AWS KMS
  - Fixed method typo in `@cumulus/api/endpoints/dashboard.js`
- **CUMULUS-3385**
  - fixed cleanExecutions lambda to clean up elasticsearch execution payloads
- **CUMULUS-3326**
  - Updated update-granules-cmr-metadata-file-links task to update the file size of the update metadata file and remove the invalidated checksum associated with this file.

## [v18.3.1] 2024-07-08

### Migration Notes

#### CUMULUS-3433 Update to node.js v20

The following applies only to users with a custom value configured for
`async-operation`:

- As part of the node v20 update process, a new version (52) of the Core
  async-operation container was published - [cumuluss/async
  operation](https://hub.docker.com/layers/cumuluss/async-operation/52/images/sha256-78c05f9809c29707f9da87c0fc380d39a71379669cbebd227378c8481eb11c3a?context=explore)  The
  default value for `async-operation` has been updated in the `cumulus`
  module, however if you are using an internal image repository such as ECR,
  please make sure to update your deployment configuration with the newly
  provided image.

  Users making use of a custom image configuration should note the base image
  for Core async operations must support node v20.x.

#### CUMULUS-3617 Migration of DLA messages should be performed after Cumulus is upgraded

Instructions for migrating old DLA (Dead Letter Archive) messages to new format:

- `YYYY-MM-DD` subfolders to organize by date
- new top level fields for simplified search and analysis
- captured error message

To invoke the Lambda and start the DLA migration, you can use the AWS Console or CLI:

```bash
aws lambda invoke --function-name $PREFIX-migrationHelperAsyncOperation \
  --payload $(echo '{"operationType": "DLA Migration"}' | base64) $OUTFILE
```

- `PREFIX` is your Cumulus deployment prefix.
- `OUTFILE` (**optional**) is the filepath where the Lambda output will be saved.

The Lambda will trigger an Async Operation and return an `id` such as:

```json
{"id":"41c9fbbf-a031-4dd8-91cc-8ec2d8b5e31a","description":"Migrate Dead Letter Archive Messages",
"operationType":"DLA Migration","status":"RUNNING",
"taskArn":"arn:aws:ecs:us-east-1:AWSID:task/$PREFIX-CumulusECSCluster/123456789"}
```

which you can then query the Async Operations [API
Endpoint](https://nasa.github.io/cumulus-api/#retrieve-async-operation) for the
output or status of your request. If you want to directly observe the progress
of the migration as it runs, you can view the CloudWatch logs for your async
operations (e.g. `PREFIX-AsyncOperationEcsLogs`).

#### CUMULUS-3779 async_operations Docker image version upgrade

The `async-operation` Docker image has been updated to support Node v20 and `aws-sdk` v3. Users of the image will need
to update to at least [async-operations:52](https://hub.docker.com/layers/cumuluss/async-operation/52/images/sha256-78c05f9809c29707f9da87c0fc380d39a71379669cbebd227378c8481eb11c3a?context=explore).

#### CUMULUS-3776 cumulus-ecs-task Docker image version upgrade

The `cumulus-ecs-task` Docker image has been updated to support Node v20 and `aws-sdk` v3. Users of the image will need
to update to at least [cumulus-ecs-task:2.1.0](https://hub.docker.com/layers/cumuluss/cumulus-ecs-task/2.1.0/images/sha256-17bebae3e55171c96272eeb533293b98e573be11dd5371310156b7c2564e691a?context=explore).

### Breaking Changes

- **CUMULUS-3618**
  - Modified @cumulus/es-client/search.BaseSearch:
    - Removed static class method `es` in favor of new class for managing
       elasticsearch clients `EsClient` which allows for credential
       refresh/reset.  Updated api/es-client code to
       utilize new pattern.    Users making use of @cumulus/es-client should
       update their code to make use of the new EsClient create/initialize pattern.
    - Added helper method getEsClient to encapsulate logic to create/initialize
      a new EsClient.

- **CUMULUS-2889**
  - Removed unused CloudWatch Logs AWS SDK client. This change removes the CloudWatch Logs
    client from the `@cumulus/aws-client` package.
- **CUMULUS-2890**
  - Removed unused CloudWatch AWS SDK client. This change removes the CloudWatch client
    from the `@cumulus/aws-client` package.
- **CUMULUS-3323**
  - Updated `@cumulus/db` to by default set the `ssl` option for knex, and
    reject non-SSL connections via use of the `rejectUnauthorized` configuration
    flag.   This causes all Cumulus database connections to require SSL (CA or
    self-signed) and reject connectivity if the database does not provide SSL.
    Users using serverless v1/`cumulus-rds-tf` should not be impacted by this
    change as certs are provided by default.   Users using databases that do not
    provide SSL should update their database secret with the optional value
    `disableSSL` set to `true`
  - Updated `cumulus-rds-tf` to set `rds.force_ssl` to `1`, forcing SSL enabled
    connections in the `db_parameters` configuration.   Users of this module
    defining their own `db_parameters` should make this configuration change to allow only SSL
    connections to the RDS datastore.
- **CUMULUS-2897**
  - Removed unused Systems Manager AWS SDK client. This change removes the Systems Manager client
    from the `@cumulus/aws-client` package.
- **CUMULUS-3779**
  - Updates async_operations Docker image to Node v20 and bumps its cumulus dependencies to v18.3.0 to
    support `aws-sdk` v3 changes.

### Added

- **CUMULUS-3614**
  - `tf-modules/monitoring` module now deploys Glue table for querying dead-letter-archive messages.
- **CUMULUS-3616**
  - Added user guide on querying dead-letter-archive messages using AWS Athena.
- **CUMULUS-3433**
  - Added `importGot` helper method to import `got` as an ESM module in
    CommmonJS typescript/webpack clients.
- **CUMULUS-3606**
  - Updated  with additional documentation covering tunneling configuration
    using a PKCS11 provider

### Changed

- **CUMULUS-3735**
  - Remove unused getGranuleIdsForPayload from `@cumulus/api/lib`
- **CUMULUS-3746**
  - cicd unit test error log changed to environment unique name
- **CUMULUS-3717**
  - Update `@cumulus/ingest/HttpProviderClient` to use direct injection test mocks, and remove rewire from unit tests
- **CUMULUS-3720**
  - add cicd unit test error logging to s3 for testing improvements
- **CUMULUS-3433**
  - Updated all node.js lambda dependencies to node 20.x/20.12.2
  - Modified `@cumulus/ingest` unit test HTTPs server to accept localhost POST
    requests, and removed nock dependency from tests involving `fs.Readstream`
    and `got` due to a likely incompatibility with changes in node v18, `got`,
    fs.Readstream and nock when used in combination in units
    (https://github.com/sindresorhus/got/issues/2341)
  - Updated `got` dependency in `@cumulus/ingest` to use `@cumulus/common`
    dynamic import helper / `got` > v10 in CommonJS.
  - Updated all Core lambdas to use [cumulus-message-adapter-js](https://github.com/nasa/cumulus-message-adapter-js) v2.2.0
- **CUMULUS-3629**
  - dla guarantees de-nested SQS message bodies, preferring outermost metadata as found.
  - dla uses execution Name as filename and ensures no ':' or '/' characters in name
- **CUMULUS-3570**
  - Updated Kinesis docs to support latest AWS UI and recommend server-side encryption.
- **CUMULUS-3519**
  - Updates SQS and SNS code to AWS SDK V3 Syntax
- **CUMULUS-3609**
  - Adds dla-migration lambda to async-operations to be used for updating existing DLA records
  - Moved hoistCumulusMessageDetails function from write-db-dlq-records-to-s3 lambda to @cumulus/message/DeadLetterMessage
- **CUMULUS-3613**
  - Updated writeDbRecordsDLQtoS3 lambda to write messages to `YYYY-MM-DD` subfolder of S3 dead letter archive.
- **CUMULUS-3518**
  - Update existing usage of `@cumulus/aws-client` lambda service to use AWS SDK v3 `send` syntax
  - Update Discover Granules lambda default memory to 1024 MB
- **CUMULUS-3600**
  - Update docs to clarify CloudFront HTTPS DIT requirements.
- **CUMULUS-2892**
  - Updates `aws-client`'s EC2 client to use AWS SDK v3.
- **CUMULUS-2896**
  - Updated Secrets Manager code to AWS SDK v3.
- **CUMULUS-2901**
  - Updated STS code to AWS SDK v3.
- **CUMULUS-2898**
  - Update Step Functions code to AWS SDK v3
- **CUMULUS-2902**
  - Removes `aws-sdk` from `es-client` package by replacing credential fetching with
  the `@aws-sdk/credential-providers` AWS SDK v3 package.
  - Removes `aws-sdk` from all cumulus packages and replaces usages with AWS SDK v3 clients.
- **CUMULUS-3456**
  - Added stateMachineArn, executionArn, collectionId, providerId, granules, status, time, and error fields to Dead Letter Archive message
  - Added cumulusError field to records in sfEventSqsToDbRecordsDeadLetterQueue
- **CUMULUS-3323**
  - Added `disableSSL` as a valid database secret key - setting this in your database credentials will
    disable SSL for all Core database connection attempts.
  - Added `rejectUnauthorized` as a valid database secret key - setting
    this to `false` in your database credentials will allow self-signed certs/certs with an unrecognized authority.
  - Updated the default parameter group for `cumulus-rds-tf` to set `force_ssl`
    to 1.   This setting for the Aurora Serverless v1 database disallows non-SSL
    connections to the database, and is intended to help enforce security
    compliance rules.  This update can be opted-out by supplying a non-default
    `db_parameters` set in the terraform configuration.
- **CUMULUS-3425**
  - Update `@cumulus/lzards-backup` task to either respect the `lzards_provider`
    terraform configuration value or utilize `lzardsProvider` as part of the task
    workflow configuration
  - Minor refactor of `@cumulus/lzards-api-client` to:
    - Use proper ECMAScript import for `@cumulus/launchpad-auth`
    - Update incorrect docstring
- **CUMULUS-3497**
  - Updated `example/cumulus-tf/orca.tf` to use v9.0.4
- **CUMULUS-3610**
  - Updated `aws-client`'s ES client to use AWS SDK v3.
- **CUMULUS-3617**
  - Added lambdas to migrate DLA messages to `YYYY-MM-DD` subfolder
  - Updated `@cumulus/aws-client/S3/recursivelyDeleteS3Bucket` to handle bucket with more than 1000 objects.
- **CUMULUS-2891**
  - Updated ECS code to aws sdk v3

### Fixed

- **CUMULUS-3715**
  - Update `ProvisionUserDatabase` lambda to correctly pass in knex/node debug
    flags to knex custom code
- **CUMULUS-3721**
  - Update lambda:GetFunctionConfiguration policy statement to fix error related to resource naming
- **CUMULUS-3701**
  - Updated `@cumulus/api` to no longer improperly pass PATCH/PUT null values to Eventbridge rules
- **CUMULUS-3618**
  - Fixed `@cumulus/es-client` credentialing issue in instance where
    lambda/Fargate task runtime would exceed the timeout for the es-client. Added retry/credential
    refresh behavior to `@cumulus/es-client/indexer.genericRecordUpdate` to ensure record indexing
    does not fail in those instances.
  - Updated `index-from-database` lambda to utilize updated es-client to prevent
    credentialing timeout in long-running ECS jobs.
- **CUMULUS-3323**
  - Minor edits to errant integration test titles (dyanmo->postgres)
- **AWS-SDK v3 Exclusion (v18.3.0 fix)***
  - Excludes aws-sdk v3 from packages to reduce overall package size. With the requirement of Node v20
    packaging the aws-sdk v3 with our code is no longer necessary and prevented some packages from being
    published to npm.

## [v18.2.2] 2024-06-4

### Migration Notes

#### CUMULUS-3591 - SNS topics set to use encrypted storage

As part of the requirements for this ticket Cumulus Core created SNS topics are
being updated to use server-side encryption with an AWS managed key.    No user
action is required, this note is being added to increase visibility re: this
modification.

### Changed

- **CUMULUS-3591**
  - Enable server-side encryption for all SNS topcis deployed by Cumulus Core
  - Update all integration/unit tests to use encrypted SNS topics

### Fixed

- **CUMULUS-3547**
  - Updated ECS Cluster `/dev/xvdcz` EBS volumes so they're encrypted.
- **CUMULUS-3527**
  - Added suppport for additional kex algorithms in the sftp-client.
- **CUMULUS-3587**
  - Ported https://github.com/scottcorgan/express-boom into API/lib to allow
    updates of sub-dependencies and maintain without refactoring errors in
    API/etc wholesale
  - Addresses [CVE-2020-36604](https://github.com/advisories/GHSA-c429-5p7v-vgjp)
- **CUMULUS-3673**
  - Fixes Granules API so that paths containing a granule and/or collection ID properly URI encode the ID.
- **Audit Issues**
  - Addressed [CVE-2023-45133](https://github.com/advisories/GHSA-67hx-6x53-jw92) by
    updating babel packages and .babelrc

## [v18.2.1] 2024-05-08

**Please note** changes in 18.2.1 may not yet be released in future versions, as this
is a backport/patch release on the 18.2.x series of releases.  Updates that are
included in the future will have a corresponding CHANGELOG entry in future releases.

### Fixed

- **CUMULUS-3721**
  - Update lambda:GetFunctionConfiguration policy statement to fix error related to resource naming
- **CUMULUS-3701**
  - Updated `@cumulus/api` to no longer improperly pass PATCH/PUT null values to Eventbridge rules

## [v18.2.0] 2024-02-02

### Migration Notes

From this release forward, Cumulus Core will be tested against PostgreSQL v13. Users
should migrate their datastores to Aurora PostgreSQL 13.9+ compatible data
stores as soon as possible after upgrading to this release.

#### Database Upgrade

Users utilizing the `cumulus-rds-tf` module should reference [cumulus-rds-tf
upgrade
instructions](https://nasa.github.io/cumulus/docs/upgrade-notes/upgrade-rds-cluster-tf-postgres-13).

### Breaking Changes

- **CUMULUS-2889**
  - Removed unused CloudWatch Logs AWS SDK client. This change removes the CloudWatch Logs
    client from the `@cumulus/aws-client` package.
- **CUMULUS-2890**
  - Removed unused CloudWatch AWS SDK client. This change removes the CloudWatch client
    from the `@cumulus/aws-client` package.

### Changed

- **CUMULUS-3492**
  - add teclark to select-stack.js
- **CUMULUS-3444**
  - Update `cumulus-rds-tf` module to take additional parameters in support of
    migration from Aurora PostgreSQl v11 to v13.   See Migration Notes for more details
- **CUMULUS-3564**
  - Update webpack configuration to explicitly disable chunking
- **CUMULUS-2895**
  - Updated KMS code to aws sdk v3
- **CUMULUS-2888**
  - Update CloudWatch Events code to AWS SDK v3
- **CUMULUS-2893**
  - Updated Kinesis code to AWS SDK v3
- **CUMULUS-3555**
  - Revert 3540, un-stubbing cmr facing tests
  - Raise memory_size of ftpPopulateTestLambda to 512MB
- **CUMULUS-2887**
  - Updated CloudFormation code to aws sdk v3
- **CUMULUS-2899**
  - Updated SNS code to aws sdk v3
- **CUMULUS_3499**
  - Update AWS-SDK dependency pin to "2.1490" to prevent SQS issue.  Dependency
    pin expected to be changed with the resolution to CUMULUS-2900
- **CUMULUS-2894**
  - Update Lambda code to AWS SDK v3
- **CUMULUS-3432**
  - Update `cumulus-rds-tf` `engine_version` to `13.9`
  - Update `cumulus-rds-tf` `parameter_group_family` to `aurora-postgresql13`
  - Update development/local stack postgres image version to postgres:13.9-alpine
- **CUMULUS-2900**
  - Update SQS code to AWS SDK v3
- **CUMULUS-3352**
  - Update example project to use CMA v2.0.3 for integration testing
  - Update example deployment to deploy cnmResponse lambda version
    2.1.1-aplha.2-SNAPSHOT
  - Update example deployment to deploy cnmToGranule lambda
    version 1.7.0-alpha.2-SNAPSHOT
- **CUMULUS-3501**
  - Updated CreateReconciliationReport lambda to save report record to Elasticsearch.
  - Created docker image cumuluss/async-operation:48 from v16.1.2, and used it as default async_operation_image.
- **CUMULUS-3502**
  - Upgraded localstack to v3.0.0 to support recent aws-sdk releases and update unit tests.
- **CUMULUS-3540**
  - stubbed cmr interfaces in integration tests allow integration tests to pass
  - needed while cmr is failing to continue needed releases and progress
  - this change should be reverted ASAP when cmr is working as needed again

### Fixed

- **CUMULUS-3177**
  - changed `_removeGranuleFromCmr` function for granule `bulkDelete` to not throw an error and instead catch the error when the granule is not found in CMR
- **CUMULUS-3293**
  - Process Dead Letter Archive is fixed to properly copy objects from `/sqs/` to `/failed-sqs/` location
- **CUMULUS-3467**
  - Added `childWorkflowMeta` to `QueueWorkflow` task configuration
- **CUMULUS-3474**
  - Fixed overridden changes to `rules.buildPayload' to restore changes from ticket `CUMULUS-2969` which limited the definition object to `name` and `arn` to
    account for AWS character limits.
- **CUMULUS-3479**
  - Fixed typo in s3-replicator resource declaration where `var.lambda_memory_size` is supposed to be `var.lambda_memory_sizes`
- **CUMULUS-3510**
  - Fixed `@cumulus/api` `validateAndUpdateSqsRule` method to allow 0 retries and 0 visibilityTimeout
    in rule's meta.  This fix from CUMULUS-2863 was not in release 16 and later.
- **CUMULUS-3562**
  - updated crypto-js to 4.2.0
  - updated aws-sdk/client-api-gateway to 3.499 to avoid older crypto-js dependency

## [v18.1.0] 2023-10-25

### MIGRATION notes

#### Rules API Endpoint Versioning

As part of the work on CUMULUS-3095, we have added a required header for the
rules PUT/PATCH endpoints -- to ensure that older clients/utilities do not
unexpectedly make destructive use of those endpoints, a validation check of a
header value against supported versions has been implemented.

Moving forward, if a breaking change is made to an existing endpoint that
requires user updates, as part of that update we will set the current version of
the core API and require a header that confirms the client is compatible with
the version required or greater.

In this instance, the rules PUT/PATCH
endpoints will require a `Cumulus-API-Version` value of at least `2`.

```bash
 curl --request PUT https://example.com/rules/repeat_test\
 --header 'Cumulus-API-Version: 2'\
 --header 'Content-Type: application/json'\
 --header 'Authorization: Bearer ReplaceWithToken'\
 --data ...
```

Users/clients that do not make use of these endpoints will not be impacted.

### Breaking Changes

- **CUMULUS-3427**
  - Changed the naming conventions for memory size and timeouts configuration to simply the lambda name

### Notable Changes

- **CUMULUS-3095**
  - Added `PATCH` rules endpoint to update rule which works as the existing `PUT` endpoint.
  - Updated `PUT` rules endpoint to replace rule.

### Added

- **CUMULUS-3218**
  - Added optional `maxDownloadTime` field to `provider` schema
  - Added `max_download_time` column to PostgreSQL `providers` table
  - Updated `@cumulus/ingest/lock` to check expired locks based on `provider.maxDownloadTime`

### Changed

- **CUMULUS-3095**
  - Updated `@cumulus/api-client/rules` to have`replaceRule` and `updateRule` methods.
  - Updated mapping for rule Elasticsearch records to prevent dynamic field for keys under
    `meta` and `payload`, and fixed `rule` field mapping.
- **CUMULUS-3351**
  - Updated `constructOnlineAccessUrls()` to group CMR online access URLs by link type.
- **CUMULUS-3377**
  - Added configuration option to cumulus-tf/terraform.tfvars to include sns:Subscribe access policy for
    executions, granules, collections, and PDRs report topics.
- **CUMULUS-3392**
  - Modify cloudwatch rule by deleting `custom`
- **CUMULUS-3434**
  - Updated `@cumulus/orca-recovery-adapter` task to output both input granules and recovery output.
  - Updated `example/cumulus-tf/orca.tf` to use v9.0.0.

### Fixed

- **CUMULUS-3095**
  - Added back `rule` schema validation which is missing after RDS phase 3.
  - Fixed a bug for creating rule with tags.
- **CUMULUS-3286**
  - Fixed `@cumulus/cmrjs/cmr-utils/getGranuleTemporalInfo` and `@cumulus/message/Granules/getGranuleCmrTemporalInfo`
    to handle non-existing cmr file.
  - Updated mapping for granule and deletedgranule Elasticsearch records to prevent dynamic field for keys under
    `queryFields`.
  - Updated mapping for collection Elasticsearch records to prevent dynamic field for keys under `meta`.
- **CUMULUS-3393**
  - Fixed `PUT` collection endpoint to update collection configuration in S3.
- **CUMULUS-3427**
  - Fixed issue where some lambda and task memory sizes and timeouts were not configurable
- **@aws-sdk upgrade**
  - Fixed TS compilation error on aws-client package caused by @aws-sdk/client-dynamodb 3.433.0 upgrade

## [v18.0.0] 2023-08-28

### Notable Changes

- **CUMULUS-3270**
  - update python lambdas to use python3.10
  - update dependencies to use python3.10 including cumulus-message-adapter, cumulus-message-adapter-python and cumulus-process-py
- **CUMULUS-3259**
  - Updated Terraform version from 0.13.6 to 1.5.3. Please see the [instructions to upgrade your deployments](https://github.com/nasa/cumulus/blob/master/docs/upgrade-notes/upgrading-tf-version-1.5.3.md).

### Changed

- **CUMULUS-3366**
  - Added logging to the `collectionRuleMatcher` Rules Helper, which is used by the sqs-message-consumer and message-consumer Lambdas,
    to report when an incoming message's collection does not match any rules.

## [v17.0.0] 2023-08-09

### MIGRATION notes

- This release updates the `hashicorp/aws` provider required by Cumulus to `~> 5.0`
  which in turn requires updates to all modules deployed with Core in the same stack
  to use a compatible provider version.
- This update is *not* compatible with prior stack states - Terraform will not
  allow redeployment of a prior version of Cumulus using an older version of
  the provider.  Please be sure to validate the install changeset is what you
  expect prior to upgrading to this version.
- Upgrading Cumulus to v17 from prior versions should only require the usual
  terraform init/apply steps.  As always **be sure** to inspect the `terraform plan` or
  `terraform apply` changeset to ensure the changes between providers are what
  you're expecting for all modules you've chosen to deploy with Cumulus

### Notable Changes

- **CUMULUS-3258**
  - @cumulus/api is now compatible *only* with Orca >= 8.1.0.    Prior versions of
    Orca are not compatible with Cumulus 17+
  - Updated all hashicorp terraform AWS provider configs to ~> 5.0
    - Upstream/downstream terraform modules will need to utilize an AWS provider
      that matches this range

### Breaking Changes

- **CUMULUS-3258**
  - Update @cumulus/api/lib/orca/getOrcaRecoveryStatusByGranuleCollection
    to @cumulus/api/lib/orca/getOrcaRecoveryStatusByGranuleIdAndCollection and
    add collectionId to arguments to support Orca v8+ required use of
    collectionId

  - Updated all terraform AWS providers to ~> 5.0

### Changed

- **CUMULUS-3258**
  - Update all Core integration tests/integrations to be compatible with Orca >=
    v8.1.0 only

### Fixed

- **CUMULUS-3319**
  - Removed @cumulus/api/models/schema and changed all references to
    @cumulus/api/lib/schema in docs and related models
  - Removed @cumulus/api/models/errors.js
  - Updated API granule write logic to cause postgres schema/db write failures on an individual granule file write to result  in a thrown error/400 return instead of a 200 return and a 'silent' update of the granule to failed status.
  - Update api/lib/_writeGranule/_writeGranulefiles logic to allow for schema failures on individual granule writes via an optional method parameter in _writeGranules, and an update to the API granule write calls.
  - Updated thrown error to include information related to automatic failure behavior in addition to the stack trace.

## [v16.1.3] 2024-1-15

**Please note** changes in 16.1.3 may not yet be released in future versions, as this
is a backport/patch release on the 16.x series of releases.  Updates that are
included in the future will have a corresponding CHANGELOG entry in future releases.

### Changed

- **CUMULUS_3499
  - Update AWS-SDK dependency pin to "2.1490" to prevent SQS issue.  Dependency
    pin expected to be changed with the resolution to CUMULUS-2900

### Fixed

- **CUMULUS-3474**
  - Fixed overriden changes to `rules.buildPayload' to restore changes from
    ticket `CUMULUS-2969` which limited the definition object to `name` and `arn` to
    account for AWS character limits.
- **CUMULUS-3501**
  - Updated CreateReconciliationReport lambda to save report record to Elasticsearch.
  - Created docker image cumuluss/async-operation:48 from v16.1.2, and used it as default async_operation_image.
- **CUMULUS-3510**
  - Fixed `@cumulus/api` `validateAndUpdateSqsRule` method to allow 0 retries and 0 visibilityTimeout
    in rule's meta.  This fix from CUMULUS-2863 was not in release 16 and later.
- **CUMULUS-3540**
  - stubbed cmr interfaces in integration tests allow integration tests to pass
  - needed while cmr is failing to continue needed releases and progress
  - this change should be reverted ASAP when cmr is working as needed again

## [v16.1.2] 2023-11-01

**Please note** changes in 16.1.2 may not yet be released in future versions, as this
is a backport/patch release on the 16.x series of releases.  Updates that are
included in the future will have a corresponding CHANGELOG entry in future releases.

### Added

- **CUMULUS-3218**
  - Added optional `maxDownloadTime` field to `provider` schema
  - Added `max_download_time` column to PostgreSQL `providers` table
  - Updated `@cumulus/ingest/lock` to check expired locks based on `provider.maxDownloadTime`

### Fixed

- **@aws-sdk upgrade**
  - Fixed TS compilation error on aws-client package caused by @aws-sdk/client-dynamodb 3.433.0 upgrade
  - Updated mapping for collection Elasticsearch records to prevent dynamic field for keys under `meta`.
- **CUMULUS-3286**
  - Fixed `@cumulus/cmrjs/cmr-utils/getGranuleTemporalInfo` and `@cumulus/message/Granules/getGranuleCmrTemporalInfo`
    to handle non-existing cmr file.
  - Updated mapping for granule and deletedgranule Elasticsearch records to prevent dynamic field for keys under
    `queryFields`.
- **CUMULUS-3293**
  - Process Dead Letter Archive is fixed to properly copy objects from `/sqs/` to `/failed-sqs/` location
- **CUMULUS-3393**
  - Fixed `PUT` collection endpoint to update collection configuration in S3.
- **CUMULUS-3467**
  - Added `childWorkflowMeta` to `QueueWorkflow` task configuration

## [v16.1.1] 2023-08-03

### Notable Changes

- The async_operation_image property of cumulus module should be updated to pull
  the ECR image for cumuluss/async-operation:47

### Added

- **CUMULUS-3298**
  - Added extra time to the buffer for replacing the launchpad token before it
    expires to alleviate CMR error messages
- **CUMULUS-3220**
  - Created a new send-pan task
- **CUMULUS-3287**
  - Added variable to allow the aws_ecs_task_definition health check to be configurable.
  - Added clarity to how the bucket field needs to be configured for the
    move-granules task definition

### Changed

- Security upgrade node from 14.19.3-buster to 14.21.1-buster
- **CUMULUS-2985**
  - Changed `onetime` rules RuleTrigger to only execute when the state is `ENABLED` and updated documentation to reflect the change
  - Changed the `invokeRerun` function to only re-run enabled rules
- **CUMULUS-3188**
  - Updated QueueGranules to support queueing granules that meet the required API granule schema.
  - Added optional additional properties to queue-granules input schema
- **CUMULUS-3252**
  - Updated example/cumulus-tf/orca.tf to use orca v8.0.1
  - Added cumulus task `@cumulus/orca-copy-to-archive-adapter`, and add the task to `tf-modules/ingest`
  - Updated `tf-modules/cumulus` module to take variable `orca_lambda_copy_to_archive_arn` and pass to `tf-modules/ingest`
  - Updated `example/cumulus-tf/ingest_and_publish_granule_with_orca_workflow.tf` `CopyToGlacier` (renamed to `CopyToArchive`) step to call
    `orca_copy_to_archive_adapter_task`
- **CUMULUS-3253**
  - Added cumulus task `@cumulus/orca-recovery-adapter`, and add the task to `tf-modules/ingest`
  - Updated `tf-modules/cumulus` module to take variable `orca_sfn_recovery_workflow_arn` and pass to `tf-modules/ingest`
  - Added `example/cumulus-tf/orca_recovery_adapter_workflow.tf`, `OrcaRecoveryAdapterWorkflow` workflow has `OrcaRecoveryAdapter` task
    to call the ORCA recovery step-function.
  - Updated `example/data/collections/` collection configuration `meta.granuleRecoveryWorkflow` to use `OrcaRecoveryAdapterWorkflow`
- **CUMULUS-3215**
  - Create reconciliation reports will properly throw errors and set the async
    operation status correctly to failed if there is an error.
  - Knex calls relating to reconciliation reports will retry if there is a
    connection terminated unexpectedly error
  - Improved logging for async operation
  - Set default async_operation_image_version to 47
- **CUMULUS-3024**
  - Combined unit testing of @cumulus/api/lib/rulesHelpers to a single test file
    `api/tests/lib/test-rulesHelpers` and removed extraneous test files.
- **CUMULUS-3209**
  - Apply brand color with high contrast settings for both (light and dark) themes.
  - Cumulus logo can be seen when scrolling down.
  - "Back to Top" button matches the brand color for both themes.
  - Update "note", "info", "tip", "caution", and "warning" components to [new admonition styling](https://docusaurus.io/docs/markdown-features/admonitions).
  - Add updated arch diagram for both themes.
- **CUMULUS-3203**
  - Removed ACL setting of private on S3.multipartCopyObject() call
  - Removed ACL setting of private for s3PutObject()
  - Removed ACL confguration on sync-granules task
  - Update documentation on dashboard deployment to exclude ACL public-read setting
- **CUMULUS-3245**
  - Update SQS consumer logic to catch ExecutionAlreadyExists error and
    delete SQS message accordingly.
  - Add ReportBatchItemFailures to event source mapping start_sf_mapping
- **CUMULUS-3357**
  - `@cumulus/queue-granules` is now written in TypeScript
  - `@cumulus/schemas` can now generate TypeScript interfaces for the task input, output and config.
- Added missing name to throttle_queue_watcher Cloudwatch event in `throttled-queue.tf`


### Fixed

- **CUMULUS-3258**
  - Fix un-prefixed s3 lifecycle configuration ID from CUMULUS-2915
- **CUMULUS-2625**
  - Optimized heap memory and api load in queue-granules task to scale to larger workloads.
- **CUMULUS-3265**
  - Fixed `@cumulus/api` `getGranulesForPayload` function to query cloud metrics es when needed.
- **CUMULUS-3389**
  - Updated runtime of `send-pan` and `startAsyncOperation` lambdas to `nodejs16.x`

## [v16.0.0] 2023-05-09

### Notable Changes

- The async_operation_image property of cumulus module should be updated to pull
  the ECR image for cumuluss/async-operation:46

### MIGRATION notes

#### PI release version

When updating directly to v16 from prior releases older that V15, please make sure to
read through all prior release notes.

Notable migration concerns since the last PI release version (11.1.x):

- [v14.1.0] - Postgres compatibility update to Aurora PostgreSQL 11.13.
- [v13.1.0] - Postgres update to add `files_granules_cumulus_id_index` to the
  `files` table may require manual steps depending on load.

#### RDS Phase 3 migration notes

This release includes updates that remove existing DynamoDB tables as part of
release deployment process.   This release *cannot* be properly rolled back in
production as redeploying a prior version of Cumulus will not recover the
associated Dynamo tables.

Please read the full change log for RDS Phase 3 and consult the [RDS Phase 3 update
documentation](https://nasa.github.io/cumulus/docs/next/upgrade-notes/upgrade-rds-phase-3-release)

#### API Endpoint Versioning

As part of the work on CUMULUS-3072, we have added a required header for the
granule PUT/PATCH endpoints -- to ensure that older clients/utilities do not
unexpectedly make destructive use of those endpoints, a validation check of a
header value against supported versions has been implemented.

Moving forward, if a breaking change is made to an existing endpoint that
requires user updates, as part of that update we will set the current version of
the core API and require a header that confirms the client is compatible with
the version required or greater.

In this instance, the granule PUT/PATCH
endpoints will require a `Cumulus-API-Version` value of at least `2`.

```bash
 curl --request PUT https://example.com/granules/granuleId.A19990103.006.1000\
 --header 'Cumulus-API-Version: 2'\
 --header 'Content-Type: application/json'\
 --header 'Authorization: Bearer ReplaceWithToken'\
 --data ...
```

Users/clients that do not make use of these endpoints will not be impacted.

### RDS Phase 3
#### Breaking Changes

- **CUMULUS-2688**
  - Updated bulk operation logic to use collectionId in addition to granuleId to fetch granules.
  - Tasks using the `bulk-operation` Lambda should provide collectionId and granuleId e.g. { granuleId: xxx, collectionId: xxx }
- **CUMULUS-2856**
  - Update execution PUT endpoint to no longer respect message write constraints and update all values passed in

#### Changed

- **CUMULUS-3282**
  - Updated internal granule endpoint parameters from :granuleName to :granuleId
    for maintenance/consistency reasons
- **CUMULUS-2312** - RDS Migration Epic Phase 3
  - **CUMULUS-2645**
    - Removed unused index functionality for all tables other than
      `ReconciliationReportsTable` from `dbIndexer` lambda
  - **CUMULUS-2398**
    - Remove all dynamoDB updates for `@cumulus/api/ecs/async-operation/*`
    - Updates all api endpoints with updated signature for
      `asyncOperationsStart` calls
    - Remove all dynamoDB models calls from async-operations api endpoints
  - **CUMULUS-2801**
    - Move `getFilesExistingAtLocation`from api granules model to api/lib, update granules put
      endpoint to remove model references
  - **CUMULUS-2804**
    - Updates api/lib/granule-delete.deleteGranuleAndFiles:
      - Updates dynamoGranule -> apiGranule in the signature and throughout the dependent code
      - Updates logic to make apiGranule optional, but pgGranule required, and
        all lookups use postgres instead of ES/implied apiGranule values
      - Updates logic to make pgGranule optional - in this case the logic removes the entry from ES only
    - Removes all dynamo model logic from api/endpoints/granules
    - Removes dynamo write logic from api/lib/writeRecords.*
    - Removes dynamo write logic from api/lib/ingest.*
    - Removes all granule model calls from api/lambdas/bulk-operations and any dependencies
    - Removes dynamo model calls from api/lib/granule-remove-from-cmr.unpublishGranule
    - Removes Post Deployment execution check from sf-event-sqs-to-db-records
    - Moves describeGranuleExecution from api granule model to api/lib/executions.js
  - **CUMULUS-2806**
    - Remove DynamoDB logic from executions `POST` endpoint
    - Remove DynamoDB logic from sf-event-sqs-to-db-records lambda execution writes.
    - Remove DynamoDB logic from executions `PUT` endpoint
  - **CUMULUS-2808**
    - Remove DynamoDB logic from executions `DELETE` endpoint
  - **CUMULUS-2809**
    - Remove DynamoDB logic from providers `PUT` endpoint
    - Updates DB models asyncOperation, provider and rule to return all fields on upsert.
  - **CUMULUS-2810**
    - Removes addition of DynamoDB record from API endpoint POST /provider/<name>
  - **CUMULUS-2811**
    - Removes deletion of DynamoDB record from API endpoint DELETE /provider/<name>
  - **CUMULUS-2817**
    - Removes deletion of DynamoDB record from API endpoint DELETE /collection/<name>/<version>
  - **CUMULUS-2814**
    - Move event resources deletion logic from `rulesModel` to `rulesHelper`
  - **CUMULUS-2815**
    - Move File Config and Core Config validation logic for Postgres Collections from `api/models/collections.js` to `api/lib/utils.js`
  - **CUMULUS-2813**
    - Removes creation and deletion of DynamoDB record from API endpoint POST /rules/
  - **CUMULUS-2816**
    - Removes addition of DynamoDB record from API endpoint POST /collections
  - **CUMULUS-2797**
    - Move rule helper functions to separate rulesHelpers file
  - **CUMULUS-2821**
    - Remove DynamoDB logic from `sfEventSqsToDbRecords` lambda
  - **CUMULUS-2856**
    - Update API/Message write logic to handle nulls as deletion in execution PUT/message write logic

#### Added

- **CUMULUS-2312** - RDS Migration Epic Phase 3
  - **CUMULUS-2813**
    - Added function `create` in the `db` model for Rules
      to return an array of objects containing all columns of the created record.
  - **CUMULUS-2812**
    - Move event resources logic from `rulesModel` to `rulesHelper`
  - **CUMULUS-2820**
    - Remove deletion of DynamoDB record from API endpoint DELETE /pdr/<pdrName>
  - **CUMULUS-2688**
    - Add new endpoint to fetch granules by collectionId as well as granuleId: GET /collectionId/granuleId
    - Add new endpoints to update and delete granules by collectionId as well as
      granuleId

#### Removed

- **CUMULUS-2994**
  - Delete code/lambdas that publish DynamoDB stream events to SNS
- **CUMULUS-3226**
  - Removed Dynamo Async Operations table
- **CUMULUS-3199**
  - Removed DbIndexer lambda and all associated terraform resources
- **CUMULUS-3009**
  - Removed Dynamo PDRs table
- **CUMULUS-3008**
  - Removed DynamoDB Collections table
- **CUMULUS-2815**
  - Remove update of DynamoDB record from API endpoint PUT /collections/<name>/<version>
- **CUMULUS-2814**
  - Remove DynamoDB logic from rules `DELETE` endpoint
- **CUMULUS-2812**
  - Remove DynamoDB logic from rules `PUT` endpoint
- **CUMULUS-2798**
  - Removed AsyncOperations model
- **CUMULUS-2797**
- **CUMULUS-2795**
  - Removed API executions model
- **CUMULUS-2796**
  - Remove API pdrs model and all related test code
  - Remove API Rules model and all related test code
- **CUMULUS-2794**
  - Remove API Collections model and all related test code
  - Remove lambdas/postgres-migration-count-tool, api/endpoints/migrationCounts and api-client/migrationCounts
  - Remove lambdas/data-migration1 tool
  - Remove lambdas/data-migration2 and
    lambdas/postgres-migration-async-operation
- **CUMULUS-2793**
  - Removed Provider Dynamo model and related test code
- **CUMULUS-2792**
  - Remove API Granule model and all related test code
  - Remove granule-csv endpoint
- **CUMULUS-2645**
  - Removed dynamo structural migrations and related code from `@cumulus/api`
  - Removed `executeMigrations` lambda
  - Removed `granuleFilesCacheUpdater` lambda
  - Removed dynamo files table from `data-persistence` module.  *This table and
    all of its data will be removed on deployment*.

### Added
- **CUMULUS-3072**
  - Added `replaceGranule` to `@cumulus/api-client/granules` to add usage of the
    updated RESTful PUT logic
- **CUMULUS-3121**
  - Added a map of variables for the cloud_watch_log retention_in_days for the various cloudwatch_log_groups, as opposed to keeping them hardcoded at 30 days. Can be configured by adding the <module>_<cloudwatch_log_group_name>_log_retention value in days to the cloudwatch_log_retention_groups map variable
- **CUMULUS-3201**
  - Added support for sha512 as checksumType for LZARDs backup task.

### Changed

- **CUMULUS-3315**
  - Updated `@cumulus/api-client/granules.bulkOperation` to remove `ids`
    parameter in favor of `granules` parameter, in the form of a
    `@cumulus/types/ApiGranule` that requires the following keys: `[granuleId, collectionId]`
- **CUMULUS-3307**
  - Pinned cumulus dependency on `pg` to `v8.10.x`
- **CUMULUS-3279**
  - Updated core dependencies on `xml2js` to `v0.5.0`
  - Forcibly updated downstream dependency for `xml2js` in `saml2-js` to
    `v0.5.0`
  - Added audit-ci CVE override until July 1 to allow for Core package releases
- **CUMULUS-3106**
  - Updated localstack version to 1.4.0 and removed 'skip' from all skipped tests
- **CUMULUS-3115**
  - Fixed DiscoverGranules' workflow's duplicateHandling when set to `skip` or `error` to stop retrying
    after receiving a 404 Not Found Response Error from the `cumulus-api`.
- **CUMULUS-3165**
  - Update example/cumulus-tf/orca.tf to use orca v6.0.3

### Fixed

- **CUMULUS-3315**
  - Update CI scripts to use shell logic/GNU timeout to bound test timeouts
    instead of NPM `parallel` package, as timeouts were not resulting in
    integration test failure
- **CUMULUS-3223**
  - Update `@cumulus/cmrjs/cmr-utils.getGranuleTemporalInfo` to handle the error when the cmr file s3url is not available
  - Update `sfEventSqsToDbRecords` lambda to return [partial batch failure](https://docs.aws.amazon.com/lambda/latest/dg/with-sqs.html#services-sqs-batchfailurereporting),
    and only reprocess messages when cumulus message can't be retrieved from the execution events.
  - Update `@cumulus/cumulus-message-adapter-js` to `2.0.5` for all cumulus tasks

## [v15.0.4] 2023-06-23

### Changed

- **CUMULUS-3307**
  - Pinned cumulus dependency on `pg` to `v8.10.x`

### Fixed

- **CUMULUS-3115**
  - Fixed DiscoverGranules' workflow's duplicateHandling when set to `skip` or `error` to stop retrying
    after receiving a 404 Not Found Response Error from the `cumulus-api`.
- **CUMULUS-3315**
  - Update CI scripts to use shell logic/GNU timeout to bound test timeouts
    instead of NPM `parallel` package, as timeouts were not resulting in
    integration test failure
- **CUMULUS-3223**
  - Update `@cumulus/cmrjs/cmr-utils.getGranuleTemporalInfo` to handle the error when the cmr file s3url is not available
  - Update `sfEventSqsToDbRecords` lambda to return [partial batch failure](https://docs.aws.amazon.com/lambda/latest/dg/with-sqs.html#services-sqs-batchfailurereporting),
    and only reprocess messages when cumulus message can't be retrieved from the execution events.
  - Update `@cumulus/cumulus-message-adapter-js` to `2.0.5` for all cumulus tasks

## [v15.0.3] 2023-04-28

### Fixed

- **CUMULUS-3243**
  - Updated granule delete logic to delete granule which is not in DynamoDB
  - Updated granule unpublish logic to handle granule which is not in DynamoDB and/or CMR

## [v15.0.2] 2023-04-25

### Fixed

- **CUMULUS-3120**
  - Fixed a bug by adding in `default_log_retention_periods` and `cloudwatch_log_retention_periods`
  to Cumulus modules so they can be used during deployment for configuring cloudwatch retention periods, for more information check here: [retention document](https://nasa.github.io/cumulus/docs/configuration/cloudwatch-retention)
  - Updated cloudwatch retention documentation to reflect the bugfix changes

## [v15.0.1] 2023-04-20

### Changed

- **CUMULUS-3279**
  - Updated core dependencies on `xml2js` to `v0.5.0`
  - Forcibly updated downstream dependency for `xml2js` in `saml2-js` to
    `v0.5.0`
  - Added audit-ci CVE override until July 1 to allow for Core package releases

## Fixed

- **CUMULUS-3285**
  - Updated `api/lib/distribution.js isAuthBearTokenRequest` to handle non-Bearer authorization header

## [v15.0.0] 2023-03-10

### Breaking Changes

- **CUMULUS-3147**
  - The minimum supported version for all published Cumulus Core npm packages is now Node 16.19.0
  - Tasks using the `cumuluss/cumulus-ecs-task` Docker image must be updated to `cumuluss/cumulus-ecs-task:1.9.0.` which is built with node:16.19.0-alpine.  This can be done by updating the `image` property of any tasks defined using the `cumulus_ecs_service` Terraform module.
  - Updated Dockerfile of async operation docker image to build from node:16.19.0-buster
  - Published new tag [`44` of `cumuluss/async-operation` to Docker Hub](https://hub.docker.com/layers/cumuluss/async-operation/44/images/sha256-8d757276714153e4ab8c24a2b7b6b9ffee14cc78b482d9924e7093af88362b04?context=explore).
  - The `async_operation_image` property of `cumulus` module must be updated to pull the ECR image for `cumuluss/async-operation:44`.

### Changed

- **CUMULUS-2997**
  - Migrate Cumulus Docs to Docusaurus v2 and DocSearch v3.
- **CUMULUS-3044**
  - Deployment section:
    - Consolidate and migrate Cumulus deployment (public facing) content from wiki to Cumulus Docs in GitHub.
    - Update links to make sure that the user can maintain flow between the wiki and GitHub deployment documentation.
    - Organize and update sidebar to include categories for similar deployment topics.
- **CUMULUS-3147**
  - Set example/cumulus-tf default async_operation_image_version to 44.
  - Set example/cumulus-tf default ecs_task_image_version to 1.9.0.
- **CUMULUS-3166**
  - Updated example/cumulus-tf/thin_egress_app.tf to use tea 1.3.2

### Fixed

- **CUMULUS-3187**
  - Restructured Earthdata Login class to be individual methods as opposed to a Class Object
  - Removed typescript no-checks and reformatted EarthdataLogin code to be more type friendly

## [v14.1.0] 2023-02-27

### MIGRATION notes

#### PostgreSQL compatibility update

From this release forward Core will be tested against PostgreSQL 11   Existing
release compatibility testing was done for release 11.1.8/14.0.0+.   Users
should migrate their datastores to Aurora PostgreSQL 11.13+ compatible data stores
as soon as possible.

Users utilizing the `cumulus-rds-tf` module will have upgraded/had their
database clusters forcibly upgraded at the next maintenance window after 31 Jan
2023.   Our guidance to mitigate this issue is to do a manual (outside of
terraform) upgrade.   This will result in the cluster being upgraded with a
manually set parameter group not managed by terraform.

If you manually upgraded and the cluster is now on version 11.13, to continue
using the `cumulus-rds-tf` module *once upgraded* update following module
configuration values if set, or allow their defaults to be utilized:

```terraform
parameter_group_family = "aurora-postgresql11"
engine_version = 11.13
```

When you apply this update, the original PostgreSQL v10 parameter group will be
removed, and recreated using PG11 defaults/configured terraform values and
update the database cluster to use the new configuration.

### Added

- **CUMULUS-3193**
  - Add a Python version file
- **CUMULUS-3121**
  - Added a map of variables in terraform for custom configuration of cloudwatch_log_groups' retention periods.
    Please refer to the [Cloudwatch-Retention] (https://nasa.github.io/cumulus/docs/configuration/cloudwatch-retention)
    section of the Cumulus documentation in order for more detailed information and an example into how to do this.
- **CUMULUS-3071**
  - Added 'PATCH' granules endpoint as an exact duplicate of the existing `PUT`
    endpoint.    In future releases the `PUT` endpoint will be replaced with valid PUT logic
    behavior (complete overwrite) in a future release.   **The existing PUT
    implementation is deprecated** and users should move all existing usage of
    `PUT` to `PATCH` before upgrading to a release with `CUMULUS-3072`.

### Fixed

- **CUMULUS-3033**
  - Fixed `granuleEsQuery` to properly terminate if `body.hit.total.value` is 0.

- The `getLambdaAliases` function has been removed from the `@cumulus/integration-tests` package
- The `getLambdaVersions` function has been removed from the `@cumulus/integration-tests` package
- **CUMULUS-3117**
  - Update `@cumulus/es-client/indexer.js` to properly handle framework write
    constraints for queued granules.    Queued writes will now be properly
    dropped from elasticsearch writes along with the primary datastore(s) when
    write constraints apply
- **CUMULUS-3134**
  - Get tests working on M1 Macs
- **CUMULUS-3148**:
  - Updates cumulus-rds-tf to use defaults for PostgreSQL 11.13
  - Update IngestGranuleSuccessSpec as test was dependant on file ordering and
    PostgreSQL 11 upgrade exposed dependency on database results in the API return
  - Update unit test container to utilize PostgreSQL 11.13 container
- **CUMULUS-3149**
  - Updates the api `/granules/bulkDelete` endpoint to take the
    following configuration keys for the bulkDelete:
    - concurrency - Number of concurrent bulk deletions to process at a time.
            Defaults to 10, increasing this value may improve throughput at the cost
            of additional database/CMR/etc load.
    - maxDbConnections - Defaults to `concurrency`, and generally should not be
        changed unless troubleshooting performance concerns.
  - Updates all bulk api endpoints to add knexDebug boolean query parameter to
    allow for debugging of database connection issues in the future.  Defaults
    to false.
  - Fixed logic defect in bulk deletion logic where an information query was
    nested in a transaction call, resulting in transactions holding knex
    connection pool connections in a blocking way that would not resolve,
    resulting in deletion failures.
- **CUMULUS-3142**
  - Fix issue from CUMULUS-3070 where undefined values for status results in
    unexpected insertion failure on PATCH.
- **CUMULUS-3181**
  - Fixed `sqsMessageRemover` lambda to correctly retrieve ENABLED sqs rules.

- **CUMULUS-3189**
  - Upgraded `cumulus-process` and `cumulus-message-adapter-python` versions to
    support pip 23.0
- **CUMULUS-3196**
  - Moved `createServer` initialization outside the `s3-credentials-endpoint` lambda
    handler to reduce file descriptor usage
- README shell snippets better support copying
- **CUMULUS-3111**
  - Fix issue where if granule update dropped due to write constraints for writeGranuleFromMessage, still possible for granule files to be written
  - Fix issue where if granule update is limited to status and timestamp values due to write constraints for writeGranuleFromMessage, Dynamo or ES granules could be out of sync with PG

### Breaking Changes

- **CUMULUS-3072**
  - Removed original PUT granule endpoint logic (in favor of utilizing new PATCH
    endpoint introduced in CUMULUS-3071)
  - Updated PUT granule endpoint to expected RESTful behavior:
    - PUT will now overwrite all non-provided fields as either non-defined or
      defaults, removing existing related database records (e.g. files,
      granule-execution linkages ) as appropriate.
    - PUT will continue to overwrite fields that are provided in the payload,
      excepting collectionId and granuleId which cannot be modified.
    - PUT will create a new granule record if one does not already exist
    - Like PATCH, the execution field is additive only - executions, once
      associated with a granule record cannot be unassociated via the granule
      endpoint.
  - /granule PUT and PATCH endpoints now require a header with values `{
    version: 2 }`
  - PUT endpoint will now only support /:collectionId/:granuleId formatted
    queries
  - `@cumulus/api-client.replaceGranule now utilizes body.collectionId to
    utilize the correct API PUT endpoint
  - Cumulus API version updated to `2`

### Changed

- **Snyk Security**
  - Upgraded jsonwebtoken from 8.5.1 to 9.0.0
  - CUMULUS-3160: Upgrade knex from 0.95.15 to 2.4.1
  - Upgraded got from 11.8.3 to ^11.8.5
- **Dependabot Security**
  - Upgraded the python package dependencies of the example lambdas
- **CUMULUS-3043**
  - Organize & link Getting Started public docs for better user guidance
  - Update Getting Started sections with current content
- **CUMULUS-3046**
  - Update 'Deployment' public docs
  - Apply grammar, link fixes, and continuity/taxonomy standards
- **CUMULUS-3071**
  - Updated `@cumulus/api-client` packages to use `PATCH` protocol for existing
    granule `PUT` calls, this change should not require user updates for
    `api-client` users.
    - `@cumulus/api-client/granules.updateGranule`
    - `@cumulus/api-client/granules.moveGranule`
    - `@cumulus/api-client/granules.updateGranule`
    - `@cumulus/api-client/granules.reingestGranule`
    - `@cumulus/api-client/granules.removeFromCMR`
    - `@cumulus/api-client/granules.applyWorkflow`
- **CUMULUS-3097**
  - Changed `@cumulus/cmr-client` package's token from Echo-Token to Earthdata Login (EDL) token in updateToken method
  - Updated CMR header and token tests to reflect the Earthdata Login changes
- **CUMULUS-3144**
  - Increased the memory of API lambda to 1280MB
- **CUMULUS-3140**
  - Update release note to include cumulus-api release
- **CUMULUS-3193**
  - Update eslint config to better support typing
- Improve linting of TS files

### Removed

- **CUMULUS-2798**
  - Removed AsyncOperations model

### Removed

- **CUMULUS-3009**
  - Removed Dynamo PDRs table

## [v14.0.0] 2022-12-08

### Breaking Changes

- **CUMULUS-2915**
  - API endpoint GET `/executions/status/${executionArn}` returns `presignedS3Url` and `data`
  - The user (dashboard) must read the `s3SignedURL` and `data` from the return
- **CUMULUS-3070/3074**
  - Updated granule PUT/POST endpoints to no longer respect message write
    constraints.  Functionally this means that:
    - Granules with older createdAt values will replace newer ones, instead of
        ignoring the write request
    - Granules that attempt to set a non-complete state (e.g. 'queued' and
        'running') will now ignore execution state/state change and always write
    - Granules being set to non-complete state will update all values passed in,
      instead of being restricted to `['createdAt', 'updatedAt', 'timestamp',
      'status', 'execution']`

### Added

- **CUMULUS-3070**
  - Remove granules dynamoDb model logic that sets default publish value on record
    validation
  - Update API granule write logic to not set default publish value on record
    updates to avoid overwrite (PATCH behavior)
  - Update API granule write logic to publish to false on record
    creation if not specified
  - Update message granule write logic to set default publish value on record
    creation update.
  - Update granule write logic to set published to default value of `false` if
    `null` is explicitly set with intention to delete the value.
  - Removed dataType/version from api granule schema
  - Added `@cumulus/api/endpoints/granules` unit to cover duration overwrite
    logic for PUT/PATCH endpoint.
- **CUMULUS-3098**
  - Added task configuration setting named `failTaskWhenFileBackupFail` to the
    `lzards-backup` task. This setting is `false` by default, but when set to
    `true`, task will fail if one of the file backup request fails.

### Changed

- Updated CI deploy process to utilize the distribution module in the published zip file which
    will be run against for the integration tests
- **CUMULUS-2915**
  - Updated API endpoint GET `/executions/status/${executionArn}` to return the
    presigned s3 URL in addition to execution status data
- **CUMULUS-3045**
  - Update GitHub FAQs:
    - Add new and refreshed content for previous sections
    - Add new dedicated Workflows section
- **CUMULUS-3070**
  - Updated API granule write logic to no longer require createdAt value in
    dynamo/API granule validation.   Write-time createdAt defaults will be set in the case
    of new API granule writes without the value set, and createdAt will be
    overwritten if it already exists.
  - Refactored granule write logic to allow PATCH behavior on API granule update
    such that existing createdAt values will be retained in case of overwrite
    across all API granule writes.
  - Updated granule write code to validate written createdAt is synced between
    datastores in cases where granule.createdAt is not provided for a new
    granule.
  - Updated @cumulus/db/translate/granules.translateApiGranuleToPostgresGranuleWithoutNilsRemoved to validate incoming values to ensure values that can't be set to null are not
  - Updated @cumulus/db/translate/granules.translateApiGranuleToPostgresGranuleWithoutNilsRemoved to handle null values in incoming ApiGranule
  - Updated @cumulus/db/types/granules.PostgresGranule typings to allow for null values
  - Added ApiGranuleRecord to @cumulus/api/granule type to represent a written/retrieved from datastore API granule record.
  - Update API/Message write logic to handle nulls as deletion in granule PUT/message write logic
- **CUMULUS-3075**
  - Changed the API endpoint return value for a granule with no files. When a granule has no files, the return value beforehand for
    the translatePostgresGranuletoApiGranule, the function which does the translation of a Postgres granule to an API granule, was
    undefined, now changed to an empty array.
  - Existing behavior which relied on the pre-disposed undefined value was changed to instead accept the empty array.
  - Standardized tests in order to expect an empty array for a granule with no files files' object instead of undefined.
- **CUMULUS-3077**
  - Updated `lambdas/data-migration2` granule and files migration to have a `removeExcessFiles` function like in write-granules that will remove file records no longer associated with a granule being migrated
- **CUMULUS-3080**
  - Changed the retention period in days from 14 to 30 for cloudwatch logs for NIST-5 compliance
- **CUMULUS-3100**
  - Updated `POST` granules endpoint to check if granuleId exists across all collections rather than a single collection.
  - Updated `PUT` granules endpoint to check if granuleId exists across a different collection and throw conflict error if so.
  - Updated logic for writing granules from a message to check if granuleId exists across a different collection and throw conflict error if so.

### Fixed

- **CUMULUS-3070**
  - Fixed inaccurate typings for PostgresGranule in @cumulus/db/types/granule
  - Fixed inaccurate typings for @cumulus/api/granules.ApiGranule and updated to
    allow null
- **CUMULUS-3104**
  - Fixed TS compilation error on aws-client package caused by @aws-sdk/client-s3 3.202.0 upgrade
- **CUMULUS-3116**
  - Reverted the default ElasticSearch sorting behavior to the pre-13.3.0 configuration
  - Results from ElasticSearch are sorted by default by the `timestamp` field. This means that the order
  is not guaranteed if two or more records have identical timestamps as there is no secondary sort/tie-breaker.

## [v13.4.0] 2022-10-31

### Notable changes

- **CUMULUS-3104**
  - Published new tag [`43` of `cumuluss/async-operation` to Docker Hub](https://hub.docker.com/layers/cumuluss/async-operation/43/images/sha256-5f989c7d45db3dde87c88c553182d1e4e250a1e09af691a84ff6aa683088b948?context=explore) which was built with node:14.19.3-buster.

### Added

- **CUMULUS-2998**
  - Added Memory Size and Timeout terraform variable configuration for the following Cumulus tasks:
    - fake_processing_task_timeout and fake_processing_task_memory_size
    - files_to_granules_task_timeout and files_to_granule_task_memory_size
    - hello_world_task_timeout and hello_world_task_memory_size
    - sf_sqs_report_task_timeout and sf_sqs_report_task_memory_size
- **CUMULUS-2986**
  - Adds Terraform memory_size configurations to lambda functions with customizable timeouts enabled (the minimum default size has also been raised from 256 MB to 512 MB)
    allowed properties include:
      - add_missing_file_checksums_task_memory_size
      - discover_granules_task_memory_size
      - discover_pdrs_task_memory_size
      - hyrax_metadata_updates_task_memory_size
      - lzards_backup_task_memory_size
      - move_granules_task_memory_size
      - parse_pdr_task_memory_size
      - pdr_status_check_task_memory_size
      - post_to_cmr_task_memory_size
      - queue_granules_task_memory_size
      - queue_pdrs_task_memory_size
      - queue_workflow_task_memory_size
      - sync_granule_task_memory_size
      - update_cmr_access_constraints_task_memory_size
      - update_granules_cmr_task_memory_size
  - Initializes the lambda_memory_size(s) variable in the Terraform variable list
  - Adds Terraform timeout variable for add_missing_file_checksums_task
- **CUMULUS-2631**
  - Added 'Bearer token' support to s3credentials endpoint
- **CUMULUS-2787**
  - Added `lzards-api-client` package to Cumulus with `submitQueryToLzards` method
- **CUMULUS-2944**
  - Added configuration to increase the limit for body-parser's JSON and URL encoded parsers to allow for larger input payloads

### Changed


- Updated `example/cumulus-tf/variables.tf` to have `cmr_oauth_provider` default to `launchpad`
- **CUMULUS-3024**
  - Update PUT /granules endpoint to operate consistently across datastores
    (PostgreSQL, ElasticSearch, DynamoDB). Previously it was possible, given a
    partial Granule payload to have different data in Dynamo/ElasticSearch and PostgreSQL
  - Given a partial Granule object, the /granules update endpoint now operates
    with behavior more consistent with a PATCH operation where fields not provided
    in the payload will not be updated in the datastores.
  - Granule translation (db/src/granules.ts) now supports removing null/undefined fields when converting from API to Postgres
    granule formats.
  - Update granule write logic: if a `null` files key is provided in an update payload (e.g. `files: null`),
    an error will be thrown. `null` files were not previously supported and would throw potentially unclear errors. This makes the error clearer and more explicit.
  - Update granule write logic: If an empty array is provided for the `files` key, all files will be removed in all datastores
- **CUMULUS-2787**
  - Updated `lzards-backup-task` to send Cumulus provider and granule createdAt values as metadata in LZARDS backup request to support querying LZARDS for reconciliation reports
- **CUMULUS-2913**
  - Changed `process-dead-letter-archive` lambda to put messages from S3 dead
    letter archive that fail to process to new S3 location.
- **CUMULUS-2974**
  - The `DELETE /granules/<granuleId>` endpoint now includes additional details about granule
    deletion, including collection, deleted granule ID, deleted files, and deletion time.
- **CUMULUS-3027**
  - Pinned typescript to ~4.7.x to address typing incompatibility issues
    discussed in https://github.com/knex/knex/pull/5279
  - Update generate-ts-build-cache script to always install root project dependencies
- **CUMULUS-3104**
  - Updated Dockerfile of async operation docker image to build from node:14.19.3-buster
  - Sets default async_operation_image version to 43.
  - Upgraded saml2-js 4.0.0, rewire to 6.0.0 to address security vulnerabilities
  - Fixed TS compilation error caused by @aws-sdk/client-s3 3.190->3.193 upgrade

## [v13.3.2] 2022-10-10 [BACKPORT]

**Please note** changes in 13.3.2 may not yet be released in future versions, as
this is a backport and patch release on the 13.3.x series of releases. Updates that
are included in the future will have a corresponding CHANGELOG entry in future
releases.

### Fixed

- **CUMULUS-2557**
  - Updated `@cumulus/aws-client/S3/moveObject` to handle zero byte files (0 byte files).
- **CUMULUS-2971**
  - Updated `@cumulus/aws-client/S3ObjectStore` class to take string query parameters and
    its methods `signGetObject` and `signHeadObject` to take parameter presignOptions
- **CUMULUS-3021**
  - Updated `@cumulus/api-client/collections` and `@cumulus/integration-tests/api` to encode
    collection version in the URI path
- **CUMULUS-3024**
  - Update PUT /granules endpoint to operate consistently across datastores
    (PostgreSQL, ElasticSearch, DynamoDB). Previously it was possible, given a
    partial Granule payload to have different data in Dynamo/ElasticSearch and PostgreSQL
  - Given a partial Granule object, the /granules update endpoint now operates
    with behavior more consistent with a PATCH operation where fields not provided
    in the payload will not be updated in the datastores.
  - Granule translation (db/src/granules.ts) now supports removing null/undefined fields when converting from API to Postgres
    granule formats.
  - Update granule write logic: if a `null` files key is provided in an update payload (e.g. `files: null`),
    an error will be thrown. `null` files were not previously supported and would throw potentially unclear errors. This makes the error clearer and more explicit.
  - Update granule write logic: If an empty array is provided for the `files` key, all files will be removed in all datastores

## [v13.3.0] 2022-8-19

### Notable Changes

- **CUMULUS-2930**
  - The `GET /granules` endpoint has a new optional query parameter:
    `searchContext`, which is used to resume listing within the same search
    context. It is provided in every response from the endpoint as
    `meta.searchContext`. The searchContext value must be submitted with every
    consequent API call, and must be fetched from each new response to maintain
    the context.
  - Use of the `searchContext` query string parameter allows listing past 10,000 results.
  - Note that using the `from` query param in a request will cause the `searchContext` to
    be ignored and also make the query subject to the 10,000 results cap again.
  - Updated `GET /granules` endpoint to leverage ElasticSearch search-after API.
    The endpoint will only use search-after when the `searchContext` parameter
    is provided in a request.

## [v13.2.1] 2022-8-10 [BACKPORT]

### Notable changes

- **CUMULUS-3019**
  - Fix file write logic to delete files by `granule_cumulus_id` instead of
    `cumulus_id`. Previous logic removed files by matching `file.cumulus_id`
    to `granule.cumulus_id`.

## [v13.2.0] 2022-8-04

### Changed

- **CUMULUS-2940**
  - Updated bulk operation lambda to utilize system wide rds_connection_timing
    configuration parameters from the main `cumulus` module
- **CUMULUS-2980**
  - Updated `ingestPdrWithNodeNameSpec.js` to use `deleteProvidersAndAllDependenciesByHost` function.
  - Removed `deleteProvidersByHost`function.
- **CUMULUS-2954**
  - Updated Backup LZARDS task to run as a single task in a step function workflow.
  - Updated task to allow user to provide `collectionId` in workflow input and
    updated task to use said `collectionId` to look up the corresponding collection record in RDS.

## [v13.1.0] 2022-7-22

### MIGRATION notes

- The changes introduced in CUMULUS-2962 will re-introduce a
  `files_granules_cumulus_id_index` on the `files` table in the RDS database.
  This index will be automatically created as part of the bootstrap lambda
  function *on deployment* of the `data-persistence` module.

  *In cases where the index is already applied, this update will have no effect*.

  **Please Note**: In some cases where ingest is occurring at high volume levels and/or the
  files table has > 150M file records, the migration may
  fail on deployment due to timing required to both acquire the table state needed for the
  migration and time to create the index given the resources available.

  For reference a rx.5 large Aurora/RDS database
  with *no activity* took roughly 6 minutes to create the index for a file table with 300M records and no active ingest, however timed out when the same migration was attempted
  in production with possible activity on the table.

  If you believe you are subject to the above consideration, you may opt to
  manually create the `files` table index *prior* to deploying this version of
  Core with the following procedure:

  -----

  - Verify you do not have the index:

  ```text
  select * from pg_indexes where tablename = 'files';

   schemaname | tablename |        indexname        | tablespace |                                       indexdef
  ------------+-----------+-------------------------+------------+---------------------------------------------------------------------------------------
   public     | files     | files_pkey              |            | CREATE UNIQUE INDEX files_pkey ON public.files USING btree (cumulus_id)
   public     | files     | files_bucket_key_unique |            | CREATE UNIQUE INDEX files_bucket_key_unique ON public.files USING btree (bucket, key)
  ```

  In this instance you should not see an `indexname` row with
  `files_granules_cumulus_id_index` as the value.     If you *do*, you should be
  clear to proceed with the installation.
  - Quiesce ingest

  Stop all ingest operations in Cumulus Core according to your operational
  procedures.    You should validate that it appears there are no active queries that
  appear to be inserting granules/files into the database as a secondary method
  of evaluating the database system state:

  ```text
  select pid, query, state, wait_event_type, wait_event from pg_stat_activity where state = 'active';
  ```

  If query rows are returned with a `query` value that involves the files table,
  make sure ingest is halted and no other granule-update activity is running on
  the system.

  Note: In rare instances if there are hung queries that are unable to resolve, it may be necessary to
  manually use psql [Server Signaling
  Functions](https://www.postgresql.org/docs/10/functions-admin.html#FUNCTIONS-ADMIN-SIGNAL)
  `pg_cancel_backend` and/or
  `pg_terminate_backend` if the migration will not complete in the next step.

  - Create the Index

  Run the following query to create the index.    Depending on the situation
  this may take many minutes to complete, and you will note your CPU load and
  disk I/O rates increase on your cluster:

  ```text
  CREATE INDEX files_granule_cumulus_id_index ON files (granule_cumulus_id);
  ```

  You should see a response like:

  ```text
  CREATE INDEX
  ```

  and can verify the index `files_granule_cumulus_id_index` was created:

  ```text
  => select * from pg_indexes where tablename = 'files';
  schemaname | tablename |           indexname            | tablespace |                                           indexdef
   ------------+-----------+--------------------------------+------------+----------------------------------------------------------------------------------------------
   public     | files     | files_pkey                     |            | CREATE UNIQUE INDEX files_pkey ON public.files USING btree (cumulus_id)
   public     | files     | files_bucket_key_unique        |            | CREATE UNIQUE INDEX files_bucket_key_unique ON public.files USING btree (bucket, key)
   public     | files     | files_granule_cumulus_id_index |            | CREATE INDEX files_granule_cumulus_id_index ON public.files USING btree (granule_cumulus_id)
  (3 rows)
  ```

  - Once this is complete, you may deploy this version of Cumulus as you
    normally would.
  **If you are unable to stop ingest for the above procedure** *and* cannot
  migrate with deployment, you may be able to manually create the index while
  writes are ongoing using postgres's `CONCURRENTLY` option for `CREATE INDEX`.
  This can have significant impacts on CPU/write IO, particularly if you are
  already using a significant amount of your cluster resources, and may result
  in failed writes or an unexpected index/database state.

  PostgreSQL's
  [documentation](https://www.postgresql.org/docs/10/sql-createindex.html#SQL-CREATEINDEX-CONCURRENTLY)
  provides more information on this option.   Please be aware it is
  **unsupported** by Cumulus at this time, so community members that opt to go
  this route should proceed with caution.

  -----

### Notable changes

- **CUMULUS-2962**
  - Re-added database structural migration to `files` table to add an index on `granule_cumulus_id`
- **CUMULUS-2929**
  - Updated `move-granule` task to check the optional collection configuration parameter
    `meta.granuleMetadataFileExtension` to determine the granule metadata file.
    If none is specified, the granule CMR metadata or ISO metadata file is used.

### Changed

- Updated Moment.js package to 2.29.4 to address security vulnerability
- **CUMULUS-2967**
  - Added fix example/spec/helpers/Provider that doesn't fail deletion 404 in
    case of deletion race conditions
### Fixed

- **CUMULUS-2995**
  - Updated Lerna package to 5.1.8 to address security vulnerability

- **CUMULUS-2863**
  - Fixed `@cumulus/api` `validateAndUpdateSqsRule` method to allow 0 retries and 0 visibilityTimeout
    in rule's meta.

- **CUMULUS-2959**
  - Fixed `@cumulus/api` `granules` module to convert numeric productVolume to string
    when an old granule record is retrieved from DynamoDB
- Fixed the following links on Cumulus docs' [Getting Started](https://nasa.github.io/cumulus/docs/getting-started) page:
    * Cumulus Deployment
    * Terraform Best Practices
    * Integrator Common Use Cases
- Also corrected the _How to Deploy Cumulus_ link in the [Glossary](https://nasa.github.io/cumulus/docs/glossary)


## [v13.0.1] 2022-7-12

- **CUMULUS-2995**
  - Updated Moment.js package to 2.29.4 to address security vulnerability

## [v13.0.0] 2022-06-13

### MIGRATION NOTES

- The changes introduced in CUMULUS-2955 should result in removal of
  `files_granule_cumulus_id_index` from the `files` table (added in the v11.1.1
  release).  The success of this operation is dependent on system ingest load.

  In rare cases where data-persistence deployment fails because the
  `postgres-db-migration` times out, it may be required to manually remove the
  index and then redeploy:

  ```text
  DROP INDEX IF EXISTS files_granule_cumulus_id_index;
  ```

### Breaking Changes

- **CUMULUS-2931**

  - Updates CustomBootstrap lambda to default to failing if attempting to remove
    a pre-existing `cumulus-alias` index that would collide with the required
    `cumulus-alias` *alias*.   A configuration parameter
    `elasticsearch_remove_index_alias_conflict`  on the `cumulus` and
    `archive` modules has been added to enable the original behavior that would
    remove the invalid index (and all it's data).
  - Updates `@cumulus/es-client.bootstrapElasticSearch` signature to be
    parameterized and accommodate a new parameter `removeAliasConflict` which
    allows/disallows the deletion of a conflicting `cumulus-alias` index

### Notable changes

- **CUMULUS-2929**
  - Updated `move-granule` task to check the optional collection configuration parameter
    `meta.granuleMetadataFileExtension` to determine the granule metadata file.
    If none is specified, the granule CMR metadata or ISO metadata file is used.

### Added

- **CUMULUS-2929**
  - Added optional collection configuration `meta.granuleMetadataFileExtension` to specify CMR metadata
    file extension for tasks that utilize metadata file lookups

- **CUMULUS-2939**
  - Added `@cumulus/api/lambdas/start-async-operation` to start an async operation

- **CUMULUS-2953**
  - Added `skipMetadataCheck` flag to config for Hyrax metadata updates task.
  - If this config flag is set to `true`, and a granule has no CMR file, the task will simply return the input values.

- **CUMULUS-2966**
  - Added extractPath operation and support of nested string replacement to `url_path` in the collection configuration

### Changed

- **CUMULUS-2965**
  - Update `cumulus-rds-tf` module to ignore `engine_version` lifecycle changes
- **CUMULUS-2967**
  - Added fix example/spec/helpers/Provider that doesn't fail deletion 404 in
    case of deletion race conditions
- **CUMULUS-2955**
  - Updates `20220126172008_files_granule_id_index` to *not* create an index on
    `granule_cumulus_id` on the files table.
  - Adds `20220609024044_remove_files_granule_id_index` migration to revert
    changes from `20220126172008_files_granule_id_index` on any deployed stacks
    that might have the index to ensure consistency in deployed stacks

- **CUMULUS-2923**
  - Changed public key setup for SFTP local testing.
- **CUMULUS-2939**
  - Updated `@cumulus/api` `granules/bulk*`, `elasticsearch/index-from-database` and
    `POST reconciliationReports` endpoints to invoke StartAsyncOperation lambda

### Fixed

- **CUMULUS-2863**
  - Fixed `@cumulus/api` `validateAndUpdateSqsRule` method to allow 0 retries
    and 0 visibilityTimeout in rule's meta.
- **CUMULUS-2961**
  - Fixed `data-migration2` granule migration logic to allow for DynamoDb granules that have a null/empty string value for `execution`.   The migration will now migrate them without a linked execution.
  - Fixed `@cumulus/api` `validateAndUpdateSqsRule` method to allow 0 retries and 0 visibilityTimeout
    in rule's meta.

- **CUMULUS-2959**
  - Fixed `@cumulus/api` `granules` module to convert numeric productVolume to string
    when an old granule record is retrieved from DynamoDB.

## [v12.0.3] 2022-10-03 [BACKPORT]

**Please note** changes in 12.0.3 may not yet be released in future versions, as
this is a backport and patch release on the 12.0.x series of releases. Updates that
are included in the future will have a corresponding CHANGELOG entry in future
releases.

### Fixed

- **CUMULUS-3024**
  - Update PUT /granules endpoint to operate consistently across datastores
    (PostgreSQL, ElasticSearch, DynamoDB). Previously it was possible, given a
    partial Granule payload to have different data in Dynamo/ElasticSearch and PostgreSQL
  - Given a partial Granule object, the /granules update endpoint now operates
    with behavior more consistent with a PATCH operation where fields not provided
    in the payload will not be updated in the datastores.
  - Granule translation (db/src/granules.ts) now supports removing null/undefined fields when converting from API to Postgres
    granule formats.
  - Update granule write logic: if a `null` files key is provided in an update payload (e.g. `files: null`),
    an error will be thrown. `null` files were not previously supported and would throw potentially unclear errors. This makes the error clearer and more explicit.
  - Update granule write logic: If an empty array is provided for the `files` key, all files will be removed in all datastores
- **CUMULUS-2971**
  - Updated `@cumulus/aws-client/S3ObjectStore` class to take string query parameters and
    its methods `signGetObject` and `signHeadObject` to take parameter presignOptions
- **CUMULUS-2557**
  - Updated `@cumulus/aws-client/S3/moveObject` to handle zero byte files (0 byte files).
- **CUMULUS-3021**
  - Updated `@cumulus/api-client/collections` and `@cumulus/integration-tests/api` to encode
    collection version in the URI path

## [v12.0.2] 2022-08-10 [BACKPORT]

**Please note** changes in 12.0.2 may not yet be released in future versions, as
this is a backport and patch release on the 12.0.x series of releases. Updates that
are included in the future will have a corresponding CHANGELOG entry in future
releases.

### Notable Changes

- **CUMULUS-3019**
  - Fix file write logic to delete files by `granule_cumulus_id` instead of
      `cumulus_id`. Previous logic removed files by matching `file.cumulus_id`
      to `granule.cumulus_id`.

## [v12.0.1] 2022-07-18

- **CUMULUS-2995**
  - Updated Moment.js package to 2.29.4 to address security vulnerability

## [v12.0.0] 2022-05-20

### Breaking Changes

- **CUMULUS-2903**

  - The minimum supported version for all published Cumulus Core npm packages is now Node 14.19.1
  - Tasks using the `cumuluss/cumulus-ecs-task` Docker image must be updated to
    `cumuluss/cumulus-ecs-task:1.8.0`. This can be done by updating the `image`
    property of any tasks defined using the `cumulus_ecs_service` Terraform
    module.

### Changed

- **CUMULUS-2932**

  - Updates `SyncGranule` task to include `disableOrDefaultAcl` function that uses
    the configuration ACL parameter to set ACL to private by default or disable ACL.
  - Updates `@cumulus/sync-granule` `download()` function to take in ACL parameter
  - Updates `@cumulus/ingest` `proceed()` function to take in ACL parameter
  - Updates `@cumulus/ingest` `addLock()` function to take in an optional ACL parameter
  - Updates `SyncGranule` example worfklow config
    `example/cumulus-tf/sync_granule_workflow.asl.json` to include `ACL`
    parameter.

## [v11.1.8] 2022-11-07 [BACKPORT]

**Please note** changes in 11.1.7 may not yet be released in future versions, as
this is a backport and patch release on the 11.1.x series of releases. Updates that
are included in the future will have a corresponding CHANGELOG entry in future
releases.

### Breaking Changes

- **CUMULUS-2903**
  - The minimum supported version for all published Cumulus Core npm packages is now Node 14.19.1
  - Tasks using the `cumuluss/cumulus-ecs-task` Docker image must be updated to
    `cumuluss/cumulus-ecs-task:1.8.0`. This can be done by updating the `image`
    property of any tasks defined using the `cumulus_ecs_service` Terraform
    module.

### Notable changes

- Published new tag [`43` of `cumuluss/async-operation` to Docker Hub](https://hub.docker.com/layers/cumuluss/async-operation/43/images/sha256-5f989c7d45db3dde87c88c553182d1e4e250a1e09af691a84ff6aa683088b948?context=explore) which was built with node:14.19.3-buster.

### Changed

- **CUMULUS-3104**
  - Updated Dockerfile of async operation docker image to build from node:14.19.3-buster
  - Sets default async_operation_image version to 43.
  - Upgraded saml2-js 4.0.0, rewire to 6.0.0 to address security vulnerabilities
  - Fixed TS compilation error on aws-client package caused by @aws-sdk/client-s3 3.202.0 upgrade

- **CUMULUS-3080**
  - Changed the retention period in days from 14 to 30 for cloudwatch logs for NIST-5 compliance

## [v11.1.7] 2022-10-05 [BACKPORT]

**Please note** changes in 11.1.7 may not yet be released in future versions, as
this is a backport and patch release on the 11.1.x series of releases. Updates that
are included in the future will have a corresponding CHANGELOG entry in future
releases.

### Fixed

- **CUMULUS-3024**
  - Update PUT /granules endpoint to operate consistently across datastores
    (PostgreSQL, ElasticSearch, DynamoDB). Previously it was possible, given a
    partial Granule payload to have different data in Dynamo/ElasticSearch and PostgreSQL
  - Given a partial Granule object, the /granules update endpoint now operates
    with behavior more consistent with a PATCH operation where fields not provided
    in the payload will not be updated in the datastores.
  - Granule translation (db/src/granules.ts) now supports removing null/undefined fields when converting from API to Postgres
    granule formats.
  - Update granule write logic: if a `null` files key is provided in an update payload (e.g. `files: null`),
    an error will be thrown. `null` files were not previously supported and would throw potentially unclear errors. This makes the error clearer and more explicit.
  - Update granule write logic: If an empty array is provided for the `files` key, all files will be removed in all datastores
- **CUMULUS-2971**
  - Updated `@cumulus/aws-client/S3ObjectStore` class to take string query parameters and
    its methods `signGetObject` and `signHeadObject` to take parameter presignOptions
- **CUMULUS-2557**
  - Updated `@cumulus/aws-client/S3/moveObject` to handle zero byte files (0 byte files).
- **CUMULUS-3021**
  - Updated `@cumulus/api-client/collections` and `@cumulus/integration-tests/api` to encode
    collection version in the URI path
- **CUMULUS-3027**
  - Pinned typescript to ~4.7.x to address typing incompatibility issues
    discussed in https://github.com/knex/knex/pull/5279
  - Update generate-ts-build-cache script to always install root project dependencies

## [v11.1.5] 2022-08-10 [BACKPORT]

**Please note** changes in 11.1.5 may not yet be released in future versions, as
this is a backport and patch release on the 11.1.x series of releases. Updates that
are included in the future will have a corresponding CHANGELOG entry in future
releases.

### Notable changes

- **CUMULUS-3019**
  - Fix file write logic to delete files by `granule_cumulus_id` instead of
      `cumulus_id`. Previous logic removed files by matching `file.cumulus_id`
      to `granule.cumulus_id`.

## [v11.1.4] 2022-07-18

**Please note** changes in 11.1.4 may not yet be released in future versions, as
this is a backport and patch release on the 11.1.x series of releases. Updates that
are included in the future will have a corresponding CHANGELOG entry in future
releases.

### MIGRATION notes


- The changes introduced in CUMULUS-2962 will re-introduce a
  `files_granules_cumulus_id_index` on the `files` table in the RDS database.
  This index will be automatically created as part of the bootstrap lambda
  function *on deployment* of the `data-persistence` module.

  *In cases where the index is already applied, this update will have no effect*.

  **Please Note**: In some cases where ingest is occurring at high volume levels and/or the
  files table has > 150M file records, the migration may
  fail on deployment due to timing required to both acquire the table state needed for the
  migration and time to create the index given the resources available.

  For reference a rx.5 large Aurora/RDS database
  with *no activity* took roughly 6 minutes to create the index for a file table with 300M records and no active ingest, however timed out when the same migration was attempted
  in production with possible activity on the table.

  If you believe you are subject to the above consideration, you may opt to
  manually create the `files` table index *prior* to deploying this version of
  Core with the following procedure:

  -----

  - Verify you do not have the index:

  ```text
  select * from pg_indexes where tablename = 'files';

   schemaname | tablename |        indexname        | tablespace |                                       indexdef
  ------------+-----------+-------------------------+------------+---------------------------------------------------------------------------------------
   public     | files     | files_pkey              |            | CREATE UNIQUE INDEX files_pkey ON public.files USING btree (cumulus_id)
   public     | files     | files_bucket_key_unique |            | CREATE UNIQUE INDEX files_bucket_key_unique ON public.files USING btree (bucket, key)
  ```

  In this instance you should not see an `indexname` row with
  `files_granules_cumulus_id_index` as the value.     If you *do*, you should be
  clear to proceed with the installation.
  - Quiesce ingest

  Stop all ingest operations in Cumulus Core according to your operational
  procedures.    You should validate that it appears there are no active queries that
  appear to be inserting granules/files into the database as a secondary method
  of evaluating the database system state:

  ```text
  select pid, query, state, wait_event_type, wait_event from pg_stat_activity where state = 'active';
  ```

  If query rows are returned with a `query` value that involves the files table,
  make sure ingest is halted and no other granule-update activity is running on
  the system.

  Note: In rare instances if there are hung queries that are unable to resolve, it may be necessary to
  manually use psql [Server Signaling
  Functions](https://www.postgresql.org/docs/10/functions-admin.html#FUNCTIONS-ADMIN-SIGNAL)
  `pg_cancel_backend` and/or
  `pg_terminate_backend` if the migration will not complete in the next step.

  - Create the Index

  Run the following query to create the index.    Depending on the situation
  this may take many minutes to complete, and you will note your CPU load and
  disk I/O rates increase on your cluster:

  ```text
  CREATE INDEX files_granule_cumulus_id_index ON files (granule_cumulus_id);
  ```

  You should see a response like:

  ```text
  CREATE INDEX
  ```

  and can verify the index `files_granule_cumulus_id_index` was created:

  ```text
  => select * from pg_indexes where tablename = 'files';
  schemaname | tablename |           indexname            | tablespace |                                           indexdef
   ------------+-----------+--------------------------------+------------+----------------------------------------------------------------------------------------------
   public     | files     | files_pkey                     |            | CREATE UNIQUE INDEX files_pkey ON public.files USING btree (cumulus_id)
   public     | files     | files_bucket_key_unique        |            | CREATE UNIQUE INDEX files_bucket_key_unique ON public.files USING btree (bucket, key)
   public     | files     | files_granule_cumulus_id_index |            | CREATE INDEX files_granule_cumulus_id_index ON public.files USING btree (granule_cumulus_id)
  (3 rows)
  ```

  - Once this is complete, you may deploy this version of Cumulus as you
    normally would.
  **If you are unable to stop ingest for the above procedure** *and* cannot
  migrate with deployment, you may be able to manually create the index while
  writes are ongoing using postgres's `CONCURRENTLY` option for `CREATE INDEX`.
  This can have significant impacts on CPU/write IO, particularly if you are
  already using a significant amount of your cluster resources, and may result
  in failed writes or an unexpected index/database state.

  PostgreSQL's
  [documentation](https://www.postgresql.org/docs/10/sql-createindex.html#SQL-CREATEINDEX-CONCURRENTLY)
  provides more information on this option.   Please be aware it is
  **unsupported** by Cumulus at this time, so community members that opt to go
  this route should proceed with caution.

  -----

### Changed

- Updated Moment.js package to 2.29.4 to address security vulnerability

## [v11.1.3] 2022-06-24

**Please note** changes in 11.1.3 may not yet be released in future versions, as
this is a backport and patch release on the 11.1.x series of releases. Updates that
are included in the future will have a corresponding CHANGELOG entry in future
releases.

### Notable changes

- **CUMULUS-2929**
  - Updated `move-granule` task to check the optional collection configuration parameter
    `meta.granuleMetadataFileExtension` to determine the granule metadata file.
    If none is specified, the granule CMR metadata or ISO metadata file is used.

### Added

- **CUMULUS-2929**
  - Added optional collection configuration `meta.granuleMetadataFileExtension` to specify CMR metadata
    file extension for tasks that utilize metadata file lookups
- **CUMULUS-2966**
  - Added extractPath operation and support of nested string replacement to `url_path` in the collection configuration
### Fixed

- **CUMULUS-2863**
  - Fixed `@cumulus/api` `validateAndUpdateSqsRule` method to allow 0 retries
    and 0 visibilityTimeout in rule's meta.
- **CUMULUS-2959**
  - Fixed `@cumulus/api` `granules` module to convert numeric productVolume to string
    when an old granule record is retrieved from DynamoDB.
- **CUMULUS-2961**
  - Fixed `data-migration2` granule migration logic to allow for DynamoDb granules that have a null/empty string value for `execution`.   The migration will now migrate them without a linked execution.

## [v11.1.2] 2022-06-13

**Please note** changes in 11.1.2 may not yet be released in future versions, as
this is a backport and patch release on the 11.1.x series of releases. Updates that
are included in the future will have a corresponding CHANGELOG entry in future
releases.

### MIGRATION NOTES

- The changes introduced in CUMULUS-2955 should result in removal of
  `files_granule_cumulus_id_index` from the `files` table (added in the v11.1.1
  release).  The success of this operation is dependent on system ingest load

  In rare cases where data-persistence deployment fails because the
  `postgres-db-migration` times out, it may be required to manually remove the
  index and then redeploy:

  ```text
  > DROP INDEX IF EXISTS postgres-db-migration;
  DROP INDEX
  ```

### Changed

- **CUMULUS-2955**
  - Updates `20220126172008_files_granule_id_index` to *not* create an index on
    `granule_cumulus_id` on the files table.
  - Adds `20220609024044_remove_files_granule_id_index` migration to revert
    changes from `20220126172008_files_granule_id_index` on any deployed stacks
    that might have the index to ensure consistency in deployed stacks

## [v11.1.1] 2022-04-26

### Added

### Changed

- **CUMULUS-2885**
  - Updated `@cumulus/aws-client` to use new AWS SDK v3 packages for S3 requests:
    - `@aws-sdk/client-s3`
    - `@aws-sdk/lib-storage`
    - `@aws-sdk/s3-request-presigner`
  - Updated code for compatibility with updated `@cumulus/aws-client` and AWS SDK v3 S3 packages:
    - `@cumulus/api`
    - `@cumulus/async-operations`
    - `@cumulus/cmrjs`
    - `@cumulus/common`
    - `@cumulus/collection-config-store`
    - `@cumulus/ingest`
    - `@cumulus/launchpad-auth`
    - `@cumulus/sftp-client`
    - `@cumulus/tf-inventory`
    - `lambdas/data-migration2`
    - `tasks/add-missing-file-checksums`
    - `tasks/hyrax-metadata-updates`
    - `tasks/lzards-backup`
    - `tasks/sync-granule`
- **CUMULUS-2886**
  - Updated `@cumulus/aws-client` to use new AWS SDK v3 packages for API Gateway requests:
    - `@aws-sdk/client-api-gateway`
- **CUMULUS-2920**
  - Update npm version for Core build to 8.6
- **CUMULUS-2922**
  - Added `@cumulus/example-lib` package to example project to allow unit tests `example/script/lib` dependency.
  - Updates Mutex unit test to address changes made in [#2902](https://github.com/nasa/cumulus/pull/2902/files)
- **CUMULUS-2924**
  - Update acquireTimeoutMillis to 400 seconds for the db-provision-lambda module to address potential timeout issues on RDS database start
- **CUMULUS-2925**
  - Updates CI to utilize `audit-ci` v6.2.0
  - Updates CI to utilize a on-container filesystem when building Core in 'uncached' mode
  - Updates CI to selectively bootstrap Core modules in the cleanup job phase
- **CUMULUS-2934**
  - Update CI Docker container build to install pipenv to prevent contention on parallel lambda builds


## [v11.1.0] 2022-04-07

### MIGRATION NOTES

- 11.1.0 is an amendment release and supersedes 11.0.0. However, follow the migration steps for 11.0.0.

- **CUMULUS-2905**
  - Updates migration script with new `migrateAndOverwrite` and
    `migrateOnlyFiles` options.

### Added

- **CUMULUS-2860**
  - Added an optional configuration parameter `skipMetadataValidation` to `hyrax-metadata-updates` task
- **CUMULUS-2870**
  - Added `last_modified_date` as output to all tasks in Terraform `ingest` module.
- **CUMULUS-NONE**
  - Added documentation on choosing and configuring RDS at `deployment/choosing_configuring_rds`.

### Changed

- **CUMULUS-2703**
  - Updated `ORCA Backup` reconciliation report to report `cumulusFilesCount` and `orcaFilesCount`
- **CUMULUS-2849**
  - Updated `@cumulus/aws-client` to use new AWS SDK v3 packages for DynamoDB requests:
    - `@aws-sdk/client-dynamodb`
    - `@aws-sdk/lib-dynamodb`
    - `@aws-sdk/util-dynamodb`
  - Updated code for compatibility with AWS SDK v3 Dynamo packages
    - `@cumulus/api`
    - `@cumulus/errors`
    - `@cumulus/tf-inventory`
    - `lambdas/data-migration2`
    - `packages/api/ecs/async-operation`
- **CUMULUS-2864**
  - Updated `@cumulus/cmr-client/ingestUMMGranule` and `@cumulus/cmr-client/ingestConcept`
    functions to not perform separate validation request
- **CUMULUS-2870**
  - Updated `hello_world_service` module to pass in `lastModified` parameter in command list to trigger a Terraform state change when the `hello_world_task` is modified.

### Fixed

- **CUMULUS-2849**
  - Fixed AWS service client memoization logic in `@cumulus/aws-client`

## [v11.0.0] 2022-03-24 [STABLE]

### v9.9->v11.0 MIGRATION NOTES

Release v11.0 is a maintenance release series, replacing v9.9.   If you are
upgrading to or past v11 from v9.9.x to this release, please pay attention to the following
migration notes from prior releases:

#### Migration steps

##### **After deploying the `data-persistence` module, but before deploying the main `cumulus` module**

- Due to a bug in the PUT `/rules/<name>` endpoint, the rule records in PostgreSQL may be
out of sync with records in DynamoDB. In order to bring the records into sync, re-deploy and re-run the
[`data-migration1` Lambda](https://nasa.github.io/cumulus/docs/upgrade-notes/upgrade-rds#3-deploy-and-run-data-migration1) with a payload of
`{"forceRulesMigration": true}`:

```shell
aws lambda invoke --function-name $PREFIX-data-migration1 \
  --payload $(echo '{"forceRulesMigration": true}' | base64) $OUTFILE
```

##### As part of the `cumulus` deployment

- Please read the [documentation on the updates to the granule files schema for our Cumulus workflow tasks and how to upgrade your deployment for compatibility](https://nasa.github.io/cumulus/docs/upgrade-notes/update-task-file-schemas).
- (Optional) Update the `task-config` for all workflows that use the `sync-granule` task to include `workflowStartTime` set to
`{$.cumulus_meta.workflow_start_time}`. See [here](https://github.com/nasa/cumulus/blob/master/example/cumulus-tf/sync_granule_workflow.asl.json#L9) for an example.

##### After the `cumulus` deployment

As part of the work on the RDS Phase 2 feature, it was decided to re-add the
granule file `type` property on the file table (detailed reasoning
https://wiki.earthdata.nasa.gov/pages/viewpage.action?pageId=219186829).  This
change was implemented as part of CUMULUS-2672/CUMULUS-2673, however granule
records ingested prior to v11 will *not* have the file.type property stored in the
PostGreSQL database, and on installation of v11 API calls to get granule.files
will not return this value. We anticipate most users are impacted by this issue.

Users that are impacted by these changes should re-run the granule migration
lambda to *only* migrate granule file records:

```shell
PAYLOAD=$(echo '{"migrationsList": ["granules"], "granuleMigrationParams": {"migrateOnlyFiles": "true"}}' | base64)
aws lambda invoke --function-name $PREFIX-postgres-migration-async-operation \
--payload $PAYLOAD $OUTFILE
```

You should note that this will *only* move files for granule records in
PostgreSQL.  **If you have not completed the phase 1 data migration or
have granule records in dynamo that are not in PostgreSQL, the migration will
report failure for both the DynamoDB granule and all the associated files and the file
records will not be updated**.

If you prefer to do a full granule and file migration, you may instead
opt to run the migration with the `migrateAndOverwrite` option instead, this will re-run a
full granule/files migration and overwrite all values in the PostgreSQL database from
what is in DynamoDB for both granules and associated files:

```shell
PAYLOAD=$(echo '{"migrationsList": ["granules"], "granuleMigrationParams": {"migrateAndOverwrite": "true"}}' | base64)
aws lambda invoke --function-name $PREFIX-postgres-migration-async-operation \
--payload $PAYLOAD $OUTFILE
```

*Please note*: Since this data migration is copying all of your granule data
from DynamoDB to PostgreSQL, it can take multiple hours (or even days) to run,
depending on how much data you have and how much parallelism you configure the
migration to use. In general, the more parallelism you configure the migration
to use, the faster it will go, but the higher load it will put on your
PostgreSQL database. Excessive database load can cause database outages and
result in data loss/recovery scenarios. Thus, the parallelism settings for the
migration are intentionally set by default to conservative values but are
configurable.      If this impacts only some of your data products you may want
to consider using other `granuleMigrationParams`.

Please see [the second data migration
docs](https://nasa.github.io/cumulus/docs/upgrade-notes/upgrade-rds#5-run-the-second-data-migration)
for more on this tool if you are unfamiliar with the various options.

### Notable changes

- **CUMULUS-2703**
  - `ORCA Backup` is now a supported `reportType` for the `POST /reconciliationReports` endpoint

### Added

- **CUMULUS-2311** - RDS Migration Epic Phase 2
  - **CUMULUS-2208**
    - Added `@cumulus/message/utils.parseException` to parse exception objects
    - Added helpers to `@cumulus/message/Granules`:
      - `getGranuleProductVolume`
      - `getGranuleTimeToPreprocess`
      - `getGranuleTimeToArchive`
      - `generateGranuleApiRecord`
    - Added `@cumulus/message/PDRs/generatePdrApiRecordFromMessage` to generate PDR from Cumulus workflow message
    - Added helpers to `@cumulus/es-client/indexer`:
      - `deleteAsyncOperation` to delete async operation records from Elasticsearch
      - `updateAsyncOperation` to update an async operation record in Elasticsearch
    - Added granules `PUT` endpoint to Cumulus API for updating a granule.
    Requests to this endpoint should be submitted **without an `action`**
    attribute in the request body.
    - Added `@cumulus/api-client/granules.updateGranule` to update granule via the API
  - **CUMULUS-2303**
    - Add translatePostgresProviderToApiProvider method to `@cumulus/db/translate/providers`
  - **CUMULUS-2306**
    - Updated API execution GET endpoint to read individual execution records
      from PostgreSQL database instead of DynamoDB
    - Updated API execution-status endpoint to read execution records from
      PostgreSQL database instead of DynamoDB
  - **CUMULUS-2302**
    - Added translatePostgresCollectionToApiCollection method to
      `@cumulus/db/translate/collections`
    - Added `searchWithUpdatedAtRange` method to
      `@cumulus/db/models/collections`
  - **CUMULUS-2301**
    - Created API asyncOperations POST endpoint to create async operations.
  - **CUMULUS-2307**
    - Updated API PDR GET endpoint to read individual PDR records from
      PostgreSQL database instead of DynamoDB
    - Added `deletePdr` to `@cumulus/api-client/pdrs`
  - **CUMULUS-2782**
    - Update API granules endpoint `move` action to update granules in the index
      and utilize postgres as the authoritative datastore
  - **CUMULUS-2769**
    - Update collection PUT endpoint to require existance of postgresql record
      and to ignore lack of dynamoDbRecord on update
  - **CUMULUS-2767**
    - Update provider PUT endpoint to require existence of PostgreSQL record
      and to ignore lack of DynamoDB record on update
  - **CUMULUS-2759**
    - Updates collection/provider/rules/granules creation (post) endpoints to
      primarily check for existence/collision in PostgreSQL database instead of DynamoDB
  - **CUMULUS-2714**
    - Added `@cumulus/db/base.deleteExcluding` method to allow for deletion of a
      record set with an exclusion list of cumulus_ids
  - **CUMULUS-2317**
    - Added `@cumulus/db/getFilesAndGranuleInfoQuery()` to build a query for searching file
    records in PostgreSQL and return specified granule information for each file
    - Added `@cumulus/db/QuerySearchClient` library to handle sequentially fetching and paging
    through results for an arbitrary PostgreSQL query
    - Added `insert` method to all `@cumulus/db` models to handle inserting multiple records into
    the database at once
    - Added `@cumulus/db/translatePostgresGranuleResultToApiGranule` helper to
    translate custom PostgreSQL granule result to API granule
  - **CUMULUS-2672**
    - Added migration to add `type` text column to Postgres database `files` table
  - **CUMULUS-2634**
    - Added new functions for upserting data to Elasticsearch:
      - `@cumulus/es-client/indexer.upsertExecution` to upsert an execution
      - `@cumulus/es-client/indexer.upsertPdr` to upsert a PDR
      - `@cumulus/es-client/indexer.upsertGranule` to upsert a granule
  - **CUMULUS-2510**
    - Added `execution_sns_topic_arn` environment variable to
      `sf_event_sqs_to_db_records` lambda TF definition.
    - Added to `sf_event_sqs_to_db_records_lambda` IAM policy to include
      permissions for SNS publish for `report_executions_topic`
    - Added `collection_sns_topic_arn` environment variable to
      `PrivateApiLambda` and `ApiEndpoints` lambdas.
    - Added `updateCollection` to `@cumulus/api-client`.
    - Added to `ecs_cluster` IAM policy to include permissions for SNS publish
      for `report_executions_sns_topic_arn`, `report_pdrs_sns_topic_arn`,
      `report_granules_sns_topic_arn`
    - Added variables for report topic ARNs to `process_dead_letter_archive.tf`
    - Added variable for granule report topic ARN to `bulk_operation.tf`
    - Added `pdr_sns_topic_arn` environment variable to
      `sf_event_sqs_to_db_records` lambda TF definition.
    - Added the new function `publishSnsMessageByDataType` in `@cumulus/api` to
      publish SNS messages to the report topics to PDRs, Collections, and
      Executions.
    - Added the following functions in `publishSnsMessageUtils` to handle
      publishing SNS messages for specific data and event types:
      - `publishCollectionUpdateSnsMessage`
      - `publishCollectionCreateSnsMessage`
      - `publishCollectionDeleteSnsMessage`
      - `publishGranuleUpdateSnsMessage`
      - `publishGranuleDeleteSnsMessage`
      - `publishGranuleCreateSnsMessage`
      - `publishExecutionSnsMessage`
      - `publishPdrSnsMessage`
      - `publishGranuleSnsMessageByEventType`
    - Added to `ecs_cluster` IAM policy to include permissions for SNS publish
      for `report_executions_topic` and `report_pdrs_topic`.
  - **CUMULUS-2315**
    - Added `paginateByCumulusId` to `@cumulus/db` `BasePgModel` to allow for paginated
      full-table select queries in support of elasticsearch indexing.
    - Added `getMaxCumulusId` to `@cumulus/db` `BasePgModel` to allow all
      derived table classes to support querying the current max `cumulus_id`.
  - **CUMULUS-2673**
    - Added `ES_HOST` environment variable to `postgres-migration-async-operation`
    Lambda using value of `elasticsearch_hostname` Terraform variable.
    - Added `elasticsearch_security_group_id` to security groups for
      `postgres-migration-async-operation` lambda.
    - Added permission for `DynamoDb:DeleteItem` to
      `postgres-migration-async-operation` lambda.
  - **CUMULUS-2778**
    - Updated default value of `async_operation_image` in
      `tf-modules/cumulus/variables.tf` to `cumuluss/async-operation:41`
    - Added `ES_HOST` environment variable to async operation ECS task
      definition to ensure that async operation tasks write to the correct
      Elasticsearch domain
- **CUMULUS-2642**
  - Reduces the reconcilation report's default maxResponseSize that returns
     the full report rather than an s3 signed url. Reports very close to the
     previous limits were failing to download, so the limit has been lowered to
     ensure all files are handled properly.
- **CUMULUS-2703**
  - Added `@cumulus/api/lambdas/reports/orca-backup-reconciliation-report` to create
    `ORCA Backup` reconciliation report

### Removed

- **CUMULUS-2311** - RDS Migration Epic Phase 2
  - **CUMULUS-2208**
    - Removed trigger for `dbIndexer` Lambda for DynamoDB tables:
      - `<prefix>-AsyncOperationsTable`
      - `<prefix>-CollectionsTable`
      - `<prefix>-ExecutionsTable`
      - `<prefix>-GranulesTable`
      - `<prefix>-PdrsTable`
      - `<prefix>-ProvidersTable`
      - `<prefix>-RulesTable`
  - **CUMULUS-2782**
    - Remove deprecated `@ingest/granule.moveGranuleFiles`
  - **CUMULUS-2770**
    - Removed `waitForModelStatus` from `example/spec/helpers/apiUtils` integration test helpers
  - **CUMULUS-2510**
    - Removed `stream_enabled` and `stream_view_type` from `executions_table` TF
      definition.
    - Removed `aws_lambda_event_source_mapping` TF definition on executions
      DynamoDB table.
    - Removed `stream_enabled` and `stream_view_type` from `collections_table`
      TF definition.
    - Removed `aws_lambda_event_source_mapping` TF definition on collections
      DynamoDB table.
    - Removed lambda `publish_collections` TF resource.
    - Removed `aws_lambda_event_source_mapping` TF definition on granules
    - Removed `stream_enabled` and `stream_view_type` from `pdrs_table` TF
      definition.
    - Removed `aws_lambda_event_source_mapping` TF definition on PDRs
      DynamoDB table.
  - **CUMULUS-2694**
    - Removed `@cumulus/api/models/granules.storeGranulesFromCumulusMessage()` method
  - **CUMULUS-2662**
    - Removed call to `addToLocalES` in POST `/granules` endpoint since it is
      redundant.
    - Removed call to `addToLocalES` in POST and PUT `/executions` endpoints
      since it is redundant.
    - Removed function `addToLocalES` from `es-client` package since it is no
      longer used.
  - **CUMULUS-2771**
    - Removed `_updateGranuleStatus` to update granule to "running" from `@cumulus/api/lib/ingest.reingestGranule`
    and `@cumulus/api/lib/ingest.applyWorkflow`

### Changed

- CVE-2022-2477
  - Update node-forge to 1.3.0 in `@cumulus/common` to address CVE-2022-2477
- **CUMULUS-2311** - RDS Migration Epic Phase 2
  - **CUMULUS_2641**
    - Update API granule schema to set productVolume as a string value
    - Update `@cumulus/message` package to set productVolume as string
      (calculated with `file.size` as a `BigInt`) to match API schema
    - Update `@cumulus/db` granule translation to translate `granule` objects to
      match the updated API schema
  - **CUMULUS-2714**
    - Updated
      - @cumulus/api/lib.writeRecords.writeGranulesFromMessage
      - @cumulus/api/lib.writeRecords.writeGranuleFromApi
      - @cumulus/api/lib.writeRecords.createGranuleFromApi
      - @cumulus/api/lib.writeRecords.updateGranuleFromApi
    - These methods now remove postgres file records that aren't contained in
        the write/update action if such file records exist.  This update
        maintains consistency with the writes to elasticsearch/dynamodb.
  - **CUMULUS-2672**
    - Updated `data-migration2` lambda to migrate Dynamo `granule.files[].type`
      instead of dropping it.
    - Updated `@cumlus/db` `translateApiFiletoPostgresFile` to retain `type`
    - Updated `@cumulus/db` `translatePostgresFileToApiFile` to retain `type`
    - Updated `@cumulus/types.api.file` to add `type` to the typing.
  - **CUMULUS-2315**
    - Update `index-from-database` lambda/ECS task and elasticsearch endpoint to read
      from PostgreSQL database
    - Update `index-from-database` endpoint to add the following configuration
      tuning parameters:
      - postgresResultPageSize -- The number of records to read from each
        postgres table per request.   Default is 1000.
      - postgresConnectionPoolSize -- The max number of connections to allow the
        index function to make to the database.  Default is 10.
      - esRequestConcurrency -- The maximium number of concurrent record
        translation/ES record update requests.   Default is 10.
  - **CUMULUS-2308**
    - Update `/granules/<granule_id>` GET endpoint to return PostgreSQL Granules instead of DynamoDB Granules
    - Update `/granules/<granule_id>` PUT endpoint to use PostgreSQL Granule as source rather than DynamoDB Granule
    - Update `unpublishGranule` (used in /granules PUT) to use PostgreSQL Granule as source rather than DynamoDB Granule
    - Update integration tests to use `waitForApiStatus` instead of `waitForModelStatus`
    - Update Granule ingest to update the Postgres Granule status as well as the DynamoDB Granule status
  - **CUMULUS-2302**
    - Update API collection GET endpoint to read individual provider records from
      PostgreSQL database instead of DynamoDB
    - Update sf-scheduler lambda to utilize API endpoint to get provider record
      from database via Private API lambda
    - Update API granule `reingest` endpoint to read collection from PostgreSQL
      database instead of DynamoDB
    - Update internal-reconciliation report to base report Collection comparison
      on PostgreSQL instead of DynamoDB
    - Moved createGranuleAndFiles `@cumulus/api` unit helper from `./lib` to
      `.test/helpers`
  - **CUMULUS-2208**
    - Moved all `@cumulus/api/es/*` code to new `@cumulus/es-client` package
    - Updated logic for collections API POST/PUT/DELETE to create/update/delete
      records directly in Elasticsearch in parallel with updates to
      DynamoDb/PostgreSQL
    - Updated logic for rules API POST/PUT/DELETE to create/update/delete
      records directly in Elasticsearch in parallel with updates to
      DynamoDb/PostgreSQL
    - Updated logic for providers API POST/PUT/DELETE to create/update/delete
      records directly in  Elasticsearch in parallel with updates to
      DynamoDb/PostgreSQL
    - Updated logic for PDRs API DELETE to delete records directly in
      Elasticsearch in parallel with deletes to DynamoDB/PostgreSQL
    - Updated logic for executions API DELETE to delete records directly in
      Elasticsearch in parallel with deletes to DynamoDB/PostgreSQL
    - Updated logic for granules API DELETE to delete records directly in
      Elasticsearch in parallel with deletes to DynamoDB/PostgreSQL
    - `sfEventSqsToDbRecords` Lambda now writes following data directly to
      Elasticsearch in parallel with writes to DynamoDB/PostgreSQL:
      - executions
      - PDRs
      - granules
    - All async operations are now written directly to Elasticsearch in parallel
      with DynamoDB/PostgreSQL
    - Updated logic for async operation API DELETE to delete records directly in
      Elasticsearch in parallel with deletes to DynamoDB/PostgreSQL
    - Moved:
      - `packages/api/lib/granules.getGranuleProductVolume` ->
      `@cumulus/message/Granules.getGranuleProductVolume`
      - `packages/api/lib/granules.getGranuleTimeToPreprocess`
      -> `@cumulus/message/Granules.getGranuleTimeToPreprocess`
      - `packages/api/lib/granules.getGranuleTimeToArchive` ->
      `@cumulus/message/Granules.getGranuleTimeToArchive`
      - `packages/api/models/Granule.generateGranuleRecord`
      -> `@cumulus/message/Granules.generateGranuleApiRecord`
  - **CUMULUS-2306**
    - Updated API local serve (`api/bin/serve.js`) setup code to add cleanup/executions
    related records
    - Updated @cumulus/db/models/granules-executions to add a delete method in
      support of local cleanup
    - Add spec/helpers/apiUtils/waitForApiStatus integration helper to retry API
      record retrievals on status in lieu of using `waitForModelStatus`
  - **CUMULUS-2303**
    - Update API provider GET endpoint to read individual provider records from
      PostgreSQL database instead of DynamoDB
    - Update sf-scheduler lambda to utilize API endpoint to get provider record
      from database via Private API lambda
  - **CUMULUS-2301**
    - Updated `getAsyncOperation` to read from PostgreSQL database instead of
      DynamoDB.
    - Added `translatePostgresAsyncOperationToApiAsyncOperation` function in
      `@cumulus/db/translate/async-operation`.
    - Updated `translateApiAsyncOperationToPostgresAsyncOperation` function to
      ensure that `output` is properly translated to an object for the
      PostgreSQL record for the following cases of `output` on the incoming API
      record:
      - `record.output` is a JSON stringified object
      - `record.output` is a JSON stringified array
      - `record.output` is a JSON stringified string
      - `record.output` is a string
  - **CUMULUS-2317**
    - Changed reconciliation reports to read file records from PostgreSQL instead of DynamoDB
  - **CUMULUS-2304**
    - Updated API rule GET endpoint to read individual rule records from
      PostgreSQL database instead of DynamoDB
    - Updated internal consumer lambdas for SNS, SQS and Kinesis to read
      rules from PostgreSQL.
  - **CUMULUS-2634**
    - Changed `sfEventSqsToDbRecords` Lambda to use new upsert helpers for executions, granules, and PDRs
    to ensure out-of-order writes are handled correctly when writing to Elasticsearch
  - **CUMULUS-2510**
    - Updated `@cumulus/api/lib/writeRecords/write-execution` to publish SNS
      messages after a successful write to Postgres, DynamoDB, and ES.
    - Updated functions `create` and `upsert` in the `db` model for Executions
      to return an array of objects containing all columns of the created or
      updated records.
    - Updated `@cumulus/api/endpoints/collections` to publish an SNS message
      after a successful collection delete, update (PUT), create (POST).
    - Updated functions `create` and `upsert` in the `db` model for Collections
      to return an array of objects containing all columns for the created or
      updated records.
    - Updated functions `create` and `upsert` in the `db` model for Granules
      to return an array of objects containing all columns for the created or
      updated records.
    - Updated `@cumulus/api/lib/writeRecords/write-granules` to publish SNS
      messages after a successful write to Postgres, DynamoDB, and ES.
    - Updated `@cumulus/api/lib/writeRecords/write-pdr` to publish SNS
      messages after a successful write to Postgres, DynamoDB, and ES.
  - **CUMULUS-2733**
    - Updated `_writeGranuleFiles` function creates an aggregate error which
      contains the workflow error, if any, as well as any error that may occur
      from writing granule files.
  - **CUMULUS-2674**
    - Updated `DELETE` endpoints for the following data types to check that record exists in
      PostgreSQL or Elasticsearch before proceeding with deletion:
      - `provider`
      - `async operations`
      - `collections`
      - `granules`
      - `executions`
      - `PDRs`
      - `rules`
  - **CUMULUS-2294**
    - Updated architecture and deployment documentation to reference RDS
  - **CUMULUS-2642**
    - Inventory and Granule Not Found Reconciliation Reports now compare
      Databse against S3 in on direction only, from Database to S3
      Objects. This means that only files in the database are compared against
      objects found on S3 and the filesInCumulus.onlyInS3 report key will
      always be empty. This significantly decreases the report output size and
      aligns with a users expectations.
    - Updates getFilesAndGranuleInfoQuery to take additional optional
      parameters `collectionIds`, `granuleIds`, and `providers` to allow
      targeting/filtering of the results.

  - **CUMULUS-2694**
    - Updated database write logic in `sfEventSqsToDbRccords` to log message if Cumulus
    workflow message is from pre-RDS deployment but still attempt parallel writing to DynamoDB
    and PostgreSQL
    - Updated database write logic in `sfEventSqsToDbRccords` to throw error if requirements to write execution to PostgreSQL cannot be met
  - **CUMULUS-2660**
    - Updated POST `/executions` endpoint to publish SNS message of created record to executions SNS topic
  - **CUMULUS-2661**
    - Updated PUT `/executions/<arn>` endpoint to publish SNS message of updated record to executions SNS topic
  - **CUMULUS-2765**
    - Updated `updateGranuleStatusToQueued` in `write-granules` to write to
      Elasticsearch and publish SNS message to granules topic.
  - **CUMULUS-2774**
    - Updated `constructGranuleSnsMessage` and `constructCollectionSnsMessage`
      to throw error if `eventType` is invalid or undefined.
  - **CUMULUS-2776**
    - Updated `getTableIndexDetails` in `db-indexer` to use correct
      `deleteFnName` for reconciliation reports.
  - **CUMULUS-2780**
    - Updated bulk granule reingest operation to read granules from PostgreSQL instead of DynamoDB.
  - **CUMULUS-2778**
    - Updated default value of `async_operation_image` in `tf-modules/cumulus/variables.tf` to `cumuluss/async-operation:38`
  - **CUMULUS-2854**
    - Updated rules model to decouple `createRuleTrigger` from `create`.
    - Updated rules POST endpoint to call `rulesModel.createRuleTrigger` directly to create rule trigger.
    - Updated rules PUT endpoints to call `rulesModel.createRuleTrigger` if update fails and reversion needs to occur.

### Fixed

- **CUMULUS-2311** - RDS Migration Epic Phase 2
  - **CUMULUS-2810**
    - Updated @cumulus/db/translate/translatePostgresProviderToApiProvider to
      correctly return provider password and updated tests to prevent
      reintroduction.
  - **CUMULUS-2778**
    - Fixed async operation docker image to correctly update record status in
    Elasticsearch
  - Updated localAPI to set additional env variable, and fixed `GET /executions/status` response
  - **CUMULUS-2877**
    - Ensure database records receive a timestamp when writing granules.

## [v10.1.3] 2022-06-28 [BACKPORT]

### Added

- **CUMULUS-2966**
  - Added extractPath operation and support of nested string replacement to `url_path` in the collection configuration

## [v10.1.2] 2022-03-11

### Added

- **CUMULUS-2859**
  - Update `postgres-db-migration` lambda timeout to default 900 seconds
  - Add `db_migration_lambda_timeout` variable to `data-persistence` module to
    allow this timeout to be user configurable
- **CUMULUS-2868**
  - Added `iam:PassRole` permission to `step_policy` in `tf-modules/ingest/iam.tf`

## [v10.1.1] 2022-03-04

### Migration steps

- Due to a bug in the PUT `/rules/<name>` endpoint, the rule records in PostgreSQL may be
out of sync with records in DynamoDB. In order to bring the records into sync, re-run the
[previously deployed `data-migration1` Lambda](https://nasa.github.io/cumulus/docs/upgrade-notes/upgrade-rds#3-deploy-and-run-data-migration1) with a payload of
`{"forceRulesMigration": true}`:

```shell
aws lambda invoke --function-name $PREFIX-data-migration1 \
  --payload $(echo '{"forceRulesMigration": true}' | base64) $OUTFILE
```

### Added

- **CUMULUS-2841**
  - Add integration test to validate PDR node provider that requires password
    credentials succeeds on ingest

- **CUMULUS-2846**
  - Added `@cumulus/db/translate/rule.translateApiRuleToPostgresRuleRaw` to translate API rule to PostgreSQL rules and
  **keep undefined fields**

### Changed

- **CUMULUS-NONE**
  - Adds logging to ecs/async-operation Docker container that launches async
    tasks on ECS. Sets default async_operation_image_version to 39.

- **CUMULUS-2845**
  - Updated rules model to decouple `createRuleTrigger` from `create`.
  - Updated rules POST endpoint to call `rulesModel.createRuleTrigger` directly to create rule trigger.
  - Updated rules PUT endpoints to call `rulesModel.createRuleTrigger` if update fails and reversion needs to occur.
- **CUMULUS-2846**
  - Updated version of `localstack/localstack` used in local unit testing to `0.11.5`

### Fixed

- Upgraded lodash to version 4.17.21 to fix vulnerability
- **CUMULUS-2845**
  - Fixed bug in POST `/rules` endpoint causing rule records to be created
  inconsistently in DynamoDB and PostgreSQL
- **CUMULUS-2846**
  - Fixed logic for `PUT /rules/<name>` endpoint causing rules to be saved
  inconsistently between DynamoDB and PostgreSQL
- **CUMULUS-2854**
  - Fixed queue granules behavior where the task was not accounting for granules that
  *already* had createdAt set. Workflows downstream in this scenario should no longer
  fail to write their granules due to order-of-db-writes constraints in the database
  update logic.

## [v10.1.0] 2022-02-23

### Added

- **CUMULUS-2775**
  - Added a configurable parameter group for the RDS serverless database cluster deployed by `tf-modules/rds-cluster-tf`. The allowed parameters for the parameter group can be found in the AWS documentation of [allowed parameters for an Aurora PostgreSQL cluster](https://docs.aws.amazon.com/AmazonRDS/latest/AuroraUserGuide/AuroraPostgreSQL.Reference.ParameterGroups.html). By default, the following parameters are specified:
    - `shared_preload_libraries`: `pg_stat_statements,auto_explain`
    - `log_min_duration_statement`: `250`
    - `auto_explain.log_min_duration`: `250`
- **CUMULUS-2781**
  - Add api_config secret to hold API/Private API lambda configuration values
- **CUMULUS-2840**
  - Added an index on `granule_cumulus_id` to the RDS files table.

### Changed

- **CUMULUS-2492**
  - Modify collectionId logic to accomodate trailing underscores in collection short names. e.g. `shortName____`
- **CUMULUS-2847**
  - Move DyanmoDb table name into API keystore and initialize only on lambda cold start
- **CUMULUS-2833**
  - Updates provider model schema titles to display on the dashboard.
- **CUMULUS-2837**
  - Update process-s3-dead-letter-archive to unpack SQS events in addition to
    Cumulus Messages
  - Update process-s3-dead-letter-archive to look up execution status using
    getCumulusMessageFromExecutionEvent (common method with sfEventSqsToDbRecords)
  - Move methods in api/lib/cwSfExecutionEventUtils to
    @cumulus/message/StepFunctions
- **CUMULUS-2775**
  - Changed the `timeout_action` to `ForceApplyCapacityChange` by default for the RDS serverless database cluster `tf-modules/rds-cluster-tf`
- **CUMULUS-2781**
  - Update API lambda to utilize api_config secret for initial environment variables

### Fixed

- **CUMULUS-2853**
  - Move OAUTH_PROVIDER to lambda env variables to address regression in CUMULUS-2781
  - Add logging output to api app router
- Added Cloudwatch permissions to `<prefix>-steprole` in `tf-modules/ingest/iam.tf` to address the
`Error: error creating Step Function State Machine (xxx): AccessDeniedException: 'arn:aws:iam::XXX:role/xxx-steprole' is not authorized to create managed-rule`
error in non-NGAP accounts:
  - `events:PutTargets`
  - `events:PutRule`
  - `events:DescribeRule`

## [v10.0.1] 2022-02-03

### Fixed

- Fixed IAM permissions issue with `<prefix>-postgres-migration-async-operation` Lambda
which prevented it from running a Fargate task for data migration.

## [v10.0.0] 2022-02-01

### Migration steps

- Please read the [documentation on the updates to the granule files schema for our Cumulus workflow tasks and how to upgrade your deployment for compatibility](https://nasa.github.io/cumulus/docs/upgrade-notes/update-task-file-schemas).
- (Optional) Update the `task-config` for all workflows that use the `sync-granule` task to include `workflowStartTime` set to
`{$.cumulus_meta.workflow_start_time}`. See [here](https://github.com/nasa/cumulus/blob/master/example/cumulus-tf/sync_granule_workflow.asl.json#L9) for an example.

### BREAKING CHANGES

- **NDCUM-624**
  - Functions in @cumulus/cmrjs renamed for consistency with `isCMRFilename` and `isCMRFile`
    - `isECHO10File` -> `isECHO10Filename`
    - `isUMMGFile` -> `isUMMGFilename`
    - `isISOFile` -> `isCMRISOFilename`
- **CUMULUS-2388**
  - In order to standardize task messaging formats, please note the updated input, output and config schemas for the following Cumulus workflow tasks:
    - add-missing-file-checksums
    - files-to-granules
    - hyrax-metadata-updates
    - lzards-backup
    - move-granules
    - post-to-cmr
    - sync-granule
    - update-cmr-access-constraints
    - update-granules-cmr-metadata-file-links
  The primary focus of the schema updates was to standardize the format of granules, and
  particularly their files data. The granule `files` object now matches the file schema in the
  Cumulus database and thus also matches the `files` object produced by the API with use cases like
  `applyWorkflow`. This includes removal of `name` and `filename` in favor of `bucket` and `key`,
  removal of certain properties such as `etag` and `duplicate_found` and outputting them as
  separate objects stored in `meta`.
  - Checksum values calculated by `@cumulus/checksum` are now converted to string to standardize
  checksum formatting across the Cumulus library.

### Notable changes

- **CUMULUS-2718**
  - The `sync-granule` task has been updated to support an optional configuration parameter `workflowStartTime`. The output payload of `sync-granule` now includes a `createdAt` time for each granule which is set to the
  provided `workflowStartTime` or falls back to `Date.now()` if not provided. Workflows using
  `sync-granule` may be updated to include this parameter with the value of `{$.cumulus_meta.workflow_start_time}` in the `task_config`.
- Updated version of `@cumulus/cumulus-message-adapter-js` from `2.0.3` to `2.0.4` for
all Cumulus workflow tasks
- **CUMULUS-2783**
  - A bug in the ECS cluster autoscaling configuration has been
resolved. ECS clusters should now correctly autoscale by adding new cluster
instances according to the [policy configuration](https://github.com/nasa/cumulus/blob/master/tf-modules/cumulus/ecs_cluster.tf).
  - Async operations that are started by these endpoints will be run as ECS tasks
  with a launch type of Fargate, not EC2:
    - `POST /deadLetterArchive/recoverCumulusMessages`
    - `POST /elasticsearch/index-from-database`
    - `POST /granules/bulk`
    - `POST /granules/bulkDelete`
    - `POST /granules/bulkReingest`
    - `POST /migrationCounts`
    - `POST /reconciliationReports`
    - `POST /replays`
    - `POST /replays/sqs`

### Added

- Upgraded version of dependencies on `knex` package from `0.95.11` to `0.95.15`
- Added Terraform data sources to `example/cumulus-tf` module to retrieve default VPC and subnets in NGAP accounts
  - Added `vpc_tag_name` variable which defines the tags used to look up a VPC. Defaults to VPC tag name used in NGAP accounts
  - Added `subnets_tag_name` variable which defines the tags used to look up VPC subnets. Defaults to a subnet tag name used in NGAP accounts
- Added Terraform data sources to `example/data-persistence-tf` module to retrieve default VPC and subnets in NGAP accounts
  - Added `vpc_tag_name` variable which defines the tags used to look up a VPC. Defaults to VPC tag name used in NGAP accounts
  - Added `subnets_tag_name` variable which defines the tags used to look up VPC subnets. Defaults to a subnet tag name used in NGAP accounts
- Added Terraform data sources to `example/rds-cluster-tf` module to retrieve default VPC and subnets in NGAP accounts
  - Added `vpc_tag_name` variable which defines the tags used to look up a VPC. Defaults to VPC tag name used in NGAP accounts
  - Added `subnets_tag_name` variable which defines the tags used to look up VPC subnets. Defaults to tag names used in subnets in for NGAP accounts
- **CUMULUS-2299**
  - Added support for SHA checksum types with hyphens (e.g. `SHA-256` vs `SHA256`) to tasks that calculate checksums.
- **CUMULUS-2439**
  - Added CMR search client setting to the CreateReconciliationReport lambda function.
  - Added `cmr_search_client_config` tfvars to the archive and cumulus terraform modules.
  - Updated CreateReconciliationReport lambda to search CMR collections with CMRSearchConceptQueue.
- **CUMULUS-2441**
  - Added support for 'PROD' CMR environment.
- **CUMULUS-2456**
  - Updated api lambdas to query ORCA Private API
  - Updated example/cumulus-tf/orca.tf to the ORCA release v4.0.0-Beta3
- **CUMULUS-2638**
  - Adds documentation to clarify bucket config object use.
- **CUMULUS-2684**
  - Added optional collection level parameter `s3MultipartChunksizeMb` to collection's `meta` field
  - Updated `move-granules` task to take in an optional config parameter s3MultipartChunksizeMb
- **CUMULUS-2747**
  - Updated data management type doc to include additional fields for provider configurations
- **CUMULUS-2773**
  - Added a document to the workflow-tasks docs describing deployment, configuration and usage of the LZARDS backup task.

### Changed

- Made `vpc_id` variable optional for `example/cumulus-tf` module
- Made `vpc_id` and `subnet_ids` variables optional for `example/data-persistence-tf` module
- Made `vpc_id` and `subnets` variables optional for `example/rds-cluster-tf` module
- Changes audit script to handle integration test failure when `USE\_CACHED\_BOOTSTRAP` is disabled.
- Increases wait time for CMR to return online resources in integration tests
- **CUMULUS-1823**
  - Updates to Cumulus rule/provider schemas to improve field titles and descriptions.
- **CUMULUS-2638**
  - Transparent to users, remove typescript type `BucketType`.
- **CUMULUS-2718**
  - Updated config for SyncGranules to support optional `workflowStartTime`
  - Updated SyncGranules to provide `createdAt` on output based on `workflowStartTime` if provided,
  falling back to `Date.now()` if not provided.
  - Updated `task_config` of SyncGranule in example workflows
- **CUMULUS-2735**
  - Updated reconciliation reports to write formatted JSON to S3 to improve readability for
    large reports
  - Updated TEA version from 102 to 121 to address TEA deployment issue with the max size of
    a policy role being exceeded
- **CUMULUS-2743**
  - Updated bamboo Dockerfile to upgrade pip as part of the image creation process
- **CUMULUS-2744**
  - GET executions/status returns associated granules for executions retrieved from the Step Function API
- **CUMULUS-2751**
  - Upgraded all Cumulus (node.js) workflow tasks to use
    `@cumulus/cumulus-message-adapter-js` version `2.0.3`, which includes an
    update cma-js to better expose CMA stderr stream output on lambda timeouts
    as well as minor logging enhancements.
- **CUMULUS-2752**
  - Add new mappings for execution records to prevent dynamic field expansion from exceeding
  Elasticsearch field limits
    - Nested objects under `finalPayload.*` will not dynamically add new fields to mapping
    - Nested objects under `originalPayload.*` will not dynamically add new fields to mapping
    - Nested keys under `tasks` will not dynamically add new fields to mapping
- **CUMULUS-2753**
  - Updated example/cumulus-tf/orca.tf to the latest ORCA release v4.0.0-Beta2 which is compatible with granule.files file schema
  - Updated /orca/recovery to call new lambdas request_status_for_granule and request_status_for_job.
  - Updated orca integration test
- [**PR #2569**](https://github.com/nasa/cumulus/pull/2569)
  - Fixed `TypeError` thrown by `@cumulus/cmrjs/cmr-utils.getGranuleTemporalInfo` when
    a granule's associated UMM-G JSON metadata file does not contain a `ProviderDates`
    element that has a `Type` of either `"Update"` or `"Insert"`.  If neither are
    present, the granule's last update date falls back to the `"Create"` type
    provider date, or `undefined`, if none is present.
- **CUMULUS-2775**
  - Changed `@cumulus/api-client/invokeApi()` to accept a single accepted status code or an array
  of accepted status codes via `expectedStatusCodes`
- [**PR #2611**](https://github.com/nasa/cumulus/pull/2611)
  - Changed `@cumulus/launchpad-auth/LaunchpadToken.requestToken` and `validateToken`
    to use the HTTPS request option `https.pfx` instead of the deprecated `pfx` option
    for providing the certificate.
- **CUMULUS-2836**
  - Updates `cmr-utils/getGranuleTemporalInfo` to search for a SingleDateTime
    element, when beginningDateTime value is not
    found in the metadata file.  The granule's temporal information is
    returned so that both beginningDateTime and endingDateTime are set to the
    discovered singleDateTimeValue.
- **CUMULUS-2756**
  - Updated `_writeGranule()` in `write-granules.js` to catch failed granule writes due to schema validation, log the failure and then attempt to set the status of the granule to `failed` if it already exists to prevent a failure from allowing the granule to get "stuck" in a non-failed status.

### Fixed

- **CUMULUS-2775**
  - Updated `@cumulus/api-client` to not log an error for 201 response from `updateGranule`
- **CUMULUS-2783**
  - Added missing lower bound on scale out policy for ECS cluster to ensure that
  the cluster will autoscale correctly.
- **CUMULUS-2835**
  - Updated `hyrax-metadata-updates` task to support reading the DatasetId from ECHO10 XML, and the EntryTitle from UMM-G JSON; these are both valid alternatives to the shortname and version ID.

## [v9.9.3] 2021-02-17 [BACKPORT]

**Please note** changes in 9.9.3 may not yet be released in future versions, as
this is a backport and patch release on the 9.9.x series of releases. Updates that
are included in the future will have a corresponding CHANGELOG entry in future
releases.

- **CUMULUS-2853**
  - Move OAUTH_PROVIDER to lambda env variables to address regression in 9.9.2/CUMULUS-2275
  - Add logging output to api app router

## [v9.9.2] 2021-02-10 [BACKPORT]

**Please note** changes in 9.9.2 may not yet be released in future versions, as
this is a backport and patch release on the 9.9.x series of releases. Updates that
are included in the future will have a corresponding CHANGELOG entry in future
releases.### Added

- **CUMULUS-2775**
  - Added a configurable parameter group for the RDS serverless database cluster deployed by `tf-modules/rds-cluster-tf`. The allowed parameters for the parameter group can be found in the AWS documentation of [allowed parameters for an Aurora PostgreSQL cluster](https://docs.aws.amazon.com/AmazonRDS/latest/AuroraUserGuide/AuroraPostgreSQL.Reference.ParameterGroups.html). By default, the following parameters are specified:
    - `shared_preload_libraries`: `pg_stat_statements,auto_explain`
    - `log_min_duration_statement`: `250`
    - `auto_explain.log_min_duration`: `250`
- **CUMULUS-2840**
  - Added an index on `granule_cumulus_id` to the RDS files table.

### Changed

- **CUMULUS-2847**
  - Move DyanmoDb table name into API keystore and initialize only on lambda cold start
- **CUMULUS-2781**
  - Add api_config secret to hold API/Private API lambda configuration values
- **CUMULUS-2775**
  - Changed the `timeout_action` to `ForceApplyCapacityChange` by default for the RDS serverless database cluster `tf-modules/rds-cluster-tf`

## [v9.9.1] 2021-02-10 [BACKPORT]

**Please note** changes in 9.9.1 may not yet be released in future versions, as
this is a backport and patch release on the 9.9.x series of releases. Updates that
are included in the future will have a corresponding CHANGELOG entry in future
releases.

### Fixed

- **CUMULUS-2775**
  - Updated `@cumulus/api-client` to not log an error for 201 response from `updateGranule`

### Changed

- Updated version of `@cumulus/cumulus-message-adapter-js` from `2.0.3` to `2.0.4` for
all Cumulus workflow tasks
- **CUMULUS-2775**
  - Changed `@cumulus/api-client/invokeApi()` to accept a single accepted status code or an array
  of accepted status codes via `expectedStatusCodes`
- **CUMULUS-2837**
  - Update process-s3-dead-letter-archive to unpack SQS events in addition to
    Cumulus Messages
  - Update process-s3-dead-letter-archive to look up execution status using
    getCumulusMessageFromExecutionEvent (common method with sfEventSqsToDbRecords)
  - Move methods in api/lib/cwSfExecutionEventUtils to
    @cumulus/message/StepFunctions

## [v9.9.0] 2021-11-03

### Added

- **NDCUM-624**: Add support for ISO metadata files for the `MoveGranules` step
  - Add function `isISOFile` to check if a given file object is an ISO file
  - `granuleToCmrFileObject` and `granulesToCmrFileObjects` now take a
    `filterFunc` argument
    - `filterFunc`'s default value is `isCMRFile`, so the previous behavior is
      maintained if no value is given for this argument
    - `MoveGranules` passes a custom filter function to
      `granulesToCmrFileObjects` to check for `isISOFile` in addition to
      `isCMRFile`, so that metadata from `.iso.xml` files can be used in the
      `urlPathTemplate`
- [**PR #2535**](https://github.com/nasa/cumulus/pull/2535)
  - NSIDC and other cumulus users had desire for returning formatted dates for
    the 'url_path' date extraction utilities. Added 'dateFormat' function as
    an option for extracting and formating the entire date. See
    docs/workflow/workflow-configuration-how-to.md for more information.
- [**PR #2548**](https://github.com/nasa/cumulus/pull/2548)
  - Updated webpack configuration for html-loader v2
- **CUMULUS-2640**
  - Added Elasticsearch client scroll setting to the CreateReconciliationReport lambda function.
  - Added `elasticsearch_client_config` tfvars to the archive and cumulus terraform modules.
- **CUMULUS-2683**
  - Added `default_s3_multipart_chunksize_mb` setting to the `move-granules` lambda function.
  - Added `default_s3_multipart_chunksize_mb` tfvars to the cumulus and ingest terraform modules.
  - Added optional parameter `chunkSize` to `@cumulus/aws-client/S3.moveObject` and
    `@cumulus/aws-client/S3.multipartCopyObject` to set the chunk size of the S3 multipart uploads.
  - Renamed optional parameter `maxChunkSize` to `chunkSize` in
    `@cumulus/aws-client/lib/S3MultipartUploads.createMultipartChunks`.

### Changed

- Upgraded all Cumulus workflow tasks to use `@cumulus/cumulus-message-adapter-js` version `2.0.1`
- **CUMULUS-2725**
  - Updated providers endpoint to return encrypted password
  - Updated providers model to try decrypting credentials before encryption to allow for better handling of updating providers
- **CUMULUS-2734**
  - Updated `@cumulus/api/launchpadSaml.launchpadPublicCertificate` to correctly retrieve
    certificate from launchpad IdP metadata with and without namespace prefix.

## [v9.8.0] 2021-10-19

### Notable changes

- Published new tag [`36` of `cumuluss/async-operation` to Docker Hub](https://hub.docker.com/layers/cumuluss/async-operation/35/images/sha256-cf777a6ef5081cd90a0f9302d45243b6c0a568e6d977c0ee2ccc5a90b12d45d0?context=explore) for compatibility with
upgrades to `knex` package and to address security vulnerabilities.

### Added

- Added `@cumulus/db/createRejectableTransaction()` to handle creating a Knex transaction that **will throw an error** if the transaction rolls back. [As of Knex 0.95+, promise rejection on transaction rollback is no longer the default behavior](https://github.com/knex/knex/blob/master/UPGRADING.md#upgrading-to-version-0950).

- **CUMULUS-2639**
  - Increases logging on reconciliation reports.

- **CUMULUS-2670**
  - Updated `lambda_timeouts` string map variable for `cumulus` module to accept a
  `update_granules_cmr_metadata_file_links_task_timeout` property
- **CUMULUS-2598**
  - Add unit and integration tests to describe queued granules as ignored when
    duplicate handling is 'skip'

### Changed

- Updated `knex` version from 0.23.11 to 0.95.11 to address security vulnerabilities
- Updated default version of async operations Docker image to `cumuluss/async-operation:36`
- **CUMULUS-2590**
  - Granule applyWorkflow, Reingest actions and Bulk operation now update granule status to `queued` when scheduling the granule.
- **CUMULUS-2643**
  - relocates system file `buckets.json` out of the
    `s3://internal-bucket/workflows` directory into
    `s3://internal-bucket/buckets`.


## [v9.7.1] 2021-12-08 [Backport]

Please note changes in 9.7.0 may not yet be released in future versions, as this is a backport and patch release on the 9.7.x series of releases. Updates that are included in the future will have a corresponding CHANGELOG entry in future releases.
Fixed

- **CUMULUS-2751**
  - Update all tasks to update to use cumulus-message-adapter-js version 2.0.4

## [v9.7.0] 2021-10-01

### Notable Changes

- **CUMULUS-2583**
  - The `queue-granules` task now updates granule status to `queued` when a granule is queued. In order to prevent issues with the private API endpoint and Lambda API request and concurrency limits, this functionality runs with limited concurrency, which may increase the task's overall runtime when large numbers of granules are being queued. If you are facing Lambda timeout errors with this task, we recommend converting your `queue-granules` task to an ECS activity. This concurrency is configurable via the task config's `concurrency` value.
- **CUMULUS-2676**
  - The `discover-granules` task has been updated to limit concurrency on checks to identify and skip already ingested granules in order to prevent issues with the private API endpoint and Lambda API request and concurrency limits. This may increase the task's overall runtime when large numbers of granules are discovered. If you are facing Lambda timeout errors with this task, we recommend converting your `discover-granules` task to an ECS activity. This concurrency is configurable via the task config's `concurrency` value.
- Updated memory of `<prefix>-sfEventSqsToDbRecords` Lambda to 1024MB

### Added

- **CUMULUS-2000**
  - Updated `@cumulus/queue-granules` to respect a new config parameter: `preferredQueueBatchSize`. Queue-granules will respect this batchsize as best as it can to batch granules into workflow payloads. As workflows generally rely on information such as collection and provider expected to be shared across all granules in a workflow, queue-granules will break batches up by collection, as well as provider if there is a `provider` field on the granule. This may result in batches that are smaller than the preferred size, but never larger ones. The default value is 1, which preserves current behavior of queueing 1 granule per workflow.
- **CUMULUS-2630**
  - Adds a new workflow `DiscoverGranulesToThrottledQueue` that discovers and writes
    granules to a throttled background queue.  This allows discovery and ingest
    of larger numbers of granules without running into limits with lambda
    concurrency.

### Changed

- **CUMULUS-2720**
  - Updated Core CI scripts to validate CHANGELOG diffs as part of the lint process
- **CUMULUS-2695**
  - Updates the example/cumulus-tf deployment to change
    `archive_api_reserved_concurrency` from 8 to 5 to use fewer reserved lambda
    functions. If you see throttling errors on the `<stack>-apiEndpoints` you
    should increase this value.
  - Updates cumulus-tf/cumulus/variables.tf to change
    `archive_api_reserved_concurrency` from 8 to 15 to prevent throttling on
    the dashboard for default deployments.
- **CUMULUS-2584**
  - Updates `api/endpoints/execution-status.js` `get` method to include associated granules, as
    an array, for the provided execution.
  - Added `getExecutionArnsByGranuleCumulusId` returning a list of executionArns sorted by most recent first,
    for an input Granule Cumulus ID in support of the move of `translatePostgresGranuleToApiGranule` from RDS-Phase2
    feature branch
  - Added `getApiExecutionCumulusIds` returning cumulus IDs for a given list of executions
- **CUMULUS-NONE**
  - Downgrades elasticsearch version in testing container to 5.3 to match AWS version.
  - Update serve.js -> `eraseDynamoTables()`. Changed the call `Promise.all()` to `Promise.allSettled()` to ensure all dynamo records (provider records in particular) are deleted prior to reseeding.

### Fixed

- **CUMULUS-2583**
  - Fixed a race condition where granules set as “queued” were not able to be set as “running” or “completed”

## [v9.6.0] 2021-09-20

### Added

- **CUMULUS-2576**
  - Adds `PUT /granules` API endpoint to update a granule
  - Adds helper `updateGranule` to `@cumulus/api-client/granules`
- **CUMULUS-2606**
  - Adds `POST /granules/{granuleId}/executions` API endpoint to associate an execution with a granule
  - Adds helper `associateExecutionWithGranule` to `@cumulus/api-client/granules`
- **CUMULUS-2583**
  - Adds `queued` as option for granule's `status` field

### Changed

- Moved `ssh2` package from `@cumulus/common` to `@cumulus/sftp-client` and
  upgraded package from `^0.8.7` to `^1.0.0` to address security vulnerability
  issue in previous version.
- **CUMULUS-2583**
  - `QueueGranules` task now updates granule status to `queued` once it is added to the queue.

- **CUMULUS-2617**
  - Use the `Authorization` header for CMR Launchpad authentication instead of the deprecated `Echo-Token` header.

### Fixed

- Added missing permission for `<prefix>_ecs_cluster_instance_role` IAM role (used when running ECS services/tasks)
to allow `kms:Decrypt` on the KMS key used to encrypt provider credentials. Adding this permission fixes the `sync-granule` task when run as an ECS activity in a Step Function, which previously failed trying to decrypt credentials for providers.

- **CUMULUS-2576**
  - Adds default value to granule's timestamp when updating a granule via API.

## [v9.5.0] 2021-09-07

### BREAKING CHANGES

- Removed `logs` record type from mappings from Elasticsearch. This change **should not have**
any adverse impact on existing deployments, even those which still contain `logs` records,
but technically it is a breaking change to the Elasticsearch mappings.
- Changed `@cumulus/api-client/asyncOperations.getAsyncOperation` to return parsed JSON body
of response and not the raw API endpoint response

### Added

- **CUMULUS-2670**
  - Updated core `cumulus` module to take lambda_timeouts string map variable that allows timeouts of ingest tasks to be configurable. Allowed properties for the mapping include:
  - discover_granules_task_timeout
  - discover_pdrs_task_timeout
  - hyrax_metadata_update_tasks_timeout
  - lzards_backup_task_timeout
  - move_granules_task_timeout
  - parse_pdr_task_timeout
  - pdr_status_check_task_timeout
  - post_to_cmr_task_timeout
  - queue_granules_task_timeout
  - queue_pdrs_task_timeout
  - queue_workflow_task_timeout
  - sync_granule_task_timeout
- **CUMULUS-2575**
  - Adds `POST /granules` API endpoint to create a granule
  - Adds helper `createGranule` to `@cumulus/api-client`
- **CUMULUS-2577**
  - Adds `POST /executions` endpoint to create an execution
- **CUMULUS-2578**
  - Adds `PUT /executions` endpoint to update an execution
- **CUMULUS-2592**
  - Adds logging when messages fail to be added to queue
- **CUMULUS-2644**
  - Pulled `delete` method for `granules-executions.ts` implemented as part of CUMULUS-2306
  from the RDS-Phase-2 feature branch in support of CUMULUS-2644.
  - Pulled `erasePostgresTables` method in `serve.js` implemented as part of CUMULUS-2644,
  and CUMULUS-2306 from the RDS-Phase-2 feature branch in support of CUMULUS-2644
  - Added `resetPostgresDb` method to support resetting between integration test suite runs

### Changed

- Updated `processDeadLetterArchive` Lambda to return an object where
`processingSucceededKeys` is an array of the S3 keys for successfully
processed objects and `processingFailedKeys` is an array of S3 keys
for objects that could not be processed
- Updated async operations to handle writing records to the databases
when output of the operation is `undefined`

- **CUMULUS-2644**
  - Moved `migration` directory from the `db-migration-lambda` to the `db` package and
  updated unit test references to migrationDir to be pulled from `@cumulus/db`
  - Updated `@cumulus/api/bin/serveUtils` to write records to PostgreSQL tables

- **CUMULUS-2575**
  - Updates model/granule to allow a granule created from API to not require an
    execution to be associated with it. This is a backwards compatible change
    that will not affect granules created in the normal way.
  - Updates `@cumulus/db/src/model/granules` functions `get` and `exists` to
    enforce parameter checking so that requests include either (granule\_id
    and collection\_cumulus\_id) or (cumulus\_id) to prevent incorrect results.
  - `@cumulus/message/src/Collections.deconstructCollectionId` has been
    modified to throw a descriptive error if the input `collectionId` is
    undefined rather than `TypeError: Cannot read property 'split' of
    undefined`. This function has also been updated to throw descriptive errors
    if an incorrectly formatted collectionId is input.

## [v9.4.1] 2022-02-14 [BACKPORT]

**Please note** changes in 9.4.1 may not yet be released in future versions, as
this is a backport and patch release on the 9.4.x series of releases. Updates that
are included in the future will have a corresponding CHANGELOG entry in future
releases.

- **CUMULUS-2847**
  - Update dynamo configuration to read from S3 instead of System Manager
    Parameter Store
  - Move api configuration initialization outside the lambda handler to
    eliminate unneded S3 calls/require config on cold-start only
  - Moved `ssh2` package from `@cumulus/common` to `@cumulus/sftp-client` and
    upgraded package from `^0.8.7` to `^1.0.0` to address security vulnerability
    issue in previous version.
  - Fixed hyrax task package.json dev dependency
  - Update CNM lambda dependencies for Core tasks
    - cumulus-cnm-response-task: 1.4.4
    - cumulus-cnm-to-granule: 1.5.4
  - Whitelist ssh2 re: https://github.com/advisories/GHSA-652h-xwhf-q4h6

## [v9.4.0] 2021-08-16

### Notable changes

- `@cumulus/sync-granule` task should now properly handle
syncing files from HTTP/HTTPS providers where basic auth is
required and involves a redirect to a different host (e.g.
downloading files protected by Earthdata Login)

### Added

- **CUMULUS-2591**
  - Adds `failedExecutionStepName` to failed execution's jsonb error records.
    This is the name of the Step Function step for the last failed event in the
    execution's event history.
- **CUMULUS-2548**
  - Added `allowed_redirects` field to PostgreSQL `providers` table
  - Added `allowedRedirects` field to DynamoDB `<prefix>-providers` table
  - Added `@cumulus/aws-client/S3.streamS3Upload` to handle uploading the contents
  of a readable stream to S3 and returning a promise
- **CUMULUS-2373**
  - Added `replaySqsMessages` lambda to replay archived incoming SQS
    messages from S3.
  - Added `/replays/sqs` endpoint to trigger an async operation for
    the `replaySqsMessages` lambda.
  - Added unit tests and integration tests for new endpoint and lambda.
  - Added `getS3PrefixForArchivedMessage` to `ingest/sqs` package to get prefix
    for an archived message.
  - Added new `async_operation` type `SQS Replay`.
- **CUMULUS-2460**
  - Adds `POST` /executions/workflows-by-granules for retrieving workflow names common to a set of granules
  - Adds `workflowsByGranules` to `@cumulus/api-client/executions`
- **CUMULUS-2635**
  - Added helper functions:
    - `@cumulus/db/translate/file/translateApiPdrToPostgresPdr`

### Fixed

- **CUMULUS-2548**
  - Fixed `@cumulus/ingest/HttpProviderClient.sync` to
properly handle basic auth when redirecting to a different
host and/or host with a different port
- **CUMULUS-2626**
  - Update [PDR migration](https://github.com/nasa/cumulus/blob/master/lambdas/data-migration2/src/pdrs.ts) to correctly find Executions by a Dynamo PDR's `execution` field
- **CUMULUS-2635**
  - Update `data-migration2` to migrate PDRs before migrating granules.
  - Update `data-migration2` unit tests testing granules migration to reference
    PDR records to better model the DB schema.
  - Update `migratePdrRecord` to use `translateApiPdrToPostgresPdr` function.

### Changed

- **CUMULUS-2373**
  - Updated `getS3KeyForArchivedMessage` in `ingest/sqs` to store SQS messages
    by `queueName`.
- **CUMULUS-2630**
  - Updates the example/cumulus-tf deployment to change
    `archive_api_reserved_concurrency` from 2 to 8 to prevent throttling with
    the dashboard.

## [v9.3.0] 2021-07-26

### BREAKING CHANGES

- All API requests made by `@cumulus/api-client` will now throw an error if the status code
does not match the expected response (200 for most requests and 202 for a few requests that
trigger async operations). Previously the helpers in this package would return the response
regardless of the status code, so you may need to update any code using helpers from this
package to catch or to otherwise handle errors that you may encounter.
- The Cumulus API Lambda function has now been configured with reserved concurrency to ensure
availability in a high-concurrency environment. However, this also caps max concurrency which
may result in throttling errors if trying to reach the Cumulus API multiple times in a short
period. Reserved concurrency can be configured with the `archive_api_reserved_concurrency`
terraform variable on the Cumulus module and increased if you are seeing throttling errors.
The default reserved concurrency value is 8.

### Notable changes

- `cmr_custom_host` variable for `cumulus` module can now be used to configure Cumulus to
  integrate with a custom CMR host name and protocol (e.g.
  `http://custom-cmr-host.com`). Note that you **must** include a protocol
  (`http://` or `https://)  if specifying a value for this variable.
- The cumulus module configuration value`rds_connetion_heartbeat` and it's
  behavior has been replaced by a more robust database connection 'retry'
  solution.   Users can remove this value from their configuration, regardless
  of value.  See the `Changed` section notes on CUMULUS-2528 for more details.

### Added

- Added user doc describing new features related to the Cumulus dead letter archive.
- **CUMULUS-2327**
  - Added reserved concurrency setting to the Cumulus API lambda function.
  - Added relevant tfvars to the archive and cumulus terraform modules.
- **CUMULUS-2460**
  - Adds `POST` /executions/search-by-granules for retrieving executions from a list of granules or granule query
  - Adds `searchExecutionsByGranules` to `@cumulus/api-client/executions`
- **CUMULUS-2475**
  - Adds `GET` endpoint to distribution API
- **CUMULUS-2463**
  - `PUT /granules` reingest action allows a user to override the default execution
    to use by providing an optional `workflowName` or `executionArn` parameter on
    the request body.
  - `PUT /granules/bulkReingest` action allows a user to override the default
    execution/workflow combination to reingest with by providing an optional
    `workflowName` on the request body.
- Adds `workflowName` and `executionArn` params to @cumulus/api-client/reingestGranules
- **CUMULUS-2476**
  - Adds handler for authenticated `HEAD` Distribution requests replicating current behavior of TEA
- **CUMULUS-2478**
  - Implemented [bucket map](https://github.com/asfadmin/thin-egress-app#bucket-mapping).
  - Implemented /locate endpoint
  - Cumulus distribution API checks the file request against bucket map:
    - retrieves the bucket and key from file path
    - determines if the file request is public based on the bucket map rather than the bucket type
    - (EDL only) restricts download from PRIVATE_BUCKETS to users who belong to certain EDL User Groups
    - bucket prefix and object prefix are supported
  - Add 'Bearer token' support as an authorization method
- **CUMULUS-2486**
  - Implemented support for custom headers
  - Added 'Bearer token' support as an authorization method
- **CUMULUS-2487**
  - Added integration test for cumulus distribution API
- **CUMULUS-2569**
  - Created bucket map cache for cumulus distribution API
- **CUMULUS-2568**
  - Add `deletePdr`/PDR deletion functionality to `@cumulus/api-client/pdrs`
  - Add `removeCollectionAndAllDependencies` to integration test helpers
  - Added `example/spec/apiUtils.waitForApiStatus` to wait for a
  record to be returned by the API with a specific value for
  `status`
  - Added `example/spec/discoverUtils.uploadS3GranuleDataForDiscovery` to upload granule data fixtures
  to S3 with a randomized granule ID for `discover-granules` based
  integration tests
  - Added `example/spec/Collections.removeCollectionAndAllDependencies` to remove a collection and
  all dependent objects (e.g. PDRs, granules, executions) from the
  database via the API
  - Added helpers to `@cumulus/api-client`:
    - `pdrs.deletePdr` - Delete a PDR via the API
    - `replays.postKinesisReplays` - Submit a POST request to the `/replays` endpoint for replaying Kinesis messages

- `@cumulus/api-client/granules.getGranuleResponse` to return the raw endpoint response from the GET `/granules/<granuleId>` endpoint

### Changed

- Moved functions from `@cumulus/integration-tests` to `example/spec/helpers/workflowUtils`:
  - `startWorkflowExecution`
  - `startWorkflow`
  - `executeWorkflow`
  - `buildWorkflow`
  - `testWorkflow`
  - `buildAndExecuteWorkflow`
  - `buildAndStartWorkflow`
- `example/spec/helpers/workflowUtils.executeWorkflow` now uses
`waitForApiStatus` to ensure that the execution is `completed` or
`failed` before resolving
- `example/spec/helpers/testUtils.updateAndUploadTestFileToBucket`
now accepts an object of parameters rather than positional
arguments
- Removed PDR from the `payload` in the input payload test fixture for reconciliation report integration tests
- The following integration tests for PDR-based workflows were
updated to use randomized granule IDs:
  - `example/spec/parallel/ingest/ingestFromPdrSpec.js`
  - `example/spec/parallel/ingest/ingestFromPdrWithChildWorkflowMetaSpec.js`
  - `example/spec/parallel/ingest/ingestFromPdrWithExecutionNamePrefixSpec.js`
  - `example/spec/parallel/ingest/ingestPdrWithNodeNameSpec.js`
- Updated the `@cumulus/api-client/CumulusApiClientError` error class to include new properties that can be accessed directly on
the error object:
  - `statusCode` - The HTTP status code of the API response
  - `apiMessage` - The message from the API response
- Added `params.pRetryOptions` parameter to
`@cumulus/api-client/granules.deleteGranule` to control the retry
behavior
- Updated `cmr_custom_host` variable to accept a full protocol and host name
(e.g. `http://cmr-custom-host.com`), whereas it previously only accepted a host name
- **CUMULUS-2482**
  - Switches the default distribution app in the `example/cumulus-tf` deployment to the new Cumulus Distribution
  - TEA is still available by following instructions in `example/README.md`
- **CUMULUS-2463**
  - Increases the duration of allowed backoff times for a successful test from
    0.5 sec to 1 sec.
- **CUMULUS-2528**
  - Removed `rds_connection_heartbeat` as a configuration option from all
    Cumulus terraform modules
  - Removed `dbHeartBeat` as an environmental switch from
    `@cumulus/db.getKnexClient` in favor of more comprehensive general db
    connect retry solution
  - Added new `rds_connection_timing_configuration` string map to allow for
    configuration and tuning of Core's internal database retry/connection
    timeout behaviors.  These values map to connection pool configuration
    values for tarn (https://github.com/vincit/tarn.js/) which Core's database
    module / knex(https://www.npmjs.com/package/knex) use for this purpose:
    - acquireTimeoutMillis
    - createRetryIntervalMillis
    - createTimeoutMillis
    - idleTimeoutMillis
    - reapIntervalMillis
      Connection errors will result in a log line prepended with 'knex failed on
      attempted connection error' and sent from '@cumulus/db/connection'
  - Updated `@cumulus/db` and all terraform mdules to set default retry
    configuration values for the database module to cover existing database
    heartbeat connection failures as well as all other knex/tarn connection
    creation failures.

### Fixed

- Fixed bug where `cmr_custom_host` variable was not properly forwarded into `archive`, `ingest`, and `sqs-message-remover` modules from `cumulus` module
- Fixed bug where `parse-pdr` set a granule's provider to the entire provider record when a `NODE_NAME`
  is present. Expected behavior consistent with other tasks is to set the provider name in that field.
- **CUMULUS-2568**
  - Update reconciliation report integration test to have better cleanup/failure behavior
  - Fixed `@cumulus/api-client/pdrs.getPdr` to request correct endpoint for returning a PDR from the API
- **CUMULUS-2620**
  - Fixed a bug where a granule could be removed from CMR but still be set as
  `published: true` and with a CMR link in the Dynamo/PostgreSQL databases. Now,
  the CMR deletion and the Dynamo/PostgreSQL record updates will all succeed or fail
  together, preventing the database records from being out of sync with CMR.
  - Fixed `@cumulus/api-client/pdrs.getPdr` to request correct
  endpoint for returning a PDR from the API

## [v9.2.2] 2021-08-06 - [BACKPORT]

**Please note** changes in 9.2.2 may not yet be released in future versions, as
this is a backport and patch release on the 9.2.x series of releases. Updates that
are included in the future will have a corresponding CHANGELOG entry in future
releases.

### Added

- **CUMULUS-2635**
  - Added helper functions:
    - `@cumulus/db/translate/file/translateApiPdrToPostgresPdr`

### Fixed

- **CUMULUS-2635**
  - Update `data-migration2` to migrate PDRs before migrating granules.
  - Update `data-migration2` unit tests testing granules migration to reference
    PDR records to better model the DB schema.
  - Update `migratePdrRecord` to use `translateApiPdrToPostgresPdr` function.

## [v9.2.1] 2021-07-29 - [BACKPORT]

### Fixed

- **CUMULUS-2626**
  - Update [PDR migration](https://github.com/nasa/cumulus/blob/master/lambdas/data-migration2/src/pdrs.ts) to correctly find Executions by a Dynamo PDR's `execution` field

## [v9.2.0] 2021-06-22

### Added

- **CUMULUS-2475**
  - Adds `GET` endpoint to distribution API
- **CUMULUS-2476**
  - Adds handler for authenticated `HEAD` Distribution requests replicating current behavior of TEA

### Changed

- **CUMULUS-2482**
  - Switches the default distribution app in the `example/cumulus-tf` deployment to the new Cumulus Distribution
  - TEA is still available by following instructions in `example/README.md`

### Fixed

- **CUMULUS-2520**
  - Fixed error that prevented `/elasticsearch/index-from-database` from starting.
- **CUMULUS-2558**
  - Fixed issue where executions original_payload would not be retained on successful execution

## [v9.1.0] 2021-06-03

### BREAKING CHANGES

- @cumulus/api-client/granules.getGranule now returns the granule record from the GET /granules/<granuleId> endpoint, not the raw endpoint response
- **CUMULUS-2434**
  - To use the updated `update-granules-cmr-metadata-file-links` task, the
    granule  UMM-G metadata should have version 1.6.2 or later, since CMR s3
    link type 'GET DATA VIA DIRECT ACCESS' is not valid until UMM-G version
    [1.6.2](https://cdn.earthdata.nasa.gov/umm/granule/v1.6.2/umm-g-json-schema.json)
- **CUMULUS-2488**
  - Removed all EMS reporting including lambdas, endpoints, params, etc as all
    reporting is now handled through Cloud Metrics
- **CUMULUS-2472**
  - Moved existing `EarthdataLoginClient` to
    `@cumulus/oauth-client/EarthdataLoginClient` and updated all references in
    Cumulus Core.
  - Rename `EarthdataLoginClient` property from `earthdataLoginUrl` to
    `loginUrl for consistency with new OAuth clients. See example in
    [oauth-client
    README](https://github.com/nasa/cumulus/blob/master/packages/oauth-client/README.md)

### Added

- **HYRAX-439** - Corrected README.md according to a new Hyrax URL format.
- **CUMULUS-2354**
  - Adds configuration options to allow `/s3credentials` endpoint to distribute
    same-region read-only tokens based on a user's CMR ACLs.
  - Configures the example deployment to enable this feature.
- **CUMULUS-2442**
  - Adds option to generate cloudfront URL to lzards-backup task. This will require a few new task config options that have been documented in the [task README](https://github.com/nasa/cumulus/blob/master/tasks/lzards-backup/README.md).
- **CUMULUS-2470**
  - Added `/s3credentials` endpoint for distribution API
- **CUMULUS-2471**
  - Add `/s3credentialsREADME` endpoint to distribution API
- **CUMULUS-2473**
  - Updated `tf-modules/cumulus_distribution` module to take earthdata or cognito credentials
  - Configured `example/cumulus-tf/cumulus_distribution.tf` to use CSDAP credentials
- **CUMULUS-2474**
  - Add `S3ObjectStore` to `aws-client`. This class allows for interaction with the S3 object store.
  - Add `object-store` package which contains abstracted object store functions for working with various cloud providers
- **CUMULUS-2477**
  - Added `/`, `/login` and `/logout` endpoints to cumulus distribution api
- **CUMULUS-2479**
  - Adds /version endpoint to distribution API
- **CUMULUS-2497**
  - Created `isISOFile()` to check if a CMR file is a CMR ISO file.
- **CUMULUS-2371**
  - Added helpers to `@cumulus/ingest/sqs`:
    - `archiveSqsMessageToS3` - archives an incoming SQS message to S3
    - `deleteArchivedMessageFromS3` - deletes a processed SQS message from S3
  - Added call to `archiveSqsMessageToS3` to `sqs-message-consumer` which
    archives all incoming SQS messages to S3.
  - Added call to `deleteArchivedMessageFrom` to `sqs-message-remover` which
    deletes archived SQS message from S3 once it has been processed.

### Changed

- **[PR2224](https://github.com/nasa/cumulus/pull/2244)**
- **CUMULUS-2208**
  - Moved all `@cumulus/api/es/*` code to new `@cumulus/es-client` package
- Changed timeout on `sfEventSqsToDbRecords` Lambda to 60 seconds to match
  timeout for Knex library to acquire database connections
- **CUMULUS-2517**
  - Updated postgres-migration-count-tool default concurrency to '1'
- **CUMULUS-2489**
  - Updated docs for Terraform references in FAQs, glossary, and in Deployment sections
- **CUMULUS-2434**
  - Updated `@cumulus/cmrjs` `updateCMRMetadata` and related functions to add
    both HTTPS URLS and S3 URIs to CMR metadata.
  - Updated `update-granules-cmr-metadata-file-links` task to add both HTTPS
    URLs and S3 URIs to the OnlineAccessURLs field of CMR metadata. The task
    configuration parameter `cmrGranuleUrlType` now has default value `both`.
  - To use the updated `update-granules-cmr-metadata-file-links` task, the
    granule UMM-G metadata should have version 1.6.2 or later, since CMR s3 link
    type 'GET DATA VIA DIRECT ACCESS' is not valid until UMM-G version
    [1.6.2](https://cdn.earthdata.nasa.gov/umm/granule/v1.6.2/umm-g-json-schema.json)
- **CUMULUS-2472**
  - Renamed `@cumulus/earthdata-login-client` to more generic
    `@cumulus/oauth-client` as a parent  class for new OAuth clients.
  - Added `@cumulus/oauth-client/CognitoClient` to interface with AWS cognito login service.
- **CUMULUS-2497**
  - Changed the `@cumulus/cmrjs` package:
    - Updated `@cumulus/cmrjs/cmr-utils.getGranuleTemporalInfo()` so it now
      returns temporal info for CMR ISO 19115 SMAP XML files.
    - Updated `@cumulus/cmrjs/cmr-utils.isCmrFilename()` to include
      `isISOFile()`.
- **CUMULUS-2532**
  - Changed integration tests to use `api-client/granules` functions as opposed to granulesApi from `@cumulus/integration-tests`.

### Fixed

- **CUMULUS-2519**
  - Update @cumulus/integration-tests.buildWorkflow to fail if provider/collection API response is not successful
- **CUMULUS-2518**
  - Update sf-event-sqs-to-db-records to not throw if a collection is not
    defined on a payload that has no granules/an empty granule payload object
- **CUMULUS-2512**
  - Updated ingest package S3 provider client to take additional parameter
    `remoteAltBucket` on `download` method to allow for per-file override of
    provider bucket for checksum
  - Updated @cumulus/ingest.fetchTextFile's signature to be parameterized and
    added `remoteAltBucket`to allow for an override of the passed in provider
    bucket for the source file
  - Update "eslint-plugin-import" to be pinned to 2.22.1
- **CUMULUS-2520**
  - Fixed error that prevented `/elasticsearch/index-from-database` from starting.
- **CUMULUS-2532**
  - Fixed integration tests to have granule deletion occur before provider and
    collection deletion in test cleanup.
- **[2231](https://github.com/nasa/cumulus/issues/2231)**
  - Fixes broken relative path links in `docs/README.md`

### Removed

- **CUMULUS-2502**
  - Removed outdated documentation regarding Kibana index patterns for metrics.

## [v9.0.1] 2021-05-07

### Migration Steps

Please review the migration steps for 9.0.0 as this release is only a patch to
correct a failure in our build script and push out corrected release artifacts. The previous migration steps still apply.

### Changed

- Corrected `@cumulus/db` configuration to correctly build package.

## [v9.0.0] 2021-05-03

### Migration steps

- This release of Cumulus enables integration with a PostgreSQL database for archiving Cumulus data. There are several upgrade steps involved, **some of which need to be done before redeploying Cumulus**. See the [documentation on upgrading to the RDS release](https://nasa.github.io/cumulus/docs/upgrade-notes/upgrade-rds).

### BREAKING CHANGES

- **CUMULUS-2185** - RDS Migration Epic
  - **CUMULUS-2191**
    - Removed the following from the `@cumulus/api/models.asyncOperation` class in
      favor of the added `@cumulus/async-operations` module:
      - `start`
      - `startAsyncOperations`
  - **CUMULUS-2187**
    - The `async-operations` endpoint will now omit `output` instead of
      returning `none` when the operation did not return output.
  - **CUMULUS-2309**
    - Removed `@cumulus/api/models/granule.unpublishAndDeleteGranule` in favor
      of `@cumulus/api/lib/granule-remove-from-cmr.unpublishGranule` and
      `@cumulus/api/lib/granule-delete.deleteGranuleAndFiles`.
  - **CUMULUS-2385**
    - Updated `sf-event-sqs-to-db-records` to write a granule's files to
      PostgreSQL only after the workflow has exited the `Running` status.
      Please note that any workflow that uses `sf_sqs_report_task` for
      mid-workflow updates will be impacted.
    - Changed PostgreSQL `file` schema and TypeScript type definition to require
      `bucket` and `key` fields.
    - Updated granule/file write logic to mark a granule's status as "failed"
  - **CUMULUS-2455**
    - API `move granule` endpoint now moves granule files on a per-file basis
    - API `move granule` endpoint on granule file move failure will retain the
      file at it's original location, but continue to move any other granule
      files.
    - Removed the `move` method from the `@cumulus/api/models.granule` class.
      logic is now handled in `@cumulus/api/endpoints/granules` and is
      accessible via the Core API.

### Added

- **CUMULUS-2185** - RDS Migration Epic
  - **CUMULUS-2130**
    - Added postgres-migration-count-tool lambda/ECS task to allow for
      evaluation of database state
    - Added /migrationCounts api endpoint that allows running of the
      postgres-migration-count-tool as an asyncOperation
  - **CUMULUS-2394**
    - Updated PDR and Granule writes to check the step function
      workflow_start_time against the createdAt field for each record to ensure
      old records do not overwrite newer ones for legacy Dynamo and PostgreSQL
      writes
  - **CUMULUS-2188**
    - Added `data-migration2` Lambda to be run after `data-migration1`
    - Added logic to `data-migration2` Lambda for migrating execution records
      from DynamoDB to PostgreSQL
  - **CUMULUS-2191**
    - Added `@cumulus/async-operations` to core packages, exposing
      `startAsyncOperation` which will handle starting an async operation and
      adding an entry to both PostgreSQL and DynamoDb
  - **CUMULUS-2127**
    - Add schema migration for `collections` table
  - **CUMULUS-2129**
    - Added logic to `data-migration1` Lambda for migrating collection records
      from Dynamo to PostgreSQL
  - **CUMULUS-2157**
    - Add schema migration for `providers` table
    - Added logic to `data-migration1` Lambda for migrating provider records
      from Dynamo to PostgreSQL
  - **CUMULUS-2187**
    - Added logic to `data-migration1` Lambda for migrating async operation
      records from Dynamo to PostgreSQL
  - **CUMULUS-2198**
    - Added logic to `data-migration1` Lambda for migrating rule records from
      DynamoDB to PostgreSQL
  - **CUMULUS-2182**
    - Add schema migration for PDRs table
  - **CUMULUS-2230**
    - Add schema migration for `rules` table
  - **CUMULUS-2183**
    - Add schema migration for `asyncOperations` table
  - **CUMULUS-2184**
    - Add schema migration for `executions` table
  - **CUMULUS-2257**
    - Updated PostgreSQL table and column names to snake_case
    - Added `translateApiAsyncOperationToPostgresAsyncOperation` function to `@cumulus/db`
  - **CUMULUS-2186**
    - Added logic to `data-migration2` Lambda for migrating PDR records from
      DynamoDB to PostgreSQL
  - **CUMULUS-2235**
    - Added initial ingest load spec test/utility
  - **CUMULUS-2167**
    - Added logic to `data-migration2` Lambda for migrating Granule records from
      DynamoDB to PostgreSQL and parse Granule records to store File records in
      RDS.
  - **CUMULUS-2367**
    - Added `granules_executions` table to PostgreSQL schema to allow for a
      many-to-many relationship between granules and executions
      - The table refers to granule and execution records using foreign keys
        defined with ON CASCADE DELETE, which means that any time a granule or
        execution record is deleted, all of the records in the
        `granules_executions` table referring to that record will also be
        deleted.
    - Added `upsertGranuleWithExecutionJoinRecord` helper to `@cumulus/db` to
      allow for upserting a granule record and its corresponding
      `granules_execution` record
  - **CUMULUS-2128**
    - Added helper functions:
      - `@cumulus/db/translate/file/translateApiFiletoPostgresFile`
      - `@cumulus/db/translate/file/translateApiGranuletoPostgresGranule`
      - `@cumulus/message/Providers/getMessageProvider`
  - **CUMULUS-2190**
    - Added helper functions:
      - `@cumulus/message/Executions/getMessageExecutionOriginalPayload`
      - `@cumulus/message/Executions/getMessageExecutionFinalPayload`
      - `@cumulus/message/workflows/getMessageWorkflowTasks`
      - `@cumulus/message/workflows/getMessageWorkflowStartTime`
      - `@cumulus/message/workflows/getMessageWorkflowStopTime`
      - `@cumulus/message/workflows/getMessageWorkflowName`
  - **CUMULUS-2192**
    - Added helper functions:
      - `@cumulus/message/PDRs/getMessagePdrRunningExecutions`
      - `@cumulus/message/PDRs/getMessagePdrCompletedExecutions`
      - `@cumulus/message/PDRs/getMessagePdrFailedExecutions`
      - `@cumulus/message/PDRs/getMessagePdrStats`
      - `@cumulus/message/PDRs/getPdrPercentCompletion`
      - `@cumulus/message/workflows/getWorkflowDuration`
  - **CUMULUS-2199**
    - Added `translateApiRuleToPostgresRule` to `@cumulus/db` to translate API
      Rule to conform to Postgres Rule definition.
  - **CUMUlUS-2128**
    - Added "upsert" logic to the `sfEventSqsToDbRecords` Lambda for granule and
      file writes to the core PostgreSQL database
  - **CUMULUS-2199**
    - Updated Rules endpoint to write rules to core PostgreSQL database in
      addition to DynamoDB and to delete rules from the PostgreSQL database in
      addition to DynamoDB.
    - Updated `create` in Rules Model to take in optional `createdAt` parameter
      which sets the value of createdAt if not specified during function call.
  - **CUMULUS-2189**
    - Updated Provider endpoint logic to write providers in parallel to Core
      PostgreSQL database
    - Update integration tests to utilize API calls instead of direct
      api/model/Provider calls
  - **CUMULUS-2191**
    - Updated cumuluss/async-operation task to write async-operations to the
      PostgreSQL database.
  - **CUMULUS-2228**
    - Added logic to the `sfEventSqsToDbRecords` Lambda to write execution, PDR,
      and granule records to the core PostgreSQL database in parallel with
      writes to DynamoDB
  - **CUMUlUS-2190**
    - Added "upsert" logic to the `sfEventSqsToDbRecords` Lambda for PDR writes
      to the core PostgreSQL database
  - **CUMUlUS-2192**
    - Added "upsert" logic to the `sfEventSqsToDbRecords` Lambda for execution
      writes to the core PostgreSQL database
  - **CUMULUS-2187**
    - The `async-operations` endpoint will now omit `output` instead of
      returning `none` when the operation did not return output.
  - **CUMULUS-2167**
    - Change PostgreSQL schema definition for `files` to remove `filename` and
      `name` and only support `file_name`.
    - Change PostgreSQL schema definition for `files` to remove `size` to only
      support `file_size`.
    - Change `PostgresFile` to remove duplicate fields `filename` and `name` and
      rename `size` to `file_size`.
  - **CUMULUS-2266**
    - Change `sf-event-sqs-to-db-records` behavior to discard and not throw an
      error on an out-of-order/delayed message so as not to have it be sent to
      the DLQ.
  - **CUMULUS-2305**
    - Changed `DELETE /pdrs/{pdrname}` API behavior to also delete record from
      PostgreSQL database.
  - **CUMULUS-2309**
    - Changed `DELETE /granules/{granuleName}` API behavior to also delete
      record from PostgreSQL database.
    - Changed `Bulk operation BULK_GRANULE_DELETE` API behavior to also delete
      records from PostgreSQL database.
  - **CUMULUS-2367**
    - Updated `granule_cumulus_id` foreign key to granule in PostgreSQL `files`
      table to use a CASCADE delete, so records in the files table are
      automatically deleted by the database when the corresponding granule is
      deleted.
  - **CUMULUS-2407**
    - Updated data-migration1 and data-migration2 Lambdas to use UPSERT instead
      of UPDATE when migrating dynamoDB records to PostgreSQL.
    - Changed data-migration1 and data-migration2 logic to only update already
      migrated records if the incoming record update has a newer timestamp
  - **CUMULUS-2329**
    - Add `write-db-dlq-records-to-s3` lambda.
    - Add terraform config to automatically write db records DLQ messages to an
      s3 archive on the system bucket.
    - Add unit tests and a component spec test for the above.
  - **CUMULUS-2380**
    - Add `process-dead-letter-archive` lambda to pick up and process dead letters in the S3 system bucket dead letter archive.
    - Add `/deadLetterArchive/recoverCumulusMessages` endpoint to trigger an async operation to leverage this capability on demand.
    - Add unit tests and integration test for all of the above.
  - **CUMULUS-2406**
    - Updated parallel write logic to ensure that updatedAt/updated_at
      timestamps are the same in Dynamo/PG on record write for the following
      data types:
      - async operations
      - granules
      - executions
      - PDRs
  - **CUMULUS-2446**
    - Remove schema validation check against DynamoDB table for collections when
      migrating records from DynamoDB to core PostgreSQL database.
  - **CUMULUS-2447**
    - Changed `translateApiAsyncOperationToPostgresAsyncOperation` to call
      `JSON.stringify` and then `JSON.parse` on output.
  - **CUMULUS-2313**
    - Added `postgres-migration-async-operation` lambda to start an ECS task to
      run a the `data-migration2` lambda.
    - Updated `async_operations` table to include `Data Migration 2` as a new
      `operation_type`.
    - Updated `cumulus-tf/variables.tf` to include `optional_dynamo_tables` that
      will be merged with `dynamo_tables`.
  - **CUMULUS-2451**
    - Added summary type file `packages/db/src/types/summary.ts` with
      `MigrationSummary` and `DataMigration1` and `DataMigration2` types.
    - Updated `data-migration1` and `data-migration2` lambdas to return
      `MigrationSummary` objects.
    - Added logging for every batch of 100 records processed for executions,
      granules and files, and PDRs.
    - Removed `RecordAlreadyMigrated` logs in `data-migration1` and
      `data-migration2`
  - **CUMULUS-2452**
    - Added support for only migrating certain granules by specifying the
      `granuleSearchParams.granuleId` or `granuleSearchParams.collectionId`
      properties in the payload for the
      `<prefix>-postgres-migration-async-operation` Lambda
    - Added support for only running certain migrations for data-migration2 by
      specifying the `migrationsList` property in the payload for the
      `<prefix>-postgres-migration-async-operation` Lambda
  - **CUMULUS-2453**
    - Created `storeErrors` function which stores errors in system bucket.
    - Updated `executions` and `granulesAndFiles` data migrations to call `storeErrors` to store migration errors.
    - Added `system_bucket` variable to `data-migration2`.
  - **CUMULUS-2455**
    - Move granules API endpoint records move updates for migrated granule files
      if writing any of the granule files fails.
  - **CUMULUS-2468**
    - Added support for doing [DynamoDB parallel scanning](https://docs.aws.amazon.com/amazondynamodb/latest/developerguide/Scan.html#Scan.ParallelScan) for `executions` and `granules` migrations to improve performance. The behavior of the parallel scanning and writes can be controlled via the following properties on the event input to the `<prefix>-postgres-migration-async-operation` Lambda:
      - `granuleMigrationParams.parallelScanSegments`: How many segments to divide your granules DynamoDB table into for parallel scanning
      - `granuleMigrationParams.parallelScanLimit`: The maximum number of granule records to evaluate for each parallel scanning segment of the DynamoDB table
      - `granuleMigrationParams.writeConcurrency`: The maximum number of concurrent granule/file writes to perform to the PostgreSQL database across all DynamoDB segments
      - `executionMigrationParams.parallelScanSegments`: How many segments to divide your executions DynamoDB table into for parallel scanning
      - `executionMigrationParams.parallelScanLimit`: The maximum number of execution records to evaluate for each parallel scanning segment of the DynamoDB table
      - `executionMigrationParams.writeConcurrency`: The maximum number of concurrent execution writes to perform to the PostgreSQL database across all DynamoDB segments
  - **CUMULUS-2468** - Added `@cumulus/aws-client/DynamoDb.parallelScan` helper to perform [parallel scanning on DynamoDb tables](https://docs.aws.amazon.com/amazondynamodb/latest/developerguide/Scan.html#Scan.ParallelScan)
  - **CUMULUS-2507**
    - Updated granule record write logic to set granule status to `failed` in both Postgres and DynamoDB if any/all of its files fail to write to the database.

### Deprecated

- **CUMULUS-2185** - RDS Migration Epic
  - **CUMULUS-2455**
    - `@cumulus/ingest/moveGranuleFiles`

## [v8.1.2] 2021-07-29

**Please note** changes in 8.1.2 may not yet be released in future versions, as this
is a backport/patch release on the 8.x series of releases.  Updates that are
included in the future will have a corresponding CHANGELOG entry in future releases.

### Notable changes

- `cmr_custom_host` variable for `cumulus` module can now be used to configure Cumulus to
integrate with a custom CMR host name and protocol (e.g. `http://custom-cmr-host.com`). Note
that you **must** include a protocol (`http://` or `https://`) if specifying a value for this
variable.
- `@cumulus/sync-granule` task should now properly handle
syncing files from HTTP/HTTPS providers where basic auth is
required and involves a redirect to a different host (e.g.
downloading files protected by Earthdata Login)

### Added

- **CUMULUS-2548**
  - Added `allowed_redirects` field to PostgreSQL `providers` table
  - Added `allowedRedirects` field to DynamoDB `<prefix>-providers` table
  - Added `@cumulus/aws-client/S3.streamS3Upload` to handle uploading the contents
  of a readable stream to S3 and returning a promise

### Changed

- Updated `cmr_custom_host` variable to accept a full protocol and host name
(e.g. `http://cmr-custom-host.com`), whereas it previously only accepted a host name

### Fixed

- Fixed bug where `cmr_custom_host` variable was not properly forwarded into `archive`, `ingest`, and `sqs-message-remover` modules from `cumulus` module
- **CUMULUS-2548**
  - Fixed `@cumulus/ingest/HttpProviderClient.sync` to
properly handle basic auth when redirecting to a different
host and/or host with a different port

## [v8.1.1] 2021-04-30 -- Patch Release

**Please note** changes in 8.1.1 may not yet be released in future versions, as this
is a backport/patch release on the 8.x series of releases.  Updates that are
included in the future will have a corresponding CHANGELOG entry in future releases.

### Added

- **CUMULUS-2497**
  - Created `isISOFile()` to check if a CMR file is a CMR ISO file.

### Fixed

- **CUMULUS-2512**
  - Updated ingest package S3 provider client to take additional parameter
    `remoteAltBucket` on `download` method to allow for per-file override of
    provider bucket for checksum
  - Updated @cumulus/ingest.fetchTextFile's signature to be parameterized and
    added `remoteAltBucket`to allow for an override of the passed in provider
    bucket for the source file
  - Update "eslint-plugin-import" to be pinned to 2.22.1

### Changed

- **CUMULUS-2497**
  - Changed the `@cumulus/cmrjs` package:
    - Updated `@cumulus/cmrjs/cmr-utils.getGranuleTemporalInfo()` so it now
      returns temporal info for CMR ISO 19115 SMAP XML files.
    - Updated `@cumulus/cmrjs/cmr-utils.isCmrFilename()` to include
      `isISOFile()`.

- **[2216](https://github.com/nasa/cumulus/issues/2216)**
  - Removed "node-forge", "xml-crypto" from audit whitelist, added "underscore"

## [v8.1.0] 2021-04-29

### Added

- **CUMULUS-2348**
  - The `@cumulus/api` `/granules` and `/granules/{granuleId}` endpoints now take `getRecoveryStatus` parameter
  to include recoveryStatus in result granule(s)
  - The `@cumulus/api-client.granules.getGranule` function takes a `query` parameter which can be used to
  request additional granule information.
  - Published `@cumulus/api@7.2.1-alpha.0` for dashboard testing
- **CUMULUS-2469**
  - Added `tf-modules/cumulus_distribution` module to standup a skeleton
    distribution api

## [v8.0.0] 2021-04-08

### BREAKING CHANGES

- **CUMULUS-2428**
  - Changed `/granules/bulk` to use `queueUrl` property instead of a `queueName` property for setting the queue to use for scheduling bulk granule workflows

### Notable changes

- Bulk granule operations endpoint now supports setting a custom queue for scheduling workflows via the `queueUrl` property in the request body. If provided, this value should be the full URL for an SQS queue.

### Added

- **CUMULUS-2374**
  - Add cookbok entry for queueing PostToCmr step
  - Add example workflow to go with cookbook
- **CUMULUS-2421**
  - Added **experimental** `ecs_include_docker_cleanup_cronjob` boolean variable to the Cumulus module to enable cron job to clean up docker root storage blocks in ECS cluster template for non-`device-mapper` storage drivers. Default value is `false`. This fulfills a specific user support request. This feature is otherwise untested and will remain so until we can iterate with a better, more general-purpose solution. Use of this feature is **NOT** recommended unless you are certain you need it.

- **CUMULUS-1808**
  - Add additional error messaging in `deleteSnsTrigger` to give users more context about where to look to resolve ResourceNotFound error when disabling or deleting a rule.

### Fixed

- **CUMULUS-2281**
  - Changed discover-granules task to write discovered granules directly to
    logger, instead of via environment variable. This fixes a problem where a
    large number of found granules prevents this lambda from running as an
    activity with an E2BIG error.

## [v7.2.0] 2021-03-23

### Added

- **CUMULUS-2346**
  - Added orca API endpoint to `@cumulus/api` to get recovery status
  - Add `CopyToGlacier` step to [example IngestAndPublishGranuleWithOrca workflow](https://github.com/nasa/cumulus/blob/master/example/cumulus-tf/ingest_and_publish_granule_with_orca_workflow.tf)

### Changed

- **HYRAX-357**
  - Format of NGAP OPeNDAP URL changed and by default now is referring to concept id and optionally can include short name and version of collection.
  - `addShortnameAndVersionIdToConceptId` field has been added to the config inputs of the `hyrax-metadata-updates` task

## [v7.1.0] 2021-03-12

### Notable changes

- `sync-granule` task will now properly handle syncing 0 byte files to S3
- SQS/Kinesis rules now support scheduling workflows to a custom queue via the `rule.queueUrl` property. If provided, this value should be the full URL for an SQS queue.

### Added

- `tf-modules/cumulus` module now supports a `cmr_custom_host` variable that can
  be used to set to an arbitrary  host for making CMR requests (e.g.
  `https://custom-cmr-host.com`).
- Added `buckets` variable to `tf-modules/archive`
- **CUMULUS-2345**
  - Deploy ORCA with Cumulus, see `example/cumulus-tf/orca.tf` and `example/cumulus-tf/terraform.tfvars.example`
  - Add `CopyToGlacier` step to [example IngestAndPublishGranule workflow](https://github.com/nasa/cumulus/blob/master/example/cumulus-tf/ingest_and_publish_granule_workflow.asl.json)
- **CUMULUS-2424**
  - Added `childWorkflowMeta` to `queue-pdrs` config. An object passed to this config value will be merged into a child workflow message's `meta` object. For an example of how this can be used, see `example/cumulus-tf/discover_and_queue_pdrs_with_child_workflow_meta_workflow.asl.json`.
- **CUMULUS-2427**
  - Added support for using a custom queue with SQS and Kinesis rules. Whatever queue URL is set on the `rule.queueUrl` property will be used to schedule workflows for that rule. This change allows SQS/Kinesis rules to use [any throttled queues defined for a deployment](https://nasa.github.io/cumulus/docs/data-cookbooks/throttling-queued-executions).

### Fixed

- **CUMULUS-2394**
  - Updated PDR and Granule writes to check the step function `workflow_start_time` against
      the `createdAt` field  for each record to ensure old records do not
      overwrite newer ones

### Changed

- `<prefix>-lambda-api-gateway` IAM role used by API Gateway Lambda now
  supports accessing all buckets defined in your `buckets` variable except
  "internal" buckets
- Updated the default scroll duration used in ESScrollSearch and part of the
  reconciliation report functions as a result of testing and seeing timeouts
  at its current value of 2min.
- **CUMULUS-2355**
  - Added logic to disable `/s3Credentials` endpoint based upon value for
    environment variable `DISABLE_S3_CREDENTIALS`. If set to "true", the
    endpoint will not dispense S3 credentials and instead return a message
    indicating that the endpoint has been disabled.
- **CUMULUS-2397**
  - Updated `/elasticsearch` endpoint's `reindex` function to prevent
    reindexing when source and destination indices are the same.
- **CUMULUS-2420**
  - Updated test function `waitForAsyncOperationStatus` to take a retryObject
    and use exponential backoff.  Increased the total test duration for both
    AsycOperation specs and the ReconciliationReports tests.
  - Updated the default scroll duration used in ESScrollSearch and part of the
    reconciliation report functions as a result of testing and seeing timeouts
    at its current value of 2min.
- **CUMULUS-2427**
  - Removed `queueUrl` from the parameters object for `@cumulus/message/Build.buildQueueMessageFromTemplate`
  - Removed `queueUrl` from the parameters object for `@cumulus/message/Build.buildCumulusMeta`

### Fixed

- Fixed issue in `@cumulus/ingest/S3ProviderClient.sync()` preventing 0 byte files from being synced to S3.

### Removed

- Removed variables from `tf-modules/archive`:
  - `private_buckets`
  - `protected_buckets`
  - `public_buckets`

## [v7.0.0] 2021-02-22

### BREAKING CHANGES

- **CUMULUS-2362** - Endpoints for the logs (/logs) will now throw an error unless Metrics is set up

### Added

- **CUMULUS-2345**
  - Deploy ORCA with Cumulus, see `example/cumulus-tf/orca.tf` and `example/cumulus-tf/terraform.tfvars.example`
  - Add `CopyToGlacier` step to [example IngestAndPublishGranule workflow](https://github.com/nasa/cumulus/blob/master/example/cumulus-tf/ingest_and_publish_granule_workflow.asl.json)
- **CUMULUS-2376**
  - Added `cmrRevisionId` as an optional parameter to `post-to-cmr` that will be used when publishing metadata to CMR.
- **CUMULUS-2412**
  - Adds function `getCollectionsByShortNameAndVersion` to @cumulus/cmrjs that performs a compound query to CMR to retrieve collection information on a list of collections. This replaces a series of calls to the CMR for each collection with a single call on the `/collections` endpoint and should improve performance when CMR return times are increased.

### Changed

- **CUMULUS-2362**
  - Logs endpoints only work with Metrics set up
- **CUMULUS-2376**
  - Updated `publishUMMGJSON2CMR` to take in an optional `revisionId` parameter.
  - Updated `publishUMMGJSON2CMR` to throw an error if optional `revisionId` does not match resulting revision ID.
  - Updated `publishECHO10XML2CMR` to take in an optional `revisionId` parameter.
  - Updated `publishECHO10XML2CMR` to throw an error if optional `revisionId` does not match resulting revision ID.
  - Updated `publish2CMR` to take in optional `cmrRevisionId`.
  - Updated `getWriteHeaders` to take in an optional CMR Revision ID.
  - Updated `ingestGranule` to take in an optional CMR Revision ID to pass to `getWriteHeaders`.
  - Updated `ingestUMMGranule` to take in an optional CMR Revision ID to pass to `getWriteHeaders`.
- **CUMULUS-2350**
  - Updates the examples on the `/s3credentialsREADME`, to include Python and
    JavaScript code demonstrating how to refrsh  the s3credential for
    programatic access.
- **CUMULUS-2383**
  - PostToCMR task will return CMRInternalError when a `500` status is returned from CMR

## [v6.0.0] 2021-02-16

### MIGRATION NOTES

- **CUMULUS-2255** - Cumulus has upgraded its supported version of Terraform
  from **0.12.12** to **0.13.6**. Please see the [instructions to upgrade your
  deployments](https://github.com/nasa/cumulus/blob/master/docs/upgrade-notes/upgrading-tf-version-0.13.6.md).

- **CUMULUS-2350**
  - If the  `/s3credentialsREADME`, does not appear to be working after
    deployment, [manual redeployment](https://docs.aws.amazon.com/apigateway/latest/developerguide/how-to-deploy-api-with-console.html)
    of the API-gateway stage may be necessary to finish the deployment.

### BREAKING CHANGES

- **CUMULUS-2255** - Cumulus has upgraded its supported version of Terraform from **0.12.12** to **0.13.6**.

### Added

- **CUMULUS-2291**
  - Add provider filter to Granule Inventory Report
- **CUMULUS-2300**
  - Added `childWorkflowMeta` to `queue-granules` config. Object passed to this
    value will be merged into a child workflow message's  `meta` object. For an
    example of how this can be used, see
    `example/cumulus-tf/discover_granules_workflow.asl.json`.
- **CUMULUS-2350**
  - Adds an unprotected endpoint, `/s3credentialsREADME`, to the
    s3-credentials-endpoint that displays  information on how to use the
    `/s3credentials` endpoint
- **CUMULUS-2368**
  - Add QueueWorkflow task
- **CUMULUS-2391**
  - Add reportToEms to collections.files file schema
- **CUMULUS-2395**
  - Add Core module parameter `ecs_custom_sg_ids` to Cumulus module to allow for
    custom security group mappings
- **CUMULUS-2402**
  - Officially expose `sftp()` for use in `@cumulus/sftp-client`

### Changed

- **CUMULUS-2323**
  - The sync granules task when used with the s3 provider now uses the
    `source_bucket` key in `granule.files` objects.  If incoming payloads using
    this task have a `source_bucket` value for a file using the s3 provider, the
    task will attempt to sync from the bucket defined in the file's
    `source_bucket` key instead of the `provider`.
    - Updated `S3ProviderClient.sync` to allow for an optional bucket parameter
      in support of the changed behavior.
  - Removed `addBucketToFile` and related code from sync-granules task

- **CUMULUS-2255**
  - Updated Terraform deployment code syntax for compatibility with version 0.13.6
- **CUMULUS-2321**
  - Updated API endpoint GET `/reconciliationReports/{name}` to return the
    presigned s3 URL in addition to report data

### Fixed

- Updated `hyrax-metadata-updates` task so the opendap url has Type 'USE SERVICE API'

- **CUMULUS-2310**
  - Use valid filename for reconciliation report
- **CUMULUS-2351**
  - Inventory report no longer includes the File/Granule relation object in the
    okCountByGranules key of a report.  The information is only included when a
    'Granule Not Found' report is run.

### Removed

- **CUMULUS-2364**
  - Remove the internal Cumulus logging lambda (log2elasticsearch)

## [v5.0.1] 2021-01-27

### Changed

- **CUMULUS-2344**
  - Elasticsearch API now allows you to reindex to an index that already exists
  - If using the Change Index operation and the new index doesn't exist, it will be created
  - Regarding instructions for CUMULUS-2020, you can now do a change index
    operation before a reindex operation. This will
    ensure that new data will end up in the new index while Elasticsearch is reindexing.

- **CUMULUS-2351**
  - Inventory report no longer includes the File/Granule relation object in the okCountByGranules key of a report. The information is only included when a 'Granule Not Found' report is run.

### Removed

- **CUMULUS-2367**
  - Removed `execution_cumulus_id` column from granules RDS schema and data type

## [v5.0.0] 2021-01-12

### BREAKING CHANGES

- **CUMULUS-2020**
  - Elasticsearch data mappings have been updated to improve search and the API
    has been update to reflect those changes. See Migration notes on how to
    update the Elasticsearch mappings.

### Migration notes

- **CUMULUS-2020**
  - Elasticsearch data mappings have been updated to improve search. For
    example, case insensitive searching will now work (e.g. 'MOD' and 'mod' will
    return the same granule results). To use the improved Elasticsearch queries,
    [reindex](https://nasa.github.io/cumulus-api/#reindex) to create a new index
    with the correct types. Then perform a [change
    index](https://nasa.github.io/cumulus-api/#change-index) operation to use
    the new index.
- **CUMULUS-2258**
  - Because the `egress_lambda_log_group` and
    `egress_lambda_log_subscription_filter` resource were removed from the
    `cumulus` module, new definitions for these resources must be added to
    `cumulus-tf/main.tf`. For reference on how to define these resources, see
    [`example/cumulus-tf/thin_egress_app.tf`](https://github.com/nasa/cumulus/blob/master/example/cumulus-tf/thin_egress_app.tf).
  - The `tea_stack_name` variable being passed into the `cumulus` module should be removed
- **CUMULUS-2344**
  - Regarding instructions for CUMULUS-2020, you can now do a change index operation before a reindex operation. This will
    ensure that new data will end up in the new index while Elasticsearch is reindexing.

### BREAKING CHANGES

- **CUMULUS-2020**
  - Elasticsearch data mappings have been updated to improve search and the API has been updated to reflect those changes. See Migration notes on how to update the Elasticsearch mappings.

### Added

- **CUMULUS-2318**
  - Added`async_operation_image` as `cumulus` module variable to allow for override of the async_operation container image.  Users can optionally specify a non-default docker image for use with Core async operations.
- **CUMULUS-2219**
  - Added `lzards-backup` Core task to facilitate making LZARDS backup requests in Cumulus ingest workflows
- **CUMULUS-2092**
  - Add documentation for Granule Not Found Reports
- **HYRAX-320**
  - `@cumulus/hyrax-metadata-updates`Add component URI encoding for entry title id and granule ur to allow for values with special characters in them. For example, EntryTitleId 'Sentinel-6A MF/Jason-CS L2 Advanced Microwave Radiometer (AMR-C) NRT Geophysical Parameters' Now, URLs generated from such values will be encoded correctly and parsable by HyraxInTheCloud
- **CUMULUS-1370**
  - Add documentation for Getting Started section including FAQs
- **CUMULUS-2092**
  - Add documentation for Granule Not Found Reports
- **CUMULUS-2219**
  - Added `lzards-backup` Core task to facilitate making LZARDS backup requests in Cumulus ingest workflows
- **CUMULUS-2280**
  - In local api, retry to create tables if they fail to ensure localstack has had time to start fully.
- **CUMULUS-2290**
  - Add `queryFields` to granule schema, and this allows workflow tasks to add queryable data to granule record. For reference on how to add data to `queryFields` field, see [`example/cumulus-tf/kinesis_trigger_test_workflow.tf`](https://github.com/nasa/cumulus/blob/master/example/cumulus-tf/kinesis_trigger_test_workflow.tf).
- **CUMULUS-2318**
  - Added`async_operation_image` as `cumulus` module variable to allow for override of the async_operation container image.  Users can optionally specify a non-default docker image for use with Core async operations.

### Changed

- **CUMULUS-2020**
  - Updated Elasticsearch mappings to support case-insensitive search
- **CUMULUS-2124**
  - cumulus-rds-tf terraform module now takes engine_version as an input variable.
- **CUMULUS-2279**
  - Changed the formatting of granule CMR links: instead of a link to the `/search/granules.json` endpoint, now it is a direct link to `/search/concepts/conceptid.format`
- **CUMULUS-2296**
  - Improved PDR spec compliance of `parse-pdr` by updating `@cumulus/pvl` to parse fields in a manner more consistent with the PDR ICD, with respect to numbers and dates. Anything not matching the ICD expectations, or incompatible with Javascript parsing, will be parsed as a string instead.
- **CUMULUS-2344**
  - Elasticsearch API now allows you to reindex to an index that already exists
  - If using the Change Index operation and the new index doesn't exist, it will be created

### Removed

- **CUMULUS-2258**
  - Removed `tea_stack_name` variable from `tf-modules/distribution/variables.tf` and `tf-modules/cumulus/variables.tf`
  - Removed `egress_lambda_log_group` and `egress_lambda_log_subscription_filter` resources from `tf-modules/distribution/main.tf`

## [v4.0.0] 2020-11-20

### Migration notes

- Update the name of your `cumulus_message_adapter_lambda_layer_arn` variable for the `cumulus` module to `cumulus_message_adapter_lambda_layer_version_arn`. The value of the variable should remain the same (a layer version ARN of a Lambda layer for the [`cumulus-message-adapter`](https://github.com/nasa/cumulus-message-adapter/).
- **CUMULUS-2138** - Update all workflows using the `MoveGranules` step to add `UpdateGranulesCmrMetadataFileLinksStep`that runs after it. See the example [`IngestAndPublishWorkflow`](https://github.com/nasa/cumulus/blob/master/example/cumulus-tf/ingest_and_publish_granule_workflow.asl.json) for reference.
- **CUMULUS-2251**
  - Because it has been removed from the `cumulus` module, a new resource definition for `egress_api_gateway_log_subscription_filter` must be added to `cumulus-tf/main.tf`. For reference on how to define this resource, see [`example/cumulus-tf/main.tf`](https://github.com/nasa/cumulus/blob/master/example/cumulus-tf/main.tf).

### Added

- **CUMULUS-2248**
  - Updates Integration Tests README to point to new fake provider template.
- **CUMULUS-2239**
  - Add resource declaration to create a VPC endpoint in tea-map-cache module if `deploy_to_ngap` is false.
- **CUMULUS-2063**
  - Adds a new, optional query parameter to the `/collections[&getMMT=true]` and `/collections/active[&getMMT=true]` endpoints. When a user provides a value of `true` for `getMMT` in the query parameters, the endpoint will search CMR and update each collection's results with new key `MMTLink` containing a link to the MMT (Metadata Management Tool) if a CMR collection id is found.
- **CUMULUS-2170**
  - Adds ability to filter granule inventory reports
- **CUMULUS-2211**
  - Adds `granules/bulkReingest` endpoint to `@cumulus/api`
- **CUMULUS-2251**
  - Adds `log_api_gateway_to_cloudwatch` variable to `example/cumulus-tf/variables.tf`.
  - Adds `log_api_gateway_to_cloudwatch` variable to `thin_egress_app` module definition.

### Changed

- **CUMULUS-2216**
  - `/collection` and `/collection/active` endpoints now return collections without granule aggregate statistics by default. The original behavior is preserved and can be found by including a query param of `includeStats=true` on the request to the endpoint.
  - The `es/collections` Collection class takes a new parameter includeStats. It no longer appends granule aggregate statistics to the returned results by default. One must set the new parameter to any non-false value.
- **CUMULUS-2201**
  - Update `dbIndexer` lambda to process requests in serial
  - Fixes ingestPdrWithNodeNameSpec parsePdr provider error
- **CUMULUS-2251**
  - Moves Egress Api Gateway Log Group Filter from `tf-modules/distribution/main.tf` to `example/cumulus-tf/main.tf`

### Fixed

- **CUMULUS-2251**
  - This fixes a deployment error caused by depending on the `thin_egress_app` module output for a resource count.

### Removed

- **CUMULUS-2251**
  - Removes `tea_api_egress_log_group` variable from `tf-modules/distribution/variables.tf` and `tf-modules/cumulus/variables.tf`.

### BREAKING CHANGES

- **CUMULUS-2138** - CMR metadata update behavior has been removed from the `move-granules` task into a
new `update-granules-cmr-metadata-file-links` task.
- **CUMULUS-2216**
  - `/collection` and `/collection/active` endpoints now return collections without granule aggregate statistics by default. The original behavior is preserved and can be found by including a query param of `includeStats=true` on the request to the endpoint.  This is likely to affect the dashboard only but included here for the change of behavior.
- **[1956](https://github.com/nasa/cumulus/issues/1956)**
  - Update the name of the `cumulus_message_adapter_lambda_layer_arn` output from the `cumulus-message-adapter` module to `cumulus_message_adapter_lambda_layer_version_arn`. The output value has changed from being the ARN of the Lambda layer **without a version** to the ARN of the Lambda layer **with a version**.
  - Update the variable name in the `cumulus` and `ingest` modules from `cumulus_message_adapter_lambda_layer_arn` to `cumulus_message_adapter_lambda_layer_version_arn`

## [v3.0.1] 2020-10-21

- **CUMULUS-2203**
  - Update Core tasks to use
    [cumulus-message-adapter-js](https://github.com/nasa/cumulus-message-adapter-js)
    v2.0.0 to resolve memory leak/lambda ENOMEM constant failure issue.   This
    issue caused lambdas to slowly use all memory in the run environment and
    prevented AWS from halting/restarting warmed instances when task code was
    throwing consistent errors under load.

- **CUMULUS-2232**
  - Updated versions for `ajv`, `lodash`, `googleapis`, `archiver`, and
    `@cumulus/aws-client` to remediate vulnerabilities found in SNYK scan.

### Fixed

- **CUMULUS-2233**
  - Fixes /s3credentials bug where the expiration time on the cookie was set to a time that is always expired, so authentication was never being recognized as complete by the API. Consequently, the user would end up in a redirect loop and requests to /s3credentials would never complete successfully. The bug was caused by the fact that the code setting the expiration time for the cookie was expecting a time value in milliseconds, but was receiving the expirationTime from the EarthdataLoginClient in seconds. This bug has been fixed by converting seconds into milliseconds. Unit tests were added to test that the expiration time has been converted to milliseconds and checking that the cookie's expiration time is greater than the current time.

## [v3.0.0] 2020-10-7

### MIGRATION STEPS

- **CUMULUS-2099**
  - All references to `meta.queues` in workflow configuration must be replaced with references to queue URLs from Terraform resources. See the updated [data cookbooks](https://nasa.github.io/cumulus/docs/data-cookbooks/about-cookbooks) or example [Discover Granules workflow configuration](https://github.com/nasa/cumulus/blob/master/example/cumulus-tf/discover_granules_workflow.asl.json).
  - The steps for configuring queued execution throttling have changed. See the [updated documentation](https://nasa.github.io/cumulus/docs/data-cookbooks/throttling-queued-executions).
  - In addition to the configuration for execution throttling, the internal mechanism for tracking executions by queue has changed. As a result, you should **disable any rules or workflows scheduling executions via a throttled queue** before upgrading. Otherwise, you may be at risk of having **twice as many executions** as are configured for the queue while the updated tracking is deployed. You can re-enable these rules/workflows once the upgrade is complete.

- **CUMULUS-2111**
  - **Before you re-deploy your `cumulus-tf` module**, note that the [`thin-egress-app`][thin-egress-app] is no longer deployed by default as part of the `cumulus` module, so you must add the TEA module to your deployment and manually modify your Terraform state **to avoid losing your API gateway and impacting any Cloudfront endpoints pointing to those gateways**. If you don't care about losing your API gateway and impacting Cloudfront endpoints, you can ignore the instructions for manually modifying state.

    1. Add the [`thin-egress-app`][thin-egress-app] module to your `cumulus-tf` deployment as shown in the [Cumulus example deployment](https://github.com/nasa/cumulus/tree/master/example/cumulus-tf/main.tf).

         - Note that the values for `tea_stack_name` variable to the `cumulus` module and the `stack_name` variable to the `thin_egress_app` module **must match**
         - Also, if you are specifying the `stage_name` variable to the `thin_egress_app` module, **the value of the `tea_api_gateway_stage` variable to the `cumulus` module must match it**

    2. **If you want to preserve your existing `thin-egress-app` API gateway and avoid having to update your Cloudfront endpoint for distribution, then you must follow these instructions**: <https://nasa.github.io/cumulus/docs/upgrade-notes/migrate_tea_standalone>. Otherwise, you can re-deploy as usual.

  - If you provide your own custom bucket map to TEA as a standalone module, **you must ensure that your custom bucket map includes mappings for the `protected` and `public` buckets specified in your `cumulus-tf/terraform.tfvars`, otherwise Cumulus may not be able to determine the correct distribution URL for ingested files and you may encounter errors**

- **CUMULUS-2197**
  - EMS resources are now optional, and `ems_deploy` is set to `false` by default, which will delete your EMS resources.
  - If you would like to keep any deployed EMS resources, add the `ems_deploy` variable set to `true` in your `cumulus-tf/terraform.tfvars`

### BREAKING CHANGES

- **CUMULUS-2200**
  - Changes return from 303 redirect to 200 success for `Granule Inventory`'s
    `/reconciliationReport` returns.  The user (dashboard) must read the value
    of `url` from the return to get the s3SignedURL and then download the report.
- **CUMULUS-2099**
  - `meta.queues` has been removed from Cumulus core workflow messages.
  - `@cumulus/sf-sqs-report` workflow task no longer reads the reporting queue URL from `input.meta.queues.reporting` on the incoming event. Instead, it requires that the queue URL be set as the `reporting_queue_url` environment variable on the deployed Lambda.
- **CUMULUS-2111**
  - The deployment of the `thin-egress-app` module has be removed from `tf-modules/distribution`, which is a part of the `tf-modules/cumulus` module. Thus, the `thin-egress-app` module is no longer deployed for you by default. See the migration steps for details about how to add deployment for the `thin-egress-app`.
- **CUMULUS-2141**
  - The `parse-pdr` task has been updated to respect the `NODE_NAME` property in
    a PDR's `FILE_GROUP`. If a `NODE_NAME` is present, the task will query the
    Cumulus API for a provider with that host. If a provider is found, the
    output granule from the task will contain a `provider` property containing
    that provider. If `NODE_NAME` is set but a provider with that host cannot be
    found in the API, or if multiple providers are found with that same host,
    the task will fail.
  - The `queue-granules` task has been updated to expect an optional
    `granule.provider` property on each granule. If present, the granule will be
    enqueued using that provider. If not present, the task's `config.provider`
    will be used instead.
- **CUMULUS-2197**
  - EMS resources are now optional and will not be deployed by default. See migration steps for information
    about how to deploy EMS resources.

#### CODE CHANGES

- The `@cumulus/api-client.providers.getProviders` function now takes a
  `queryStringParameters` parameter which can be used to filter the providers
  which are returned
- The `@cumulus/aws-client/S3.getS3ObjectReadStreamAsync` function has been
  removed. It read the entire S3 object into memory before returning a read
  stream, which could cause Lambdas to run out of memory. Use
  `@cumulus/aws-client/S3.getObjectReadStream` instead.
- The `@cumulus/ingest/util.lookupMimeType` function now returns `undefined`
  rather than `null` if the mime type could not be found.
- The `@cumulus/ingest/lock.removeLock` function now returns `undefined`
- The `@cumulus/ingest/granule.generateMoveFileParams` function now returns
  `source: undefined` and `target :undefined` on the response object if either could not be
  determined. Previously, `null` had been returned.
- The `@cumulus/ingest/recursion.recursion` function must now be imported using
  `const { recursion } = require('@cumulus/ingest/recursion');`
- The `@cumulus/ingest/granule.getRenamedS3File` function has been renamed to
  `listVersionedObjects`
- `@cumulus/common.http` has been removed
- `@cumulus/common/http.download` has been removed

### Added

- **CUMULUS-1855**
  - Fixed SyncGranule task to return an empty granules list when given an empty
    (or absent) granules list on input, rather than throwing an exception
- **CUMULUS-1955**
  - Added `@cumulus/aws-client/S3.getObject` to get an AWS S3 object
  - Added `@cumulus/aws-client/S3.waitForObject` to get an AWS S3 object,
    retrying, if necessary
- **CUMULUS-1961**
  - Adds `startTimestamp` and `endTimestamp` parameters to endpoint
    `reconcilationReports`.  Setting these values will filter the returned
    report to cumulus data that falls within the timestamps. It also causes the
    report to be one directional, meaning cumulus is only reconciled with CMR,
    but not the other direction. The Granules will be filtered by their
    `updatedAt` values. Collections are filtered by the updatedAt time of their
    granules, i.e. Collections with granules that are updatedAt a time between
    the time parameters will be returned in the reconciliation reports.
  - Adds `startTimestamp` and `endTimestamp` parameters to create-reconciliation-reports
    lambda function. If either of these params is passed in with a value that can be
    converted to a date object, the inter-platform comparison between Cumulus and CMR will
    be one way.  That is, collections, granules, and files will be filtered by time for
    those found in Cumulus and only those compared to the CMR holdings. For the moment
    there is not enough information to change the internal consistency check, and S3 vs
    Cumulus comparisons are unchanged by the timestamps.
- **CUMULUS-1962**
  - Adds `location` as parameter to `/reconciliationReports` endpoint. Options are `S3`
    resulting in a S3 vs. Cumulus database search or `CMR` resulting in CMR vs. Cumulus database search.
- **CUMULUS-1963**
  - Adds `granuleId` as input parameter to `/reconcilationReports`
    endpoint. Limits inputs parameters to either `collectionId` or `granuleId`
    and will fail to create the report if both are provided.  Adding granuleId
    will find collections in Cumulus by granuleId and compare those one way
    with those in CMR.
  - `/reconciliationReports` now validates any input json before starting the
    async operation and the lambda handler no longer validates input
    parameters.
- **CUMULUS-1964**
  - Reports can now be filtered on provider
- **CUMULUS-1965**
  - Adds `collectionId` parameter to the `/reconcilationReports`
    endpoint. Setting this value will limit the scope of the reconcilation
    report to only the input collectionId when comparing Cumulus and
    CMR. `collectionId` is provided an array of strings e.g. `[shortname___version, shortname2___version2]`
- **CUMULUS-2107**
  - Added a new task, `update-cmr-access-constraints`, that will set access constraints in CMR Metadata.
    Currently supports UMMG-JSON and Echo10XML, where it will configure `AccessConstraints` and
    `RestrictionFlag/RestrictionComment`, respectively.
  - Added an operator doc on how to configure and run the access constraint update workflow, which will update the metadata using the new task, and then publish the updated metadata to CMR.
  - Added an operator doc on bulk operations.
- **CUMULUS-2111**
  - Added variables to `cumulus` module:
    - `tea_api_egress_log_group`
    - `tea_external_api_endpoint`
    - `tea_internal_api_endpoint`
    - `tea_rest_api_id`
    - `tea_rest_api_root_resource_id`
    - `tea_stack_name`
  - Added variables to `distribution` module:
    - `tea_api_egress_log_group`
    - `tea_external_api_endpoint`
    - `tea_internal_api_endpoint`
    - `tea_rest_api_id`
    - `tea_rest_api_root_resource_id`
    - `tea_stack_name`
- **CUMULUS-2112**
  - Added `@cumulus/api/lambdas/internal-reconciliation-report`, so create-reconciliation-report
    lambda can create `Internal` reconciliation report
- **CUMULUS-2116**
  - Added `@cumulus/api/models/granule.unpublishAndDeleteGranule` which
  unpublishes a granule from CMR and deletes it from Cumulus, but does not
  update the record to `published: false` before deletion
- **CUMULUS-2113**
  - Added Granule not found report to reports endpoint
  - Update reports to return breakdown by Granule of files both in DynamoDB and S3
- **CUMULUS-2123**
  - Added `cumulus-rds-tf` DB cluster module to `tf-modules` that adds a
    serverless RDS Aurora/PostgreSQL database cluster to meet the PostgreSQL
    requirements for future releases.
  - Updated the default Cumulus module to take the following new required variables:
    - rds_user_access_secret_arn:
      AWS Secrets Manager secret ARN containing a JSON string of DB credentials
      (containing at least host, password, port as keys)
    - rds_security_group:
      RDS Security Group that provides connection access to the RDS cluster
  - Updated API lambdas and default ECS cluster to add them to the
    `rds_security_group` for database access
- **CUMULUS-2126**
  - The collections endpoint now writes to the RDS database
- **CUMULUS-2127**
  - Added migration to create collections relation for RDS database
- **CUMULUS-2129**
  - Added `data-migration1` Terraform module and Lambda to migrate data from Dynamo to RDS
    - Added support to Lambda for migrating collections data from Dynamo to RDS
- **CUMULUS-2155**
  - Added `rds_connection_heartbeat` to `cumulus` and `data-migration` tf
    modules.  If set to true, this diagnostic variable instructs Core's database
    code to fire off a connection 'heartbeat' query and log the timing/results
    for diagnostic purposes, and retry certain connection timeouts once.
    This option is disabled by default
- **CUMULUS-2156**
  - Support array inputs parameters for `Internal` reconciliation report
- **CUMULUS-2157**
  - Added support to `data-migration1` Lambda for migrating providers data from Dynamo to RDS
    - The migration process for providers will convert any credentials that are stored unencrypted or encrypted with an S3 keypair provider to be encrypted with a KMS key instead
- **CUMULUS-2161**
  - Rules now support an `executionNamePrefix` property. If set, any executions
    triggered as a result of that rule will use that prefix in the name of the
    execution.
  - The `QueueGranules` task now supports an `executionNamePrefix` property. Any
    executions queued by that task will use that prefix in the name of the
    execution. See the
    [example workflow](./example/cumulus-tf/discover_granules_with_execution_name_prefix_workflow.asl.json)
    for usage.
  - The `QueuePdrs` task now supports an `executionNamePrefix` config property.
    Any executions queued by that task will use that prefix in the name of the
    execution. See the
    [example workflow](./example/cumulus-tf/discover_and_queue_pdrs_with_execution_name_prefix_workflow.asl.json)
    for usage.
- **CUMULUS-2162**
  - Adds new report type to `/reconciliationReport` endpoint.  The new report
    is `Granule Inventory`. This report is a CSV file of all the granules in
    the Cumulus DB. This report will eventually replace the existing
    `granules-csv` endpoint which has been deprecated.
- **CUMULUS-2197**
  - Added `ems_deploy` variable to the `cumulus` module. This is set to false by default, except
    for our example deployment, where it is needed for integration tests.

### Changed

- Upgraded version of [TEA](https://github.com/asfadmin/thin-egress-app/) deployed with Cumulus to build 88.
- **CUMULUS-2107**
  - Updated the `applyWorkflow` functionality on the granules endpoint to take a `meta` property to pass into the workflow message.
  - Updated the `BULK_GRANULE` functionality on the granules endpoint to support the above `applyWorkflow` change.
- **CUMULUS-2111**
  - Changed `distribution_api_gateway_stage` variable for `cumulus` module to `tea_api_gateway_stage`
  - Changed `api_gateway_stage` variable for `distribution` module to `tea_api_gateway_stage`
- **CUMULUS-2224**
  - Updated `/reconciliationReport`'s file reconciliation to include `"EXTENDED METADATA"` as a valid CMR relatedUrls Type.

### Fixed

- **CUMULUS-2168**
  - Fixed issue where large number of documents (generally logs) in the
    `cumulus` elasticsearch index results in the collection granule stats
    queries failing for the collections list api endpoint
- **CUMULUS-1955**
  - Due to AWS's eventual consistency model, it was possible for PostToCMR to
    publish an earlier version of a CMR metadata file, rather than the latest
    version created in a workflow.  This fix guarantees that the latest version
    is published, as expected.
- **CUMULUS-1961**
  - Fixed `activeCollections` query only returning 10 results
- **CUMULUS-2201**
  - Fix Reconciliation Report integration test failures by waiting for collections appear
    in es list and ingesting a fake granule xml file to CMR
- **CUMULUS-2015**
  - Reduced concurrency of `QueueGranules` task. That task now has a
    `config.concurrency` option that defaults to `3`.
- **CUMULUS-2116**
  - Fixed a race condition with bulk granule delete causing deleted granules to still appear in Elasticsearch. Granules removed via bulk delete should now be removed from Elasticsearch.
- **CUMULUS-2163**
  - Remove the `public-read` ACL from the `move-granules` task
- **CUMULUS-2164**
  - Fix issue where `cumulus` index is recreated and attached to an alias if it has been previously deleted
- **CUMULUS-2195**
  - Fixed issue with redirect from `/token` not working when using a Cloudfront endpoint to access the Cumulus API with Launchpad authentication enabled. The redirect should now work properly whether you are using a plain API gateway URL or a Cloudfront endpoint pointing at an API gateway URL.
- **CUMULUS-2200**
  - Fixed issue where __in and __not queries were stripping spaces from values

### Deprecated

- **CUMULUS-1955**
  - `@cumulus/aws-client/S3.getS3Object()`
  - `@cumulus/message/Queue.getQueueNameByUrl()`
  - `@cumulus/message/Queue.getQueueName()`
- **CUMULUS-2162**
  - `@cumulus/api/endpoints/granules-csv/list()`

### Removed

- **CUMULUS-2111**
  - Removed `distribution_url` and `distribution_redirect_uri` outputs from the `cumulus` module
  - Removed variables from the `cumulus` module:
    - `distribution_url`
    - `log_api_gateway_to_cloudwatch`
    - `thin_egress_cookie_domain`
    - `thin_egress_domain_cert_arn`
    - `thin_egress_download_role_in_region_arn`
    - `thin_egress_jwt_algo`
    - `thin_egress_jwt_secret_name`
    - `thin_egress_lambda_code_dependency_archive_key`
    - `thin_egress_stack_name`
  - Removed outputs from the `distribution` module:
    - `distribution_url`
    - `internal_tea_api`
    - `rest_api_id`
    - `thin_egress_app_redirect_uri`
  - Removed variables from the `distribution` module:
    - `bucket_map_key`
    - `distribution_url`
    - `log_api_gateway_to_cloudwatch`
    - `thin_egress_cookie_domain`
    - `thin_egress_domain_cert_arn`
    - `thin_egress_download_role_in_region_arn`
    - `thin_egress_jwt_algo`
    - `thin_egress_jwt_secret_name`
    - `thin_egress_lambda_code_dependency_archive_key`
- **CUMULUS-2157**
  - Removed `providerSecretsMigration` and `verifyProviderSecretsMigration` lambdas
- Removed deprecated `@cumulus/sf-sns-report` task
- Removed code:
  - `@cumulus/aws-client/S3.calculateS3ObjectChecksum`
  - `@cumulus/aws-client/S3.getS3ObjectReadStream`
  - `@cumulus/cmrjs.getFullMetadata`
  - `@cumulus/cmrjs.getMetadata`
  - `@cumulus/common/util.isNil`
  - `@cumulus/common/util.isNull`
  - `@cumulus/common/util.isUndefined`
  - `@cumulus/common/util.lookupMimeType`
  - `@cumulus/common/util.mkdtempSync`
  - `@cumulus/common/util.negate`
  - `@cumulus/common/util.noop`
  - `@cumulus/common/util.omit`
  - `@cumulus/common/util.renameProperty`
  - `@cumulus/common/util.sleep`
  - `@cumulus/common/util.thread`
  - `@cumulus/ingest/granule.copyGranuleFile`
  - `@cumulus/ingest/granule.moveGranuleFile`
  - `@cumulus/integration-tests/api/rules.deleteRule`
  - `@cumulus/integration-tests/api/rules.getRule`
  - `@cumulus/integration-tests/api/rules.listRules`
  - `@cumulus/integration-tests/api/rules.postRule`
  - `@cumulus/integration-tests/api/rules.rerunRule`
  - `@cumulus/integration-tests/api/rules.updateRule`
  - `@cumulus/integration-tests/sfnStep.parseStepMessage`
  - `@cumulus/message/Queue.getQueueName`
  - `@cumulus/message/Queue.getQueueNameByUrl`

## v2.0.2+ Backport releases

Release v2.0.1 was the last release on the 2.0.x release series.

Changes after this version on the 2.0.x release series are limited
security/requested feature patches and will not be ported forward to future
releases unless there is a corresponding CHANGELOG entry.

For up-to-date CHANGELOG for the maintenance release branch see
[CHANGELOG.md](https://github.com/nasa/cumulus/blob/release-2.0.x/CHANGELOG.md)
from the 2.0.x branch.

For the most recent release information for the maintenance branch please see
the [release page](https://github.com/nasa/cumulus/releases)

## [v2.0.7] 2020-10-1 - [BACKPORT]

### Fixed

- CVE-2020-7720
  - Updated common `node-forge` dependency to 0.10.0 to address CVE finding

### [v2.0.6] 2020-09-25 - [BACKPORT]

### Fixed

- **CUMULUS-2168**
  - Fixed issue where large number of documents (generally logs) in the
    `cumulus` elasticsearch index results in the collection granule stats
    queries failing for the collections list api endpoint

### [v2.0.5] 2020-09-15 - [BACKPORT]

#### Added

- Added `thin_egress_stack_name` variable to `cumulus` and `distribution` Terraform modules to allow overriding the default Cloudformation stack name used for the `thin-egress-app`. **Please note that if you change/set this value for an existing deployment, it will destroy and re-create your API gateway for the `thin-egress-app`.**

#### Fixed

- Fix collection list queries. Removed fixes to collection stats, which break queries for a large number of granules.

### [v2.0.4] 2020-09-08 - [BACKPORT]

#### Changed

- Upgraded version of [TEA](https://github.com/asfadmin/thin-egress-app/) deployed with Cumulus to build 88.

### [v2.0.3] 2020-09-02 - [BACKPORT]

#### Fixed

- **CUMULUS-1961**
  - Fixed `activeCollections` query only returning 10 results

- **CUMULUS-2039**
  - Fix issue causing SyncGranules task to run out of memory on large granules

#### CODE CHANGES

- The `@cumulus/aws-client/S3.getS3ObjectReadStreamAsync` function has been
  removed. It read the entire S3 object into memory before returning a read
  stream, which could cause Lambdas to run out of memory. Use
  `@cumulus/aws-client/S3.getObjectReadStream` instead.

### [v2.0.2] 2020-08-17 - [BACKPORT]

#### CODE CHANGES

- The `@cumulus/ingest/util.lookupMimeType` function now returns `undefined`
  rather than `null` if the mime type could not be found.
- The `@cumulus/ingest/lock.removeLock` function now returns `undefined`

#### Added

- **CUMULUS-2116**
  - Added `@cumulus/api/models/granule.unpublishAndDeleteGranule` which
  unpublishes a granule from CMR and deletes it from Cumulus, but does not
  update the record to `published: false` before deletion

### Fixed

- **CUMULUS-2116**
  - Fixed a race condition with bulk granule delete causing deleted granules to still appear in Elasticsearch. Granules removed via bulk delete should now be removed from Elasticsearch.

## [v2.0.1] 2020-07-28

### Added

- **CUMULUS-1886**
  - Added `multiple sort keys` support to `@cumulus/api`
- **CUMULUS-2099**
  - `@cumulus/message/Queue.getQueueUrl` to get the queue URL specified in a Cumulus workflow message, if any.

### Fixed

- **[PR 1790](https://github.com/nasa/cumulus/pull/1790)**
  - Fixed bug with request headers in `@cumulus/launchpad-auth` causing Launchpad token requests to fail

## [v2.0.0] 2020-07-23

### BREAKING CHANGES

- Changes to the `@cumulus/api-client` package
  - The `CumulusApiClientError` class must now be imported using
    `const { CumulusApiClientError } = require('@cumulus/api-client/CumulusApiClientError')`
- The `@cumulus/sftp-client/SftpClient` class must now be imported using
  `const { SftpClient } = require('@cumulus/sftp-client');`
- Instances of `@cumulus/ingest/SftpProviderClient` no longer implicitly connect
  when `download`, `list`, or `sync` are called. You must call `connect` on the
  provider client before issuing one of those calls. Failure to do so will
  result in a "Client not connected" exception being thrown.
- Instances of `@cumulus/ingest/SftpProviderClient` no longer implicitly
  disconnect from the SFTP server when `list` is called.
- Instances of `@cumulus/sftp-client/SftpClient` must now be explicitly closed
  by calling `.end()`
- Instances of `@cumulus/sftp-client/SftpClient` no longer implicitly connect to
  the server when `download`, `unlink`, `syncToS3`, `syncFromS3`, and `list` are
  called. You must explicitly call `connect` before calling one of those
  methods.
- Changes to the `@cumulus/common` package
  - `cloudwatch-event.getSfEventMessageObject()` now returns `undefined` if the
    message could not be found or could not be parsed. It previously returned
    `null`.
  - `S3KeyPairProvider.decrypt()` now throws an exception if the bucket
    containing the key cannot be determined.
  - `S3KeyPairProvider.decrypt()` now throws an exception if the stack cannot be
    determined.
  - `S3KeyPairProvider.encrypt()` now throws an exception if the bucket
    containing the key cannot be determined.
  - `S3KeyPairProvider.encrypt()` now throws an exception if the stack cannot be
    determined.
  - `sns-event.getSnsEventMessageObject()` now returns `undefined` if it could
    not be parsed. It previously returned `null`.
  - The `aws` module has been removed.
  - The `BucketsConfig.buckets` property is now read-only and private
  - The `test-utils.validateConfig()` function now resolves to `undefined`
    rather than `true`.
  - The `test-utils.validateInput()` function now resolves to `undefined` rather
    than `true`.
  - The `test-utils.validateOutput()` function now resolves to `undefined`
    rather than `true`.
  - The static `S3KeyPairProvider.retrieveKey()` function has been removed.
- Changes to the `@cumulus/cmrjs` package
  - `@cumulus/cmrjs.constructOnlineAccessUrl()` and
    `@cumulus/cmrjs/cmr-utils.constructOnlineAccessUrl()` previously took a
    `buckets` parameter, which was an instance of
    `@cumulus/common/BucketsConfig`. They now take a `bucketTypes` parameter,
    which is a simple object mapping bucket names to bucket types. Example:
    `{ 'private-1': 'private', 'public-1': 'public' }`
  - `@cumulus/cmrjs.reconcileCMRMetadata()` and
    `@cumulus/cmrjs/cmr-utils.reconcileCMRMetadata()` now take a **required**
    `bucketTypes` parameter, which is a simple object mapping bucket names to
    bucket types. Example: `{ 'private-1': 'private', 'public-1': 'public' }`
  - `@cumulus/cmrjs.updateCMRMetadata()` and
    `@cumulus/cmrjs/cmr-utils.updateCMRMetadata()` previously took an optional
    `inBuckets` parameter, which was an instance of
    `@cumulus/common/BucketsConfig`. They now take a **required** `bucketTypes`
    parameter, which is a simple object mapping bucket names to bucket types.
    Example: `{ 'private-1': 'private', 'public-1': 'public' }`
- The minimum supported version of all published Cumulus packages is now Node
  12.18.0
  - Tasks using the `cumuluss/cumulus-ecs-task` Docker image must be updated to
    `cumuluss/cumulus-ecs-task:1.7.0`. This can be done by updating the `image`
    property of any tasks defined using the `cumulus_ecs_service` Terraform
    module.
- Changes to `@cumulus/aws-client/S3`
  - The signature of the `getObjectSize` function has changed. It now takes a
    params object with three properties:
    - **s3**: an instance of an AWS.S3 object
    - **bucket**
    - **key**
  - The `getObjectSize` function will no longer retry if the object does not
    exist
- **CUMULUS-1861**
  - `@cumulus/message/Collections.getCollectionIdFromMessage` now throws a
    `CumulusMessageError` if `collectionName` and `collectionVersion` are missing
    from `meta.collection`.   Previously this method would return
    `'undefined___undefined'` instead
  - `@cumulus/integration-tests/addCollections` now returns an array of collections that
    were added rather than the count of added collections
- **CUMULUS-1930**
  - The `@cumulus/common/util.uuid()` function has been removed
- **CUMULUS-1955**
  - `@cumulus/aws-client/S3.multipartCopyObject` now returns an object with the
    AWS `etag` of the destination object
  - `@cumulus/ingest/S3ProviderClient.list` now sets a file object's `path`
    property to `undefined` instead of `null` when the file is at the top level
    of its bucket
  - The `sync` methods of the following classes in the `@cumulus/ingest` package
    now return an object with the AWS `s3uri` and `etag` of the destination file
    (they previously returned only a string representing the S3 URI)
    - `FtpProviderClient`
    - `HttpProviderClient`
    - `S3ProviderClient`
    - `SftpProviderClient`
- **CUMULUS-1958**
  - The following methods exported from `@cumulus/cmr-js/cmr-utils` were made
    async, and added distributionBucketMap as a parameter:
    - constructOnlineAccessUrl
    - generateFileUrl
    - reconcileCMRMetadata
    - updateCMRMetadata
- **CUMULUS-1969**
  - The `DiscoverPdrs` task now expects `provider_path` to be provided at
    `event.config.provider_path`, not `event.config.collection.provider_path`
  - `event.config.provider_path` is now a required parameter of the
    `DiscoverPdrs` task
  - `event.config.collection` is no longer a parameter to the `DiscoverPdrs`
    task
  - Collections no longer support the `provider_path` property. The tasks that
    relied on that property are now referencing `config.meta.provider_path`.
    Workflows should be updated accordingly.
- **CUMULUS-1977**
  - Moved bulk granule deletion endpoint from `/bulkDelete` to
    `/granules/bulkDelete`
- **CUMULUS-1991**
  - Updated CMR metadata generation to use "Download file.hdf" (where `file.hdf` is the filename of the given resource) as the resource description instead of "File to download"
  - CMR metadata updates now respect changes to resource descriptions (previously only changes to resource URLs were respected)

### MIGRATION STEPS

- Due to an issue with the AWS API Gateway and how the Thin Egress App Cloudformation template applies updates, you may need to redeploy your
  `thin-egress-app-EgressGateway` manually as a one time migration step.    If your deployment fails with an
  error similar to:

  ```bash
  Error: Lambda function (<stack>-tf-TeaCache) returned error: ({"errorType":"HTTPError","errorMessage":"Response code 404 (Not Found)"})
  ```

  Then follow the [AWS
  instructions](https://docs.aws.amazon.com/apigateway/latest/developerguide/how-to-deploy-api-with-console.html)
  to `Redeploy a REST API to a stage` for your egress API and re-run `terraform
  apply`.

### Added

- **CUMULUS-2081**
  - Add Integrator Guide section for onboarding
  - Add helpful tips documentation

- **CUMULUS-1902**
  - Add Common Use Cases section under Operator Docs

- **CUMULUS-2058**
  - Added `lambda_processing_role_name` as an output from the `cumulus` module
    to provide the processing role name
- **CUMULUS-1417**
  - Added a `checksumFor` property to collection `files` config. Set this
    property on a checksum file's definition matching the `regex` of the target
    file. More details in the ['Data Cookbooks
    Setup'](https://nasa.github.io/cumulus/docs/next/data-cookbooks/setup)
    documentation.
  - Added `checksumFor` validation to collections model.
- **CUMULUS-1956**
  - Added `@cumulus/earthata-login-client` package
  - The `/s3credentials` endpoint that is deployed as part of distribution now
    supports authentication using tokens created by a different application. If
    a request contains the `EDL-ClientId` and `EDL-Token` headers,
    authentication will be handled using that token rather than attempting to
    use OAuth.
  - `@cumulus/earthata-login-client.getTokenUsername()` now accepts an
    `xRequestId` argument, which will be included as the `X-Request-Id` header
    when calling Earthdata Login.
  - If the `s3Credentials` endpoint is invoked with an EDL token and an
    `X-Request-Id` header, that `X-Request-Id` header will be forwarded to
    Earthata Login.
- **CUMULUS-1957**
  - If EDL token authentication is being used, and the `EDL-Client-Name` header
    is set, `@the-client-name` will be appended to the end of the Earthdata
    Login username that is used as the `RoleSessionName` of the temporary IAM
    credentials. This value will show up in the AWS S3 server access logs.
- **CUMULUS-1958**
  - Add the ability for users to specify a `bucket_map_key` to the `cumulus`
    terraform module as an override for the default .yaml values that are passed
    to TEA by Core.    Using this option *requires* that each configured
    Cumulus 'distribution' bucket (e.g. public/protected buckets) have a single
    TEA mapping.  Multiple maps per bucket are not supported.
  - Updated Generating a distribution URL, the MoveGranules task and all CMR
    reconciliation functionality to utilize the TEA bucket map override.
  - Updated deploy process to utilize a bootstrap 'tea-map-cache' lambda that
    will, after deployment of Cumulus Core's TEA instance, query TEA for all
    protected/public buckets and generate a mapping configuration used
    internally by Core.  This object is also exposed as an output of the Cumulus
    module as `distribution_bucket_map`.
- **CUMULUS-1961**
  - Replaces DynamoDB for Elasticsearch for reconciliationReportForCumulusCMR
    comparisons between Cumulus and CMR.
- **CUMULUS-1970**
  - Created the `add-missing-file-checksums` workflow task
  - Added `@cumulus/aws-client/S3.calculateObjectHash()` function
  - Added `@cumulus/aws-client/S3.getObjectReadStream()` function
- **CUMULUS-1887**
  - Add additional fields to the granule CSV download file
- **CUMULUS-2019**
  - Add `infix` search to es query builder `@cumulus/api/es/es/queries` to
    support partial matching of the keywords

### Changed

- **CUMULUS-2032**
  - Updated @cumulus/ingest/HttpProviderClient to utilize a configuration key
    `httpListTimeout` to set the default timeout for discovery HTTP/HTTPS
    requests, and updates the default for the provider to 5 minutes (300 seconds).
  - Updated the DiscoverGranules and DiscoverPDRs tasks to utilize the updated
    configuration value if set via workflow config, and updates the default for
    these tasks to 5 minutes (300 seconds).

- **CUMULUS-176**
  - The API will now respond with a 400 status code when a request body contains
    invalid JSON. It had previously returned a 500 status code.
- **CUMULUS-1861**
  - Updates Rule objects to no longer require a collection.
  - Changes the DLQ behavior for `sfEventSqsToDbRecords` and
    `sfEventSqsToDbRecordsInputQueue`. Previously failure to write a database
    record would result in lambda success, and an error log in the CloudWatch
    logs.   The lambda has been updated to manually add a record to
    the `sfEventSqsToDbRecordsDeadLetterQueue` if the granule, execution, *or*
    pdr record fails to write, in addition to the previous error logging.
- **CUMULUS-1956**
  - The `/s3credentials` endpoint that is deployed as part of distribution now
    supports authentication using tokens created by a different application. If
    a request contains the `EDL-ClientId` and `EDL-Token` headers,
    authentication will be handled using that token rather than attempting to
    use OAuth.
- **CUMULUS-1977**
  - API endpoint POST `/granules/bulk` now returns a 202 status on a successful
    response instead of a 200 response
  - API endpoint DELETE `/granules/<granule-id>` now returns a 404 status if the
    granule record was already deleted
  - `@cumulus/api/models/Granule.update()` now returns the updated granule
    record
  - Implemented POST `/granules/bulkDelete` API endpoint to support deleting
    granules specified by ID or returned by the provided query in the request
    body. If the request is successful, the endpoint returns the async operation
    ID that has been started to remove the granules.
    - To use a query in the request body, your deployment must be
      [configured to access the Elasticsearch host for ESDIS metrics](https://nasa.github.io/cumulus/docs/additional-deployment-options/cloudwatch-logs-delivery#esdis-metrics)
      in your environment
  - Added `@cumulus/api/models/Granule.getRecord()` method to return raw record
    from DynamoDB
  - Added `@cumulus/api/models/Granule.delete()` method which handles deleting
    the granule record from DynamoDB and the granule files from S3
- **CUMULUS-1982**
  - The `globalConnectionLimit` property of providers is now optional and
    defaults to "unlimited"
- **CUMULUS-1997**
  - Added optional `launchpad` configuration to `@cumulus/hyrax-metadata-updates` task config schema.
- **CUMULUS-1991**
  - `@cumulus/cmrjs/src/cmr-utils/constructOnlineAccessUrls()` now throws an error if `cmrGranuleUrlType = "distribution"` and no distribution endpoint argument is provided
- **CUMULUS-2011**
  - Reconciliation reports are now generated within an AsyncOperation
- **CUMULUS-2016**
  - Upgrade TEA to version 79

### Fixed

- **CUMULUS-1991**
  - Added missing `DISTRIBUTION_ENDPOINT` environment variable for API lambdas. This environment variable is required for API requests to move granules.

- **CUMULUS-1961**
  - Fixed granules and executions query params not getting sent to API in granule list operation in `@cumulus/api-client`

### Deprecated

- `@cumulus/aws-client/S3.calculateS3ObjectChecksum()`
- `@cumulus/aws-client/S3.getS3ObjectReadStream()`
- `@cumulus/common/log.convertLogLevel()`
- `@cumulus/collection-config-store`
- `@cumulus/common/util.sleep()`

- **CUMULUS-1930**
  - `@cumulus/common/log.convertLogLevel()`
  - `@cumulus/common/util.isNull()`
  - `@cumulus/common/util.isUndefined()`
  - `@cumulus/common/util.negate()`
  - `@cumulus/common/util.noop()`
  - `@cumulus/common/util.isNil()`
  - `@cumulus/common/util.renameProperty()`
  - `@cumulus/common/util.lookupMimeType()`
  - `@cumulus/common/util.thread()`
  - `@cumulus/common/util.mkdtempSync()`

### Removed

- The deprecated `@cumulus/common.bucketsConfigJsonObject` function has been
  removed
- The deprecated `@cumulus/common.CollectionConfigStore` class has been removed
- The deprecated `@cumulus/common.concurrency` module has been removed
- The deprecated `@cumulus/common.constructCollectionId` function has been
  removed
- The deprecated `@cumulus/common.launchpad` module has been removed
- The deprecated `@cumulus/common.LaunchpadToken` class has been removed
- The deprecated `@cumulus/common.Semaphore` class has been removed
- The deprecated `@cumulus/common.stringUtils` module has been removed
- The deprecated `@cumulus/common/aws.cloudwatchlogs` function has been removed
- The deprecated `@cumulus/common/aws.deleteS3Files` function has been removed
- The deprecated `@cumulus/common/aws.deleteS3Object` function has been removed
- The deprecated `@cumulus/common/aws.dynamodb` function has been removed
- The deprecated `@cumulus/common/aws.dynamodbDocClient` function has been
  removed
- The deprecated `@cumulus/common/aws.getExecutionArn` function has been removed
- The deprecated `@cumulus/common/aws.headObject` function has been removed
- The deprecated `@cumulus/common/aws.listS3ObjectsV2` function has been removed
- The deprecated `@cumulus/common/aws.parseS3Uri` function has been removed
- The deprecated `@cumulus/common/aws.promiseS3Upload` function has been removed
- The deprecated `@cumulus/common/aws.recursivelyDeleteS3Bucket` function has
  been removed
- The deprecated `@cumulus/common/aws.s3CopyObject` function has been removed
- The deprecated `@cumulus/common/aws.s3ObjectExists` function has been removed
- The deprecated `@cumulus/common/aws.s3PutObject` function has been removed
- The deprecated `@cumulus/common/bucketsConfigJsonObject` function has been
  removed
- The deprecated `@cumulus/common/CloudWatchLogger` class has been removed
- The deprecated `@cumulus/common/collection-config-store.CollectionConfigStore`
  class has been removed
- The deprecated `@cumulus/common/collection-config-store.constructCollectionId`
  function has been removed
- The deprecated `@cumulus/common/concurrency.limit` function has been removed
- The deprecated `@cumulus/common/concurrency.mapTolerant` function has been
  removed
- The deprecated `@cumulus/common/concurrency.promiseUrl` function has been
  removed
- The deprecated `@cumulus/common/concurrency.toPromise` function has been
  removed
- The deprecated `@cumulus/common/concurrency.unless` function has been removed
- The deprecated `@cumulus/common/config.parseConfig` function has been removed
- The deprecated `@cumulus/common/config.resolveResource` function has been
  removed
- The deprecated `@cumulus/common/DynamoDb.get` function has been removed
- The deprecated `@cumulus/common/DynamoDb.scan` function has been removed
- The deprecated `@cumulus/common/FieldPattern` class has been removed
- The deprecated `@cumulus/common/launchpad.getLaunchpadToken` function has been
  removed
- The deprecated `@cumulus/common/launchpad.validateLaunchpadToken` function has
  been removed
- The deprecated `@cumulus/common/LaunchpadToken` class has been removed
- The deprecated `@cumulus/common/message.buildCumulusMeta` function has been
  removed
- The deprecated `@cumulus/common/message.buildQueueMessageFromTemplate`
  function has been removed
- The deprecated `@cumulus/common/message.getCollectionIdFromMessage` function
  has been removed
- The deprecated `@cumulus/common/message.getMaximumExecutions` function has
  been removed
- The deprecated `@cumulus/common/message.getMessageExecutionArn` function has
  been removed
- The deprecated `@cumulus/common/message.getMessageExecutionName` function has
  been removed
- The deprecated `@cumulus/common/message.getMessageFromTemplate` function has
  been removed
- The deprecated `@cumulus/common/message.getMessageGranules` function has been
  removed
- The deprecated `@cumulus/common/message.getMessageStateMachineArn` function
  has been removed
- The deprecated `@cumulus/common/message.getQueueName` function has been
  removed
- The deprecated `@cumulus/common/message.getQueueNameByUrl` function has been
  removed
- The deprecated `@cumulus/common/message.hasQueueAndExecutionLimit` function
  has been removed
- The deprecated `@cumulus/common/Semaphore` class has been removed
- The deprecated `@cumulus/common/string.globalReplace` function has been removed
- The deprecated `@cumulus/common/string.isNonEmptyString` function has been
  removed
- The deprecated `@cumulus/common/string.isValidHostname` function has been
  removed
- The deprecated `@cumulus/common/string.match` function has been removed
- The deprecated `@cumulus/common/string.matches` function has been removed
- The deprecated `@cumulus/common/string.replace` function has been removed
- The deprecated `@cumulus/common/string.toLower` function has been removed
- The deprecated `@cumulus/common/string.toUpper` function has been removed
- The deprecated `@cumulus/common/testUtils.getLocalstackEndpoint` function has been removed
- The deprecated `@cumulus/common/util.setErrorStack` function has been removed
- The `@cumulus/common/util.uuid` function has been removed
- The deprecated `@cumulus/common/workflows.getWorkflowArn` function has been
  removed
- The deprecated `@cumulus/common/workflows.getWorkflowFile` function has been
  removed
- The deprecated `@cumulus/common/workflows.getWorkflowList` function has been
  removed
- The deprecated `@cumulus/common/workflows.getWorkflowTemplate` function has
  been removed
- `@cumulus/aws-client/StepFunctions.toSfnExecutionName()`
- `@cumulus/aws-client/StepFunctions.fromSfnExecutionName()`
- `@cumulus/aws-client/StepFunctions.getExecutionArn()`
- `@cumulus/aws-client/StepFunctions.getExecutionUrl()`
- `@cumulus/aws-client/StepFunctions.getStateMachineArn()`
- `@cumulus/aws-client/StepFunctions.pullStepFunctionEvent()`
- `@cumulus/common/test-utils/throttleOnce()`
- `@cumulus/integration-tests/api/distribution.invokeApiDistributionLambda()`
- `@cumulus/integration-tests/api/distribution.getDistributionApiRedirect()`
- `@cumulus/integration-tests/api/distribution.getDistributionApiFileStream()`

## [v1.24.0] 2020-06-03

### BREAKING CHANGES

- **CUMULUS-1969**
  - The `DiscoverPdrs` task now expects `provider_path` to be provided at
    `event.config.provider_path`, not `event.config.collection.provider_path`
  - `event.config.provider_path` is now a required parameter of the
    `DiscoverPdrs` task
  - `event.config.collection` is no longer a parameter to the `DiscoverPdrs`
    task
  - Collections no longer support the `provider_path` property. The tasks that
    relied on that property are now referencing `config.meta.provider_path`.
    Workflows should be updated accordingly.

- **CUMULUS-1997**
  - `@cumulus/cmr-client/CMRSearchConceptQueue` parameters have been changed to take a `cmrSettings` object containing clientId, provider, and auth information. This can be generated using `@cumulus/cmrjs/cmr-utils/getCmrSettings`. The `cmrEnvironment` variable has been removed.

### Added

- **CUMULUS-1800**
  - Added task configuration setting named `syncChecksumFiles` to the
    SyncGranule task. This setting is `false` by default, but when set to
    `true`, all checksum files associated with data files that are downloaded
    will be downloaded as well.
- **CUMULUS-1952**
  - Updated HTTP(S) provider client to accept username/password for Basic authorization. This change adds support for Basic Authorization such as Earthdata login redirects to ingest (i.e. as implemented in SyncGranule), but not to discovery (i.e. as implemented in DiscoverGranules). Discovery still expects the provider's file system to be publicly accessible, but not the individual files and their contents.
  - **NOTE**: Using this in combination with the HTTP protocol may expose usernames and passwords to intermediary network entities. HTTPS is highly recommended.
- **CUMULUS-1997**
  - Added optional `launchpad` configuration to `@cumulus/hyrax-metadata-updates` task config schema.

### Fixed

- **CUMULUS-1997**
  - Updated all CMR operations to use configured authentication scheme
- **CUMULUS-2010**
  - Updated `@cumulus/api/launchpadSaml` to support multiple userGroup attributes from the SAML response

## [v1.23.2] 2020-05-22

### BREAKING CHANGES

- Updates to the Cumulus archive API:
  - All endpoints now return a `401` response instead of a `403` for any request where the JWT passed as a Bearer token is invalid.
  - POST `/refresh` and DELETE `/token/<token>` endpoints now return a `401` response for requests with expired tokens

- **CUMULUS-1894**
  - `@cumulus/ingest/granule.handleDuplicateFile()`
    - The `copyOptions` parameter has been removed
    - An `ACL` parameter has been added
  - `@cumulus/ingest/granule.renameS3FileWithTimestamp()`
    - Now returns `undefined`

- **CUMULUS-1896**
  Updated all Cumulus core lambdas to utilize the new message adapter streaming interface via [cumulus-message-adapter-js v1.2.0](https://github.com/nasa/cumulus-message-adapter-js/releases/tag/v1.2.0).   Users of this version of Cumulus (or later) must utilize version 1.3.0 or greater of the [cumulus-message-adapter](https://github.com/nasa/cumulus-message-adapter) to support core lambdas.

- **CUMULUS-1912**
  - `@cumulus/api` reconciliationReports list endpoint returns a list of reconciliationReport records instead of S3Uri.

- **CUMULUS-1969**
  - The `DiscoverGranules` task now expects `provider_path` to be provided at
    `event.config.provider_path`, not `event.config.collection.provider_path`
  - `config.provider_path` is now a required parameter of the `DiscoverGranules`
    task

### MIGRATION STEPS

- To take advantage of the new TTL-based access token expiration implemented in CUMULUS-1777 (see notes below) and clear out existing records in your access tokens table, do the following:
  1. Log out of any active dashboard sessions
  2. Use the AWS console or CLI to delete your `<prefix>-AccessTokensTable` DynamoDB table
  3. [Re-deploy your `data-persistence` module](https://nasa.github.io/cumulus/docs/deployment/upgrade-readme#update-data-persistence-resources), which should re-create the `<prefix>-AccessTokensTable` DynamoDB table
  4. Return to using the Cumulus API/dashboard as normal
- This release requires the Cumulus Message Adapter layer deployed with Cumulus Core to be at least 1.3.0, as the core lambdas have updated to [cumulus-message-adapter-js v1.2.0](https://github.com/nasa/cumulus-message-adapter-js/releases/tag/v1.2.0) and the new CMA interface.  As a result, users should:
  1. Follow the [Cumulus Message Adapter (CMA) deployment instructions](https://nasa.github.io/cumulus/docs/deployment/deployment-readme#deploy-the-cumulus-message-adapter-layer) and install a CMA layer version >=1.3.0
  2. If you are using any custom Node.js Lambdas in your workflows **and** the Cumulus CMA layer/`cumulus-message-adapter-js`, you must update your lambda to use [cumulus-message-adapter-js v1.2.0](https://github.com/nasa/cumulus-message-adapter-js/releases/tag/v1.2.0) and follow the migration instructions in the release notes. Prior versions of `cumulus-message-adapter-js` are not compatible with CMA >= 1.3.0.
- Migrate existing s3 reconciliation report records to database (CUMULUS-1911):
  - After update your `data persistence` module and Cumulus resources, run the command:

  ```bash
  ./node_modules/.bin/cumulus-api migrate --stack `<your-terraform-deployment-prefix>` --migrationVersion migration5
  ```

### Added

- Added a limit for concurrent Elasticsearch requests when doing an index from database operation
- Added the `es_request_concurrency` parameter to the archive and cumulus Terraform modules

- **CUMULUS-1995**
  - Added the `es_index_shards` parameter to the archive and cumulus Terraform modules to configure the number of shards for the ES index
    - If you have an existing ES index, you will need to [reindex](https://nasa.github.io/cumulus-api/#reindex) and then [change index](https://nasa.github.io/cumulus-api/#change-index) to take advantage of shard updates

- **CUMULUS-1894**
  - Added `@cumulus/aws-client/S3.moveObject()`

- **CUMULUS-1911**
  - Added ReconciliationReports table
  - Updated CreateReconciliationReport lambda to save Reconciliation Report records to database
  - Updated dbIndexer and IndexFromDatabase lambdas to index Reconciliation Report records to Elasticsearch
  - Added migration_5 to migrate existing s3 reconciliation report records to database and Elasticsearch
  - Updated `@cumulus/api` package, `tf-modules/archive` and `tf-modules/data-persistence` Terraform modules

- **CUMULUS-1916**
  - Added util function for seeding reconciliation reports when running API locally in dashboard

### Changed

- **CUMULUS-1777**
  - The `expirationTime` property is now a **required field** of the access tokens model.
  - Updated the `AccessTokens` table to set a [TTL](https://docs.aws.amazon.com/amazondynamodb/latest/developerguide/howitworks-ttl.html) on the `expirationTime` field in `tf-modules/data-persistence/dynamo.tf`. As a result, access token records in this table whose `expirationTime` has passed should be **automatically deleted by DynamoDB**.
  - Updated all code creating access token records in the Dynamo `AccessTokens` table to set the `expirationTime` field value in seconds from the epoch.
- **CUMULUS-1912**
  - Updated reconciliationReports endpoints to query against Elasticsearch, delete report from both database and s3
  - Added `@cumulus/api-client/reconciliationReports`
- **CUMULUS-1999**
  - Updated `@cumulus/common/util.deprecate()` so that only a single deprecation notice is printed for each name/version combination

### Fixed

- **CUMULUS-1894**
  - The `SyncGranule` task can now handle files larger than 5 GB
- **CUMULUS-1987**
  - `Remove granule from CMR` operation in `@cumulus/api` now passes token to CMR when fetching granule metadata, allowing removal of private granules
- **CUMULUS-1993**
  - For a given queue, the `sqs-message-consumer` Lambda will now only schedule workflows for rules matching the queue **and the collection information in each queue message (if any)**
    - The consumer also now only reads each queue message **once per Lambda invocation**, whereas previously each message was read **once per queue rule per Lambda invocation**
  - Fixed bug preventing the deletion of multiple SNS rules that share the same SNS topic

### Deprecated

- **CUMULUS-1894**
  - `@cumulus/ingest/granule.copyGranuleFile()`
  - `@cumulus/ingest/granule.moveGranuleFile()`

- **CUMULUS-1987** - Deprecated the following functions:
  - `@cumulus/cmrjs/getMetadata(cmrLink)` -> `@cumulus/cmr-client/CMR.getGranuleMetadata(cmrLink)`
  - `@cumulus/cmrjs/getFullMetadata(cmrLink)`

## [v1.22.1] 2020-05-04

**Note**: v1.22.0 was not released as a package due to npm/release concerns.  Users upgrading to 1.22.x should start with 1.22.1

### Added

- **CUMULUS-1894**
  - Added `@cumulus/aws-client/S3.multipartCopyObject()`
- **CUMULUS-408**
  - Added `certificateUri` field to provider schema. This optional field allows operators to specify an S3 uri to a CA bundle to use for HTTPS requests.
- **CUMULUS-1787**
  - Added `collections/active` endpoint for returning collections with active granules in `@cumulus/api`
- **CUMULUS-1799**
  - Added `@cumulus/common/stack.getBucketsConfigKey()` to return the S3 key for the buckets config object
  - Added `@cumulus/common/workflows.getWorkflowFileKey()` to return the S3 key for a workflow definition object
  - Added `@cumulus/common/workflows.getWorkflowsListKeyPrefix()` to return the S3 key prefix for objects containing workflow definitions
  - Added `@cumulus/message` package containing utilities for building and parsing Cumulus messages
- **CUMULUS-1850**
  - Added `@cumulus/aws-client/Kinesis.describeStream()` to get a Kinesis stream description
- **CUMULUS-1853**
  - Added `@cumulus/integration-tests/collections.createCollection()`
  - Added `@cumulus/integration-tests/executions.findExecutionArn()`
  - Added `@cumulus/integration-tests/executions.getExecutionWithStatus()`
  - Added `@cumulus/integration-tests/granules.getGranuleWithStatus()`
  - Added `@cumulus/integration-tests/providers.createProvider()`
  - Added `@cumulus/integration-tests/rules.createOneTimeRule()`

### Changed

- **CUMULUS-1682**
  - Moved all `@cumulus/ingest/parse-pdr` code into the `parse-pdr` task as it had become tightly coupled with that task's handler and was not used anywhere else. Unit tests also restored.
- **CUMULUS-1820**
  - Updated the Thin Egress App module used in `tf-modules/distribution/main.tf` to build 74. [See the release notes](https://github.com/asfadmin/thin-egress-app/releases/tag/tea-build.74).
- **CUMULUS-1852**
  - Updated POST endpoints for `/collections`, `/providers`, and `/rules` to log errors when returning a 500 response
  - Updated POST endpoint for `/collections`:
    - Return a 400 response when the `name` or `version` fields are missing
    - Return a 409 response if the collection already exists
    - Improved error messages to be more explicit
  - Updated POST endpoint for `/providers`:
    - Return a 400 response if the `host` field value is invalid
    - Return a 409 response if the provider already exists
  - Updated POST endpoint for `/rules`:
    - Return a 400 response if rule `name` is invalid
    - Return a 400 response if rule `type` is invalid
- **CUMULUS-1891**
  - Updated the following endpoints using async operations to return a 503 error if the ECS task  cannot be started and a 500 response for a non-specific error:
    - POST `/replays`
    - POST `/bulkDelete`
    - POST `/elasticsearch/index-from-database`
    - POST `/granules/bulk`

### Fixed

- **CUMULUS-408**
  - Fixed HTTPS discovery and ingest.

- **CUMULUS-1850**
  - Fixed a bug in Kinesis event processing where the message consumer would not properly filter available rules based on the collection information in the event and the Kinesis stream ARN

- **CUMULUS-1853**
  - Fixed a bug where attempting to create a rule containing a payload property
    would fail schema validation.

- **CUMULUS-1854**
  - Rule schema is validated before starting workflows or creating event source mappings

- **CUMULUS-1974**
  - Fixed @cumulus/api webpack config for missing underscore object due to underscore update

- **CUMULUS-2210**
  - Fixed `cmr_oauth_provider` variable not being propagated to reconciliation reports

### Deprecated

- **CUMULUS-1799** - Deprecated the following code. For cases where the code was moved into another package, the new code location is noted:
  - `@cumulus/aws-client/StepFunctions.fromSfnExecutionName()`
  - `@cumulus/aws-client/StepFunctions.toSfnExecutionName()`
  - `@cumulus/aws-client/StepFunctions.getExecutionArn()` -> `@cumulus/message/Executions.buildExecutionArn()`
  - `@cumulus/aws-client/StepFunctions.getExecutionUrl()` -> `@cumulus/message/Executions.getExecutionUrlFromArn()`
  - `@cumulus/aws-client/StepFunctions.getStateMachineArn()` -> `@cumulus/message/Executions.getStateMachineArnFromExecutionArn()`
  - `@cumulus/aws-client/StepFunctions.pullStepFunctionEvent()` -> `@cumulus/message/StepFunctions.pullStepFunctionEvent()`
  - `@cumulus/common/bucketsConfigJsonObject()`
  - `@cumulus/common/CloudWatchLogger`
  - `@cumulus/common/collection-config-store/CollectionConfigStore` -> `@cumulus/collection-config-store`
  - `@cumulus/common/collection-config-store.constructCollectionId()` -> `@cumulus/message/Collections.constructCollectionId`
  - `@cumulus/common/concurrency.limit()`
  - `@cumulus/common/concurrency.mapTolerant()`
  - `@cumulus/common/concurrency.promiseUrl()`
  - `@cumulus/common/concurrency.toPromise()`
  - `@cumulus/common/concurrency.unless()`
  - `@cumulus/common/config.buildSchema()`
  - `@cumulus/common/config.parseConfig()`
  - `@cumulus/common/config.resolveResource()`
  - `@cumulus/common/config.resourceToArn()`
  - `@cumulus/common/FieldPattern`
  - `@cumulus/common/launchpad.getLaunchpadToken()` -> `@cumulus/launchpad-auth/index.getLaunchpadToken()`
  - `@cumulus/common/LaunchpadToken` -> `@cumulus/launchpad-auth/LaunchpadToken`
  - `@cumulus/common/launchpad.validateLaunchpadToken()` -> `@cumulus/launchpad-auth/index.validateLaunchpadToken()`
  - `@cumulus/common/message.buildCumulusMeta()` -> `@cumulus/message/Build.buildCumulusMeta()`
  - `@cumulus/common/message.buildQueueMessageFromTemplate()` -> `@cumulus/message/Build.buildQueueMessageFromTemplate()`
  - `@cumulus/common/message.getCollectionIdFromMessage()` -> `@cumulus/message/Collections.getCollectionIdFromMessage()`
  - `@cumulus/common/message.getMessageExecutionArn()` -> `@cumulus/message/Executions.getMessageExecutionArn()`
  - `@cumulus/common/message.getMessageExecutionName()` -> `@cumulus/message/Executions.getMessageExecutionName()`
  - `@cumulus/common/message.getMaximumExecutions()` -> `@cumulus/message/Queue.getMaximumExecutions()`
  - `@cumulus/common/message.getMessageFromTemplate()`
  - `@cumulus/common/message.getMessageStateMachineArn()` -> `@cumulus/message/Executions.getMessageStateMachineArn()`)
  - `@cumulus/common/message.getMessageGranules()` -> `@cumulus/message/Granules.getMessageGranules()`
  - `@cumulus/common/message.getQueueNameByUrl()` -> `@cumulus/message/Queue.getQueueNameByUrl()`
  - `@cumulus/common/message.getQueueName()` -> `@cumulus/message/Queue.getQueueName()`)
  - `@cumulus/common/message.hasQueueAndExecutionLimit()` -> `@cumulus/message/Queue.hasQueueAndExecutionLimit()`
  - `@cumulus/common/Semaphore`
  - `@cumulus/common/test-utils.throttleOnce()`
  - `@cumulus/common/workflows.getWorkflowArn()`
  - `@cumulus/common/workflows.getWorkflowFile()`
  - `@cumulus/common/workflows.getWorkflowList()`
  - `@cumulus/common/workflows.getWorkflowTemplate()`
  - `@cumulus/integration-tests/sfnStep/SfnStep.parseStepMessage()` -> `@cumulus/message/StepFunctions.parseStepMessage()`
- **CUMULUS-1858** - Deprecated the following functions.
  - `@cumulus/common/string.globalReplace()`
  - `@cumulus/common/string.isNonEmptyString()`
  - `@cumulus/common/string.isValidHostname()`
  - `@cumulus/common/string.match()`
  - `@cumulus/common/string.matches()`
  - `@cumulus/common/string.replace()`
  - `@cumulus/common/string.toLower()`
  - `@cumulus/common/string.toUpper()`

### Removed

- **CUMULUS-1799**: Deprecated code removals:
  - Removed from `@cumulus/common/aws`:
    - `pullStepFunctionEvent()`
  - Removed `@cumulus/common/sfnStep`
  - Removed `@cumulus/common/StepFunctions`

## [v1.21.0] 2020-03-30

### PLEASE NOTE

- **CUMULUS-1762**: the `messageConsumer` for `sns` and `kinesis`-type rules now fetches
  the collection information from the message. You should ensure that your rule's collection
  name and version match what is in the message for these ingest messages to be processed.
  If no matching rule is found, an error will be thrown and logged in the
  `messageConsumer` Lambda function's log group.

### Added

- **CUMULUS-1629**`
  - Updates discover-granules task to respect/utilize duplicateHandling configuration such that
    - skip:               Duplicates will be filtered from the granule list
    - error:              Duplicates encountered will result in step failure
    - replace, version:   Duplicates will be ignored and handled as normal.
  - Adds a new copy of the API lambda `PrivateApiLambda()` which is configured to not require authentication. This Lambda is not connected to an API gateway
  - Adds `@cumulus/api-client` with functions for use by workflow lambdas to call the API when needed

- **CUMULUS-1732**
  - Added Python task/activity workflow and integration test (`PythonReferenceSpec`) to test `cumulus-message-adapter-python`and `cumulus-process-py` integration.
- **CUMULUS-1795**
  - Added an IAM policy on the Cumulus EC2 creation to enable SSM when the `deploy_to_ngap` flag is true

### Changed

- **CUMULUS-1762**
  - the `messageConsumer` for `sns` and `kinesis`-type rules now fetches the collection
    information from the message.

### Deprecated

- **CUMULUS-1629**
  - Deprecate `granulesApi`, `rulesApi`, `emsApi`, `executionsAPI` from `@cumulus/integration-test/api` in favor of code moved to `@cumulus/api-client`

### Removed

- **CUMULUS-1799**: Deprecated code removals
  - Removed deprecated method `@cumulus/api/models/Granule.createGranulesFromSns()`
  - Removed deprecated method `@cumulus/api/models/Granule.removeGranuleFromCmr()`
  - Removed from `@cumulus/common/aws`:
    - `apigateway()`
    - `buildS3Uri()`
    - `calculateS3ObjectChecksum()`
    - `cf()`
    - `cloudwatch()`
    - `cloudwatchevents()`
    - `cloudwatchlogs()`
    - `createAndWaitForDynamoDbTable()`
    - `createQueue()`
    - `deleteSQSMessage()`
    - `describeCfStackResources()`
    - `downloadS3File()`
    - `downloadS3Files()`
    - `DynamoDbSearchQueue` class
    - `dynamodbstreams()`
    - `ec2()`
    - `ecs()`
    - `fileExists()`
    - `findResourceArn()`
    - `fromSfnExecutionName()`
    - `getFileBucketAndKey()`
    - `getJsonS3Object()`
    - `getQueueUrl()`
    - `getObjectSize()`
    - `getS3ObjectReadStream()`
    - `getSecretString()`
    - `getStateMachineArn()`
    - `headObject()`
    - `isThrottlingException()`
    - `kinesis()`
    - `lambda()`
    - `listS3Objects()`
    - `promiseS3Upload()`
    - `publishSnsMessage()`
    - `putJsonS3Object()`
    - `receiveSQSMessages()`
    - `s3CopyObject()`
    - `s3GetObjectTagging()`
    - `s3Join()`
    - `S3ListObjectsV2Queue` class
    - `s3TagSetToQueryString()`
    - `s3PutObjectTagging()`
    - `secretsManager()`
    - `sendSQSMessage()`
    - `sfn()`
    - `sns()`
    - `sqs()`
    - `sqsQueueExists()`
    - `toSfnExecutionName()`
    - `uploadS3FileStream()`
    - `uploadS3Files()`
    - `validateS3ObjectChecksum()`
  - Removed `@cumulus/common/CloudFormationGateway` class
  - Removed `@cumulus/common/concurrency/Mutex` class
  - Removed `@cumulus/common/errors`
  - Removed `@cumulus/common/sftp`
  - Removed `@cumulus/common/string.unicodeEscape`
  - Removed `@cumulus/cmrjs/cmr-utils.getGranuleId()`
  - Removed `@cumulus/cmrjs/cmr-utils.getCmrFiles()`
  - Removed `@cumulus/cmrjs/cmr/CMR` class
  - Removed `@cumulus/cmrjs/cmr/CMRSearchConceptQueue` class
  - Removed `@cumulus/cmrjs/utils.getHost()`
  - Removed `@cumulus/cmrjs/utils.getIp()`
  - Removed `@cumulus/cmrjs/utils.hostId()`
  - Removed `@cumulus/cmrjs/utils/ummVersion()`
  - Removed `@cumulus/cmrjs/utils.updateToken()`
  - Removed `@cumulus/cmrjs/utils.validateUMMG()`
  - Removed `@cumulus/ingest/aws.getEndpoint()`
  - Removed `@cumulus/ingest/aws.getExecutionUrl()`
  - Removed `@cumulus/ingest/aws/invoke()`
  - Removed `@cumulus/ingest/aws/CloudWatch` class
  - Removed `@cumulus/ingest/aws/ECS` class
  - Removed `@cumulus/ingest/aws/Events` class
  - Removed `@cumulus/ingest/aws/SQS` class
  - Removed `@cumulus/ingest/aws/StepFunction` class
  - Removed `@cumulus/ingest/util.normalizeProviderPath()`
  - Removed `@cumulus/integration-tests/index.listCollections()`
  - Removed `@cumulus/integration-tests/index.listProviders()`
  - Removed `@cumulus/integration-tests/index.rulesList()`
  - Removed `@cumulus/integration-tests/api/api.addCollectionApi()`

## [v1.20.0] 2020-03-12

### BREAKING CHANGES

- **CUMULUS-1714**
  - Changed the format of the message sent to the granule SNS Topic. Message includes the granule record under `record` and the type of event under `event`. Messages with `deleted` events will have the record that was deleted with a `deletedAt` timestamp. Options for `event` are `Create | Update | Delete`
- **CUMULUS-1769** - `deploy_to_ngap` is now a **required** variable for the `tf-modules/cumulus` module. **For those deploying to NGAP environments, this variable should always be set to `true`.**

### Notable changes

- **CUMULUS-1739** - You can now exclude Elasticsearch from your `tf-modules/data-persistence` deployment (via `include_elasticsearch = false`) and your `tf-modules/cumulus` module will still deploy successfully.

- **CUMULUS-1769** - If you set `deploy_to_ngap = true` for the `tf-modules/archive` Terraform module, **you can only deploy your archive API gateway as `PRIVATE`**, not `EDGE`.

### Added

- Added `@cumulus/aws-client/S3.getS3ObjectReadStreamAsync()` to deal with S3 eventual consistency issues by checking for the existence an S3 object with retries before getting a readable stream for that object.
- **CUMULUS-1769**
  - Added `deploy_to_ngap` boolean variable for the `tf-modules/cumulus` and `tf-modules/archive` Terraform modules. This variable is required. **For those deploying to NGAP environments, this variable should always be set to `true`.**
- **HYRAX-70**
  - Add the hyrax-metadata-update task

### Changed

- [`AccessToken.get()`](https://github.com/nasa/cumulus/blob/master/packages/api/models/access-tokens.js) now enforces [strongly consistent reads from DynamoDB](https://docs.aws.amazon.com/amazondynamodb/latest/developerguide/HowItWorks.ReadConsistency.html)
- **CUMULUS-1739**
  - Updated `tf-modules/data-persistence` to make Elasticsearch alarm resources and outputs conditional on the `include_elasticsearch` variable
  - Updated `@cumulus/aws-client/S3.getObjectSize` to include automatic retries for any failures from `S3.headObject`
- **CUMULUS-1784**
  - Updated `@cumulus/api/lib/DistributionEvent.remoteIP()` to parse the IP address in an S3 access log from the `A-sourceip` query parameter if present, otherwise fallback to the original parsing behavior.
- **CUMULUS-1768**
  - The `stats/summary` endpoint reports the distinct collections for the number of granules reported

### Fixed

- **CUMULUS-1739** - Fixed the `tf-modules/cumulus` and `tf-modules/archive` modules to make these Elasticsearch variables truly optional:
  - `elasticsearch_domain_arn`
  - `elasticsearch_hostname`
  - `elasticsearch_security_group_id`

- **CUMULUS-1768**
  - Fixed the `stats/` endpoint so that data is correctly filtered by timestamp and `processingTime` is calculated correctly.

- **CUMULUS-1769**
  - In the `tf-modules/archive` Terraform module, the `lifecycle` block ignoring changes to the `policy` of the archive API gateway is now only enforced if `deploy_to_ngap = true`. This fixes a bug where users deploying outside of NGAP could not update their API gateway's resource policy when going from `PRIVATE` to `EDGE`, preventing their API from being accessed publicly.

- **CUMULUS-1775**
  - Fix/update api endpoint to use updated google auth endpoints such that it will work with new accounts

### Removed

- **CUMULUS-1768**
  - Removed API endpoints `stats/histogram` and `stats/average`. All advanced stats needs should be acquired from Cloud Metrics or similarly configured ELK stack.

## [v1.19.0] 2020-02-28

### BREAKING CHANGES

- **CUMULUS-1736**
  - The `@cumulus/discover-granules` task now sets the `dataType` of discovered
    granules based on the `name` of the configured collection, not the
    `dataType`.
  - The config schema of the `@cumulus/discover-granules` task now requires that
    collections contain a `version`.
  - The `@cumulus/sync-granule` task will set the `dataType` and `version` of a
    granule based on the configured collection if those fields are not already
    set on the granule. Previously it was using the `dataType` field of the
    configured collection, then falling back to the `name` field of the
    collection. This update will just use the `name` field of the collection to
    set the `dataType` field of the granule.

- **CUMULUS-1446**
  - Update the `@cumulus/integration-tests/api/executions.getExecution()`
    function to parse the response and return the execution, rather than return
    the full API response.

- **CUMULUS-1672**
  - The `cumulus` Terraform module in previous releases set a
    `Deployment = var.prefix` tag on all resources that it managed. In this
    release, a `tags` input variable has been added to the `cumulus` Terraform
    module to allow resource tagging to be customized. No default tags will be
    applied to Cumulus-managed resources. To replicate the previous behavior,
    set `tags = { Deployment: var.prefix }` as an input variable for the
    `cumulus` Terraform module.

- **CUMULUS-1684 Migration Instructions**
  - In previous releases, a provider's username and password were encrypted
    using a custom encryption library. That has now been updated to use KMS.
    This release includes a Lambda function named
    `<prefix>-ProviderSecretsMigration`, which will re-encrypt existing
    provider credentials to use KMS. After this release has been deployed, you
    will need to manually invoke that Lambda function using either the AWS CLI
    or AWS Console. It should only need to be successfully run once.
  - Future releases of Cumulus will invoke a
    `<prefix>-VerifyProviderSecretsMigration` Lambda function as part of the
    deployment, which will cause the deployment to fail if the migration
    Lambda has not been run.

- **CUMULUS-1718**
  - The `@cumulus/sf-sns-report` task for reporting mid-workflow updates has been retired.
  This task was used as the `PdrStatusReport` task in our ParsePdr example workflow.
  If you have a ParsePdr or other workflow using this task, use `@cumulus/sf-sqs-report` instead.
  Trying to deploy the old task will result in an error as the cumulus module no longer exports `sf_sns_report_task`.
  - Migration instruction: In your workflow definition, for each step using the old task change:
  `"Resource": "${module.cumulus.sf_sns_report_task.task_arn}"`
  to
  `"Resource": "${module.cumulus.sf_sqs_report_task.task_arn}"`

- **CUMULUS-1755**
  - The `thin_egress_jwt_secret_name` variable for the `tf-modules/cumulus` Terraform module is now **required**. This variable is passed on to the Thin Egress App in `tf-modules/distribution/main.tf`, which uses the keys stored in the secret to sign JWTs. See the [Thin Egress App documentation on how to create a value for this secret](https://github.com/asfadmin/thin-egress-app#setting-up-the-jwt-cookie-secrets).

### Added

- **CUMULUS-1446**
  - Add `@cumulus/common/FileUtils.readJsonFile()` function
  - Add `@cumulus/common/FileUtils.readTextFile()` function
  - Add `@cumulus/integration-tests/api/collections.createCollection()` function
  - Add `@cumulus/integration-tests/api/collections.deleteCollection()` function
  - Add `@cumulus/integration-tests/api/collections.getCollection()` function
  - Add `@cumulus/integration-tests/api/providers.getProvider()` function
  - Add `@cumulus/integration-tests/index.getExecutionOutput()` function
  - Add `@cumulus/integration-tests/index.loadCollection()` function
  - Add `@cumulus/integration-tests/index.loadProvider()` function
  - Add `@cumulus/integration-tests/index.readJsonFilesFromDir()` function

- **CUMULUS-1672**
  - Add a `tags` input variable to the `archive` Terraform module
  - Add a `tags` input variable to the `cumulus` Terraform module
  - Add a `tags` input variable to the `cumulus_ecs_service` Terraform module
  - Add a `tags` input variable to the `data-persistence` Terraform module
  - Add a `tags` input variable to the `distribution` Terraform module
  - Add a `tags` input variable to the `ingest` Terraform module
  - Add a `tags` input variable to the `s3-replicator` Terraform module

- **CUMULUS-1707**
  - Enable logrotate on ECS cluster

- **CUMULUS-1684**
  - Add a `@cumulus/aws-client/KMS` library of KMS-related functions
  - Add `@cumulus/aws-client/S3.getTextObject()`
  - Add `@cumulus/sftp-client` package
  - Create `ProviderSecretsMigration` Lambda function
  - Create `VerifyProviderSecretsMigration` Lambda function

- **CUMULUS-1548**
  - Add ability to put default Cumulus logs in Metrics' ELK stack
  - Add ability to add custom logs to Metrics' ELK Stack

- **CUMULUS-1702**
  - When logs are sent to Metrics' ELK stack, the logs endpoints will return results from there

- **CUMULUS-1459**
  - Async Operations are indexed in Elasticsearch
  - To index any existing async operations you'll need to perform an index from
    database function.

- **CUMULUS-1717**
  - Add `@cumulus/aws-client/deleteAndWaitForDynamoDbTableNotExists`, which
    deletes a DynamoDB table and waits to ensure the table no longer exists
  - Added `publishGranules` Lambda to handle publishing granule messages to SNS when granule records are written to DynamoDB
  - Added `@cumulus/api/models/Granule.storeGranulesFromCumulusMessage` to store granules from a Cumulus message to DynamoDB

- **CUMULUS-1718**
  - Added `@cumulus/sf-sqs-report` task to allow mid-workflow reporting updates.
  - Added `stepfunction_event_reporter_queue_url` and `sf_sqs_report_task` outputs to the `cumulus` module.
  - Added `publishPdrs` Lambda to handle publishing PDR messages to SNS when PDR records are written to DynamoDB.
  - Added `@cumulus/api/models/Pdr.storePdrFromCumulusMessage` to store PDRs from a Cumulus message to DynamoDB.
  - Added `@cumulus/aws-client/parseSQSMessageBody` to parse an SQS message body string into an object.

- **Ability to set custom backend API url in the archive module**
  - Add `api_url` definition in `tf-modules/cumulus/archive.tf`
  - Add `archive_api_url` variable in `tf-modules/cumulus/variables.tf`

- **CUMULUS-1741**
  - Added an optional `elasticsearch_security_group_ids` variable to the
    `data-persistence` Terraform module to allow additional security groups to
    be assigned to the Elasticsearch Domain.

- **CUMULUS-1752**
  - Added `@cumulus/integration-tests/api/distribution.invokeTEADistributionLambda` to simulate a request to the [Thin Egress App](https://github.com/asfadmin/thin-egress-app) by invoking the Lambda and getting a response payload.
  - Added `@cumulus/integration-tests/api/distribution.getTEARequestHeaders` to generate necessary request headers for a request to the Thin Egress App
  - Added `@cumulus/integration-tests/api/distribution.getTEADistributionApiFileStream` to get a response stream for a file served by Thin Egress App
  - Added `@cumulus/integration-tests/api/distribution.getTEADistributionApiRedirect` to get a redirect response from the Thin Egress App

- **CUMULUS-1755**
  - Added `@cumulus/aws-client/CloudFormation.describeCfStack()` to describe a Cloudformation stack
  - Added `@cumulus/aws-client/CloudFormation.getCfStackParameterValues()` to get multiple parameter values for a Cloudformation stack

### Changed

- **CUMULUS-1725**
  - Moved the logic that updates the granule files cache Dynamo table into its
    own Lambda function called `granuleFilesCacheUpdater`.

- **CUMULUS-1736**
  - The `collections` model in the API package now determines the name of a
    collection based on the `name` property, rather than using `dataType` and
    then falling back to `name`.
  - The `@cumulus/integration-tests.loadCollection()` function no longer appends
    the postfix to the end of the collection's `dataType`.
  - The `@cumulus/integration-tests.addCollections()` function no longer appends
    the postfix to the end of the collection's `dataType`.

- **CUMULUS-1672**
  - Add a `retryOptions` parameter to the `@cumulus/aws-client/S3.headObject`
     function, which will retry if the object being queried does not exist.

- **CUMULUS-1446**
  - Mark the `@cumulus/integration-tests/api.addCollectionApi()` function as
    deprecated
  - Mark the `@cumulus/integration-tests/index.listCollections()` function as
    deprecated
  - Mark the `@cumulus/integration-tests/index.listProviders()` function as
    deprecated
  - Mark the `@cumulus/integration-tests/index.rulesList()` function as
    deprecated

- **CUMULUS-1672**
  - Previously, the `cumulus` module defaulted to setting a
    `Deployment = var.prefix` tag on all resources that it managed. In this
    release, the `cumulus` module will now accept a `tags` input variable that
    defines the tags to be assigned to all resources that it manages.
  - Previously, the `data-persistence` module defaulted to setting a
    `Deployment = var.prefix` tag on all resources that it managed. In this
    release, the `data-persistence` module will now accept a `tags` input
    variable that defines the tags to be assigned to all resources that it
    manages.
  - Previously, the `distribution` module defaulted to setting a
    `Deployment = var.prefix` tag on all resources that it managed. In this
    release, the `distribution` module will now accept a `tags` input variable
    that defines the tags to be assigned to all resources that it manages.
  - Previously, the `ingest` module defaulted to setting a
    `Deployment = var.prefix` tag on all resources that it managed. In this
    release, the `ingest` module will now accept a `tags` input variable that
    defines the tags to be assigned to all resources that it manages.
  - Previously, the `s3-replicator` module defaulted to setting a
    `Deployment = var.prefix` tag on all resources that it managed. In this
    release, the `s3-replicator` module will now accept a `tags` input variable
    that defines the tags to be assigned to all resources that it manages.

- **CUMULUS-1684**
  - Update the API package to encrypt provider credentials using KMS instead of
    using RSA keys stored in S3

- **CUMULUS-1717**
  - Changed name of `cwSfExecutionEventToDb` Lambda to `cwSfEventToDbRecords`
  - Updated `cwSfEventToDbRecords` to write granule records to DynamoDB from the incoming Cumulus message

- **CUMULUS-1718**
  - Renamed `cwSfEventToDbRecords` to `sfEventSqsToDbRecords` due to architecture change to being a consumer of an SQS queue of Step Function Cloudwatch events.
  - Updated `sfEventSqsToDbRecords` to write PDR records to DynamoDB from the incoming Cumulus message
  - Moved `data-cookbooks/sns.md` to `data-cookbooks/ingest-notifications.md` and updated it to reflect recent changes.

- **CUMULUS-1748**
  - (S)FTP discovery tasks now use the provider-path as-is instead of forcing it to a relative path.
  - Improved error handling to catch permission denied FTP errors better and log them properly. Workflows will still fail encountering this error and we intend to consider that approach in a future ticket.

- **CUMULUS-1752**
  - Moved class for parsing distribution events to its own file: `@cumulus/api/lib/DistributionEvent.js`
    - Updated `DistributionEvent` to properly parse S3 access logs generated by requests from the [Thin Egress App](https://github.com/asfadmin/thin-egress-app)

- **CUMULUS-1753** - Changes to `@cumulus/ingest/HttpProviderClient.js`:
  - Removed regex filter in `HttpProviderClient.list()` that was used to return only files with an extension between 1 and 4 characters long. `HttpProviderClient.list()` will now return all files linked from the HTTP provider host.

- **CUMULUS-1755**
  - Updated the Thin Egress App module used in `tf-modules/distribution/main.tf` to build 61. [See the release notes](https://github.com/asfadmin/thin-egress-app/releases/tag/tea-build.61).

- **CUMULUS-1757**
  - Update @cumulus/cmr-client CMRSearchConceptQueue to take optional cmrEnvironment parameter

### Deprecated

- **CUMULUS-1684**
  - Deprecate `@cumulus/common/key-pair-provider/S3KeyPairProvider`
  - Deprecate `@cumulus/common/key-pair-provider/S3KeyPairProvider.encrypt()`
  - Deprecate `@cumulus/common/key-pair-provider/S3KeyPairProvider.decrypt()`
  - Deprecate `@cumulus/common/kms/KMS`
  - Deprecate `@cumulus/common/kms/KMS.encrypt()`
  - Deprecate `@cumulus/common/kms/KMS.decrypt()`
  - Deprecate `@cumulus/common/sftp.Sftp`

- **CUMULUS-1717**
  - Deprecate `@cumulus/api/models/Granule.createGranulesFromSns`

- **CUMULUS-1718**
  - Deprecate `@cumulus/sf-sns-report`.
    - This task has been updated to always throw an error directing the user to use `@cumulus/sf-sqs-report` instead. This was done because there is no longer an SNS topic to which to publish, and no consumers to listen to it.

- **CUMULUS-1748**
  - Deprecate `@cumulus/ingest/util.normalizeProviderPath`

- **CUMULUS-1752**
  - Deprecate `@cumulus/integration-tests/api/distribution.getDistributionApiFileStream`
  - Deprecate `@cumulus/integration-tests/api/distribution.getDistributionApiRedirect`
  - Deprecate `@cumulus/integration-tests/api/distribution.invokeApiDistributionLambda`

### Removed

- **CUMULUS-1684**
  - Remove the deployment script that creates encryption keys and stores them to
    S3

- **CUMULUS-1768**
  - Removed API endpoints `stats/histogram` and `stats/average`. All advanced stats needs should be acquired from Cloud Metrics or similarly configured ELK stack.

### Fixed

- **Fix default values for urs_url in variables.tf files**
  - Remove trailing `/` from default `urs_url` values.

- **CUMULUS-1610** - Add the Elasticsearch security group to the EC2 security groups

- **CUMULUS-1740** - `cumulus_meta.workflow_start_time` is now set in Cumulus
  messages

- **CUMULUS-1753** - Fixed `@cumulus/ingest/HttpProviderClient.js` to properly handle HTTP providers with:
  - Multiple link tags (e.g. `<a>`) per line of source code
  - Link tags in uppercase or lowercase (e.g. `<A>`)
  - Links with filepaths in the link target (e.g. `<a href="/path/to/file.txt">`). These files will be returned from HTTP file discovery **as the file name only** (e.g. `file.txt`).

- **CUMULUS-1768**
  - Fix an issue in the stats endpoints in `@cumulus/api` to send back stats for the correct type

## [v1.18.0] 2020-02-03

### BREAKING CHANGES

- **CUMULUS-1686**

  - `ecs_cluster_instance_image_id` is now a _required_ variable of the `cumulus` module, instead of optional.

- **CUMULUS-1698**

  - Change variable `saml_launchpad_metadata_path` to `saml_launchpad_metadata_url` in the `tf-modules/cumulus` Terraform module.

- **CUMULUS-1703**
  - Remove the unused `forceDownload` option from the `sync-granule` tasks's config
  - Remove the `@cumulus/ingest/granule.Discover` class
  - Remove the `@cumulus/ingest/granule.Granule` class
  - Remove the `@cumulus/ingest/pdr.Discover` class
  - Remove the `@cumulus/ingest/pdr.Granule` class
  - Remove the `@cumulus/ingest/parse-pdr.parsePdr` function

### Added

- **CUMULUS-1040**

  - Added `@cumulus/aws-client` package to provide utilities for working with AWS services and the Node.js AWS SDK
  - Added `@cumulus/errors` package which exports error classes for use in Cumulus workflow code
  - Added `@cumulus/integration-tests/sfnStep` to provide utilities for parsing step function execution histories

- **CUMULUS-1102**

  - Adds functionality to the @cumulus/api package for better local testing.
    - Adds data seeding for @cumulus/api's localAPI.
      - seed functions allow adding collections, executions, granules, pdrs, providers, and rules to a Localstack Elasticsearch and DynamoDB via `addCollections`, `addExecutions`, `addGranules`, `addPdrs`, `addProviders`, and `addRules`.
    - Adds `eraseDataStack` function to local API server code allowing resetting of local datastack for testing (ES and DynamoDB).
    - Adds optional parameters to the @cumulus/api bin serve to allow for launching the api without destroying the current data.

- **CUMULUS-1697**

  - Added the `@cumulus/tf-inventory` package that provides command line utilities for managing Terraform resources in your AWS account

- **CUMULUS-1703**

  - Add `@cumulus/aws-client/S3.createBucket` function
  - Add `@cumulus/aws-client/S3.putFile` function
  - Add `@cumulus/common/string.isNonEmptyString` function
  - Add `@cumulus/ingest/FtpProviderClient` class
  - Add `@cumulus/ingest/HttpProviderClient` class
  - Add `@cumulus/ingest/S3ProviderClient` class
  - Add `@cumulus/ingest/SftpProviderClient` class
  - Add `@cumulus/ingest/providerClientUtils.buildProviderClient` function
  - Add `@cumulus/ingest/providerClientUtils.fetchTextFile` function

- **CUMULUS-1731**

  - Add new optional input variables to the Cumulus Terraform module to support TEA upgrade:
    - `thin_egress_cookie_domain` - Valid domain for Thin Egress App cookie
    - `thin_egress_domain_cert_arn` - Certificate Manager SSL Cert ARN for Thin
      Egress App if deployed outside NGAP/CloudFront
    - `thin_egress_download_role_in_region_arn` - ARN for reading of Thin Egress
      App data buckets for in-region requests
    - `thin_egress_jwt_algo` - Algorithm with which to encode the Thin Egress
      App JWT cookie
    - `thin_egress_jwt_secret_name` - Name of AWS secret where keys for the Thin
      Egress App JWT encode/decode are stored
    - `thin_egress_lambda_code_dependency_archive_key` - Thin Egress App - S3
      Key of packaged python modules for lambda dependency layer

- **CUMULUS-1733**
  - Add `discovery-filtering` operator doc to document previously undocumented functionality.

- **CUMULUS-1737**
  - Added the `cumulus-test-cleanup` module to run a nightly cleanup on resources left over from the integration tests run from the `example/spec` directory.

### Changed

- **CUMULUS-1102**

  - Updates `@cumulus/api/auth/testAuth` to use JWT instead of random tokens.
  - Updates the default AMI for the ecs_cluster_instance_image_id.

- **CUMULUS-1622**

  - Mutex class has been deprecated in `@cumulus/common/concurrency` and will be removed in a future release.

- **CUMULUS-1686**

  - Changed `ecs_cluster_instance_image_id` to be a required variable of the `cumulus` module and removed the default value.
    The default was not available across accounts and regions, nor outside of NGAP and therefore not particularly useful.

- **CUMULUS-1688**

  - Updated `@cumulus/aws.receiveSQSMessages` not to replace `message.Body` with a parsed object. This behavior was undocumented and confusing as received messages appeared to contradict AWS docs that state `message.Body` is always a string.
  - Replaced `sf_watcher` CloudWatch rule from `cloudwatch-events.tf` with an EventSourceMapping on `sqs2sf` mapped to the `start_sf` SQS queue (in `event-sources.tf`).
  - Updated `sqs2sf` with an EventSourceMapping handler and unit test.

- **CUMULUS-1698**

  - Change variable `saml_launchpad_metadata_path` to `saml_launchpad_metadata_url` in the `tf-modules/cumulus` Terraform module.
  - Updated `@cumulus/api/launchpadSaml` to download launchpad IDP metadata from configured location when the metadata in s3 is not valid, and to work with updated IDP metadata and SAML response.

- **CUMULUS-1731**
  - Upgrade the version of the Thin Egress App deployed by Cumulus to v48
    - Note: New variables available, see the 'Added' section of this changelog.

### Fixed

- **CUMULUS-1664**

  - Updated `dbIndexer` Lambda to remove hardcoded references to DynamoDB table names.

- **CUMULUS-1733**
  - Fixed granule discovery recursion algorithm used in S/FTP protocols.

### Removed

- **CUMULUS-1481**
  - removed `process` config and output from PostToCmr as it was not required by the task nor downstream steps, and should still be in the output message's `meta` regardless.

### Deprecated

- **CUMULUS-1040**
  - Deprecated the following code. For cases where the code was moved into another package, the new code location is noted:
    - `@cumulus/common/CloudFormationGateway` -> `@cumulus/aws-client/CloudFormationGateway`
    - `@cumulus/common/DynamoDb` -> `@cumulus/aws-client/DynamoDb`
    - `@cumulus/common/errors` -> `@cumulus/errors`
    - `@cumulus/common/StepFunctions` -> `@cumulus/aws-client/StepFunctions`
    - All of the exported functions in `@cumulus/commmon/aws` (moved into `@cumulus/aws-client`), except:
      - `@cumulus/common/aws/isThrottlingException` -> `@cumulus/errors/isThrottlingException`
      - `@cumulus/common/aws/improveStackTrace` (not deprecated)
      - `@cumulus/common/aws/retryOnThrottlingException` (not deprecated)
    - `@cumulus/common/sfnStep/SfnStep.parseStepMessage` -> `@cumulus/integration-tests/sfnStep/SfnStep.parseStepMessage`
    - `@cumulus/common/sfnStep/ActivityStep` -> `@cumulus/integration-tests/sfnStep/ActivityStep`
    - `@cumulus/common/sfnStep/LambdaStep` -> `@cumulus/integration-tests/sfnStep/LambdaStep`
    - `@cumulus/common/string/unicodeEscape` -> `@cumulus/aws-client/StepFunctions.unicodeEscape`
    - `@cumulus/common/util/setErrorStack` -> `@cumulus/aws-client/util/setErrorStack`
    - `@cumulus/ingest/aws/invoke` -> `@cumulus/aws-client/Lambda/invoke`
    - `@cumulus/ingest/aws/CloudWatch.bucketSize`
    - `@cumulus/ingest/aws/CloudWatch.cw`
    - `@cumulus/ingest/aws/ECS.ecs`
    - `@cumulus/ingest/aws/ECS`
    - `@cumulus/ingest/aws/Events.putEvent` -> `@cumulus/aws-client/CloudwatchEvents.putEvent`
    - `@cumulus/ingest/aws/Events.deleteEvent` -> `@cumulus/aws-client/CloudwatchEvents.deleteEvent`
    - `@cumulus/ingest/aws/Events.deleteTarget` -> `@cumulus/aws-client/CloudwatchEvents.deleteTarget`
    - `@cumulus/ingest/aws/Events.putTarget` -> `@cumulus/aws-client/CloudwatchEvents.putTarget`
    - `@cumulus/ingest/aws/SQS.attributes` -> `@cumulus/aws-client/SQS.getQueueAttributes`
    - `@cumulus/ingest/aws/SQS.deleteMessage` -> `@cumulus/aws-client/SQS.deleteSQSMessage`
    - `@cumulus/ingest/aws/SQS.deleteQueue` -> `@cumulus/aws-client/SQS.deleteQueue`
    - `@cumulus/ingest/aws/SQS.getUrl` -> `@cumulus/aws-client/SQS.getQueueUrlByName`
    - `@cumulus/ingest/aws/SQS.receiveMessage` -> `@cumulus/aws-client/SQS.receiveSQSMessages`
    - `@cumulus/ingest/aws/SQS.sendMessage` -> `@cumulus/aws-client/SQS.sendSQSMessage`
    - `@cumulus/ingest/aws/StepFunction.getExecutionStatus` -> `@cumulus/aws-client/StepFunction.getExecutionStatus`
    - `@cumulus/ingest/aws/StepFunction.getExecutionUrl` -> `@cumulus/aws-client/StepFunction.getExecutionUrl`

## [v1.17.0] - 2019-12-31

### BREAKING CHANGES

- **CUMULUS-1498**
  - The `@cumulus/cmrjs.publish2CMR` function expects that the value of its
    `creds.password` parameter is a plaintext password.
  - Rather than using an encrypted password from the `cmr_password` environment
    variable, the `@cumulus/cmrjs.updateCMRMetadata` function now looks for an
    environment variable called `cmr_password_secret_name` and fetches the CMR
    password from that secret in AWS Secrets Manager.
  - The `@cumulus/post-to-cmr` task now expects a
    `config.cmr.passwordSecretName` value, rather than `config.cmr.password`.
    The CMR password will be fetched from that secret in AWS Secrets Manager.

### Added

- **CUMULUS-630**

  - Added support for replaying Kinesis records on a stream into the Cumulus Kinesis workflow triggering mechanism: either all the records, or some time slice delimited by start and end timestamps.
  - Added `/replays` endpoint to the operator API for triggering replays.
  - Added `Replay Kinesis Messages` documentation to Operator Docs.
  - Added `manualConsumer` lambda function to consume a Kinesis stream. Used by the replay AsyncOperation.

- **CUMULUS-1687**
  - Added new API endpoint for listing async operations at `/asyncOperations`
  - All asyncOperations now include the fields `description` and `operationType`. `operationType` can be one of the following. [`Bulk Delete`, `Bulk Granules`, `ES Index`, `Kinesis Replay`]

### Changed

- **CUMULUS-1626**

  - Updates Cumulus to use node10/CMA 1.1.2 for all of its internal lambdas in prep for AWS node 8 EOL

- **CUMULUS-1498**
  - Remove the DynamoDB Users table. The list of OAuth users who are allowed to
    use the API is now stored in S3.
  - The CMR password and Launchpad passphrase are now stored in Secrets Manager

## [v1.16.1] - 2019-12-6

**Please note**:

- The `region` argument to the `cumulus` Terraform module has been removed. You may see a warning or error if you have that variable populated.
- Your workflow tasks should use the following versions of the CMA libraries to utilize new granule, parentArn, asyncOperationId, and stackName fields on the logs:
  - `cumulus-message-adapter-js` version 1.0.10+
  - `cumulus-message-adapter-python` version 1.1.1+
  - `cumulus-message-adapter-java` version 1.2.11+
- The `data-persistence` module no longer manages the creation of an Elasticsearch service-linked role for deploying Elasticsearch to a VPC. Follow the [deployment instructions on preparing your VPC](https://nasa.github.io/cumulus/docs/deployment/deployment-readme#vpc-subnets-and-security-group) for guidance on how to create the Elasticsearch service-linked role manually.
- There is now a `distribution_api_gateway_stage` variable for the `tf-modules/cumulus` Terraform module that will be used as the API gateway stage name used for the distribution API (Thin Egress App)
- Default value for the `urs_url` variable is now `https://uat.urs.earthdata.nasa.gov/` in the `tf-modules/cumulus` and `tf-modules/archive` Terraform modules. So deploying the `cumulus` module without a `urs_url` variable set will integrate your Cumulus deployment with the UAT URS environment.

### Added

- **CUMULUS-1563**

  - Added `custom_domain_name` variable to `tf-modules/data-persistence` module

- **CUMULUS-1654**
  - Added new helpers to `@cumulus/common/execution-history`:
    - `getStepExitedEvent()` returns the `TaskStateExited` event in a workflow execution history after the given step completion/failure event
    - `getTaskExitedEventOutput()` returns the output message for a `TaskStateExited` event in a workflow execution history

### Changed

- **CUMULUS-1578**

  - Updates SAML launchpad configuration to authorize via configured userGroup.
    [See the NASA specific documentation (protected)](https://wiki.earthdata.nasa.gov/display/CUMULUS/Cumulus+SAML+Launchpad+Integration)

- **CUMULUS-1579**

  - Elasticsearch list queries use `match` instead of `term`. `term` had been analyzing the terms and not supporting `-` in the field values.

- **CUMULUS-1619**

  - Adds 4 new keys to `@cumulus/logger` to display granules, parentArn, asyncOperationId, and stackName.
  - Depends on `cumulus-message-adapter-js` version 1.0.10+. Cumulus tasks updated to use this version.

- **CUMULUS-1654**

  - Changed `@cumulus/common/SfnStep.parseStepMessage()` to a static class method

- **CUMULUS-1641**
  - Added `meta.retries` and `meta.visibilityTimeout` properties to sqs-type rule. To create sqs-type rule, you're required to configure a dead-letter queue on your queue.
  - Added `sqsMessageRemover` lambda which removes the message from SQS queue upon successful workflow execution.
  - Updated `sqsMessageConsumer` lambda to not delete message from SQS queue, and to retry the SQS message for configured number of times.

### Removed

- Removed `create_service_linked_role` variable from `tf-modules/data-persistence` module.

- **CUMULUS-1321**
  - The `region` argument to the `cumulus` Terraform module has been removed

### Fixed

- **CUMULUS-1668** - Fixed a race condition where executions may not have been
  added to the database correctly
- **CUMULUS-1654** - Fixed issue with `publishReports` Lambda not including workflow execution error information for failed workflows with a single step
- Fixed `tf-modules/cumulus` module so that the `urs_url` variable is passed on to its invocation of the `tf-modules/archive` module

## [v1.16.0] - 2019-11-15

### Added

- **CUMULUS-1321**

  - A `deploy_distribution_s3_credentials_endpoint` variable has been added to
    the `cumulus` Terraform module. If true, the NGAP-backed S3 credentials
    endpoint will be added to the Thin Egress App's API. Default: true

- **CUMULUS-1544**

  - Updated the `/granules/bulk` endpoint to correctly query Elasticsearch when
    granule ids are not provided.

- **CUMULUS-1580**
  - Added `/granules/bulk` endpoint to `@cumulus/api` to perform bulk actions on granules given either a list of granule ids or an Elasticsearch query and the workflow to perform.

### Changed

- **CUMULUS-1561**

  - Fix the way that we are handling Terraform provider version requirements
  - Pass provider configs into child modules using the method that the
    [Terraform documentation](https://www.terraform.io/docs/configuration/modules.html#providers-within-modules)
    suggests
  - Remove the `region` input variable from the `s3_access_test` Terraform module
  - Remove the `aws_profile` and `aws_region` input variables from the
    `s3-replicator` Terraform module

- **CUMULUS-1639**
  - Because of
    [S3's Data Consistency Model](https://docs.aws.amazon.com/AmazonS3/latest/dev/Introduction.html#BasicsObjects),
    there may be situations where a GET operation for an object can temporarily
    return a `NoSuchKey` response even if that object _has_ been created. The
    `@cumulus/common/aws.getS3Object()` function has been updated to support
    retries if a `NoSuchKey` response is returned by S3. This behavior can be
    enabled by passing a `retryOptions` object to that function. Supported
    values for that object can be found here:
    <https://github.com/tim-kos/node-retry#retryoperationoptions>

### Removed

- **CUMULUS-1559**
  - `logToSharedDestination` has been migrated to the Terraform deployment as `log_api_gateway_to_cloudwatch` and will ONLY apply to egress lambdas.
    Due to the differences in the Terraform deployment model, we cannot support a global log subscription toggle for a configurable subset of lambdas.
    However, setting up your own log forwarding for a Lambda with Terraform is fairly simple, as you will only need to add SubscriptionFilters to your Terraform configuration, one per log group.
    See [the Terraform documentation](https://www.terraform.io/docs/providers/aws/r/cloudwatch_log_subscription_filter.html) for details on how to do this.
    An empty FilterPattern ("") will capture all logs in a group.

## [v1.15.0] - 2019-11-04

### BREAKING CHANGES

- **CUMULUS-1644** - When a workflow execution begins or ends, the workflow
  payload is parsed and any new or updated PDRs or granules referenced in that
  workflow are stored to the Cumulus archive. The defined interface says that a
  PDR in `payload.pdr` will be added to the archive, and any granules in
  `payload.granules` will also be added to the archive. In previous releases,
  PDRs found in `meta.pdr` and granules found in `meta.input_granules` were also
  added to the archive. This caused unexpected behavior and has been removed.
  Only PDRs from `payload.pdr` and granules from `payload.granules` will now be
  added to the Cumulus archive.

- **CUMULUS-1449** - Cumulus now uses a universal workflow template when
  starting a workflow that contains general information specific to the
  deployment, but not specific to the workflow. Workflow task configs must be
  defined using AWS step function parameters. As part of this change,
  `CumulusConfig` has been retired and task configs must now be defined under
  the `cma.task_config` key in the Parameters section of a step function
  definition.

  **Migration instructions**:

  NOTE: These instructions require the use of Cumulus Message Adapter v1.1.x+.
  Please ensure you are using a compatible version before attempting to migrate
  workflow configurations. When defining workflow steps, remove any
  `CumulusConfig` section, as shown below:

  ```yaml
  ParsePdr:
    CumulusConfig:
      provider: "{$.meta.provider}"
      bucket: "{$.meta.buckets.internal.name}"
      stack: "{$.meta.stack}"
  ```

  Instead, use AWS Parameters to pass `task_config` for the task directly into
  the Cumulus Message Adapter:

  ```yaml
  ParsePdr:
    Parameters:
      cma:
        event.$: "$"
        task_config:
          provider: "{$.meta.provider}"
          bucket: "{$.meta.buckets.internal.name}"
          stack: "{$.meta.stack}"
  ```

  In this example, the `cma` key is used to pass parameters to the message
  adapter. Using `task_config` in combination with `event.$: '$'` allows the
  message adapter to process `task_config` as the `config` passed to the Cumulus
  task. See `example/workflows/sips.yml` in the core repository for further
  examples of how to set the Parameters.

  Additionally, workflow configurations for the `QueueGranules` and `QueuePdrs`
  tasks need to be updated:

  - `queue-pdrs` config changes:
    - `parsePdrMessageTemplateUri` replaced with `parsePdrWorkflow`, which is
      the workflow name (i.e. top-level name in `config.yml`, e.g. 'ParsePdr').
    - `internalBucket` and `stackName` configs now required to look up
      configuration from the deployment. Brings the task config in line with
      that of `queue-granules`.
  - `queue-granules` config change: `ingestGranuleMessageTemplateUri` replaced
    with `ingestGranuleWorkflow`, which is the workflow name (e.g.
    'IngestGranule').

- **CUMULUS-1396** - **Workflow steps at the beginning and end of a workflow
  using the `SfSnsReport` Lambda have now been deprecated (e.g. `StartStatus`,
  `StopStatus`) and should be removed from your workflow definitions**. These
  steps were used for publishing ingest notifications and have been replaced by
  an implementation using Cloudwatch events for Step Functions to trigger a
  Lambda that publishes ingest notifications. For further detail on how ingest
  notifications are published, see the notes below on **CUMULUS-1394**. For
  examples of how to update your workflow definitions, see our
  [example workflow definitions](https://github.com/nasa/cumulus/blob/master/example/workflows/).

- **CUMULUS-1470**
  - Remove Cumulus-defined ECS service autoscaling, allowing integrators to
    better customize autoscaling to meet their needs. In order to use
    autoscaling with ECS services, appropriate
    `AWS::ApplicationAutoScaling::ScalableTarget`,
    `AWS::ApplicationAutoScaling::ScalingPolicy`, and `AWS::CloudWatch::Alarm`
    resources should be defined in a kes overrides file. See
    [this example](https://github.com/nasa/cumulus/blob/release-1.15.x/example/overrides/app/cloudformation.template.yml)
    for an example.
  - The following config parameters are no longer used:
    - ecs.services.\<NAME\>.minTasks
    - ecs.services.\<NAME\>.maxTasks
    - ecs.services.\<NAME\>.scaleInActivityScheduleTime
    - ecs.services.\<NAME\>.scaleInAdjustmentPercent
    - ecs.services.\<NAME\>.scaleOutActivityScheduleTime
    - ecs.services.\<NAME\>.scaleOutAdjustmentPercent
    - ecs.services.\<NAME\>.activityName

### Added

- **CUMULUS-1100**

  - Added 30-day retention properties to all log groups that were missing those policies.

- **CUMULUS-1396**

  - Added `@cumulus/common/sfnStep`:
    - `LambdaStep` - A class for retrieving and parsing input and output to Lambda steps in AWS Step Functions
    - `ActivityStep` - A class for retrieving and parsing input and output to ECS activity steps in AWS Step Functions

- **CUMULUS-1574**

  - Added `GET /token` endpoint for SAML authorization when cumulus is protected by Launchpad.
    This lets a user retrieve a token by hand that can be presented to the API.

- **CUMULUS-1625**

  - Added `sf_start_rate` variable to the `ingest` Terraform module, equivalent to `sqs_consumer_rate` in the old model, but will not be automatically applied to custom queues as that was.

- **CUMULUS-1513**
  - Added `sqs`-type rule support in the Cumulus API `@cumulus/api`
  - Added `sqsMessageConsumer` lambda which processes messages from the SQS queues configured in the `sqs` rules.

### Changed

- **CUMULUS-1639**

  - Because of
    [S3's Data Consistency Model](https://docs.aws.amazon.com/AmazonS3/latest/dev/Introduction.html#BasicsObjects),
    there may be situations where a GET operation for an object can temporarily
    return a `NoSuchKey` response even if that object _has_ been created. The
    `@cumulus/common/aws.getS3Object()` function will now retry up to 10 times
    if a `NoSuchKey` response is returned by S3. This can behavior can be
    overridden by passing `{ retries: 0 }` as the `retryOptions` argument.

- **CUMULUS-1449**

  - `queue-pdrs` & `queue-granules` config changes. Details in breaking changes section.
  - Cumulus now uses a universal workflow template when starting workflow that contains general information specific to the deployment, but not specific to the workflow.
  - Changed the way workflow configs are defined, from `CumulusConfig` to a `task_config` AWS Parameter.

- **CUMULUS-1452**

  - Changed the default ECS docker storage drive to `devicemapper`

- **CUMULUS-1453**
  - Removed config schema for `@cumulus/sf-sns-report` task
  - Updated `@cumulus/sf-sns-report` to always assume that it is running as an intermediate step in a workflow, not as the first or last step

### Removed

- **CUMULUS-1449**
  - Retired `CumulusConfig` as part of step function definitions, as this is an artifact of the way Kes parses workflow definitions that was not possible to migrate to Terraform. Use AWS Parameters and the `task_config` key instead. See change note above.
  - Removed individual workflow templates.

### Fixed

- **CUMULUS-1620** - Fixed bug where `message_adapter_version` does not correctly inject the CMA

- **CUMULUS-1396** - Updated `@cumulus/common/StepFunctions.getExecutionHistory()` to recursively fetch execution history when `nextToken` is returned in response

- **CUMULUS-1571** - Updated `@cumulus/common/DynamoDb.get()` to throw any errors encountered when trying to get a record and the record does exist

- **CUMULUS-1452**
  - Updated the EC2 initialization scripts to use full volume size for docker storage
  - Changed the default ECS docker storage drive to `devicemapper`

## [v1.14.5] - 2019-12-30 - [BACKPORT]

### Updated

- **CUMULUS-1626**
  - Updates Cumulus to use node10/CMA 1.1.2 for all of its internal lambdas in prep for AWS node 8 EOL

## [v1.14.4] - 2019-10-28

### Fixed

- **CUMULUS-1632** - Pinned `aws-elasticsearch-connector` package in `@cumulus/api` to version `8.1.3`, since `8.2.0` includes breaking changes

## [v1.14.3] - 2019-10-18

### Fixed

- **CUMULUS-1620** - Fixed bug where `message_adapter_version` does not correctly inject the CMA

- **CUMULUS-1572** - A granule is now included in discovery results even when
  none of its files has a matching file type in the associated collection
  configuration. Previously, if all files for a granule were unmatched by a file
  type configuration, the granule was excluded from the discovery results.
  Further, added support for a `boolean` property
  `ignoreFilesConfigForDiscovery`, which controls how a granule's files are
  filtered at discovery time.

## [v1.14.2] - 2019-10-08

### BREAKING CHANGES

Your Cumulus Message Adapter version should be pinned to `v1.0.13` or lower in your `app/config.yml` using `message_adapter_version: v1.0.13` OR you should use the workflow migration steps below to work with CMA v1.1.1+.

- **CUMULUS-1394** - The implementation of the `SfSnsReport` Lambda requires additional environment variables for integration with the new ingest notification SNS topics. Therefore, **you must update the definition of `SfSnsReport` in your `lambdas.yml` like so**:

```yaml
SfSnsReport:
  handler: index.handler
  timeout: 300
  source: node_modules/@cumulus/sf-sns-report/dist
  tables:
    - ExecutionsTable
  envs:
    execution_sns_topic_arn:
      function: Ref
      value: reportExecutionsSns
    granule_sns_topic_arn:
      function: Ref
      value: reportGranulesSns
    pdr_sns_topic_arn:
      function: Ref
      value: reportPdrsSns
```

- **CUMULUS-1447** -
  The newest release of the Cumulus Message Adapter (v1.1.1) requires that parameterized configuration be used for remote message functionality. Once released, Kes will automatically bring in CMA v1.1.1 without additional configuration.

  **Migration instructions**
  Oversized messages are no longer written to S3 automatically. In order to utilize remote messaging functionality, configure a `ReplaceConfig` AWS Step Function parameter on your CMA task:

  ```yaml
  ParsePdr:
    Parameters:
      cma:
        event.$: "$"
        ReplaceConfig:
          FullMessage: true
  ```

  Accepted fields in `ReplaceConfig` include `MaxSize`, `FullMessage`, `Path` and `TargetPath`.
  See https://github.com/nasa/cumulus-message-adapter/blob/master/CONTRACT.md#remote-message-configuration for full details.

  As this change is backward compatible in Cumulus Core, users wishing to utilize the previous version of the CMA may opt to transition to using a CMA lambda layer, or set `message_adapter_version` in their configuration to a version prior to v1.1.0.

### PLEASE NOTE

- **CUMULUS-1394** - Ingest notifications are now provided via 3 separate SNS topics for executions, granules, and PDRs, instead of a single `sftracker` SNS topic. Whereas the `sftracker` SNS topic received a full Cumulus execution message, the new topics all receive generated records for the given object. The new topics are only published to if the given object exists for the current execution. For a given execution/granule/PDR, **two messages will be received by each topic**: one message indicating that ingest is running and another message indicating that ingest has completed or failed. The new SNS topics are:

  - `reportExecutions` - Receives 1 message per execution
  - `reportGranules` - Receives 1 message per granule in an execution
  - `reportPdrs` - Receives 1 message per PDR

### Added

- **CUMULUS-639**

  - Adds SAML JWT and launchpad token authentication to Cumulus API (configurable)
    - **NOTE** to authenticate with Launchpad ensure your launchpad user_id is in the `<prefix>-UsersTable`
    - when Cumulus configured to protect API via Launchpad:
      - New endpoints
        - `GET /saml/login` - starting point for SAML SSO creates the login request url and redirects to the SAML Identity Provider Service (IDP)
        - `POST /saml/auth` - SAML Assertion Consumer Service. POST receiver from SAML IDP. Validates response, logs the user in, and returns a SAML-based JWT.
    - Disabled endpoints
      - `POST /refresh`
      - Changes authorization worklow:
      - `ensureAuthorized` now presumes the bearer token is a JWT and tries to validate. If the token is malformed, it attempts to validate the token against Launchpad. This allows users to bring their own token as described here https://wiki.earthdata.nasa.gov/display/CUMULUS/Cumulus+API+with+Launchpad+Authentication. But it also allows dashboard users to manually authenticate via Launchpad SAML to receive a Launchpad-based JWT.

- **CUMULUS-1394**
  - Added `Granule.generateGranuleRecord()` method to granules model to generate a granule database record from a Cumulus execution message
  - Added `Pdr.generatePdrRecord()` method to PDRs model to generate a granule database record from a Cumulus execution message
  - Added helpers to `@cumulus/common/message`:
    - `getMessageExecutionName()` - Get the execution name from a Cumulus execution message
    - `getMessageStateMachineArn()` - Get the state machine ARN from a Cumulus execution message
    - `getMessageExecutionArn()` - Get the execution ARN for a Cumulus execution message
    - `getMessageGranules()` - Get the granules from a Cumulus execution message, if any.
  - Added `@cumulus/common/cloudwatch-event/isFailedSfStatus()` to determine if a Step Function status from a Cloudwatch event is a failed status

### Changed

- **CUMULUS-1308**

  - HTTP PUT of a Collection, Provider, or Rule via the Cumulus API now
    performs full replacement of the existing object with the object supplied
    in the request payload. Previous behavior was to perform a modification
    (partial update) by merging the existing object with the (possibly partial)
    object in the payload, but this did not conform to the HTTP standard, which
    specifies PATCH as the means for modifications rather than replacements.

- **CUMULUS-1375**

  - Migrate Cumulus from deprecated Elasticsearch JS client to new, supported one in `@cumulus/api`

- **CUMULUS-1485** Update `@cumulus/cmr-client` to return error message from CMR for validation failures.

- **CUMULUS-1394**

  - Renamed `Execution.generateDocFromPayload()` to `Execution.generateRecord()` on executions model. The method generates an execution database record from a Cumulus execution message.

- **CUMULUS-1432**

  - `logs` endpoint takes the level parameter as a string and not a number
  - Elasticsearch term query generation no longer converts numbers to boolean

- **CUMULUS-1447**

  - Consolidated all remote message handling code into @common/aws
  - Update remote message code to handle updated CMA remote message flags
  - Update example SIPS workflows to utilize Parameterized CMA configuration

- **CUMULUS-1448** Refactor workflows that are mutating cumulus_meta to utilize meta field

- **CUMULUS-1451**

  - Elasticsearch cluster setting `auto_create_index` will be set to false. This had been causing issues in the bootstrap lambda on deploy.

- **CUMULUS-1456**
  - `@cumulus/api` endpoints default error handler uses `boom` package to format errors, which is consistent with other API endpoint errors.

### Fixed

- **CUMULUS-1432** `logs` endpoint filter correctly filters logs by level
- **CUMULUS-1484** `useMessageAdapter` now does not set CUMULUS_MESSAGE_ADAPTER_DIR when `true`

### Removed

- **CUMULUS-1394**
  - Removed `sfTracker` SNS topic. Replaced by three new SNS topics for granule, execution, and PDR ingest notifications.
  - Removed unused functions from `@cumulus/common/aws`:
    - `getGranuleS3Params()`
    - `setGranuleStatus()`

## [v1.14.1] - 2019-08-29

### Fixed

- **CUMULUS-1455**

  - CMR token links updated to point to CMR legacy services rather than echo

- **CUMULUS-1211**
  - Errors thrown during granule discovery are no longer swallowed and ignored.
    Rather, errors are propagated to allow for proper error-handling and
    meaningful messaging.

## [v1.14.0] - 2019-08-22

### PLEASE NOTE

- We have encountered transient lambda service errors in our integration testing. Please handle transient service errors following [these guidelines](https://docs.aws.amazon.com/step-functions/latest/dg/bp-lambda-serviceexception.html). The workflows in the `example/workflows` folder have been updated with retries configured for these errors.

- **CUMULUS-799** added additional IAM permissions to support reading CloudWatch and API Gateway, so **you will have to redeploy your IAM stack.**

- **CUMULUS-800** Several items:

  - **Delete existing API Gateway stages**: To allow enabling of API Gateway logging, Cumulus now creates and manages a Stage resource during deployment. Before upgrading Cumulus, it is necessary to delete the API Gateway stages on both the Backend API and the Distribution API. Instructions are included in the documentation under [Delete API Gateway Stages](https://nasa.github.io/cumulus/docs/additional-deployment-options/delete-api-gateway-stages).

  - **Set up account permissions for API Gateway to write to CloudWatch**: In a one time operation for your AWS account, to enable CloudWatch Logs for API Gateway, you must first grant the API Gateway permission to read and write logs to CloudWatch for your account. The `AmazonAPIGatewayPushToCloudWatchLogs` managed policy (with an ARN of `arn:aws:iam::aws:policy/service-role/AmazonAPIGatewayPushToCloudWatchLogs`) has all the required permissions. You can find a simple how to in the documentation under [Enable API Gateway Logging.](https://nasa.github.io/cumulus/docs/additional-deployment-options/enable-gateway-logging-permissions)

  - **Configure API Gateway to write logs to CloudWatch** To enable execution logging for the distribution API set `config.yaml` `apiConfigs.distribution.logApigatewayToCloudwatch` value to `true`. More information [Enable API Gateway Logs](https://nasa.github.io/cumulus/docs/additional-deployment-options/enable-api-logs)

  - **Configure CloudWatch log delivery**: It is possible to deliver CloudWatch API execution and access logs to a cross-account shared AWS::Logs::Destination. An operator does this by adding the key `logToSharedDestination` to the `config.yml` at the default level with a value of a writable log destination. More information in the documentation under [Configure CloudWatch Logs Delivery.](https://nasa.github.io/cumulus/docs/additional-deployment-options/configure-cloudwatch-logs-delivery)

  - **Additional Lambda Logging**: It is now possible to configure any lambda to deliver logs to a shared subscriptions by setting `logToSharedDestination` to the ARN of a writable location (either an AWS::Logs::Destination or a Kinesis Stream) on any lambda config. Documentation for [Lambda Log Subscriptions](https://nasa.github.io/cumulus/docs/additional-deployment-options/additional-lambda-logging)

  - **Configure S3 Server Access Logs**: If you are running Cumulus in an NGAP environment you may [configure S3 Server Access Logs](https://nasa.github.io/cumulus/docs/next/deployment/server_access_logging) to be delivered to a shared bucket where the Metrics Team will ingest the logs into their ELK stack. Contact the Metrics team for permission and location.

- **CUMULUS-1368** The Cumulus distribution API has been deprecated and is being replaced by ASF's Thin Egress App. By default, the distribution API will not deploy. Please follow [the instructions for deploying and configuring Thin Egress](https://nasa.github.io/cumulus/docs/deployment/thin_egress_app).

To instead continue to deploy and use the legacy Cumulus distribution app, add the following to your `config.yml`:

```yaml
deployDistributionApi: true
```

If you deploy with no distribution app your deployment will succeed but you may encounter errors in your workflows, particularly in the `MoveGranule` task.

- **CUMULUS-1418** Users who are packaging the CMA in their Lambdas outside of Cumulus may need to update their Lambda configuration. Please see `BREAKING CHANGES` below for details.

### Added

- **CUMULUS-642**
  - Adds Launchpad as an authentication option for the Cumulus API.
  - Updated deployment documentation and added [instructions to setup Cumulus API Launchpad authentication](https://wiki.earthdata.nasa.gov/display/CUMULUS/Cumulus+API+with+Launchpad+Authentication)
- **CUMULUS-1418**
  - Adds usage docs/testing of lambda layers (introduced in PR1125), updates Core example tasks to use the updated `cumulus-ecs-task` and a CMA layer instead of kes CMA injection.
  - Added Terraform module to publish CMA as layer to user account.
- **PR1125** - Adds `layers` config option to support deploying Lambdas with layers
- **PR1128** - Added `useXRay` config option to enable AWS X-Ray for Lambdas.
- **CUMULUS-1345**
  - Adds new variables to the app deployment under `cmr`.
  - `cmrEnvironment` values are `SIT`, `UAT`, or `OPS` with `UAT` as the default.
  - `cmrLimit` and `cmrPageSize` have been added as configurable options.
- **CUMULUS-1273**
  - Added lambda function EmsProductMetadataReport to generate EMS Product Metadata report
- **CUMULUS-1226**
  - Added API endpoint `elasticsearch/index-from-database` to index to an Elasticsearch index from the database for recovery purposes and `elasticsearch/indices-status` to check the status of Elasticsearch indices via the API.
- **CUMULUS-824**
  - Added new Collection parameter `reportToEms` to configure whether the collection is reported to EMS
- **CUMULUS-1357**
  - Added new BackendApi endpoint `ems` that generates EMS reports.
- **CUMULUS-1241**
  - Added information about queues with maximum execution limits defined to default workflow templates (`meta.queueExecutionLimits`)
- **CUMULUS-1311**
  - Added `@cumulus/common/message` with various message parsing/preparation helpers
- **CUMULUS-812**

  - Added support for limiting the number of concurrent executions started from a queue. [See the data cookbook](https://nasa.github.io/cumulus/docs/data-cookbooks/throttling-queued-executions) for more information.

- **CUMULUS-1337**

  - Adds `cumulus.stackName` value to the `instanceMetadata` endpoint.

- **CUMULUS-1368**

  - Added `cmrGranuleUrlType` to the `@cumulus/move-granules` task. This determines what kind of links go in the CMR files. The options are `distribution`, `s3`, or `none`, with the default being distribution. If there is no distribution API being used with Cumulus, you must set the value to `s3` or `none`.

- Added `packages/s3-replicator` Terraform module to allow same-region s3 replication to metrics bucket.

- **CUMULUS-1392**

  - Added `tf-modules/report-granules` Terraform module which processes granule ingest notifications received via SNS and stores granule data to a database. The module includes:
    - SNS topic for publishing granule ingest notifications
    - Lambda to process granule notifications and store data
    - IAM permissions for the Lambda
    - Subscription for the Lambda to the SNS topic

- **CUMULUS-1393**

  - Added `tf-modules/report-pdrs` Terraform module which processes PDR ingest notifications received via SNS and stores PDR data to a database. The module includes:
    - SNS topic for publishing PDR ingest notifications
    - Lambda to process PDR notifications and store data
    - IAM permissions for the Lambda
    - Subscription for the Lambda to the SNS topic
  - Added unit tests for `@cumulus/api/models/pdrs.createPdrFromSns()`

- **CUMULUS-1400**

  - Added `tf-modules/report-executions` Terraform module which processes workflow execution information received via SNS and stores it to a database. The module includes:
    - SNS topic for publishing execution data
    - Lambda to process and store execution data
    - IAM permissions for the Lambda
    - Subscription for the Lambda to the SNS topic
  - Added `@cumulus/common/sns-event` which contains helpers for SNS events:
    - `isSnsEvent()` returns true if event is from SNS
    - `getSnsEventMessage()` extracts and parses the message from an SNS event
    - `getSnsEventMessageObject()` extracts and parses message object from an SNS event
  - Added `@cumulus/common/cloudwatch-event` which contains helpers for Cloudwatch events:
    - `isSfExecutionEvent()` returns true if event is from Step Functions
    - `isTerminalSfStatus()` determines if a Step Function status from a Cloudwatch event is a terminal status
    - `getSfEventStatus()` gets the Step Function status from a Cloudwatch event
    - `getSfEventDetailValue()` extracts a Step Function event detail field from a Cloudwatch event
    - `getSfEventMessageObject()` extracts and parses Step Function detail object from a Cloudwatch event

- **CUMULUS-1429**

  - Added `tf-modules/data-persistence` Terraform module which includes resources for data persistence in Cumulus:
    - DynamoDB tables
    - Elasticsearch with optional support for VPC
    - Cloudwatch alarm for number of Elasticsearch nodes

- **CUMULUS-1379** CMR Launchpad Authentication
  - Added `launchpad` configuration to `@cumulus/deployment/app/config.yml`, and cloudformation templates, workflow message, lambda configuration, api endpoint configuration
  - Added `@cumulus/common/LaunchpadToken` and `@cumulus/common/launchpad` to provide methods to get token and validate token
  - Updated lambdas to use Launchpad token for CMR actions (ingest and delete granules)
  - Updated deployment documentation and added [instructions to setup CMR client for Launchpad authentication](https://wiki.earthdata.nasa.gov/display/CUMULUS/CMR+Launchpad+Authentication)

## Changed

- **CUMULUS-1232**

  - Added retries to update `@cumulus/cmr-client` `updateToken()`

- **CUMULUS-1245 CUMULUS-795**

  - Added additional `ems` configuration parameters for sending the ingest reports to EMS
  - Added functionality to send daily ingest reports to EMS

- **CUMULUS-1241**

  - Removed the concept of "priority levels" and added ability to define a number of maximum concurrent executions per SQS queue
  - Changed mapping of Cumulus message properties for the `sqs2sfThrottle` lambda:
    - Queue name is read from `cumulus_meta.queueName`
    - Maximum executions for the queue is read from `meta.queueExecutionLimits[queueName]`, where `queueName` is `cumulus_meta.queueName`
  - Changed `sfSemaphoreDown` lambda to only attempt decrementing semaphores when:
    - the message is for a completed/failed/aborted/timed out workflow AND
    - `cumulus_meta.queueName` exists on the Cumulus message AND
    - An entry for the queue name (`cumulus_meta.queueName`) exists in the the object `meta.queueExecutionLimits` on the Cumulus message

- **CUMULUS-1338**

  - Updated `sfSemaphoreDown` lambda to be triggered via AWS Step Function Cloudwatch events instead of subscription to `sfTracker` SNS topic

- **CUMULUS-1311**

  - Updated `@cumulus/queue-granules` to set `cumulus_meta.queueName` for queued execution messages
  - Updated `@cumulus/queue-pdrs` to set `cumulus_meta.queueName` for queued execution messages
  - Updated `sqs2sfThrottle` lambda to immediately decrement queue semaphore value if dispatching Step Function execution throws an error

- **CUMULUS-1362**

  - Granule `processingStartTime` and `processingEndTime` will be set to the execution start time and end time respectively when there is no sync granule or post to cmr task present in the workflow

- **CUMULUS-1400**
  - Deprecated `@cumulus/ingest/aws/getExecutionArn`. Use `@cumulus/common/aws/getExecutionArn` instead.

### Fixed

- **CUMULUS-1439**

  - Fix bug with rule.logEventArn deletion on Kinesis rule update and fix unit test to verify

- **CUMULUS-796**

  - Added production information (collection ShortName and Version, granuleId) to EMS distribution report
  - Added functionality to send daily distribution reports to EMS

- **CUMULUS-1319**

  - Fixed a bug where granule ingest times were not being stored to the database

- **CUMULUS-1356**

  - The `Collection` model's `delete` method now _removes_ the specified item
    from the collection config store that was inserted by the `create` method.
    Previously, this behavior was missing.

- **CUMULUS-1374**
  - Addressed audit concerns (https://www.npmjs.com/advisories/782) in api package

### BREAKING CHANGES

### Changed

- **CUMULUS-1418**
  - Adding a default `cmaDir` key to configuration will cause `CUMULUS_MESSAGE_ADAPTER_DIR` to be set by default to `/opt` for any Lambda not setting `useCma` to true, or explicitly setting the CMA environment variable. In lambdas that package the CMA independently of the Cumulus packaging. Lambdas manually packaging the CMA should have their Lambda configuration updated to set the CMA path, or alternately if not using the CMA as a Lambda layer in this deployment set `cmaDir` to `./cumulus-message-adapter`.

### Removed

- **CUMULUS-1337**

  - Removes the S3 Access Metrics package added in CUMULUS-799

- **PR1130**
  - Removed code deprecated since v1.11.1:
    - Removed `@cumulus/common/step-functions`. Use `@cumulus/common/StepFunctions` instead.
    - Removed `@cumulus/api/lib/testUtils.fakeFilesFactory`. Use `@cumulus/api/lib/testUtils.fakeFileFactory` instead.
    - Removed `@cumulus/cmrjs/cmr` functions: `searchConcept`, `ingestConcept`, `deleteConcept`. Use the functions in `@cumulus/cmr-client` instead.
    - Removed `@cumulus/ingest/aws.getExecutionHistory`. Use `@cumulus/common/StepFunctions.getExecutionHistory` instead.

## [v1.13.5] - 2019-08-29 - [BACKPORT]

### Fixed

- **CUMULUS-1455** - CMR token links updated to point to CMR legacy services rather than echo

## [v1.13.4] - 2019-07-29

- **CUMULUS-1411** - Fix deployment issue when using a template override

## [v1.13.3] - 2019-07-26

- **CUMULUS-1345** Full backport of CUMULUS-1345 features - Adds new variables to the app deployment under `cmr`.
  - `cmrEnvironment` values are `SIT`, `UAT`, or `OPS` with `UAT` as the default.
  - `cmrLimit` and `cmrPageSize` have been added as configurable options.

## [v1.13.2] - 2019-07-25

- Re-release of v1.13.1 to fix broken npm packages.

## [v1.13.1] - 2019-07-22

- **CUMULUS-1374** - Resolve audit compliance with lodash version for api package subdependency
- **CUMULUS-1412** - Resolve audit compliance with googleapi package
- **CUMULUS-1345** - Backported CMR environment setting in getUrl to address immediate user need. CMR_ENVIRONMENT can now be used to set the CMR environment to OPS/SIT

## [v1.13.0] - 2019-5-20

### PLEASE NOTE

**CUMULUS-802** added some additional IAM permissions to support ECS autoscaling, so **you will have to redeploy your IAM stack.**
As a result of the changes for **CUMULUS-1193**, **CUMULUS-1264**, and **CUMULUS-1310**, **you must delete your existing stacks (except IAM) before deploying this version of Cumulus.**
If running Cumulus within a VPC and extended downtime is acceptable, we recommend doing this at the end of the day to allow AWS backend resources and network interfaces to be cleaned up overnight.

### BREAKING CHANGES

- **CUMULUS-1228**

  - The default AMI used by ECS instances is now an NGAP-compliant AMI. This
    will be a breaking change for non-NGAP deployments. If you do not deploy to
    NGAP, you will need to find the AMI ID of the
    [most recent Amazon ECS-optimized AMI](https://docs.aws.amazon.com/AmazonECS/latest/developerguide/ecs-optimized_AMI.html),
    and set the `ecs.amiid` property in your config. Instructions for finding
    the most recent NGAP AMI can be found using
    [these instructions](https://wiki.earthdata.nasa.gov/display/ESKB/Select+an+NGAP+Created+AMI).

- **CUMULUS-1310**

  - Database resources (DynamoDB, ElasticSearch) have been moved to an independent `db` stack.
    Migrations for this version will need to be user-managed. (e.g. [elasticsearch](https://docs.aws.amazon.com/elasticsearch-service/latest/developerguide/es-version-migration.html#snapshot-based-migration) and [dynamoDB](https://docs.aws.amazon.com/datapipeline/latest/DeveloperGuide/dp-template-exports3toddb.html)).
    Order of stack deployment is `iam` -> `db` -> `app`.
  - All stacks can now be deployed using a single `config.yml` file, i.e.: `kes cf deploy --kes-folder app --template node_modules/@cumulus/deployment/[iam|db|app] [...]`
    Backwards-compatible. For development, please re-run `npm run bootstrap` to build new `kes` overrides.
    Deployment docs have been updated to show how to deploy a single-config Cumulus instance.
  - `params` have been moved: Nest `params` fields under `app`, `db` or `iam` to override all Parameters for a particular stack's cloudformation template. Backwards-compatible with multi-config setups.
  - `stackName` and `stackNameNoDash` have been retired. Use `prefix` and `prefixNoDash` instead.
  - The `iams` section in `app/config.yml` IAM roles has been deprecated as a user-facing parameter,
    _unless_ your IAM role ARNs do not match the convention shown in `@cumulus/deployment/app/config.yml`
  - The `vpc.securityGroup` will need to be set with a pre-existing security group ID to use Cumulus in a VPC. Must allow inbound HTTP(S) (Port 443).

- **CUMULUS-1212**

  - `@cumulus/post-to-cmr` will now fail if any granules being processed are missing a metadata file. You can set the new config option `skipMetaCheck` to `true` to pass post-to-cmr without a metadata file.

- **CUMULUS-1232**

  - `@cumulus/sync-granule` will no longer silently pass if no checksum data is provided. It will use input
    from the granule object to:
    - Verify checksum if `checksumType` and `checksumValue` are in the file record OR a checksum file is provided
      (throws `InvalidChecksum` on fail), else log warning that no checksum is available.
    - Then, verify synced S3 file size if `file.size` is in the file record (throws `UnexpectedFileSize` on fail),
      else log warning that no file size is available.
    - Pass the step.

- **CUMULUS-1264**

  - The Cloudformation templating and deployment configuration has been substantially refactored.
    - `CumulusApiDefault` nested stack resource has been renamed to `CumulusApiDistribution`
    - `CumulusApiV1` nested stack resource has been renamed to `CumulusApiBackend`
  - The `urs: true` config option for when defining your lambdas (e.g. in `lambdas.yml`) has been deprecated. There are two new options to replace it:
    - `urs_redirect: 'token'`: This will expose a `TOKEN_REDIRECT_ENDPOINT` environment variable to your lambda that references the `/token` endpoint on the Cumulus backend API
    - `urs_redirect: 'distribution'`: This will expose a `DISTRIBUTION_REDIRECT_ENDPOINT` environment variable to your lambda that references the `/redirect` endpoint on the Cumulus distribution API

- **CUMULUS-1193**

  - The elasticsearch instance is moved behind the VPC.
  - Your account will need an Elasticsearch Service Linked role. This is a one-time setup for the account. You can follow the instructions to use the AWS console or AWS CLI [here](https://docs.aws.amazon.com/IAM/latest/UserGuide/using-service-linked-roles.html) or use the following AWS CLI command: `aws iam create-service-linked-role --aws-service-name es.amazonaws.com`

- **CUMULUS-802**

  - ECS `maxInstances` must be greater than `minInstances`. If you use defaults, no change is required.

- **CUMULUS-1269**
  - Brought Cumulus data models in line with CNM JSON schema:
    - Renamed file object `fileType` field to `type`
    - Renamed file object `fileSize` field to `size`
    - Renamed file object `checksumValue` field to `checksum` where not already done.
    - Added `ancillary` and `linkage` type support to file objects.

### Added

- **CUMULUS-799**

  - Added an S3 Access Metrics package which will take S3 Server Access Logs and
    write access metrics to CloudWatch

- **CUMULUS-1242** - Added `sqs2sfThrottle` lambda. The lambda reads SQS messages for queued executions and uses semaphores to only start new executions if the maximum number of executions defined for the priority key (`cumulus_meta.priorityKey`) has not been reached. Any SQS messages that are read but not used to start executions remain in the queue.

- **CUMULUS-1240**

  - Added `sfSemaphoreDown` lambda. This lambda receives SNS messages and for each message it decrements the semaphore used to track the number of running executions if:
    - the message is for a completed/failed workflow AND
    - the message contains a level of priority (`cumulus_meta.priorityKey`)
  - Added `sfSemaphoreDown` lambda as a subscriber to the `sfTracker` SNS topic

- **CUMULUS-1265**

  - Added `apiConfigs` configuration option to configure API Gateway to be private
  - All internal lambdas configured to run inside the VPC by default
  - Removed references to `NoVpc` lambdas from documentation and `example` folder.

- **CUMULUS-802**
  - Adds autoscaling of ECS clusters
  - Adds autoscaling of ECS services that are handling StepFunction activities

## Changed

- Updated `@cumulus/ingest/http/httpMixin.list()` to trim trailing spaces on discovered filenames

- **CUMULUS-1310**

  - Database resources (DynamoDB, ElasticSearch) have been moved to an independent `db` stack.
    This will enable future updates to avoid affecting database resources or requiring migrations.
    Migrations for this version will need to be user-managed.
    (e.g. [elasticsearch](https://docs.aws.amazon.com/elasticsearch-service/latest/developerguide/es-version-migration.html#snapshot-based-migration) and [dynamoDB](https://docs.aws.amazon.com/datapipeline/latest/DeveloperGuide/dp-template-exports3toddb.html)).
    Order of stack deployment is `iam` -> `db` -> `app`.
  - All stacks can now be deployed using a single `config.yml` file, i.e.: `kes cf deploy --kes-folder app --template node_modules/@cumulus/deployment/[iam|db|app] [...]`
    Backwards-compatible. Please re-run `npm run bootstrap` to build new `kes` overrides.
    Deployment docs have been updated to show how to deploy a single-config Cumulus instance.
  - `params` fields should now be nested under the stack key (i.e. `app`, `db` or `iam`) to provide Parameters for a particular stack's cloudformation template,
    for use with single-config instances. Keys _must_ match the name of the deployment package folder (`app`, `db`, or `iam`).
    Backwards-compatible with multi-config setups.
  - `stackName` and `stackNameNoDash` have been retired as user-facing config parameters. Use `prefix` and `prefixNoDash` instead.
    This will be used to create stack names for all stacks in a single-config use case.
    `stackName` may still be used as an override in multi-config usage, although this is discouraged.
    Warning: overriding the `db` stack's `stackName` will require you to set `dbStackName` in your `app/config.yml`.
    This parameter is required to fetch outputs from the `db` stack to reference in the `app` stack.
  - The `iams` section in `app/config.yml` IAM roles has been retired as a user-facing parameter,
    _unless_ your IAM role ARNs do not match the convention shown in `@cumulus/deployment/app/config.yml`
    In that case, overriding `iams` in your own config is recommended.
  - `iam` and `db` `cloudformation.yml` file names will have respective prefixes (e.g `iam.cloudformation.yml`).
  - Cumulus will now only attempt to create reconciliation reports for buckets of the `private`, `public` and `protected` types.
  - Cumulus will no longer set up its own security group.
    To pass a pre-existing security group for in-VPC deployments as a parameter to the Cumulus template, populate `vpc.securityGroup` in `config.yml`.
    This security group must allow inbound HTTP(S) traffic (Port 443). SSH traffic (Port 22) must be permitted for SSH access to ECS instances.
  - Deployment docs have been updated with examples for the new deployment model.

- **CUMULUS-1236**

  - Moves access to public files behind the distribution endpoint. Authentication is not required, but direct http access has been disallowed.

- **CUMULUS-1223**

  - Adds unauthenticated access for public bucket files to the Distribution API. Public files should be requested the same way as protected files, but for public files a redirect to a self-signed S3 URL will happen without requiring authentication with Earthdata login.

- **CUMULUS-1232**

  - Unifies duplicate handling in `ingest/granule.handleDuplicateFile` for maintainability.
  - Changed `ingest/granule.ingestFile` and `move-granules/index.moveFileRequest` to use new function.
  - Moved file versioning code to `ingest/granule.moveGranuleFileWithVersioning`
  - `ingest/granule.verifyFile` now also tests `file.size` for verification if it is in the file record and throws
    `UnexpectedFileSize` error for file size not matching input.
  - `ingest/granule.verifyFile` logs warnings if checksum and/or file size are not available.

- **CUMULUS-1193**

  - Moved reindex CLI functionality to an API endpoint. See [API docs](https://nasa.github.io/cumulus-api/#elasticsearch-1)

- **CUMULUS-1207**
  - No longer disable lambda event source mappings when disabling a rule

### Fixed

- Updated Lerna publish script so that published Cumulus packages will pin their dependencies on other Cumulus packages to exact versions (e.g. `1.12.1` instead of `^1.12.1`)

- **CUMULUS-1203**

  - Fixes IAM template's use of intrinsic functions such that IAM template overrides now work with kes

- **CUMULUS-1268**
  - Deployment will not fail if there are no ES alarms or ECS services

## [v1.12.1] - 2019-4-8

## [v1.12.0] - 2019-4-4

Note: There was an issue publishing 1.12.0. Upgrade to 1.12.1.

### BREAKING CHANGES

- **CUMULUS-1139**

  - `granule.applyWorkflow` uses the new-style granule record as input to workflows.

- **CUMULUS-1171**

  - Fixed provider handling in the API to make it consistent between protocols.
    NOTE: This is a breaking change. When applying this upgrade, users will need to:
    1. Disable all workflow rules
    2. Update any `http` or `https` providers so that the host field only
       contains a valid hostname or IP address, and the port field contains the
       provider port.
    3. Perform the deployment
    4. Re-enable workflow rules

- **CUMULUS-1176**:

  - `@cumulus/move-granules` input expectations have changed. `@cumulus/files-to-granules` is a new intermediate task to perform input translation in the old style.
    See the Added and Changed sections of this release changelog for more information.

- **CUMULUS-670**

  - The behavior of ParsePDR and related code has changed in this release. PDRs with FILE_TYPEs that do not conform to the PDR ICD (+ TGZ) (https://cdn.earthdata.nasa.gov/conduit/upload/6376/ESDS-RFC-030v1.0.pdf) will fail to parse.

- **CUMULUS-1208**
  - The granule object input to `@cumulus/queue-granules` will now be added to ingest workflow messages **as is**. In practice, this means that if you are using `@cumulus/queue-granules` to trigger ingest workflows and your granule objects input have invalid properties, then your ingest workflows will fail due to schema validation errors.

### Added

- **CUMULUS-777**
  - Added new cookbook entry on configuring Cumulus to track ancillary files.
- **CUMULUS-1183**
  - Kes overrides will now abort with a warning if a workflow step is configured without a corresponding
    lambda configuration
- **CUMULUS-1223**

  - Adds convenience function `@cumulus/common/bucketsConfigJsonObject` for fetching stack's bucket configuration as an object.

- **CUMULUS-853**
  - Updated FakeProcessing example lambda to include option to generate fake browse
  - Added feature documentation for ancillary metadata export, a new cookbook entry describing a workflow with ancillary metadata generation(browse), and related task definition documentation
- **CUMULUS-805**
  - Added a CloudWatch alarm to check running ElasticSearch instances, and a CloudWatch dashboard to view the health of ElasticSearch
  - Specify `AWS_REGION` in `.env` to be used by deployment script
- **CUMULUS-803**
  - Added CloudWatch alarms to check running tasks of each ECS service, and add the alarms to CloudWatch dashboard
- **CUMULUS-670**
  - Added Ancillary Metadata Export feature (see https://nasa.github.io/cumulus/docs/features/ancillary_metadata for more information)
  - Added new Collection file parameter "fileType" that allows configuration of workflow granule file fileType
- **CUMULUS-1184** - Added kes logging output to ensure we always see the state machine reference before failures due to configuration
- **CUMULUS-1105** - Added a dashboard endpoint to serve the dashboard from an S3 bucket
- **CUMULUS-1199** - Moves `s3credentials` endpoint from the backend to the distribution API.
- **CUMULUS-666**
  - Added `@api/endpoints/s3credentials` to allow EarthData Login authorized users to retrieve temporary security credentials for same-region direct S3 access.
- **CUMULUS-671**
  - Added `@packages/integration-tests/api/distribution/getDistributionApiS3SignedUrl()` to return the S3 signed URL for a file protected by the distribution API
- **CUMULUS-672**
  - Added `cmrMetadataFormat` and `cmrConceptId` to output for individual granules from `@cumulus/post-to-cmr`. `cmrMetadataFormat` will be read from the `cmrMetadataFormat` generated for each granule in `@cumulus/cmrjs/publish2CMR()`
  - Added helpers to `@packages/integration-tests/api/distribution`:
    - `getDistributionApiFileStream()` returns a stream to download files protected by the distribution API
    - `getDistributionFileUrl()` constructs URLs for requesting files from the distribution API
- **CUMULUS-1185** `@cumulus/api/models/Granule.removeGranuleFromCmrByGranule` to replace `@cumulus/api/models/Granule.removeGranuleFromCmr` and use the Granule UR from the CMR metadata to remove the granule from CMR

- **CUMULUS-1101**

  - Added new `@cumulus/checksum` package. This package provides functions to calculate and validate checksums.
  - Added new checksumming functions to `@cumulus/common/aws`: `calculateS3ObjectChecksum` and `validateS3ObjectChecksum`, which depend on the `checksum` package.

- CUMULUS-1171

  - Added `@cumulus/common` API documentation to `packages/common/docs/API.md`
  - Added an `npm run build-docs` task to `@cumulus/common`
  - Added `@cumulus/common/string#isValidHostname()`
  - Added `@cumulus/common/string#match()`
  - Added `@cumulus/common/string#matches()`
  - Added `@cumulus/common/string#toLower()`
  - Added `@cumulus/common/string#toUpper()`
  - Added `@cumulus/common/URLUtils#buildURL()`
  - Added `@cumulus/common/util#isNil()`
  - Added `@cumulus/common/util#isNull()`
  - Added `@cumulus/common/util#isUndefined()`
  - Added `@cumulus/common/util#negate()`

- **CUMULUS-1176**

  - Added new `@cumulus/files-to-granules` task to handle converting file array output from `cumulus-process` tasks into granule objects.
    Allows simplification of `@cumulus/move-granules` and `@cumulus/post-to-cmr`, see Changed section for more details.

- CUMULUS-1151 Compare the granule holdings in CMR with Cumulus' internal data store
- CUMULUS-1152 Compare the granule file holdings in CMR with Cumulus' internal data store

### Changed

- **CUMULUS-1216** - Updated `@cumulus/ingest/granule/ingestFile` to download files to expected staging location.
- **CUMULUS-1208** - Updated `@cumulus/ingest/queue/enqueueGranuleIngestMessage()` to not transform granule object passed to it when building an ingest message
- **CUMULUS-1198** - `@cumulus/ingest` no longer enforces any expectations about whether `provider_path` contains a leading slash or not.
- **CUMULUS-1170**
  - Update scripts and docs to use `npm` instead of `yarn`
  - Use `package-lock.json` files to ensure matching versions of npm packages
  - Update CI builds to use `npm ci` instead of `npm install`
- **CUMULUS-670**
  - Updated ParsePDR task to read standard PDR types+ (+ tgz as an external customer requirement) and add a fileType to granule-files on Granule discovery
  - Updated ParsePDR to fail if unrecognized type is used
  - Updated all relevant task schemas to include granule->files->filetype as a string value
  - Updated tests/test fixtures to include the fileType in the step function/task inputs and output validations as needed
  - Updated MoveGranules task to handle incoming configuration with new "fileType" values and to add them as appropriate to the lambda output.
  - Updated DiscoverGranules step/related workflows to read new Collection file parameter fileType that will map a discovered file to a workflow fileType
  - Updated CNM parser to add the fileType to the defined granule file fileType on ingest and updated integration tests to verify/validate that behavior
  - Updated generateEcho10XMLString in cmr-utils.js to use a map/related library to ensure order as CMR requires ordering for their online resources.
  - Updated post-to-cmr task to appropriately export CNM filetypes to CMR in echo10/UMM exports
- **CUMULUS-1139** - Granules stored in the API contain a `files` property. That schema has been greatly
  simplified and now better matches the CNM format.
  - The `name` property has been renamed to `fileName`.
  - The `filepath` property has been renamed to `key`.
  - The `checksumValue` property has been renamed to `checksum`.
  - The `path` property has been removed.
  - The `url_path` property has been removed.
  - The `filename` property (which contained an `s3://` URL) has been removed, and the `bucket`
    and `key` properties should be used instead. Any requests sent to the API containing a `granule.files[].filename`
    property will be rejected, and any responses coming back from the API will not contain that
    `filename` property.
  - A `source` property has been added, which is a URL indicating the original source of the file.
  - `@cumulus/ingest/granule.moveGranuleFiles()` no longer includes a `filename` field in its
    output. The `bucket` and `key` fields should be used instead.
- **CUMULUS-672**

  - Changed `@cumulus/integration-tests/api/EarthdataLogin.getEarthdataLoginRedirectResponse` to `@cumulus/integration-tests/api/EarthdataLogin.getEarthdataAccessToken`. The new function returns an access response from Earthdata login, if successful.
  - `@cumulus/integration-tests/cmr/getOnlineResources` now accepts an object of options, including `cmrMetadataFormat`. Based on the `cmrMetadataFormat`, the function will correctly retrieve the online resources for each metadata format (ECHO10, UMM-G)

- **CUMULUS-1101**

  - Moved `@cumulus/common/file/getFileChecksumFromStream` into `@cumulus/checksum`, and renamed it to `generateChecksumFromStream`.
    This is a breaking change for users relying on `@cumulus/common/file/getFileChecksumFromStream`.
  - Refactored `@cumulus/ingest/Granule` to depend on new `common/aws` checksum functions and remove significantly present checksumming code.
    - Deprecated `@cumulus/ingest/granule.validateChecksum`. Replaced with `@cumulus/ingest/granule.verifyFile`.
    - Renamed `granule.getChecksumFromFile` to `granule.retrieveSuppliedFileChecksumInformation` to be more accurate.
  - Deprecated `@cumulus/common/aws.checksumS3Objects`. Use `@cumulus/common/aws.calculateS3ObjectChecksum` instead.

- CUMULUS-1171

  - Fixed provider handling in the API to make it consistent between protocols.
    Before this change, FTP providers were configured using the `host` and
    `port` properties. HTTP providers ignored `port` and `protocol`, and stored
    an entire URL in the `host` property. Updated the API to only accept valid
    hostnames or IP addresses in the `provider.host` field. Updated ingest code
    to properly build HTTP and HTTPS URLs from `provider.protocol`,
    `provider.host`, and `provider.port`.
  - The default provider port was being set to 21, no matter what protocol was
    being used. Removed that default.

- **CUMULUS-1176**

  - `@cumulus/move-granules` breaking change:
    Input to `move-granules` is now expected to be in the form of a granules object (i.e. `{ granules: [ { ... }, { ... } ] }`);
    For backwards compatibility with array-of-files outputs from processing steps, use the new `@cumulus/files-to-granules` task as an intermediate step.
    This task will perform the input translation. This change allows `move-granules` to be simpler and behave more predictably.
    `config.granuleIdExtraction` and `config.input_granules` are no longer needed/used by `move-granules`.
  - `@cumulus/post-to-cmr`: `config.granuleIdExtraction` is no longer needed/used by `post-to-cmr`.

- CUMULUS-1174
  - Better error message and stacktrace for S3KeyPairProvider error reporting.

### Fixed

- **CUMULUS-1218** Reconciliation report will now scan only completed granules.
- `@cumulus/api` files and granules were not getting indexed correctly because files indexing was failing in `db-indexer`
- `@cumulus/deployment` A bug in the Cloudformation template was preventing the API from being able to be launched in a VPC, updated the IAM template to give the permissions to be able to run the API in a VPC

### Deprecated

- `@cumulus/api/models/Granule.removeGranuleFromCmr`, instead use `@cumulus/api/models/Granule.removeGranuleFromCmrByGranule`
- `@cumulus/ingest/granule.validateChecksum`, instead use `@cumulus/ingest/granule.verifyFile`
- `@cumulus/common/aws.checksumS3Objects`, instead use `@cumulus/common/aws.calculateS3ObjectChecksum`
- `@cumulus/cmrjs`: `getGranuleId` and `getCmrFiles` are deprecated due to changes in input handling.

## [v1.11.3] - 2019-3-5

### Added

- **CUMULUS-1187** - Added `@cumulus/ingest/granule/duplicateHandlingType()` to determine how duplicate files should be handled in an ingest workflow

### Fixed

- **CUMULUS-1187** - workflows not respecting the duplicate handling value specified in the collection
- Removed refreshToken schema requirement for OAuth

## [v1.11.2] - 2019-2-15

### Added

- CUMULUS-1169
  - Added a `@cumulus/common/StepFunctions` module. It contains functions for querying the AWS
    StepFunctions API. These functions have the ability to retry when a ThrottlingException occurs.
  - Added `@cumulus/common/aws.retryOnThrottlingException()`, which will wrap a function in code to
    retry on ThrottlingExceptions.
  - Added `@cumulus/common/test-utils.throttleOnce()`, which will cause a function to return a
    ThrottlingException the first time it is called, then return its normal result after that.
- CUMULUS-1103 Compare the collection holdings in CMR with Cumulus' internal data store
- CUMULUS-1099 Add support for UMMG JSON metadata versions > 1.4.
  - If a version is found in the metadata object, that version is used for processing and publishing to CMR otherwise, version 1.4 is assumed.
- CUMULUS-678
  - Added support for UMMG json v1.4 metadata files.
    `reconcileCMRMetadata` added to `@cumulus/cmrjs` to update metadata record with new file locations.
    `@cumulus/common/errors` adds two new error types `CMRMetaFileNotFound` and `InvalidArgument`.
    `@cumulus/common/test-utils` adds new function `randomId` to create a random string with id to help in debugging.
    `@cumulus/common/BucketsConfig` adds a new helper class `BucketsConfig` for working with bucket stack configuration and bucket names.
    `@cumulus/common/aws` adds new function `s3PutObjectTagging` as a convenience for the aws [s3().putObjectTagging](https://docs.aws.amazon.com/AWSJavaScriptSDK/latest/AWS/S3.html#putObjectTagging-property) function.
    `@cumulus/cmrjs` Adds: - `isCMRFile` - Identify an echo10(xml) or UMMG(json) metadata file. - `metadataObjectFromCMRFile` Read and parse CMR XML file from s3. - `updateCMRMetadata` Modify a cmr metadata (xml/json) file with updated information. - `publish2CMR` Posts XML or UMMG CMR data to CMR service. - `reconcileCMRMetadata` Reconciles cmr metadata file after a file moves.
- Adds some ECS and other permissions to StepRole to enable running ECS tasks from a workflow
- Added Apache logs to cumulus api and distribution lambdas
- **CUMULUS-1119** - Added `@cumulus/integration-tests/api/EarthdataLogin.getEarthdataLoginRedirectResponse` helper for integration tests to handle login with Earthdata and to return response from redirect to Cumulus API
- **CUMULUS-673** Added `@cumulus/common/file/getFileChecksumFromStream` to get file checksum from a readable stream

### Fixed

- CUMULUS-1123
  - Cloudformation template overrides now work as expected

### Changed

- CUMULUS-1169
  - Deprecated the `@cumulus/common/step-functions` module.
  - Updated code that queries the StepFunctions API to use the retry-enabled functions from
    `@cumulus/common/StepFunctions`
- CUMULUS-1121
  - Schema validation is now strongly enforced when writing to the database.
    Additional properties are not allowed and will result in a validation error.
- CUMULUS-678
  `tasks/move-granules` simplified and refactored to use functionality from cmrjs.
  `ingest/granules.moveGranuleFiles` now just moves granule files and returns a list of the updated files. Updating metadata now handled by `@cumulus/cmrjs/reconcileCMRMetadata`.
  `move-granules.updateGranuleMetadata` refactored and bugs fixed in the case of a file matching multiple collection.files.regexps.
  `getCmrXmlFiles` simplified and now only returns an object with the cmrfilename and the granuleId.
  `@cumulus/test-processing` - test processing task updated to generate UMM-G metadata

- CUMULUS-1043

  - `@cumulus/api` now uses [express](http://expressjs.com/) as the API engine.
  - All `@cumulus/api` endpoints on ApiGateway are consolidated to a single endpoint the uses `{proxy+}` definition.
  - All files under `packages/api/endpoints` along with associated tests are updated to support express's request and response objects.
  - Replaced environment variables `internal`, `bucket` and `systemBucket` with `system_bucket`.
  - Update `@cumulus/integration-tests` to work with updated cumulus-api express endpoints

- `@cumulus/integration-tests` - `buildAndExecuteWorkflow` and `buildWorkflow` updated to take a `meta` param to allow for additional fields to be added to the workflow `meta`

- **CUMULUS-1049** Updated `Retrieve Execution Status API` in `@cumulus/api`: If the execution doesn't exist in Step Function API, Cumulus API returns the execution status information from the database.

- **CUMULUS-1119**
  - Renamed `DISTRIBUTION_URL` environment variable to `DISTRIBUTION_ENDPOINT`
  - Renamed `DEPLOYMENT_ENDPOINT` environment variable to `DISTRIBUTION_REDIRECT_ENDPOINT`
  - Renamed `API_ENDPOINT` environment variable to `TOKEN_REDIRECT_ENDPOINT`

### Removed

- Functions deprecated before 1.11.0:
  - @cumulus/api/models/base: static Manager.createTable() and static Manager.deleteTable()
  - @cumulus/ingest/aws/S3
  - @cumulus/ingest/aws/StepFunction.getExecution()
  - @cumulus/ingest/aws/StepFunction.pullEvent()
  - @cumulus/ingest/consumer.Consume
  - @cumulus/ingest/granule/Ingest.getBucket()

### Deprecated

`@cmrjs/ingestConcept`, instead use the CMR object methods. `@cmrjs/CMR.ingestGranule` or `@cmrjs/CMR.ingestCollection`
`@cmrjs/searchConcept`, instead use the CMR object methods. `@cmrjs/CMR.searchGranules` or `@cmrjs/CMR.searchCollections`
`@cmrjs/deleteConcept`, instead use the CMR object methods. `@cmrjs/CMR.deleteGranule` or `@cmrjs/CMR.deleteCollection`

## [v1.11.1] - 2018-12-18

**Please Note**

- Ensure your `app/config.yml` has a `clientId` specified in the `cmr` section. This will allow CMR to identify your requests for better support and metrics.
  - For an example, please see [the example config](https://github.com/nasa/cumulus/blob/1c7e2bf41b75da9f87004c4e40fbcf0f39f56794/example/app/config.yml#L128).

### Added

- Added a `/tokenDelete` endpoint in `@cumulus/api` to delete access token records

### Changed

- CUMULUS-678
  `@cumulus/ingest/crypto` moved and renamed to `@cumulus/common/key-pair-provider`
  `@cumulus/ingest/aws` function: `KMSDecryptionFailed` and class: `KMS` extracted and moved to `@cumulus/common` and `KMS` is exported as `KMSProvider` from `@cumulus/common/key-pair-provider`
  `@cumulus/ingest/granule` functions: `publish`, `getGranuleId`, `getXMLMetadataAsString`, `getMetadataBodyAndTags`, `parseXmlString`, `getCmrXMLFiles`, `postS3Object`, `contructOnlineAccessUrls`, `updateMetadata`, extracted and moved to `@cumulus/cmrjs`
  `getGranuleId`, `getCmrXMLFiles`, `publish`, `updateMetadata` removed from `@cumulus/ingest/granule` and added to `@cumulus/cmrjs`;
  `updateMetadata` renamed `updateCMRMetadata`.
  `@cumulus/ingest` test files renamed.
- **CUMULUS-1070**
  - Add `'Client-Id'` header to all `@cumulus/cmrjs` requests (made via `searchConcept`, `ingestConcept`, and `deleteConcept`).
  - Updated `cumulus/example/app/config.yml` entry for `cmr.clientId` to use stackName for easier CMR-side identification.

## [v1.11.0] - 2018-11-30

**Please Note**

- Redeploy IAM roles:
  - CUMULUS-817 includes a migration that requires reconfiguration/redeployment of IAM roles. Please see the [upgrade instructions](https://nasa.github.io/cumulus/docs/upgrade/1.11.0) for more information.
  - CUMULUS-977 includes a few new SNS-related permissions added to the IAM roles that will require redeployment of IAM roles.
- `cumulus-message-adapter` v1.0.13+ is required for `@cumulus/api` granule reingest API to work properly. The latest version should be downloaded automatically by kes.
- A `TOKEN_SECRET` value (preferably 256-bit for security) must be added to `.env` to securely sign JWTs used for authorization in `@cumulus/api`

### Changed

- **CUUMULUS-1000** - Distribution endpoint now persists logins, instead of
  redirecting to Earthdata Login on every request
- **CUMULUS-783 CUMULUS-790** - Updated `@cumulus/sync-granule` and `@cumulus/move-granules` tasks to always overwrite existing files for manually-triggered reingest.
- **CUMULUS-906** - Updated `@cumulus/api` granule reingest API to
  - add `reingestGranule: true` and `forceDuplicateOverwrite: true` to Cumulus message `cumulus_meta.cumulus_context` field to indicate that the workflow is a manually triggered re-ingest.
  - return warning message to operator when duplicateHandling is not `replace`
  - `cumulus-message-adapter` v1.0.13+ is required.
- **CUMULUS-793** - Updated the granule move PUT request in `@cumulus/api` to reject the move with a 409 status code if one or more of the files already exist at the destination location
- Updated `@cumulus/helloworld` to use S3 to store state for pass on retry tests
- Updated `@cumulus/ingest`:
  - [Required for MAAP] `http.js#list` will now find links with a trailing whitespace
  - Removed code from `granule.js` which looked for files in S3 using `{ Bucket: discoveredFile.bucket, Key: discoveredFile.name }`. This is obsolete since `@cumulus/ingest` uses a `file-staging` and `constructCollectionId()` directory prefixes by default.
- **CUMULUS-989**
  - Updated `@cumulus/api` to use [JWT (JSON Web Token)](https://jwt.io/introduction/) as the transport format for API authorization tokens and to use JWT verification in the request authorization
  - Updated `/token` endpoint in `@cumulus/api` to return tokens as JWTs
  - Added a `/refresh` endpoint in `@cumulus/api` to request new access tokens from the OAuth provider using the refresh token
  - Added `refreshAccessToken` to `@cumulus/api/lib/EarthdataLogin` to manage refresh token requests with the Earthdata OAuth provider

### Added

- **CUMULUS-1050**
  - Separated configuration flags for originalPayload/finalPayload cleanup such that they can be set to different retention times
- **CUMULUS-798**
  - Added daily Executions cleanup CloudWatch event that triggers cleanExecutions lambda
  - Added cleanExecutions lambda that removes finalPayload/originalPayload field entries for records older than configured timeout value (execution_payload_retention_period), with a default of 30 days
- **CUMULUS-815/816**
  - Added 'originalPayload' and 'finalPayload' fields to Executions table
  - Updated Execution model to populate originalPayload with the execution payload on record creation
  - Updated Execution model code to populate finalPayload field with the execution payload on execution completion
  - Execution API now exposes the above fields
- **CUMULUS-977**
  - Rename `kinesisConsumer` to `messageConsumer` as it handles both Kinesis streams and SNS topics as of this version.
  - Add `sns`-type rule support. These rules create a subscription between an SNS topic and the `messageConsumer`.
    When a message is received, `messageConsumer` is triggered and passes the SNS message (JSON format expected) in
    its entirety to the workflow in the `payload` field of the Cumulus message. For more information on sns-type rules,
    see the [documentation](https://nasa.github.io/cumulus/docs/data-cookbooks/setup#rules).
- **CUMULUS-975**
  - Add `KinesisInboundEventLogger` and `KinesisOutboundEventLogger` API lambdas. These lambdas
    are utilized to dump incoming and outgoing ingest workflow kinesis streams
    to cloudwatch for analytics in case of AWS/stream failure.
  - Update rules model to allow tracking of log_event ARNs related to
    Rule event logging. Kinesis rule types will now automatically log
    incoming events via a Kinesis event triggered lambda.
    CUMULUS-975-migration-4
  - Update migration code to require explicit migration names per run
  - Added migration_4 to migrate/update existing Kinesis rules to have a log event mapping
  - Added new IAM policy for migration lambda
- **CUMULUS-775**
  - Adds a instance metadata endpoint to the `@cumulus/api` package.
  - Adds a new convenience function `hostId` to the `@cumulus/cmrjs` to help build environment specific cmr urls.
  - Fixed `@cumulus/cmrjs.searchConcept` to search and return CMR results.
  - Modified `@cumulus/cmrjs.CMR.searchGranule` and `@cumulus/cmrjs.CMR.searchCollection` to include CMR's provider as a default parameter to searches.
- **CUMULUS-965**
  - Add `@cumulus/test-data.loadJSONTestData()`,
    `@cumulus/test-data.loadTestData()`, and
    `@cumulus/test-data.streamTestData()` to safely load test data. These
    functions should be used instead of using `require()` to load test data,
    which could lead to tests interfering with each other.
  - Add a `@cumulus/common/util/deprecate()` function to mark a piece of code as
    deprecated
- **CUMULUS-986**
  - Added `waitForTestExecutionStart` to `@cumulus/integration-tests`
- **CUMULUS-919**
  - In `@cumulus/deployment`, added support for NGAP permissions boundaries for IAM roles with `useNgapPermissionBoundary` flag in `iam/config.yml`. Defaults to false.

### Fixed

- Fixed a bug where FTP sockets were not closed after an error, keeping the Lambda function active until it timed out [CUMULUS-972]
- **CUMULUS-656**
  - The API will no longer allow the deletion of a provider if that provider is
    referenced by a rule
  - The API will no longer allow the deletion of a collection if that collection
    is referenced by a rule
- Fixed a bug where `@cumulus/sf-sns-report` was not pulling large messages from S3 correctly.

### Deprecated

- `@cumulus/ingest/aws/StepFunction.pullEvent()`. Use `@cumulus/common/aws.pullStepFunctionEvent()`.
- `@cumulus/ingest/consumer.Consume` due to unpredictable implementation. Use `@cumulus/ingest/consumer.Consumer`.
  Call `Consumer.consume()` instead of `Consume.read()`.

## [v1.10.4] - 2018-11-28

### Added

- **CUMULUS-1008**
  - New `config.yml` parameter for SQS consumers: `sqs_consumer_rate: (default 500)`, which is the maximum number of
    messages the consumer will attempt to process per execution. Currently this is only used by the sf-starter consumer,
    which runs every minute by default, making this a messages-per-minute upper bound. SQS does not guarantee the number
    of messages returned per call, so this is not a fixed rate of consumption, only attempted number of messages received.

### Deprecated

- `@cumulus/ingest/consumer.Consume` due to unpredictable implementation. Use `@cumulus/ingest/consumer.Consumer`.

### Changed

- Backported update of `packages/api` dependency `@mapbox/dyno` to `1.4.2` to mitigate `event-stream` vulnerability.

## [v1.10.3] - 2018-10-31

### Added

- **CUMULUS-817**
  - Added AWS Dead Letter Queues for lambdas that are scheduled asynchronously/such that failures show up only in cloudwatch logs.
- **CUMULUS-956**
  - Migrated developer documentation and data-cookbooks to Docusaurus
    - supports versioning of documentation
  - Added `docs/docs-how-to.md` to outline how to do things like add new docs or locally install for testing.
  - Deployment/CI scripts have been updated to work with the new format
- **CUMULUS-811**
  - Added new S3 functions to `@cumulus/common/aws`:
    - `aws.s3TagSetToQueryString`: converts S3 TagSet array to querystring (for use with upload()).
    - `aws.s3PutObject`: Returns promise of S3 `putObject`, which puts an object on S3
    - `aws.s3CopyObject`: Returns promise of S3 `copyObject`, which copies an object in S3 to a new S3 location
    - `aws.s3GetObjectTagging`: Returns promise of S3 `getObjectTagging`, which returns an object containing an S3 TagSet.
  - `@/cumulus/common/aws.s3PutObject` defaults to an explicit `ACL` of 'private' if not overridden.
  - `@/cumulus/common/aws.s3CopyObject` defaults to an explicit `TaggingDirective` of 'COPY' if not overridden.

### Deprecated

- **CUMULUS-811**
  - Deprecated `@cumulus/ingest/aws.S3`. Member functions of this class will now
    log warnings pointing to similar functionality in `@cumulus/common/aws`.

## [v1.10.2] - 2018-10-24

### Added

- **CUMULUS-965**
  - Added a `@cumulus/logger` package
- **CUMULUS-885**
  - Added 'human readable' version identifiers to Lambda Versioning lambda aliases
- **CUMULUS-705**
  - Note: Make sure to update the IAM stack when deploying this update.
  - Adds an AsyncOperations model and associated DynamoDB table to the
    `@cumulus/api` package
  - Adds an /asyncOperations endpoint to the `@cumulus/api` package, which can
    be used to fetch the status of an AsyncOperation.
  - Adds a /bulkDelete endpoint to the `@cumulus/api` package, which performs an
    asynchronous bulk-delete operation. This is a stub right now which is only
    intended to demonstration how AsyncOperations work.
  - Adds an AsyncOperation ECS task to the `@cumulus/api` package, which will
    fetch an Lambda function, run it in ECS, and then store the result to the
    AsyncOperations table in DynamoDB.
- **CUMULUS-851** - Added workflow lambda versioning feature to allow in-flight workflows to use lambda versions that were in place when a workflow was initiated

  - Updated Kes custom code to remove logic that used the CMA file key to determine template compilation logic. Instead, utilize a `customCompilation` template configuration flag to indicate a template should use Cumulus's kes customized methods instead of 'core'.
  - Added `useWorkflowLambdaVersions` configuration option to enable the lambdaVersioning feature set. **This option is set to true by default** and should be set to false to disable the feature.
  - Added uniqueIdentifier configuration key to S3 sourced lambdas to optionally support S3 lambda resource versioning within this scheme. This key must be unique for each modified version of the lambda package and must be updated in configuration each time the source changes.
  - Added a new nested stack template that will create a `LambdaVersions` stack that will take lambda parameters from the base template, generate lambda versions/aliases and return outputs with references to the most 'current' lambda alias reference, and updated 'core' template to utilize these outputs (if `useWorkflowLambdaVersions` is enabled).

- Created a `@cumulus/api/lib/OAuth2` interface, which is implemented by the
  `@cumulus/api/lib/EarthdataLogin` and `@cumulus/api/lib/GoogleOAuth2` classes.
  Endpoints that need to handle authentication will determine which class to use
  based on environment variables. This also greatly simplifies testing.
- Added `@cumulus/api/lib/assertions`, containing more complex AVA test assertions
- Added PublishGranule workflow to publish a granule to CMR without full reingest. (ingest-in-place capability)

- `@cumulus/integration-tests` new functionality:
  - `listCollections` to list collections from a provided data directory
  - `deleteCollection` to delete list of collections from a deployed stack
  - `cleanUpCollections` combines the above in one function.
  - `listProviders` to list providers from a provided data directory
  - `deleteProviders` to delete list of providers from a deployed stack
  - `cleanUpProviders` combines the above in one function.
  - `@cumulus/integrations-tests/api.js`: `deleteGranule` and `deletePdr` functions to make `DELETE` requests to Cumulus API
  - `rules` API functionality for posting and deleting a rule and listing all rules
  - `wait-for-deploy` lambda for use in the redeployment tests
- `@cumulus/ingest/granule.js`: `ingestFile` inserts new `duplicate_found: true` field in the file's record if a duplicate file already exists on S3.
- `@cumulus/api`: `/execution-status` endpoint requests and returns complete execution output if execution output is stored in S3 due to size.
- Added option to use environment variable to set CMR host in `@cumulus/cmrjs`.
- **CUMULUS-781** - Added integration tests for `@cumulus/sync-granule` when `duplicateHandling` is set to `replace` or `skip`
- **CUMULUS-791** - `@cumulus/move-granules`: `moveFileRequest` inserts new `duplicate_found: true` field in the file's record if a duplicate file already exists on S3. Updated output schema to document new `duplicate_found` field.

### Removed

- Removed `@cumulus/common/fake-earthdata-login-server`. Tests can now create a
  service stub based on `@cumulus/api/lib/OAuth2` if testing requires handling
  authentication.

### Changed

- **CUMULUS-940** - modified `@cumulus/common/aws` `receiveSQSMessages` to take a parameter object instead of positional parameters. All defaults remain the same, but now access to long polling is available through `options.waitTimeSeconds`.
- **CUMULUS-948** - Update lambda functions `CNMToCMA` and `CnmResponse` in the `cumulus-data-shared` bucket and point the default stack to them.
- **CUMULUS-782** - Updated `@cumulus/sync-granule` task and `Granule.ingestFile` in `@cumulus/ingest` to keep both old and new data when a destination file with different checksum already exists and `duplicateHandling` is `version`
- Updated the config schema in `@cumulus/move-granules` to include the `moveStagedFiles` param.
- **CUMULUS-778** - Updated config schema and documentation in `@cumulus/sync-granule` to include `duplicateHandling` parameter for specifying how duplicate filenames should be handled
- **CUMULUS-779** - Updated `@cumulus/sync-granule` to throw `DuplicateFile` error when destination files already exist and `duplicateHandling` is `error`
- **CUMULUS-780** - Updated `@cumulus/sync-granule` to use `error` as the default for `duplicateHandling` when it is not specified
- **CUMULUS-780** - Updated `@cumulus/api` to use `error` as the default value for `duplicateHandling` in the `Collection` model
- **CUMULUS-785** - Updated the config schema and documentation in `@cumulus/move-granules` to include `duplicateHandling` parameter for specifying how duplicate filenames should be handled
- **CUMULUS-786, CUMULUS-787** - Updated `@cumulus/move-granules` to throw `DuplicateFile` error when destination files already exist and `duplicateHandling` is `error` or not specified
- **CUMULUS-789** - Updated `@cumulus/move-granules` to keep both old and new data when a destination file with different checksum already exists and `duplicateHandling` is `version`

### Fixed

- `getGranuleId` in `@cumulus/ingest` bug: `getGranuleId` was constructing an error using `filename` which was undefined. The fix replaces `filename` with the `uri` argument.
- Fixes to `del` in `@cumulus/api/endpoints/granules.js` to not error/fail when not all files exist in S3 (e.g. delete granule which has only 2 of 3 files ingested).
- `@cumulus/deployment/lib/crypto.js` now checks for private key existence properly.

## [v1.10.1] - 2018-09-4

### Fixed

- Fixed cloudformation template errors in `@cumulus/deployment/`
  - Replaced references to Fn::Ref: with Ref:
  - Moved long form template references to a newline

## [v1.10.0] - 2018-08-31

### Removed

- Removed unused and broken code from `@cumulus/common`
  - Removed `@cumulus/common/test-helpers`
  - Removed `@cumulus/common/task`
  - Removed `@cumulus/common/message-source`
  - Removed the `getPossiblyRemote` function from `@cumulus/common/aws`
  - Removed the `startPromisedSfnExecution` function from `@cumulus/common/aws`
  - Removed the `getCurrentSfnTask` function from `@cumulus/common/aws`

### Changed

- **CUMULUS-839** - In `@cumulus/sync-granule`, 'collection' is now an optional config parameter

### Fixed

- **CUMULUS-859** Moved duplicate code in `@cumulus/move-granules` and `@cumulus/post-to-cmr` to `@cumulus/ingest`. Fixed imports making assumptions about directory structure.
- `@cumulus/ingest/consumer` correctly limits the number of messages being received and processed from SQS. Details:
  - **Background:** `@cumulus/api` includes a lambda `<stack-name>-sqs2sf` which processes messages from the `<stack-name>-startSF` SQS queue every minute. The `sqs2sf` lambda uses `@cumulus/ingest/consumer` to receive and process messages from SQS.
  - **Bug:** More than `messageLimit` number of messages were being consumed and processed from the `<stack-name>-startSF` SQS queue. Many step functions were being triggered simultaneously by the lambda `<stack-name>-sqs2sf` (which consumes every minute from the `startSF` queue) and resulting in step function failure with the error: `An error occurred (ThrottlingException) when calling the GetExecutionHistory`.
  - **Fix:** `@cumulus/ingest/consumer#processMessages` now processes messages until `timeLimit` has passed _OR_ once it receives up to `messageLimit` messages. `sqs2sf` is deployed with a [default `messageLimit` of 10](https://github.com/nasa/cumulus/blob/670000c8a821ff37ae162385f921c40956e293f7/packages/deployment/app/config.yml#L147).
  - **IMPORTANT NOTE:** `consumer` will actually process up to `messageLimit * 2 - 1` messages. This is because sometimes `receiveSQSMessages` will return less than `messageLimit` messages and thus the consumer will continue to make calls to `receiveSQSMessages`. For example, given a `messageLimit` of 10 and subsequent calls to `receiveSQSMessages` returns up to 9 messages, the loop will continue and a final call could return up to 10 messages.

## [v1.9.1] - 2018-08-22

**Please Note** To take advantage of the added granule tracking API functionality, updates are required for the message adapter and its libraries. You should be on the following versions:

- `cumulus-message-adapter` 1.0.9+
- `cumulus-message-adapter-js` 1.0.4+
- `cumulus-message-adapter-java` 1.2.7+
- `cumulus-message-adapter-python` 1.0.5+

### Added

- **CUMULUS-687** Added logs endpoint to search for logs from a specific workflow execution in `@cumulus/api`. Added integration test.
- **CUMULUS-836** - `@cumulus/deployment` supports a configurable docker storage driver for ECS. ECS can be configured with either `devicemapper` (the default storage driver for AWS ECS-optimized AMIs) or `overlay2` (the storage driver used by the NGAP 2.0 AMI). The storage driver can be configured in `app/config.yml` with `ecs.docker.storageDriver: overlay2 | devicemapper`. The default is `overlay2`.
  - To support this configuration, a [Handlebars](https://handlebarsjs.com/) helper `ifEquals` was added to `packages/deployment/lib/kes.js`.
- **CUMULUS-836** - `@cumulus/api` added IAM roles required by the NGAP 2.0 AMI. The NGAP 2.0 AMI runs a script `register_instances_with_ssm.py` which requires the ECS IAM role to include `ec2:DescribeInstances` and `ssm:GetParameter` permissions.

### Fixed

- **CUMULUS-836** - `@cumulus/deployment` uses `overlay2` driver by default and does not attempt to write `--storage-opt dm.basesize` to fix [this error](https://github.com/moby/moby/issues/37039).
- **CUMULUS-413** Kinesis processing now captures all errors.
  - Added kinesis fallback mechanism when errors occur during record processing.
  - Adds FallbackTopicArn to `@cumulus/api/lambdas.yml`
  - Adds fallbackConsumer lambda to `@cumulus/api`
  - Adds fallbackqueue option to lambda definitions capture lambda failures after three retries.
  - Adds kinesisFallback SNS topic to signal incoming errors from kinesis stream.
  - Adds kinesisFailureSQS to capture fully failed events from all retries.
- **CUMULUS-855** Adds integration test for kinesis' error path.
- **CUMULUS-686** Added workflow task name and version tracking via `@cumulus/api` executions endpoint under new `tasks` property, and under `workflow_tasks` in step input/output.
  - Depends on `cumulus-message-adapter` 1.0.9+, `cumulus-message-adapter-js` 1.0.4+, `cumulus-message-adapter-java` 1.2.7+ and `cumulus-message-adapter-python` 1.0.5+
- **CUMULUS-771**
  - Updated sync-granule to stream the remote file to s3
  - Added integration test for ingesting granules from ftp provider
  - Updated http/https integration tests for ingesting granules from http/https providers
- **CUMULUS-862** Updated `@cumulus/integration-tests` to handle remote lambda output
- **CUMULUS-856** Set the rule `state` to have default value `ENABLED`

### Changed

- In `@cumulus/deployment`, changed the example app config.yml to have additional IAM roles

## [v1.9.0] - 2018-08-06

**Please note** additional information and upgrade instructions [here](https://nasa.github.io/cumulus/docs/upgrade/1.9.0)

### Added

- **CUMULUS-712** - Added integration tests verifying expected behavior in workflows
- **GITC-776-2** - Add support for versioned collections

### Fixed

- **CUMULUS-832**
  - Fixed indentation in example config.yml in `@cumulus/deployment`
  - Fixed issue with new deployment using the default distribution endpoint in `@cumulus/deployment` and `@cumulus/api`

## [v1.8.1] - 2018-08-01

**Note** IAM roles should be re-deployed with this release.

- **Cumulus-726**
  - Added function to `@cumulus/integration-tests`: `sfnStep` includes `getStepInput` which returns the input to the schedule event of a given step function step.
  - Added IAM policy `@cumulus/deployment`: Lambda processing IAM role includes `kinesis::PutRecord` so step function lambdas can write to kinesis streams.
- **Cumulus Community Edition**
  - Added Google OAuth authentication token logic to `@cumulus/api`. Refactored token endpoint to use environment variable flag `OAUTH_PROVIDER` when determining with authentication method to use.
  - Added API Lambda memory configuration variable `api_lambda_memory` to `@cumulus/api` and `@cumulus/deployment`.

### Changed

- **Cumulus-726**
  - Changed function in `@cumulus/api`: `models/rules.js#addKinesisEventSource` was modified to call to `deleteKinesisEventSource` with all required parameters (rule's name, arn and type).
  - Changed function in `@cumulus/integration-tests`: `getStepOutput` can now be used to return output of failed steps. If users of this function want the output of a failed event, they can pass a third parameter `eventType` as `'failure'`. This function will work as always for steps which completed successfully.

### Removed

- **Cumulus-726**

  - Configuration change to `@cumulus/deployment`: Removed default auto scaling configuration for Granules and Files DynamoDB tables.

- **CUMULUS-688**
  - Add integration test for ExecutionStatus
  - Function addition to `@cumulus/integration-tests`: `api` includes `getExecutionStatus` which returns the execution status from the Cumulus API

## [v1.8.0] - 2018-07-23

### Added

- **CUMULUS-718** Adds integration test for Kinesis triggering a workflow.

- **GITC-776-3** Added more flexibility for rules. You can now edit all fields on the rule's record
  We may need to update the api documentation to reflect this.

- **CUMULUS-681** - Add ingest-in-place action to granules endpoint

  - new applyWorkflow action at PUT /granules/{granuleid} Applying a workflow starts an execution of the provided workflow and passes the granule record as payload.
    Parameter(s):
    - workflow - the workflow name

- **CUMULUS-685** - Add parent exeuction arn to the execution which is triggered from a parent step function

### Changed

- **CUMULUS-768** - Integration tests get S3 provider data from shared data folder

### Fixed

- **CUMULUS-746** - Move granule API correctly updates record in dynamo DB and cmr xml file
- **CUMULUS-766** - Populate database fileSize field from S3 if value not present in Ingest payload

## [v1.7.1] - 2018-07-27 - [BACKPORT]

### Fixed

- **CUMULUS-766** - Backport from 1.8.0 - Populate database fileSize field from S3 if value not present in Ingest payload

## [v1.7.0] - 2018-07-02

### Please note: [Upgrade Instructions](https://nasa.github.io/cumulus/docs/upgrade/1.7.0)

### Added

- **GITC-776-2** - Add support for versioned collections
- **CUMULUS-491** - Add granule reconciliation API endpoints.
- **CUMULUS-480** Add support for backup and recovery:
  - Add DynamoDB tables for granules, executions and pdrs
  - Add ability to write all records to S3
  - Add ability to download all DynamoDB records in form json files
  - Add ability to upload records to DynamoDB
  - Add migration scripts for copying granule, pdr and execution records from ElasticSearch to DynamoDB
  - Add IAM support for batchWrite on dynamoDB
-
- **CUMULUS-508** - `@cumulus/deployment` cloudformation template allows for lambdas and ECS clusters to have multiple AZ availability.
  - `@cumulus/deployment` also ensures docker uses `devicemapper` storage driver.
- **CUMULUS-755** - `@cumulus/deployment` Add DynamoDB autoscaling support.
  - Application developers can add autoscaling and override default values in their deployment's `app/config.yml` file using a `{TableName}Table:` key.

### Fixed

- **CUMULUS-747** - Delete granule API doesn't delete granule files in s3 and granule in elasticsearch
  - update the StreamSpecification DynamoDB tables to have StreamViewType: "NEW_AND_OLD_IMAGES"
  - delete granule files in s3
- **CUMULUS-398** - Fix not able to filter executions by workflow
- **CUMULUS-748** - Fix invalid lambda .zip files being validated/uploaded to AWS
- **CUMULUS-544** - Post to CMR task has UAT URL hard-coded
  - Made configurable: PostToCmr now requires CMR_ENVIRONMENT env to be set to 'SIT' or 'OPS' for those CMR environments. Default is UAT.

### Changed

- **GITC-776-4** - Changed Discover-pdrs to not rely on collection but use provider_path in config. It also has an optional filterPdrs regex configuration parameter

- **CUMULUS-710** - In the integration test suite, `getStepOutput` returns the output of the first successful step execution or last failed, if none exists

## [v1.6.0] - 2018-06-06

### Please note: [Upgrade Instructions](https://nasa.github.io/cumulus/docs/upgrade/1.6.0)

### Fixed

- **CUMULUS-602** - Format all logs sent to Elastic Search.
  - Extract cumulus log message and index it to Elastic Search.

### Added

- **CUMULUS-556** - add a mechanism for creating and running migration scripts on deployment.
- **CUMULUS-461** Support use of metadata date and other components in `url_path` property

### Changed

- **CUMULUS-477** Update bucket configuration to support multiple buckets of the same type:
  - Change the structure of the buckets to allow for more than one bucket of each type. The bucket structure is now:
    bucket-key:
    name: <bucket-name>
    type: <type> i.e. internal, public, etc.
  - Change IAM and app deployment configuration to support new bucket structure
  - Update tasks and workflows to support new bucket structure
  - Replace instances where buckets.internal is relied upon to either use the system bucket or a configured bucket
  - Move IAM template to the deployment package. NOTE: You now have to specify '--template node_modules/@cumulus/deployment/iam' in your IAM deployment
  - Add IAM cloudformation template support to filter buckets by type

## [v1.5.5] - 2018-05-30

### Added

- **CUMULUS-530** - PDR tracking through Queue-granules
  - Add optional `pdr` property to the sync-granule task's input config and output payload.
- **CUMULUS-548** - Create a Lambda task that generates EMS distribution reports
  - In order to supply EMS Distribution Reports, you must enable S3 Server
    Access Logging on any S3 buckets used for distribution. See [How Do I Enable Server Access Logging for an S3 Bucket?](https://docs.aws.amazon.com/AmazonS3/latest/user-guide/server-access-logging.html)
    The "Target bucket" setting should point at the Cumulus internal bucket.
    The "Target prefix" should be
    "<STACK_NAME>/ems-distribution/s3-server-access-logs/", where "STACK_NAME"
    is replaced with the name of your Cumulus stack.

### Fixed

- **CUMULUS-546 - Kinesis Consumer should catch and log invalid JSON**
  - Kinesis Consumer lambda catches and logs errors so that consumer doesn't get stuck in a loop re-processing bad json records.
- EMS report filenames are now based on their start time instead of the time
  instead of the time that the report was generated
- **CUMULUS-552 - Cumulus API returns different results for the same collection depending on query**
  - The collection, provider and rule records in elasticsearch are now replaced with records from dynamo db when the dynamo db records are updated.

### Added

- `@cumulus/deployment`'s default cloudformation template now configures storage for Docker to match the configured ECS Volume. The template defines Docker's devicemapper basesize (`dm.basesize`) using `ecs.volumeSize`. This addresses ECS default of limiting Docker containers to 10GB of storage ([Read more](https://aws.amazon.com/premiumsupport/knowledge-center/increase-default-ecs-docker-limit/)).

## [v1.5.4] - 2018-05-21

### Added

- **CUMULUS-535** - EMS Ingest, Archive, Archive Delete reports
  - Add lambda EmsReport to create daily EMS Ingest, Archive, Archive Delete reports
  - ems.provider property added to `@cumulus/deployment/app/config.yml`.
    To change the provider name, please add `ems: provider` property to `app/config.yml`.
- **CUMULUS-480** Use DynamoDB to store granules, pdrs and execution records
  - Activate PointInTime feature on DynamoDB tables
  - Increase test coverage on api package
  - Add ability to restore metadata records from json files to DynamoDB
- **CUMULUS-459** provide API endpoint for moving granules from one location on s3 to another

## [v1.5.3] - 2018-05-18

### Fixed

- **CUMULUS-557 - "Add dataType to DiscoverGranules output"**
  - Granules discovered by the DiscoverGranules task now include dataType
  - dataType is now a required property for granules used as input to the
    QueueGranules task
- **CUMULUS-550** Update deployment app/config.yml to force elasticsearch updates for deleted granules

## [v1.5.2] - 2018-05-15

### Fixed

- **CUMULUS-514 - "Unable to Delete the Granules"**
  - updated cmrjs.deleteConcept to return success if the record is not found
    in CMR.

### Added

- **CUMULUS-547** - The distribution API now includes an
  "earthdataLoginUsername" query parameter when it returns a signed S3 URL
- **CUMULUS-527 - "parse-pdr queues up all granules and ignores regex"**
  - Add an optional config property to the ParsePdr task called
    "granuleIdFilter". This property is a regular expression that is applied
    against the filename of the first file of each granule contained in the
    PDR. If the regular expression matches, then the granule is included in
    the output. Defaults to '.', which will match all granules in the PDR.
- File checksums in PDRs now support MD5
- Deployment support to subscribe to an SNS topic that already exists
- **CUMULUS-470, CUMULUS-471** In-region S3 Policy lambda added to API to update bucket policy for in-region access.
- **CUMULUS-533** Added fields to granule indexer to support EMS ingest and archive record creation
- **CUMULUS-534** Track deleted granules
  - added `deletedgranule` type to `cumulus` index.
  - **Important Note:** Force custom bootstrap to re-run by adding this to
    app/config.yml `es: elasticSearchMapping: 7`
- You can now deploy cumulus without ElasticSearch. Just add `es: null` to your `app/config.yml` file. This is only useful for debugging purposes. Cumulus still requires ElasticSearch to properly operate.
- `@cumulus/integration-tests` includes and exports the `addRules` function, which seeds rules into the DynamoDB table.
- Added capability to support EFS in cloud formation template. Also added
  optional capability to ssh to your instance and privileged lambda functions.
- Added support to force discovery of PDRs that have already been processed
  and filtering of selected data types
- `@cumulus/cmrjs` uses an environment variable `USER_IP_ADDRESS` or fallback
  IP address of `10.0.0.0` when a public IP address is not available. This
  supports lambda functions deployed into a VPC's private subnet, where no
  public IP address is available.

### Changed

- **CUMULUS-550** Custom bootstrap automatically adds new types to index on
  deployment

## [v1.5.1] - 2018-04-23

### Fixed

- add the missing dist folder to the hello-world task
- disable uglifyjs on the built version of the pdr-status-check (read: https://github.com/webpack-contrib/uglifyjs-webpack-plugin/issues/264)

## [v1.5.0] - 2018-04-23

### Changed

- Removed babel from all tasks and packages and increased minimum node requirements to version 8.10
- Lambda functions created by @cumulus/deployment will use node8.10 by default
- Moved [cumulus-integration-tests](https://github.com/nasa/cumulus-integration-tests) to the `example` folder CUMULUS-512
- Streamlined all packages dependencies (e.g. remove redundant dependencies and make sure versions are the same across packages)
- **CUMULUS-352:** Update Cumulus Elasticsearch indices to use [index aliases](https://www.elastic.co/guide/en/elasticsearch/reference/current/indices-aliases.html).
- **CUMULUS-519:** ECS tasks are no longer restarted after each CF deployment unless `ecs.restartTasksOnDeploy` is set to true
- **CUMULUS-298:** Updated log filterPattern to include all CloudWatch logs in ElasticSearch
- **CUMULUS-518:** Updates to the SyncGranule config schema
  - `granuleIdExtraction` is no longer a property
  - `process` is now an optional property
  - `provider_path` is no longer a property

### Fixed

- **CUMULUS-455 "Kes deployments using only an updated message adapter do not get automatically deployed"**
  - prepended the hash value of cumulus-message-adapter.zip file to the zip file name of lambda which uses message adapter.
  - the lambda function will be redeployed when message adapter or lambda function are updated
- Fixed a bug in the bootstrap lambda function where it stuck during update process
- Fixed a bug where the sf-sns-report task did not return the payload of the incoming message as the output of the task [CUMULUS-441]

### Added

- **CUMULUS-352:** Add reindex CLI to the API package.
- **CUMULUS-465:** Added mock http/ftp/sftp servers to the integration tests
- Added a `delete` method to the `@common/CollectionConfigStore` class
- **CUMULUS-467 "@cumulus/integration-tests or cumulus-integration-tests should seed provider and collection in deployed DynamoDB"**
  - `example` integration-tests populates providers and collections to database
  - `example` workflow messages are populated from workflow templates in s3, provider and collection information in database, and input payloads. Input templates are removed.
  - added `https` protocol to provider schema

## [v1.4.1] - 2018-04-11

### Fixed

- Sync-granule install

## [v1.4.0] - 2018-04-09

### Fixed

- **CUMULUS-392 "queue-granules not returning the sfn-execution-arns queued"**
  - updated queue-granules to return the sfn-execution-arns queued and pdr if exists.
  - added pdr to ingest message meta.pdr instead of payload, so the pdr information doesn't get lost in the ingest workflow, and ingested granule in elasticsearch has pdr name.
  - fixed sf-sns-report schema, remove the invalid part
  - fixed pdr-status-check schema, the failed execution contains arn and reason
- **CUMULUS-206** make sure homepage and repository urls exist in package.json files of tasks and packages

### Added

- Example folder with a cumulus deployment example

### Changed

- [CUMULUS-450](https://bugs.earthdata.nasa.gov/browse/CUMULUS-450) - Updated
  the config schema of the **queue-granules** task
  - The config no longer takes a "collection" property
  - The config now takes an "internalBucket" property
  - The config now takes a "stackName" property
- [CUMULUS-450](https://bugs.earthdata.nasa.gov/browse/CUMULUS-450) - Updated
  the config schema of the **parse-pdr** task
  - The config no longer takes a "collection" property
  - The "stack", "provider", and "bucket" config properties are now
    required
- **CUMULUS-469** Added a lambda to the API package to prototype creating an S3 bucket policy for direct, in-region S3 access for the prototype bucket

### Removed

- Removed the `findTmpTestDataDirectory()` function from
  `@cumulus/common/test-utils`

### Fixed

- [CUMULUS-450](https://bugs.earthdata.nasa.gov/browse/CUMULUS-450)
  - The **queue-granules** task now enqueues a **sync-granule** task with the
    correct collection config for that granule based on the granule's
    data-type. It had previously been using the collection config from the
    config of the **queue-granules** task, which was a problem if the granules
    being queued belonged to different data-types.
  - The **parse-pdr** task now handles the case where a PDR contains granules
    with different data types, and uses the correct granuleIdExtraction for
    each granule.

### Added

- **CUMULUS-448** Add code coverage checking using [nyc](https://github.com/istanbuljs/nyc).

## [v1.3.0] - 2018-03-29

### Deprecated

- discover-s3-granules is deprecated. The functionality is provided by the discover-granules task

### Fixed

- **CUMULUS-331:** Fix aws.downloadS3File to handle non-existent key
- Using test ftp provider for discover-granules testing [CUMULUS-427]
- **CUMULUS-304: "Add AWS API throttling to pdr-status-check task"** Added concurrency limit on SFN API calls. The default concurrency is 10 and is configurable through Lambda environment variable CONCURRENCY.
- **CUMULUS-414: "Schema validation not being performed on many tasks"** revised npm build scripts of tasks that use cumulus-message-adapter to place schema directories into dist directories.
- **CUMULUS-301:** Update all tests to use test-data package for testing data.
- **CUMULUS-271: "Empty response body from rules PUT endpoint"** Added the updated rule to response body.
- Increased memory allotment for `CustomBootstrap` lambda function. Resolves failed deployments where `CustomBootstrap` lambda function was failing with error `Process exited before completing request`. This was causing deployments to stall, fail to update and fail to rollback. This error is thrown when the lambda function tries to use more memory than it is allotted.
- Cumulus repository folders structure updated:
  - removed the `cumulus` folder altogether
  - moved `cumulus/tasks` to `tasks` folder at the root level
  - moved the tasks that are not converted to use CMA to `tasks/.not_CMA_compliant`
  - updated paths where necessary

### Added

- `@cumulus/integration-tests` - Added support for testing the output of an ECS activity as well as a Lambda function.

## [v1.2.0] - 2018-03-20

### Fixed

- Update vulnerable npm packages [CUMULUS-425]
- `@cumulus/api`: `kinesis-consumer.js` uses `sf-scheduler.js#schedule` instead of placing a message directly on the `startSF` SQS queue. This is a fix for [CUMULUS-359](https://bugs.earthdata.nasa.gov/browse/CUMULUS-359) because `sf-scheduler.js#schedule` looks up the provider and collection data in DynamoDB and adds it to the `meta` object of the enqueued message payload.
- `@cumulus/api`: `kinesis-consumer.js` catches and logs errors instead of doing an error callback. Before this change, `kinesis-consumer` was failing to process new records when an existing record caused an error because it would call back with an error and stop processing additional records. It keeps trying to process the record causing the error because it's "position" in the stream is unchanged. Catching and logging the errors is part 1 of the fix. Proposed part 2 is to enqueue the error and the message on a "dead-letter" queue so it can be processed later ([CUMULUS-413](https://bugs.earthdata.nasa.gov/browse/CUMULUS-413)).
- **CUMULUS-260: "PDR page on dashboard only shows zeros."** The PDR stats in LPDAAC are all 0s, even if the dashboard has been fixed to retrieve the correct fields. The current version of pdr-status-check has a few issues.
  - pdr is not included in the input/output schema. It's available from the input event. So the pdr status and stats are not updated when the ParsePdr workflow is complete. Adding the pdr to the input/output of the task will fix this.
  - pdr-status-check doesn't update pdr stats which prevent the real time pdr progress from showing up in the dashboard. To solve this, added lambda function sf-sns-report which is copied from @cumulus/api/lambdas/sf-sns-broadcast with modification, sf-sns-report can be used to report step function status anywhere inside a step function. So add step sf-sns-report after each pdr-status-check, we will get the PDR status progress at real time.
  - It's possible an execution is still in the queue and doesn't exist in sfn yet. Added code to handle 'ExecutionDoesNotExist' error when checking the execution status.
- Fixed `aws.cloudwatchevents()` typo in `packages/ingest/aws.js`. This typo was the root cause of the error: `Error: Could not process scheduled_ingest, Error: : aws.cloudwatchevents is not a constructor` seen when trying to update a rule.

### Removed

- `@cumulus/ingest/aws`: Remove queueWorkflowMessage which is no longer being used by `@cumulus/api`'s `kinesis-consumer.js`.

## [v1.1.4] - 2018-03-15

### Added

- added flag `useList` to parse-pdr [CUMULUS-404]

### Fixed

- Pass encrypted password to the ApiGranule Lambda function [CUMULUS-424]

## [v1.1.3] - 2018-03-14

### Fixed

- Changed @cumulus/deployment package install behavior. The build process will happen after installation

## [v1.1.2] - 2018-03-14

### Added

- added tools to @cumulus/integration-tests for local integration testing
- added end to end testing for discovering and parsing of PDRs
- `yarn e2e` command is available for end to end testing

### Fixed

- **CUMULUS-326: "Occasionally encounter "Too Many Requests" on deployment"** The api gateway calls will handle throttling errors
- **CUMULUS-175: "Dashboard providers not in sync with AWS providers."** The root cause of this bug - DynamoDB operations not showing up in Elasticsearch - was shared by collections and rules. The fix was to update providers', collections' and rules; POST, PUT and DELETE endpoints to operate on DynamoDB and using DynamoDB streams to update Elasticsearch. The following packages were made:
  - `@cumulus/deployment` deploys DynamoDB streams for the Collections, Providers and Rules tables as well as a new lambda function called `dbIndexer`. The `dbIndexer` lambda has an event source mapping which listens to each of the DynamoDB streams. The dbIndexer lambda receives events referencing operations on the DynamoDB table and updates the elasticsearch cluster accordingly.
  - The `@cumulus/api` endpoints for collections, providers and rules _only_ query DynamoDB, with the exception of LIST endpoints and the collections' GET endpoint.

### Updated

- Broke up `kes.override.js` of @cumulus/deployment to multiple modules and moved to a new location
- Expanded @cumulus/deployment test coverage
- all tasks were updated to use cumulus-message-adapter-js 1.0.1
- added build process to integration-tests package to babelify it before publication
- Update @cumulus/integration-tests lambda.js `getLambdaOutput` to return the entire lambda output. Previously `getLambdaOutput` returned only the payload.

## [v1.1.1] - 2018-03-08

### Removed

- Unused queue lambda in api/lambdas [CUMULUS-359]

### Fixed

- Kinesis message content is passed to the triggered workflow [CUMULUS-359]
- Kinesis message queues a workflow message and does not write to rules table [CUMULUS-359]

## [v1.1.0] - 2018-03-05

### Added

- Added a `jlog` function to `common/test-utils` to aid in test debugging
- Integration test package with command line tool [CUMULUS-200] by @laurenfrederick
- Test for FTP `useList` flag [CUMULUS-334] by @kkelly51

### Updated

- The `queue-pdrs` task now uses the [cumulus-message-adapter-js](https://github.com/nasa/cumulus-message-adapter-js)
  library
- Updated the `queue-pdrs` JSON schemas
- The test-utils schema validation functions now throw an error if validation
  fails
- The `queue-granules` task now uses the [cumulus-message-adapter-js](https://github.com/nasa/cumulus-message-adapter-js)
  library
- Updated the `queue-granules` JSON schemas

### Removed

- Removed the `getSfnExecutionByName` function from `common/aws`
- Removed the `getGranuleStatus` function from `common/aws`

## [v1.0.1] - 2018-02-27

### Added

- More tests for discover-pdrs, dicover-granules by @yjpa7145
- Schema validation utility for tests by @yjpa7145

### Changed

- Fix an FTP listing bug for servers that do not support STAT [CUMULUS-334] by @kkelly51

## [v1.0.0] - 2018-02-23

[Unreleased]: https://github.com/nasa/cumulus/compare/v21.0.1...HEAD
[v21.0.1]: https://github.com/nasa/cumulus/compare/v21.0.0...v21.0.1
[v21.0.0]: https://github.com/nasa/cumulus/compare/v20.3.1...v21.0.0
[v20.3.1]: https://github.com/nasa/cumulus/compare/v20.3.0...v20.3.1
[v20.3.0]: https://github.com/nasa/cumulus/compare/v20.2.2...v20.3.0
[v20.2.2]: https://github.com/nasa/cumulus/compare/v20.2.1...v20.2.2
[v20.2.1]: https://github.com/nasa/cumulus/compare/v20.2.0...v20.2.1
[v20.2.0]: https://github.com/nasa/cumulus/compare/v20.1.2...v20.2.0
[v20.1.2]: https://github.com/nasa/cumulus/compare/v20.1.1...v20.1.2
[v20.1.1]: https://github.com/nasa/cumulus/compare/v20.0.2...v20.1.1
[v20.0.2]: https://github.com/nasa/cumulus/compare/v20.0.1...v20.0.2
[v20.0.1]: https://github.com/nasa/cumulus/compare/v20.0.0...v20.0.1
[v20.0.0]: https://github.com/nasa/cumulus/compare/v19.1.0...v20.0.0
[v19.1.0]: https://github.com/nasa/cumulus/compare/v19.0.0...v19.1.0
[v19.0.0]: https://github.com/nasa/cumulus/compare/v18.5.6...v19.0.0
[v18.5.6]: https://github.com/nasa/cumulus/compare/v18.5.5...v18.5.6
[v18.5.5]: https://github.com/nasa/cumulus/compare/v18.5.3...v18.5.5
[v18.5.3]: https://github.com/nasa/cumulus/compare/v18.5.2...v18.5.3
[v18.5.2]: https://github.com/nasa/cumulus/compare/v18.5.1...v18.5.2
[v18.5.1]: https://github.com/nasa/cumulus/compare/v18.5.0...v18.5.1
[v18.5.0]: https://github.com/nasa/cumulus/compare/v18.4.0...v18.5.0
[v18.4.0]: https://github.com/nasa/cumulus/compare/v18.3.4...v18.4.0
[v18.3.4]: https://github.com/nasa/cumulus/compare/v18.3.3...v18.3.4
[v18.3.3]: https://github.com/nasa/cumulus/compare/v18.3.2...v18.3.3
[v18.3.2]: https://github.com/nasa/cumulus/compare/v18.3.1...v18.3.2
[v18.3.1]: https://github.com/nasa/cumulus/compare/v18.2.2...v18.3.1
[v18.2.2]: https://github.com/nasa/cumulus/compare/v18.2.1...v18.2.2
[v18.2.1]: https://github.com/nasa/cumulus/compare/v18.2.0...v18.2.1
[v18.2.0]: https://github.com/nasa/cumulus/compare/v18.1.0...v18.2.0
[v18.1.0]: https://github.com/nasa/cumulus/compare/v18.0.0...v18.1.0
[v18.0.0]: https://github.com/nasa/cumulus/compare/v17.0.0...v18.0.0
[v17.0.0]: https://github.com/nasa/cumulus/compare/v16.1.3...v17.0.0
[v16.1.3]: https://github.com/nasa/cumulus/compare/v16.1.2...v16.1.3
[v16.1.2]: https://github.com/nasa/cumulus/compare/v16.1.1...v16.1.2
[v16.1.1]: https://github.com/nasa/cumulus/compare/v16.0.0...v16.1.1
[v16.0.0]: https://github.com/nasa/cumulus/compare/v15.0.4...v16.0.0
[v15.0.4]: https://github.com/nasa/cumulus/compare/v15.0.3...v15.0.4
[v15.0.3]: https://github.com/nasa/cumulus/compare/v15.0.2...v15.0.3
[v15.0.2]: https://github.com/nasa/cumulus/compare/v15.0.1...v15.0.2
[v15.0.1]: https://github.com/nasa/cumulus/compare/v15.0.0...v15.0.1
[v15.0.0]: https://github.com/nasa/cumulus/compare/v14.1.0...v15.0.0
[v14.1.0]: https://github.com/nasa/cumulus/compare/v14.0.0...v14.1.0
[v14.0.0]: https://github.com/nasa/cumulus/compare/v13.4.0...v14.0.0
[v13.4.0]: https://github.com/nasa/cumulus/compare/v13.3.2...v13.4.0
[v13.3.2]: https://github.com/nasa/cumulus/compare/v13.3.0...v13.3.2
[v13.3.0]: https://github.com/nasa/cumulus/compare/v13.2.1...v13.3.0
[v13.2.1]: https://github.com/nasa/cumulus/compare/v13.2.0...v13.2.1
[v13.2.0]: https://github.com/nasa/cumulus/compare/v13.1.0...v13.2.0
[v13.1.0]: https://github.com/nasa/cumulus/compare/v13.0.1...v13.1.0
[v13.0.1]: https://github.com/nasa/cumulus/compare/v13.0.0...v13.0.1
[v13.0.0]: https://github.com/nasa/cumulus/compare/v12.0.3...v13.0.0
[v12.0.3]: https://github.com/nasa/cumulus/compare/v12.0.2...v12.0.3
[v12.0.2]: https://github.com/nasa/cumulus/compare/v12.0.1...v12.0.2
[v12.0.1]: https://github.com/nasa/cumulus/compare/v12.0.0...v12.0.1
[v12.0.0]: https://github.com/nasa/cumulus/compare/v11.1.8...v12.0.0
[v11.1.8]: https://github.com/nasa/cumulus/compare/v11.1.7...v11.1.8
[v11.1.7]: https://github.com/nasa/cumulus/compare/v11.1.5...v11.1.7
[v11.1.5]: https://github.com/nasa/cumulus/compare/v11.1.4...v11.1.5
[v11.1.4]: https://github.com/nasa/cumulus/compare/v11.1.3...v11.1.4
[v11.1.3]: https://github.com/nasa/cumulus/compare/v11.1.2...v11.1.3
[v11.1.2]: https://github.com/nasa/cumulus/compare/v11.1.1...v11.1.2
[v11.1.1]: https://github.com/nasa/cumulus/compare/v11.1.0...v11.1.1
[v11.1.0]: https://github.com/nasa/cumulus/compare/v11.0.0...v11.1.0
[v11.0.0]: https://github.com/nasa/cumulus/compare/v10.1.3...v11.0.0
[v10.1.3]: https://github.com/nasa/cumulus/compare/v10.1.2...v10.1.3
[v10.1.2]: https://github.com/nasa/cumulus/compare/v10.1.1...v10.1.2
[v10.1.1]: https://github.com/nasa/cumulus/compare/v10.1.0...v10.1.1
[v10.1.0]: https://github.com/nasa/cumulus/compare/v10.0.1...v10.1.0
[v10.0.1]: https://github.com/nasa/cumulus/compare/v10.0.0...v10.0.1
[v10.0.0]: https://github.com/nasa/cumulus/compare/v9.9.0...v10.0.0
[v9.9.3]: https://github.com/nasa/cumulus/compare/v9.9.2...v9.9.3
[v9.9.2]: https://github.com/nasa/cumulus/compare/v9.9.1...v9.9.2
[v9.9.1]: https://github.com/nasa/cumulus/compare/v9.9.0...v9.9.1
[v9.9.0]: https://github.com/nasa/cumulus/compare/v9.8.0...v9.9.0
[v9.8.0]: https://github.com/nasa/cumulus/compare/v9.7.0...v9.8.0
[v9.7.1]: https://github.com/nasa/cumulus/compare/v9.7.0...v9.7.1
[v9.7.0]: https://github.com/nasa/cumulus/compare/v9.6.0...v9.7.0
[v9.6.0]: https://github.com/nasa/cumulus/compare/v9.5.0...v9.6.0
[v9.5.0]: https://github.com/nasa/cumulus/compare/v9.4.0...v9.5.0
[v9.4.1]: https://github.com/nasa/cumulus/compare/v9.3.0...v9.4.1
[v9.4.0]: https://github.com/nasa/cumulus/compare/v9.3.0...v9.4.0
[v9.3.0]: https://github.com/nasa/cumulus/compare/v9.2.2...v9.3.0
[v9.2.2]: https://github.com/nasa/cumulus/compare/v9.2.1...v9.2.2
[v9.2.1]: https://github.com/nasa/cumulus/compare/v9.2.0...v9.2.1
[v9.2.0]: https://github.com/nasa/cumulus/compare/v9.1.0...v9.2.0
[v9.1.0]: https://github.com/nasa/cumulus/compare/v9.0.1...v9.1.0
[v9.0.1]: https://github.com/nasa/cumulus/compare/v9.0.0...v9.0.1
[v9.0.0]: https://github.com/nasa/cumulus/compare/v8.1.0...v9.0.0
[v8.1.0]: https://github.com/nasa/cumulus/compare/v8.0.0...v8.1.0
[v8.0.0]: https://github.com/nasa/cumulus/compare/v7.2.0...v8.0.0
[v7.2.0]: https://github.com/nasa/cumulus/compare/v7.1.0...v7.2.0
[v7.1.0]: https://github.com/nasa/cumulus/compare/v7.0.0...v7.1.0
[v7.0.0]: https://github.com/nasa/cumulus/compare/v6.0.0...v7.0.0
[v6.0.0]: https://github.com/nasa/cumulus/compare/v5.0.1...v6.0.0
[v5.0.1]: https://github.com/nasa/cumulus/compare/v5.0.0...v5.0.1
[v5.0.0]: https://github.com/nasa/cumulus/compare/v4.0.0...v5.0.0
[v4.0.0]: https://github.com/nasa/cumulus/compare/v3.0.1...v4.0.0
[v3.0.1]: https://github.com/nasa/cumulus/compare/v3.0.0...v3.0.1
[v3.0.0]: https://github.com/nasa/cumulus/compare/v2.0.1...v3.0.0
[v2.0.7]: https://github.com/nasa/cumulus/compare/v2.0.6...v2.0.7
[v2.0.6]: https://github.com/nasa/cumulus/compare/v2.0.5...v2.0.6
[v2.0.5]: https://github.com/nasa/cumulus/compare/v2.0.4...v2.0.5
[v2.0.4]: https://github.com/nasa/cumulus/compare/v2.0.3...v2.0.4
[v2.0.3]: https://github.com/nasa/cumulus/compare/v2.0.2...v2.0.3
[v2.0.2]: https://github.com/nasa/cumulus/compare/v2.0.1...v2.0.2
[v2.0.1]: https://github.com/nasa/cumulus/compare/v1.24.0...v2.0.1
[v2.0.0]: https://github.com/nasa/cumulus/compare/v1.24.0...v2.0.0
[v1.24.0]: https://github.com/nasa/cumulus/compare/v1.23.2...v1.24.0
[v1.23.2]: https://github.com/nasa/cumulus/compare/v1.22.1...v1.23.2
[v1.22.1]: https://github.com/nasa/cumulus/compare/v1.21.0...v1.22.1
[v1.21.0]: https://github.com/nasa/cumulus/compare/v1.20.0...v1.21.0
[v1.20.0]: https://github.com/nasa/cumulus/compare/v1.19.0...v1.20.0
[v1.19.0]: https://github.com/nasa/cumulus/compare/v1.18.0...v1.19.0
[v1.18.0]: https://github.com/nasa/cumulus/compare/v1.17.0...v1.18.0
[v1.17.0]: https://github.com/nasa/cumulus/compare/v1.16.1...v1.17.0
[v1.16.1]: https://github.com/nasa/cumulus/compare/v1.16.0...v1.16.1
[v1.16.0]: https://github.com/nasa/cumulus/compare/v1.15.0...v1.16.0
[v1.15.0]: https://github.com/nasa/cumulus/compare/v1.14.5...v1.15.0
[v1.14.5]: https://github.com/nasa/cumulus/compare/v1.14.4...v1.14.5
[v1.14.4]: https://github.com/nasa/cumulus/compare/v1.14.3...v1.14.4
[v1.14.3]: https://github.com/nasa/cumulus/compare/v1.14.2...v1.14.3
[v1.14.2]: https://github.com/nasa/cumulus/compare/v1.14.1...v1.14.2
[v1.14.1]: https://github.com/nasa/cumulus/compare/v1.14.0...v1.14.1
[v1.14.0]: https://github.com/nasa/cumulus/compare/v1.13.5...v1.14.0
[v1.13.5]: https://github.com/nasa/cumulus/compare/v1.13.4...v1.13.5
[v1.13.4]: https://github.com/nasa/cumulus/compare/v1.13.3...v1.13.4
[v1.13.3]: https://github.com/nasa/cumulus/compare/v1.13.2...v1.13.3
[v1.13.2]: https://github.com/nasa/cumulus/compare/v1.13.1...v1.13.2
[v1.13.1]: https://github.com/nasa/cumulus/compare/v1.13.0...v1.13.1
[v1.13.0]: https://github.com/nasa/cumulus/compare/v1.12.1...v1.13.0
[v1.12.1]: https://github.com/nasa/cumulus/compare/v1.12.0...v1.12.1
[v1.12.0]: https://github.com/nasa/cumulus/compare/v1.11.3...v1.12.0
[v1.11.3]: https://github.com/nasa/cumulus/compare/v1.11.2...v1.11.3
[v1.11.2]: https://github.com/nasa/cumulus/compare/v1.11.1...v1.11.2
[v1.11.1]: https://github.com/nasa/cumulus/compare/v1.11.0...v1.11.1
[v1.11.0]: https://github.com/nasa/cumulus/compare/v1.10.4...v1.11.0
[v1.10.4]: https://github.com/nasa/cumulus/compare/v1.10.3...v1.10.4
[v1.10.3]: https://github.com/nasa/cumulus/compare/v1.10.2...v1.10.3
[v1.10.2]: https://github.com/nasa/cumulus/compare/v1.10.1...v1.10.2
[v1.10.1]: https://github.com/nasa/cumulus/compare/v1.10.0...v1.10.1
[v1.10.0]: https://github.com/nasa/cumulus/compare/v1.9.1...v1.10.0
[v1.9.1]: https://github.com/nasa/cumulus/compare/v1.9.0...v1.9.1
[v1.9.0]: https://github.com/nasa/cumulus/compare/v1.8.1...v1.9.0
[v1.8.1]: https://github.com/nasa/cumulus/compare/v1.8.0...v1.8.1
[v1.8.0]: https://github.com/nasa/cumulus/compare/v1.7.0...v1.8.0
[v1.7.0]: https://github.com/nasa/cumulus/compare/v1.6.0...v1.7.0
[v1.6.0]: https://github.com/nasa/cumulus/compare/v1.5.5...v1.6.0
[v1.5.5]: https://github.com/nasa/cumulus/compare/v1.5.4...v1.5.5
[v1.5.4]: https://github.com/nasa/cumulus/compare/v1.5.3...v1.5.4
[v1.5.3]: https://github.com/nasa/cumulus/compare/v1.5.2...v1.5.3
[v1.5.2]: https://github.com/nasa/cumulus/compare/v1.5.1...v1.5.2
[v1.5.1]: https://github.com/nasa/cumulus/compare/v1.5.0...v1.5.1
[v1.5.0]: https://github.com/nasa/cumulus/compare/v1.4.1...v1.5.0
[v1.4.1]: https://github.com/nasa/cumulus/compare/v1.4.0...v1.4.1
[v1.4.0]: https://github.com/nasa/cumulus/compare/v1.3.0...v1.4.0
[v1.3.0]: https://github.com/nasa/cumulus/compare/v1.2.0...v1.3.0
[v1.2.0]: https://github.com/nasa/cumulus/compare/v1.1.4...v1.2.0
[v1.1.4]: https://github.com/nasa/cumulus/compare/v1.1.3...v1.1.4
[v1.1.3]: https://github.com/nasa/cumulus/compare/v1.1.2...v1.1.3
[v1.1.2]: https://github.com/nasa/cumulus/compare/v1.1.1...v1.1.2
[v1.1.1]: https://github.com/nasa/cumulus/compare/v1.0.1...v1.1.1
[v1.1.0]: https://github.com/nasa/cumulus/compare/v1.0.1...v1.1.0
[v1.0.1]: https://github.com/nasa/cumulus/compare/v1.0.0...v1.0.1
[v1.0.0]: https://github.com/nasa/cumulus/compare/pre-v1-release...v1.0.0

[thin-egress-app]: <https://github.com/asfadmin/thin-egress-app> "Thin Egress App"<|MERGE_RESOLUTION|>--- conflicted
+++ resolved
@@ -37,17 +37,14 @@
 
 ### Changed
 
-<<<<<<< HEAD
 - **CUMULUS-4271**
   - Updated release instructions to include schema updates
-=======
 - **CUMULUS-4244**
   - Improve logging for Ingest Granules
     - Upgrade log level from debug to error for 403/401 errors 
     - Add detailed error context (status code, error type, bucket, key)
     - Add actionable remediation suggestions for permission issues 
     - Add try-catch in write-granules.js for better error context
->>>>>>> d5c968d5
 - **CUMULUS-4155**
   - Update Cumulus integration tests to utilize:
     - Cumulus Message Adapter: v2.0.5
