# Changelog
All notable changes to this project will be documented in this file.

The format is based on [Keep a Changelog](http://keepachangelog.com/en/1.0.0/)
and this project adheres to [Semantic Versioning](http://semver.org/spec/v2.0.0.html).

## [Unreleased]

### Added
- CUMULUS-678
  `reconcileCMRMetadata` added to `@cumulus/cmrjs` to update metadata record with new file locations.
  `@cumulus/common/errors` adds two new error types `CMRMetaFileNotFound` and `InvalidArgument`.
  `@cumulus/common/test-utils` adds new function `randomId` to create a random string with id to help in debugging.
  `@cumulus/common/BucketsConfig` adds a new helper class `BucketsConfig` for working with bucket stack configuration and bucket names.
  `@cumulus/common/aws` adds new fucntion `s3PutObjectTagging` as a convenience for the aws  [s3().putObjectTagging](https://docs.aws.amazon.com/AWSJavaScriptSDK/latest/AWS/S3.html#putObjectTagging-property) function.
  `@cumulus/cmrjs` Adds:
      - `isECHO10File` - Identify an echo10 metadata file.
      - `metadataObjectFromCMRXMLFile` Read and parse CMR XML file from s3.
      - `updateEcho10XMLMetadata` Modify a cmr.xml file with updated information.
      - `updateCMRMetadata` Modify a cmr metadata file with updated information.
<<<<<<< HEAD
      - `publishECHO10XML2CMR` Posts XML CMR data to CMR service.
      - `reconcileCMRMetadata` Reconciles cmr metadata file after a file moves.
=======
	  - `publishECHO10XML2CMR` Posts XML CMR data to CMR service.
	  - `reconcileCMRMetadata` Reconciles cmr metadata file after a file moves.
- Added Apache logs to cumulus api and distribution lambdas
>>>>>>> f05b4c92


### Changed
- CUMULUS-1121
  - Schema validation is now strongly enforced when writing to the database.
    Additional properties are not allowed and will result in a validation error.
- CUMULUS-678
  `tasks/move-granules` simplified and refactored to use  functionality from cmrjs.
  `ingest/granules.moveGranuleFiles` now just moves granule files and returns a list of the updated files. Updating metadata now handled by `@cumulus/cmrjs/reconcileCMRMetadata`.
  `move-granules.updateGranuleMetadata` refactored and bugs fixed in the case of a file matching multiple collection.files.regexps.
  `getCmrXmlFiles` simplified and now only returns an object with the cmrfilename and the granuleId.

- CUMULUS-1043
  - `@cumulus/api` now uses [express](http://expressjs.com/) as the API engine.
  - All `@cumulus/api` endpoints on ApiGateway are consolidated to a single endpoint the uses `{proxy+}` definition.
  - All files under `packages/api/endpoints` along with associated tests are updated to support express's request and response objects.
  - Replaced environment variables `internal`, `bucket` and `systemBucket` with `system_bucket`.
  - Update `@cumulus/integration-tests` to work with updated cumulus-api express endpoints

- **CUMULUS-1049** Updated `Retrieve Execution Status API` in `@cumulus/api`: If the execution doesn't exist in Step Function API, Cumulus API returns the execution status information from the database.

### Deprecated
`@cmrjs/ingestConcept`, instead use the CMR object methods. `@cmrjs/CMR.ingestGranule` or `@cmrjs/CMR.ingestCollection`
`@cmrjs/searchConcept`, instead use the CMR object methods. `@cmrjs/CMR.searchGranules` or `@cmrjs/CMR.searchCollections`
`@cmrjs/deleteConcept`, instead use the CMR object methods. `@cmrjs/CMR.deleteGranule` or `@cmrjs/CMR.deleteCollection`



## [v1.11.1] - 2018-12-18

**Please Note**
- Ensure your `app/config.yml` has a `clientId` specified in the `cmr` section. This will allow CMR to identify your requests for better support and metrics.
  - For an example, please see [the example config](https://github.com/nasa/cumulus/blob/1c7e2bf41b75da9f87004c4e40fbcf0f39f56794/example/app/config.yml#L128).

### Added

- Added a `/tokenDelete` endpoint in `@cumulus/api` to delete access token records

### Changed

- CUMULUS-678
`@cumulus/ingest/crypto` moved and renamed to `@cumulus/common/key-pair-provider`
`@cumulus/ingest/aws` function:  `KMSDecryptionFailed` and class: `KMS` extracted and moved to `@cumulus/common` and `KMS` is exported as `KMSProvider` from `@cumulus/common/key-pair-provider`
`@cumulus/ingest/granule` functions: `publish`, `getGranuleId`, `getXMLMetadataAsString`, `getMetadataBodyAndTags`, `parseXmlString`, `getCmrXMLFiles`, `postS3Object`, `contructOnlineAccessUrls`, `updateMetadata`, extracted and moved to `@cumulus/cmrjs`
`getGranuleId`, `getCmrXMLFiles`, `publish`, `updateMetadata` removed from `@cumulus/ingest/granule` and added to `@cumulus/cmrjs`;
`updateMetadata` renamed `updateCMRMetadata`.
`@cumulus/ingest` test files renamed.
- **CUMULUS-1070**
  - Add `'Client-Id'` header to all `@cumulus/cmrjs` requests (made via `searchConcept`, `ingestConcept`, and `deleteConcept`).
  - Updated `cumulus/example/app/config.yml` entry for `cmr.clientId` to use stackName for easier CMR-side identification.

## [v1.11.0] - 2018-11-30

**Please Note**
- Redeploy IAM roles:
  - CUMULUS-817 includes a migration that requires reconfiguration/redeployment of IAM roles.  Please see the [upgrade instructions](https://nasa.github.io/cumulus/docs/upgrade/1.11.0) for more information.
  - CUMULUS-977 includes a few new SNS-related permissions added to the IAM roles that will require redeployment of IAM roles.
- `cumulus-message-adapter` v1.0.13+ is required for `@cumulus/api` granule reingest API to work properly.  The latest version should be downloaded automatically by kes.
- A `TOKEN_SECRET` value (preferably 256-bit for security) must be added to `.env` to securely sign JWTs used for authorization in `@cumulus/api`

### Changed

- **CUUMULUS-1000** - Distribution endpoint now persists logins, instead of
  redirecting to Earthdata Login on every request
- **CUMULUS-783 CUMULUS-790** - Updated `@cumulus/sync-granule` and `@cumulus/move-granules` tasks to always overwrite existing files for manually-triggered reingest.
- **CUMULUS-906** - Updated `@cumulus/api` granule reingest API to
  - add `reingestGranule: true` and `forceDuplicateOverwrite: true` to Cumulus message `cumulus_meta.cumulus_context` field to indicate that the workflow is a manually triggered re-ingest.
  - return warning message to operator when duplicateHandling is not `replace`
  - `cumulus-message-adapter` v1.0.13+ is required.
- **CUMULUS-793** - Updated the granule move PUT request in `@cumulus/api` to reject the move with a 409 status code if one or more of the files already exist at the destination location
- Updated `@cumulus/helloworld` to use S3 to store state for pass on retry tests
- Updated `@cumulus/ingest`:
  - [Required for MAAP] `http.js#list` will now find links with a trailing whitespace
  - Removed code from `granule.js` which looked for files in S3 using `{ Bucket: discoveredFile.bucket, Key: discoveredFile.name }`. This is obsolete since `@cumulus/ingest` uses a `file-staging` and `constructCollectionId()` directory prefixes by default.
- **CUMULUS-989**
  - Updated `@cumulus/api` to use [JWT (JSON Web Token)](https://jwt.io/introduction/) as the transport format for API authorization tokens and to use JWT verification in the request authorization
  - Updated `/token` endpoint in `@cumulus/api` to return tokens as JWTs
  - Added a `/refresh` endpoint in `@cumulus/api` to request new access tokens from the OAuth provider using the refresh token
  - Added `refreshAccessToken` to `@cumulus/api/lib/EarthdataLogin` to manage refresh token requests with the Earthdata OAuth provider

### Added
- **CUMULUS-1050**
  - Separated configuration flags for originalPayload/finalPayload cleanup such that they can be set to different retention times
- **CUMULUS-798**
  - Added daily Executions cleanup CloudWatch event that triggers cleanExecutions lambda
  - Added cleanExecutions lambda that removes finalPayload/originalPayload field entries for records older than configured timeout value (execution_payload_retention_period), with a default of 30 days
- **CUMULUS-815/816**
  - Added 'originalPayload' and 'finalPayload' fields to Executions table
  - Updated Execution model to populate originalPayload with the execution payload on record creation
  - Updated Execution model code to populate finalPayload field with the execution payload on execution completion
  - Execution API now exposes the above fields
- **CUMULUS-977**
  - Rename `kinesisConsumer` to `messageConsumer` as it handles both Kinesis streams and SNS topics as of this version.
  - Add `sns`-type rule support. These rules create a subscription between an SNS topic and the `messageConsumer`.
    When a message is received, `messageConsumer` is triggered and passes the SNS message (JSON format expected) in
    its entirety to the workflow in the `payload` field of the Cumulus message. For more information on sns-type rules,
    see the [documentation](https://nasa.github.io/cumulus/docs/data-cookbooks/setup#rules).
- **CUMULUS-975**
  - Add `KinesisInboundEventLogger` and `KinesisOutboundEventLogger` API lambdas.  These lambdas
    are utilized to dump incoming and outgoing ingest workflow kinesis streams
    to cloudwatch for analytics in case of AWS/stream failure.
  - Update rules model to allow tracking of log_event ARNs related to
    Rule event logging.    Kinesis rule types will now automatically log
    incoming events via a Kinesis event triggered lambda.
 CUMULUS-975-migration-4
  - Update migration code to require explicit migration names per run
  - Added migration_4 to migrate/update exisitng Kinesis rules to have a log event mapping
  - Added new IAM policy for migration lambda
- **CUMULUS-775**
  - Adds a instance metadata endpoint to the `@cumulus/api` package.
  - Adds a new convenience function `hostId` to the `@cumulus/cmrjs` to help build environment specific cmr urls.
  - Fixed `@cumulus/cmrjs.searchConcept` to search and return CMR results.
  - Modified `@cumulus/cmrjs.CMR.searchGranule` and `@cumulus/cmrjs.CMR.searchCollection` to include CMR's provider as a default parameter to searches.
- **CUMULUS-965**
  - Add `@cumulus/test-data.loadJSONTestData()`,
    `@cumulus/test-data.loadTestData()`, and
    `@cumulus/test-data.streamTestData()` to safely load test data. These
    functions should be used instead of using `require()` to load test data,
    which could lead to tests interferring with each other.
  - Add a `@cumulus/common/util/deprecate()` function to mark a piece of code as
    deprecated
- **CUMULUS-986**
  - Added `waitForTestExecutionStart` to `@cumulus/integration-tests`
- **CUMULUS-919**
  - In `@cumulus/deployment`, added support for NGAP permissions boundaries for IAM roles with `useNgapPermissionBoundary` flag in `iam/config.yml`. Defaults to false.

### Fixed
- Fixed a bug where FTP sockets were not closed after an error, keeping the Lambda function active until it timed out [CUMULUS-972]
- **CUMULUS-656**
  - The API will no longer allow the deletion of a provider if that provider is
    referenced by a rule
  - The API will no longer allow the deletion of a collection if that collection
    is referenced by a rule
- Fixed a bug where `@cumulus/sf-sns-report` was not pulling large messages from S3 correctly.

### Deprecated
- `@cumulus/ingest/aws/StepFunction.pullEvent()`. Use `@cumulus/common/aws.pullStepFunctionEvent()`.
- `@cumulus/ingest/consumer.Consume` due to unpredictable implementation. Use `@cumulus/ingest/consumer.Consumer`.
Call `Consumer.consume()` instead of `Consume.read()`.

## [v1.10.4] - 2018-11-28

### Added
- **CUMULUS-1008**
  - New `config.yml` parameter for SQS consumers: `sqs_consumer_rate: (default 500)`, which is the maximum number of
  messages the consumer will attempt to process per execution. Currently this is only used by the sf-starter consumer,
  which runs every minute by default, making this a messages-per-minute upper bound. SQS does not guarantee the number
  of messages returned per call, so this is not a fixed rate of consumption, only attempted number of messages received.

### Deprecated
- `@cumulus/ingest/consumer.Consume` due to unpredictable implementation. Use `@cumulus/ingest/consumer.Consumer`.

### Changed
- Backported update of `packages/api` dependency `@mapbox/dyno` to `1.4.2` to mitigate `event-stream` vulnerability.

## [v1.10.3] - 2018-10-31

### Added
- **CUMULUS-817**
  - Added AWS Dead Letter Queues for lambdas that are scheduled asynchronously/such that failures show up only in cloudwatch logs.
- **CUMULUS-956**
  - Migrated developer documentation and data-cookbooks to Docusaurus
    - supports versioning of documentation
  - Added `docs/docs-how-to.md` to outline how to do things like add new docs or locally install for testing.
  - Deployment/CI scripts have been updated to work with the new format
- **CUMULUS-811**
  - Added new S3 functions to `@cumulus/common/aws`:
    - `aws.s3TagSetToQueryString`: converts S3 TagSet array to querystring (for use with upload()).
    - `aws.s3PutObject`: Returns promise of S3 `putObject`, which puts an object on S3
    - `aws.s3CopyObject`: Returns promise of S3 `copyObject`, which copies an object in S3 to a new S3 location
    - `aws.s3GetObjectTagging`: Returns promise of S3 `getObjectTagging`, which returns an object containing an S3 TagSet.
  - `@/cumulus/common/aws.s3PutObject` defaults to an explicit `ACL` of 'private' if not overridden.
  - `@/cumulus/common/aws.s3CopyObject` defaults to an explicit `TaggingDirective` of 'COPY' if not overridden.

### Deprecated
- **CUMULUS-811**
  - Deprecated `@cumulus/ingest/aws.S3`. Member functions of this class will now
    log warnings pointing to similar functionality in `@cumulus/common/aws`.

## [v1.10.2] - 2018-10-24

### Added
- **CUMULUS-965**
  - Added a `@cumulus/logger` package
- **CUMULUS-885**
  - Added 'human readable' version identifiers to Lambda Versioning lambda aliases
- **CUMULUS-705**
  - Note: Make sure to update the IAM stack when deploying this update.
  - Adds an AsyncOperations model and associated DynamoDB table to the
    `@cumulus/api` package
  - Adds an /asyncOperations endpoint to the `@cumulus/api` package, which can
    be used to fetch the status of an AsyncOperation.
  - Adds a /bulkDelete endpoint to the `@cumulus/api` package, which performs an
    asynchronous bulk-delete operation. This is a stub right now which is only
    intended to demonstration how AsyncOperations work.
  - Adds an AsyncOperation ECS task to the `@cumulus/api` package, which will
    fetch an Lambda function, run it in ECS, and then store the result to the
    AsyncOperations table in DynamoDB.
- **CUMULUS-851** - Added workflow lambda versioning feature to allow in-flight workflows to use lambda versions that were in place when a workflow was initiated
    - Updated Kes custom code to remove logic that used the CMA file key to determine template compilation logic.  Instead, utilize a `customCompilation` template configuration flag to indicate a template should use Cumulus's kes customized methods instead of 'core'.
    - Added `useWorkflowLambdaVersions` configuration option to enable the lambdaVersioning feature set.   **This option is set to true by default** and should be set to false to disable the feature.
    - Added uniqueIdentifier configuration key to S3 sourced lambdas to optionally support S3 lambda resource versioning within this scheme. This key must be unique for each modified version of the lambda package and must be updated in configuration each time the source changes.
    - Added a new nested stack template that will create a `LambdaVersions` stack that will take lambda parameters from the base template, generate lambda versions/aliases and return outputs with references to the most 'current' lambda alias reference, and updated 'core' template to utilize these outputs (if `useWorkflowLambdaVersions` is enabled).

- Created a `@cumulus/api/lib/OAuth2` interface, which is implemented by the
  `@cumulus/api/lib/EarthdataLogin` and `@cumulus/api/lib/GoogleOAuth2` classes.
  Endpoints that need to handle authentication will determine which class to use
  based on environment variables. This also greatly simplifies testing.
- Added `@cumulus/api/lib/assertions`, containing more complex AVA test assertions
- Added PublishGranule workflow to publish a granule to CMR without full reingest. (ingest-in-place capability)

- `@cumulus/integration-tests` new functionality:
  - `listCollections` to list collections from a provided data directory
  - `deleteCollection` to delete list of collections from a deployed stack
  - `cleanUpCollections` combines the above in one function.
  - `listProviders` to list providers from a provided data directory
  - `deleteProviders` to delete list of providers from a deployed stack
  - `cleanUpProviders` combines the above in one function.
  - `@cumulus/integrations-tests/api.js`: `deleteGranule` and `deletePdr` functions to make `DELETE` requests to Cumulus API
  - `rules` API functionality for posting and deleting a rule and listing all rules
  - `wait-for-deploy` lambda for use in the redeployment tests
- `@cumulus/ingest/granule.js`: `ingestFile` inserts new `duplicate_found: true` field in the file's record if a duplicate file already exists on S3.
- `@cumulus/api`: `/execution-status` endpoint requests and returns complete execution output if  execution output is stored in S3 due to size.
- Added option to use environment variable to set CMR host in `@cumulus/cmrjs`.
- **CUMULUS-781** - Added integration tests for `@cumulus/sync-granule` when `duplicateHandling` is set to `replace` or `skip`
- **CUMULUS-791** - `@cumulus/move-granules`: `moveFileRequest` inserts new `duplicate_found: true` field in the file's record if a duplicate file already exists on S3. Updated output schema to document new `duplicate_found` field.

### Removed

- Removed `@cumulus/common/fake-earthdata-login-server`. Tests can now create a
  service stub based on `@cumulus/api/lib/OAuth2` if testing requires handling
  authentication.

### Changed

- **CUMULUS-940** - modified `@cumulus/common/aws` `receiveSQSMessages` to take a parameter object instead of positional parameters.  All defaults remain the same, but now access to long polling is available through `options.waitTimeSeconds`.
- **CUMULUS-948** - Update lambda functions `CNMToCMA` and `CnmResponse` in the `cumulus-data-shared` bucket and point the default stack to them.
- **CUMULUS-782** - Updated `@cumulus/sync-granule` task and `Granule.ingestFile` in `@cumulus/ingest` to keep both old and new data when a destination file with different checksum already exists and `duplicateHandling` is `version`
- Updated the config schema in `@cumulus/move-granules` to include the `moveStagedFiles` param.
- **CUMULUS-778** - Updated config schema and documentation in `@cumulus/sync-granule` to include `duplicateHandling` parameter for specifying how duplicate filenames should be handled
- **CUMULUS-779** - Updated `@cumulus/sync-granule` to throw `DuplicateFile` error when destination files already exist and `duplicateHandling` is `error`
- **CUMULUS-780** - Updated `@cumulus/sync-granule` to use `error` as the default for `duplicateHandling` when it is not specified
- **CUMULUS-780** - Updated `@cumulus/api` to use `error` as the default value for `duplicateHandling` in the `Collection` model
- **CUMULUS-785** - Updated the config schema and documentation in `@cumulus/move-granules` to include `duplicateHandling` parameter for specifying how duplicate filenames should be handled
- **CUMULUS-786, CUMULUS-787** - Updated `@cumulus/move-granules` to throw `DuplicateFile` error when destination files already exist and `duplicateHandling` is `error` or not specified
- **CUMULUS-789** - Updated `@cumulus/move-granules` to keep both old and new data when a destination file with different checksum already exists and `duplicateHandling` is `version`

### Fixed

- `getGranuleId` in `@cumulus/ingest` bug: `getGranuleId` was constructing an error using `filename` which was undefined. The fix replaces `filename` with the `uri` argument.
- Fixes to `del` in `@cumulus/api/endpoints/granules.js` to not error/fail when not all files exist in S3 (e.g. delete granule which has only 2 of 3 files ingested).
- `@cumulus/deployment/lib/crypto.js` now checks for private key existence properly.

## [v1.10.1] - 2018-09-4

### Fixed

- Fixed cloudformation template errors in `@cumulus/deployment/`
  - Replaced references to Fn::Ref: with Ref:
  - Moved long form template references to a newline

## [v1.10.0] - 2018-08-31

### Removed

- Removed unused and broken code from `@cumulus/common`
  - Removed `@cumulus/common/test-helpers`
  - Removed `@cumulus/common/task`
  - Removed `@cumulus/common/message-source`
  - Removed the `getPossiblyRemote` function from `@cumulus/common/aws`
  - Removed the `startPromisedSfnExecution` function from `@cumulus/common/aws`
  - Removed the `getCurrentSfnTask` function from `@cumulus/common/aws`

### Changed

- **CUMULUS-839** - In `@cumulus/sync-granule`, 'collection' is now an optional config parameter

### Fixed

- **CUMULUS-859** Moved duplicate code in `@cumulus/move-granules` and `@cumulus/post-to-cmr` to `@cumulus/ingest`. Fixed imports making assumptions about directory structure.
- `@cumulus/ingest/consumer` correctly limits the number of messages being received and processed from SQS. Details:
  - **Background:** `@cumulus/api` includes a lambda `<stack-name>-sqs2sf` which processes messages from the `<stack-name>-startSF` SQS queue every minute. The `sqs2sf` lambda uses `@cumulus/ingest/consumer` to receive and process messages from SQS.
  - **Bug:** More than `messageLimit` number of messages were being consumed and processed from the `<stack-name>-startSF` SQS queue. Many step functions were being triggered simultaneously by the lambda `<stack-name>-sqs2sf` (which consumes every minute from the `startSF` queue) and resulting in step function failure with the error: `An error occurred (ThrottlingException) when calling the GetExecutionHistory`.
  - **Fix:** `@cumulus/ingest/consumer#processMessages` now processes messages until `timeLimit` has passed _OR_ once it receives up to `messageLimit` messages. `sqs2sf` is deployed with a [default `messageLimit` of 10](https://github.com/nasa/cumulus/blob/670000c8a821ff37ae162385f921c40956e293f7/packages/deployment/app/config.yml#L147).
  - **IMPORTANT NOTE:** `consumer` will actually process up to `messageLimit * 2 - 1` messages. This is because sometimes `receiveSQSMessages` will return less than `messageLimit` messages and thus the consumer will continue to make calls to `receiveSQSMessages`. For example, given a `messageLimit` of 10 and subsequent calls to `receiveSQSMessages` returns up to 9 messages, the loop will continue and a final call could return up to 10 messages.


## [v1.9.1] - 2018-08-22

**Please Note** To take advantage of the added granule tracking API functionality, updates are required for the message adapter and its libraries. You should be on the following versions:
- `cumulus-message-adapter` 1.0.9+
- `cumulus-message-adapter-js` 1.0.4+
- `cumulus-message-adapter-java` 1.2.7+
- `cumulus-message-adapter-python` 1.0.5+

### Added

- **CUMULUS-687** Added logs endpoint to search for logs from a specific workflow execution in `@cumulus/api`. Added integration test.
- **CUMULUS-836** - `@cumulus/deployment` supports a configurable docker storage driver for ECS. ECS can be configured with either `devicemapper` (the default storage driver for AWS ECS-optimized AMIs) or `overlay2` (the storage driver used by the NGAP 2.0 AMI). The storage driver can be configured in `app/config.yml` with `ecs.docker.storageDriver: overlay2 | devicemapper`. The default is `overlay2`.
  - To support this configuration, a [Handlebars](https://handlebarsjs.com/) helper `ifEquals` was added to `packages/deployment/lib/kes.js`.
- **CUMULUS-836** - `@cumulus/api` added IAM roles required by the NGAP 2.0 AMI. The NGAP 2.0 AMI runs a script `register_instances_with_ssm.py` which requires the ECS IAM role to include `ec2:DescribeInstances` and `ssm:GetParameter` permissions.

### Fixed
- **CUMULUS-836** - `@cumulus/deployment` uses `overlay2` driver by default and does not attempt to write `--storage-opt dm.basesize` to fix [this error](https://github.com/moby/moby/issues/37039).
- **CUMULUS-413** Kinesis processing now captures all errrors.
  - Added kinesis fallback mechanism when errors occur during record processing.
  - Adds FallbackTopicArn to `@cumulus/api/lambdas.yml`
  - Adds fallbackConsumer lambda to `@cumulus/api`
  - Adds fallbackqueue option to lambda definitions capture lambda failures after three retries.
  - Adds kinesisFallback SNS topic to signal incoming errors from kinesis stream.
  - Adds kinesisFailureSQS to capture fully failed events from all retries.
- **CUMULUS-855** Adds integration test for kinesis' error path.
- **CUMULUS-686** Added workflow task name and version tracking via `@cumulus/api` executions endpoint under new `tasks` property, and under `workflow_tasks` in step input/output.
  - Depends on `cumulus-message-adapter` 1.0.9+, `cumulus-message-adapter-js` 1.0.4+, `cumulus-message-adapter-java` 1.2.7+ and `cumulus-message-adapter-python` 1.0.5+
- **CUMULUS-771**
  - Updated sync-granule to stream the remote file to s3
  - Added integration test for ingesting granules from ftp provider
  - Updated http/https integration tests for ingesting granules from http/https providers
- **CUMULUS-862** Updated `@cumulus/integration-tests` to handle remote lambda output
- **CUMULUS-856** Set the rule `state` to have default value `ENABLED`

### Changed

- In `@cumulus/deployment`, changed the example app config.yml to have additional IAM roles

## [v1.9.0] - 2018-08-06

**Please note** additional information and upgrade instructions [here](https://nasa.github.io/cumulus/docs/upgrade/1.9.0)

### Added
- **CUMULUS-712** - Added integration tests verifying expected behavior in workflows
- **GITC-776-2** - Add support for versioned collections

### Fixed
- **CUMULUS-832**
  - Fixed indentation in example config.yml in `@cumulus/deployment`
  - Fixed issue with new deployment using the default distribution endpoint in `@cumulus/deployment` and `@cumulus/api`

## [v1.8.1] - 2018-08-01

**Note** IAM roles should be re-deployed with this release.

- **Cumulus-726**
  - Added function to `@cumulus/integration-tests`: `sfnStep` includes `getStepInput` which returns the input to the schedule event of a given step function step.
  - Added IAM policy `@cumulus/deployment`: Lambda processing IAM role includes `kinesis::PutRecord` so step function lambdas can write to kinesis streams.
- **Cumulus Community Edition**
  - Added Google OAuth authentication token logic to `@cumulus/api`. Refactored token endpoint to use environment variable flag `OAUTH_PROVIDER` when determining with authentication method to use.
  - Added API Lambda memory configuration variable `api_lambda_memory` to `@cumulus/api` and `@cumulus/deployment`.

### Changed

- **Cumulus-726**
  - Changed function in `@cumulus/api`: `models/rules.js#addKinesisEventSource` was modified to call to `deleteKinesisEventSource` with all required parameters (rule's name, arn and type).
  - Changed function in `@cumulus/integration-tests`: `getStepOutput` can now be used to return output of failed steps. If users of this function want the output of a failed event, they can pass a third parameter `eventType` as `'failure'`. This function will work as always for steps which completed successfully.

### Removed

- **Cumulus-726**
  - Configuration change to `@cumulus/deployment`: Removed default auto scaling configuration for Granules and Files DynamoDB tables.

- **CUMULUS-688**
  - Add integration test for ExecutionStatus
  - Function addition to `@cumulus/integration-tests`: `api` includes `getExecutionStatus` which returns the execution status from the Cumulus API

## [v1.8.0] - 2018-07-23

### Added

- **CUMULUS-718** Adds integration test for Kinesis triggering a workflow.

- **GITC-776-3** Added more flexibility for rules.  You can now edit all fields on the rule's record
We may need to update the api documentation to reflect this.

- **CUMULUS-681** - Add ingest-in-place action to granules endpoint
    - new applyWorkflow action at PUT /granules/{granuleid} Applying a workflow starts an execution of the provided workflow and passes the granule record as payload.
      Parameter(s):
        - workflow - the workflow name

- **CUMULUS-685** - Add parent exeuction arn to the execution which is triggered from a parent step function

### Changed
- **CUMULUS-768** - Integration tests get S3 provider data from shared data folder

### Fixed
- **CUMULUS-746** - Move granule API correctly updates record in dynamo DB and cmr xml file
- **CUMULUS-766** - Populate database fileSize field from S3 if value not present in Ingest payload

## [v1.7.1] - 2018-07-27

### Fixed
- **CUMULUS-766** - Backport from 1.8.0 - Populate database fileSize field from S3 if value not present in Ingest payload

## [v1.7.0] - 2018-07-02

### Please note: [Upgrade Instructions](https://nasa.github.io/cumulus/docs/upgrade/1.7.0)

### Added
- **GITC-776-2** - Add support for versioned collectons
- **CUMULUS-491** - Add granule reconciliation API endpoints.
- **CUMULUS-480** Add suport for backup and recovery:
  - Add DynamoDB tables for granules, executions and pdrs
  - Add ability to write all records to S3
  - Add ability to download all DynamoDB records in form json files
  - Add ability to upload records to DynamoDB
  - Add migration scripts for copying granule, pdr and execution records from ElasticSearch to DynamoDB
  - Add IAM support for batchWrite on dynamoDB
-
- **CUMULUS-508** - `@cumulus/deployment` cloudformation template allows for lambdas and ECS clusters to have multiple AZ availability.
    - `@cumulus/deployment` also ensures docker uses `devicemapper` storage driver.
- **CUMULUS-755** - `@cumulus/deployment` Add DynamoDB autoscaling support.
    - Application developers can add autoscaling and override default values in their deployment's `app/config.yml` file using a `{TableName}Table:` key.

### Fixed
- **CUMULUS-747** - Delete granule API doesn't delete granule files in s3 and granule in elasticsearch
    - update the StreamSpecification DynamoDB tables to have StreamViewType: "NEW_AND_OLD_IMAGES"
    - delete granule files in s3
- **CUMULUS-398** - Fix not able to filter executions by workflow
- **CUMULUS-748** - Fix invalid lambda .zip files being validated/uploaded to AWS
- **CUMULUS-544** - Post to CMR task has UAT URL hard-coded
  - Made configurable: PostToCmr now requires CMR_ENVIRONMENT env to be set to 'SIT' or 'OPS' for those CMR environments. Default is UAT.

### Changed
- **GITC-776-4** - Changed Discover-pdrs to not rely on collection but use provider_path in config. It also has an optional filterPdrs regex configuration parameter

- **CUMULUS-710** - In the integration test suite, `getStepOutput` returns the output of the first successful step execution or last failed, if none exists

## [v1.6.0] - 2018-06-06

### Please note: [Upgrade Instructions](https://nasa.github.io/cumulus/docs/upgrade/1.6.0)

### Fixed
- **CUMULUS-602** - Format all logs sent to Elastic Search.
  - Extract cumulus log message and index it to Elastic Search.

### Added
- **CUMULUS-556** - add a mechanism for creating and running migration scripts on deployment.
- **CUMULUS-461** Support use of metadata date and other components in `url_path` property

### Changed
- **CUMULUS-477** Update bucket configuration to support multiple buckets of the same type:
  - Change the structure of the buckets to allow for  more than one bucket of each type. The bucket structure is now:
    bucket-key:
      name: <bucket-name>
      type: <type> i.e. internal, public, etc.
  - Change IAM and app deployment configuration to support new bucket structure
  - Update tasks and workflows to support new bucket structure
  - Replace instances where buckets.internal is relied upon to either use the system bucket or a configured bucket
  - Move IAM template to the deployment package. NOTE: You now have to specify '--template node_modules/@cumulus/deployment/iam' in your IAM deployment
  - Add IAM cloudformation template support to filter buckets by type

## [v1.5.5] - 2018-05-30

### Added
- **CUMULUS-530** - PDR tracking through Queue-granules
  - Add optional `pdr` property to the sync-granule task's input config and output payload.
- **CUMULUS-548** - Create a Lambda task that generates EMS distribution reports
  - In order to supply EMS Distribution Reports, you must enable S3 Server
    Access Logging on any S3 buckets used for distribution. See [How Do I Enable Server Access Logging for an S3 Bucket?](https://docs.aws.amazon.com/AmazonS3/latest/user-guide/server-access-logging.html)
    The "Target bucket" setting should point at the Cumulus internal bucket.
    The "Target prefix" should be
    "<STACK_NAME>/ems-distribution/s3-server-access-logs/", where "STACK_NAME"
    is replaced with the name of your Cumulus stack.

### Fixed
- **CUMULUS-546 - Kinesis Consumer should catch and log invalid JSON**
  - Kinesis Consumer lambda catches and logs errors so that consumer doesn't get stuck in a loop re-processing bad json records.
- EMS report filenames are now based on their start time instead of the time
  instead of the time that the report was generated
- **CUMULUS-552 - Cumulus API returns different results for the same collection depending on query**
  - The collection, provider and rule records in elasticsearch are now replaced with records from dynamo db when the dynamo db records are updated.

### Added
- `@cumulus/deployment`'s default cloudformation template now configures storage for Docker to match the configured ECS Volume. The template defines Docker's devicemapper basesize (`dm.basesize`) using `ecs.volumeSize`. This addresses ECS default of limiting Docker containers to 10GB of storage ([Read more](https://aws.amazon.com/premiumsupport/knowledge-center/increase-default-ecs-docker-limit/)).

## [v1.5.4] - 2018-05-21

### Added
- **CUMULUS-535** - EMS Ingest, Archive, Archive Delete reports
  - Add lambda EmsReport to create daily EMS Ingest, Archive, Archive Delete reports
  - ems.provider property added to `@cumulus/deployment/app/config.yml`.
    To change the provider name, please add `ems: provider` property to `app/config.yml`.
- **CUMULUS-480** Use DynamoDB to store granules, pdrs and execution records
  - Activate PointInTime feature on DynamoDB tables
  - Increase test coverage on api package
  - Add ability to restore metadata records from json files to DynamoDB
- **CUMULUS-459** provide API endpoint for moving granules from one location on s3 to another

## [v1.5.3] - 2018-05-18

### Fixed
- **CUMULUS-557 - "Add dataType to DiscoverGranules output"**
  - Granules discovered by the DiscoverGranules task now include dataType
  - dataType is now a required property for granules used as input to the
    QueueGranules task
- **CUMULUS-550** Update deployment app/config.yml to force elasticsearch updates for deleted granules

## [v1.5.2] - 2018-05-15

### Fixed
- **CUMULUS-514 - "Unable to Delete the Granules"**
  - updated cmrjs.deleteConcept to return success if the record is not found
    in CMR.

### Added
- **CUMULUS-547** - The distribution API now includes an
  "earthdataLoginUsername" query parameter when it returns a signed S3 URL
- **CUMULUS-527 - "parse-pdr queues up all granules and ignores regex"**
  - Add an optional config property to the ParsePdr task called
    "granuleIdFilter". This property is a regular expression that is applied
    against the filename of the first file of each granule contained in the
    PDR. If the regular expression matches, then the granule is included in
    the output. Defaults to '.', which will match all granules in the PDR.
- File checksums in PDRs now support MD5
- Deployment support to subscribe to an SNS topic that already exists
- **CUMULUS-470, CUMULUS-471** In-region S3 Policy lambda added to API to update bucket policy for in-region access.
- **CUMULUS-533** Added fields to granule indexer to support EMS ingest and archive record creation
- **CUMULUS-534** Track deleted granules
  - added `deletedgranule` type to `cumulus` index.
  - **Important Note:** Force custom bootstrap to re-run by adding this to
    app/config.yml `es: elasticSearchMapping: 7`
- You can now deploy cumulus without ElasticSearch. Just add `es: null` to your `app/config.yml` file. This is only useful for debugging purposes. Cumulus still requires ElasticSearch to properly operate.
- `@cumulus/integration-tests` includes and exports the `addRules` function, which seeds rules into the DynamoDB table.
- Added capability to support EFS in cloud formation template. Also added
  optional capability to ssh to your instance and privileged lambda functions.
- Added support to force discovery of PDRs that have already been processed
  and filtering of selected data types
- `@cumulus/cmrjs` uses an environment variable `USER_IP_ADDRESS` or fallback
  IP address of `10.0.0.0` when a public IP address is not available. This
  supports lambda functions deployed into a VPC's private subnet, where no
  public IP address is available.

### Changed
- **CUMULUS-550** Custom bootstrap automatically adds new types to index on
  deployment

## [v1.5.1] - 2018-04-23
### Fixed
- add the missing dist folder to the hello-world task
- disable uglifyjs on the built version of the pdr-status-check (read: https://github.com/webpack-contrib/uglifyjs-webpack-plugin/issues/264)

## [v1.5.0] - 2018-04-23
### Changed
- Removed babel from all tasks and packages and increased minimum node requirements to version 8.10
- Lambda functions created by @cumulus/deployment will use node8.10 by default
- Moved [cumulus-integration-tests](https://github.com/nasa/cumulus-integration-tests) to the `example` folder CUMULUS-512
- Streamlined all packages dependencies (e.g. remove redundant dependencies and make sure versions are the same across packages)
- **CUMULUS-352:** Update Cumulus Elasticsearch indices to use [index aliases](https://www.elastic.co/guide/en/elasticsearch/reference/current/indices-aliases.html).
- **CUMULUS-519:** ECS tasks are no longer restarted after each CF deployment unless `ecs.restartTasksOnDeploy` is set to true
- **CUMULUS-298:** Updated log filterPattern to include all CloudWatch logs in ElasticSearch
- **CUMULUS-518:** Updates to the SyncGranule config schema
  - `granuleIdExtraction` is no longer a property
  - `process` is now an optional property
  - `provider_path` is no longer a property

### Fixed
- **CUMULUS-455 "Kes deployments using only an updated message adapter do not get automatically deployed"**
  - prepended the hash value of cumulus-message-adapter.zip file to the zip file name of lambda which uses message adapter.
  - the lambda function will be redeployed when message adapter or lambda function are updated
- Fixed a bug in the bootstrap lambda function where it stuck during update process
- Fixed a bug where the sf-sns-report task did not return the payload of the incoming message as the output of the task [CUMULUS-441]

### Added
- **CUMULUS-352:** Add reindex CLI to the API package.
- **CUMULUS-465:** Added mock http/ftp/sftp servers to the integration tests
- Added a `delete` method to the `@common/CollectionConfigStore` class
- **CUMULUS-467 "@cumulus/integration-tests or cumulus-integration-tests should seed provider and collection in deployed DynamoDB"**
  - `example` integration-tests populates providers and collections to database
  - `example` workflow messages are populated from workflow templates in s3, provider and collection information in database, and input payloads.  Input templates are removed.
  - added `https` protocol to provider schema

## [v1.4.1] - 2018-04-11

### Fixed
- Sync-granule install

## [v1.4.0] - 2018-04-09

### Fixed
- **CUMULUS-392 "queue-granules not returning the sfn-execution-arns queued"**
  - updated queue-granules to return the sfn-execution-arns queued and pdr if exists.
  - added pdr to ingest message meta.pdr instead of payload, so the pdr information doesn't get lost in the ingest workflow, and ingested granule in elasticsearch has pdr name.
  - fixed sf-sns-report schema, remove the invalid part
  - fixed pdr-status-check schema, the failed execution contains arn and reason
- **CUMULUS-206** make sure homepage and repository urls exist in package.json files of tasks and packages

### Added
- Example folder with a cumulus deployment example

### Changed
- [CUMULUS-450](https://bugs.earthdata.nasa.gov/browse/CUMULUS-450) - Updated
  the config schema of the **queue-granules** task
  - The config no longer takes a "collection" property
  - The config now takes an "internalBucket" property
  - The config now takes a "stackName" property
- [CUMULUS-450](https://bugs.earthdata.nasa.gov/browse/CUMULUS-450) - Updated
  the config schema of the **parse-pdr** task
  - The config no longer takes a "collection" property
  - The "stack", "provider", and "bucket" config properties are now
    required
- **CUMULUS-469** Added a lambda to the API package to prototype creating an S3 bucket policy for direct, in-region S3 access for the prototype bucket

### Removed
- Removed the `findTmpTestDataDirectory()` function from
  `@cumulus/common/test-utils`

### Fixed
- [CUMULUS-450](https://bugs.earthdata.nasa.gov/browse/CUMULUS-450)
  - The **queue-granules** task now enqueues a **sync-granule** task with the
    correct collection config for that granule based on the granule's
    data-type. It had previously been using the collection config from the
    config of the **queue-granules** task, which was a problem if the granules
    being queued belonged to different data-types.
  - The **parse-pdr** task now handles the case where a PDR contains granules
    with different data types, and uses the correct granuleIdExtraction for
    each granule.

### Added
- **CUMULUS-448** Add code coverage checking using [nyc](https://github.com/istanbuljs/nyc).

## [v1.3.0] - 2018-03-29

### Deprecated
- discover-s3-granules is deprecated. The functionality is provided by the discover-granules task
### Fixed
- **CUMULUS-331:** Fix aws.downloadS3File to handle non-existent key
- Using test ftp provider for discover-granules testing [CUMULUS-427]
- **CUMULUS-304: "Add AWS API throttling to pdr-status-check task"** Added concurrency limit on SFN API calls.  The default concurrency is 10 and is configurable through Lambda environment variable CONCURRENCY.
- **CUMULUS-414: "Schema validation not being performed on many tasks"** revised npm build scripts of tasks that use cumulus-message-adapter to place schema directories into dist directories.
- **CUMULUS-301:** Update all tests to use test-data package for testing data.
- **CUMULUS-271: "Empty response body from rules PUT endpoint"** Added the updated rule to response body.
- Increased memory allotment for `CustomBootstrap` lambda function. Resolves failed deployments where `CustomBootstrap` lambda function was failing with error `Process exited before completing request`. This was causing deployments to stall, fail to update and fail to rollback. This error is thrown when the lambda function tries to use more memory than it is allotted.
- Cumulus repository folders structure updated:
  - removed the `cumulus` folder altogether
  - moved `cumulus/tasks` to `tasks` folder at the root level
  - moved the tasks that are not converted to use CMA to `tasks/.not_CMA_compliant`
  - updated paths where necessary

### Added
- `@cumulus/integration-tests` - Added support for testing the output of an ECS activity as well as a Lambda function.

## [v1.2.0] - 2018-03-20

### Fixed
- Update vulnerable npm packages [CUMULUS-425]
- `@cumulus/api`: `kinesis-consumer.js` uses `sf-scheduler.js#schedule` instead of placing a message directly on the `startSF` SQS queue. This is a fix for [CUMULUS-359](https://bugs.earthdata.nasa.gov/browse/CUMULUS-359) because `sf-scheduler.js#schedule` looks up the provider and collection data in DynamoDB and adds it to the `meta` object of the enqueued message payload.
- `@cumulus/api`: `kinesis-consumer.js` catches and logs errors instead of doing an error callback. Before this change, `kinesis-consumer` was failing to process new records when an existing record caused an error because it would call back with an error and stop processing additional records. It keeps trying to process the record causing the error because it's "position" in the stream is unchanged. Catching and logging the errors is part 1 of the fix. Proposed part 2 is to enqueue the error and the message on a "dead-letter" queue so it can be processed later ([CUMULUS-413](https://bugs.earthdata.nasa.gov/browse/CUMULUS-413)).
- **CUMULUS-260: "PDR page on dashboard only shows zeros."** The PDR stats in LPDAAC are all 0s, even if the dashboard has been fixed to retrieve the correct fields.  The current version of pdr-status-check has a few issues.
  - pdr is not included in the input/output schema.  It's available from the input event.  So the pdr status and stats are not updated when the ParsePdr workflow is complete.  Adding the pdr to the input/output of the task will fix this.
  - pdr-status-check doesn't update pdr stats which prevent the real time pdr progress from showing up in the dashboard. To solve this, added lambda function sf-sns-report which is copied from @cumulus/api/lambdas/sf-sns-broadcast with modification, sf-sns-report can be used to report step function status anywhere inside a step function.  So add step sf-sns-report after each pdr-status-check, we will get the PDR status progress at real time.
  - It's possible an execution is still in the queue and doesn't exist in sfn yet.  Added code to handle 'ExecutionDoesNotExist' error when checking the execution status.
- Fixed `aws.cloudwatchevents()` typo in `packages/ingest/aws.js`. This typo was the root cause of the error: `Error: Could not process scheduled_ingest, Error: : aws.cloudwatchevents is not a constructor` seen when trying to update a rule.


### Removed

- `@cumulus/ingest/aws`: Remove queueWorkflowMessage which is no longer being used by `@cumulus/api`'s `kinesis-consumer.js`.

## [v1.1.4] - 2018-03-15

### Added
- added flag `useList` to parse-pdr [CUMULUS-404]

### Fixed

- Pass encrypted password to the ApiGranule Lambda function [CUMULUS-424]


## [v1.1.3] - 2018-03-14
### Fixed
- Changed @cumulus/deployment package install behavior. The build process will happen after installation

## [v1.1.2] - 2018-03-14

### Added
- added tools to @cumulus/integration-tests for local integration testing
- added end to end testing for discovering and parsing of PDRs
- `yarn e2e` command is available for end to end testing
### Fixed

- **CUMULUS-326: "Occasionally encounter "Too Many Requests" on deployment"** The api gateway calls will handle throttling errors
- **CUMULUS-175: "Dashboard providers not in sync with AWS providers."** The root cause of this bug - DynamoDB operations not showing up in Elasticsearch - was shared by collections and rules. The fix was to update providers', collections' and rules; POST, PUT and DELETE endpoints to operate on DynamoDB and using DynamoDB streams to update Elasticsearch. The following packages were made:
  - `@cumulus/deployment` deploys DynamoDB streams for the Collections, Providers and Rules tables as well as a new lambda function called `dbIndexer`. The `dbIndexer` lambda has an event source mapping which listens to each of the DynamoDB streams. The dbIndexer lambda receives events referencing operations on the DynamoDB table and updates the elasticsearch cluster accordingly.
  - The `@cumulus/api` endpoints for collections, providers and rules _only_ query DynamoDB, with the exception of LIST endpoints and the collections' GET endpoint.

### Updated
- Broke up `kes.override.js` of @cumulus/deployment to multiple modules and moved to a new location
- Expanded @cumulus/deployment test coverage
- all tasks were updated to use cumulus-message-adapter-js 1.0.1
- added build process to integration-tests package to babelify it before publication
- Update @cumulus/integration-tests lambda.js `getLambdaOutput` to return the entire lambda output. Previously `getLambdaOutput` returned only the payload.

## [v1.1.1] - 2018-03-08

### Removed
- Unused queue lambda in api/lambdas [CUMULUS-359]

### Fixed
- Kinesis message content is passed to the triggered workflow [CUMULUS-359]
- Kinesis message queues a workflow message and does not write to rules table [CUMULUS-359]

## [v1.1.0] - 2018-03-05

### Added

- Added a `jlog` function to `common/test-utils` to aid in test debugging
- Integration test package with command line tool [CUMULUS-200] by @laurenfrederick
- Test for FTP `useList` flag [CUMULUS-334] by @kkelly51

### Updated
- The `queue-pdrs` task now uses the [cumulus-message-adapter-js](https://github.com/nasa/cumulus-message-adapter-js)
  library
- Updated the `queue-pdrs` JSON schemas
- The test-utils schema validation functions now throw an error if validation
  fails
- The `queue-granules` task now uses the [cumulus-message-adapter-js](https://github.com/nasa/cumulus-message-adapter-js)
  library
- Updated the `queue-granules` JSON schemas

### Removed
- Removed the `getSfnExecutionByName` function from `common/aws`
- Removed the `getGranuleStatus` function from `common/aws`

## [v1.0.1] - 2018-02-27

### Added
- More tests for discover-pdrs, dicover-granules by @yjpa7145
- Schema validation utility for tests by @yjpa7145

### Changed
- Fix an FTP listing bug for servers that do not support STAT [CUMULUS-334] by @kkelly51

## [v1.0.0] - 2018-02-23

[Unreleased]: https://github.com/nasa/cumulus/compare/v1.11.1...HEAD
[v1.11.0]: https://github.com/nasa/cumulus/compare/v1.11.0...v1.11.1
[v1.11.0]: https://github.com/nasa/cumulus/compare/v1.10.4...v1.11.0
[v1.10.4]: https://github.com/nasa/cumulus/compare/v1.10.3...v1.10.4
[v1.10.3]: https://github.com/nasa/cumulus/compare/v1.10.2...v1.10.3
[v1.10.2]: https://github.com/nasa/cumulus/compare/v1.10.1...v1.10.2
[v1.10.1]: https://github.com/nasa/cumulus/compare/v1.10.0...v1.10.1
[v1.10.0]: https://github.com/nasa/cumulus/compare/v1.9.1...v1.10.0
[v1.9.1]: https://github.com/nasa/cumulus/compare/v1.9.0...v1.9.1
[v1.9.0]: https://github.com/nasa/cumulus/compare/v1.8.1...v1.9.0
[v1.8.1]: https://github.com/nasa/cumulus/compare/v1.8.0...v1.8.1
[v1.8.0]: https://github.com/nasa/cumulus/compare/v1.7.0...v1.8.0
[v1.7.0]: https://github.com/nasa/cumulus/compare/v1.6.0...v1.7.0
[v1.6.0]: https://github.com/nasa/cumulus/compare/v1.5.5...v1.6.0
[v1.5.5]: https://github.com/nasa/cumulus/compare/v1.5.4...v1.5.5
[v1.5.4]: https://github.com/nasa/cumulus/compare/v1.5.3...v1.5.4
[v1.5.3]: https://github.com/nasa/cumulus/compare/v1.5.2...v1.5.3
[v1.5.2]: https://github.com/nasa/cumulus/compare/v1.5.1...v1.5.2
[v1.5.1]: https://github.com/nasa/cumulus/compare/v1.5.0...v1.5.1
[v1.5.0]: https://github.com/nasa/cumulus/compare/v1.4.1...v1.5.0
[v1.4.1]: https://github.com/nasa/cumulus/compare/v1.4.0...v1.4.1
[v1.4.0]: https://github.com/nasa/cumulus/compare/v1.3.0...v1.4.0
[v1.3.0]: https://github.com/nasa/cumulus/compare/v1.2.0...v1.3.0
[v1.2.0]: https://github.com/nasa/cumulus/compare/v1.1.4...v1.2.0
[v1.1.4]: https://github.com/nasa/cumulus/compare/v1.1.3...v1.1.4
[v1.1.3]: https://github.com/nasa/cumulus/compare/v1.1.2...v1.1.3
[v1.1.2]: https://github.com/nasa/cumulus/compare/v1.1.1...v1.1.2
[v1.1.1]: https://github.com/nasa/cumulus/compare/v1.0.1...v1.1.1
[v1.1.0]: https://github.com/nasa/cumulus/compare/v1.0.1...v1.1.0
[v1.0.1]: https://github.com/nasa/cumulus/compare/v1.0.0...v1.0.1
[v1.0.0]: https://github.com/nasa/cumulus/compare/pre-v1-release...v1.0.0<|MERGE_RESOLUTION|>--- conflicted
+++ resolved
@@ -18,14 +18,9 @@
       - `metadataObjectFromCMRXMLFile` Read and parse CMR XML file from s3.
       - `updateEcho10XMLMetadata` Modify a cmr.xml file with updated information.
       - `updateCMRMetadata` Modify a cmr metadata file with updated information.
-<<<<<<< HEAD
-      - `publishECHO10XML2CMR` Posts XML CMR data to CMR service.
-      - `reconcileCMRMetadata` Reconciles cmr metadata file after a file moves.
-=======
 	  - `publishECHO10XML2CMR` Posts XML CMR data to CMR service.
 	  - `reconcileCMRMetadata` Reconciles cmr metadata file after a file moves.
 - Added Apache logs to cumulus api and distribution lambdas
->>>>>>> f05b4c92
 
 
 ### Changed
