--- conflicted
+++ resolved
@@ -45,13 +45,10 @@
 
 ### Changed
 
-<<<<<<< HEAD
 - **CUMULUS-3518**
   - Update Discover Granules lambda default memory to 1024 MB
-=======
 - **CUMULUS-3600**
   - Update docs to clarify CloudFront HTTPS DIT requirements.
->>>>>>> d4f1a856
 - **CUMULUS-2892**
   - Updates `aws-client`'s EC2 client to use AWS SDK v3.
 - **CUMULUS-2896**
