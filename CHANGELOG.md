--- conflicted
+++ resolved
@@ -39,16 +39,14 @@
 - **CUMULUS-1626**
   - Updates Cumulus to use node10/CMA 1.1.2 for all of its internal lambdas in prep for AWS node 8 EOL
 
-<<<<<<< HEAD
 - **CUMULUS-1686**
   - Changed `ecs_cluster_instance_image_id` to be a required variable of the `cumulus` module and removed the default value.
     The default was not available across accounts and regions, nor outside of NGAP and therefore not particularly useful.
-=======
+
 ### Removed
 
 - **CUMULUS-1481**
   - removed `process` config and output from PostToCmr as it was not required by the task nor downstream steps, and should still be in the output message's `meta` regardless.
->>>>>>> b3581deb
 
 ## [v1.16.1] - 2019-12-6
 
