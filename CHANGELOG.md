--- conflicted
+++ resolved
@@ -93,13 +93,10 @@
   - Added user guide on querying dead-letter-archive messages using AWS Athena.
 
 ### Changed
-<<<<<<< HEAD
+
 - **CUMULUS-3629**
   - dla guarantees de-nested SQS message bodies, preferring outermost metadata as found.
   - dla uses execution Name as filename and ensures no ':' or '/' characters in name
-=======
-
->>>>>>> f49c62dc
 - **CUMULUS-3570**
   - Updated Kinesis docs to support latest AWS UI and recommend server-side encryption.
 - **CUMULUS-3519**
