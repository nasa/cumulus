--- conflicted
+++ resolved
@@ -5,6 +5,13 @@
 The format is based on [Keep a Changelog](http://keepachangelog.com/en/1.0.0/).
 
 ## Unreleased
+
+### Added
+
+- **CUMULUS-2859**
+  - Update `postgres-db-migration` lambda timeout to default 900 seconds
+  - Add `db_migration_lambda_timeout` variable to `data-persistence` module to
+    allow this timeout to be user configurable
 
 ## [v10.1.1] 2022-03-04
 
@@ -32,16 +39,7 @@
 
 ### Changed
 
-<<<<<<< HEAD
-- **CUMULUS-2859**
-  - Update `postgres-db-migration` lambda timeout to default 900 seconds
-  - Add `db_migration_lambda_timeout` variable to `data-persistence` module to
-    allow this timeout to be user configurable
-=======
-- **CUMULUS-NONE**
-  - Adds logging to ecs/async-operation Docker conatiner that launches async
-    tasks on ECS. Sets default `async_operation_image_version` to 39.
->>>>>>> 0578e974
+
 - **CUMULUS-2845**
   - Updated rules model to decouple `createRuleTrigger` from `create`.
   - Updated rules POST endpoint to call `rulesModel.createRuleTrigger` directly to create rule trigger.
