# Changelog
All notable changes to this project will be documented in this file.

The format is based on [Keep a Changelog](http://keepachangelog.com/en/1.0.0/)
and this project adheres to [Semantic Versioning](http://semver.org/spec/v2.0.0.html).

## [Unreleased]
### Added
- **GITC-776-3** Added more flexibility for rules.  You can now edit all fields on the rule's record
We may need to update the api documentation to reflect this.

- **CUMULUS-681** - Add ingest-in-place action to granules endpoint
    - new applyWorkflow action at PUT /granules/{granuleid} Applying a workflow starts an execution of the provided workflow and passes the granule record as payload.
      Parameter(s):
        - workflow - the workflow name
        
### Changed
- **CUMULUS-768** - Integration tests get S3 provider data from shared data folder

### Fixed
<<<<<<< HEAD
<<<<<<< HEAD
- **GITC-776-5** - Fixed Sync-granule to not rely exclusively on a collection being passed.  It is really discovered at run-time.
- **GITC-776-4** - Fixed Discover-pdrs to not rely on collection but use provider_path in config. It also has an optional filterPdrs regex configuration parameter
=======
>>>>>>> master
=======

>>>>>>> fa514800
- **CUMULUS-746** - Move granule API correctly updates record in dynamo DB and cmr xml file

## [v1.7.0] - 2018-07-02

### Please note: [Upgrade Instructions](https://cumulus-nasa.github.io/upgrade/1.7.0.html)

### Added
<<<<<<< HEAD
- **GITC-776-2** - Add support for versioned collectons
=======
- **GITC-776-1**
  - Added support for SFTP using public/private keys that can optionally be encrypted/decrypted using KMS
  There is an assumption that private key is located in s3://bucketInternal/stackName/crypto. KMS can be used to encrypt/decrypt the keys. Provider schema has been extended to support optional fields (privateKey, cmKeyId)
  
>>>>>>> master
- **CUMULUS-491** - Add granule reconciliation API endpoints.
- **CUMULUS-480** Add suport for backup and recovery:
  - Add DynamoDB tables for granules, executions and pdrs
  - Add ability to write all records to S3
  - Add ability to download all DynamoDB records in form json files
  - Add ability to upload records to DynamoDB
  - Add migration scripts for copying granule, pdr and execution records from ElasticSearch to DynamoDB
  - Add IAM support for batchWrite on dynamoDB
-   
- **CUMULUS-508** - `@cumulus/deployment` cloudformation template allows for lambdas and ECS clusters to have multiple AZ availability.
    - `@cumulus/deployment` also ensures docker uses `devicemapper` storage driver.
- **CUMULUS-755** - `@cumulus/deployment` Add DynamoDB autoscaling support. 
    - Application developers can add autoscaling and override default values in their deployment's `app/config.yml` file using a `{TableName}Table:` key.

### Fixed
- **CUMULUS-747** - Delete granule API doesn't delete granule files in s3 and granule in elasticsearch
    - update the StreamSpecification DynamoDB tables to have StreamViewType: "NEW_AND_OLD_IMAGES"
    - delete granule files in s3
- **CUMULUS-398** - Fix not able to filter executions bu workflow
- **CUMULUS-748** - Fix invalid lambda .zip files being validated/uploaded to AWS
- **CUMULUS-544** - Post to CMR task has UAT URL hard-coded
  - Made configurable: PostToCmr now requires CMR_ENVIRONMENT env to be set to 'SIT' or 'OPS' for those CMR environments. Default is UAT.

### Changed
- **GITC-776-4** - Changed Discover-pdrs to not rely on collection but use provider_path in config. It also has an optional filterPdrs regex configuration parameter

- **CUMULUS-710** - In the integration test suite, `getStepOutput` returns the output of the first successful step execution or last failed, if none exists

## [v1.6.0] - 2018-06-06

### Please note: [Upgrade Instructions](https://cumulus-nasa.github.io/upgrade/1.6.0.html)

### Fixed
- **CUMULUS-602** - Format all logs sent to Elastic Search.
  - Extract cumulus log message and index it to Elastic Search.

### Added
- **CUMULUS-556** - add a mechanism for creating and running migration scripts on deployment.
- **CUMULUS-461** Support use of metadata date and other components in `url_path` property

### Changed
- **CUMULUS-477** Update bucket configuration to support multiple buckets of the same type:
  - Change the structure of the buckets to allow for  more than one bucket of each type. The bucket structure is now:
    bucket-key:
      name: <bucket-name>
      type: <type> i.e. internal, public, etc.
  - Change IAM and app deployment configuration to support new bucket structure
  - Update tasks and workflows to support new bucket structure
  - Replace instances where buckets.internal is relied upon to either use the system bucket or a configured bucket
  - Move IAM template to the deployment package. NOTE: You now have to specify '--template node_modules/@cumulus/deployment/iam' in your IAM deployment
  - Add IAM cloudformation template support to filter buckets by type

## [v1.5.5] - 2018-05-30

### Added
- **CUMULUS-530** - PDR tracking through Queue-granules
  - Add optional `pdr` property to the sync-granule task's input config and output payload.
- **CUMULUS-548** - Create a Lambda task that generates EMS distribution reports
  - In order to supply EMS Distribution Reports, you must enable S3 Server
    Access Logging on any S3 buckets used for distribution. See [How Do I Enable Server Access Logging for an S3 Bucket?](https://docs.aws.amazon.com/AmazonS3/latest/user-guide/server-access-logging.html)
    The "Target bucket" setting should point at the Cumulus internal bucket.
    The "Target prefix" should be
    "<STACK_NAME>/ems-distribution/s3-server-access-logs/", where "STACK_NAME"
    is replaced with the name of your Cumulus stack.

### Fixed
- **CUMULUS-546 - Kinesis Consumer should catch and log invalid JSON**
  - Kinesis Consumer lambda catches and logs errors so that consumer doesn't get stuck in a loop re-processing bad json records.
- EMS report filenames are now based on their start time instead of the time
  instead of the time that the report was generated
- **CUMULUS-552 - Cumulus API returns different results for the same collection depending on query**
  - The collection, provider and rule records in elasticsearch are now replaced with records from dynamo db when the dynamo db records are updated.

### Added
- `@cumulus/deployment`'s default cloudformation template now configures storage for Docker to match the configured ECS Volume. The template defines Docker's devicemapper basesize (`dm.basesize`) using `ecs.volumeSize`. This is addresses ECS default of limiting Docker containers to 10GB of storage ([Read more](https://aws.amazon.com/premiumsupport/knowledge-center/increase-default-ecs-docker-limit/)).

## [v1.5.4] - 2018-05-21

### Added
- **CUMULUS-535** - EMS Ingest, Archive, Archive Delete reports
  - Add lambda EmsReport to create daily EMS Ingest, Archive, Archive Delete reports
  - ems.provider property added to `@cumulus/deployment/app/config.yml`.
    To change the provider name, please add `ems: provider` property to `app/config.yml`.
- **CUMULUS-480** Use DynamoDB to store granules, pdrs and execution records
  - Activate PointInTime feature on DynamoDB tables
  - Increase test coverage on api package
  - Add ability to restore metadata records from json files to DynamoDB
- **CUMULUS-459** provide API endpoint for moving granules from one location on s3 to another

## [v1.5.3] - 2018-05-18

### Fixed
- **CUMULUS-557 - "Add dataType to DiscoverGranules output"**
  - Granules discovered by the DiscoverGranules task now include dataType
  - dataType is now a required property for granules used as input to the
    QueueGranules task
- **CUMULUS-550** Update deployment app/config.yml to force elasticsearch updates for deleted granules

## [v1.5.2] - 2018-05-15

### Fixed
- **CUMULUS-514 - "Unable to Delete the Granules"**
  - updated cmrjs.deleteConcept to return success if the record is not found
    in CMR.

### Added
- **CUMULUS-547** - The distribution API now includes an
  "earthdataLoginUsername" query parameter when it returns a signed S3 URL
- **CUMULUS-527 - "parse-pdr queues up all granules and ignores regex"**
  - Add an optional config property to the ParsePdr task called
    "granuleIdFilter". This property is a regular expression that is applied
    against the filename of the first file of each granule contained in the
    PDR. If the regular expression matches, then the granule is included in
    the output. Defaults to '.', which will match all granules in the PDR.
- File checksums in PDRs now support MD5
- Deployment support to subscribe to an SNS topic that already exists
- **CUMULUS-470, CUMULUS-471** In-region S3 Policy lambda added to API to update bucket policy for in-region access.
- **CUMULUS-533** Added fields to granule indexer to support EMS ingest and archive record creation
- **CUMULUS-534** Track deleted granules
  - added `deletedgranule` type to `cumulus` index.
  - **Important Note:** Force custom bootstrap to re-run by adding this to
    app/config.yml `es: elasticSearchMapping: 7`
- You can now deploy cumulus without ElasticSearch. Just add `es: null` to your `app/config.yml` file. This is only useful for debugging purposes. Cumulus still requires ElasticSearch to properly operate.
- `@cumulus/integration-tests` includes and exports the `addRules` function, which seeds rules into the DynamoDB table.
- Added capability to support EFS in cloud formation template. Also added
  optional capability to ssh to your instance and privileged lambda functions.
- Added support to force discovery of PDRs that have already been processed
  and filtering of selected data types
- `@cumulus/cmrjs` uses an environment variable `USER_IP_ADDRESS` or fallback
  IP address of `10.0.0.0` when a public IP address is not available. This
  supports lambda functions deployed into a VPC's private subnet, where no
  public IP address is available.

### Changed
- **CUMULUS-550** Custom bootstrap automatically adds new types to index on
  deployment

## [v1.5.1] - 2018-04-23
### Fixed
- add the missing dist folder to the hello-world task
- disable uglifyjs on the built version of the pdr-status-check (read: https://github.com/webpack-contrib/uglifyjs-webpack-plugin/issues/264)

## [v1.5.0] - 2018-04-23
### Changed
- Removed babel from all tasks and packages and increased minimum node requirements to version 8.10
- Lambda functions created by @cumulus/deployment will use node8.10 by default
- Moved [cumulus-integration-tests](https://github.com/cumulus-nasa/cumulus-integration-tests) to the `example` folder CUMULUS-512
- Streamlined all packages dependencies (e.g. remove redundant dependencies and make sure versions are the same across packages)
- **CUMULUS-352:** Update Cumulus Elasticsearch indices to use [index aliases](https://www.elastic.co/guide/en/elasticsearch/reference/current/indices-aliases.html).
- **CUMULUS-519:** ECS tasks are no longer restarted after each CF deployment unless `ecs.restartTasksOnDeploy` is set to true
- **CUMULUS-298:** Updated log filterPattern to include all CloudWatch logs in ElasticSearch
- **CUMULUS-518:** Updates to the SyncGranule config schema
  - `granuleIdExtraction` is no longer a property
  - `process` is now an optional property
  - `provider_path` is no longer a property

### Fixed
- **CUMULUS-455 "Kes deployments using only an updated message adapter do not get automatically deployed"**
  - prepended the hash value of cumulus-message-adapter.zip file to the zip file name of lambda which uses message adapter.
  - the lambda function will be redeployed when message adapter or lambda function are updated
- Fixed a bug in the bootstrap lambda function where it stuck during update process
- Fixed a bug where the sf-sns-report task did not return the payload of the incoming message as the output of the task [CUMULUS-441]

### Added
- **CUMULUS-352:** Add reindex CLI to the API package.
- **CUMULUS-465:** Added mock http/ftp/sftp servers to the integration tests
- Added a `delete` method to the `@common/CollectionConfigStore` class
- **CUMULUS-467 "@cumulus/integration-tests or cumulus-integration-tests should seed provider and collection in deployed DynamoDB"**
  - `example` integration-tests populates providers and collections to database
  - `example` workflow messages are populated from workflow templates in s3, provider and collection information in database, and input payloads.  Input templates are removed.
  - added `https` protocol to provider schema

## [v1.4.1] - 2018-04-11

### Fixed
- Sync-granule install

## [v1.4.0] - 2018-04-09

### Fixed
- **CUMULUS-392 "queue-granules not returning the sfn-execution-arns queued"**
  - updated queue-granules to return the sfn-execution-arns queued and pdr if exists.
  - added pdr to ingest message meta.pdr instead of payload, so the pdr information doesn't get lost in the ingest workflow, and ingested granule in elasticsearch has pdr name.
  - fixed sf-sns-report schema, remove the invalid part
  - fixed pdr-status-check schema, the failed execution contains arn and reason
- **CUMULUS-206** make sure homepage and repository urls exist in package.json files of tasks and packages

### Added
- Example folder with a cumulus deployment example

### Changed
- [CUMULUS-450](https://bugs.earthdata.nasa.gov/browse/CUMULUS-450) - Updated
  the config schema of the **queue-granules** task
  - The config no longer takes a "collection" property
  - The config now takes an "internalBucket" property
  - The config now takes a "stackName" property
- [CUMULUS-450](https://bugs.earthdata.nasa.gov/browse/CUMULUS-450) - Updated
  the config schema of the **parse-pdr** task
  - The config no longer takes a "collection" property
  - The "stack", "provider", and "bucket" config properties are now
    required
- **CUMULUS-469** Added a lambda to the API package to prototype creating an S3 bucket policy for direct, in-region S3 access for the prototype bucket

### Removed
- Removed the `findTmpTestDataDirectory()` function from
  `@cumulus/common/test-utils`

### Fixed
- [CUMULUS-450](https://bugs.earthdata.nasa.gov/browse/CUMULUS-450)
  - The **queue-granules** task now enqueues a **sync-granule** task with the
    correct collection config for that granule based on the granule's
    data-type. It had previously been using the collection config from the
    config of the **queue-granules** task, which was a problem if the granules
    being queued belonged to different data-types.
  - The **parse-pdr** task now handles the case where a PDR contains granules
    with different data types, and uses the correct granuleIdExtraction for
    each granule.

### Added
- **CUMULUS-448** Add code coverage checking using [nyc](https://github.com/istanbuljs/nyc).

## [v1.3.0] - 2018-03-29

### Deprecated
- discover-s3-granules is deprecated. The functionality is provided by the discover-granules task
### Fixed
- **CUMULUS-331:** Fix aws.downloadS3File to handle non-existent key
- Using test ftp provider for discover-granules testing [CUMULUS-427]
- **CUMULUS-304: "Add AWS API throttling to pdr-status-check task"** Added concurrency limit on SFN API calls.  The default concurrency is 10 and is configurable through Lambda environment variable CONCURRENCY.
- **CUMULUS-414: "Schema validation not being performed on many tasks"** revised npm build scripts of tasks that use cumulus-message-adapter to place schema directories into dist directories.
- **CUMULUS-301:** Update all tests to use test-data package for testing data.
- **CUMULUS-271: "Empty response body from rules PUT endpoint"** Added the updated rule to response body.
- Increased memory allotment for `CustomBootstrap` lambda function. Resolves failed deployments where `CustomBootstrap` lambda function was failing with error `Process exited before completing request`. This was causing deployments to stall, fail to update and fail to rollback. This error is thrown when the lambda function tries to use more memory than it is allotted.
- Cumulus repository folders structure updated:
  - removed the `cumulus` folder altogether
  - moved `cumulus/tasks` to `tasks` folder at the root level
  - moved the tasks that are not converted to use CMA to `tasks/.not_CMA_compliant`
  - updated paths where necessary

### Added
- `@cumulus/integration-tests` - Added support for testing the output of an ECS activity as well as a Lambda function.

## [v1.2.0] - 2018-03-20

### Fixed
- Update vulnerable npm packages [CUMULUS-425]
- `@cumulus/api`: `kinesis-consumer.js` uses `sf-scheduler.js#schedule` instead of placing a message directly on the `startSF` SQS queue. This is a fix for [CUMULUS-359](https://bugs.earthdata.nasa.gov/browse/CUMULUS-359) because `sf-scheduler.js#schedule` looks up the provider and collection data in DynamoDB and adds it to the `meta` object of the enqueued message payload.
- `@cumulus/api`: `kinesis-consumer.js` catches and logs errors instead of doing an error callback. Before this change, `kinesis-consumer` was failing to process new records when an existing record caused an error because it would call back with an error and stop processing additional records. It keeps trying to process the record causing the error because it's "position" in the stream is unchanged. Catching and logging the errors is part 1 of the fix. Proposed part 2 is to enqueue the error and the message on a "dead-letter" queue so it can be processed later ([CUMULUS-413](https://bugs.earthdata.nasa.gov/browse/CUMULUS-413)).
- **CUMULUS-260: "PDR page on dashboard only shows zeros."** The PDR stats in LPDAAC are all 0s, even if the dashboard has been fixed to retrieve the correct fields.  The current version of pdr-status-check has a few issues.
  - pdr is not included in the input/output schema.  It's available from the input event.  So the pdr status and stats are not updated when the ParsePdr workflow is complete.  Adding the pdr to the input/output of the task will fix this.
  - pdr-status-check doesn't update pdr stats which prevent the real time pdr progress from showing up in the dashboard. To solve this, added lambda function sf-sns-report which is copied from @cumulus/api/lambdas/sf-sns-broadcast with modification, sf-sns-report can be used to report step function status anywhere inside a step function.  So add step sf-sns-report after each pdr-status-check, we will get the PDR status progress at real time.
  - It's possible an execution is still in the queue and doesn't exist in sfn yet.  Added code to handle 'ExecutionDoesNotExist' error when checking the execution status.
- Fixed `aws.cloudwatchevents()` typo in `packages/ingest/aws.js`. This typo was the root cause of the error: `Error: Could not process scheduled_ingest, Error: : aws.cloudwatchevents is not a constructor` seen when trying to update a rule.


### Removed

- `@cumulus/ingest/aws`: Remove queueWorkflowMessage which is no longer being used by `@cumulus/api`'s `kinesis-consumer.js`.

## [v1.1.4] - 2018-03-15

### Added
- added flag `useList` to parse-pdr [CUMULUS-404]

### Fixed

- Pass encrypted password to the ApiGranule Lambda function [CUMULUS-424]


## [v1.1.3] - 2018-03-14
### Fixed
- Changed @cumulus/deployment package install behavior. The build process will happen after installation

## [v1.1.2] - 2018-03-14

### Added
- added tools to @cumulus/integration-tests for local integration testing
- added end to end testing for discovering and parsing of PDRs
- `yarn e2e` command is available for end to end testing
### Fixed

- **CUMULUS-326: "Occasionally encounter "Too Many Requests" on deployment"** The api gateway calls will handle throttling errors
- **CUMULUS-175: "Dashboard providers not in sync with AWS providers."** The root cause of this bug - DynamoDB operations not showing up in Elasticsearch - was shared by collections and rules. The fix was to update providers', collections' and rules; POST, PUT and DELETE endpoints to operate on DynamoDB and using DynamoDB streams to update Elasticsearch. The following packages were made:
  - `@cumulus/deployment` deploys DynamoDB streams for the Collections, Providers and Rules tables as well as a new lambda function called `dbIndexer`. The `dbIndexer` lambda has an event source mapping which listens to each of the DynamoDB streams. The dbIndexer lambda receives events referencing operations on the DynamoDB table and updates the elasticsearch cluster accordingly.
  - The `@cumulus/api` endpoints for collections, providers and rules _only_ query DynamoDB, with the exception of LIST endpoints and the collections' GET endpoint.

### Updated
- Broke up `kes.override.js` of @cumulus/deployment to multiple modules and moved to a new location
- Expanded @cumulus/deployment test coverage
- all tasks were updated to use cumulus-message-adapter-js 1.0.1
- added build process to integration-tests package to babelify it before publication
- Update @cumulus/integration-tests lambda.js `getLambdaOutput` to return the entire lambda output. Previously `getLambdaOutput` returned only the payload.

## [v1.1.1] - 2018-03-08

### Removed
- Unused queue lambda in api/lambdas [CUMULUS-359]

### Fixed
- Kinesis message content is passed to the triggered workflow [CUMULUS-359]
- Kinesis message queues a workflow message and does not write to rules table [CUMULUS-359]

## [v1.1.0] - 2018-03-05

### Added

- Added a `jlog` function to `common/test-utils` to aid in test debugging
- Integration test package with command line tool [CUMULUS-200] by @laurenfrederick
- Test for FTP `useList` flag [CUMULUS-334] by @kkelly51

### Updated
- The `queue-pdrs` task now uses the [cumulus-message-adapter-js](https://github.com/cumulus-nasa/cumulus-message-adapter-js)
  library
- Updated the `queue-pdrs` JSON schemas
- The test-utils schema validation functions now throw an error if validation
  fails
- The `queue-granules` task now uses the [cumulus-message-adapter-js](https://github.com/cumulus-nasa/cumulus-message-adapter-js)
  library
- Updated the `queue-granules` JSON schemas

### Removed
- Removed the `getSfnExecutionByName` function from `common/aws`
- Removed the `getGranuleStatus` function from `common/aws`

## [v1.0.1] - 2018-02-27

### Added
- More tests for discover-pdrs, dicover-granules by @yjpa7145
- Schema validation utility for tests by @yjpa7145

### Changed
- Fix an FTP listing bug for servers that do not support STAT [CUMULUS-334] by @kkelly51

## [v1.0.0] - 2018-02-23

[Unreleased]: https://github.com/cumulus-nasa/cumulus/compare/v1.7.0...HEAD
[v1.7.0]: https://github.com/cumulus-nasa/cumulus/compare/v1.6.0...v1.7.0
[v1.6.0]: https://github.com/cumulus-nasa/cumulus/compare/v1.5.5...v1.6.0
[v1.5.5]: https://github.com/cumulus-nasa/cumulus/compare/v1.5.4...v1.5.5
[v1.5.4]: https://github.com/cumulus-nasa/cumulus/compare/v1.5.3...v1.5.4
[v1.5.3]: https://github.com/cumulus-nasa/cumulus/compare/v1.5.2...v1.5.3
[v1.5.2]: https://github.com/cumulus-nasa/cumulus/compare/v1.5.1...v1.5.2
[v1.5.1]: https://github.com/cumulus-nasa/cumulus/compare/v1.5.0...v1.5.1
[v1.5.0]: https://github.com/cumulus-nasa/cumulus/compare/v1.4.1...v1.5.0
[v1.4.1]: https://github.com/cumulus-nasa/cumulus/compare/v1.4.0...v1.4.1
[v1.4.0]: https://github.com/cumulus-nasa/cumulus/compare/v1.3.0...v1.4.0
[v1.3.0]: https://github.com/cumulus-nasa/cumulus/compare/v1.2.0...v1.3.0
[v1.2.0]: https://github.com/cumulus-nasa/cumulus/compare/v1.1.4...v1.2.0
[v1.1.4]: https://github.com/cumulus-nasa/cumulus/compare/v1.1.3...v1.1.4
[v1.1.3]: https://github.com/cumulus-nasa/cumulus/compare/v1.1.2...v1.1.3
[v1.1.2]: https://github.com/cumulus-nasa/cumulus/compare/v1.1.1...v1.1.2
[v1.1.1]: https://github.com/cumulus-nasa/cumulus/compare/v1.0.1...v1.1.1
[v1.1.0]: https://github.com/cumulus-nasa/cumulus/compare/v1.0.1...v1.1.0
[v1.0.1]: https://github.com/cumulus-nasa/cumulus/compare/v1.0.0...v1.0.1
[v1.0.0]: https://github.com/cumulus-nasa/cumulus/compare/pre-v1-release...v1.0.0<|MERGE_RESOLUTION|>--- conflicted
+++ resolved
@@ -18,15 +18,9 @@
 - **CUMULUS-768** - Integration tests get S3 provider data from shared data folder
 
 ### Fixed
-<<<<<<< HEAD
-<<<<<<< HEAD
+
 - **GITC-776-5** - Fixed Sync-granule to not rely exclusively on a collection being passed.  It is really discovered at run-time.
 - **GITC-776-4** - Fixed Discover-pdrs to not rely on collection but use provider_path in config. It also has an optional filterPdrs regex configuration parameter
-=======
->>>>>>> master
-=======
-
->>>>>>> fa514800
 - **CUMULUS-746** - Move granule API correctly updates record in dynamo DB and cmr xml file
 
 ## [v1.7.0] - 2018-07-02
@@ -34,14 +28,12 @@
 ### Please note: [Upgrade Instructions](https://cumulus-nasa.github.io/upgrade/1.7.0.html)
 
 ### Added
-<<<<<<< HEAD
+
 - **GITC-776-2** - Add support for versioned collectons
-=======
 - **GITC-776-1**
   - Added support for SFTP using public/private keys that can optionally be encrypted/decrypted using KMS
   There is an assumption that private key is located in s3://bucketInternal/stackName/crypto. KMS can be used to encrypt/decrypt the keys. Provider schema has been extended to support optional fields (privateKey, cmKeyId)
   
->>>>>>> master
 - **CUMULUS-491** - Add granule reconciliation API endpoints.
 - **CUMULUS-480** Add suport for backup and recovery:
   - Add DynamoDB tables for granules, executions and pdrs
