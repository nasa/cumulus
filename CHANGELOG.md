# Changelog

All notable changes to this project will be documented in this file.

The format is based on [Keep a Changelog](http://keepachangelog.com/en/1.0.0/).

## Unreleased

<<<<<<< HEAD
### Fixed 

- Added Cloudwatch permissions to `<prefix>-steprole` in `tf-modules/ingest/iam.tf` to address the 
`Error: error creating Step Function State Machine (xxx): AccessDeniedException: 'arn:aws:iam::XXX:role/xxx-steprole' is not authorized to create managed-rule`
error in non-NGAP accounts:
  - `events:PutTargets`
  - `events:PutRule`
  - `events:DescribeRule`

=======
### Changed

- **CUMULUS-2837**
  - Update process-s3-dead-letter-archive to unpack SQS events in addition to
    Cumulus Messages
  - Update process-s3-dead-letter-archive to look up execution status using
    getCumulusMessageFromExecutionEvent (common method with sfEventSqsToDbRecords)
  - Move methods in api/lib/cwSfExecutionEventUtils to
    @cumulus/message/StepFunctions
    
>>>>>>> 1c19cdf0
## [v10.0.1] 2022-02-03

**Please note** changes in 10.0.1 may not yet be released in future versions, as
this is a backport and patch release on the 10.0.x series of releases. Updates that
are included in the future will have a corresponding CHANGELOG entry in future
releases.

### Fixed

- Fixed IAM permissions issue with `<prefix>-postgres-migration-async-operation` Lambda
which prevented it from running a Fargate task for data migration.

## [v10.0.0] 2022-02-01

### Migration steps

- Please read the [documentation on the updates to the granule files schema for our Cumulus workflow tasks and how to upgrade your deployment for compatibility](https://nasa.github.io/cumulus/docs/upgrade-notes/update-task-file-schemas).
- (Optional) Update the `task-config` for all workflows that use the `sync-granule` task to include `workflowStartTime` set to
`{$.cumulus_meta.workflow_start_time}`. See [here](https://github.com/nasa/cumulus/blob/master/example/cumulus-tf/sync_granule_workflow.asl.json#L9) for an example.

### BREAKING CHANGES

- **NDCUM-624**:
  - Functions in @cumulus/cmrjs renamed for consistency with `isCMRFilename` and `isCMRFile`
    - `isECHO10File` -> `isECHO10Filename`
    - `isUMMGFile` -> `isUMMGFilename`
    - `isISOFile` -> `isCMRISOFilename`
- **CUMULUS-2388**:
  - In order to standardize task messaging formats, please note the updated input, output and config schemas for the following Cumulus workflow tasks:
    - add-missing-file-checksums
    - files-to-granules
    - hyrax-metadata-updates
    - lzards-backup
    - move-granules
    - post-to-cmr
    - sync-granule
    - update-cmr-access-constraints
    - update-granules-cmr-metadata-file-links
  The primary focus of the schema updates was to standardize the format of granules, and
  particularly their files data. The granule `files` object now matches the file schema in the
  Cumulus database and thus also matches the `files` object produced by the API with use cases like
  `applyWorkflow`. This includes removal of `name` and `filename` in favor of `bucket` and `key`,
  removal of certain properties such as `etag` and `duplicate_found` and outputting them as
  separate objects stored in `meta`.
  - Checksum values calculated by `@cumulus/checksum` are now converted to string to standardize
  checksum formatting across the Cumulus library.

### Notable changes

- **CUMULUS-2718**
  - The `sync-granule` task has been updated to support an optional configuration parameter `workflowStartTime`. The output payload of `sync-granule` now includes a `createdAt` time for each granule which is set to the
  provided `workflowStartTime` or falls back to `Date.now()` if not provided. Workflows using
  `sync-granule` may be updated to include this parameter with the value of `{$.cumulus_meta.workflow_start_time}` in the `task_config`.
- Updated version of `@cumulus/cumulus-message-adapter-js` from `2.0.3` to `2.0.4` for
all Cumulus workflow tasks
- **CUMULUS-2783**
  - A bug in the ECS cluster autoscaling configuration has been
resolved. ECS clusters should now correctly autoscale by adding new cluster
instances according to the [policy configuration](https://github.com/nasa/cumulus/blob/master/tf-modules/cumulus/ecs_cluster.tf).
  - Async operations that are started by these endpoints will be run as ECS tasks
  with a launch type of Fargate, not EC2:
    - `POST /deadLetterArchive/recoverCumulusMessages`
    - `POST /elasticsearch/index-from-database`
    - `POST /granules/bulk`
    - `POST /granules/bulkDelete`
    - `POST /granules/bulkReingest`
    - `POST /migrationCounts`
    - `POST /reconciliationReports`
    - `POST /replays`
    - `POST /replays/sqs`

### Added

- Upgraded version of dependencies on `knex` package from `0.95.11` to `0.95.15`
- Added Terraform data sources to `example/cumulus-tf` module to retrieve default VPC and subnets in NGAP accounts
  - Added `vpc_tag_name` variable which defines the tags used to look up a VPC. Defaults to VPC tag name used in NGAP accounts
  - Added `subnets_tag_name` variable which defines the tags used to look up VPC subnets. Defaults to a subnet tag name used in NGAP accounts
- Added Terraform data sources to `example/data-persistence-tf` module to retrieve default VPC and subnets in NGAP accounts
  - Added `vpc_tag_name` variable which defines the tags used to look up a VPC. Defaults to VPC tag name used in NGAP accounts
  - Added `subnets_tag_name` variable which defines the tags used to look up VPC subnets. Defaults to a subnet tag name used in NGAP accounts
- Added Terraform data sources to `example/rds-cluster-tf` module to retrieve default VPC and subnets in NGAP accounts
  - Added `vpc_tag_name` variable which defines the tags used to look up a VPC. Defaults to VPC tag name used in NGAP accounts
  - Added `subnets_tag_name` variable which defines the tags used to look up VPC subnets. Defaults to tag names used in subnets in for NGAP accounts
- **CUMULUS-2299**
  - Added support for SHA checksum types with hyphens (e.g. `SHA-256` vs `SHA256`) to tasks that calculate checksums.
- **CUMULUS-2439**
  - Added CMR search client setting to the CreateReconciliationReport lambda function.
  - Added `cmr_search_client_config` tfvars to the archive and cumulus terraform modules.
  - Updated CreateReconciliationReport lambda to search CMR collections with CMRSearchConceptQueue.
- **CUMULUS-2441**
  - Added support for 'PROD' CMR environment.
- **CUMULUS-2456**
  - Updated api lambdas to query ORCA Private API
  - Updated example/cumulus-tf/orca.tf to the ORCA release v4.0.0-Beta3
- **CUMULUS-2638**
  - Adds documentation to clarify bucket config object use.
- **CUMULUS-2684**
  - Added optional collection level parameter `s3MultipartChunksizeMb` to collection's `meta` field
  - Updated `move-granules` task to take in an optional config parameter s3MultipartChunksizeMb
- **CUMULUS-2747**
  - Updated data management type doc to include additional fields for provider configurations
- **CUMULUS-2773**
  - Added a document to the workflow-tasks docs describing deployment, configuration and usage of the LZARDS backup task.

### Changed

- Made `vpc_id` variable optional for `example/cumulus-tf` module
- Made `vpc_id` and `subnet_ids` variables optional for `example/data-persistence-tf` module
- Made `vpc_id` and `subnets` variables optional for `example/rds-cluster-tf` module
- Changes audit script to handle integration test failure when `USE\_CACHED\_BOOTSTRAP` is disabled.
- Increases wait time for CMR to return online resources in integration tests
- **CUMULUS-1823**
  - Updates to Cumulus rule/provider schemas to improve field titles and descriptions.
- **CUMULUS-2638**
  - Transparent to users, remove typescript type `BucketType`.
- **CUMULUS-2718**
  - Updated config for SyncGranules to support optional `workflowStartTime`
  - Updated SyncGranules to provide `createdAt` on output based on `workflowStartTime` if provided,
  falling back to `Date.now()` if not provided.
  - Updated `task_config` of SyncGranule in example workflows
- **CUMULUS-2735**
  - Updated reconciliation reports to write formatted JSON to S3 to improve readability for
    large reports
  - Updated TEA version from 102 to 121 to address TEA deployment issue with the max size of
    a policy role being exceeded
- **CUMULUS-2743**
  - Updated bamboo Dockerfile to upgrade pip as part of the image creation process
- **CUMULUS-2744**
  - GET executions/status returns associated granules for executions retrieved from the Step Function API
- **CUMULUS-2751**
  - Upgraded all Cumulus (node.js) workflow tasks to use
    `@cumulus/cumulus-message-adapter-js` version `2.0.3`, which includes an
    update cma-js to better expose CMA stderr stream output on lambda timeouts
    as well as minor logging enhancements.
- **CUMULUS-2752**
  - Add new mappings for execution records to prevent dynamic field expansion from exceeding
  Elasticsearch field limits
    - Nested objects under `finalPayload.*` will not dynamically add new fields to mapping
    - Nested objects under `originalPayload.*` will not dynamically add new fields to mapping
    - Nested keys under `tasks` will not dynamically add new fields to mapping
- **CUMULUS-2753**
  - Updated example/cumulus-tf/orca.tf to the latest ORCA release v4.0.0-Beta2 which is compatible with granule.files file schema
  - Updated /orca/recovery to call new lambdas request_status_for_granule and request_status_for_job.
  - Updated orca integration test
- [**PR #2569**](https://github.com/nasa/cumulus/pull/2569)
  - Fixed `TypeError` thrown by `@cumulus/cmrjs/cmr-utils.getGranuleTemporalInfo` when
    a granule's associated UMM-G JSON metadata file does not contain a `ProviderDates`
    element that has a `Type` of either `"Update"` or `"Insert"`.  If neither are
    present, the granule's last update date falls back to the `"Create"` type
    provider date, or `undefined`, if none is present.
- **CUMULUS-2775**
  - Changed `@cumulus/api-client/invokeApi()` to accept a single accepted status code or an array
  of accepted status codes via `expectedStatusCodes`
- [**PR #2611**](https://github.com/nasa/cumulus/pull/2611)
  - Changed `@cumulus/launchpad-auth/LaunchpadToken.requestToken` and `validateToken`
    to use the HTTPS request option `https.pfx` instead of the deprecated `pfx` option
    for providing the certificate.
- **CUMULUS-2836**
  - Updates `cmr-utils/getGranuleTemporalInfo` to search for a SingleDateTime
    element, when beginningDateTime value is not
    found in the metadata file.  The granule's temporal information is
    returned so that both beginningDateTime and endingDateTime are set to the
    discovered singleDateTimeValue.
- **CUMULUS-2756**
  - Updated `_writeGranule()` in `write-granules.js` to catch failed granule writes due to schema validation, log the failure and then attempt to set the status of the granule to `failed` if it already exists to prevent a failure from allowing the granule to get "stuck" in a non-failed status.

### Fixed

- **CUMULUS-2775**
  - Updated `@cumulus/api-client` to not log an error for 201 response from `updateGranule`
- **CUMULUS-2783**
  - Added missing lower bound on scale out policy for ECS cluster to ensure that
  the cluster will autoscale correctly.
- **CUMULUS-2835**
  - Updated `hyrax-metadata-updates` task to support reading the DatasetId from ECHO10 XML, and the EntryTitle from UMM-G JSON; these are both valid alternatives to the shortname and version ID.

## [v9.9.0] 2021-11-03

### Added

- **NDCUM-624**: Add support for ISO metadata files for the `MoveGranules` step
  - Add function `isISOFile` to check if a given file object is an ISO file
  - `granuleToCmrFileObject` and `granulesToCmrFileObjects` now take a
    `filterFunc` argument
    - `filterFunc`'s default value is `isCMRFile`, so the previous behavior is
      maintained if no value is given for this argument
    - `MoveGranules` passes a custom filter function to
      `granulesToCmrFileObjects` to check for `isISOFile` in addition to
      `isCMRFile`, so that metadata from `.iso.xml` files can be used in the
      `urlPathTemplate`
- [**PR #2535**](https://github.com/nasa/cumulus/pull/2535)
  - NSIDC and other cumulus users had desire for returning formatted dates for
    the 'url_path' date extraction utilities. Added 'dateFormat' function as
    an option for extracting and formating the entire date. See
    docs/workflow/workflow-configuration-how-to.md for more information.
- [**PR #2548**](https://github.com/nasa/cumulus/pull/2548)
  - Updated webpack configuration for html-loader v2
- **CUMULUS-2640**
  - Added Elasticsearch client scroll setting to the CreateReconciliationReport lambda function.
  - Added `elasticsearch_client_config` tfvars to the archive and cumulus terraform modules.
- **CUMULUS-2683**
  - Added `default_s3_multipart_chunksize_mb` setting to the `move-granules` lambda function.
  - Added `default_s3_multipart_chunksize_mb` tfvars to the cumulus and ingest terraform modules.
  - Added optional parameter `chunkSize` to `@cumulus/aws-client/S3.moveObject` and
    `@cumulus/aws-client/S3.multipartCopyObject` to set the chunk size of the S3 multipart uploads.
  - Renamed optional parameter `maxChunkSize` to `chunkSize` in
    `@cumulus/aws-client/lib/S3MultipartUploads.createMultipartChunks`.

### Changed

- Upgraded all Cumulus workflow tasks to use `@cumulus/cumulus-message-adapter-js` version `2.0.1`
- **CUMULUS-2725**
  - Updated providers endpoint to return encrypted password
  - Updated providers model to try decrypting credentials before encryption to allow for better handling of updating providers
- **CUMULUS-2734**
  - Updated `@cumulus/api/launchpadSaml.launchpadPublicCertificate` to correctly retrieve
    certificate from launchpad IdP metadata with and without namespace prefix.

## [v9.8.0] 2021-10-19

### Notable changes

- Published new tag [`36` of `cumuluss/async-operation` to Docker Hub](https://hub.docker.com/layers/cumuluss/async-operation/35/images/sha256-cf777a6ef5081cd90a0f9302d45243b6c0a568e6d977c0ee2ccc5a90b12d45d0?context=explore) for compatibility with
upgrades to `knex` package and to address security vulnerabilities.

### Added

- Added `@cumulus/db/createRejectableTransaction()` to handle creating a Knex transaction that **will throw an error** if the transaction rolls back. [As of Knex 0.95+, promise rejection on transaction rollback is no longer the default behavior](https://github.com/knex/knex/blob/master/UPGRADING.md#upgrading-to-version-0950).

- **CUMULUS-2639**
  - Increases logging on reconciliation reports.

- **CUMULUS-2670**
  - Updated `lambda_timeouts` string map variable for `cumulus` module to accept a
  `update_granules_cmr_metadata_file_links_task_timeout` property
- **CUMULUS-2598**
  - Add unit and integration tests to describe queued granules as ignored when
    duplicate handling is 'skip'

### Changed

- Updated `knex` version from 0.23.11 to 0.95.11 to address security vulnerabilities
- Updated default version of async operations Docker image to `cumuluss/async-operation:36`
- **CUMULUS-2590**
  - Granule applyWorkflow, Reingest actions and Bulk operation now update granule status to `queued` when scheduling the granule.

- **CUMULUS-2643**
  - relocates system file `buckets.json` out of the
    `s3://internal-bucket/workflows` directory into
    `s3://internal-bucket/buckets`.

## [v9.7.0] 2021-10-01

### Notable Changes

- **CUMULUS-2583**
  - The `queue-granules` task now updates granule status to `queued` when a granule is queued. In order to prevent issues with the private API endpoint and Lambda API request and concurrency limits, this functionality runs with limited concurrency, which may increase the task's overall runtime when large numbers of granules are being queued. If you are facing Lambda timeout errors with this task, we recommend converting your `queue-granules` task to an ECS activity. This concurrency is configurable via the task config's `concurrency` value.
- **CUMULUS-2676**
  - The `discover-granules` task has been updated to limit concurrency on checks to identify and skip already ingested granules in order to prevent issues with the private API endpoint and Lambda API request and concurrency limits. This may increase the task's overall runtime when large numbers of granules are discovered. If you are facing Lambda timeout errors with this task, we recommend converting your `discover-granules` task to an ECS activity. This concurrency is configurable via the task config's `concurrency` value.
- Updated memory of `<prefix>-sfEventSqsToDbRecords` Lambda to 1024MB

### Added

- **CUMULUS-2000**
  - Updated `@cumulus/queue-granules` to respect a new config parameter: `preferredQueueBatchSize`. Queue-granules will respect this batchsize as best as it can to batch granules into workflow payloads. As workflows generally rely on information such as collection and provider expected to be shared across all granules in a workflow, queue-granules will break batches up by collection, as well as provider if there is a `provider` field on the granule. This may result in batches that are smaller than the preferred size, but never larger ones. The default value is 1, which preserves current behavior of queueing 1 granule per workflow.
- **CUMULUS-2630**
  - Adds a new workflow `DiscoverGranulesToThrottledQueue` that discovers and writes
    granules to a throttled background queue.  This allows discovery and ingest
    of larger numbers of granules without running into limits with lambda
    concurrency.

### Changed

- **CUMULUS-2720**
  - Updated Core CI scripts to validate CHANGELOG diffs as part of the lint process
- **CUMULUS-2695**
  - Updates the example/cumulus-tf deployment to change
    `archive_api_reserved_concurrency` from 8 to 5 to use fewer reserved lambda
    functions. If you see throttling errors on the `<stack>-apiEndpoints` you
    should increase this value.
  - Updates cumulus-tf/cumulus/variables.tf to change
    `archive_api_reserved_concurrency` from 8 to 15 to prevent throttling on
    the dashboard for default deployments.
- **CUMULUS-2584**
  - Updates `api/endpoints/execution-status.js` `get` method to include associated granules, as
    an array, for the provided execution.
  - Added `getExecutionArnsByGranuleCumulusId` returning a list of executionArns sorted by most recent first,
    for an input Granule Cumulus ID in support of the move of `translatePostgresGranuleToApiGranule` from RDS-Phase2
    feature branch
  - Added `getApiExecutionCumulusIds` returning cumulus IDs for a given list of executions
- **CUMULUS-NONE**
  - Downgrades elasticsearch version in testing container to 5.3 to match AWS version.
  - Update serve.js -> `eraseDynamoTables()`. Changed the call `Promise.all()` to `Promise.allSettled()` to ensure all dynamo records (provider records in particular) are deleted prior to reseeding.

### Fixed

- **CUMULUS-2583**
  - Fixed a race condition where granules set as “queued” were not able to be set as “running” or “completed”

## [v9.6.0] 2021-09-20

### Added

- **CUMULUS-2576**
  - Adds `PUT /granules` API endpoint to update a granule
  - Adds helper `updateGranule` to `@cumulus/api-client/granules`
- **CUMULUS-2606**
  - Adds `POST /granules/{granuleId}/executions` API endpoint to associate an execution with a granule
  - Adds helper `associateExecutionWithGranule` to `@cumulus/api-client/granules`
- **CUMULUS-2583**
  - Adds `queued` as option for granule's `status` field

### Changed

- Moved `ssh2` package from `@cumulus/common` to `@cumulus/sftp-client` and
  upgraded package from `^0.8.7` to `^1.0.0` to address security vulnerability
  issue in previous version.
- **CUMULUS-2583**
  - `QueueGranules` task now updates granule status to `queued` once it is added to the queue.

- **CUMULUS-2617**
  - Use the `Authorization` header for CMR Launchpad authentication instead of the deprecated `Echo-Token` header.

### Fixed

- Added missing permission for `<prefix>_ecs_cluster_instance_role` IAM role (used when running ECS services/tasks)
to allow `kms:Decrypt` on the KMS key used to encrypt provider credentials. Adding this permission fixes the `sync-granule` task when run as an ECS activity in a Step Function, which previously failed trying to decrypt credentials for providers.

- **CUMULUS-2576**
  - Adds default value to granule's timestamp when updating a granule via API.

## [v9.5.0] 2021-09-07

### BREAKING CHANGES

- Removed `logs` record type from mappings from Elasticsearch. This change **should not have**
any adverse impact on existing deployments, even those which still contain `logs` records,
but technically it is a breaking change to the Elasticsearch mappings.
- Changed `@cumulus/api-client/asyncOperations.getAsyncOperation` to return parsed JSON body
of response and not the raw API endpoint response

### Added

- **CUMULUS-2670**
  - Updated core `cumulus` module to take lambda_timeouts string map variable that allows timeouts of ingest tasks to be configurable. Allowed properties for the mapping include:
  - discover_granules_task_timeout
  - discover_pdrs_task_timeout
  - hyrax_metadata_update_tasks_timeout
  - lzards_backup_task_timeout
  - move_granules_task_timeout
  - parse_pdr_task_timeout
  - pdr_status_check_task_timeout
  - post_to_cmr_task_timeout
  - queue_granules_task_timeout
  - queue_pdrs_task_timeout
  - queue_workflow_task_timeout
  - sync_granule_task_timeout
- **CUMULUS-2575**
  - Adds `POST /granules` API endpoint to create a granule
  - Adds helper `createGranule` to `@cumulus/api-client`
- **CUMULUS-2577**
  - Adds `POST /executions` endpoint to create an execution
- **CUMULUS-2578**
  - Adds `PUT /executions` endpoint to update an execution
- **CUMULUS-2592**
  - Adds logging when messages fail to be added to queue
- **CUMULUS-2644**
  - Pulled `delete` method for `granules-executions.ts` implemented as part of CUMULUS-2306
  from the RDS-Phase-2 feature branch in support of CUMULUS-2644.
  - Pulled `erasePostgresTables` method in `serve.js` implemented as part of CUMULUS-2644,
  and CUMULUS-2306 from the RDS-Phase-2 feature branch in support of CUMULUS-2644
  - Added `resetPostgresDb` method to support resetting between integration test suite runs

### Changed

- Updated `processDeadLetterArchive` Lambda to return an object where
`processingSucceededKeys` is an array of the S3 keys for successfully
processed objects and `processingFailedKeys` is an array of S3 keys
for objects that could not be processed
- Updated async operations to handle writing records to the databases
when output of the operation is `undefined`

- **CUMULUS-2644**
  - Moved `migration` directory from the `db-migration-lambda` to the `db` package and
  updated unit test references to migrationDir to be pulled from `@cumulus/db`
  - Updated `@cumulus/api/bin/serveUtils` to write records to PostgreSQL tables

- **CUMULUS-2575**
  - Updates model/granule to allow a granule created from API to not require an
    execution to be associated with it. This is a backwards compatible change
    that will not affect granules created in the normal way.
  - Updates `@cumulus/db/src/model/granules` functions `get` and `exists` to
    enforce parameter checking so that requests include either (granule\_id
    and collection\_cumulus\_id) or (cumulus\_id) to prevent incorrect results.
  - `@cumulus/message/src/Collections.deconstructCollectionId` has been
    modified to throw a descriptive error if the input `collectionId` is
    undefined rather than `TypeError: Cannot read property 'split' of
    undefined`. This function has also been updated to throw descriptive errors
    if an incorrectly formatted collectionId is input.

## [v9.4.0] 2021-08-16

### Notable changes

- `@cumulus/sync-granule` task should now properly handle
syncing files from HTTP/HTTPS providers where basic auth is
required and involves a redirect to a different host (e.g.
downloading files protected by Earthdata Login)

### Added

- **CUMULUS-2591**
  - Adds `failedExecutionStepName` to failed execution's jsonb error records.
    This is the name of the Step Function step for the last failed event in the
    execution's event history.
- **CUMULUS-2548**
  - Added `allowed_redirects` field to PostgreSQL `providers` table
  - Added `allowedRedirects` field to DynamoDB `<prefix>-providers` table
  - Added `@cumulus/aws-client/S3.streamS3Upload` to handle uploading the contents
  of a readable stream to S3 and returning a promise
- **CUMULUS-2373**
  - Added `replaySqsMessages` lambda to replay archived incoming SQS
    messages from S3.
  - Added `/replays/sqs` endpoint to trigger an async operation for
    the `replaySqsMessages` lambda.
  - Added unit tests and integration tests for new endpoint and lambda.
  - Added `getS3PrefixForArchivedMessage` to `ingest/sqs` package to get prefix
    for an archived message.
  - Added new `async_operation` type `SQS Replay`.
- **CUMULUS-2460**
  - Adds `POST` /executions/workflows-by-granules for retrieving workflow names common to a set of granules
  - Adds `workflowsByGranules` to `@cumulus/api-client/executions`
- **CUMULUS-2635**
  - Added helper functions:
    - `@cumulus/db/translate/file/translateApiPdrToPostgresPdr`

### Fixed

- **CUMULUS-2548**
  - Fixed `@cumulus/ingest/HttpProviderClient.sync` to
properly handle basic auth when redirecting to a different
host and/or host with a different port
- **CUMULUS-2626**
  - Update [PDR migration](https://github.com/nasa/cumulus/blob/master/lambdas/data-migration2/src/pdrs.ts) to correctly find Executions by a Dynamo PDR's `execution` field
- **CUMULUS-2635**
  - Update `data-migration2` to migrate PDRs before migrating granules.
  - Update `data-migration2` unit tests testing granules migration to reference
    PDR records to better model the DB schema.
  - Update `migratePdrRecord` to use `translateApiPdrToPostgresPdr` function.

### Changed

- **CUMULUS-2373**
  - Updated `getS3KeyForArchivedMessage` in `ingest/sqs` to store SQS messages
    by `queueName`.
- **CUMULUS-2630**
  - Updates the example/cumulus-tf deployment to change
    `archive_api_reserved_concurrency` from 2 to 8 to prevent throttling with
    the dashboard.

## [v9.3.0] 2021-07-26

### BREAKING CHANGES

- All API requests made by `@cumulus/api-client` will now throw an error if the status code
does not match the expected response (200 for most requests and 202 for a few requests that
trigger async operations). Previously the helpers in this package would return the response
regardless of the status code, so you may need to update any code using helpers from this
package to catch or to otherwise handle errors that you may encounter.
- The Cumulus API Lambda function has now been configured with reserved concurrency to ensure
availability in a high-concurrency environment. However, this also caps max concurrency which
may result in throttling errors if trying to reach the Cumulus API multiple times in a short
period. Reserved concurrency can be configured with the `archive_api_reserved_concurrency`
terraform variable on the Cumulus module and increased if you are seeing throttling errors.
The default reserved concurrency value is 8.

### Notable changes

- `cmr_custom_host` variable for `cumulus` module can now be used to configure Cumulus to
  integrate with a custom CMR host name and protocol (e.g.
  `http://custom-cmr-host.com`). Note that you **must** include a protocol
  (`http://` or `https://)  if specifying a value for this variable.
- The cumulus module configuration value`rds_connetion_heartbeat` and it's
  behavior has been replaced by a more robust database connection 'retry'
  solution.   Users can remove this value from their configuration, regardless
  of value.  See the `Changed` section notes on CUMULUS-2528 for more details.

### Added

- Added user doc describing new features related to the Cumulus dead letter archive.
- **CUMULUS-2327**
  - Added reserved concurrency setting to the Cumulus API lambda function.
  - Added relevant tfvars to the archive and cumulus terraform modules.
- **CUMULUS-2460**
  - Adds `POST` /executions/search-by-granules for retrieving executions from a list of granules or granule query
  - Adds `searchExecutionsByGranules` to `@cumulus/api-client/executions`
- **CUMULUS-2475**
  - Adds `GET` endpoint to distribution API
- **CUMULUS-2463**
  - `PUT /granules` reingest action allows a user to override the default execution
    to use by providing an optional `workflowName` or `executionArn` parameter on
    the request body.
  - `PUT /granules/bulkReingest` action allows a user to override the default
    execution/workflow combination to reingest with by providing an optional
    `workflowName` on the request body.
- Adds `workflowName` and `executionArn` params to @cumulus/api-client/reingestGranules
- **CUMULUS-2476**
  - Adds handler for authenticated `HEAD` Distribution requests replicating current behavior of TEA
- **CUMULUS-2478**
  - Implemented [bucket map](https://github.com/asfadmin/thin-egress-app#bucket-mapping).
  - Implemented /locate endpoint
  - Cumulus distribution API checks the file request against bucket map:
    - retrieves the bucket and key from file path
    - determines if the file request is public based on the bucket map rather than the bucket type
    - (EDL only) restricts download from PRIVATE_BUCKETS to users who belong to certain EDL User Groups
    - bucket prefix and object prefix are supported
  - Add 'Bearer token' support as an authorization method
- **CUMULUS-2486**
  - Implemented support for custom headers
  - Added 'Bearer token' support as an authorization method
- **CUMULUS-2487**
  - Added integration test for cumulus distribution API
- **CUMULUS-2569**
  - Created bucket map cache for cumulus distribution API
- **CUMULUS-2568**
  - Add `deletePdr`/PDR deletion functionality to `@cumulus/api-client/pdrs`
  - Add `removeCollectionAndAllDependencies` to integration test helpers
  - Added `example/spec/apiUtils.waitForApiStatus` to wait for a
  record to be returned by the API with a specific value for
  `status`
  - Added `example/spec/discoverUtils.uploadS3GranuleDataForDiscovery` to upload granule data fixtures
  to S3 with a randomized granule ID for `discover-granules` based
  integration tests
  - Added `example/spec/Collections.removeCollectionAndAllDependencies` to remove a collection and
  all dependent objects (e.g. PDRs, granules, executions) from the
  database via the API
  - Added helpers to `@cumulus/api-client`:
    - `pdrs.deletePdr` - Delete a PDR via the API
    - `replays.postKinesisReplays` - Submit a POST request to the `/replays` endpoint for replaying Kinesis messages

### Changed

- Moved functions from `@cumulus/integration-tests` to `example/spec/helpers/workflowUtils`:
  - `startWorkflowExecution`
  - `startWorkflow`
  - `executeWorkflow`
  - `buildWorkflow`
  - `testWorkflow`
  - `buildAndExecuteWorkflow`
  - `buildAndStartWorkflow`
- `example/spec/helpers/workflowUtils.executeWorkflow` now uses
`waitForApiStatus` to ensure that the execution is `completed` or
`failed` before resolving
- `example/spec/helpers/testUtils.updateAndUploadTestFileToBucket`
now accepts an object of parameters rather than positional
arguments
- Removed PDR from the `payload` in the input payload test fixture for reconciliation report integration tests
- The following integration tests for PDR-based workflows were
updated to use randomized granule IDs:
  - `example/spec/parallel/ingest/ingestFromPdrSpec.js`
  - `example/spec/parallel/ingest/ingestFromPdrWithChildWorkflowMetaSpec.js`
  - `example/spec/parallel/ingest/ingestFromPdrWithExecutionNamePrefixSpec.js`
  - `example/spec/parallel/ingest/ingestPdrWithNodeNameSpec.js`
- Updated the `@cumulus/api-client/CumulusApiClientError` error class to include new properties that can be accessed directly on
the error object:
  - `statusCode` - The HTTP status code of the API response
  - `apiMessage` - The message from the API response
- Added `params.pRetryOptions` parameter to
`@cumulus/api-client/granules.deleteGranule` to control the retry
behavior
- Updated `cmr_custom_host` variable to accept a full protocol and host name
(e.g. `http://cmr-custom-host.com`), whereas it previously only accepted a host name
- **CUMULUS-2482**
  - Switches the default distribution app in the `example/cumulus-tf` deployment to the new Cumulus Distribution
  - TEA is still available by following instructions in `example/README.md`
- **CUMULUS-2463**
  - Increases the duration of allowed backoff times for a successful test from
    0.5 sec to 1 sec.
- **CUMULUS-2528**
  - Removed `rds_connection_heartbeat` as a configuration option from all
    Cumulus terraform modules
  - Removed `dbHeartBeat` as an environmental switch from
    `@cumulus/db.getKnexClient` in favor of more comprehensive general db
    connect retry solution
  - Added new `rds_connection_timing_configuration` string map to allow for
    configuration and tuning of Core's internal database retry/connection
    timeout behaviors.  These values map to connection pool configuration
    values for tarn (https://github.com/vincit/tarn.js/) which Core's database
    module / knex(https://www.npmjs.com/package/knex) use for this purpose:
    - acquireTimeoutMillis
    - createRetryIntervalMillis
    - createTimeoutMillis
    - idleTimeoutMillis
    - reapIntervalMillis
      Connection errors will result in a log line prepended with 'knex failed on
      attempted connection error' and sent from '@cumulus/db/connection'
  - Updated `@cumulus/db` and all terraform mdules to set default retry
    configuration values for the database module to cover existing database
    heartbeat connection failures as well as all other knex/tarn connection
    creation failures.

### Fixed

- Fixed bug where `cmr_custom_host` variable was not properly forwarded into `archive`, `ingest`, and `sqs-message-remover` modules from `cumulus` module
- Fixed bug where `parse-pdr` set a granule's provider to the entire provider record when a `NODE_NAME`
  is present. Expected behavior consistent with other tasks is to set the provider name in that field.
- **CUMULUS-2568**
  - Update reconciliation report integration test to have better cleanup/failure behavior
  - Fixed `@cumulus/api-client/pdrs.getPdr` to request correct endpoint for returning a PDR from the API
- **CUMULUS-2620**
  - Fixed a bug where a granule could be removed from CMR but still be set as
  `published: true` and with a CMR link in the Dynamo/PostgreSQL databases. Now,
  the CMR deletion and the Dynamo/PostgreSQL record updates will all succeed or fail
  together, preventing the database records from being out of sync with CMR.
  - Fixed `@cumulus/api-client/pdrs.getPdr` to request correct
  endpoint for returning a PDR from the API

## [v9.2.2] 2021-08-06 - [BACKPORT]

**Please note** changes in 9.2.2 may not yet be released in future versions, as
this is a backport and patch release on the 9.2.x series of releases. Updates that
are included in the future will have a corresponding CHANGELOG entry in future
releases.

### Added

- **CUMULUS-2635**
  - Added helper functions:
    - `@cumulus/db/translate/file/translateApiPdrToPostgresPdr`

### Fixed

- **CUMULUS-2635**
  - Update `data-migration2` to migrate PDRs before migrating granules.
  - Update `data-migration2` unit tests testing granules migration to reference
    PDR records to better model the DB schema.
  - Update `migratePdrRecord` to use `translateApiPdrToPostgresPdr` function.

## [v9.2.1] 2021-07-29 - [BACKPORT]

### Fixed

- **CUMULUS-2626**
  - Update [PDR migration](https://github.com/nasa/cumulus/blob/master/lambdas/data-migration2/src/pdrs.ts) to correctly find Executions by a Dynamo PDR's `execution` field

## [v9.2.0] 2021-06-22

### Added

- **CUMULUS-2475**
  - Adds `GET` endpoint to distribution API
- **CUMULUS-2476**
  - Adds handler for authenticated `HEAD` Distribution requests replicating current behavior of TEA

### Changed

- **CUMULUS-2482**
  - Switches the default distribution app in the `example/cumulus-tf` deployment to the new Cumulus Distribution
  - TEA is still available by following instructions in `example/README.md`

### Fixed

- **CUMULUS-2520**
  - Fixed error that prevented `/elasticsearch/index-from-database` from starting.
- **CUMULUS-2532**
  - Fixed integration tests to have granule deletion occur before provider and
    collection deletion in test cleanup.
- **CUMULUS-2558**
  - Fixed issue where executions original_payload would not be retained on successful execution

## [v9.1.0] 2021-06-03

### BREAKING CHANGES

- `@cumulus/api-client/granules.getGranule` now returns the granule record from the GET `/granules/<granuleId>` endpoint, not the raw endpoint response
- **CUMULUS-2434**
  - To use the updated `update-granules-cmr-metadata-file-links` task, the
    granule  UMM-G metadata should have version 1.6.2 or later, since CMR s3
    link type 'GET DATA VIA DIRECT ACCESS' is not valid until UMM-G version
    [1.6.2](https://cdn.earthdata.nasa.gov/umm/granule/v1.6.2/umm-g-json-schema.json)
- **CUMULUS-2488**
  - Removed all EMS reporting including lambdas, endpoints, params, etc as all
    reporting is now handled through Cloud Metrics
- **CUMULUS-2472**
  - Moved existing `EarthdataLoginClient` to
    `@cumulus/oauth-client/EarthdataLoginClient` and updated all references in
    Cumulus Core.
  - Rename `EarthdataLoginClient` property from `earthdataLoginUrl` to
    `loginUrl for consistency with new OAuth clients. See example in
    [oauth-client
    README](https://github.com/nasa/cumulus/blob/master/packages/oauth-client/README.md)

### Added

- `@cumulus/api-client/granules.getGranuleResponse` to return the raw endpoint response from the GET `/granules/<granuleId>` endpoint
- **HYRAX-439** - Corrected README.md according to a new Hyrax URL format.
- **CUMULUS-2354**
  - Adds configuration options to allow `/s3credentials` endpoint to distribute
    same-region read-only tokens based on a user's CMR ACLs.
  - Configures the example deployment to enable this feature.
- **CUMULUS-2442**
  - Adds option to generate cloudfront URL to lzards-backup task. This will require a few new task config options that have been documented in the [task README](https://github.com/nasa/cumulus/blob/master/tasks/lzards-backup/README.md).
- **CUMULUS-2470**
  - Added `/s3credentials` endpoint for distribution API
- **CUMULUS-2471**
  - Add `/s3credentialsREADME` endpoint to distribution API
- **CUMULUS-2473**
  - Updated `tf-modules/cumulus_distribution` module to take earthdata or cognito credentials
  - Configured `example/cumulus-tf/cumulus_distribution.tf` to use CSDAP credentials
- **CUMULUS-2474**
  - Add `S3ObjectStore` to `aws-client`. This class allows for interaction with the S3 object store.
  - Add `object-store` package which contains abstracted object store functions for working with various cloud providers
- **CUMULUS-2477**
  - Added `/`, `/login` and `/logout` endpoints to cumulus distribution api
- **CUMULUS-2479**
  - Adds /version endpoint to distribution API
- **CUMULUS-2497**
  - Created `isISOFile()` to check if a CMR file is a CMR ISO file.
- **CUMULUS-2371**
  - Added helpers to `@cumulus/ingest/sqs`:
    - `archiveSqsMessageToS3` - archives an incoming SQS message to S3
    - `deleteArchivedMessageFromS3` - deletes a processed SQS message from S3
  - Added call to `archiveSqsMessageToS3` to `sqs-message-consumer` which
    archives all incoming SQS messages to S3.
  - Added call to `deleteArchivedMessageFrom` to `sqs-message-remover` which
    deletes archived SQS message from S3 once it has been processed.

### Changed

- **[PR2224](https://github.com/nasa/cumulus/pull/2244)**
  - Changed timeout on `sfEventSqsToDbRecords` Lambda to 60 seconds to match
    timeout for Knex library to acquire database connections
- **CUMULUS-2208**
  - Moved all `@cumulus/api/es/*` code to new `@cumulus/es-client` package
- Changed timeout on `sfEventSqsToDbRecords` Lambda to 60 seconds to match
  timeout for Knex library to acquire database connections
- **CUMULUS-2517**
  - Updated postgres-migration-count-tool default concurrency to '1'

- **CUMULUS-2489**
  - Updated docs for Terraform references in FAQs, glossary, and in Deployment sections

- **CUMULUS-2434**
  - Updated `@cumulus/cmrjs` `updateCMRMetadata` and related functions to add
    both HTTPS URLS and S3 URIs to CMR metadata.
  - Updated `update-granules-cmr-metadata-file-links` task to add both HTTPS
    URLs and S3 URIs to the OnlineAccessURLs field of CMR metadata. The task
    configuration parameter `cmrGranuleUrlType` now has default value `both`.
  - To use the updated `update-granules-cmr-metadata-file-links` task, the
    granule UMM-G metadata should have version 1.6.2 or later, since CMR s3 link
    type 'GET DATA VIA DIRECT ACCESS' is not valid until UMM-G version
    [1.6.2](https://cdn.earthdata.nasa.gov/umm/granule/v1.6.2/umm-g-json-schema.json)
- **CUMULUS-2472**
  - Renamed `@cumulus/earthdata-login-client` to more generic
    `@cumulus/oauth-client` as a parent  class for new OAuth clients.
  - Added `@cumulus/oauth-client/CognitoClient` to interface with AWS cognito login service.
- **CUMULUS-2497**
  - Changed the `@cumulus/cmrjs` package:
    - Updated `@cumulus/cmrjs/cmr-utils.getGranuleTemporalInfo()` so it now
      returns temporal info for CMR ISO 19115 SMAP XML files.
    - Updated `@cumulus/cmrjs/cmr-utils.isCmrFilename()` to include
      `isISOFile()`.
- **CUMULUS-2532**
  - Changed integration tests to use `api-client/granules` functions as opposed
    to `granulesApi` from `@cumulus/integration-tests`.

### Fixed

- **CUMULUS-2519**
  - Update @cumulus/integration-tests.buildWorkflow to fail if provider/collection API response is not successful
- **CUMULUS-2518**
  - Update sf-event-sqs-to-db-records to not throw if a collection is not
    defined on a payload that has no granules/an empty granule payload object
- **CUMULUS-2512**
  - Updated ingest package S3 provider client to take additional parameter
    `remoteAltBucket` on `download` method to allow for per-file override of
    provider bucket for checksum
  - Updated @cumulus/ingest.fetchTextFile's signature to be parameterized and
    added `remoteAltBucket`to allow for an override of the passed in provider
    bucket for the source file
  - Update "eslint-plugin-import" to be pinned to 2.22.1
- **CUMULUS-2520**
  - Fixed error that prevented `/elasticsearch/index-from-database` from starting.
- **[2231](https://github.com/nasa/cumulus/issues/2231)**
  - Fixes broken relative path links in `docs/README.md`

### Removed

- **CUMULUS-2502**
  - Removed outdated documentation regarding Kibana index patterns for metrics.

## [v9.0.1] 2021-05-07

### Migration Steps

Please review the migration steps for 9.0.0 as this release is only a patch to
correct a failure in our build script and push out corrected release artifacts. The previous migration steps still apply.

### Changed

- Corrected `@cumulus/db` configuration to correctly build package.

## [v9.0.0] 2021-05-03

### Migration steps

- This release of Cumulus enables integration with a PostgreSQL database for archiving Cumulus data. There are several upgrade steps involved, **some of which need to be done before redeploying Cumulus**. See the [documentation on upgrading to the RDS release](https://nasa.github.io/cumulus/docs/upgrade-notes/upgrade-rds).

### BREAKING CHANGES

- **CUMULUS-2185** - RDS Migration Epic
  - **CUMULUS-2191**
    - Removed the following from the `@cumulus/api/models.asyncOperation` class in
      favor of the added `@cumulus/async-operations` module:
      - `start`
      - `startAsyncOperations`
  - **CUMULUS-2187**
    - The `async-operations` endpoint will now omit `output` instead of
      returning `none` when the operation did not return output.
  - **CUMULUS-2309**
    - Removed `@cumulus/api/models/granule.unpublishAndDeleteGranule` in favor
      of `@cumulus/api/lib/granule-remove-from-cmr.unpublishGranule` and
      `@cumulus/api/lib/granule-delete.deleteGranuleAndFiles`.
  - **CUMULUS-2385**
    - Updated `sf-event-sqs-to-db-records` to write a granule's files to
      PostgreSQL only after the workflow has exited the `Running` status.
      Please note that any workflow that uses `sf_sqs_report_task` for
      mid-workflow updates will be impacted.
    - Changed PostgreSQL `file` schema and TypeScript type definition to require
      `bucket` and `key` fields.
    - Updated granule/file write logic to mark a granule's status as "failed"
  - **CUMULUS-2455**
    - API `move granule` endpoint now moves granule files on a per-file basis
    - API `move granule` endpoint on granule file move failure will retain the
      file at it's original location, but continue to move any other granule
      files.
    - Removed the `move` method from the `@cumulus/api/models.granule` class.
      logic is now handled in `@cumulus/api/endpoints/granules` and is
      accessible via the Core API.

### Added

- **CUMULUS-2185** - RDS Migration Epic
  - **CUMULUS-2130**
    - Added postgres-migration-count-tool lambda/ECS task to allow for
      evaluation of database state
    - Added /migrationCounts api endpoint that allows running of the
      postgres-migration-count-tool as an asyncOperation
  - **CUMULUS-2394**
    - Updated PDR and Granule writes to check the step function
      workflow_start_time against the createdAt field for each record to ensure
      old records do not overwrite newer ones for legacy Dynamo and PostgreSQL
      writes
  - **CUMULUS-2188**
    - Added `data-migration2` Lambda to be run after `data-migration1`
    - Added logic to `data-migration2` Lambda for migrating execution records
      from DynamoDB to PostgreSQL
  - **CUMULUS-2191**
    - Added `@cumulus/async-operations` to core packages, exposing
      `startAsyncOperation` which will handle starting an async operation and
      adding an entry to both PostgreSQL and DynamoDb
  - **CUMULUS-2127**
    - Add schema migration for `collections` table
  - **CUMULUS-2129**
    - Added logic to `data-migration1` Lambda for migrating collection records
      from Dynamo to PostgreSQL
  - **CUMULUS-2157**
    - Add schema migration for `providers` table
    - Added logic to `data-migration1` Lambda for migrating provider records
      from Dynamo to PostgreSQL
  - **CUMULUS-2187**
    - Added logic to `data-migration1` Lambda for migrating async operation
      records from Dynamo to PostgreSQL
  - **CUMULUS-2198**
    - Added logic to `data-migration1` Lambda for migrating rule records from
      DynamoDB to PostgreSQL
  - **CUMULUS-2182**
    - Add schema migration for PDRs table
  - **CUMULUS-2230**
    - Add schema migration for `rules` table
  - **CUMULUS-2183**
    - Add schema migration for `asyncOperations` table
  - **CUMULUS-2184**
    - Add schema migration for `executions` table
  - **CUMULUS-2257**
    - Updated PostgreSQL table and column names to snake_case
    - Added `translateApiAsyncOperationToPostgresAsyncOperation` function to `@cumulus/db`
  - **CUMULUS-2186**
    - Added logic to `data-migration2` Lambda for migrating PDR records from
      DynamoDB to PostgreSQL
  - **CUMULUS-2235**
    - Added initial ingest load spec test/utility
  - **CUMULUS-2167**
    - Added logic to `data-migration2` Lambda for migrating Granule records from
      DynamoDB to PostgreSQL and parse Granule records to store File records in
      RDS.
  - **CUMULUS-2367**
    - Added `granules_executions` table to PostgreSQL schema to allow for a
      many-to-many relationship between granules and executions
      - The table refers to granule and execution records using foreign keys
        defined with ON CASCADE DELETE, which means that any time a granule or
        execution record is deleted, all of the records in the
        `granules_executions` table referring to that record will also be
        deleted.
    - Added `upsertGranuleWithExecutionJoinRecord` helper to `@cumulus/db` to
      allow for upserting a granule record and its corresponding
      `granules_execution` record
  - **CUMULUS-2128**
    - Added helper functions:
      - `@cumulus/db/translate/file/translateApiFiletoPostgresFile`
      - `@cumulus/db/translate/file/translateApiGranuletoPostgresGranule`
      - `@cumulus/message/Providers/getMessageProvider`
  - **CUMULUS-2190**
    - Added helper functions:
      - `@cumulus/message/Executions/getMessageExecutionOriginalPayload`
      - `@cumulus/message/Executions/getMessageExecutionFinalPayload`
      - `@cumulus/message/workflows/getMessageWorkflowTasks`
      - `@cumulus/message/workflows/getMessageWorkflowStartTime`
      - `@cumulus/message/workflows/getMessageWorkflowStopTime`
      - `@cumulus/message/workflows/getMessageWorkflowName`
  - **CUMULUS-2192**
    - Added helper functions:
      - `@cumulus/message/PDRs/getMessagePdrRunningExecutions`
      - `@cumulus/message/PDRs/getMessagePdrCompletedExecutions`
      - `@cumulus/message/PDRs/getMessagePdrFailedExecutions`
      - `@cumulus/message/PDRs/getMessagePdrStats`
      - `@cumulus/message/PDRs/getPdrPercentCompletion`
      - `@cumulus/message/workflows/getWorkflowDuration`
  - **CUMULUS-2199**
    - Added `translateApiRuleToPostgresRule` to `@cumulus/db` to translate API
      Rule to conform to Postgres Rule definition.
  - **CUMUlUS-2128**
    - Added "upsert" logic to the `sfEventSqsToDbRecords` Lambda for granule and
      file writes to the core PostgreSQL database
  - **CUMULUS-2199**
    - Updated Rules endpoint to write rules to core PostgreSQL database in
      addition to DynamoDB and to delete rules from the PostgreSQL database in
      addition to DynamoDB.
    - Updated `create` in Rules Model to take in optional `createdAt` parameter
      which sets the value of createdAt if not specified during function call.
  - **CUMULUS-2189**
    - Updated Provider endpoint logic to write providers in parallel to Core
      PostgreSQL database
    - Update integration tests to utilize API calls instead of direct
      api/model/Provider calls
  - **CUMULUS-2191**
    - Updated cumuluss/async-operation task to write async-operations to the
      PostgreSQL database.
  - **CUMULUS-2228**
    - Added logic to the `sfEventSqsToDbRecords` Lambda to write execution, PDR,
      and granule records to the core PostgreSQL database in parallel with
      writes to DynamoDB
  - **CUMUlUS-2190**
    - Added "upsert" logic to the `sfEventSqsToDbRecords` Lambda for PDR writes
      to the core PostgreSQL database
  - **CUMUlUS-2192**
    - Added "upsert" logic to the `sfEventSqsToDbRecords` Lambda for execution
      writes to the core PostgreSQL database
  - **CUMULUS-2187**
    - The `async-operations` endpoint will now omit `output` instead of
      returning `none` when the operation did not return output.
  - **CUMULUS-2167**
    - Change PostgreSQL schema definition for `files` to remove `filename` and
      `name` and only support `file_name`.
    - Change PostgreSQL schema definition for `files` to remove `size` to only
      support `file_size`.
    - Change `PostgresFile` to remove duplicate fields `filename` and `name` and
      rename `size` to `file_size`.
  - **CUMULUS-2266**
    - Change `sf-event-sqs-to-db-records` behavior to discard and not throw an
      error on an out-of-order/delayed message so as not to have it be sent to
      the DLQ.
  - **CUMULUS-2305**
    - Changed `DELETE /pdrs/{pdrname}` API behavior to also delete record from
      PostgreSQL database.
  - **CUMULUS-2309**
    - Changed `DELETE /granules/{granuleName}` API behavior to also delete
      record from PostgreSQL database.
    - Changed `Bulk operation BULK_GRANULE_DELETE` API behavior to also delete
      records from PostgreSQL database.
  - **CUMULUS-2367**
    - Updated `granule_cumulus_id` foreign key to granule in PostgreSQL `files`
      table to use a CASCADE delete, so records in the files table are
      automatically deleted by the database when the corresponding granule is
      deleted.
  - **CUMULUS-2407**
    - Updated data-migration1 and data-migration2 Lambdas to use UPSERT instead
      of UPDATE when migrating dynamoDB records to PostgreSQL.
    - Changed data-migration1 and data-migration2 logic to only update already
      migrated records if the incoming record update has a newer timestamp
  - **CUMULUS-2329**
    - Add `write-db-dlq-records-to-s3` lambda.
    - Add terraform config to automatically write db records DLQ messages to an
      s3 archive on the system bucket.
    - Add unit tests and a component spec test for the above.
  - **CUMULUS-2380**
    - Add `process-dead-letter-archive` lambda to pick up and process dead letters in the S3 system bucket dead letter archive.
    - Add `/deadLetterArchive/recoverCumulusMessages` endpoint to trigger an async operation to leverage this capability on demand.
    - Add unit tests and integration test for all of the above.
  - **CUMULUS-2406**
    - Updated parallel write logic to ensure that updatedAt/updated_at
      timestamps are the same in Dynamo/PG on record write for the following
      data types:
      - async operations
      - granules
      - executions
      - PDRs
  - **CUMULUS-2446**
    - Remove schema validation check against DynamoDB table for collections when
      migrating records from DynamoDB to core PostgreSQL database.
  - **CUMULUS-2447**
    - Changed `translateApiAsyncOperationToPostgresAsyncOperation` to call
      `JSON.stringify` and then `JSON.parse` on output.
  - **CUMULUS-2313**
    - Added `postgres-migration-async-operation` lambda to start an ECS task to
      run a the `data-migration2` lambda.
    - Updated `async_operations` table to include `Data Migration 2` as a new
      `operation_type`.
    - Updated `cumulus-tf/variables.tf` to include `optional_dynamo_tables` that
      will be merged with `dynamo_tables`.
  - **CUMULUS-2451**
    - Added summary type file `packages/db/src/types/summary.ts` with
      `MigrationSummary` and `DataMigration1` and `DataMigration2` types.
    - Updated `data-migration1` and `data-migration2` lambdas to return
      `MigrationSummary` objects.
    - Added logging for every batch of 100 records processed for executions,
      granules and files, and PDRs.
    - Removed `RecordAlreadyMigrated` logs in `data-migration1` and
      `data-migration2`
  - **CUMULUS-2452**
    - Added support for only migrating certain granules by specifying the
      `granuleSearchParams.granuleId` or `granuleSearchParams.collectionId`
      properties in the payload for the
      `<prefix>-postgres-migration-async-operation` Lambda
    - Added support for only running certain migrations for data-migration2 by
      specifying the `migrationsList` property in the payload for the
      `<prefix>-postgres-migration-async-operation` Lambda
  - **CUMULUS-2453**
    - Created `storeErrors` function which stores errors in system bucket.
    - Updated `executions` and `granulesAndFiles` data migrations to call `storeErrors` to store migration errors.
    - Added `system_bucket` variable to `data-migration2`.
  - **CUMULUS-2455**
    - Move granules API endpoint records move updates for migrated granule files
      if writing any of the granule files fails.
  - **CUMULUS-2468**
    - Added support for doing [DynamoDB parallel scanning](https://docs.aws.amazon.com/amazondynamodb/latest/developerguide/Scan.html#Scan.ParallelScan) for `executions` and `granules` migrations to improve performance. The behavior of the parallel scanning and writes can be controlled via the following properties on the event input to the `<prefix>-postgres-migration-async-operation` Lambda:
      - `granuleMigrationParams.parallelScanSegments`: How many segments to divide your granules DynamoDB table into for parallel scanning
      - `granuleMigrationParams.parallelScanLimit`: The maximum number of granule records to evaluate for each parallel scanning segment of the DynamoDB table
      - `granuleMigrationParams.writeConcurrency`: The maximum number of concurrent granule/file writes to perform to the PostgreSQL database across all DynamoDB segments
      - `executionMigrationParams.parallelScanSegments`: How many segments to divide your executions DynamoDB table into for parallel scanning
      - `executionMigrationParams.parallelScanLimit`: The maximum number of execution records to evaluate for each parallel scanning segment of the DynamoDB table
      - `executionMigrationParams.writeConcurrency`: The maximum number of concurrent execution writes to perform to the PostgreSQL database across all DynamoDB segments
  - **CUMULUS-2468** - Added `@cumulus/aws-client/DynamoDb.parallelScan` helper to perform [parallel scanning on DynamoDb tables](https://docs.aws.amazon.com/amazondynamodb/latest/developerguide/Scan.html#Scan.ParallelScan)
  - **CUMULUS-2507**
    - Updated granule record write logic to set granule status to `failed` in both Postgres and DynamoDB if any/all of its files fail to write to the database.

### Deprecated

- **CUMULUS-2185** - RDS Migration Epic
  - **CUMULUS-2455**
    - `@cumulus/ingest/moveGranuleFiles`

## [v8.1.2] 2021-07-29

**Please note** changes in 8.1.2 may not yet be released in future versions, as this
is a backport/patch release on the 8.x series of releases.  Updates that are
included in the future will have a corresponding CHANGELOG entry in future releases.

### Notable changes

- `cmr_custom_host` variable for `cumulus` module can now be used to configure Cumulus to
integrate with a custom CMR host name and protocol (e.g. `http://custom-cmr-host.com`). Note
that you **must** include a protocol (`http://` or `https://`) if specifying a value for this
variable.
- `@cumulus/sync-granule` task should now properly handle
syncing files from HTTP/HTTPS providers where basic auth is
required and involves a redirect to a different host (e.g.
downloading files protected by Earthdata Login)

### Added

- **CUMULUS-2548**
  - Added `allowed_redirects` field to PostgreSQL `providers` table
  - Added `allowedRedirects` field to DynamoDB `<prefix>-providers` table
  - Added `@cumulus/aws-client/S3.streamS3Upload` to handle uploading the contents
  of a readable stream to S3 and returning a promise

### Changed

- Updated `cmr_custom_host` variable to accept a full protocol and host name
(e.g. `http://cmr-custom-host.com`), whereas it previously only accepted a host name

### Fixed

- Fixed bug where `cmr_custom_host` variable was not properly forwarded into `archive`, `ingest`, and `sqs-message-remover` modules from `cumulus` module
- **CUMULUS-2548**
  - Fixed `@cumulus/ingest/HttpProviderClient.sync` to
properly handle basic auth when redirecting to a different
host and/or host with a different port

## [v8.1.1] 2021-04-30 -- Patch Release

**Please note** changes in 8.1.1 may not yet be released in future versions, as this
is a backport/patch release on the 8.x series of releases.  Updates that are
included in the future will have a corresponding CHANGELOG entry in future releases.

### Added

- **CUMULUS-2497**
  - Created `isISOFile()` to check if a CMR file is a CMR ISO file.

### Fixed

- **CUMULUS-2512**
  - Updated ingest package S3 provider client to take additional parameter
    `remoteAltBucket` on `download` method to allow for per-file override of
    provider bucket for checksum
  - Updated @cumulus/ingest.fetchTextFile's signature to be parameterized and
    added `remoteAltBucket`to allow for an override of the passed in provider
    bucket for the source file
  - Update "eslint-plugin-import" to be pinned to 2.22.1

### Changed

- **CUMULUS-2497**
  - Changed the `@cumulus/cmrjs` package:
    - Updated `@cumulus/cmrjs/cmr-utils.getGranuleTemporalInfo()` so it now
      returns temporal info for CMR ISO 19115 SMAP XML files.
    - Updated `@cumulus/cmrjs/cmr-utils.isCmrFilename()` to include
      `isISOFile()`.

- **[2216](https://github.com/nasa/cumulus/issues/2216)**
  - Removed "node-forge", "xml-crypto" from audit whitelist, added "underscore"

## [v8.1.0] 2021-04-29

### Added

- **CUMULUS-2348**
  - The `@cumulus/api` `/granules` and `/granules/{granuleId}` endpoints now take `getRecoveryStatus` parameter
  to include recoveryStatus in result granule(s)
  - The `@cumulus/api-client.granules.getGranule` function takes a `query` parameter which can be used to
  request additional granule information.
  - Published `@cumulus/api@7.2.1-alpha.0` for dashboard testing
- **CUMULUS-2469**
  - Added `tf-modules/cumulus_distribution` module to standup a skeleton
    distribution api

## [v8.0.0] 2021-04-08

### BREAKING CHANGES

- **CUMULUS-2428**
  - Changed `/granules/bulk` to use `queueUrl` property instead of a `queueName` property for setting the queue to use for scheduling bulk granule workflows

### Notable changes

- Bulk granule operations endpoint now supports setting a custom queue for scheduling workflows via the `queueUrl` property in the request body. If provided, this value should be the full URL for an SQS queue.

### Added

- **CUMULUS-2374**
  - Add cookbok entry for queueing PostToCmr step
  - Add example workflow to go with cookbook
- **CUMULUS-2421**
  - Added **experimental** `ecs_include_docker_cleanup_cronjob` boolean variable to the Cumulus module to enable cron job to clean up docker root storage blocks in ECS cluster template for non-`device-mapper` storage drivers. Default value is `false`. This fulfills a specific user support request. This feature is otherwise untested and will remain so until we can iterate with a better, more general-purpose solution. Use of this feature is **NOT** recommended unless you are certain you need it.

- **CUMULUS-1808**
  - Add additional error messaging in `deleteSnsTrigger` to give users more context about where to look to resolve ResourceNotFound error when disabling or deleting a rule.

### Fixed

- **CUMULUS-2281**
  - Changed discover-granules task to write discovered granules directly to
    logger, instead of via environment variable. This fixes a problem where a
    large number of found granules prevents this lambda from running as an
    activity with an E2BIG error.

## [v7.2.0] 2021-03-23

### Added

- **CUMULUS-2346**
  - Added orca API endpoint to `@cumulus/api` to get recovery status
  - Add `CopyToGlacier` step to [example IngestAndPublishGranuleWithOrca workflow](https://github.com/nasa/cumulus/blob/master/example/cumulus-tf/ingest_and_publish_granule_with_orca_workflow.tf)

### Changed

- **HYRAX-357**
  - Format of NGAP OPeNDAP URL changed and by default now is referring to concept id and optionally can include short name and version of collection.
  - `addShortnameAndVersionIdToConceptId` field has been added to the config inputs of the `hyrax-metadata-updates` task

## [v7.1.0] 2021-03-12

### Notable changes

- `sync-granule` task will now properly handle syncing 0 byte files to S3
- SQS/Kinesis rules now support scheduling workflows to a custom queue via the `rule.queueUrl` property. If provided, this value should be the full URL for an SQS queue.

### Added

- `tf-modules/cumulus` module now supports a `cmr_custom_host` variable that can
  be used to set to an arbitrary  host for making CMR requests (e.g.
  `https://custom-cmr-host.com`).
- Added `buckets` variable to `tf-modules/archive`
- **CUMULUS-2345**
  - Deploy ORCA with Cumulus, see `example/cumulus-tf/orca.tf` and `example/cumulus-tf/terraform.tfvars.example`
  - Add `CopyToGlacier` step to [example IngestAndPublishGranule workflow](https://github.com/nasa/cumulus/blob/master/example/cumulus-tf/ingest_and_publish_granule_workflow.asl.json)
- **CUMULUS-2424**
  - Added `childWorkflowMeta` to `queue-pdrs` config. An object passed to this config value will be merged into a child workflow message's `meta` object. For an example of how this can be used, see `example/cumulus-tf/discover_and_queue_pdrs_with_child_workflow_meta_workflow.asl.json`.
- **CUMULUS-2427**
  - Added support for using a custom queue with SQS and Kinesis rules. Whatever queue URL is set on the `rule.queueUrl` property will be used to schedule workflows for that rule. This change allows SQS/Kinesis rules to use [any throttled queues defined for a deployment](https://nasa.github.io/cumulus/docs/data-cookbooks/throttling-queued-executions).

### Fixed

- **CUMULUS-2394**
  - Updated PDR and Granule writes to check the step function `workflow_start_time` against
      the `createdAt` field  for each record to ensure old records do not
      overwrite newer ones

### Changed

- `<prefix>-lambda-api-gateway` IAM role used by API Gateway Lambda now
  supports accessing all buckets defined in your `buckets` variable except
  "internal" buckets
- Updated the default scroll duration used in ESScrollSearch and part of the
  reconciliation report functions as a result of testing and seeing timeouts
  at its current value of 2min.
- **CUMULUS-2355**
  - Added logic to disable `/s3Credentials` endpoint based upon value for
    environment variable `DISABLE_S3_CREDENTIALS`. If set to "true", the
    endpoint will not dispense S3 credentials and instead return a message
    indicating that the endpoint has been disabled.
- **CUMULUS-2397**
  - Updated `/elasticsearch` endpoint's `reindex` function to prevent
    reindexing when source and destination indices are the same.
- **CUMULUS-2420**
  - Updated test function `waitForAsyncOperationStatus` to take a retryObject
    and use exponential backoff.  Increased the total test duration for both
    AsycOperation specs and the ReconciliationReports tests.
  - Updated the default scroll duration used in ESScrollSearch and part of the
    reconciliation report functions as a result of testing and seeing timeouts
    at its current value of 2min.
- **CUMULUS-2427**
  - Removed `queueUrl` from the parameters object for `@cumulus/message/Build.buildQueueMessageFromTemplate`
  - Removed `queueUrl` from the parameters object for `@cumulus/message/Build.buildCumulusMeta`

### Fixed

- Fixed issue in `@cumulus/ingest/S3ProviderClient.sync()` preventing 0 byte files from being synced to S3.

### Removed

- Removed variables from `tf-modules/archive`:
  - `private_buckets`
  - `protected_buckets`
  - `public_buckets`

## [v7.0.0] 2021-02-22

### BREAKING CHANGES

- **CUMULUS-2362** - Endpoints for the logs (/logs) will now throw an error unless Metrics is set up

### Added

- **CUMULUS-2345**
  - Deploy ORCA with Cumulus, see `example/cumulus-tf/orca.tf` and `example/cumulus-tf/terraform.tfvars.example`
  - Add `CopyToGlacier` step to [example IngestAndPublishGranule workflow](https://github.com/nasa/cumulus/blob/master/example/cumulus-tf/ingest_and_publish_granule_workflow.asl.json)
- **CUMULUS-2376**
  - Added `cmrRevisionId` as an optional parameter to `post-to-cmr` that will be used when publishing metadata to CMR.
- **CUMULUS-2412**
  - Adds function `getCollectionsByShortNameAndVersion` to @cumulus/cmrjs that performs a compound query to CMR to retrieve collection information on a list of collections. This replaces a series of calls to the CMR for each collection with a single call on the `/collections` endpoint and should improve performance when CMR return times are increased.

### Changed

- **CUMULUS-2362**
  - Logs endpoints only work with Metrics set up
- **CUMULUS-2376**
  - Updated `publishUMMGJSON2CMR` to take in an optional `revisionId` parameter.
  - Updated `publishUMMGJSON2CMR` to throw an error if optional `revisionId` does not match resulting revision ID.
  - Updated `publishECHO10XML2CMR` to take in an optional `revisionId` parameter.
  - Updated `publishECHO10XML2CMR` to throw an error if optional `revisionId` does not match resulting revision ID.
  - Updated `publish2CMR` to take in optional `cmrRevisionId`.
  - Updated `getWriteHeaders` to take in an optional CMR Revision ID.
  - Updated `ingestGranule` to take in an optional CMR Revision ID to pass to `getWriteHeaders`.
  - Updated `ingestUMMGranule` to take in an optional CMR Revision ID to pass to `getWriteHeaders`.
- **CUMULUS-2350**
  - Updates the examples on the `/s3credentialsREADME`, to include Python and
    JavaScript code demonstrating how to refrsh  the s3credential for
    programatic access.
- **CUMULUS-2383**
  - PostToCMR task will return CMRInternalError when a `500` status is returned from CMR

## [v6.0.0] 2021-02-16

### MIGRATION NOTES

- **CUMULUS-2255** - Cumulus has upgraded its supported version of Terraform
  from **0.12.12** to **0.13.6**. Please see the [instructions to upgrade your
  deployments](https://github.com/nasa/cumulus/blob/master/docs/upgrade-notes/upgrading-tf-version-0.13.6.md).

- **CUMULUS-2350**
  - If the  `/s3credentialsREADME`, does not appear to be working after
    deployment, [manual redeployment](https://docs.aws.amazon.com/apigateway/latest/developerguide/how-to-deploy-api-with-console.html)
    of the API-gateway stage may be necessary to finish the deployment.

### BREAKING CHANGES

- **CUMULUS-2255** - Cumulus has upgraded its supported version of Terraform from **0.12.12** to **0.13.6**.

### Added

- **CUMULUS-2291**
  - Add provider filter to Granule Inventory Report
- **CUMULUS-2300**
  - Added `childWorkflowMeta` to `queue-granules` config. Object passed to this
    value will be merged into a child workflow message's  `meta` object. For an
    example of how this can be used, see
    `example/cumulus-tf/discover_granules_workflow.asl.json`.
- **CUMULUS-2350**
  - Adds an unprotected endpoint, `/s3credentialsREADME`, to the
    s3-credentials-endpoint that displays  information on how to use the
    `/s3credentials` endpoint
- **CUMULUS-2368**
  - Add QueueWorkflow task
- **CUMULUS-2391**
  - Add reportToEms to collections.files file schema
- **CUMULUS-2395**
  - Add Core module parameter `ecs_custom_sg_ids` to Cumulus module to allow for
    custom security group mappings
- **CUMULUS-2402**
  - Officially expose `sftp()` for use in `@cumulus/sftp-client`

### Changed

- **CUMULUS-2323**
  - The sync granules task when used with the s3 provider now uses the
    `source_bucket` key in `granule.files` objects.  If incoming payloads using
    this task have a `source_bucket` value for a file using the s3 provider, the
    task will attempt to sync from the bucket defined in the file's
    `source_bucket` key instead of the `provider`.
    - Updated `S3ProviderClient.sync` to allow for an optional bucket parameter
      in support of the changed behavior.
  - Removed `addBucketToFile` and related code from sync-granules task

- **CUMULUS-2255**
  - Updated Terraform deployment code syntax for compatibility with version 0.13.6
- **CUMULUS-2321**
  - Updated API endpoint GET `/reconciliationReports/{name}` to return the
    pre-signe s3 URL in addition to report data

### Fixed

- Updated `hyrax-metadata-updates` task so the opendap url has Type 'USE SERVICE API'

- **CUMULUS-2310**
  - Use valid filename for reconciliation report
- **CUMULUS-2351**
  - Inventory report no longer includes the File/Granule relation object in the
    okCountByGranules key of a report.  The information is only included when a
    'Granule Not Found' report is run.

### Removed

- **CUMULUS-2364**
  - Remove the internal Cumulus logging lambda (log2elasticsearch)

## [v5.0.1] 2021-01-27

### Changed

- **CUMULUS-2344**
  - Elasticsearch API now allows you to reindex to an index that already exists
  - If using the Change Index operation and the new index doesn't exist, it will be created
  - Regarding instructions for CUMULUS-2020, you can now do a change index
    operation before a reindex operation. This will
    ensure that new data will end up in the new index while Elasticsearch is reindexing.

- **CUMULUS-2351**
  - Inventory report no longer includes the File/Granule relation object in the okCountByGranules key of a report. The information is only included when a 'Granule Not Found' report is run.

### Removed

- **CUMULUS-2367**
  - Removed `execution_cumulus_id` column from granules RDS schema and data type

## [v5.0.0] 2021-01-12

### BREAKING CHANGES

- **CUMULUS-2020**
  - Elasticsearch data mappings have been updated to improve search and the API
    has been update to reflect those changes. See Migration notes on how to
    update the Elasticsearch mappings.

### Migration notes

- **CUMULUS-2020**
  - Elasticsearch data mappings have been updated to improve search. For
    example, case insensitive searching will now work (e.g. 'MOD' and 'mod' will
    return the same granule results). To use the improved Elasticsearch queries,
    [reindex](https://nasa.github.io/cumulus-api/#reindex) to create a new index
    with the correct types. Then perform a [change
    index](https://nasa.github.io/cumulus-api/#change-index) operation to use
    the new index.
- **CUMULUS-2258**
  - Because the `egress_lambda_log_group` and
    `egress_lambda_log_subscription_filter` resource were removed from the
    `cumulus` module, new definitions for these resources must be added to
    `cumulus-tf/main.tf`. For reference on how to define these resources, see
    [`example/cumulus-tf/thin_egress_app.tf`](https://github.com/nasa/cumulus/blob/master/example/cumulus-tf/thin_egress_app.tf).
  - The `tea_stack_name` variable being passed into the `cumulus` module should be removed
- **CUMULUS-2344**
  - Regarding instructions for CUMULUS-2020, you can now do a change index operation before a reindex operation. This will
    ensure that new data will end up in the new index while Elasticsearch is reindexing.

### BREAKING CHANGES

- **CUMULUS-2020**
  - Elasticsearch data mappings have been updated to improve search and the API has been updated to reflect those changes. See Migration notes on how to update the Elasticsearch mappings.

### Added

- **CUMULUS-2318**
  - Added`async_operation_image` as `cumulus` module variable to allow for override of the async_operation container image.  Users can optionally specify a non-default docker image for use with Core async operations.
- **CUMULUS-2219**
  - Added `lzards-backup` Core task to facilitate making LZARDS backup requests in Cumulus ingest workflows
- **CUMULUS-2092**
  - Add documentation for Granule Not Found Reports
- **HYRAX-320**
  - `@cumulus/hyrax-metadata-updates`Add component URI encoding for entry title id and granule ur to allow for values with special characters in them. For example, EntryTitleId 'Sentinel-6A MF/Jason-CS L2 Advanced Microwave Radiometer (AMR-C) NRT Geophysical Parameters' Now, URLs generated from such values will be encoded correctly and parsable by HyraxInTheCloud
- **CUMULUS-1370**
  - Add documentation for Getting Started section including FAQs
- **CUMULUS-2092**
  - Add documentation for Granule Not Found Reports
- **CUMULUS-2219**
  - Added `lzards-backup` Core task to facilitate making LZARDS backup requests in Cumulus ingest workflows
- **CUMULUS-2280**
  - In local api, retry to create tables if they fail to ensure localstack has had time to start fully.
- **CUMULUS-2290**
  - Add `queryFields` to granule schema, and this allows workflow tasks to add queryable data to granule record. For reference on how to add data to `queryFields` field, see [`example/cumulus-tf/kinesis_trigger_test_workflow.tf`](https://github.com/nasa/cumulus/blob/master/example/cumulus-tf/kinesis_trigger_test_workflow.tf).
- **CUMULUS-2318**
  - Added`async_operation_image` as `cumulus` module variable to allow for override of the async_operation container image.  Users can optionally specify a non-default docker image for use with Core async operations.

### Changed

- **CUMULUS-2020**
  - Updated Elasticsearch mappings to support case-insensitive search
- **CUMULUS-2124**
  - cumulus-rds-tf terraform module now takes engine_version as an input variable.
- **CUMULUS-2279**
  - Changed the formatting of granule CMR links: instead of a link to the `/search/granules.json` endpoint, now it is a direct link to `/search/concepts/conceptid.format`
- **CUMULUS-2296**
  - Improved PDR spec compliance of `parse-pdr` by updating `@cumulus/pvl` to parse fields in a manner more consistent with the PDR ICD, with respect to numbers and dates. Anything not matching the ICD expectations, or incompatible with Javascript parsing, will be parsed as a string instead.
- **CUMULUS-2344**
  - Elasticsearch API now allows you to reindex to an index that already exists
  - If using the Change Index operation and the new index doesn't exist, it will be created

### Removed

- **CUMULUS-2258**
  - Removed `tea_stack_name` variable from `tf-modules/distribution/variables.tf` and `tf-modules/cumulus/variables.tf`
  - Removed `egress_lambda_log_group` and `egress_lambda_log_subscription_filter` resources from `tf-modules/distribution/main.tf`

## [v4.0.0] 2020-11-20

### Migration notes

- Update the name of your `cumulus_message_adapter_lambda_layer_arn` variable for the `cumulus` module to `cumulus_message_adapter_lambda_layer_version_arn`. The value of the variable should remain the same (a layer version ARN of a Lambda layer for the [`cumulus-message-adapter`](https://github.com/nasa/cumulus-message-adapter/).
- **CUMULUS-2138** - Update all workflows using the `MoveGranules` step to add `UpdateGranulesCmrMetadataFileLinksStep`that runs after it. See the example [`IngestAndPublishWorkflow`](https://github.com/nasa/cumulus/blob/master/example/cumulus-tf/ingest_and_publish_granule_workflow.asl.json) for reference.
- **CUMULUS-2251**
  - Because it has been removed from the `cumulus` module, a new resource definition for `egress_api_gateway_log_subscription_filter` must be added to `cumulus-tf/main.tf`. For reference on how to define this resource, see [`example/cumulus-tf/main.tf`](https://github.com/nasa/cumulus/blob/master/example/cumulus-tf/main.tf).

### Added

- **CUMULUS-2248**
  - Updates Integration Tests README to point to new fake provider template.
- **CUMULUS-2239**
  - Add resource declaration to create a VPC endpoint in tea-map-cache module if `deploy_to_ngap` is false.
- **CUMULUS-2063**
  - Adds a new, optional query parameter to the `/collections[&getMMT=true]` and `/collections/active[&getMMT=true]` endpoints. When a user provides a value of `true` for `getMMT` in the query parameters, the endpoint will search CMR and update each collection's results with new key `MMTLink` containing a link to the MMT (Metadata Management Tool) if a CMR collection id is found.
- **CUMULUS-2170**
  - Adds ability to filter granule inventory reports
- **CUMULUS-2211**
  - Adds `granules/bulkReingest` endpoint to `@cumulus/api`
- **CUMULUS-2251**
  - Adds `log_api_gateway_to_cloudwatch` variable to `example/cumulus-tf/variables.tf`.
  - Adds `log_api_gateway_to_cloudwatch` variable to `thin_egress_app` module definition.

### Changed

- **CUMULUS-2216**
  - `/collection` and `/collection/active` endpoints now return collections without granule aggregate statistics by default. The original behavior is preserved and can be found by including a query param of `includeStats=true` on the request to the endpoint.
  - The `es/collections` Collection class takes a new parameter includeStats. It no longer appends granule aggregate statistics to the returned results by default. One must set the new parameter to any non-false value.
- **CUMULUS-2201**
  - Update `dbIndexer` lambda to process requests in serial
  - Fixes ingestPdrWithNodeNameSpec parsePdr provider error
- **CUMULUS-2251**
  - Moves Egress Api Gateway Log Group Filter from `tf-modules/distribution/main.tf` to `example/cumulus-tf/main.tf`

### Fixed

- **CUMULUS-2251**
  - This fixes a deployment error caused by depending on the `thin_egress_app` module output for a resource count.

### Removed

- **CUMULUS-2251**
  - Removes `tea_api_egress_log_group` variable from `tf-modules/distribution/variables.tf` and `tf-modules/cumulus/variables.tf`.

### BREAKING CHANGES

- **CUMULUS-2138** - CMR metadata update behavior has been removed from the `move-granules` task into a
new `update-granules-cmr-metadata-file-links` task.
- **CUMULUS-2216**
  - `/collection` and `/collection/active` endpoints now return collections without granule aggregate statistics by default. The original behavior is preserved and can be found by including a query param of `includeStats=true` on the request to the endpoint.  This is likely to affect the dashboard only but included here for the change of behavior.
- **[1956](https://github.com/nasa/cumulus/issues/1956)**
  - Update the name of the `cumulus_message_adapter_lambda_layer_arn` output from the `cumulus-message-adapter` module to `cumulus_message_adapter_lambda_layer_version_arn`. The output value has changed from being the ARN of the Lambda layer **without a version** to the ARN of the Lambda layer **with a version**.
  - Update the variable name in the `cumulus` and `ingest` modules from `cumulus_message_adapter_lambda_layer_arn` to `cumulus_message_adapter_lambda_layer_version_arn`

## [v3.0.1] 2020-10-21

- **CUMULUS-2203**
  - Update Core tasks to use
    [cumulus-message-adapter-js](https://github.com/nasa/cumulus-message-adapter-js)
    v2.0.0 to resolve memory leak/lambda ENOMEM constant failure issue.   This
    issue caused lambdas to slowly use all memory in the run environment and
    prevented AWS from halting/restarting warmed instances when task code was
    throwing consistent errors under load.

- **CUMULUS-2232**
  - Updated versions for `ajv`, `lodash`, `googleapis`, `archiver`, and
    `@cumulus/aws-client` to remediate vulnerabilities found in SNYK scan.

### Fixed

- **CUMULUS-2233**
  - Fixes /s3credentials bug where the expiration time on the cookie was set to a time that is always expired, so authentication was never being recognized as complete by the API. Consequently, the user would end up in a redirect loop and requests to /s3credentials would never complete successfully. The bug was caused by the fact that the code setting the expiration time for the cookie was expecting a time value in milliseconds, but was receiving the expirationTime from the EarthdataLoginClient in seconds. This bug has been fixed by converting seconds into milliseconds. Unit tests were added to test that the expiration time has been converted to milliseconds and checking that the cookie's expiration time is greater than the current time.

## [v3.0.0] 2020-10-7

### MIGRATION STEPS

- **CUMULUS-2099**
  - All references to `meta.queues` in workflow configuration must be replaced with references to queue URLs from Terraform resources. See the updated [data cookbooks](https://nasa.github.io/cumulus/docs/data-cookbooks/about-cookbooks) or example [Discover Granules workflow configuration](https://github.com/nasa/cumulus/blob/master/example/cumulus-tf/discover_granules_workflow.asl.json).
  - The steps for configuring queued execution throttling have changed. See the [updated documentation](https://nasa.github.io/cumulus/docs/data-cookbooks/throttling-queued-executions).
  - In addition to the configuration for execution throttling, the internal mechanism for tracking executions by queue has changed. As a result, you should **disable any rules or workflows scheduling executions via a throttled queue** before upgrading. Otherwise, you may be at risk of having **twice as many executions** as are configured for the queue while the updated tracking is deployed. You can re-enable these rules/workflows once the upgrade is complete.

- **CUMULUS-2111**
  - **Before you re-deploy your `cumulus-tf` module**, note that the [`thin-egress-app`][thin-egress-app] is no longer deployed by default as part of the `cumulus` module, so you must add the TEA module to your deployment and manually modify your Terraform state **to avoid losing your API gateway and impacting any Cloudfront endpoints pointing to those gateways**. If you don't care about losing your API gateway and impacting Cloudfront endpoints, you can ignore the instructions for manually modifying state.

    1. Add the [`thin-egress-app`][thin-egress-app] module to your `cumulus-tf` deployment as shown in the [Cumulus example deployment](https://github.com/nasa/cumulus/tree/master/example/cumulus-tf/main.tf).

         - Note that the values for `tea_stack_name` variable to the `cumulus` module and the `stack_name` variable to the `thin_egress_app` module **must match**
         - Also, if you are specifying the `stage_name` variable to the `thin_egress_app` module, **the value of the `tea_api_gateway_stage` variable to the `cumulus` module must match it**

    2. **If you want to preserve your existing `thin-egress-app` API gateway and avoid having to update your Cloudfront endpoint for distribution, then you must follow these instructions**: <https://nasa.github.io/cumulus/docs/upgrade-notes/migrate_tea_standalone>. Otherwise, you can re-deploy as usual.

  - If you provide your own custom bucket map to TEA as a standalone module, **you must ensure that your custom bucket map includes mappings for the `protected` and `public` buckets specified in your `cumulus-tf/terraform.tfvars`, otherwise Cumulus may not be able to determine the correct distribution URL for ingested files and you may encounter errors**

- **CUMULUS-2197**
  - EMS resources are now optional, and `ems_deploy` is set to `false` by default, which will delete your EMS resources.
  - If you would like to keep any deployed EMS resources, add the `ems_deploy` variable set to `true` in your `cumulus-tf/terraform.tfvars`

### BREAKING CHANGES

- **CUMULUS-2200**
  - Changes return from 303 redirect to 200 success for `Granule Inventory`'s
    `/reconciliationReport` returns.  The user (dashboard) must read the value
    of `url` from the return to get the s3SignedURL and then download the report.
- **CUMULUS-2099**
  - `meta.queues` has been removed from Cumulus core workflow messages.
  - `@cumulus/sf-sqs-report` workflow task no longer reads the reporting queue URL from `input.meta.queues.reporting` on the incoming event. Instead, it requires that the queue URL be set as the `reporting_queue_url` environment variable on the deployed Lambda.
- **CUMULUS-2111**
  - The deployment of the `thin-egress-app` module has be removed from `tf-modules/distribution`, which is a part of the `tf-modules/cumulus` module. Thus, the `thin-egress-app` module is no longer deployed for you by default. See the migration steps for details about how to add deployment for the `thin-egress-app`.
- **CUMULUS-2141**
  - The `parse-pdr` task has been updated to respect the `NODE_NAME` property in
    a PDR's `FILE_GROUP`. If a `NODE_NAME` is present, the task will query the
    Cumulus API for a provider with that host. If a provider is found, the
    output granule from the task will contain a `provider` property containing
    that provider. If `NODE_NAME` is set but a provider with that host cannot be
    found in the API, or if multiple providers are found with that same host,
    the task will fail.
  - The `queue-granules` task has been updated to expect an optional
    `granule.provider` property on each granule. If present, the granule will be
    enqueued using that provider. If not present, the task's `config.provider`
    will be used instead.
- **CUMULUS-2197**
  - EMS resources are now optional and will not be deployed by default. See migration steps for information
    about how to deploy EMS resources.

#### CODE CHANGES

- The `@cumulus/api-client.providers.getProviders` function now takes a
  `queryStringParameters` parameter which can be used to filter the providers
  which are returned
- The `@cumulus/aws-client/S3.getS3ObjectReadStreamAsync` function has been
  removed. It read the entire S3 object into memory before returning a read
  stream, which could cause Lambdas to run out of memory. Use
  `@cumulus/aws-client/S3.getObjectReadStream` instead.
- The `@cumulus/ingest/util.lookupMimeType` function now returns `undefined`
  rather than `null` if the mime type could not be found.
- The `@cumulus/ingest/lock.removeLock` function now returns `undefined`
- The `@cumulus/ingest/granule.generateMoveFileParams` function now returns
  `source: undefined` and `target :undefined` on the response object if either could not be
  determined. Previously, `null` had been returned.
- The `@cumulus/ingest/recursion.recursion` function must now be imported using
  `const { recursion } = require('@cumulus/ingest/recursion');`
- The `@cumulus/ingest/granule.getRenamedS3File` function has been renamed to
  `listVersionedObjects`
- `@cumulus/common.http` has been removed
- `@cumulus/common/http.download` has been removed

### Added

- **CUMULUS-1855**
  - Fixed SyncGranule task to return an empty granules list when given an empty
    (or absent) granules list on input, rather than throwing an exception
- **CUMULUS-1955**
  - Added `@cumulus/aws-client/S3.getObject` to get an AWS S3 object
  - Added `@cumulus/aws-client/S3.waitForObject` to get an AWS S3 object,
    retrying, if necessary
- **CUMULUS-1961**
  - Adds `startTimestamp` and `endTimestamp` parameters to endpoint
    `reconcilationReports`.  Setting these values will filter the returned
    report to cumulus data that falls within the timestamps. It also causes the
    report to be one directional, meaning cumulus is only reconciled with CMR,
    but not the other direction. The Granules will be filtered by their
    `updatedAt` values. Collections are filtered by the updatedAt time of their
    granules, i.e. Collections with granules that are updatedAt a time between
    the time parameters will be returned in the reconciliation reports.
  - Adds `startTimestamp` and `endTimestamp` parameters to create-reconciliation-reports
    lambda function. If either of these params is passed in with a value that can be
    converted to a date object, the inter-platform comparison between Cumulus and CMR will
    be one way.  That is, collections, granules, and files will be filtered by time for
    those found in Cumulus and only those compared to the CMR holdings. For the moment
    there is not enough information to change the internal consistency check, and S3 vs
    Cumulus comparisons are unchanged by the timestamps.
- **CUMULUS-1962**
  - Adds `location` as parameter to `/reconciliationReports` endpoint. Options are `S3`
    resulting in a S3 vs. Cumulus database search or `CMR` resulting in CMR vs. Cumulus database search.
- **CUMULUS-1963**
  - Adds `granuleId` as input parameter to `/reconcilationReports`
    endpoint. Limits inputs parameters to either `collectionId` or `granuleId`
    and will fail to create the report if both are provided.  Adding granuleId
    will find collections in Cumulus by granuleId and compare those one way
    with those in CMR.
  - `/reconciliationReports` now validates any input json before starting the
    async operation and the lambda handler no longer validates input
    parameters.
- **CUMULUS-1964**
  - Reports can now be filtered on provider
- **CUMULUS-1965**
  - Adds `collectionId` parameter to the `/reconcilationReports`
    endpoint. Setting this value will limit the scope of the reconcilation
    report to only the input collectionId when comparing Cumulus and
    CMR. `collectionId` is provided an array of strings e.g. `[shortname___version, shortname2___version2]`
- **CUMULUS-2107**
  - Added a new task, `update-cmr-access-constraints`, that will set access constraints in CMR Metadata.
    Currently supports UMMG-JSON and Echo10XML, where it will configure `AccessConstraints` and
    `RestrictionFlag/RestrictionComment`, respectively.
  - Added an operator doc on how to configure and run the access constraint update workflow, which will update the metadata using the new task, and then publish the updated metadata to CMR.
  - Added an operator doc on bulk operations.
- **CUMULUS-2111**
  - Added variables to `cumulus` module:
    - `tea_api_egress_log_group`
    - `tea_external_api_endpoint`
    - `tea_internal_api_endpoint`
    - `tea_rest_api_id`
    - `tea_rest_api_root_resource_id`
    - `tea_stack_name`
  - Added variables to `distribution` module:
    - `tea_api_egress_log_group`
    - `tea_external_api_endpoint`
    - `tea_internal_api_endpoint`
    - `tea_rest_api_id`
    - `tea_rest_api_root_resource_id`
    - `tea_stack_name`
- **CUMULUS-2112**
  - Added `@cumulus/api/lambdas/internal-reconciliation-report`, so create-reconciliation-report
    lambda can create `Internal` reconciliation report
- **CUMULUS-2116**
  - Added `@cumulus/api/models/granule.unpublishAndDeleteGranule` which
  unpublishes a granule from CMR and deletes it from Cumulus, but does not
  update the record to `published: false` before deletion
- **CUMULUS-2113**
  - Added Granule not found report to reports endpoint
  - Update reports to return breakdown by Granule of files both in DynamoDB and S3
- **CUMULUS-2123**
  - Added `cumulus-rds-tf` DB cluster module to `tf-modules` that adds a
    serverless RDS Aurora/PostgreSQL database cluster to meet the PostgreSQL
    requirements for future releases.
  - Updated the default Cumulus module to take the following new required variables:
    - rds_user_access_secret_arn:
      AWS Secrets Manager secret ARN containing a JSON string of DB credentials
      (containing at least host, password, port as keys)
    - rds_security_group:
      RDS Security Group that provides connection access to the RDS cluster
  - Updated API lambdas and default ECS cluster to add them to the
    `rds_security_group` for database access
- **CUMULUS-2126**
  - The collections endpoint now writes to the RDS database
- **CUMULUS-2127**
  - Added migration to create collections relation for RDS database
- **CUMULUS-2129**
  - Added `data-migration1` Terraform module and Lambda to migrate data from Dynamo to RDS
    - Added support to Lambda for migrating collections data from Dynamo to RDS
- **CUMULUS-2155**
  - Added `rds_connection_heartbeat` to `cumulus` and `data-migration` tf
    modules.  If set to true, this diagnostic variable instructs Core's database
    code to fire off a connection 'heartbeat' query and log the timing/results
    for diagnostic purposes, and retry certain connection timeouts once.
    This option is disabled by default
- **CUMULUS-2156**
  - Support array inputs parameters for `Internal` reconciliation report
- **CUMULUS-2157**
  - Added support to `data-migration1` Lambda for migrating providers data from Dynamo to RDS
    - The migration process for providers will convert any credentials that are stored unencrypted or encrypted with an S3 keypair provider to be encrypted with a KMS key instead
- **CUMULUS-2161**
  - Rules now support an `executionNamePrefix` property. If set, any executions
    triggered as a result of that rule will use that prefix in the name of the
    execution.
  - The `QueueGranules` task now supports an `executionNamePrefix` property. Any
    executions queued by that task will use that prefix in the name of the
    execution. See the
    [example workflow](./example/cumulus-tf/discover_granules_with_execution_name_prefix_workflow.asl.json)
    for usage.
  - The `QueuePdrs` task now supports an `executionNamePrefix` config property.
    Any executions queued by that task will use that prefix in the name of the
    execution. See the
    [example workflow](./example/cumulus-tf/discover_and_queue_pdrs_with_execution_name_prefix_workflow.asl.json)
    for usage.
- **CUMULUS-2162**
  - Adds new report type to `/reconciliationReport` endpoint.  The new report
    is `Granule Inventory`. This report is a CSV file of all the granules in
    the Cumulus DB. This report will eventually replace the existing
    `granules-csv` endpoint which has been deprecated.
- **CUMULUS-2197**
  - Added `ems_deploy` variable to the `cumulus` module. This is set to false by default, except
    for our example deployment, where it is needed for integration tests.

### Changed

- Upgraded version of [TEA](https://github.com/asfadmin/thin-egress-app/) deployed with Cumulus to build 88.
- **CUMULUS-2107**
  - Updated the `applyWorkflow` functionality on the granules endpoint to take a `meta` property to pass into the workflow message.
  - Updated the `BULK_GRANULE` functionality on the granules endpoint to support the above `applyWorkflow` change.
- **CUMULUS-2111**
  - Changed `distribution_api_gateway_stage` variable for `cumulus` module to `tea_api_gateway_stage`
  - Changed `api_gateway_stage` variable for `distribution` module to `tea_api_gateway_stage`
- **CUMULUS-2224**
  - Updated `/reconciliationReport`'s file reconciliation to include `"EXTENDED METADATA"` as a valid CMR relatedUrls Type.

### Fixed

- **CUMULUS-2168**
  - Fixed issue where large number of documents (generally logs) in the
    `cumulus` elasticsearch index results in the collection granule stats
    queries failing for the collections list api endpoint
- **CUMULUS-1955**
  - Due to AWS's eventual consistency model, it was possible for PostToCMR to
    publish an earlier version of a CMR metadata file, rather than the latest
    version created in a workflow.  This fix guarantees that the latest version
    is published, as expected.
- **CUMULUS-1961**
  - Fixed `activeCollections` query only returning 10 results
- **CUMULUS-2201**
  - Fix Reconciliation Report integration test failures by waiting for collections appear
    in es list and ingesting a fake granule xml file to CMR
- **CUMULUS-2015**
  - Reduced concurrency of `QueueGranules` task. That task now has a
    `config.concurrency` option that defaults to `3`.
- **CUMULUS-2116**
  - Fixed a race condition with bulk granule delete causing deleted granules to still appear in Elasticsearch. Granules removed via bulk delete should now be removed from Elasticsearch.
- **CUMULUS-2163**
  - Remove the `public-read` ACL from the `move-granules` task
- **CUMULUS-2164**
  - Fix issue where `cumulus` index is recreated and attached to an alias if it has been previously deleted
- **CUMULUS-2195**
  - Fixed issue with redirect from `/token` not working when using a Cloudfront endpoint to access the Cumulus API with Launchpad authentication enabled. The redirect should now work properly whether you are using a plain API gateway URL or a Cloudfront endpoint pointing at an API gateway URL.
- **CUMULUS-2200**
  - Fixed issue where __in and __not queries were stripping spaces from values

### Deprecated

- **CUMULUS-1955**
  - `@cumulus/aws-client/S3.getS3Object()`
  - `@cumulus/message/Queue.getQueueNameByUrl()`
  - `@cumulus/message/Queue.getQueueName()`
- **CUMULUS-2162**
  - `@cumulus/api/endpoints/granules-csv/list()`

### Removed

- **CUMULUS-2111**
  - Removed `distribution_url` and `distribution_redirect_uri` outputs from the `cumulus` module
  - Removed variables from the `cumulus` module:
    - `distribution_url`
    - `log_api_gateway_to_cloudwatch`
    - `thin_egress_cookie_domain`
    - `thin_egress_domain_cert_arn`
    - `thin_egress_download_role_in_region_arn`
    - `thin_egress_jwt_algo`
    - `thin_egress_jwt_secret_name`
    - `thin_egress_lambda_code_dependency_archive_key`
    - `thin_egress_stack_name`
  - Removed outputs from the `distribution` module:
    - `distribution_url`
    - `internal_tea_api`
    - `rest_api_id`
    - `thin_egress_app_redirect_uri`
  - Removed variables from the `distribution` module:
    - `bucket_map_key`
    - `distribution_url`
    - `log_api_gateway_to_cloudwatch`
    - `thin_egress_cookie_domain`
    - `thin_egress_domain_cert_arn`
    - `thin_egress_download_role_in_region_arn`
    - `thin_egress_jwt_algo`
    - `thin_egress_jwt_secret_name`
    - `thin_egress_lambda_code_dependency_archive_key`
- **CUMULUS-2157**
  - Removed `providerSecretsMigration` and `verifyProviderSecretsMigration` lambdas
- Removed deprecated `@cumulus/sf-sns-report` task
- Removed code:
  - `@cumulus/aws-client/S3.calculateS3ObjectChecksum`
  - `@cumulus/aws-client/S3.getS3ObjectReadStream`
  - `@cumulus/cmrjs.getFullMetadata`
  - `@cumulus/cmrjs.getMetadata`
  - `@cumulus/common/util.isNil`
  - `@cumulus/common/util.isNull`
  - `@cumulus/common/util.isUndefined`
  - `@cumulus/common/util.lookupMimeType`
  - `@cumulus/common/util.mkdtempSync`
  - `@cumulus/common/util.negate`
  - `@cumulus/common/util.noop`
  - `@cumulus/common/util.omit`
  - `@cumulus/common/util.renameProperty`
  - `@cumulus/common/util.sleep`
  - `@cumulus/common/util.thread`
  - `@cumulus/ingest/granule.copyGranuleFile`
  - `@cumulus/ingest/granule.moveGranuleFile`
  - `@cumulus/integration-tests/api/rules.deleteRule`
  - `@cumulus/integration-tests/api/rules.getRule`
  - `@cumulus/integration-tests/api/rules.listRules`
  - `@cumulus/integration-tests/api/rules.postRule`
  - `@cumulus/integration-tests/api/rules.rerunRule`
  - `@cumulus/integration-tests/api/rules.updateRule`
  - `@cumulus/integration-tests/sfnStep.parseStepMessage`
  - `@cumulus/message/Queue.getQueueName`
  - `@cumulus/message/Queue.getQueueNameByUrl`

## v2.0.2+ Backport releases

Release v2.0.1 was the last release on the 2.0.x release series.

Changes after this version on the 2.0.x release series are limited
security/requested feature patches and will not be ported forward to future
releases unless there is a corresponding CHANGELOG entry.

For up-to-date CHANGELOG for the maintenance release branch see
[CHANGELOG.md](https://github.com/nasa/cumulus/blob/release-2.0.x/CHANGELOG.md)
from the 2.0.x branch.

For the most recent release information for the maintenance branch please see
the [release page](https://github.com/nasa/cumulus/releases)

## [v2.0.7] 2020-10-1 - [BACKPORT]

### Fixed

- CVE-2020-7720
  - Updated common `node-forge` dependency to 0.10.0 to address CVE finding

### [v2.0.6] 2020-09-25 - [BACKPORT]

### Fixed

- **CUMULUS-2168**
  - Fixed issue where large number of documents (generally logs) in the
    `cumulus` elasticsearch index results in the collection granule stats
    queries failing for the collections list api endpoint

### [v2.0.5] 2020-09-15 - [BACKPORT]

#### Added

- Added `thin_egress_stack_name` variable to `cumulus` and `distribution` Terraform modules to allow overriding the default Cloudformation stack name used for the `thin-egress-app`. **Please note that if you change/set this value for an existing deployment, it will destroy and re-create your API gateway for the `thin-egress-app`.**

#### Fixed

- Fix collection list queries. Removed fixes to collection stats, which break queries for a large number of granules.

### [v2.0.4] 2020-09-08 - [BACKPORT]

#### Changed

- Upgraded version of [TEA](https://github.com/asfadmin/thin-egress-app/) deployed with Cumulus to build 88.

### [v2.0.3] 2020-09-02 - [BACKPORT]

#### Fixed

- **CUMULUS-1961**
  - Fixed `activeCollections` query only returning 10 results

- **CUMULUS-2039**
  - Fix issue causing SyncGranules task to run out of memory on large granules

#### CODE CHANGES

- The `@cumulus/aws-client/S3.getS3ObjectReadStreamAsync` function has been
  removed. It read the entire S3 object into memory before returning a read
  stream, which could cause Lambdas to run out of memory. Use
  `@cumulus/aws-client/S3.getObjectReadStream` instead.

### [v2.0.2] 2020-08-17 - [BACKPORT]

#### CODE CHANGES

- The `@cumulus/ingest/util.lookupMimeType` function now returns `undefined`
  rather than `null` if the mime type could not be found.
- The `@cumulus/ingest/lock.removeLock` function now returns `undefined`

#### Added

- **CUMULUS-2116**
  - Added `@cumulus/api/models/granule.unpublishAndDeleteGranule` which
  unpublishes a granule from CMR and deletes it from Cumulus, but does not
  update the record to `published: false` before deletion

### Fixed

- **CUMULUS-2116**
  - Fixed a race condition with bulk granule delete causing deleted granules to still appear in Elasticsearch. Granules removed via bulk delete should now be removed from Elasticsearch.

## [v2.0.1] 2020-07-28

### Added

- **CUMULUS-1886**
  - Added `multiple sort keys` support to `@cumulus/api`
- **CUMULUS-2099**
  - `@cumulus/message/Queue.getQueueUrl` to get the queue URL specified in a Cumulus workflow message, if any.

### Fixed

- **[PR 1790](https://github.com/nasa/cumulus/pull/1790)**
  - Fixed bug with request headers in `@cumulus/launchpad-auth` causing Launchpad token requests to fail

## [v2.0.0] 2020-07-23

### BREAKING CHANGES

- Changes to the `@cumulus/api-client` package
  - The `CumulusApiClientError` class must now be imported using
    `const { CumulusApiClientError } = require('@cumulus/api-client/CumulusApiClientError')`
- The `@cumulus/sftp-client/SftpClient` class must now be imported using
  `const { SftpClient } = require('@cumulus/sftp-client');`
- Instances of `@cumulus/ingest/SftpProviderClient` no longer implicitly connect
  when `download`, `list`, or `sync` are called. You must call `connect` on the
  provider client before issuing one of those calls. Failure to do so will
  result in a "Client not connected" exception being thrown.
- Instances of `@cumulus/ingest/SftpProviderClient` no longer implicitly
  disconnect from the SFTP server when `list` is called.
- Instances of `@cumulus/sftp-client/SftpClient` must now be explicitly closed
  by calling `.end()`
- Instances of `@cumulus/sftp-client/SftpClient` no longer implicitly connect to
  the server when `download`, `unlink`, `syncToS3`, `syncFromS3`, and `list` are
  called. You must explicitly call `connect` before calling one of those
  methods.
- Changes to the `@cumulus/common` package
  - `cloudwatch-event.getSfEventMessageObject()` now returns `undefined` if the
    message could not be found or could not be parsed. It previously returned
    `null`.
  - `S3KeyPairProvider.decrypt()` now throws an exception if the bucket
    containing the key cannot be determined.
  - `S3KeyPairProvider.decrypt()` now throws an exception if the stack cannot be
    determined.
  - `S3KeyPairProvider.encrypt()` now throws an exception if the bucket
    containing the key cannot be determined.
  - `S3KeyPairProvider.encrypt()` now throws an exception if the stack cannot be
    determined.
  - `sns-event.getSnsEventMessageObject()` now returns `undefined` if it could
    not be parsed. It previously returned `null`.
  - The `aws` module has been removed.
  - The `BucketsConfig.buckets` property is now read-only and private
  - The `test-utils.validateConfig()` function now resolves to `undefined`
    rather than `true`.
  - The `test-utils.validateInput()` function now resolves to `undefined` rather
    than `true`.
  - The `test-utils.validateOutput()` function now resolves to `undefined`
    rather than `true`.
  - The static `S3KeyPairProvider.retrieveKey()` function has been removed.
- Changes to the `@cumulus/cmrjs` package
  - `@cumulus/cmrjs.constructOnlineAccessUrl()` and
    `@cumulus/cmrjs/cmr-utils.constructOnlineAccessUrl()` previously took a
    `buckets` parameter, which was an instance of
    `@cumulus/common/BucketsConfig`. They now take a `bucketTypes` parameter,
    which is a simple object mapping bucket names to bucket types. Example:
    `{ 'private-1': 'private', 'public-1': 'public' }`
  - `@cumulus/cmrjs.reconcileCMRMetadata()` and
    `@cumulus/cmrjs/cmr-utils.reconcileCMRMetadata()` now take a **required**
    `bucketTypes` parameter, which is a simple object mapping bucket names to
    bucket types. Example: `{ 'private-1': 'private', 'public-1': 'public' }`
  - `@cumulus/cmrjs.updateCMRMetadata()` and
    `@cumulus/cmrjs/cmr-utils.updateCMRMetadata()` previously took an optional
    `inBuckets` parameter, which was an instance of
    `@cumulus/common/BucketsConfig`. They now take a **required** `bucketTypes`
    parameter, which is a simple object mapping bucket names to bucket types.
    Example: `{ 'private-1': 'private', 'public-1': 'public' }`
- The minimum supported version of all published Cumulus packages is now Node
  12.18.0
  - Tasks using the `cumuluss/cumulus-ecs-task` Docker image must be updated to
    `cumuluss/cumulus-ecs-task:1.7.0`. This can be done by updating the `image`
    property of any tasks defined using the `cumulus_ecs_service` Terraform
    module.
- Changes to `@cumulus/aws-client/S3`
  - The signature of the `getObjectSize` function has changed. It now takes a
    params object with three properties:
    - **s3**: an instance of an AWS.S3 object
    - **bucket**
    - **key**
  - The `getObjectSize` function will no longer retry if the object does not
    exist
- **CUMULUS-1861**
  - `@cumulus/message/Collections.getCollectionIdFromMessage` now throws a
    `CumulusMessageError` if `collectionName` and `collectionVersion` are missing
    from `meta.collection`.   Previously this method would return
    `'undefined___undefined'` instead
  - `@cumulus/integration-tests/addCollections` now returns an array of collections that
    were added rather than the count of added collections
- **CUMULUS-1930**
  - The `@cumulus/common/util.uuid()` function has been removed
- **CUMULUS-1955**
  - `@cumulus/aws-client/S3.multipartCopyObject` now returns an object with the
    AWS `etag` of the destination object
  - `@cumulus/ingest/S3ProviderClient.list` now sets a file object's `path`
    property to `undefined` instead of `null` when the file is at the top level
    of its bucket
  - The `sync` methods of the following classes in the `@cumulus/ingest` package
    now return an object with the AWS `s3uri` and `etag` of the destination file
    (they previously returned only a string representing the S3 URI)
    - `FtpProviderClient`
    - `HttpProviderClient`
    - `S3ProviderClient`
    - `SftpProviderClient`
- **CUMULUS-1958**
  - The following methods exported from `@cumulus/cmr-js/cmr-utils` were made
    async, and added distributionBucketMap as a parameter:
    - constructOnlineAccessUrl
    - generateFileUrl
    - reconcileCMRMetadata
    - updateCMRMetadata
- **CUMULUS-1969**
  - The `DiscoverPdrs` task now expects `provider_path` to be provided at
    `event.config.provider_path`, not `event.config.collection.provider_path`
  - `event.config.provider_path` is now a required parameter of the
    `DiscoverPdrs` task
  - `event.config.collection` is no longer a parameter to the `DiscoverPdrs`
    task
  - Collections no longer support the `provider_path` property. The tasks that
    relied on that property are now referencing `config.meta.provider_path`.
    Workflows should be updated accordingly.
- **CUMULUS-1977**
  - Moved bulk granule deletion endpoint from `/bulkDelete` to
    `/granules/bulkDelete`
- **CUMULUS-1991**
  - Updated CMR metadata generation to use "Download file.hdf" (where `file.hdf` is the filename of the given resource) as the resource description instead of "File to download"
  - CMR metadata updates now respect changes to resource descriptions (previously only changes to resource URLs were respected)

### MIGRATION STEPS

- Due to an issue with the AWS API Gateway and how the Thin Egress App Cloudformation template applies updates, you may need to redeploy your
  `thin-egress-app-EgressGateway` manually as a one time migration step.    If your deployment fails with an
  error similar to:

  ```bash
  Error: Lambda function (<stack>-tf-TeaCache) returned error: ({"errorType":"HTTPError","errorMessage":"Response code 404 (Not Found)"})
  ```

  Then follow the [AWS
  instructions](https://docs.aws.amazon.com/apigateway/latest/developerguide/how-to-deploy-api-with-console.html)
  to `Redeploy a REST API to a stage` for your egress API and re-run `terraform
  apply`.

### Added

- **CUMULUS-2081**
  - Add Integrator Guide section for onboarding
  - Add helpful tips documentation

- **CUMULUS-1902**
  - Add Common Use Cases section under Operator Docs

- **CUMULUS-2058**
  - Added `lambda_processing_role_name` as an output from the `cumulus` module
    to provide the processing role name
- **CUMULUS-1417**
  - Added a `checksumFor` property to collection `files` config. Set this
    property on a checksum file's definition matching the `regex` of the target
    file. More details in the ['Data Cookbooks
    Setup'](https://nasa.github.io/cumulus/docs/next/data-cookbooks/setup)
    documentation.
  - Added `checksumFor` validation to collections model.
- **CUMULUS-1956**
  - Added `@cumulus/earthata-login-client` package
  - The `/s3credentials` endpoint that is deployed as part of distribution now
    supports authentication using tokens created by a different application. If
    a request contains the `EDL-ClientId` and `EDL-Token` headers,
    authentication will be handled using that token rather than attempting to
    use OAuth.
  - `@cumulus/earthata-login-client.getTokenUsername()` now accepts an
    `xRequestId` argument, which will be included as the `X-Request-Id` header
    when calling Earthdata Login.
  - If the `s3Credentials` endpoint is invoked with an EDL token and an
    `X-Request-Id` header, that `X-Request-Id` header will be forwarded to
    Earthata Login.
- **CUMULUS-1957**
  - If EDL token authentication is being used, and the `EDL-Client-Name` header
    is set, `@the-client-name` will be appended to the end of the Earthdata
    Login username that is used as the `RoleSessionName` of the temporary IAM
    credentials. This value will show up in the AWS S3 server access logs.
- **CUMULUS-1958**
  - Add the ability for users to specify a `bucket_map_key` to the `cumulus`
    terraform module as an override for the default .yaml values that are passed
    to TEA by Core.    Using this option *requires* that each configured
    Cumulus 'distribution' bucket (e.g. public/protected buckets) have a single
    TEA mapping.  Multiple maps per bucket are not supported.
  - Updated Generating a distribution URL, the MoveGranules task and all CMR
    reconciliation functionality to utilize the TEA bucket map override.
  - Updated deploy process to utilize a bootstrap 'tea-map-cache' lambda that
    will, after deployment of Cumulus Core's TEA instance, query TEA for all
    protected/public buckets and generate a mapping configuration used
    internally by Core.  This object is also exposed as an output of the Cumulus
    module as `distribution_bucket_map`.
- **CUMULUS-1961**
  - Replaces DynamoDB for Elasticsearch for reconciliationReportForCumulusCMR
    comparisons between Cumulus and CMR.
- **CUMULUS-1970**
  - Created the `add-missing-file-checksums` workflow task
  - Added `@cumulus/aws-client/S3.calculateObjectHash()` function
  - Added `@cumulus/aws-client/S3.getObjectReadStream()` function
- **CUMULUS-1887**
  - Add additional fields to the granule CSV download file
- **CUMULUS-2019**
  - Add `infix` search to es query builder `@cumulus/api/es/es/queries` to
    support partial matching of the keywords

### Changed

- **CUMULUS-2032**
  - Updated @cumulus/ingest/HttpProviderClient to utilize a configuration key
    `httpListTimeout` to set the default timeout for discovery HTTP/HTTPS
    requests, and updates the default for the provider to 5 minutes (300 seconds).
  - Updated the DiscoverGranules and DiscoverPDRs tasks to utilize the updated
    configuration value if set via workflow config, and updates the default for
    these tasks to 5 minutes (300 seconds).

- **CUMULUS-176**
  - The API will now respond with a 400 status code when a request body contains
    invalid JSON. It had previously returned a 500 status code.
- **CUMULUS-1861**
  - Updates Rule objects to no longer require a collection.
  - Changes the DLQ behavior for `sfEventSqsToDbRecords` and
    `sfEventSqsToDbRecordsInputQueue`. Previously failure to write a database
    record would result in lambda success, and an error log in the CloudWatch
    logs.   The lambda has been updated to manually add a record to
    the `sfEventSqsToDbRecordsDeadLetterQueue` if the granule, execution, *or*
    pdr record fails to write, in addition to the previous error logging.
- **CUMULUS-1956**
  - The `/s3credentials` endpoint that is deployed as part of distribution now
    supports authentication using tokens created by a different application. If
    a request contains the `EDL-ClientId` and `EDL-Token` headers,
    authentication will be handled using that token rather than attempting to
    use OAuth.
- **CUMULUS-1977**
  - API endpoint POST `/granules/bulk` now returns a 202 status on a successful
    response instead of a 200 response
  - API endpoint DELETE `/granules/<granule-id>` now returns a 404 status if the
    granule record was already deleted
  - `@cumulus/api/models/Granule.update()` now returns the updated granule
    record
  - Implemented POST `/granules/bulkDelete` API endpoint to support deleting
    granules specified by ID or returned by the provided query in the request
    body. If the request is successful, the endpoint returns the async operation
    ID that has been started to remove the granules.
    - To use a query in the request body, your deployment must be
      [configured to access the Elasticsearch host for ESDIS metrics](https://nasa.github.io/cumulus/docs/additional-deployment-options/cloudwatch-logs-delivery#esdis-metrics)
      in your environment
  - Added `@cumulus/api/models/Granule.getRecord()` method to return raw record
    from DynamoDB
  - Added `@cumulus/api/models/Granule.delete()` method which handles deleting
    the granule record from DynamoDB and the granule files from S3
- **CUMULUS-1982**
  - The `globalConnectionLimit` property of providers is now optional and
    defaults to "unlimited"
- **CUMULUS-1997**
  - Added optional `launchpad` configuration to `@cumulus/hyrax-metadata-updates` task config schema.
- **CUMULUS-1991**
  - `@cumulus/cmrjs/src/cmr-utils/constructOnlineAccessUrls()` now throws an error if `cmrGranuleUrlType = "distribution"` and no distribution endpoint argument is provided
- **CUMULUS-2011**
  - Reconciliation reports are now generated within an AsyncOperation
- **CUMULUS-2016**
  - Upgrade TEA to version 79

### Fixed

- **CUMULUS-1991**
  - Added missing `DISTRIBUTION_ENDPOINT` environment variable for API lambdas. This environment variable is required for API requests to move granules.

- **CUMULUS-1961**
  - Fixed granules and executions query params not getting sent to API in granule list operation in `@cumulus/api-client`

### Deprecated

- `@cumulus/aws-client/S3.calculateS3ObjectChecksum()`
- `@cumulus/aws-client/S3.getS3ObjectReadStream()`
- `@cumulus/common/log.convertLogLevel()`
- `@cumulus/collection-config-store`
- `@cumulus/common/util.sleep()`

- **CUMULUS-1930**
  - `@cumulus/common/log.convertLogLevel()`
  - `@cumulus/common/util.isNull()`
  - `@cumulus/common/util.isUndefined()`
  - `@cumulus/common/util.negate()`
  - `@cumulus/common/util.noop()`
  - `@cumulus/common/util.isNil()`
  - `@cumulus/common/util.renameProperty()`
  - `@cumulus/common/util.lookupMimeType()`
  - `@cumulus/common/util.thread()`
  - `@cumulus/common/util.mkdtempSync()`

### Removed

- The deprecated `@cumulus/common.bucketsConfigJsonObject` function has been
  removed
- The deprecated `@cumulus/common.CollectionConfigStore` class has been removed
- The deprecated `@cumulus/common.concurrency` module has been removed
- The deprecated `@cumulus/common.constructCollectionId` function has been
  removed
- The deprecated `@cumulus/common.launchpad` module has been removed
- The deprecated `@cumulus/common.LaunchpadToken` class has been removed
- The deprecated `@cumulus/common.Semaphore` class has been removed
- The deprecated `@cumulus/common.stringUtils` module has been removed
- The deprecated `@cumulus/common/aws.cloudwatchlogs` function has been removed
- The deprecated `@cumulus/common/aws.deleteS3Files` function has been removed
- The deprecated `@cumulus/common/aws.deleteS3Object` function has been removed
- The deprecated `@cumulus/common/aws.dynamodb` function has been removed
- The deprecated `@cumulus/common/aws.dynamodbDocClient` function has been
  removed
- The deprecated `@cumulus/common/aws.getExecutionArn` function has been removed
- The deprecated `@cumulus/common/aws.headObject` function has been removed
- The deprecated `@cumulus/common/aws.listS3ObjectsV2` function has been removed
- The deprecated `@cumulus/common/aws.parseS3Uri` function has been removed
- The deprecated `@cumulus/common/aws.promiseS3Upload` function has been removed
- The deprecated `@cumulus/common/aws.recursivelyDeleteS3Bucket` function has
  been removed
- The deprecated `@cumulus/common/aws.s3CopyObject` function has been removed
- The deprecated `@cumulus/common/aws.s3ObjectExists` function has been removed
- The deprecated `@cumulus/common/aws.s3PutObject` function has been removed
- The deprecated `@cumulus/common/bucketsConfigJsonObject` function has been
  removed
- The deprecated `@cumulus/common/CloudWatchLogger` class has been removed
- The deprecated `@cumulus/common/collection-config-store.CollectionConfigStore`
  class has been removed
- The deprecated `@cumulus/common/collection-config-store.constructCollectionId`
  function has been removed
- The deprecated `@cumulus/common/concurrency.limit` function has been removed
- The deprecated `@cumulus/common/concurrency.mapTolerant` function has been
  removed
- The deprecated `@cumulus/common/concurrency.promiseUrl` function has been
  removed
- The deprecated `@cumulus/common/concurrency.toPromise` function has been
  removed
- The deprecated `@cumulus/common/concurrency.unless` function has been removed
- The deprecated `@cumulus/common/config.parseConfig` function has been removed
- The deprecated `@cumulus/common/config.resolveResource` function has been
  removed
- The deprecated `@cumulus/common/DynamoDb.get` function has been removed
- The deprecated `@cumulus/common/DynamoDb.scan` function has been removed
- The deprecated `@cumulus/common/FieldPattern` class has been removed
- The deprecated `@cumulus/common/launchpad.getLaunchpadToken` function has been
  removed
- The deprecated `@cumulus/common/launchpad.validateLaunchpadToken` function has
  been removed
- The deprecated `@cumulus/common/LaunchpadToken` class has been removed
- The deprecated `@cumulus/common/message.buildCumulusMeta` function has been
  removed
- The deprecated `@cumulus/common/message.buildQueueMessageFromTemplate`
  function has been removed
- The deprecated `@cumulus/common/message.getCollectionIdFromMessage` function
  has been removed
- The deprecated `@cumulus/common/message.getMaximumExecutions` function has
  been removed
- The deprecated `@cumulus/common/message.getMessageExecutionArn` function has
  been removed
- The deprecated `@cumulus/common/message.getMessageExecutionName` function has
  been removed
- The deprecated `@cumulus/common/message.getMessageFromTemplate` function has
  been removed
- The deprecated `@cumulus/common/message.getMessageGranules` function has been
  removed
- The deprecated `@cumulus/common/message.getMessageStateMachineArn` function
  has been removed
- The deprecated `@cumulus/common/message.getQueueName` function has been
  removed
- The deprecated `@cumulus/common/message.getQueueNameByUrl` function has been
  removed
- The deprecated `@cumulus/common/message.hasQueueAndExecutionLimit` function
  has been removed
- The deprecated `@cumulus/common/Semaphore` class has been removed
- The deprecated `@cumulus/common/string.globalReplace` function has been removed
- The deprecated `@cumulus/common/string.isNonEmptyString` function has been
  removed
- The deprecated `@cumulus/common/string.isValidHostname` function has been
  removed
- The deprecated `@cumulus/common/string.match` function has been removed
- The deprecated `@cumulus/common/string.matches` function has been removed
- The deprecated `@cumulus/common/string.replace` function has been removed
- The deprecated `@cumulus/common/string.toLower` function has been removed
- The deprecated `@cumulus/common/string.toUpper` function has been removed
- The deprecated `@cumulus/common/testUtils.getLocalstackEndpoint` function has been removed
- The deprecated `@cumulus/common/util.setErrorStack` function has been removed
- The `@cumulus/common/util.uuid` function has been removed
- The deprecated `@cumulus/common/workflows.getWorkflowArn` function has been
  removed
- The deprecated `@cumulus/common/workflows.getWorkflowFile` function has been
  removed
- The deprecated `@cumulus/common/workflows.getWorkflowList` function has been
  removed
- The deprecated `@cumulus/common/workflows.getWorkflowTemplate` function has
  been removed
- `@cumulus/aws-client/StepFunctions.toSfnExecutionName()`
- `@cumulus/aws-client/StepFunctions.fromSfnExecutionName()`
- `@cumulus/aws-client/StepFunctions.getExecutionArn()`
- `@cumulus/aws-client/StepFunctions.getExecutionUrl()`
- `@cumulus/aws-client/StepFunctions.getStateMachineArn()`
- `@cumulus/aws-client/StepFunctions.pullStepFunctionEvent()`
- `@cumulus/common/test-utils/throttleOnce()`
- `@cumulus/integration-tests/api/distribution.invokeApiDistributionLambda()`
- `@cumulus/integration-tests/api/distribution.getDistributionApiRedirect()`
- `@cumulus/integration-tests/api/distribution.getDistributionApiFileStream()`

## [v1.24.0] 2020-06-03

### BREAKING CHANGES

- **CUMULUS-1969**
  - The `DiscoverPdrs` task now expects `provider_path` to be provided at
    `event.config.provider_path`, not `event.config.collection.provider_path`
  - `event.config.provider_path` is now a required parameter of the
    `DiscoverPdrs` task
  - `event.config.collection` is no longer a parameter to the `DiscoverPdrs`
    task
  - Collections no longer support the `provider_path` property. The tasks that
    relied on that property are now referencing `config.meta.provider_path`.
    Workflows should be updated accordingly.

- **CUMULUS-1997**
  - `@cumulus/cmr-client/CMRSearchConceptQueue` parameters have been changed to take a `cmrSettings` object containing clientId, provider, and auth information. This can be generated using `@cumulus/cmrjs/cmr-utils/getCmrSettings`. The `cmrEnvironment` variable has been removed.

### Added

- **CUMULUS-1800**
  - Added task configuration setting named `syncChecksumFiles` to the
    SyncGranule task. This setting is `false` by default, but when set to
    `true`, all checksum files associated with data files that are downloaded
    will be downloaded as well.
- **CUMULUS-1952**
  - Updated HTTP(S) provider client to accept username/password for Basic authorization. This change adds support for Basic Authorization such as Earthdata login redirects to ingest (i.e. as implemented in SyncGranule), but not to discovery (i.e. as implemented in DiscoverGranules). Discovery still expects the provider's file system to be publicly accessible, but not the individual files and their contents.
  - **NOTE**: Using this in combination with the HTTP protocol may expose usernames and passwords to intermediary network entities. HTTPS is highly recommended.
- **CUMULUS-1997**
  - Added optional `launchpad` configuration to `@cumulus/hyrax-metadata-updates` task config schema.

### Fixed

- **CUMULUS-1997**
  - Updated all CMR operations to use configured authentication scheme
- **CUMULUS-2010**
  - Updated `@cumulus/api/launchpadSaml` to support multiple userGroup attributes from the SAML response

## [v1.23.2] 2020-05-22

### BREAKING CHANGES

- Updates to the Cumulus archive API:
  - All endpoints now return a `401` response instead of a `403` for any request where the JWT passed as a Bearer token is invalid.
  - POST `/refresh` and DELETE `/token/<token>` endpoints now return a `401` response for requests with expired tokens

- **CUMULUS-1894**
  - `@cumulus/ingest/granule.handleDuplicateFile()`
    - The `copyOptions` parameter has been removed
    - An `ACL` parameter has been added
  - `@cumulus/ingest/granule.renameS3FileWithTimestamp()`
    - Now returns `undefined`

- **CUMULUS-1896**
  Updated all Cumulus core lambdas to utilize the new message adapter streaming interface via [cumulus-message-adapter-js v1.2.0](https://github.com/nasa/cumulus-message-adapter-js/releases/tag/v1.2.0).   Users of this version of Cumulus (or later) must utilize version 1.3.0 or greater of the [cumulus-message-adapter](https://github.com/nasa/cumulus-message-adapter) to support core lambdas.

- **CUMULUS-1912**
  - `@cumulus/api` reconciliationReports list endpoint returns a list of reconciliationReport records instead of S3Uri.

- **CUMULUS-1969**
  - The `DiscoverGranules` task now expects `provider_path` to be provided at
    `event.config.provider_path`, not `event.config.collection.provider_path`
  - `config.provider_path` is now a required parameter of the `DiscoverGranules`
    task

### MIGRATION STEPS

- To take advantage of the new TTL-based access token expiration implemented in CUMULUS-1777 (see notes below) and clear out existing records in your access tokens table, do the following:
  1. Log out of any active dashboard sessions
  2. Use the AWS console or CLI to delete your `<prefix>-AccessTokensTable` DynamoDB table
  3. [Re-deploy your `data-persistence` module](https://nasa.github.io/cumulus/docs/deployment/upgrade-readme#update-data-persistence-resources), which should re-create the `<prefix>-AccessTokensTable` DynamoDB table
  4. Return to using the Cumulus API/dashboard as normal
- This release requires the Cumulus Message Adapter layer deployed with Cumulus Core to be at least 1.3.0, as the core lambdas have updated to [cumulus-message-adapter-js v1.2.0](https://github.com/nasa/cumulus-message-adapter-js/releases/tag/v1.2.0) and the new CMA interface.  As a result, users should:
  1. Follow the [Cumulus Message Adapter (CMA) deployment instructions](https://nasa.github.io/cumulus/docs/deployment/deployment-readme#deploy-the-cumulus-message-adapter-layer) and install a CMA layer version >=1.3.0
  2. If you are using any custom Node.js Lambdas in your workflows **and** the Cumulus CMA layer/`cumulus-message-adapter-js`, you must update your lambda to use [cumulus-message-adapter-js v1.2.0](https://github.com/nasa/cumulus-message-adapter-js/releases/tag/v1.2.0) and follow the migration instructions in the release notes. Prior versions of `cumulus-message-adapter-js` are not compatible with CMA >= 1.3.0.
- Migrate existing s3 reconciliation report records to database (CUMULUS-1911):
  - After update your `data persistence` module and Cumulus resources, run the command:

  ```bash
  ./node_modules/.bin/cumulus-api migrate --stack `<your-terraform-deployment-prefix>` --migrationVersion migration5
  ```

### Added

- Added a limit for concurrent Elasticsearch requests when doing an index from database operation
- Added the `es_request_concurrency` parameter to the archive and cumulus Terraform modules

- **CUMULUS-1995**
  - Added the `es_index_shards` parameter to the archive and cumulus Terraform modules to configure the number of shards for the ES index
    - If you have an existing ES index, you will need to [reindex](https://nasa.github.io/cumulus-api/#reindex) and then [change index](https://nasa.github.io/cumulus-api/#change-index) to take advantage of shard updates

- **CUMULUS-1894**
  - Added `@cumulus/aws-client/S3.moveObject()`

- **CUMULUS-1911**
  - Added ReconciliationReports table
  - Updated CreateReconciliationReport lambda to save Reconciliation Report records to database
  - Updated dbIndexer and IndexFromDatabase lambdas to index Reconciliation Report records to Elasticsearch
  - Added migration_5 to migrate existing s3 reconciliation report records to database and Elasticsearch
  - Updated `@cumulus/api` package, `tf-modules/archive` and `tf-modules/data-persistence` Terraform modules

- **CUMULUS-1916**
  - Added util function for seeding reconciliation reports when running API locally in dashboard

### Changed

- **CUMULUS-1777**
  - The `expirationTime` property is now a **required field** of the access tokens model.
  - Updated the `AccessTokens` table to set a [TTL](https://docs.aws.amazon.com/amazondynamodb/latest/developerguide/howitworks-ttl.html) on the `expirationTime` field in `tf-modules/data-persistence/dynamo.tf`. As a result, access token records in this table whose `expirationTime` has passed should be **automatically deleted by DynamoDB**.
  - Updated all code creating access token records in the Dynamo `AccessTokens` table to set the `expirationTime` field value in seconds from the epoch.
- **CUMULUS-1912**
  - Updated reconciliationReports endpoints to query against Elasticsearch, delete report from both database and s3
  - Added `@cumulus/api-client/reconciliationReports`
- **CUMULUS-1999**
  - Updated `@cumulus/common/util.deprecate()` so that only a single deprecation notice is printed for each name/version combination

### Fixed

- **CUMULUS-1894**
  - The `SyncGranule` task can now handle files larger than 5 GB
- **CUMULUS-1987**
  - `Remove granule from CMR` operation in `@cumulus/api` now passes token to CMR when fetching granule metadata, allowing removal of private granules
- **CUMULUS-1993**
  - For a given queue, the `sqs-message-consumer` Lambda will now only schedule workflows for rules matching the queue **and the collection information in each queue message (if any)**
    - The consumer also now only reads each queue message **once per Lambda invocation**, whereas previously each message was read **once per queue rule per Lambda invocation**
  - Fixed bug preventing the deletion of multiple SNS rules that share the same SNS topic

### Deprecated

- **CUMULUS-1894**
  - `@cumulus/ingest/granule.copyGranuleFile()`
  - `@cumulus/ingest/granule.moveGranuleFile()`

- **CUMULUS-1987** - Deprecated the following functions:
  - `@cumulus/cmrjs/getMetadata(cmrLink)` -> `@cumulus/cmr-client/CMR.getGranuleMetadata(cmrLink)`
  - `@cumulus/cmrjs/getFullMetadata(cmrLink)`

## [v1.22.1] 2020-05-04

**Note**: v1.22.0 was not released as a package due to npm/release concerns.  Users upgrading to 1.22.x should start with 1.22.1

### Added

- **CUMULUS-1894**
  - Added `@cumulus/aws-client/S3.multipartCopyObject()`
- **CUMULUS-408**
  - Added `certificateUri` field to provider schema. This optional field allows operators to specify an S3 uri to a CA bundle to use for HTTPS requests.
- **CUMULUS-1787**
  - Added `collections/active` endpoint for returning collections with active granules in `@cumulus/api`
- **CUMULUS-1799**
  - Added `@cumulus/common/stack.getBucketsConfigKey()` to return the S3 key for the buckets config object
  - Added `@cumulus/common/workflows.getWorkflowFileKey()` to return the S3 key for a workflow definition object
  - Added `@cumulus/common/workflows.getWorkflowsListKeyPrefix()` to return the S3 key prefix for objects containing workflow definitions
  - Added `@cumulus/message` package containing utilities for building and parsing Cumulus messages
- **CUMULUS-1850**
  - Added `@cumulus/aws-client/Kinesis.describeStream()` to get a Kinesis stream description
- **CUMULUS-1853**
  - Added `@cumulus/integration-tests/collections.createCollection()`
  - Added `@cumulus/integration-tests/executions.findExecutionArn()`
  - Added `@cumulus/integration-tests/executions.getExecutionWithStatus()`
  - Added `@cumulus/integration-tests/granules.getGranuleWithStatus()`
  - Added `@cumulus/integration-tests/providers.createProvider()`
  - Added `@cumulus/integration-tests/rules.createOneTimeRule()`

### Changed

- **CUMULUS-1682**
  - Moved all `@cumulus/ingest/parse-pdr` code into the `parse-pdr` task as it had become tightly coupled with that task's handler and was not used anywhere else. Unit tests also restored.
- **CUMULUS-1820**
  - Updated the Thin Egress App module used in `tf-modules/distribution/main.tf` to build 74. [See the release notes](https://github.com/asfadmin/thin-egress-app/releases/tag/tea-build.74).
- **CUMULUS-1852**
  - Updated POST endpoints for `/collections`, `/providers`, and `/rules` to log errors when returning a 500 response
  - Updated POST endpoint for `/collections`:
    - Return a 400 response when the `name` or `version` fields are missing
    - Return a 409 response if the collection already exists
    - Improved error messages to be more explicit
  - Updated POST endpoint for `/providers`:
    - Return a 400 response if the `host` field value is invalid
    - Return a 409 response if the provider already exists
  - Updated POST endpoint for `/rules`:
    - Return a 400 response if rule `name` is invalid
    - Return a 400 response if rule `type` is invalid
- **CUMULUS-1891**
  - Updated the following endpoints using async operations to return a 503 error if the ECS task  cannot be started and a 500 response for a non-specific error:
    - POST `/replays`
    - POST `/bulkDelete`
    - POST `/elasticsearch/index-from-database`
    - POST `/granules/bulk`

### Fixed

- **CUMULUS-408**
  - Fixed HTTPS discovery and ingest.

- **CUMULUS-1850**
  - Fixed a bug in Kinesis event processing where the message consumer would not properly filter available rules based on the collection information in the event and the Kinesis stream ARN

- **CUMULUS-1853**
  - Fixed a bug where attempting to create a rule containing a payload property
    would fail schema validation.

- **CUMULUS-1854**
  - Rule schema is validated before starting workflows or creating event source mappings

- **CUMULUS-1974**
  - Fixed @cumulus/api webpack config for missing underscore object due to underscore update

- **CUMULUS-2210**
  - Fixed `cmr_oauth_provider` variable not being propagated to reconciliation reports

### Deprecated

- **CUMULUS-1799** - Deprecated the following code. For cases where the code was moved into another package, the new code location is noted:
  - `@cumulus/aws-client/StepFunctions.fromSfnExecutionName()`
  - `@cumulus/aws-client/StepFunctions.toSfnExecutionName()`
  - `@cumulus/aws-client/StepFunctions.getExecutionArn()` -> `@cumulus/message/Executions.buildExecutionArn()`
  - `@cumulus/aws-client/StepFunctions.getExecutionUrl()` -> `@cumulus/message/Executions.getExecutionUrlFromArn()`
  - `@cumulus/aws-client/StepFunctions.getStateMachineArn()` -> `@cumulus/message/Executions.getStateMachineArnFromExecutionArn()`
  - `@cumulus/aws-client/StepFunctions.pullStepFunctionEvent()` -> `@cumulus/message/StepFunctions.pullStepFunctionEvent()`
  - `@cumulus/common/bucketsConfigJsonObject()`
  - `@cumulus/common/CloudWatchLogger`
  - `@cumulus/common/collection-config-store/CollectionConfigStore` -> `@cumulus/collection-config-store`
  - `@cumulus/common/collection-config-store.constructCollectionId()` -> `@cumulus/message/Collections.constructCollectionId`
  - `@cumulus/common/concurrency.limit()`
  - `@cumulus/common/concurrency.mapTolerant()`
  - `@cumulus/common/concurrency.promiseUrl()`
  - `@cumulus/common/concurrency.toPromise()`
  - `@cumulus/common/concurrency.unless()`
  - `@cumulus/common/config.buildSchema()`
  - `@cumulus/common/config.parseConfig()`
  - `@cumulus/common/config.resolveResource()`
  - `@cumulus/common/config.resourceToArn()`
  - `@cumulus/common/FieldPattern`
  - `@cumulus/common/launchpad.getLaunchpadToken()` -> `@cumulus/launchpad-auth/index.getLaunchpadToken()`
  - `@cumulus/common/LaunchpadToken` -> `@cumulus/launchpad-auth/LaunchpadToken`
  - `@cumulus/common/launchpad.validateLaunchpadToken()` -> `@cumulus/launchpad-auth/index.validateLaunchpadToken()`
  - `@cumulus/common/message.buildCumulusMeta()` -> `@cumulus/message/Build.buildCumulusMeta()`
  - `@cumulus/common/message.buildQueueMessageFromTemplate()` -> `@cumulus/message/Build.buildQueueMessageFromTemplate()`
  - `@cumulus/common/message.getCollectionIdFromMessage()` -> `@cumulus/message/Collections.getCollectionIdFromMessage()`
  - `@cumulus/common/message.getMessageExecutionArn()` -> `@cumulus/message/Executions.getMessageExecutionArn()`
  - `@cumulus/common/message.getMessageExecutionName()` -> `@cumulus/message/Executions.getMessageExecutionName()`
  - `@cumulus/common/message.getMaximumExecutions()` -> `@cumulus/message/Queue.getMaximumExecutions()`
  - `@cumulus/common/message.getMessageFromTemplate()`
  - `@cumulus/common/message.getMessageStateMachineArn()` -> `@cumulus/message/Executions.getMessageStateMachineArn()`)
  - `@cumulus/common/message.getMessageGranules()` -> `@cumulus/message/Granules.getMessageGranules()`
  - `@cumulus/common/message.getQueueNameByUrl()` -> `@cumulus/message/Queue.getQueueNameByUrl()`
  - `@cumulus/common/message.getQueueName()` -> `@cumulus/message/Queue.getQueueName()`)
  - `@cumulus/common/message.hasQueueAndExecutionLimit()` -> `@cumulus/message/Queue.hasQueueAndExecutionLimit()`
  - `@cumulus/common/Semaphore`
  - `@cumulus/common/test-utils.throttleOnce()`
  - `@cumulus/common/workflows.getWorkflowArn()`
  - `@cumulus/common/workflows.getWorkflowFile()`
  - `@cumulus/common/workflows.getWorkflowList()`
  - `@cumulus/common/workflows.getWorkflowTemplate()`
  - `@cumulus/integration-tests/sfnStep/SfnStep.parseStepMessage()` -> `@cumulus/message/StepFunctions.parseStepMessage()`
- **CUMULUS-1858** - Deprecated the following functions.
  - `@cumulus/common/string.globalReplace()`
  - `@cumulus/common/string.isNonEmptyString()`
  - `@cumulus/common/string.isValidHostname()`
  - `@cumulus/common/string.match()`
  - `@cumulus/common/string.matches()`
  - `@cumulus/common/string.replace()`
  - `@cumulus/common/string.toLower()`
  - `@cumulus/common/string.toUpper()`

### Removed

- **CUMULUS-1799**: Deprecated code removals:
  - Removed from `@cumulus/common/aws`:
    - `pullStepFunctionEvent()`
  - Removed `@cumulus/common/sfnStep`
  - Removed `@cumulus/common/StepFunctions`

## [v1.21.0] 2020-03-30

### PLEASE NOTE

- **CUMULUS-1762**: the `messageConsumer` for `sns` and `kinesis`-type rules now fetches
  the collection information from the message. You should ensure that your rule's collection
  name and version match what is in the message for these ingest messages to be processed.
  If no matching rule is found, an error will be thrown and logged in the
  `messageConsumer` Lambda function's log group.

### Added

- **CUMULUS-1629**`
  - Updates discover-granules task to respect/utilize duplicateHandling configuration such that
    - skip:               Duplicates will be filtered from the granule list
    - error:              Duplicates encountered will result in step failure
    - replace, version:   Duplicates will be ignored and handled as normal.
  - Adds a new copy of the API lambda `PrivateApiLambda()` which is configured to not require authentication. This Lambda is not connected to an API gateway
  - Adds `@cumulus/api-client` with functions for use by workflow lambdas to call the API when needed

- **CUMULUS-1732**
  - Added Python task/activity workflow and integration test (`PythonReferenceSpec`) to test `cumulus-message-adapter-python`and `cumulus-process-py` integration.
- **CUMULUS-1795**
  - Added an IAM policy on the Cumulus EC2 creation to enable SSM when the `deploy_to_ngap` flag is true

### Changed

- **CUMULUS-1762**
  - the `messageConsumer` for `sns` and `kinesis`-type rules now fetches the collection
    information from the message.

### Deprecated

- **CUMULUS-1629**
  - Deprecate `granulesApi`, `rulesApi`, `emsApi`, `executionsAPI` from `@cumulus/integration-test/api` in favor of code moved to `@cumulus/api-client`

### Removed

- **CUMULUS-1799**: Deprecated code removals
  - Removed deprecated method `@cumulus/api/models/Granule.createGranulesFromSns()`
  - Removed deprecated method `@cumulus/api/models/Granule.removeGranuleFromCmr()`
  - Removed from `@cumulus/common/aws`:
    - `apigateway()`
    - `buildS3Uri()`
    - `calculateS3ObjectChecksum()`
    - `cf()`
    - `cloudwatch()`
    - `cloudwatchevents()`
    - `cloudwatchlogs()`
    - `createAndWaitForDynamoDbTable()`
    - `createQueue()`
    - `deleteSQSMessage()`
    - `describeCfStackResources()`
    - `downloadS3File()`
    - `downloadS3Files()`
    - `DynamoDbSearchQueue` class
    - `dynamodbstreams()`
    - `ec2()`
    - `ecs()`
    - `fileExists()`
    - `findResourceArn()`
    - `fromSfnExecutionName()`
    - `getFileBucketAndKey()`
    - `getJsonS3Object()`
    - `getQueueUrl()`
    - `getObjectSize()`
    - `getS3ObjectReadStream()`
    - `getSecretString()`
    - `getStateMachineArn()`
    - `headObject()`
    - `isThrottlingException()`
    - `kinesis()`
    - `lambda()`
    - `listS3Objects()`
    - `promiseS3Upload()`
    - `publishSnsMessage()`
    - `putJsonS3Object()`
    - `receiveSQSMessages()`
    - `s3CopyObject()`
    - `s3GetObjectTagging()`
    - `s3Join()`
    - `S3ListObjectsV2Queue` class
    - `s3TagSetToQueryString()`
    - `s3PutObjectTagging()`
    - `secretsManager()`
    - `sendSQSMessage()`
    - `sfn()`
    - `sns()`
    - `sqs()`
    - `sqsQueueExists()`
    - `toSfnExecutionName()`
    - `uploadS3FileStream()`
    - `uploadS3Files()`
    - `validateS3ObjectChecksum()`
  - Removed `@cumulus/common/CloudFormationGateway` class
  - Removed `@cumulus/common/concurrency/Mutex` class
  - Removed `@cumulus/common/errors`
  - Removed `@cumulus/common/sftp`
  - Removed `@cumulus/common/string.unicodeEscape`
  - Removed `@cumulus/cmrjs/cmr-utils.getGranuleId()`
  - Removed `@cumulus/cmrjs/cmr-utils.getCmrFiles()`
  - Removed `@cumulus/cmrjs/cmr/CMR` class
  - Removed `@cumulus/cmrjs/cmr/CMRSearchConceptQueue` class
  - Removed `@cumulus/cmrjs/utils.getHost()`
  - Removed `@cumulus/cmrjs/utils.getIp()`
  - Removed `@cumulus/cmrjs/utils.hostId()`
  - Removed `@cumulus/cmrjs/utils/ummVersion()`
  - Removed `@cumulus/cmrjs/utils.updateToken()`
  - Removed `@cumulus/cmrjs/utils.validateUMMG()`
  - Removed `@cumulus/ingest/aws.getEndpoint()`
  - Removed `@cumulus/ingest/aws.getExecutionUrl()`
  - Removed `@cumulus/ingest/aws/invoke()`
  - Removed `@cumulus/ingest/aws/CloudWatch` class
  - Removed `@cumulus/ingest/aws/ECS` class
  - Removed `@cumulus/ingest/aws/Events` class
  - Removed `@cumulus/ingest/aws/SQS` class
  - Removed `@cumulus/ingest/aws/StepFunction` class
  - Removed `@cumulus/ingest/util.normalizeProviderPath()`
  - Removed `@cumulus/integration-tests/index.listCollections()`
  - Removed `@cumulus/integration-tests/index.listProviders()`
  - Removed `@cumulus/integration-tests/index.rulesList()`
  - Removed `@cumulus/integration-tests/api/api.addCollectionApi()`

## [v1.20.0] 2020-03-12

### BREAKING CHANGES

- **CUMULUS-1714**
  - Changed the format of the message sent to the granule SNS Topic. Message includes the granule record under `record` and the type of event under `event`. Messages with `deleted` events will have the record that was deleted with a `deletedAt` timestamp. Options for `event` are `Create | Update | Delete`
- **CUMULUS-1769** - `deploy_to_ngap` is now a **required** variable for the `tf-modules/cumulus` module. **For those deploying to NGAP environments, this variable should always be set to `true`.**

### Notable changes

- **CUMULUS-1739** - You can now exclude Elasticsearch from your `tf-modules/data-persistence` deployment (via `include_elasticsearch = false`) and your `tf-modules/cumulus` module will still deploy successfully.

- **CUMULUS-1769** - If you set `deploy_to_ngap = true` for the `tf-modules/archive` Terraform module, **you can only deploy your archive API gateway as `PRIVATE`**, not `EDGE`.

### Added

- Added `@cumulus/aws-client/S3.getS3ObjectReadStreamAsync()` to deal with S3 eventual consistency issues by checking for the existence an S3 object with retries before getting a readable stream for that object.
- **CUMULUS-1769**
  - Added `deploy_to_ngap` boolean variable for the `tf-modules/cumulus` and `tf-modules/archive` Terraform modules. This variable is required. **For those deploying to NGAP environments, this variable should always be set to `true`.**
- **HYRAX-70**
  - Add the hyrax-metadata-update task

### Changed

- [`AccessToken.get()`](https://github.com/nasa/cumulus/blob/master/packages/api/models/access-tokens.js) now enforces [strongly consistent reads from DynamoDB](https://docs.aws.amazon.com/amazondynamodb/latest/developerguide/HowItWorks.ReadConsistency.html)
- **CUMULUS-1739**
  - Updated `tf-modules/data-persistence` to make Elasticsearch alarm resources and outputs conditional on the `include_elasticsearch` variable
  - Updated `@cumulus/aws-client/S3.getObjectSize` to include automatic retries for any failures from `S3.headObject`
- **CUMULUS-1784**
  - Updated `@cumulus/api/lib/DistributionEvent.remoteIP()` to parse the IP address in an S3 access log from the `A-sourceip` query parameter if present, otherwise fallback to the original parsing behavior.
- **CUMULUS-1768**
  - The `stats/summary` endpoint reports the distinct collections for the number of granules reported

### Fixed

- **CUMULUS-1739** - Fixed the `tf-modules/cumulus` and `tf-modules/archive` modules to make these Elasticsearch variables truly optional:
  - `elasticsearch_domain_arn`
  - `elasticsearch_hostname`
  - `elasticsearch_security_group_id`

- **CUMULUS-1768**
  - Fixed the `stats/` endpoint so that data is correctly filtered by timestamp and `processingTime` is calculated correctly.

- **CUMULUS-1769**
  - In the `tf-modules/archive` Terraform module, the `lifecycle` block ignoring changes to the `policy` of the archive API gateway is now only enforced if `deploy_to_ngap = true`. This fixes a bug where users deploying outside of NGAP could not update their API gateway's resource policy when going from `PRIVATE` to `EDGE`, preventing their API from being accessed publicly.

- **CUMULUS-1775**
  - Fix/update api endpoint to use updated google auth endpoints such that it will work with new accounts

### Removed

- **CUMULUS-1768**
  - Removed API endpoints `stats/histogram` and `stats/average`. All advanced stats needs should be acquired from Cloud Metrics or similarly configured ELK stack.

## [v1.19.0] 2020-02-28

### BREAKING CHANGES

- **CUMULUS-1736**
  - The `@cumulus/discover-granules` task now sets the `dataType` of discovered
    granules based on the `name` of the configured collection, not the
    `dataType`.
  - The config schema of the `@cumulus/discover-granules` task now requires that
    collections contain a `version`.
  - The `@cumulus/sync-granule` task will set the `dataType` and `version` of a
    granule based on the configured collection if those fields are not already
    set on the granule. Previously it was using the `dataType` field of the
    configured collection, then falling back to the `name` field of the
    collection. This update will just use the `name` field of the collection to
    set the `dataType` field of the granule.

- **CUMULUS-1446**
  - Update the `@cumulus/integration-tests/api/executions.getExecution()`
    function to parse the response and return the execution, rather than return
    the full API response.

- **CUMULUS-1672**
  - The `cumulus` Terraform module in previous releases set a
    `Deployment = var.prefix` tag on all resources that it managed. In this
    release, a `tags` input variable has been added to the `cumulus` Terraform
    module to allow resource tagging to be customized. No default tags will be
    applied to Cumulus-managed resources. To replicate the previous behavior,
    set `tags = { Deployment: var.prefix }` as an input variable for the
    `cumulus` Terraform module.

- **CUMULUS-1684 Migration Instructions**
  - In previous releases, a provider's username and password were encrypted
    using a custom encryption library. That has now been updated to use KMS.
    This release includes a Lambda function named
    `<prefix>-ProviderSecretsMigration`, which will re-encrypt existing
    provider credentials to use KMS. After this release has been deployed, you
    will need to manually invoke that Lambda function using either the AWS CLI
    or AWS Console. It should only need to be successfully run once.
  - Future releases of Cumulus will invoke a
    `<prefix>-VerifyProviderSecretsMigration` Lambda function as part of the
    deployment, which will cause the deployment to fail if the migration
    Lambda has not been run.

- **CUMULUS-1718**
  - The `@cumulus/sf-sns-report` task for reporting mid-workflow updates has been retired.
  This task was used as the `PdrStatusReport` task in our ParsePdr example workflow.
  If you have a ParsePdr or other workflow using this task, use `@cumulus/sf-sqs-report` instead.
  Trying to deploy the old task will result in an error as the cumulus module no longer exports `sf_sns_report_task`.
  - Migration instruction: In your workflow definition, for each step using the old task change:
  `"Resource": "${module.cumulus.sf_sns_report_task.task_arn}"`
  to
  `"Resource": "${module.cumulus.sf_sqs_report_task.task_arn}"`

- **CUMULUS-1755**
  - The `thin_egress_jwt_secret_name` variable for the `tf-modules/cumulus` Terraform module is now **required**. This variable is passed on to the Thin Egress App in `tf-modules/distribution/main.tf`, which uses the keys stored in the secret to sign JWTs. See the [Thin Egress App documentation on how to create a value for this secret](https://github.com/asfadmin/thin-egress-app#setting-up-the-jwt-cookie-secrets).

### Added

- **CUMULUS-1446**
  - Add `@cumulus/common/FileUtils.readJsonFile()` function
  - Add `@cumulus/common/FileUtils.readTextFile()` function
  - Add `@cumulus/integration-tests/api/collections.createCollection()` function
  - Add `@cumulus/integration-tests/api/collections.deleteCollection()` function
  - Add `@cumulus/integration-tests/api/collections.getCollection()` function
  - Add `@cumulus/integration-tests/api/providers.getProvider()` function
  - Add `@cumulus/integration-tests/index.getExecutionOutput()` function
  - Add `@cumulus/integration-tests/index.loadCollection()` function
  - Add `@cumulus/integration-tests/index.loadProvider()` function
  - Add `@cumulus/integration-tests/index.readJsonFilesFromDir()` function

- **CUMULUS-1672**
  - Add a `tags` input variable to the `archive` Terraform module
  - Add a `tags` input variable to the `cumulus` Terraform module
  - Add a `tags` input variable to the `cumulus_ecs_service` Terraform module
  - Add a `tags` input variable to the `data-persistence` Terraform module
  - Add a `tags` input variable to the `distribution` Terraform module
  - Add a `tags` input variable to the `ingest` Terraform module
  - Add a `tags` input variable to the `s3-replicator` Terraform module

- **CUMULUS-1707**
  - Enable logrotate on ECS cluster

- **CUMULUS-1684**
  - Add a `@cumulus/aws-client/KMS` library of KMS-related functions
  - Add `@cumulus/aws-client/S3.getTextObject()`
  - Add `@cumulus/sftp-client` package
  - Create `ProviderSecretsMigration` Lambda function
  - Create `VerifyProviderSecretsMigration` Lambda function

- **CUMULUS-1548**
  - Add ability to put default Cumulus logs in Metrics' ELK stack
  - Add ability to add custom logs to Metrics' ELK Stack

- **CUMULUS-1702**
  - When logs are sent to Metrics' ELK stack, the logs endpoints will return results from there

- **CUMULUS-1459**
  - Async Operations are indexed in Elasticsearch
  - To index any existing async operations you'll need to perform an index from
    database function.

- **CUMULUS-1717**
  - Add `@cumulus/aws-client/deleteAndWaitForDynamoDbTableNotExists`, which
    deletes a DynamoDB table and waits to ensure the table no longer exists
  - Added `publishGranules` Lambda to handle publishing granule messages to SNS when granule records are written to DynamoDB
  - Added `@cumulus/api/models/Granule.storeGranulesFromCumulusMessage` to store granules from a Cumulus message to DynamoDB

- **CUMULUS-1718**
  - Added `@cumulus/sf-sqs-report` task to allow mid-workflow reporting updates.
  - Added `stepfunction_event_reporter_queue_url` and `sf_sqs_report_task` outputs to the `cumulus` module.
  - Added `publishPdrs` Lambda to handle publishing PDR messages to SNS when PDR records are written to DynamoDB.
  - Added `@cumulus/api/models/Pdr.storePdrFromCumulusMessage` to store PDRs from a Cumulus message to DynamoDB.
  - Added `@cumulus/aws-client/parseSQSMessageBody` to parse an SQS message body string into an object.

- **Ability to set custom backend API url in the archive module**
  - Add `api_url` definition in `tf-modules/cumulus/archive.tf`
  - Add `archive_api_url` variable in `tf-modules/cumulus/variables.tf`

- **CUMULUS-1741**
  - Added an optional `elasticsearch_security_group_ids` variable to the
    `data-persistence` Terraform module to allow additional security groups to
    be assigned to the Elasticsearch Domain.

- **CUMULUS-1752**
  - Added `@cumulus/integration-tests/api/distribution.invokeTEADistributionLambda` to simulate a request to the [Thin Egress App](https://github.com/asfadmin/thin-egress-app) by invoking the Lambda and getting a response payload.
  - Added `@cumulus/integration-tests/api/distribution.getTEARequestHeaders` to generate necessary request headers for a request to the Thin Egress App
  - Added `@cumulus/integration-tests/api/distribution.getTEADistributionApiFileStream` to get a response stream for a file served by Thin Egress App
  - Added `@cumulus/integration-tests/api/distribution.getTEADistributionApiRedirect` to get a redirect response from the Thin Egress App

- **CUMULUS-1755**
  - Added `@cumulus/aws-client/CloudFormation.describeCfStack()` to describe a Cloudformation stack
  - Added `@cumulus/aws-client/CloudFormation.getCfStackParameterValues()` to get multiple parameter values for a Cloudformation stack

### Changed

- **CUMULUS-1725**
  - Moved the logic that updates the granule files cache Dynamo table into its
    own Lambda function called `granuleFilesCacheUpdater`.

- **CUMULUS-1736**
  - The `collections` model in the API package now determines the name of a
    collection based on the `name` property, rather than using `dataType` and
    then falling back to `name`.
  - The `@cumulus/integration-tests.loadCollection()` function no longer appends
    the postfix to the end of the collection's `dataType`.
  - The `@cumulus/integration-tests.addCollections()` function no longer appends
    the postfix to the end of the collection's `dataType`.

- **CUMULUS-1672**
  - Add a `retryOptions` parameter to the `@cumulus/aws-client/S3.headObject`
     function, which will retry if the object being queried does not exist.

- **CUMULUS-1446**
  - Mark the `@cumulus/integration-tests/api.addCollectionApi()` function as
    deprecated
  - Mark the `@cumulus/integration-tests/index.listCollections()` function as
    deprecated
  - Mark the `@cumulus/integration-tests/index.listProviders()` function as
    deprecated
  - Mark the `@cumulus/integration-tests/index.rulesList()` function as
    deprecated

- **CUMULUS-1672**
  - Previously, the `cumulus` module defaulted to setting a
    `Deployment = var.prefix` tag on all resources that it managed. In this
    release, the `cumulus` module will now accept a `tags` input variable that
    defines the tags to be assigned to all resources that it manages.
  - Previously, the `data-persistence` module defaulted to setting a
    `Deployment = var.prefix` tag on all resources that it managed. In this
    release, the `data-persistence` module will now accept a `tags` input
    variable that defines the tags to be assigned to all resources that it
    manages.
  - Previously, the `distribution` module defaulted to setting a
    `Deployment = var.prefix` tag on all resources that it managed. In this
    release, the `distribution` module will now accept a `tags` input variable
    that defines the tags to be assigned to all resources that it manages.
  - Previously, the `ingest` module defaulted to setting a
    `Deployment = var.prefix` tag on all resources that it managed. In this
    release, the `ingest` module will now accept a `tags` input variable that
    defines the tags to be assigned to all resources that it manages.
  - Previously, the `s3-replicator` module defaulted to setting a
    `Deployment = var.prefix` tag on all resources that it managed. In this
    release, the `s3-replicator` module will now accept a `tags` input variable
    that defines the tags to be assigned to all resources that it manages.

- **CUMULUS-1684**
  - Update the API package to encrypt provider credentials using KMS instead of
    using RSA keys stored in S3

- **CUMULUS-1717**
  - Changed name of `cwSfExecutionEventToDb` Lambda to `cwSfEventToDbRecords`
  - Updated `cwSfEventToDbRecords` to write granule records to DynamoDB from the incoming Cumulus message

- **CUMULUS-1718**
  - Renamed `cwSfEventToDbRecords` to `sfEventSqsToDbRecords` due to architecture change to being a consumer of an SQS queue of Step Function Cloudwatch events.
  - Updated `sfEventSqsToDbRecords` to write PDR records to DynamoDB from the incoming Cumulus message
  - Moved `data-cookbooks/sns.md` to `data-cookbooks/ingest-notifications.md` and updated it to reflect recent changes.

- **CUMULUS-1748**
  - (S)FTP discovery tasks now use the provider-path as-is instead of forcing it to a relative path.
  - Improved error handling to catch permission denied FTP errors better and log them properly. Workflows will still fail encountering this error and we intend to consider that approach in a future ticket.

- **CUMULUS-1752**
  - Moved class for parsing distribution events to its own file: `@cumulus/api/lib/DistributionEvent.js`
    - Updated `DistributionEvent` to properly parse S3 access logs generated by requests from the [Thin Egress App](https://github.com/asfadmin/thin-egress-app)

- **CUMULUS-1753** - Changes to `@cumulus/ingest/HttpProviderClient.js`:
  - Removed regex filter in `HttpProviderClient.list()` that was used to return only files with an extension between 1 and 4 characters long. `HttpProviderClient.list()` will now return all files linked from the HTTP provider host.

- **CUMULUS-1755**
  - Updated the Thin Egress App module used in `tf-modules/distribution/main.tf` to build 61. [See the release notes](https://github.com/asfadmin/thin-egress-app/releases/tag/tea-build.61).

- **CUMULUS-1757**
  - Update @cumulus/cmr-client CMRSearchConceptQueue to take optional cmrEnvironment parameter

### Deprecated

- **CUMULUS-1684**
  - Deprecate `@cumulus/common/key-pair-provider/S3KeyPairProvider`
  - Deprecate `@cumulus/common/key-pair-provider/S3KeyPairProvider.encrypt()`
  - Deprecate `@cumulus/common/key-pair-provider/S3KeyPairProvider.decrypt()`
  - Deprecate `@cumulus/common/kms/KMS`
  - Deprecate `@cumulus/common/kms/KMS.encrypt()`
  - Deprecate `@cumulus/common/kms/KMS.decrypt()`
  - Deprecate `@cumulus/common/sftp.Sftp`

- **CUMULUS-1717**
  - Deprecate `@cumulus/api/models/Granule.createGranulesFromSns`

- **CUMULUS-1718**
  - Deprecate `@cumulus/sf-sns-report`.
    - This task has been updated to always throw an error directing the user to use `@cumulus/sf-sqs-report` instead. This was done because there is no longer an SNS topic to which to publish, and no consumers to listen to it.

- **CUMULUS-1748**
  - Deprecate `@cumulus/ingest/util.normalizeProviderPath`

- **CUMULUS-1752**
  - Deprecate `@cumulus/integration-tests/api/distribution.getDistributionApiFileStream`
  - Deprecate `@cumulus/integration-tests/api/distribution.getDistributionApiRedirect`
  - Deprecate `@cumulus/integration-tests/api/distribution.invokeApiDistributionLambda`

### Removed

- **CUMULUS-1684**
  - Remove the deployment script that creates encryption keys and stores them to
    S3

- **CUMULUS-1768**
  - Removed API endpoints `stats/histogram` and `stats/average`. All advanced stats needs should be acquired from Cloud Metrics or similarly configured ELK stack.

### Fixed

- **Fix default values for urs_url in variables.tf files**
  - Remove trailing `/` from default `urs_url` values.

- **CUMULUS-1610** - Add the Elasticsearch security group to the EC2 security groups

- **CUMULUS-1740** - `cumulus_meta.workflow_start_time` is now set in Cumulus
  messages

- **CUMULUS-1753** - Fixed `@cumulus/ingest/HttpProviderClient.js` to properly handle HTTP providers with:
  - Multiple link tags (e.g. `<a>`) per line of source code
  - Link tags in uppercase or lowercase (e.g. `<A>`)
  - Links with filepaths in the link target (e.g. `<a href="/path/to/file.txt">`). These files will be returned from HTTP file discovery **as the file name only** (e.g. `file.txt`).

- **CUMULUS-1768**
  - Fix an issue in the stats endpoints in `@cumulus/api` to send back stats for the correct type

## [v1.18.0] 2020-02-03

### BREAKING CHANGES

- **CUMULUS-1686**

  - `ecs_cluster_instance_image_id` is now a _required_ variable of the `cumulus` module, instead of optional.

- **CUMULUS-1698**

  - Change variable `saml_launchpad_metadata_path` to `saml_launchpad_metadata_url` in the `tf-modules/cumulus` Terraform module.

- **CUMULUS-1703**
  - Remove the unused `forceDownload` option from the `sync-granule` tasks's config
  - Remove the `@cumulus/ingest/granule.Discover` class
  - Remove the `@cumulus/ingest/granule.Granule` class
  - Remove the `@cumulus/ingest/pdr.Discover` class
  - Remove the `@cumulus/ingest/pdr.Granule` class
  - Remove the `@cumulus/ingest/parse-pdr.parsePdr` function

### Added

- **CUMULUS-1040**

  - Added `@cumulus/aws-client` package to provide utilities for working with AWS services and the Node.js AWS SDK
  - Added `@cumulus/errors` package which exports error classes for use in Cumulus workflow code
  - Added `@cumulus/integration-tests/sfnStep` to provide utilities for parsing step function execution histories

- **CUMULUS-1102**

  - Adds functionality to the @cumulus/api package for better local testing.
    - Adds data seeding for @cumulus/api's localAPI.
      - seed functions allow adding collections, executions, granules, pdrs, providers, and rules to a Localstack Elasticsearch and DynamoDB via `addCollections`, `addExecutions`, `addGranules`, `addPdrs`, `addProviders`, and `addRules`.
    - Adds `eraseDataStack` function to local API server code allowing resetting of local datastack for testing (ES and DynamoDB).
    - Adds optional parameters to the @cumulus/api bin serve to allow for launching the api without destroying the current data.

- **CUMULUS-1697**

  - Added the `@cumulus/tf-inventory` package that provides command line utilities for managing Terraform resources in your AWS account

- **CUMULUS-1703**

  - Add `@cumulus/aws-client/S3.createBucket` function
  - Add `@cumulus/aws-client/S3.putFile` function
  - Add `@cumulus/common/string.isNonEmptyString` function
  - Add `@cumulus/ingest/FtpProviderClient` class
  - Add `@cumulus/ingest/HttpProviderClient` class
  - Add `@cumulus/ingest/S3ProviderClient` class
  - Add `@cumulus/ingest/SftpProviderClient` class
  - Add `@cumulus/ingest/providerClientUtils.buildProviderClient` function
  - Add `@cumulus/ingest/providerClientUtils.fetchTextFile` function

- **CUMULUS-1731**

  - Add new optional input variables to the Cumulus Terraform module to support TEA upgrade:
    - `thin_egress_cookie_domain` - Valid domain for Thin Egress App cookie
    - `thin_egress_domain_cert_arn` - Certificate Manager SSL Cert ARN for Thin
      Egress App if deployed outside NGAP/CloudFront
    - `thin_egress_download_role_in_region_arn` - ARN for reading of Thin Egress
      App data buckets for in-region requests
    - `thin_egress_jwt_algo` - Algorithm with which to encode the Thin Egress
      App JWT cookie
    - `thin_egress_jwt_secret_name` - Name of AWS secret where keys for the Thin
      Egress App JWT encode/decode are stored
    - `thin_egress_lambda_code_dependency_archive_key` - Thin Egress App - S3
      Key of packaged python modules for lambda dependency layer

- **CUMULUS-1733**
  - Add `discovery-filtering` operator doc to document previously undocumented functionality.

- **CUMULUS-1737**
  - Added the `cumulus-test-cleanup` module to run a nightly cleanup on resources left over from the integration tests run from the `example/spec` directory.

### Changed

- **CUMULUS-1102**

  - Updates `@cumulus/api/auth/testAuth` to use JWT instead of random tokens.
  - Updates the default AMI for the ecs_cluster_instance_image_id.

- **CUMULUS-1622**

  - Mutex class has been deprecated in `@cumulus/common/concurrency` and will be removed in a future release.

- **CUMULUS-1686**

  - Changed `ecs_cluster_instance_image_id` to be a required variable of the `cumulus` module and removed the default value.
    The default was not available across accounts and regions, nor outside of NGAP and therefore not particularly useful.

- **CUMULUS-1688**

  - Updated `@cumulus/aws.receiveSQSMessages` not to replace `message.Body` with a parsed object. This behavior was undocumented and confusing as received messages appeared to contradict AWS docs that state `message.Body` is always a string.
  - Replaced `sf_watcher` CloudWatch rule from `cloudwatch-events.tf` with an EventSourceMapping on `sqs2sf` mapped to the `start_sf` SQS queue (in `event-sources.tf`).
  - Updated `sqs2sf` with an EventSourceMapping handler and unit test.

- **CUMULUS-1698**

  - Change variable `saml_launchpad_metadata_path` to `saml_launchpad_metadata_url` in the `tf-modules/cumulus` Terraform module.
  - Updated `@cumulus/api/launchpadSaml` to download launchpad IDP metadata from configured location when the metadata in s3 is not valid, and to work with updated IDP metadata and SAML response.

- **CUMULUS-1731**
  - Upgrade the version of the Thin Egress App deployed by Cumulus to v48
    - Note: New variables available, see the 'Added' section of this changelog.

### Fixed

- **CUMULUS-1664**

  - Updated `dbIndexer` Lambda to remove hardcoded references to DynamoDB table names.

- **CUMULUS-1733**
  - Fixed granule discovery recursion algorithm used in S/FTP protocols.

### Removed

- **CUMULUS-1481**
  - removed `process` config and output from PostToCmr as it was not required by the task nor downstream steps, and should still be in the output message's `meta` regardless.

### Deprecated

- **CUMULUS-1040**
  - Deprecated the following code. For cases where the code was moved into another package, the new code location is noted:
    - `@cumulus/common/CloudFormationGateway` -> `@cumulus/aws-client/CloudFormationGateway`
    - `@cumulus/common/DynamoDb` -> `@cumulus/aws-client/DynamoDb`
    - `@cumulus/common/errors` -> `@cumulus/errors`
    - `@cumulus/common/StepFunctions` -> `@cumulus/aws-client/StepFunctions`
    - All of the exported functions in `@cumulus/commmon/aws` (moved into `@cumulus/aws-client`), except:
      - `@cumulus/common/aws/isThrottlingException` -> `@cumulus/errors/isThrottlingException`
      - `@cumulus/common/aws/improveStackTrace` (not deprecated)
      - `@cumulus/common/aws/retryOnThrottlingException` (not deprecated)
    - `@cumulus/common/sfnStep/SfnStep.parseStepMessage` -> `@cumulus/integration-tests/sfnStep/SfnStep.parseStepMessage`
    - `@cumulus/common/sfnStep/ActivityStep` -> `@cumulus/integration-tests/sfnStep/ActivityStep`
    - `@cumulus/common/sfnStep/LambdaStep` -> `@cumulus/integration-tests/sfnStep/LambdaStep`
    - `@cumulus/common/string/unicodeEscape` -> `@cumulus/aws-client/StepFunctions.unicodeEscape`
    - `@cumulus/common/util/setErrorStack` -> `@cumulus/aws-client/util/setErrorStack`
    - `@cumulus/ingest/aws/invoke` -> `@cumulus/aws-client/Lambda/invoke`
    - `@cumulus/ingest/aws/CloudWatch.bucketSize`
    - `@cumulus/ingest/aws/CloudWatch.cw`
    - `@cumulus/ingest/aws/ECS.ecs`
    - `@cumulus/ingest/aws/ECS`
    - `@cumulus/ingest/aws/Events.putEvent` -> `@cumulus/aws-client/CloudwatchEvents.putEvent`
    - `@cumulus/ingest/aws/Events.deleteEvent` -> `@cumulus/aws-client/CloudwatchEvents.deleteEvent`
    - `@cumulus/ingest/aws/Events.deleteTarget` -> `@cumulus/aws-client/CloudwatchEvents.deleteTarget`
    - `@cumulus/ingest/aws/Events.putTarget` -> `@cumulus/aws-client/CloudwatchEvents.putTarget`
    - `@cumulus/ingest/aws/SQS.attributes` -> `@cumulus/aws-client/SQS.getQueueAttributes`
    - `@cumulus/ingest/aws/SQS.deleteMessage` -> `@cumulus/aws-client/SQS.deleteSQSMessage`
    - `@cumulus/ingest/aws/SQS.deleteQueue` -> `@cumulus/aws-client/SQS.deleteQueue`
    - `@cumulus/ingest/aws/SQS.getUrl` -> `@cumulus/aws-client/SQS.getQueueUrlByName`
    - `@cumulus/ingest/aws/SQS.receiveMessage` -> `@cumulus/aws-client/SQS.receiveSQSMessages`
    - `@cumulus/ingest/aws/SQS.sendMessage` -> `@cumulus/aws-client/SQS.sendSQSMessage`
    - `@cumulus/ingest/aws/StepFunction.getExecutionStatus` -> `@cumulus/aws-client/StepFunction.getExecutionStatus`
    - `@cumulus/ingest/aws/StepFunction.getExecutionUrl` -> `@cumulus/aws-client/StepFunction.getExecutionUrl`

## [v1.17.0] - 2019-12-31

### BREAKING CHANGES

- **CUMULUS-1498**
  - The `@cumulus/cmrjs.publish2CMR` function expects that the value of its
    `creds.password` parameter is a plaintext password.
  - Rather than using an encrypted password from the `cmr_password` environment
    variable, the `@cumulus/cmrjs.updateCMRMetadata` function now looks for an
    environment variable called `cmr_password_secret_name` and fetches the CMR
    password from that secret in AWS Secrets Manager.
  - The `@cumulus/post-to-cmr` task now expects a
    `config.cmr.passwordSecretName` value, rather than `config.cmr.password`.
    The CMR password will be fetched from that secret in AWS Secrets Manager.

### Added

- **CUMULUS-630**

  - Added support for replaying Kinesis records on a stream into the Cumulus Kinesis workflow triggering mechanism: either all the records, or some time slice delimited by start and end timestamps.
  - Added `/replays` endpoint to the operator API for triggering replays.
  - Added `Replay Kinesis Messages` documentation to Operator Docs.
  - Added `manualConsumer` lambda function to consume a Kinesis stream. Used by the replay AsyncOperation.

- **CUMULUS-1687**
  - Added new API endpoint for listing async operations at `/asyncOperations`
  - All asyncOperations now include the fields `description` and `operationType`. `operationType` can be one of the following. [`Bulk Delete`, `Bulk Granules`, `ES Index`, `Kinesis Replay`]

### Changed

- **CUMULUS-1626**

  - Updates Cumulus to use node10/CMA 1.1.2 for all of its internal lambdas in prep for AWS node 8 EOL

- **CUMULUS-1498**
  - Remove the DynamoDB Users table. The list of OAuth users who are allowed to
    use the API is now stored in S3.
  - The CMR password and Launchpad passphrase are now stored in Secrets Manager

## [v1.16.1] - 2019-12-6

**Please note**:

- The `region` argument to the `cumulus` Terraform module has been removed. You may see a warning or error if you have that variable populated.
- Your workflow tasks should use the following versions of the CMA libraries to utilize new granule, parentArn, asyncOperationId, and stackName fields on the logs:
  - `cumulus-message-adapter-js` version 1.0.10+
  - `cumulus-message-adapter-python` version 1.1.1+
  - `cumulus-message-adapter-java` version 1.2.11+
- The `data-persistence` module no longer manages the creation of an Elasticsearch service-linked role for deploying Elasticsearch to a VPC. Follow the [deployment instructions on preparing your VPC](https://nasa.github.io/cumulus/docs/deployment/deployment-readme#vpc-subnets-and-security-group) for guidance on how to create the Elasticsearch service-linked role manually.
- There is now a `distribution_api_gateway_stage` variable for the `tf-modules/cumulus` Terraform module that will be used as the API gateway stage name used for the distribution API (Thin Egress App)
- Default value for the `urs_url` variable is now `https://uat.urs.earthdata.nasa.gov/` in the `tf-modules/cumulus` and `tf-modules/archive` Terraform modules. So deploying the `cumulus` module without a `urs_url` variable set will integrate your Cumulus deployment with the UAT URS environment.

### Added

- **CUMULUS-1563**

  - Added `custom_domain_name` variable to `tf-modules/data-persistence` module

- **CUMULUS-1654**
  - Added new helpers to `@cumulus/common/execution-history`:
    - `getStepExitedEvent()` returns the `TaskStateExited` event in a workflow execution history after the given step completion/failure event
    - `getTaskExitedEventOutput()` returns the output message for a `TaskStateExited` event in a workflow execution history

### Changed

- **CUMULUS-1578**

  - Updates SAML launchpad configuration to authorize via configured userGroup.
    [See the NASA specific documentation (protected)](https://wiki.earthdata.nasa.gov/display/CUMULUS/Cumulus+SAML+Launchpad+Integration)

- **CUMULUS-1579**

  - Elasticsearch list queries use `match` instead of `term`. `term` had been analyzing the terms and not supporting `-` in the field values.

- **CUMULUS-1619**

  - Adds 4 new keys to `@cumulus/logger` to display granules, parentArn, asyncOperationId, and stackName.
  - Depends on `cumulus-message-adapter-js` version 1.0.10+. Cumulus tasks updated to use this version.

- **CUMULUS-1654**

  - Changed `@cumulus/common/SfnStep.parseStepMessage()` to a static class method

- **CUMULUS-1641**
  - Added `meta.retries` and `meta.visibilityTimeout` properties to sqs-type rule. To create sqs-type rule, you're required to configure a dead-letter queue on your queue.
  - Added `sqsMessageRemover` lambda which removes the message from SQS queue upon successful workflow execution.
  - Updated `sqsMessageConsumer` lambda to not delete message from SQS queue, and to retry the SQS message for configured number of times.

### Removed

- Removed `create_service_linked_role` variable from `tf-modules/data-persistence` module.

- **CUMULUS-1321**
  - The `region` argument to the `cumulus` Terraform module has been removed

### Fixed

- **CUMULUS-1668** - Fixed a race condition where executions may not have been
  added to the database correctly
- **CUMULUS-1654** - Fixed issue with `publishReports` Lambda not including workflow execution error information for failed workflows with a single step
- Fixed `tf-modules/cumulus` module so that the `urs_url` variable is passed on to its invocation of the `tf-modules/archive` module

## [v1.16.0] - 2019-11-15

### Added

- **CUMULUS-1321**

  - A `deploy_distribution_s3_credentials_endpoint` variable has been added to
    the `cumulus` Terraform module. If true, the NGAP-backed S3 credentials
    endpoint will be added to the Thin Egress App's API. Default: true

- **CUMULUS-1544**

  - Updated the `/granules/bulk` endpoint to correctly query Elasticsearch when
    granule ids are not provided.

- **CUMULUS-1580**
  - Added `/granules/bulk` endpoint to `@cumulus/api` to perform bulk actions on granules given either a list of granule ids or an Elasticsearch query and the workflow to perform.

### Changed

- **CUMULUS-1561**

  - Fix the way that we are handling Terraform provider version requirements
  - Pass provider configs into child modules using the method that the
    [Terraform documentation](https://www.terraform.io/docs/configuration/modules.html#providers-within-modules)
    suggests
  - Remove the `region` input variable from the `s3_access_test` Terraform module
  - Remove the `aws_profile` and `aws_region` input variables from the
    `s3-replicator` Terraform module

- **CUMULUS-1639**
  - Because of
    [S3's Data Consistency Model](https://docs.aws.amazon.com/AmazonS3/latest/dev/Introduction.html#BasicsObjects),
    there may be situations where a GET operation for an object can temporarily
    return a `NoSuchKey` response even if that object _has_ been created. The
    `@cumulus/common/aws.getS3Object()` function has been updated to support
    retries if a `NoSuchKey` response is returned by S3. This behavior can be
    enabled by passing a `retryOptions` object to that function. Supported
    values for that object can be found here:
    <https://github.com/tim-kos/node-retry#retryoperationoptions>

### Removed

- **CUMULUS-1559**
  - `logToSharedDestination` has been migrated to the Terraform deployment as `log_api_gateway_to_cloudwatch` and will ONLY apply to egress lambdas.
    Due to the differences in the Terraform deployment model, we cannot support a global log subscription toggle for a configurable subset of lambdas.
    However, setting up your own log forwarding for a Lambda with Terraform is fairly simple, as you will only need to add SubscriptionFilters to your Terraform configuration, one per log group.
    See [the Terraform documentation](https://www.terraform.io/docs/providers/aws/r/cloudwatch_log_subscription_filter.html) for details on how to do this.
    An empty FilterPattern ("") will capture all logs in a group.

## [v1.15.0] - 2019-11-04

### BREAKING CHANGES

- **CUMULUS-1644** - When a workflow execution begins or ends, the workflow
  payload is parsed and any new or updated PDRs or granules referenced in that
  workflow are stored to the Cumulus archive. The defined interface says that a
  PDR in `payload.pdr` will be added to the archive, and any granules in
  `payload.granules` will also be added to the archive. In previous releases,
  PDRs found in `meta.pdr` and granules found in `meta.input_granules` were also
  added to the archive. This caused unexpected behavior and has been removed.
  Only PDRs from `payload.pdr` and granules from `payload.granules` will now be
  added to the Cumulus archive.

- **CUMULUS-1449** - Cumulus now uses a universal workflow template when
  starting a workflow that contains general information specific to the
  deployment, but not specific to the workflow. Workflow task configs must be
  defined using AWS step function parameters. As part of this change,
  `CumulusConfig` has been retired and task configs must now be defined under
  the `cma.task_config` key in the Parameters section of a step function
  definition.

  **Migration instructions**:

  NOTE: These instructions require the use of Cumulus Message Adapter v1.1.x+.
  Please ensure you are using a compatible version before attempting to migrate
  workflow configurations. When defining workflow steps, remove any
  `CumulusConfig` section, as shown below:

  ```yaml
  ParsePdr:
    CumulusConfig:
      provider: "{$.meta.provider}"
      bucket: "{$.meta.buckets.internal.name}"
      stack: "{$.meta.stack}"
  ```

  Instead, use AWS Parameters to pass `task_config` for the task directly into
  the Cumulus Message Adapter:

  ```yaml
  ParsePdr:
    Parameters:
      cma:
        event.$: "$"
        task_config:
          provider: "{$.meta.provider}"
          bucket: "{$.meta.buckets.internal.name}"
          stack: "{$.meta.stack}"
  ```

  In this example, the `cma` key is used to pass parameters to the message
  adapter. Using `task_config` in combination with `event.$: '$'` allows the
  message adapter to process `task_config` as the `config` passed to the Cumulus
  task. See `example/workflows/sips.yml` in the core repository for further
  examples of how to set the Parameters.

  Additionally, workflow configurations for the `QueueGranules` and `QueuePdrs`
  tasks need to be updated:

  - `queue-pdrs` config changes:
    - `parsePdrMessageTemplateUri` replaced with `parsePdrWorkflow`, which is
      the workflow name (i.e. top-level name in `config.yml`, e.g. 'ParsePdr').
    - `internalBucket` and `stackName` configs now required to look up
      configuration from the deployment. Brings the task config in line with
      that of `queue-granules`.
  - `queue-granules` config change: `ingestGranuleMessageTemplateUri` replaced
    with `ingestGranuleWorkflow`, which is the workflow name (e.g.
    'IngestGranule').

- **CUMULUS-1396** - **Workflow steps at the beginning and end of a workflow
  using the `SfSnsReport` Lambda have now been deprecated (e.g. `StartStatus`,
  `StopStatus`) and should be removed from your workflow definitions**. These
  steps were used for publishing ingest notifications and have been replaced by
  an implementation using Cloudwatch events for Step Functions to trigger a
  Lambda that publishes ingest notifications. For further detail on how ingest
  notifications are published, see the notes below on **CUMULUS-1394**. For
  examples of how to update your workflow definitions, see our
  [example workflow definitions](https://github.com/nasa/cumulus/blob/master/example/workflows/).

- **CUMULUS-1470**
  - Remove Cumulus-defined ECS service autoscaling, allowing integrators to
    better customize autoscaling to meet their needs. In order to use
    autoscaling with ECS services, appropriate
    `AWS::ApplicationAutoScaling::ScalableTarget`,
    `AWS::ApplicationAutoScaling::ScalingPolicy`, and `AWS::CloudWatch::Alarm`
    resources should be defined in a kes overrides file. See
    [this example](https://github.com/nasa/cumulus/blob/release-1.15.x/example/overrides/app/cloudformation.template.yml)
    for an example.
  - The following config parameters are no longer used:
    - ecs.services.\<NAME\>.minTasks
    - ecs.services.\<NAME\>.maxTasks
    - ecs.services.\<NAME\>.scaleInActivityScheduleTime
    - ecs.services.\<NAME\>.scaleInAdjustmentPercent
    - ecs.services.\<NAME\>.scaleOutActivityScheduleTime
    - ecs.services.\<NAME\>.scaleOutAdjustmentPercent
    - ecs.services.\<NAME\>.activityName

### Added

- **CUMULUS-1100**

  - Added 30-day retention properties to all log groups that were missing those policies.

- **CUMULUS-1396**

  - Added `@cumulus/common/sfnStep`:
    - `LambdaStep` - A class for retrieving and parsing input and output to Lambda steps in AWS Step Functions
    - `ActivityStep` - A class for retrieving and parsing input and output to ECS activity steps in AWS Step Functions

- **CUMULUS-1574**

  - Added `GET /token` endpoint for SAML authorization when cumulus is protected by Launchpad.
    This lets a user retrieve a token by hand that can be presented to the API.

- **CUMULUS-1625**

  - Added `sf_start_rate` variable to the `ingest` Terraform module, equivalent to `sqs_consumer_rate` in the old model, but will not be automatically applied to custom queues as that was.

- **CUMULUS-1513**
  - Added `sqs`-type rule support in the Cumulus API `@cumulus/api`
  - Added `sqsMessageConsumer` lambda which processes messages from the SQS queues configured in the `sqs` rules.

### Changed

- **CUMULUS-1639**

  - Because of
    [S3's Data Consistency Model](https://docs.aws.amazon.com/AmazonS3/latest/dev/Introduction.html#BasicsObjects),
    there may be situations where a GET operation for an object can temporarily
    return a `NoSuchKey` response even if that object _has_ been created. The
    `@cumulus/common/aws.getS3Object()` function will now retry up to 10 times
    if a `NoSuchKey` response is returned by S3. This can behavior can be
    overridden by passing `{ retries: 0 }` as the `retryOptions` argument.

- **CUMULUS-1449**

  - `queue-pdrs` & `queue-granules` config changes. Details in breaking changes section.
  - Cumulus now uses a universal workflow template when starting workflow that contains general information specific to the deployment, but not specific to the workflow.
  - Changed the way workflow configs are defined, from `CumulusConfig` to a `task_config` AWS Parameter.

- **CUMULUS-1452**

  - Changed the default ECS docker storage drive to `devicemapper`

- **CUMULUS-1453**
  - Removed config schema for `@cumulus/sf-sns-report` task
  - Updated `@cumulus/sf-sns-report` to always assume that it is running as an intermediate step in a workflow, not as the first or last step

### Removed

- **CUMULUS-1449**
  - Retired `CumulusConfig` as part of step function definitions, as this is an artifact of the way Kes parses workflow definitions that was not possible to migrate to Terraform. Use AWS Parameters and the `task_config` key instead. See change note above.
  - Removed individual workflow templates.

### Fixed

- **CUMULUS-1620** - Fixed bug where `message_adapter_version` does not correctly inject the CMA

- **CUMULUS-1396** - Updated `@cumulus/common/StepFunctions.getExecutionHistory()` to recursively fetch execution history when `nextToken` is returned in response

- **CUMULUS-1571** - Updated `@cumulus/common/DynamoDb.get()` to throw any errors encountered when trying to get a record and the record does exist

- **CUMULUS-1452**
  - Updated the EC2 initialization scripts to use full volume size for docker storage
  - Changed the default ECS docker storage drive to `devicemapper`

## [v1.14.5] - 2019-12-30 - [BACKPORT]

### Updated

- **CUMULUS-1626**
  - Updates Cumulus to use node10/CMA 1.1.2 for all of its internal lambdas in prep for AWS node 8 EOL

## [v1.14.4] - 2019-10-28

### Fixed

- **CUMULUS-1632** - Pinned `aws-elasticsearch-connector` package in `@cumulus/api` to version `8.1.3`, since `8.2.0` includes breaking changes

## [v1.14.3] - 2019-10-18

### Fixed

- **CUMULUS-1620** - Fixed bug where `message_adapter_version` does not correctly inject the CMA

- **CUMULUS-1572** - A granule is now included in discovery results even when
  none of its files has a matching file type in the associated collection
  configuration. Previously, if all files for a granule were unmatched by a file
  type configuration, the granule was excluded from the discovery results.
  Further, added support for a `boolean` property
  `ignoreFilesConfigForDiscovery`, which controls how a granule's files are
  filtered at discovery time.

## [v1.14.2] - 2019-10-08

### BREAKING CHANGES

Your Cumulus Message Adapter version should be pinned to `v1.0.13` or lower in your `app/config.yml` using `message_adapter_version: v1.0.13` OR you should use the workflow migration steps below to work with CMA v1.1.1+.

- **CUMULUS-1394** - The implementation of the `SfSnsReport` Lambda requires additional environment variables for integration with the new ingest notification SNS topics. Therefore, **you must update the definition of `SfSnsReport` in your `lambdas.yml` like so**:

```yaml
SfSnsReport:
  handler: index.handler
  timeout: 300
  source: node_modules/@cumulus/sf-sns-report/dist
  tables:
    - ExecutionsTable
  envs:
    execution_sns_topic_arn:
      function: Ref
      value: reportExecutionsSns
    granule_sns_topic_arn:
      function: Ref
      value: reportGranulesSns
    pdr_sns_topic_arn:
      function: Ref
      value: reportPdrsSns
```

- **CUMULUS-1447** -
  The newest release of the Cumulus Message Adapter (v1.1.1) requires that parameterized configuration be used for remote message functionality. Once released, Kes will automatically bring in CMA v1.1.1 without additional configuration.

  **Migration instructions**
  Oversized messages are no longer written to S3 automatically. In order to utilize remote messaging functionality, configure a `ReplaceConfig` AWS Step Function parameter on your CMA task:

  ```yaml
  ParsePdr:
    Parameters:
      cma:
        event.$: "$"
        ReplaceConfig:
          FullMessage: true
  ```

  Accepted fields in `ReplaceConfig` include `MaxSize`, `FullMessage`, `Path` and `TargetPath`.
  See https://github.com/nasa/cumulus-message-adapter/blob/master/CONTRACT.md#remote-message-configuration for full details.

  As this change is backward compatible in Cumulus Core, users wishing to utilize the previous version of the CMA may opt to transition to using a CMA lambda layer, or set `message_adapter_version` in their configuration to a version prior to v1.1.0.

### PLEASE NOTE

- **CUMULUS-1394** - Ingest notifications are now provided via 3 separate SNS topics for executions, granules, and PDRs, instead of a single `sftracker` SNS topic. Whereas the `sftracker` SNS topic received a full Cumulus execution message, the new topics all receive generated records for the given object. The new topics are only published to if the given object exists for the current execution. For a given execution/granule/PDR, **two messages will be received by each topic**: one message indicating that ingest is running and another message indicating that ingest has completed or failed. The new SNS topics are:

  - `reportExecutions` - Receives 1 message per execution
  - `reportGranules` - Receives 1 message per granule in an execution
  - `reportPdrs` - Receives 1 message per PDR

### Added

- **CUMULUS-639**

  - Adds SAML JWT and launchpad token authentication to Cumulus API (configurable)
    - **NOTE** to authenticate with Launchpad ensure your launchpad user_id is in the `<prefix>-UsersTable`
    - when Cumulus configured to protect API via Launchpad:
      - New endpoints
        - `GET /saml/login` - starting point for SAML SSO creates the login request url and redirects to the SAML Identity Provider Service (IDP)
        - `POST /saml/auth` - SAML Assertion Consumer Service. POST receiver from SAML IDP. Validates response, logs the user in, and returns a SAML-based JWT.
    - Disabled endpoints
      - `POST /refresh`
      - Changes authorization worklow:
      - `ensureAuthorized` now presumes the bearer token is a JWT and tries to validate. If the token is malformed, it attempts to validate the token against Launchpad. This allows users to bring their own token as described here https://wiki.earthdata.nasa.gov/display/CUMULUS/Cumulus+API+with+Launchpad+Authentication. But it also allows dashboard users to manually authenticate via Launchpad SAML to receive a Launchpad-based JWT.

- **CUMULUS-1394**
  - Added `Granule.generateGranuleRecord()` method to granules model to generate a granule database record from a Cumulus execution message
  - Added `Pdr.generatePdrRecord()` method to PDRs model to generate a granule database record from a Cumulus execution message
  - Added helpers to `@cumulus/common/message`:
    - `getMessageExecutionName()` - Get the execution name from a Cumulus execution message
    - `getMessageStateMachineArn()` - Get the state machine ARN from a Cumulus execution message
    - `getMessageExecutionArn()` - Get the execution ARN for a Cumulus execution message
    - `getMessageGranules()` - Get the granules from a Cumulus execution message, if any.
  - Added `@cumulus/common/cloudwatch-event/isFailedSfStatus()` to determine if a Step Function status from a Cloudwatch event is a failed status

### Changed

- **CUMULUS-1308**

  - HTTP PUT of a Collection, Provider, or Rule via the Cumulus API now
    performs full replacement of the existing object with the object supplied
    in the request payload. Previous behavior was to perform a modification
    (partial update) by merging the existing object with the (possibly partial)
    object in the payload, but this did not conform to the HTTP standard, which
    specifies PATCH as the means for modifications rather than replacements.

- **CUMULUS-1375**

  - Migrate Cumulus from deprecated Elasticsearch JS client to new, supported one in `@cumulus/api`

- **CUMULUS-1485** Update `@cumulus/cmr-client` to return error message from CMR for validation failures.

- **CUMULUS-1394**

  - Renamed `Execution.generateDocFromPayload()` to `Execution.generateRecord()` on executions model. The method generates an execution database record from a Cumulus execution message.

- **CUMULUS-1432**

  - `logs` endpoint takes the level parameter as a string and not a number
  - Elasticsearch term query generation no longer converts numbers to boolean

- **CUMULUS-1447**

  - Consolidated all remote message handling code into @common/aws
  - Update remote message code to handle updated CMA remote message flags
  - Update example SIPS workflows to utilize Parameterized CMA configuration

- **CUMULUS-1448** Refactor workflows that are mutating cumulus_meta to utilize meta field

- **CUMULUS-1451**

  - Elasticsearch cluster setting `auto_create_index` will be set to false. This had been causing issues in the bootstrap lambda on deploy.

- **CUMULUS-1456**
  - `@cumulus/api` endpoints default error handler uses `boom` package to format errors, which is consistent with other API endpoint errors.

### Fixed

- **CUMULUS-1432** `logs` endpoint filter correctly filters logs by level
- **CUMULUS-1484** `useMessageAdapter` now does not set CUMULUS_MESSAGE_ADAPTER_DIR when `true`

### Removed

- **CUMULUS-1394**
  - Removed `sfTracker` SNS topic. Replaced by three new SNS topics for granule, execution, and PDR ingest notifications.
  - Removed unused functions from `@cumulus/common/aws`:
    - `getGranuleS3Params()`
    - `setGranuleStatus()`

## [v1.14.1] - 2019-08-29

### Fixed

- **CUMULUS-1455**

  - CMR token links updated to point to CMR legacy services rather than echo

- **CUMULUS-1211**
  - Errors thrown during granule discovery are no longer swallowed and ignored.
    Rather, errors are propagated to allow for proper error-handling and
    meaningful messaging.

## [v1.14.0] - 2019-08-22

### PLEASE NOTE

- We have encountered transient lambda service errors in our integration testing. Please handle transient service errors following [these guidelines](https://docs.aws.amazon.com/step-functions/latest/dg/bp-lambda-serviceexception.html). The workflows in the `example/workflows` folder have been updated with retries configured for these errors.

- **CUMULUS-799** added additional IAM permissions to support reading CloudWatch and API Gateway, so **you will have to redeploy your IAM stack.**

- **CUMULUS-800** Several items:

  - **Delete existing API Gateway stages**: To allow enabling of API Gateway logging, Cumulus now creates and manages a Stage resource during deployment. Before upgrading Cumulus, it is necessary to delete the API Gateway stages on both the Backend API and the Distribution API. Instructions are included in the documentation under [Delete API Gateway Stages](https://nasa.github.io/cumulus/docs/additional-deployment-options/delete-api-gateway-stages).

  - **Set up account permissions for API Gateway to write to CloudWatch**: In a one time operation for your AWS account, to enable CloudWatch Logs for API Gateway, you must first grant the API Gateway permission to read and write logs to CloudWatch for your account. The `AmazonAPIGatewayPushToCloudWatchLogs` managed policy (with an ARN of `arn:aws:iam::aws:policy/service-role/AmazonAPIGatewayPushToCloudWatchLogs`) has all the required permissions. You can find a simple how to in the documentation under [Enable API Gateway Logging.](https://nasa.github.io/cumulus/docs/additional-deployment-options/enable-gateway-logging-permissions)

  - **Configure API Gateway to write logs to CloudWatch** To enable execution logging for the distribution API set `config.yaml` `apiConfigs.distribution.logApigatewayToCloudwatch` value to `true`. More information [Enable API Gateway Logs](https://nasa.github.io/cumulus/docs/additional-deployment-options/enable-api-logs)

  - **Configure CloudWatch log delivery**: It is possible to deliver CloudWatch API execution and access logs to a cross-account shared AWS::Logs::Destination. An operator does this by adding the key `logToSharedDestination` to the `config.yml` at the default level with a value of a writable log destination. More information in the documentation under [Configure CloudWatch Logs Delivery.](https://nasa.github.io/cumulus/docs/additional-deployment-options/configure-cloudwatch-logs-delivery)

  - **Additional Lambda Logging**: It is now possible to configure any lambda to deliver logs to a shared subscriptions by setting `logToSharedDestination` to the ARN of a writable location (either an AWS::Logs::Destination or a Kinesis Stream) on any lambda config. Documentation for [Lambda Log Subscriptions](https://nasa.github.io/cumulus/docs/additional-deployment-options/additional-lambda-logging)

  - **Configure S3 Server Access Logs**: If you are running Cumulus in an NGAP environment you may [configure S3 Server Access Logs](https://nasa.github.io/cumulus/docs/next/deployment/server_access_logging) to be delivered to a shared bucket where the Metrics Team will ingest the logs into their ELK stack. Contact the Metrics team for permission and location.

- **CUMULUS-1368** The Cumulus distribution API has been deprecated and is being replaced by ASF's Thin Egress App. By default, the distribution API will not deploy. Please follow [the instructions for deploying and configuring Thin Egress](https://nasa.github.io/cumulus/docs/deployment/thin_egress_app).

To instead continue to deploy and use the legacy Cumulus distribution app, add the following to your `config.yml`:

```yaml
deployDistributionApi: true
```

If you deploy with no distribution app your deployment will succeed but you may encounter errors in your workflows, particularly in the `MoveGranule` task.

- **CUMULUS-1418** Users who are packaging the CMA in their Lambdas outside of Cumulus may need to update their Lambda configuration. Please see `BREAKING CHANGES` below for details.

### Added

- **CUMULUS-642**
  - Adds Launchpad as an authentication option for the Cumulus API.
  - Updated deployment documentation and added [instructions to setup Cumulus API Launchpad authentication](https://wiki.earthdata.nasa.gov/display/CUMULUS/Cumulus+API+with+Launchpad+Authentication)
- **CUMULUS-1418**
  - Adds usage docs/testing of lambda layers (introduced in PR1125), updates Core example tasks to use the updated `cumulus-ecs-task` and a CMA layer instead of kes CMA injection.
  - Added Terraform module to publish CMA as layer to user account.
- **PR1125** - Adds `layers` config option to support deploying Lambdas with layers
- **PR1128** - Added `useXRay` config option to enable AWS X-Ray for Lambdas.
- **CUMULUS-1345**
  - Adds new variables to the app deployment under `cmr`.
  - `cmrEnvironment` values are `SIT`, `UAT`, or `OPS` with `UAT` as the default.
  - `cmrLimit` and `cmrPageSize` have been added as configurable options.
- **CUMULUS-1273**
  - Added lambda function EmsProductMetadataReport to generate EMS Product Metadata report
- **CUMULUS-1226**
  - Added API endpoint `elasticsearch/index-from-database` to index to an Elasticsearch index from the database for recovery purposes and `elasticsearch/indices-status` to check the status of Elasticsearch indices via the API.
- **CUMULUS-824**
  - Added new Collection parameter `reportToEms` to configure whether the collection is reported to EMS
- **CUMULUS-1357**
  - Added new BackendApi endpoint `ems` that generates EMS reports.
- **CUMULUS-1241**
  - Added information about queues with maximum execution limits defined to default workflow templates (`meta.queueExecutionLimits`)
- **CUMULUS-1311**
  - Added `@cumulus/common/message` with various message parsing/preparation helpers
- **CUMULUS-812**

  - Added support for limiting the number of concurrent executions started from a queue. [See the data cookbook](https://nasa.github.io/cumulus/docs/data-cookbooks/throttling-queued-executions) for more information.

- **CUMULUS-1337**

  - Adds `cumulus.stackName` value to the `instanceMetadata` endpoint.

- **CUMULUS-1368**

  - Added `cmrGranuleUrlType` to the `@cumulus/move-granules` task. This determines what kind of links go in the CMR files. The options are `distribution`, `s3`, or `none`, with the default being distribution. If there is no distribution API being used with Cumulus, you must set the value to `s3` or `none`.

- Added `packages/s3-replicator` Terraform module to allow same-region s3 replication to metrics bucket.

- **CUMULUS-1392**

  - Added `tf-modules/report-granules` Terraform module which processes granule ingest notifications received via SNS and stores granule data to a database. The module includes:
    - SNS topic for publishing granule ingest notifications
    - Lambda to process granule notifications and store data
    - IAM permissions for the Lambda
    - Subscription for the Lambda to the SNS topic

- **CUMULUS-1393**

  - Added `tf-modules/report-pdrs` Terraform module which processes PDR ingest notifications received via SNS and stores PDR data to a database. The module includes:
    - SNS topic for publishing PDR ingest notifications
    - Lambda to process PDR notifications and store data
    - IAM permissions for the Lambda
    - Subscription for the Lambda to the SNS topic
  - Added unit tests for `@cumulus/api/models/pdrs.createPdrFromSns()`

- **CUMULUS-1400**

  - Added `tf-modules/report-executions` Terraform module which processes workflow execution information received via SNS and stores it to a database. The module includes:
    - SNS topic for publishing execution data
    - Lambda to process and store execution data
    - IAM permissions for the Lambda
    - Subscription for the Lambda to the SNS topic
  - Added `@cumulus/common/sns-event` which contains helpers for SNS events:
    - `isSnsEvent()` returns true if event is from SNS
    - `getSnsEventMessage()` extracts and parses the message from an SNS event
    - `getSnsEventMessageObject()` extracts and parses message object from an SNS event
  - Added `@cumulus/common/cloudwatch-event` which contains helpers for Cloudwatch events:
    - `isSfExecutionEvent()` returns true if event is from Step Functions
    - `isTerminalSfStatus()` determines if a Step Function status from a Cloudwatch event is a terminal status
    - `getSfEventStatus()` gets the Step Function status from a Cloudwatch event
    - `getSfEventDetailValue()` extracts a Step Function event detail field from a Cloudwatch event
    - `getSfEventMessageObject()` extracts and parses Step Function detail object from a Cloudwatch event

- **CUMULUS-1429**

  - Added `tf-modules/data-persistence` Terraform module which includes resources for data persistence in Cumulus:
    - DynamoDB tables
    - Elasticsearch with optional support for VPC
    - Cloudwatch alarm for number of Elasticsearch nodes

- **CUMULUS-1379** CMR Launchpad Authentication
  - Added `launchpad` configuration to `@cumulus/deployment/app/config.yml`, and cloudformation templates, workflow message, lambda configuration, api endpoint configuration
  - Added `@cumulus/common/LaunchpadToken` and `@cumulus/common/launchpad` to provide methods to get token and validate token
  - Updated lambdas to use Launchpad token for CMR actions (ingest and delete granules)
  - Updated deployment documentation and added [instructions to setup CMR client for Launchpad authentication](https://wiki.earthdata.nasa.gov/display/CUMULUS/CMR+Launchpad+Authentication)

## Changed

- **CUMULUS-1232**

  - Added retries to update `@cumulus/cmr-client` `updateToken()`

- **CUMULUS-1245 CUMULUS-795**

  - Added additional `ems` configuration parameters for sending the ingest reports to EMS
  - Added functionality to send daily ingest reports to EMS

- **CUMULUS-1241**

  - Removed the concept of "priority levels" and added ability to define a number of maximum concurrent executions per SQS queue
  - Changed mapping of Cumulus message properties for the `sqs2sfThrottle` lambda:
    - Queue name is read from `cumulus_meta.queueName`
    - Maximum executions for the queue is read from `meta.queueExecutionLimits[queueName]`, where `queueName` is `cumulus_meta.queueName`
  - Changed `sfSemaphoreDown` lambda to only attempt decrementing semaphores when:
    - the message is for a completed/failed/aborted/timed out workflow AND
    - `cumulus_meta.queueName` exists on the Cumulus message AND
    - An entry for the queue name (`cumulus_meta.queueName`) exists in the the object `meta.queueExecutionLimits` on the Cumulus message

- **CUMULUS-1338**

  - Updated `sfSemaphoreDown` lambda to be triggered via AWS Step Function Cloudwatch events instead of subscription to `sfTracker` SNS topic

- **CUMULUS-1311**

  - Updated `@cumulus/queue-granules` to set `cumulus_meta.queueName` for queued execution messages
  - Updated `@cumulus/queue-pdrs` to set `cumulus_meta.queueName` for queued execution messages
  - Updated `sqs2sfThrottle` lambda to immediately decrement queue semaphore value if dispatching Step Function execution throws an error

- **CUMULUS-1362**

  - Granule `processingStartTime` and `processingEndTime` will be set to the execution start time and end time respectively when there is no sync granule or post to cmr task present in the workflow

- **CUMULUS-1400**
  - Deprecated `@cumulus/ingest/aws/getExecutionArn`. Use `@cumulus/common/aws/getExecutionArn` instead.

### Fixed

- **CUMULUS-1439**

  - Fix bug with rule.logEventArn deletion on Kinesis rule update and fix unit test to verify

- **CUMULUS-796**

  - Added production information (collection ShortName and Version, granuleId) to EMS distribution report
  - Added functionality to send daily distribution reports to EMS

- **CUMULUS-1319**

  - Fixed a bug where granule ingest times were not being stored to the database

- **CUMULUS-1356**

  - The `Collection` model's `delete` method now _removes_ the specified item
    from the collection config store that was inserted by the `create` method.
    Previously, this behavior was missing.

- **CUMULUS-1374**
  - Addressed audit concerns (https://www.npmjs.com/advisories/782) in api package

### BREAKING CHANGES

### Changed

- **CUMULUS-1418**
  - Adding a default `cmaDir` key to configuration will cause `CUMULUS_MESSAGE_ADAPTER_DIR` to be set by default to `/opt` for any Lambda not setting `useCma` to true, or explicitly setting the CMA environment variable. In lambdas that package the CMA independently of the Cumulus packaging. Lambdas manually packaging the CMA should have their Lambda configuration updated to set the CMA path, or alternately if not using the CMA as a Lambda layer in this deployment set `cmaDir` to `./cumulus-message-adapter`.

### Removed

- **CUMULUS-1337**

  - Removes the S3 Access Metrics package added in CUMULUS-799

- **PR1130**
  - Removed code deprecated since v1.11.1:
    - Removed `@cumulus/common/step-functions`. Use `@cumulus/common/StepFunctions` instead.
    - Removed `@cumulus/api/lib/testUtils.fakeFilesFactory`. Use `@cumulus/api/lib/testUtils.fakeFileFactory` instead.
    - Removed `@cumulus/cmrjs/cmr` functions: `searchConcept`, `ingestConcept`, `deleteConcept`. Use the functions in `@cumulus/cmr-client` instead.
    - Removed `@cumulus/ingest/aws.getExecutionHistory`. Use `@cumulus/common/StepFunctions.getExecutionHistory` instead.

## [v1.13.5] - 2019-08-29 - [BACKPORT]

### Fixed

- **CUMULUS-1455** - CMR token links updated to point to CMR legacy services rather than echo

## [v1.13.4] - 2019-07-29

- **CUMULUS-1411** - Fix deployment issue when using a template override

## [v1.13.3] - 2019-07-26

- **CUMULUS-1345** Full backport of CUMULUS-1345 features - Adds new variables to the app deployment under `cmr`.
  - `cmrEnvironment` values are `SIT`, `UAT`, or `OPS` with `UAT` as the default.
  - `cmrLimit` and `cmrPageSize` have been added as configurable options.

## [v1.13.2] - 2019-07-25

- Re-release of v1.13.1 to fix broken npm packages.

## [v1.13.1] - 2019-07-22

- **CUMULUS-1374** - Resolve audit compliance with lodash version for api package subdependency
- **CUMULUS-1412** - Resolve audit compliance with googleapi package
- **CUMULUS-1345** - Backported CMR environment setting in getUrl to address immediate user need. CMR_ENVIRONMENT can now be used to set the CMR environment to OPS/SIT

## [v1.13.0] - 2019-5-20

### PLEASE NOTE

**CUMULUS-802** added some additional IAM permissions to support ECS autoscaling, so **you will have to redeploy your IAM stack.**
As a result of the changes for **CUMULUS-1193**, **CUMULUS-1264**, and **CUMULUS-1310**, **you must delete your existing stacks (except IAM) before deploying this version of Cumulus.**
If running Cumulus within a VPC and extended downtime is acceptable, we recommend doing this at the end of the day to allow AWS backend resources and network interfaces to be cleaned up overnight.

### BREAKING CHANGES

- **CUMULUS-1228**

  - The default AMI used by ECS instances is now an NGAP-compliant AMI. This
    will be a breaking change for non-NGAP deployments. If you do not deploy to
    NGAP, you will need to find the AMI ID of the
    [most recent Amazon ECS-optimized AMI](https://docs.aws.amazon.com/AmazonECS/latest/developerguide/ecs-optimized_AMI.html),
    and set the `ecs.amiid` property in your config. Instructions for finding
    the most recent NGAP AMI can be found using
    [these instructions](https://wiki.earthdata.nasa.gov/display/ESKB/Select+an+NGAP+Created+AMI).

- **CUMULUS-1310**

  - Database resources (DynamoDB, ElasticSearch) have been moved to an independent `db` stack.
    Migrations for this version will need to be user-managed. (e.g. [elasticsearch](https://docs.aws.amazon.com/elasticsearch-service/latest/developerguide/es-version-migration.html#snapshot-based-migration) and [dynamoDB](https://docs.aws.amazon.com/datapipeline/latest/DeveloperGuide/dp-template-exports3toddb.html)).
    Order of stack deployment is `iam` -> `db` -> `app`.
  - All stacks can now be deployed using a single `config.yml` file, i.e.: `kes cf deploy --kes-folder app --template node_modules/@cumulus/deployment/[iam|db|app] [...]`
    Backwards-compatible. For development, please re-run `npm run bootstrap` to build new `kes` overrides.
    Deployment docs have been updated to show how to deploy a single-config Cumulus instance.
  - `params` have been moved: Nest `params` fields under `app`, `db` or `iam` to override all Parameters for a particular stack's cloudformation template. Backwards-compatible with multi-config setups.
  - `stackName` and `stackNameNoDash` have been retired. Use `prefix` and `prefixNoDash` instead.
  - The `iams` section in `app/config.yml` IAM roles has been deprecated as a user-facing parameter,
    _unless_ your IAM role ARNs do not match the convention shown in `@cumulus/deployment/app/config.yml`
  - The `vpc.securityGroup` will need to be set with a pre-existing security group ID to use Cumulus in a VPC. Must allow inbound HTTP(S) (Port 443).

- **CUMULUS-1212**

  - `@cumulus/post-to-cmr` will now fail if any granules being processed are missing a metadata file. You can set the new config option `skipMetaCheck` to `true` to pass post-to-cmr without a metadata file.

- **CUMULUS-1232**

  - `@cumulus/sync-granule` will no longer silently pass if no checksum data is provided. It will use input
    from the granule object to:
    - Verify checksum if `checksumType` and `checksumValue` are in the file record OR a checksum file is provided
      (throws `InvalidChecksum` on fail), else log warning that no checksum is available.
    - Then, verify synced S3 file size if `file.size` is in the file record (throws `UnexpectedFileSize` on fail),
      else log warning that no file size is available.
    - Pass the step.

- **CUMULUS-1264**

  - The Cloudformation templating and deployment configuration has been substantially refactored.
    - `CumulusApiDefault` nested stack resource has been renamed to `CumulusApiDistribution`
    - `CumulusApiV1` nested stack resource has been renamed to `CumulusApiBackend`
  - The `urs: true` config option for when defining your lambdas (e.g. in `lambdas.yml`) has been deprecated. There are two new options to replace it:
    - `urs_redirect: 'token'`: This will expose a `TOKEN_REDIRECT_ENDPOINT` environment variable to your lambda that references the `/token` endpoint on the Cumulus backend API
    - `urs_redirect: 'distribution'`: This will expose a `DISTRIBUTION_REDIRECT_ENDPOINT` environment variable to your lambda that references the `/redirect` endpoint on the Cumulus distribution API

- **CUMULUS-1193**

  - The elasticsearch instance is moved behind the VPC.
  - Your account will need an Elasticsearch Service Linked role. This is a one-time setup for the account. You can follow the instructions to use the AWS console or AWS CLI [here](https://docs.aws.amazon.com/IAM/latest/UserGuide/using-service-linked-roles.html) or use the following AWS CLI command: `aws iam create-service-linked-role --aws-service-name es.amazonaws.com`

- **CUMULUS-802**

  - ECS `maxInstances` must be greater than `minInstances`. If you use defaults, no change is required.

- **CUMULUS-1269**
  - Brought Cumulus data models in line with CNM JSON schema:
    - Renamed file object `fileType` field to `type`
    - Renamed file object `fileSize` field to `size`
    - Renamed file object `checksumValue` field to `checksum` where not already done.
    - Added `ancillary` and `linkage` type support to file objects.

### Added

- **CUMULUS-799**

  - Added an S3 Access Metrics package which will take S3 Server Access Logs and
    write access metrics to CloudWatch

- **CUMULUS-1242** - Added `sqs2sfThrottle` lambda. The lambda reads SQS messages for queued executions and uses semaphores to only start new executions if the maximum number of executions defined for the priority key (`cumulus_meta.priorityKey`) has not been reached. Any SQS messages that are read but not used to start executions remain in the queue.

- **CUMULUS-1240**

  - Added `sfSemaphoreDown` lambda. This lambda receives SNS messages and for each message it decrements the semaphore used to track the number of running executions if:
    - the message is for a completed/failed workflow AND
    - the message contains a level of priority (`cumulus_meta.priorityKey`)
  - Added `sfSemaphoreDown` lambda as a subscriber to the `sfTracker` SNS topic

- **CUMULUS-1265**

  - Added `apiConfigs` configuration option to configure API Gateway to be private
  - All internal lambdas configured to run inside the VPC by default
  - Removed references to `NoVpc` lambdas from documentation and `example` folder.

- **CUMULUS-802**
  - Adds autoscaling of ECS clusters
  - Adds autoscaling of ECS services that are handling StepFunction activities

## Changed

- Updated `@cumulus/ingest/http/httpMixin.list()` to trim trailing spaces on discovered filenames

- **CUMULUS-1310**

  - Database resources (DynamoDB, ElasticSearch) have been moved to an independent `db` stack.
    This will enable future updates to avoid affecting database resources or requiring migrations.
    Migrations for this version will need to be user-managed.
    (e.g. [elasticsearch](https://docs.aws.amazon.com/elasticsearch-service/latest/developerguide/es-version-migration.html#snapshot-based-migration) and [dynamoDB](https://docs.aws.amazon.com/datapipeline/latest/DeveloperGuide/dp-template-exports3toddb.html)).
    Order of stack deployment is `iam` -> `db` -> `app`.
  - All stacks can now be deployed using a single `config.yml` file, i.e.: `kes cf deploy --kes-folder app --template node_modules/@cumulus/deployment/[iam|db|app] [...]`
    Backwards-compatible. Please re-run `npm run bootstrap` to build new `kes` overrides.
    Deployment docs have been updated to show how to deploy a single-config Cumulus instance.
  - `params` fields should now be nested under the stack key (i.e. `app`, `db` or `iam`) to provide Parameters for a particular stack's cloudformation template,
    for use with single-config instances. Keys _must_ match the name of the deployment package folder (`app`, `db`, or `iam`).
    Backwards-compatible with multi-config setups.
  - `stackName` and `stackNameNoDash` have been retired as user-facing config parameters. Use `prefix` and `prefixNoDash` instead.
    This will be used to create stack names for all stacks in a single-config use case.
    `stackName` may still be used as an override in multi-config usage, although this is discouraged.
    Warning: overriding the `db` stack's `stackName` will require you to set `dbStackName` in your `app/config.yml`.
    This parameter is required to fetch outputs from the `db` stack to reference in the `app` stack.
  - The `iams` section in `app/config.yml` IAM roles has been retired as a user-facing parameter,
    _unless_ your IAM role ARNs do not match the convention shown in `@cumulus/deployment/app/config.yml`
    In that case, overriding `iams` in your own config is recommended.
  - `iam` and `db` `cloudformation.yml` file names will have respective prefixes (e.g `iam.cloudformation.yml`).
  - Cumulus will now only attempt to create reconciliation reports for buckets of the `private`, `public` and `protected` types.
  - Cumulus will no longer set up its own security group.
    To pass a pre-existing security group for in-VPC deployments as a parameter to the Cumulus template, populate `vpc.securityGroup` in `config.yml`.
    This security group must allow inbound HTTP(S) traffic (Port 443). SSH traffic (Port 22) must be permitted for SSH access to ECS instances.
  - Deployment docs have been updated with examples for the new deployment model.

- **CUMULUS-1236**

  - Moves access to public files behind the distribution endpoint. Authentication is not required, but direct http access has been disallowed.

- **CUMULUS-1223**

  - Adds unauthenticated access for public bucket files to the Distribution API. Public files should be requested the same way as protected files, but for public files a redirect to a self-signed S3 URL will happen without requiring authentication with Earthdata login.

- **CUMULUS-1232**

  - Unifies duplicate handling in `ingest/granule.handleDuplicateFile` for maintainability.
  - Changed `ingest/granule.ingestFile` and `move-granules/index.moveFileRequest` to use new function.
  - Moved file versioning code to `ingest/granule.moveGranuleFileWithVersioning`
  - `ingest/granule.verifyFile` now also tests `file.size` for verification if it is in the file record and throws
    `UnexpectedFileSize` error for file size not matching input.
  - `ingest/granule.verifyFile` logs warnings if checksum and/or file size are not available.

- **CUMULUS-1193**

  - Moved reindex CLI functionality to an API endpoint. See [API docs](https://nasa.github.io/cumulus-api/#elasticsearch-1)

- **CUMULUS-1207**
  - No longer disable lambda event source mappings when disabling a rule

### Fixed

- Updated Lerna publish script so that published Cumulus packages will pin their dependencies on other Cumulus packages to exact versions (e.g. `1.12.1` instead of `^1.12.1`)

- **CUMULUS-1203**

  - Fixes IAM template's use of intrinsic functions such that IAM template overrides now work with kes

- **CUMULUS-1268**
  - Deployment will not fail if there are no ES alarms or ECS services

## [v1.12.1] - 2019-4-8

## [v1.12.0] - 2019-4-4

Note: There was an issue publishing 1.12.0. Upgrade to 1.12.1.

### BREAKING CHANGES

- **CUMULUS-1139**

  - `granule.applyWorkflow` uses the new-style granule record as input to workflows.

- **CUMULUS-1171**

  - Fixed provider handling in the API to make it consistent between protocols.
    NOTE: This is a breaking change. When applying this upgrade, users will need to:
    1. Disable all workflow rules
    2. Update any `http` or `https` providers so that the host field only
       contains a valid hostname or IP address, and the port field contains the
       provider port.
    3. Perform the deployment
    4. Re-enable workflow rules

- **CUMULUS-1176**:

  - `@cumulus/move-granules` input expectations have changed. `@cumulus/files-to-granules` is a new intermediate task to perform input translation in the old style.
    See the Added and Changed sections of this release changelog for more information.

- **CUMULUS-670**

  - The behavior of ParsePDR and related code has changed in this release. PDRs with FILE_TYPEs that do not conform to the PDR ICD (+ TGZ) (https://cdn.earthdata.nasa.gov/conduit/upload/6376/ESDS-RFC-030v1.0.pdf) will fail to parse.

- **CUMULUS-1208**
  - The granule object input to `@cumulus/queue-granules` will now be added to ingest workflow messages **as is**. In practice, this means that if you are using `@cumulus/queue-granules` to trigger ingest workflows and your granule objects input have invalid properties, then your ingest workflows will fail due to schema validation errors.

### Added

- **CUMULUS-777**
  - Added new cookbook entry on configuring Cumulus to track ancillary files.
- **CUMULUS-1183**
  - Kes overrides will now abort with a warning if a workflow step is configured without a corresponding
    lambda configuration
- **CUMULUS-1223**

  - Adds convenience function `@cumulus/common/bucketsConfigJsonObject` for fetching stack's bucket configuration as an object.

- **CUMULUS-853**
  - Updated FakeProcessing example lambda to include option to generate fake browse
  - Added feature documentation for ancillary metadata export, a new cookbook entry describing a workflow with ancillary metadata generation(browse), and related task definition documentation
- **CUMULUS-805**
  - Added a CloudWatch alarm to check running ElasticSearch instances, and a CloudWatch dashboard to view the health of ElasticSearch
  - Specify `AWS_REGION` in `.env` to be used by deployment script
- **CUMULUS-803**
  - Added CloudWatch alarms to check running tasks of each ECS service, and add the alarms to CloudWatch dashboard
- **CUMULUS-670**
  - Added Ancillary Metadata Export feature (see https://nasa.github.io/cumulus/docs/features/ancillary_metadata for more information)
  - Added new Collection file parameter "fileType" that allows configuration of workflow granule file fileType
- **CUMULUS-1184** - Added kes logging output to ensure we always see the state machine reference before failures due to configuration
- **CUMULUS-1105** - Added a dashboard endpoint to serve the dashboard from an S3 bucket
- **CUMULUS-1199** - Moves `s3credentials` endpoint from the backend to the distribution API.
- **CUMULUS-666**
  - Added `@api/endpoints/s3credentials` to allow EarthData Login authorized users to retrieve temporary security credentials for same-region direct S3 access.
- **CUMULUS-671**
  - Added `@packages/integration-tests/api/distribution/getDistributionApiS3SignedUrl()` to return the S3 signed URL for a file protected by the distribution API
- **CUMULUS-672**
  - Added `cmrMetadataFormat` and `cmrConceptId` to output for individual granules from `@cumulus/post-to-cmr`. `cmrMetadataFormat` will be read from the `cmrMetadataFormat` generated for each granule in `@cumulus/cmrjs/publish2CMR()`
  - Added helpers to `@packages/integration-tests/api/distribution`:
    - `getDistributionApiFileStream()` returns a stream to download files protected by the distribution API
    - `getDistributionFileUrl()` constructs URLs for requesting files from the distribution API
- **CUMULUS-1185** `@cumulus/api/models/Granule.removeGranuleFromCmrByGranule` to replace `@cumulus/api/models/Granule.removeGranuleFromCmr` and use the Granule UR from the CMR metadata to remove the granule from CMR

- **CUMULUS-1101**

  - Added new `@cumulus/checksum` package. This package provides functions to calculate and validate checksums.
  - Added new checksumming functions to `@cumulus/common/aws`: `calculateS3ObjectChecksum` and `validateS3ObjectChecksum`, which depend on the `checksum` package.

- CUMULUS-1171

  - Added `@cumulus/common` API documentation to `packages/common/docs/API.md`
  - Added an `npm run build-docs` task to `@cumulus/common`
  - Added `@cumulus/common/string#isValidHostname()`
  - Added `@cumulus/common/string#match()`
  - Added `@cumulus/common/string#matches()`
  - Added `@cumulus/common/string#toLower()`
  - Added `@cumulus/common/string#toUpper()`
  - Added `@cumulus/common/URLUtils#buildURL()`
  - Added `@cumulus/common/util#isNil()`
  - Added `@cumulus/common/util#isNull()`
  - Added `@cumulus/common/util#isUndefined()`
  - Added `@cumulus/common/util#negate()`

- **CUMULUS-1176**

  - Added new `@cumulus/files-to-granules` task to handle converting file array output from `cumulus-process` tasks into granule objects.
    Allows simplification of `@cumulus/move-granules` and `@cumulus/post-to-cmr`, see Changed section for more details.

- CUMULUS-1151 Compare the granule holdings in CMR with Cumulus' internal data store
- CUMULUS-1152 Compare the granule file holdings in CMR with Cumulus' internal data store

### Changed

- **CUMULUS-1216** - Updated `@cumulus/ingest/granule/ingestFile` to download files to expected staging location.
- **CUMULUS-1208** - Updated `@cumulus/ingest/queue/enqueueGranuleIngestMessage()` to not transform granule object passed to it when building an ingest message
- **CUMULUS-1198** - `@cumulus/ingest` no longer enforces any expectations about whether `provider_path` contains a leading slash or not.
- **CUMULUS-1170**
  - Update scripts and docs to use `npm` instead of `yarn`
  - Use `package-lock.json` files to ensure matching versions of npm packages
  - Update CI builds to use `npm ci` instead of `npm install`
- **CUMULUS-670**
  - Updated ParsePDR task to read standard PDR types+ (+ tgz as an external customer requirement) and add a fileType to granule-files on Granule discovery
  - Updated ParsePDR to fail if unrecognized type is used
  - Updated all relevant task schemas to include granule->files->filetype as a string value
  - Updated tests/test fixtures to include the fileType in the step function/task inputs and output validations as needed
  - Updated MoveGranules task to handle incoming configuration with new "fileType" values and to add them as appropriate to the lambda output.
  - Updated DiscoverGranules step/related workflows to read new Collection file parameter fileType that will map a discovered file to a workflow fileType
  - Updated CNM parser to add the fileType to the defined granule file fileType on ingest and updated integration tests to verify/validate that behavior
  - Updated generateEcho10XMLString in cmr-utils.js to use a map/related library to ensure order as CMR requires ordering for their online resources.
  - Updated post-to-cmr task to appropriately export CNM filetypes to CMR in echo10/UMM exports
- **CUMULUS-1139** - Granules stored in the API contain a `files` property. That schema has been greatly
  simplified and now better matches the CNM format.
  - The `name` property has been renamed to `fileName`.
  - The `filepath` property has been renamed to `key`.
  - The `checksumValue` property has been renamed to `checksum`.
  - The `path` property has been removed.
  - The `url_path` property has been removed.
  - The `filename` property (which contained an `s3://` URL) has been removed, and the `bucket`
    and `key` properties should be used instead. Any requests sent to the API containing a `granule.files[].filename`
    property will be rejected, and any responses coming back from the API will not contain that
    `filename` property.
  - A `source` property has been added, which is a URL indicating the original source of the file.
  - `@cumulus/ingest/granule.moveGranuleFiles()` no longer includes a `filename` field in its
    output. The `bucket` and `key` fields should be used instead.
- **CUMULUS-672**

  - Changed `@cumulus/integration-tests/api/EarthdataLogin.getEarthdataLoginRedirectResponse` to `@cumulus/integration-tests/api/EarthdataLogin.getEarthdataAccessToken`. The new function returns an access response from Earthdata login, if successful.
  - `@cumulus/integration-tests/cmr/getOnlineResources` now accepts an object of options, including `cmrMetadataFormat`. Based on the `cmrMetadataFormat`, the function will correctly retrieve the online resources for each metadata format (ECHO10, UMM-G)

- **CUMULUS-1101**

  - Moved `@cumulus/common/file/getFileChecksumFromStream` into `@cumulus/checksum`, and renamed it to `generateChecksumFromStream`.
    This is a breaking change for users relying on `@cumulus/common/file/getFileChecksumFromStream`.
  - Refactored `@cumulus/ingest/Granule` to depend on new `common/aws` checksum functions and remove significantly present checksumming code.
    - Deprecated `@cumulus/ingest/granule.validateChecksum`. Replaced with `@cumulus/ingest/granule.verifyFile`.
    - Renamed `granule.getChecksumFromFile` to `granule.retrieveSuppliedFileChecksumInformation` to be more accurate.
  - Deprecated `@cumulus/common/aws.checksumS3Objects`. Use `@cumulus/common/aws.calculateS3ObjectChecksum` instead.

- CUMULUS-1171

  - Fixed provider handling in the API to make it consistent between protocols.
    Before this change, FTP providers were configured using the `host` and
    `port` properties. HTTP providers ignored `port` and `protocol`, and stored
    an entire URL in the `host` property. Updated the API to only accept valid
    hostnames or IP addresses in the `provider.host` field. Updated ingest code
    to properly build HTTP and HTTPS URLs from `provider.protocol`,
    `provider.host`, and `provider.port`.
  - The default provider port was being set to 21, no matter what protocol was
    being used. Removed that default.

- **CUMULUS-1176**

  - `@cumulus/move-granules` breaking change:
    Input to `move-granules` is now expected to be in the form of a granules object (i.e. `{ granules: [ { ... }, { ... } ] }`);
    For backwards compatibility with array-of-files outputs from processing steps, use the new `@cumulus/files-to-granules` task as an intermediate step.
    This task will perform the input translation. This change allows `move-granules` to be simpler and behave more predictably.
    `config.granuleIdExtraction` and `config.input_granules` are no longer needed/used by `move-granules`.
  - `@cumulus/post-to-cmr`: `config.granuleIdExtraction` is no longer needed/used by `post-to-cmr`.

- CUMULUS-1174
  - Better error message and stacktrace for S3KeyPairProvider error reporting.

### Fixed

- **CUMULUS-1218** Reconciliation report will now scan only completed granules.
- `@cumulus/api` files and granules were not getting indexed correctly because files indexing was failing in `db-indexer`
- `@cumulus/deployment` A bug in the Cloudformation template was preventing the API from being able to be launched in a VPC, updated the IAM template to give the permissions to be able to run the API in a VPC

### Deprecated

- `@cumulus/api/models/Granule.removeGranuleFromCmr`, instead use `@cumulus/api/models/Granule.removeGranuleFromCmrByGranule`
- `@cumulus/ingest/granule.validateChecksum`, instead use `@cumulus/ingest/granule.verifyFile`
- `@cumulus/common/aws.checksumS3Objects`, instead use `@cumulus/common/aws.calculateS3ObjectChecksum`
- `@cumulus/cmrjs`: `getGranuleId` and `getCmrFiles` are deprecated due to changes in input handling.

## [v1.11.3] - 2019-3-5

### Added

- **CUMULUS-1187** - Added `@cumulus/ingest/granule/duplicateHandlingType()` to determine how duplicate files should be handled in an ingest workflow

### Fixed

- **CUMULUS-1187** - workflows not respecting the duplicate handling value specified in the collection
- Removed refreshToken schema requirement for OAuth

## [v1.11.2] - 2019-2-15

### Added

- CUMULUS-1169
  - Added a `@cumulus/common/StepFunctions` module. It contains functions for querying the AWS
    StepFunctions API. These functions have the ability to retry when a ThrottlingException occurs.
  - Added `@cumulus/common/aws.retryOnThrottlingException()`, which will wrap a function in code to
    retry on ThrottlingExceptions.
  - Added `@cumulus/common/test-utils.throttleOnce()`, which will cause a function to return a
    ThrottlingException the first time it is called, then return its normal result after that.
- CUMULUS-1103 Compare the collection holdings in CMR with Cumulus' internal data store
- CUMULUS-1099 Add support for UMMG JSON metadata versions > 1.4.
  - If a version is found in the metadata object, that version is used for processing and publishing to CMR otherwise, version 1.4 is assumed.
- CUMULUS-678
  - Added support for UMMG json v1.4 metadata files.
    `reconcileCMRMetadata` added to `@cumulus/cmrjs` to update metadata record with new file locations.
    `@cumulus/common/errors` adds two new error types `CMRMetaFileNotFound` and `InvalidArgument`.
    `@cumulus/common/test-utils` adds new function `randomId` to create a random string with id to help in debugging.
    `@cumulus/common/BucketsConfig` adds a new helper class `BucketsConfig` for working with bucket stack configuration and bucket names.
    `@cumulus/common/aws` adds new function `s3PutObjectTagging` as a convenience for the aws [s3().putObjectTagging](https://docs.aws.amazon.com/AWSJavaScriptSDK/latest/AWS/S3.html#putObjectTagging-property) function.
    `@cumulus/cmrjs` Adds: - `isCMRFile` - Identify an echo10(xml) or UMMG(json) metadata file. - `metadataObjectFromCMRFile` Read and parse CMR XML file from s3. - `updateCMRMetadata` Modify a cmr metadata (xml/json) file with updated information. - `publish2CMR` Posts XML or UMMG CMR data to CMR service. - `reconcileCMRMetadata` Reconciles cmr metadata file after a file moves.
- Adds some ECS and other permissions to StepRole to enable running ECS tasks from a workflow
- Added Apache logs to cumulus api and distribution lambdas
- **CUMULUS-1119** - Added `@cumulus/integration-tests/api/EarthdataLogin.getEarthdataLoginRedirectResponse` helper for integration tests to handle login with Earthdata and to return response from redirect to Cumulus API
- **CUMULUS-673** Added `@cumulus/common/file/getFileChecksumFromStream` to get file checksum from a readable stream

### Fixed

- CUMULUS-1123
  - Cloudformation template overrides now work as expected

### Changed

- CUMULUS-1169
  - Deprecated the `@cumulus/common/step-functions` module.
  - Updated code that queries the StepFunctions API to use the retry-enabled functions from
    `@cumulus/common/StepFunctions`
- CUMULUS-1121
  - Schema validation is now strongly enforced when writing to the database.
    Additional properties are not allowed and will result in a validation error.
- CUMULUS-678
  `tasks/move-granules` simplified and refactored to use functionality from cmrjs.
  `ingest/granules.moveGranuleFiles` now just moves granule files and returns a list of the updated files. Updating metadata now handled by `@cumulus/cmrjs/reconcileCMRMetadata`.
  `move-granules.updateGranuleMetadata` refactored and bugs fixed in the case of a file matching multiple collection.files.regexps.
  `getCmrXmlFiles` simplified and now only returns an object with the cmrfilename and the granuleId.
  `@cumulus/test-processing` - test processing task updated to generate UMM-G metadata

- CUMULUS-1043

  - `@cumulus/api` now uses [express](http://expressjs.com/) as the API engine.
  - All `@cumulus/api` endpoints on ApiGateway are consolidated to a single endpoint the uses `{proxy+}` definition.
  - All files under `packages/api/endpoints` along with associated tests are updated to support express's request and response objects.
  - Replaced environment variables `internal`, `bucket` and `systemBucket` with `system_bucket`.
  - Update `@cumulus/integration-tests` to work with updated cumulus-api express endpoints

- `@cumulus/integration-tests` - `buildAndExecuteWorkflow` and `buildWorkflow` updated to take a `meta` param to allow for additional fields to be added to the workflow `meta`

- **CUMULUS-1049** Updated `Retrieve Execution Status API` in `@cumulus/api`: If the execution doesn't exist in Step Function API, Cumulus API returns the execution status information from the database.

- **CUMULUS-1119**
  - Renamed `DISTRIBUTION_URL` environment variable to `DISTRIBUTION_ENDPOINT`
  - Renamed `DEPLOYMENT_ENDPOINT` environment variable to `DISTRIBUTION_REDIRECT_ENDPOINT`
  - Renamed `API_ENDPOINT` environment variable to `TOKEN_REDIRECT_ENDPOINT`

### Removed

- Functions deprecated before 1.11.0:
  - @cumulus/api/models/base: static Manager.createTable() and static Manager.deleteTable()
  - @cumulus/ingest/aws/S3
  - @cumulus/ingest/aws/StepFunction.getExecution()
  - @cumulus/ingest/aws/StepFunction.pullEvent()
  - @cumulus/ingest/consumer.Consume
  - @cumulus/ingest/granule/Ingest.getBucket()

### Deprecated

`@cmrjs/ingestConcept`, instead use the CMR object methods. `@cmrjs/CMR.ingestGranule` or `@cmrjs/CMR.ingestCollection`
`@cmrjs/searchConcept`, instead use the CMR object methods. `@cmrjs/CMR.searchGranules` or `@cmrjs/CMR.searchCollections`
`@cmrjs/deleteConcept`, instead use the CMR object methods. `@cmrjs/CMR.deleteGranule` or `@cmrjs/CMR.deleteCollection`

## [v1.11.1] - 2018-12-18

**Please Note**

- Ensure your `app/config.yml` has a `clientId` specified in the `cmr` section. This will allow CMR to identify your requests for better support and metrics.
  - For an example, please see [the example config](https://github.com/nasa/cumulus/blob/1c7e2bf41b75da9f87004c4e40fbcf0f39f56794/example/app/config.yml#L128).

### Added

- Added a `/tokenDelete` endpoint in `@cumulus/api` to delete access token records

### Changed

- CUMULUS-678
  `@cumulus/ingest/crypto` moved and renamed to `@cumulus/common/key-pair-provider`
  `@cumulus/ingest/aws` function: `KMSDecryptionFailed` and class: `KMS` extracted and moved to `@cumulus/common` and `KMS` is exported as `KMSProvider` from `@cumulus/common/key-pair-provider`
  `@cumulus/ingest/granule` functions: `publish`, `getGranuleId`, `getXMLMetadataAsString`, `getMetadataBodyAndTags`, `parseXmlString`, `getCmrXMLFiles`, `postS3Object`, `contructOnlineAccessUrls`, `updateMetadata`, extracted and moved to `@cumulus/cmrjs`
  `getGranuleId`, `getCmrXMLFiles`, `publish`, `updateMetadata` removed from `@cumulus/ingest/granule` and added to `@cumulus/cmrjs`;
  `updateMetadata` renamed `updateCMRMetadata`.
  `@cumulus/ingest` test files renamed.
- **CUMULUS-1070**
  - Add `'Client-Id'` header to all `@cumulus/cmrjs` requests (made via `searchConcept`, `ingestConcept`, and `deleteConcept`).
  - Updated `cumulus/example/app/config.yml` entry for `cmr.clientId` to use stackName for easier CMR-side identification.

## [v1.11.0] - 2018-11-30

**Please Note**

- Redeploy IAM roles:
  - CUMULUS-817 includes a migration that requires reconfiguration/redeployment of IAM roles. Please see the [upgrade instructions](https://nasa.github.io/cumulus/docs/upgrade/1.11.0) for more information.
  - CUMULUS-977 includes a few new SNS-related permissions added to the IAM roles that will require redeployment of IAM roles.
- `cumulus-message-adapter` v1.0.13+ is required for `@cumulus/api` granule reingest API to work properly. The latest version should be downloaded automatically by kes.
- A `TOKEN_SECRET` value (preferably 256-bit for security) must be added to `.env` to securely sign JWTs used for authorization in `@cumulus/api`

### Changed

- **CUUMULUS-1000** - Distribution endpoint now persists logins, instead of
  redirecting to Earthdata Login on every request
- **CUMULUS-783 CUMULUS-790** - Updated `@cumulus/sync-granule` and `@cumulus/move-granules` tasks to always overwrite existing files for manually-triggered reingest.
- **CUMULUS-906** - Updated `@cumulus/api` granule reingest API to
  - add `reingestGranule: true` and `forceDuplicateOverwrite: true` to Cumulus message `cumulus_meta.cumulus_context` field to indicate that the workflow is a manually triggered re-ingest.
  - return warning message to operator when duplicateHandling is not `replace`
  - `cumulus-message-adapter` v1.0.13+ is required.
- **CUMULUS-793** - Updated the granule move PUT request in `@cumulus/api` to reject the move with a 409 status code if one or more of the files already exist at the destination location
- Updated `@cumulus/helloworld` to use S3 to store state for pass on retry tests
- Updated `@cumulus/ingest`:
  - [Required for MAAP] `http.js#list` will now find links with a trailing whitespace
  - Removed code from `granule.js` which looked for files in S3 using `{ Bucket: discoveredFile.bucket, Key: discoveredFile.name }`. This is obsolete since `@cumulus/ingest` uses a `file-staging` and `constructCollectionId()` directory prefixes by default.
- **CUMULUS-989**
  - Updated `@cumulus/api` to use [JWT (JSON Web Token)](https://jwt.io/introduction/) as the transport format for API authorization tokens and to use JWT verification in the request authorization
  - Updated `/token` endpoint in `@cumulus/api` to return tokens as JWTs
  - Added a `/refresh` endpoint in `@cumulus/api` to request new access tokens from the OAuth provider using the refresh token
  - Added `refreshAccessToken` to `@cumulus/api/lib/EarthdataLogin` to manage refresh token requests with the Earthdata OAuth provider

### Added

- **CUMULUS-1050**
  - Separated configuration flags for originalPayload/finalPayload cleanup such that they can be set to different retention times
- **CUMULUS-798**
  - Added daily Executions cleanup CloudWatch event that triggers cleanExecutions lambda
  - Added cleanExecutions lambda that removes finalPayload/originalPayload field entries for records older than configured timeout value (execution_payload_retention_period), with a default of 30 days
- **CUMULUS-815/816**
  - Added 'originalPayload' and 'finalPayload' fields to Executions table
  - Updated Execution model to populate originalPayload with the execution payload on record creation
  - Updated Execution model code to populate finalPayload field with the execution payload on execution completion
  - Execution API now exposes the above fields
- **CUMULUS-977**
  - Rename `kinesisConsumer` to `messageConsumer` as it handles both Kinesis streams and SNS topics as of this version.
  - Add `sns`-type rule support. These rules create a subscription between an SNS topic and the `messageConsumer`.
    When a message is received, `messageConsumer` is triggered and passes the SNS message (JSON format expected) in
    its entirety to the workflow in the `payload` field of the Cumulus message. For more information on sns-type rules,
    see the [documentation](https://nasa.github.io/cumulus/docs/data-cookbooks/setup#rules).
- **CUMULUS-975**
  - Add `KinesisInboundEventLogger` and `KinesisOutboundEventLogger` API lambdas. These lambdas
    are utilized to dump incoming and outgoing ingest workflow kinesis streams
    to cloudwatch for analytics in case of AWS/stream failure.
  - Update rules model to allow tracking of log_event ARNs related to
    Rule event logging. Kinesis rule types will now automatically log
    incoming events via a Kinesis event triggered lambda.
    CUMULUS-975-migration-4
  - Update migration code to require explicit migration names per run
  - Added migration_4 to migrate/update existing Kinesis rules to have a log event mapping
  - Added new IAM policy for migration lambda
- **CUMULUS-775**
  - Adds a instance metadata endpoint to the `@cumulus/api` package.
  - Adds a new convenience function `hostId` to the `@cumulus/cmrjs` to help build environment specific cmr urls.
  - Fixed `@cumulus/cmrjs.searchConcept` to search and return CMR results.
  - Modified `@cumulus/cmrjs.CMR.searchGranule` and `@cumulus/cmrjs.CMR.searchCollection` to include CMR's provider as a default parameter to searches.
- **CUMULUS-965**
  - Add `@cumulus/test-data.loadJSONTestData()`,
    `@cumulus/test-data.loadTestData()`, and
    `@cumulus/test-data.streamTestData()` to safely load test data. These
    functions should be used instead of using `require()` to load test data,
    which could lead to tests interfering with each other.
  - Add a `@cumulus/common/util/deprecate()` function to mark a piece of code as
    deprecated
- **CUMULUS-986**
  - Added `waitForTestExecutionStart` to `@cumulus/integration-tests`
- **CUMULUS-919**
  - In `@cumulus/deployment`, added support for NGAP permissions boundaries for IAM roles with `useNgapPermissionBoundary` flag in `iam/config.yml`. Defaults to false.

### Fixed

- Fixed a bug where FTP sockets were not closed after an error, keeping the Lambda function active until it timed out [CUMULUS-972]
- **CUMULUS-656**
  - The API will no longer allow the deletion of a provider if that provider is
    referenced by a rule
  - The API will no longer allow the deletion of a collection if that collection
    is referenced by a rule
- Fixed a bug where `@cumulus/sf-sns-report` was not pulling large messages from S3 correctly.

### Deprecated

- `@cumulus/ingest/aws/StepFunction.pullEvent()`. Use `@cumulus/common/aws.pullStepFunctionEvent()`.
- `@cumulus/ingest/consumer.Consume` due to unpredictable implementation. Use `@cumulus/ingest/consumer.Consumer`.
  Call `Consumer.consume()` instead of `Consume.read()`.

## [v1.10.4] - 2018-11-28

### Added

- **CUMULUS-1008**
  - New `config.yml` parameter for SQS consumers: `sqs_consumer_rate: (default 500)`, which is the maximum number of
    messages the consumer will attempt to process per execution. Currently this is only used by the sf-starter consumer,
    which runs every minute by default, making this a messages-per-minute upper bound. SQS does not guarantee the number
    of messages returned per call, so this is not a fixed rate of consumption, only attempted number of messages received.

### Deprecated

- `@cumulus/ingest/consumer.Consume` due to unpredictable implementation. Use `@cumulus/ingest/consumer.Consumer`.

### Changed

- Backported update of `packages/api` dependency `@mapbox/dyno` to `1.4.2` to mitigate `event-stream` vulnerability.

## [v1.10.3] - 2018-10-31

### Added

- **CUMULUS-817**
  - Added AWS Dead Letter Queues for lambdas that are scheduled asynchronously/such that failures show up only in cloudwatch logs.
- **CUMULUS-956**
  - Migrated developer documentation and data-cookbooks to Docusaurus
    - supports versioning of documentation
  - Added `docs/docs-how-to.md` to outline how to do things like add new docs or locally install for testing.
  - Deployment/CI scripts have been updated to work with the new format
- **CUMULUS-811**
  - Added new S3 functions to `@cumulus/common/aws`:
    - `aws.s3TagSetToQueryString`: converts S3 TagSet array to querystring (for use with upload()).
    - `aws.s3PutObject`: Returns promise of S3 `putObject`, which puts an object on S3
    - `aws.s3CopyObject`: Returns promise of S3 `copyObject`, which copies an object in S3 to a new S3 location
    - `aws.s3GetObjectTagging`: Returns promise of S3 `getObjectTagging`, which returns an object containing an S3 TagSet.
  - `@/cumulus/common/aws.s3PutObject` defaults to an explicit `ACL` of 'private' if not overridden.
  - `@/cumulus/common/aws.s3CopyObject` defaults to an explicit `TaggingDirective` of 'COPY' if not overridden.

### Deprecated

- **CUMULUS-811**
  - Deprecated `@cumulus/ingest/aws.S3`. Member functions of this class will now
    log warnings pointing to similar functionality in `@cumulus/common/aws`.

## [v1.10.2] - 2018-10-24

### Added

- **CUMULUS-965**
  - Added a `@cumulus/logger` package
- **CUMULUS-885**
  - Added 'human readable' version identifiers to Lambda Versioning lambda aliases
- **CUMULUS-705**
  - Note: Make sure to update the IAM stack when deploying this update.
  - Adds an AsyncOperations model and associated DynamoDB table to the
    `@cumulus/api` package
  - Adds an /asyncOperations endpoint to the `@cumulus/api` package, which can
    be used to fetch the status of an AsyncOperation.
  - Adds a /bulkDelete endpoint to the `@cumulus/api` package, which performs an
    asynchronous bulk-delete operation. This is a stub right now which is only
    intended to demonstration how AsyncOperations work.
  - Adds an AsyncOperation ECS task to the `@cumulus/api` package, which will
    fetch an Lambda function, run it in ECS, and then store the result to the
    AsyncOperations table in DynamoDB.
- **CUMULUS-851** - Added workflow lambda versioning feature to allow in-flight workflows to use lambda versions that were in place when a workflow was initiated

  - Updated Kes custom code to remove logic that used the CMA file key to determine template compilation logic. Instead, utilize a `customCompilation` template configuration flag to indicate a template should use Cumulus's kes customized methods instead of 'core'.
  - Added `useWorkflowLambdaVersions` configuration option to enable the lambdaVersioning feature set. **This option is set to true by default** and should be set to false to disable the feature.
  - Added uniqueIdentifier configuration key to S3 sourced lambdas to optionally support S3 lambda resource versioning within this scheme. This key must be unique for each modified version of the lambda package and must be updated in configuration each time the source changes.
  - Added a new nested stack template that will create a `LambdaVersions` stack that will take lambda parameters from the base template, generate lambda versions/aliases and return outputs with references to the most 'current' lambda alias reference, and updated 'core' template to utilize these outputs (if `useWorkflowLambdaVersions` is enabled).

- Created a `@cumulus/api/lib/OAuth2` interface, which is implemented by the
  `@cumulus/api/lib/EarthdataLogin` and `@cumulus/api/lib/GoogleOAuth2` classes.
  Endpoints that need to handle authentication will determine which class to use
  based on environment variables. This also greatly simplifies testing.
- Added `@cumulus/api/lib/assertions`, containing more complex AVA test assertions
- Added PublishGranule workflow to publish a granule to CMR without full reingest. (ingest-in-place capability)

- `@cumulus/integration-tests` new functionality:
  - `listCollections` to list collections from a provided data directory
  - `deleteCollection` to delete list of collections from a deployed stack
  - `cleanUpCollections` combines the above in one function.
  - `listProviders` to list providers from a provided data directory
  - `deleteProviders` to delete list of providers from a deployed stack
  - `cleanUpProviders` combines the above in one function.
  - `@cumulus/integrations-tests/api.js`: `deleteGranule` and `deletePdr` functions to make `DELETE` requests to Cumulus API
  - `rules` API functionality for posting and deleting a rule and listing all rules
  - `wait-for-deploy` lambda for use in the redeployment tests
- `@cumulus/ingest/granule.js`: `ingestFile` inserts new `duplicate_found: true` field in the file's record if a duplicate file already exists on S3.
- `@cumulus/api`: `/execution-status` endpoint requests and returns complete execution output if execution output is stored in S3 due to size.
- Added option to use environment variable to set CMR host in `@cumulus/cmrjs`.
- **CUMULUS-781** - Added integration tests for `@cumulus/sync-granule` when `duplicateHandling` is set to `replace` or `skip`
- **CUMULUS-791** - `@cumulus/move-granules`: `moveFileRequest` inserts new `duplicate_found: true` field in the file's record if a duplicate file already exists on S3. Updated output schema to document new `duplicate_found` field.

### Removed

- Removed `@cumulus/common/fake-earthdata-login-server`. Tests can now create a
  service stub based on `@cumulus/api/lib/OAuth2` if testing requires handling
  authentication.

### Changed

- **CUMULUS-940** - modified `@cumulus/common/aws` `receiveSQSMessages` to take a parameter object instead of positional parameters. All defaults remain the same, but now access to long polling is available through `options.waitTimeSeconds`.
- **CUMULUS-948** - Update lambda functions `CNMToCMA` and `CnmResponse` in the `cumulus-data-shared` bucket and point the default stack to them.
- **CUMULUS-782** - Updated `@cumulus/sync-granule` task and `Granule.ingestFile` in `@cumulus/ingest` to keep both old and new data when a destination file with different checksum already exists and `duplicateHandling` is `version`
- Updated the config schema in `@cumulus/move-granules` to include the `moveStagedFiles` param.
- **CUMULUS-778** - Updated config schema and documentation in `@cumulus/sync-granule` to include `duplicateHandling` parameter for specifying how duplicate filenames should be handled
- **CUMULUS-779** - Updated `@cumulus/sync-granule` to throw `DuplicateFile` error when destination files already exist and `duplicateHandling` is `error`
- **CUMULUS-780** - Updated `@cumulus/sync-granule` to use `error` as the default for `duplicateHandling` when it is not specified
- **CUMULUS-780** - Updated `@cumulus/api` to use `error` as the default value for `duplicateHandling` in the `Collection` model
- **CUMULUS-785** - Updated the config schema and documentation in `@cumulus/move-granules` to include `duplicateHandling` parameter for specifying how duplicate filenames should be handled
- **CUMULUS-786, CUMULUS-787** - Updated `@cumulus/move-granules` to throw `DuplicateFile` error when destination files already exist and `duplicateHandling` is `error` or not specified
- **CUMULUS-789** - Updated `@cumulus/move-granules` to keep both old and new data when a destination file with different checksum already exists and `duplicateHandling` is `version`

### Fixed

- `getGranuleId` in `@cumulus/ingest` bug: `getGranuleId` was constructing an error using `filename` which was undefined. The fix replaces `filename` with the `uri` argument.
- Fixes to `del` in `@cumulus/api/endpoints/granules.js` to not error/fail when not all files exist in S3 (e.g. delete granule which has only 2 of 3 files ingested).
- `@cumulus/deployment/lib/crypto.js` now checks for private key existence properly.

## [v1.10.1] - 2018-09-4

### Fixed

- Fixed cloudformation template errors in `@cumulus/deployment/`
  - Replaced references to Fn::Ref: with Ref:
  - Moved long form template references to a newline

## [v1.10.0] - 2018-08-31

### Removed

- Removed unused and broken code from `@cumulus/common`
  - Removed `@cumulus/common/test-helpers`
  - Removed `@cumulus/common/task`
  - Removed `@cumulus/common/message-source`
  - Removed the `getPossiblyRemote` function from `@cumulus/common/aws`
  - Removed the `startPromisedSfnExecution` function from `@cumulus/common/aws`
  - Removed the `getCurrentSfnTask` function from `@cumulus/common/aws`

### Changed

- **CUMULUS-839** - In `@cumulus/sync-granule`, 'collection' is now an optional config parameter

### Fixed

- **CUMULUS-859** Moved duplicate code in `@cumulus/move-granules` and `@cumulus/post-to-cmr` to `@cumulus/ingest`. Fixed imports making assumptions about directory structure.
- `@cumulus/ingest/consumer` correctly limits the number of messages being received and processed from SQS. Details:
  - **Background:** `@cumulus/api` includes a lambda `<stack-name>-sqs2sf` which processes messages from the `<stack-name>-startSF` SQS queue every minute. The `sqs2sf` lambda uses `@cumulus/ingest/consumer` to receive and process messages from SQS.
  - **Bug:** More than `messageLimit` number of messages were being consumed and processed from the `<stack-name>-startSF` SQS queue. Many step functions were being triggered simultaneously by the lambda `<stack-name>-sqs2sf` (which consumes every minute from the `startSF` queue) and resulting in step function failure with the error: `An error occurred (ThrottlingException) when calling the GetExecutionHistory`.
  - **Fix:** `@cumulus/ingest/consumer#processMessages` now processes messages until `timeLimit` has passed _OR_ once it receives up to `messageLimit` messages. `sqs2sf` is deployed with a [default `messageLimit` of 10](https://github.com/nasa/cumulus/blob/670000c8a821ff37ae162385f921c40956e293f7/packages/deployment/app/config.yml#L147).
  - **IMPORTANT NOTE:** `consumer` will actually process up to `messageLimit * 2 - 1` messages. This is because sometimes `receiveSQSMessages` will return less than `messageLimit` messages and thus the consumer will continue to make calls to `receiveSQSMessages`. For example, given a `messageLimit` of 10 and subsequent calls to `receiveSQSMessages` returns up to 9 messages, the loop will continue and a final call could return up to 10 messages.

## [v1.9.1] - 2018-08-22

**Please Note** To take advantage of the added granule tracking API functionality, updates are required for the message adapter and its libraries. You should be on the following versions:

- `cumulus-message-adapter` 1.0.9+
- `cumulus-message-adapter-js` 1.0.4+
- `cumulus-message-adapter-java` 1.2.7+
- `cumulus-message-adapter-python` 1.0.5+

### Added

- **CUMULUS-687** Added logs endpoint to search for logs from a specific workflow execution in `@cumulus/api`. Added integration test.
- **CUMULUS-836** - `@cumulus/deployment` supports a configurable docker storage driver for ECS. ECS can be configured with either `devicemapper` (the default storage driver for AWS ECS-optimized AMIs) or `overlay2` (the storage driver used by the NGAP 2.0 AMI). The storage driver can be configured in `app/config.yml` with `ecs.docker.storageDriver: overlay2 | devicemapper`. The default is `overlay2`.
  - To support this configuration, a [Handlebars](https://handlebarsjs.com/) helper `ifEquals` was added to `packages/deployment/lib/kes.js`.
- **CUMULUS-836** - `@cumulus/api` added IAM roles required by the NGAP 2.0 AMI. The NGAP 2.0 AMI runs a script `register_instances_with_ssm.py` which requires the ECS IAM role to include `ec2:DescribeInstances` and `ssm:GetParameter` permissions.

### Fixed

- **CUMULUS-836** - `@cumulus/deployment` uses `overlay2` driver by default and does not attempt to write `--storage-opt dm.basesize` to fix [this error](https://github.com/moby/moby/issues/37039).
- **CUMULUS-413** Kinesis processing now captures all errors.
  - Added kinesis fallback mechanism when errors occur during record processing.
  - Adds FallbackTopicArn to `@cumulus/api/lambdas.yml`
  - Adds fallbackConsumer lambda to `@cumulus/api`
  - Adds fallbackqueue option to lambda definitions capture lambda failures after three retries.
  - Adds kinesisFallback SNS topic to signal incoming errors from kinesis stream.
  - Adds kinesisFailureSQS to capture fully failed events from all retries.
- **CUMULUS-855** Adds integration test for kinesis' error path.
- **CUMULUS-686** Added workflow task name and version tracking via `@cumulus/api` executions endpoint under new `tasks` property, and under `workflow_tasks` in step input/output.
  - Depends on `cumulus-message-adapter` 1.0.9+, `cumulus-message-adapter-js` 1.0.4+, `cumulus-message-adapter-java` 1.2.7+ and `cumulus-message-adapter-python` 1.0.5+
- **CUMULUS-771**
  - Updated sync-granule to stream the remote file to s3
  - Added integration test for ingesting granules from ftp provider
  - Updated http/https integration tests for ingesting granules from http/https providers
- **CUMULUS-862** Updated `@cumulus/integration-tests` to handle remote lambda output
- **CUMULUS-856** Set the rule `state` to have default value `ENABLED`

### Changed

- In `@cumulus/deployment`, changed the example app config.yml to have additional IAM roles

## [v1.9.0] - 2018-08-06

**Please note** additional information and upgrade instructions [here](https://nasa.github.io/cumulus/docs/upgrade/1.9.0)

### Added

- **CUMULUS-712** - Added integration tests verifying expected behavior in workflows
- **GITC-776-2** - Add support for versioned collections

### Fixed

- **CUMULUS-832**
  - Fixed indentation in example config.yml in `@cumulus/deployment`
  - Fixed issue with new deployment using the default distribution endpoint in `@cumulus/deployment` and `@cumulus/api`

## [v1.8.1] - 2018-08-01

**Note** IAM roles should be re-deployed with this release.

- **Cumulus-726**
  - Added function to `@cumulus/integration-tests`: `sfnStep` includes `getStepInput` which returns the input to the schedule event of a given step function step.
  - Added IAM policy `@cumulus/deployment`: Lambda processing IAM role includes `kinesis::PutRecord` so step function lambdas can write to kinesis streams.
- **Cumulus Community Edition**
  - Added Google OAuth authentication token logic to `@cumulus/api`. Refactored token endpoint to use environment variable flag `OAUTH_PROVIDER` when determining with authentication method to use.
  - Added API Lambda memory configuration variable `api_lambda_memory` to `@cumulus/api` and `@cumulus/deployment`.

### Changed

- **Cumulus-726**
  - Changed function in `@cumulus/api`: `models/rules.js#addKinesisEventSource` was modified to call to `deleteKinesisEventSource` with all required parameters (rule's name, arn and type).
  - Changed function in `@cumulus/integration-tests`: `getStepOutput` can now be used to return output of failed steps. If users of this function want the output of a failed event, they can pass a third parameter `eventType` as `'failure'`. This function will work as always for steps which completed successfully.

### Removed

- **Cumulus-726**

  - Configuration change to `@cumulus/deployment`: Removed default auto scaling configuration for Granules and Files DynamoDB tables.

- **CUMULUS-688**
  - Add integration test for ExecutionStatus
  - Function addition to `@cumulus/integration-tests`: `api` includes `getExecutionStatus` which returns the execution status from the Cumulus API

## [v1.8.0] - 2018-07-23

### Added

- **CUMULUS-718** Adds integration test for Kinesis triggering a workflow.

- **GITC-776-3** Added more flexibility for rules. You can now edit all fields on the rule's record
  We may need to update the api documentation to reflect this.

- **CUMULUS-681** - Add ingest-in-place action to granules endpoint

  - new applyWorkflow action at PUT /granules/{granuleid} Applying a workflow starts an execution of the provided workflow and passes the granule record as payload.
    Parameter(s):
    - workflow - the workflow name

- **CUMULUS-685** - Add parent exeuction arn to the execution which is triggered from a parent step function

### Changed

- **CUMULUS-768** - Integration tests get S3 provider data from shared data folder

### Fixed

- **CUMULUS-746** - Move granule API correctly updates record in dynamo DB and cmr xml file
- **CUMULUS-766** - Populate database fileSize field from S3 if value not present in Ingest payload

## [v1.7.1] - 2018-07-27 - [BACKPORT]

### Fixed

- **CUMULUS-766** - Backport from 1.8.0 - Populate database fileSize field from S3 if value not present in Ingest payload

## [v1.7.0] - 2018-07-02

### Please note: [Upgrade Instructions](https://nasa.github.io/cumulus/docs/upgrade/1.7.0)

### Added

- **GITC-776-2** - Add support for versioned collections
- **CUMULUS-491** - Add granule reconciliation API endpoints.
- **CUMULUS-480** Add support for backup and recovery:
  - Add DynamoDB tables for granules, executions and pdrs
  - Add ability to write all records to S3
  - Add ability to download all DynamoDB records in form json files
  - Add ability to upload records to DynamoDB
  - Add migration scripts for copying granule, pdr and execution records from ElasticSearch to DynamoDB
  - Add IAM support for batchWrite on dynamoDB
-
- **CUMULUS-508** - `@cumulus/deployment` cloudformation template allows for lambdas and ECS clusters to have multiple AZ availability.
  - `@cumulus/deployment` also ensures docker uses `devicemapper` storage driver.
- **CUMULUS-755** - `@cumulus/deployment` Add DynamoDB autoscaling support.
  - Application developers can add autoscaling and override default values in their deployment's `app/config.yml` file using a `{TableName}Table:` key.

### Fixed

- **CUMULUS-747** - Delete granule API doesn't delete granule files in s3 and granule in elasticsearch
  - update the StreamSpecification DynamoDB tables to have StreamViewType: "NEW_AND_OLD_IMAGES"
  - delete granule files in s3
- **CUMULUS-398** - Fix not able to filter executions by workflow
- **CUMULUS-748** - Fix invalid lambda .zip files being validated/uploaded to AWS
- **CUMULUS-544** - Post to CMR task has UAT URL hard-coded
  - Made configurable: PostToCmr now requires CMR_ENVIRONMENT env to be set to 'SIT' or 'OPS' for those CMR environments. Default is UAT.

### Changed

- **GITC-776-4** - Changed Discover-pdrs to not rely on collection but use provider_path in config. It also has an optional filterPdrs regex configuration parameter

- **CUMULUS-710** - In the integration test suite, `getStepOutput` returns the output of the first successful step execution or last failed, if none exists

## [v1.6.0] - 2018-06-06

### Please note: [Upgrade Instructions](https://nasa.github.io/cumulus/docs/upgrade/1.6.0)

### Fixed

- **CUMULUS-602** - Format all logs sent to Elastic Search.
  - Extract cumulus log message and index it to Elastic Search.

### Added

- **CUMULUS-556** - add a mechanism for creating and running migration scripts on deployment.
- **CUMULUS-461** Support use of metadata date and other components in `url_path` property

### Changed

- **CUMULUS-477** Update bucket configuration to support multiple buckets of the same type:
  - Change the structure of the buckets to allow for more than one bucket of each type. The bucket structure is now:
    bucket-key:
    name: <bucket-name>
    type: <type> i.e. internal, public, etc.
  - Change IAM and app deployment configuration to support new bucket structure
  - Update tasks and workflows to support new bucket structure
  - Replace instances where buckets.internal is relied upon to either use the system bucket or a configured bucket
  - Move IAM template to the deployment package. NOTE: You now have to specify '--template node_modules/@cumulus/deployment/iam' in your IAM deployment
  - Add IAM cloudformation template support to filter buckets by type

## [v1.5.5] - 2018-05-30

### Added

- **CUMULUS-530** - PDR tracking through Queue-granules
  - Add optional `pdr` property to the sync-granule task's input config and output payload.
- **CUMULUS-548** - Create a Lambda task that generates EMS distribution reports
  - In order to supply EMS Distribution Reports, you must enable S3 Server
    Access Logging on any S3 buckets used for distribution. See [How Do I Enable Server Access Logging for an S3 Bucket?](https://docs.aws.amazon.com/AmazonS3/latest/user-guide/server-access-logging.html)
    The "Target bucket" setting should point at the Cumulus internal bucket.
    The "Target prefix" should be
    "<STACK_NAME>/ems-distribution/s3-server-access-logs/", where "STACK_NAME"
    is replaced with the name of your Cumulus stack.

### Fixed

- **CUMULUS-546 - Kinesis Consumer should catch and log invalid JSON**
  - Kinesis Consumer lambda catches and logs errors so that consumer doesn't get stuck in a loop re-processing bad json records.
- EMS report filenames are now based on their start time instead of the time
  instead of the time that the report was generated
- **CUMULUS-552 - Cumulus API returns different results for the same collection depending on query**
  - The collection, provider and rule records in elasticsearch are now replaced with records from dynamo db when the dynamo db records are updated.

### Added

- `@cumulus/deployment`'s default cloudformation template now configures storage for Docker to match the configured ECS Volume. The template defines Docker's devicemapper basesize (`dm.basesize`) using `ecs.volumeSize`. This addresses ECS default of limiting Docker containers to 10GB of storage ([Read more](https://aws.amazon.com/premiumsupport/knowledge-center/increase-default-ecs-docker-limit/)).

## [v1.5.4] - 2018-05-21

### Added

- **CUMULUS-535** - EMS Ingest, Archive, Archive Delete reports
  - Add lambda EmsReport to create daily EMS Ingest, Archive, Archive Delete reports
  - ems.provider property added to `@cumulus/deployment/app/config.yml`.
    To change the provider name, please add `ems: provider` property to `app/config.yml`.
- **CUMULUS-480** Use DynamoDB to store granules, pdrs and execution records
  - Activate PointInTime feature on DynamoDB tables
  - Increase test coverage on api package
  - Add ability to restore metadata records from json files to DynamoDB
- **CUMULUS-459** provide API endpoint for moving granules from one location on s3 to another

## [v1.5.3] - 2018-05-18

### Fixed

- **CUMULUS-557 - "Add dataType to DiscoverGranules output"**
  - Granules discovered by the DiscoverGranules task now include dataType
  - dataType is now a required property for granules used as input to the
    QueueGranules task
- **CUMULUS-550** Update deployment app/config.yml to force elasticsearch updates for deleted granules

## [v1.5.2] - 2018-05-15

### Fixed

- **CUMULUS-514 - "Unable to Delete the Granules"**
  - updated cmrjs.deleteConcept to return success if the record is not found
    in CMR.

### Added

- **CUMULUS-547** - The distribution API now includes an
  "earthdataLoginUsername" query parameter when it returns a signed S3 URL
- **CUMULUS-527 - "parse-pdr queues up all granules and ignores regex"**
  - Add an optional config property to the ParsePdr task called
    "granuleIdFilter". This property is a regular expression that is applied
    against the filename of the first file of each granule contained in the
    PDR. If the regular expression matches, then the granule is included in
    the output. Defaults to '.', which will match all granules in the PDR.
- File checksums in PDRs now support MD5
- Deployment support to subscribe to an SNS topic that already exists
- **CUMULUS-470, CUMULUS-471** In-region S3 Policy lambda added to API to update bucket policy for in-region access.
- **CUMULUS-533** Added fields to granule indexer to support EMS ingest and archive record creation
- **CUMULUS-534** Track deleted granules
  - added `deletedgranule` type to `cumulus` index.
  - **Important Note:** Force custom bootstrap to re-run by adding this to
    app/config.yml `es: elasticSearchMapping: 7`
- You can now deploy cumulus without ElasticSearch. Just add `es: null` to your `app/config.yml` file. This is only useful for debugging purposes. Cumulus still requires ElasticSearch to properly operate.
- `@cumulus/integration-tests` includes and exports the `addRules` function, which seeds rules into the DynamoDB table.
- Added capability to support EFS in cloud formation template. Also added
  optional capability to ssh to your instance and privileged lambda functions.
- Added support to force discovery of PDRs that have already been processed
  and filtering of selected data types
- `@cumulus/cmrjs` uses an environment variable `USER_IP_ADDRESS` or fallback
  IP address of `10.0.0.0` when a public IP address is not available. This
  supports lambda functions deployed into a VPC's private subnet, where no
  public IP address is available.

### Changed

- **CUMULUS-550** Custom bootstrap automatically adds new types to index on
  deployment

## [v1.5.1] - 2018-04-23

### Fixed

- add the missing dist folder to the hello-world task
- disable uglifyjs on the built version of the pdr-status-check (read: https://github.com/webpack-contrib/uglifyjs-webpack-plugin/issues/264)

## [v1.5.0] - 2018-04-23

### Changed

- Removed babel from all tasks and packages and increased minimum node requirements to version 8.10
- Lambda functions created by @cumulus/deployment will use node8.10 by default
- Moved [cumulus-integration-tests](https://github.com/nasa/cumulus-integration-tests) to the `example` folder CUMULUS-512
- Streamlined all packages dependencies (e.g. remove redundant dependencies and make sure versions are the same across packages)
- **CUMULUS-352:** Update Cumulus Elasticsearch indices to use [index aliases](https://www.elastic.co/guide/en/elasticsearch/reference/current/indices-aliases.html).
- **CUMULUS-519:** ECS tasks are no longer restarted after each CF deployment unless `ecs.restartTasksOnDeploy` is set to true
- **CUMULUS-298:** Updated log filterPattern to include all CloudWatch logs in ElasticSearch
- **CUMULUS-518:** Updates to the SyncGranule config schema
  - `granuleIdExtraction` is no longer a property
  - `process` is now an optional property
  - `provider_path` is no longer a property

### Fixed

- **CUMULUS-455 "Kes deployments using only an updated message adapter do not get automatically deployed"**
  - prepended the hash value of cumulus-message-adapter.zip file to the zip file name of lambda which uses message adapter.
  - the lambda function will be redeployed when message adapter or lambda function are updated
- Fixed a bug in the bootstrap lambda function where it stuck during update process
- Fixed a bug where the sf-sns-report task did not return the payload of the incoming message as the output of the task [CUMULUS-441]

### Added

- **CUMULUS-352:** Add reindex CLI to the API package.
- **CUMULUS-465:** Added mock http/ftp/sftp servers to the integration tests
- Added a `delete` method to the `@common/CollectionConfigStore` class
- **CUMULUS-467 "@cumulus/integration-tests or cumulus-integration-tests should seed provider and collection in deployed DynamoDB"**
  - `example` integration-tests populates providers and collections to database
  - `example` workflow messages are populated from workflow templates in s3, provider and collection information in database, and input payloads. Input templates are removed.
  - added `https` protocol to provider schema

## [v1.4.1] - 2018-04-11

### Fixed

- Sync-granule install

## [v1.4.0] - 2018-04-09

### Fixed

- **CUMULUS-392 "queue-granules not returning the sfn-execution-arns queued"**
  - updated queue-granules to return the sfn-execution-arns queued and pdr if exists.
  - added pdr to ingest message meta.pdr instead of payload, so the pdr information doesn't get lost in the ingest workflow, and ingested granule in elasticsearch has pdr name.
  - fixed sf-sns-report schema, remove the invalid part
  - fixed pdr-status-check schema, the failed execution contains arn and reason
- **CUMULUS-206** make sure homepage and repository urls exist in package.json files of tasks and packages

### Added

- Example folder with a cumulus deployment example

### Changed

- [CUMULUS-450](https://bugs.earthdata.nasa.gov/browse/CUMULUS-450) - Updated
  the config schema of the **queue-granules** task
  - The config no longer takes a "collection" property
  - The config now takes an "internalBucket" property
  - The config now takes a "stackName" property
- [CUMULUS-450](https://bugs.earthdata.nasa.gov/browse/CUMULUS-450) - Updated
  the config schema of the **parse-pdr** task
  - The config no longer takes a "collection" property
  - The "stack", "provider", and "bucket" config properties are now
    required
- **CUMULUS-469** Added a lambda to the API package to prototype creating an S3 bucket policy for direct, in-region S3 access for the prototype bucket

### Removed

- Removed the `findTmpTestDataDirectory()` function from
  `@cumulus/common/test-utils`

### Fixed

- [CUMULUS-450](https://bugs.earthdata.nasa.gov/browse/CUMULUS-450)
  - The **queue-granules** task now enqueues a **sync-granule** task with the
    correct collection config for that granule based on the granule's
    data-type. It had previously been using the collection config from the
    config of the **queue-granules** task, which was a problem if the granules
    being queued belonged to different data-types.
  - The **parse-pdr** task now handles the case where a PDR contains granules
    with different data types, and uses the correct granuleIdExtraction for
    each granule.

### Added

- **CUMULUS-448** Add code coverage checking using [nyc](https://github.com/istanbuljs/nyc).

## [v1.3.0] - 2018-03-29

### Deprecated

- discover-s3-granules is deprecated. The functionality is provided by the discover-granules task

### Fixed

- **CUMULUS-331:** Fix aws.downloadS3File to handle non-existent key
- Using test ftp provider for discover-granules testing [CUMULUS-427]
- **CUMULUS-304: "Add AWS API throttling to pdr-status-check task"** Added concurrency limit on SFN API calls. The default concurrency is 10 and is configurable through Lambda environment variable CONCURRENCY.
- **CUMULUS-414: "Schema validation not being performed on many tasks"** revised npm build scripts of tasks that use cumulus-message-adapter to place schema directories into dist directories.
- **CUMULUS-301:** Update all tests to use test-data package for testing data.
- **CUMULUS-271: "Empty response body from rules PUT endpoint"** Added the updated rule to response body.
- Increased memory allotment for `CustomBootstrap` lambda function. Resolves failed deployments where `CustomBootstrap` lambda function was failing with error `Process exited before completing request`. This was causing deployments to stall, fail to update and fail to rollback. This error is thrown when the lambda function tries to use more memory than it is allotted.
- Cumulus repository folders structure updated:
  - removed the `cumulus` folder altogether
  - moved `cumulus/tasks` to `tasks` folder at the root level
  - moved the tasks that are not converted to use CMA to `tasks/.not_CMA_compliant`
  - updated paths where necessary

### Added

- `@cumulus/integration-tests` - Added support for testing the output of an ECS activity as well as a Lambda function.

## [v1.2.0] - 2018-03-20

### Fixed

- Update vulnerable npm packages [CUMULUS-425]
- `@cumulus/api`: `kinesis-consumer.js` uses `sf-scheduler.js#schedule` instead of placing a message directly on the `startSF` SQS queue. This is a fix for [CUMULUS-359](https://bugs.earthdata.nasa.gov/browse/CUMULUS-359) because `sf-scheduler.js#schedule` looks up the provider and collection data in DynamoDB and adds it to the `meta` object of the enqueued message payload.
- `@cumulus/api`: `kinesis-consumer.js` catches and logs errors instead of doing an error callback. Before this change, `kinesis-consumer` was failing to process new records when an existing record caused an error because it would call back with an error and stop processing additional records. It keeps trying to process the record causing the error because it's "position" in the stream is unchanged. Catching and logging the errors is part 1 of the fix. Proposed part 2 is to enqueue the error and the message on a "dead-letter" queue so it can be processed later ([CUMULUS-413](https://bugs.earthdata.nasa.gov/browse/CUMULUS-413)).
- **CUMULUS-260: "PDR page on dashboard only shows zeros."** The PDR stats in LPDAAC are all 0s, even if the dashboard has been fixed to retrieve the correct fields. The current version of pdr-status-check has a few issues.
  - pdr is not included in the input/output schema. It's available from the input event. So the pdr status and stats are not updated when the ParsePdr workflow is complete. Adding the pdr to the input/output of the task will fix this.
  - pdr-status-check doesn't update pdr stats which prevent the real time pdr progress from showing up in the dashboard. To solve this, added lambda function sf-sns-report which is copied from @cumulus/api/lambdas/sf-sns-broadcast with modification, sf-sns-report can be used to report step function status anywhere inside a step function. So add step sf-sns-report after each pdr-status-check, we will get the PDR status progress at real time.
  - It's possible an execution is still in the queue and doesn't exist in sfn yet. Added code to handle 'ExecutionDoesNotExist' error when checking the execution status.
- Fixed `aws.cloudwatchevents()` typo in `packages/ingest/aws.js`. This typo was the root cause of the error: `Error: Could not process scheduled_ingest, Error: : aws.cloudwatchevents is not a constructor` seen when trying to update a rule.

### Removed

- `@cumulus/ingest/aws`: Remove queueWorkflowMessage which is no longer being used by `@cumulus/api`'s `kinesis-consumer.js`.

## [v1.1.4] - 2018-03-15

### Added

- added flag `useList` to parse-pdr [CUMULUS-404]

### Fixed

- Pass encrypted password to the ApiGranule Lambda function [CUMULUS-424]

## [v1.1.3] - 2018-03-14

### Fixed

- Changed @cumulus/deployment package install behavior. The build process will happen after installation

## [v1.1.2] - 2018-03-14

### Added

- added tools to @cumulus/integration-tests for local integration testing
- added end to end testing for discovering and parsing of PDRs
- `yarn e2e` command is available for end to end testing

### Fixed

- **CUMULUS-326: "Occasionally encounter "Too Many Requests" on deployment"** The api gateway calls will handle throttling errors
- **CUMULUS-175: "Dashboard providers not in sync with AWS providers."** The root cause of this bug - DynamoDB operations not showing up in Elasticsearch - was shared by collections and rules. The fix was to update providers', collections' and rules; POST, PUT and DELETE endpoints to operate on DynamoDB and using DynamoDB streams to update Elasticsearch. The following packages were made:
  - `@cumulus/deployment` deploys DynamoDB streams for the Collections, Providers and Rules tables as well as a new lambda function called `dbIndexer`. The `dbIndexer` lambda has an event source mapping which listens to each of the DynamoDB streams. The dbIndexer lambda receives events referencing operations on the DynamoDB table and updates the elasticsearch cluster accordingly.
  - The `@cumulus/api` endpoints for collections, providers and rules _only_ query DynamoDB, with the exception of LIST endpoints and the collections' GET endpoint.

### Updated

- Broke up `kes.override.js` of @cumulus/deployment to multiple modules and moved to a new location
- Expanded @cumulus/deployment test coverage
- all tasks were updated to use cumulus-message-adapter-js 1.0.1
- added build process to integration-tests package to babelify it before publication
- Update @cumulus/integration-tests lambda.js `getLambdaOutput` to return the entire lambda output. Previously `getLambdaOutput` returned only the payload.

## [v1.1.1] - 2018-03-08

### Removed

- Unused queue lambda in api/lambdas [CUMULUS-359]

### Fixed

- Kinesis message content is passed to the triggered workflow [CUMULUS-359]
- Kinesis message queues a workflow message and does not write to rules table [CUMULUS-359]

## [v1.1.0] - 2018-03-05

### Added

- Added a `jlog` function to `common/test-utils` to aid in test debugging
- Integration test package with command line tool [CUMULUS-200] by @laurenfrederick
- Test for FTP `useList` flag [CUMULUS-334] by @kkelly51

### Updated

- The `queue-pdrs` task now uses the [cumulus-message-adapter-js](https://github.com/nasa/cumulus-message-adapter-js)
  library
- Updated the `queue-pdrs` JSON schemas
- The test-utils schema validation functions now throw an error if validation
  fails
- The `queue-granules` task now uses the [cumulus-message-adapter-js](https://github.com/nasa/cumulus-message-adapter-js)
  library
- Updated the `queue-granules` JSON schemas

### Removed

- Removed the `getSfnExecutionByName` function from `common/aws`
- Removed the `getGranuleStatus` function from `common/aws`

## [v1.0.1] - 2018-02-27

### Added

- More tests for discover-pdrs, dicover-granules by @yjpa7145
- Schema validation utility for tests by @yjpa7145

### Changed

- Fix an FTP listing bug for servers that do not support STAT [CUMULUS-334] by @kkelly51

## [v1.0.0] - 2018-02-23

[unreleased]: https://github.com/nasa/cumulus/compare/v10.0.1...HEAD
[v10.0.1]: https://github.com/nasa/cumulus/compare/v10.0.0...v10.0.1
[v10.0.0]: https://github.com/nasa/cumulus/compare/v9.9.0...v10.0.0
[v9.9.0]: https://github.com/nasa/cumulus/compare/v9.8.0...v9.9.0
[v9.8.0]: https://github.com/nasa/cumulus/compare/v9.7.0...v9.8.0
[v9.7.0]: https://github.com/nasa/cumulus/compare/v9.6.0...v9.7.0
[v9.6.0]: https://github.com/nasa/cumulus/compare/v9.5.0...v9.6.0
[v9.5.0]: https://github.com/nasa/cumulus/compare/v9.4.0...v9.5.0
[v9.4.0]: https://github.com/nasa/cumulus/compare/v9.3.0...v9.4.0
[v9.3.0]: https://github.com/nasa/cumulus/compare/v9.2.2...v9.3.0
[v9.2.2]: https://github.com/nasa/cumulus/compare/v9.2.1...v9.2.2
[v9.2.1]: https://github.com/nasa/cumulus/compare/v9.2.0...v9.2.1
[v9.2.0]: https://github.com/nasa/cumulus/compare/v9.1.0...v9.2.0
[v9.1.0]: https://github.com/nasa/cumulus/compare/v9.0.1...v9.1.0
[v9.0.1]: https://github.com/nasa/cumulus/compare/v9.0.0...v9.0.1
[v9.0.0]: https://github.com/nasa/cumulus/compare/v8.1.0...v9.0.0
[v8.1.0]: https://github.com/nasa/cumulus/compare/v8.0.0...v8.1.0
[v8.0.0]: https://github.com/nasa/cumulus/compare/v7.2.0...v8.0.0
[v7.2.0]: https://github.com/nasa/cumulus/compare/v7.1.0...v7.2.0
[v7.1.0]: https://github.com/nasa/cumulus/compare/v7.0.0...v7.1.0
[v7.0.0]: https://github.com/nasa/cumulus/compare/v6.0.0...v7.0.0
[v6.0.0]: https://github.com/nasa/cumulus/compare/v5.0.1...v6.0.0
[v5.0.1]: https://github.com/nasa/cumulus/compare/v5.0.0...v5.0.1
[v5.0.0]: https://github.com/nasa/cumulus/compare/v4.0.0...v5.0.0
[v4.0.0]: https://github.com/nasa/cumulus/compare/v3.0.1...v4.0.0
[v3.0.1]: https://github.com/nasa/cumulus/compare/v3.0.0...v3.0.1
[v3.0.0]: https://github.com/nasa/cumulus/compare/v2.0.1...v3.0.0
[v2.0.7]: https://github.com/nasa/cumulus/compare/v2.0.6...v2.0.7
[v2.0.6]: https://github.com/nasa/cumulus/compare/v2.0.5...v2.0.6
[v2.0.5]: https://github.com/nasa/cumulus/compare/v2.0.4...v2.0.5
[v2.0.4]: https://github.com/nasa/cumulus/compare/v2.0.3...v2.0.4
[v2.0.3]: https://github.com/nasa/cumulus/compare/v2.0.2...v2.0.3
[v2.0.2]: https://github.com/nasa/cumulus/compare/v2.0.1...v2.0.2
[v2.0.1]: https://github.com/nasa/cumulus/compare/v1.24.0...v2.0.1
[v2.0.0]: https://github.com/nasa/cumulus/compare/v1.24.0...v2.0.0
[v1.24.0]: https://github.com/nasa/cumulus/compare/v1.23.2...v1.24.0
[v1.23.2]: https://github.com/nasa/cumulus/compare/v1.22.1...v1.23.2
[v1.22.1]: https://github.com/nasa/cumulus/compare/v1.21.0...v1.22.1
[v1.21.0]: https://github.com/nasa/cumulus/compare/v1.20.0...v1.21.0
[v1.20.0]: https://github.com/nasa/cumulus/compare/v1.19.0...v1.20.0
[v1.19.0]: https://github.com/nasa/cumulus/compare/v1.18.0...v1.19.0
[v1.18.0]: https://github.com/nasa/cumulus/compare/v1.17.0...v1.18.0
[v1.17.0]: https://github.com/nasa/cumulus/compare/v1.16.1...v1.17.0
[v1.16.1]: https://github.com/nasa/cumulus/compare/v1.16.0...v1.16.1
[v1.16.0]: https://github.com/nasa/cumulus/compare/v1.15.0...v1.16.0
[v1.15.0]: https://github.com/nasa/cumulus/compare/v1.14.5...v1.15.0
[v1.14.5]: https://github.com/nasa/cumulus/compare/v1.14.4...v1.14.5
[v1.14.4]: https://github.com/nasa/cumulus/compare/v1.14.3...v1.14.4
[v1.14.3]: https://github.com/nasa/cumulus/compare/v1.14.2...v1.14.3
[v1.14.2]: https://github.com/nasa/cumulus/compare/v1.14.1...v1.14.2
[v1.14.1]: https://github.com/nasa/cumulus/compare/v1.14.0...v1.14.1
[v1.14.0]: https://github.com/nasa/cumulus/compare/v1.13.5...v1.14.0
[v1.13.5]: https://github.com/nasa/cumulus/compare/v1.13.4...v1.13.5
[v1.13.4]: https://github.com/nasa/cumulus/compare/v1.13.3...v1.13.4
[v1.13.3]: https://github.com/nasa/cumulus/compare/v1.13.2...v1.13.3
[v1.13.2]: https://github.com/nasa/cumulus/compare/v1.13.1...v1.13.2
[v1.13.1]: https://github.com/nasa/cumulus/compare/v1.13.0...v1.13.1
[v1.13.0]: https://github.com/nasa/cumulus/compare/v1.12.1...v1.13.0
[v1.12.1]: https://github.com/nasa/cumulus/compare/v1.12.0...v1.12.1
[v1.12.0]: https://github.com/nasa/cumulus/compare/v1.11.3...v1.12.0
[v1.11.3]: https://github.com/nasa/cumulus/compare/v1.11.2...v1.11.3
[v1.11.2]: https://github.com/nasa/cumulus/compare/v1.11.1...v1.11.2
[v1.11.1]: https://github.com/nasa/cumulus/compare/v1.11.0...v1.11.1
[v1.11.0]: https://github.com/nasa/cumulus/compare/v1.10.4...v1.11.0
[v1.10.4]: https://github.com/nasa/cumulus/compare/v1.10.3...v1.10.4
[v1.10.3]: https://github.com/nasa/cumulus/compare/v1.10.2...v1.10.3
[v1.10.2]: https://github.com/nasa/cumulus/compare/v1.10.1...v1.10.2
[v1.10.1]: https://github.com/nasa/cumulus/compare/v1.10.0...v1.10.1
[v1.10.0]: https://github.com/nasa/cumulus/compare/v1.9.1...v1.10.0
[v1.9.1]: https://github.com/nasa/cumulus/compare/v1.9.0...v1.9.1
[v1.9.0]: https://github.com/nasa/cumulus/compare/v1.8.1...v1.9.0
[v1.8.1]: https://github.com/nasa/cumulus/compare/v1.8.0...v1.8.1
[v1.8.0]: https://github.com/nasa/cumulus/compare/v1.7.0...v1.8.0
[v1.7.0]: https://github.com/nasa/cumulus/compare/v1.6.0...v1.7.0
[v1.6.0]: https://github.com/nasa/cumulus/compare/v1.5.5...v1.6.0
[v1.5.5]: https://github.com/nasa/cumulus/compare/v1.5.4...v1.5.5
[v1.5.4]: https://github.com/nasa/cumulus/compare/v1.5.3...v1.5.4
[v1.5.3]: https://github.com/nasa/cumulus/compare/v1.5.2...v1.5.3
[v1.5.2]: https://github.com/nasa/cumulus/compare/v1.5.1...v1.5.2
[v1.5.1]: https://github.com/nasa/cumulus/compare/v1.5.0...v1.5.1
[v1.5.0]: https://github.com/nasa/cumulus/compare/v1.4.1...v1.5.0
[v1.4.1]: https://github.com/nasa/cumulus/compare/v1.4.0...v1.4.1
[v1.4.0]: https://github.com/nasa/cumulus/compare/v1.3.0...v1.4.0
[v1.3.0]: https://github.com/nasa/cumulus/compare/v1.2.0...v1.3.0
[v1.2.0]: https://github.com/nasa/cumulus/compare/v1.1.4...v1.2.0
[v1.1.4]: https://github.com/nasa/cumulus/compare/v1.1.3...v1.1.4
[v1.1.3]: https://github.com/nasa/cumulus/compare/v1.1.2...v1.1.3
[v1.1.2]: https://github.com/nasa/cumulus/compare/v1.1.1...v1.1.2
[v1.1.1]: https://github.com/nasa/cumulus/compare/v1.0.1...v1.1.1
[v1.1.0]: https://github.com/nasa/cumulus/compare/v1.0.1...v1.1.0
[v1.0.1]: https://github.com/nasa/cumulus/compare/v1.0.0...v1.0.1
[v1.0.0]: https://github.com/nasa/cumulus/compare/pre-v1-release...v1.0.0

[thin-egress-app]: <https://github.com/asfadmin/thin-egress-app> "Thin Egress App"<|MERGE_RESOLUTION|>--- conflicted
+++ resolved
@@ -6,17 +6,6 @@
 
 ## Unreleased
 
-<<<<<<< HEAD
-### Fixed 
-
-- Added Cloudwatch permissions to `<prefix>-steprole` in `tf-modules/ingest/iam.tf` to address the 
-`Error: error creating Step Function State Machine (xxx): AccessDeniedException: 'arn:aws:iam::XXX:role/xxx-steprole' is not authorized to create managed-rule`
-error in non-NGAP accounts:
-  - `events:PutTargets`
-  - `events:PutRule`
-  - `events:DescribeRule`
-
-=======
 ### Changed
 
 - **CUMULUS-2837**
@@ -26,8 +15,16 @@
     getCumulusMessageFromExecutionEvent (common method with sfEventSqsToDbRecords)
   - Move methods in api/lib/cwSfExecutionEventUtils to
     @cumulus/message/StepFunctions
-    
->>>>>>> 1c19cdf0
+
+### Fixed
+
+- Added Cloudwatch permissions to `<prefix>-steprole` in `tf-modules/ingest/iam.tf` to address the
+`Error: error creating Step Function State Machine (xxx): AccessDeniedException: 'arn:aws:iam::XXX:role/xxx-steprole' is not authorized to create managed-rule`
+error in non-NGAP accounts:
+  - `events:PutTargets`
+  - `events:PutRule`
+  - `events:DescribeRule`
+
 ## [v10.0.1] 2022-02-03
 
 **Please note** changes in 10.0.1 may not yet be released in future versions, as
