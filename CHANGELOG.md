--- conflicted
+++ resolved
@@ -59,10 +59,8 @@
   - Pinned typescript to ~4.7.x to address typing incompatibility issues
     discussed in https://github.com/knex/knex/pull/5279
   - Update generate-ts-build-cache script to always install root project dependencies
-<<<<<<< HEAD
 - **CUMULUS-3051**
   - Changed `S3ProviderClient.sync()` to include optional ACL parameter
-=======
 - **CUMULUS-3104**
   - Updated Dockerfile of async operation docker image to build from node:14.19.3-buster
   - Sets default async_operation_image version to 43.
@@ -74,7 +72,6 @@
 this is a backport and patch release on the 13.3.x series of releases. Updates that
 are included in the future will have a corresponding CHANGELOG entry in future
 releases.
->>>>>>> 878d3969
 
 ### Fixed
 
