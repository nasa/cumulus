# Changelog

All notable changes to this project will be documented in this file.

The format is based on [Keep a Changelog](http://keepachangelog.com/en/1.0.0/).

## Unreleased

### Migration Notes

- The updates in CUMULUS-3449 requires manual update to postgres database in production environment. Please follow
  [Update Cumulus_id Type and Indexes](https://nasa.github.io/cumulus/docs/next/upgrade-notes/update-cumulus_id-type-indexes-CUMULUS-3449)

### Breaking Changes

- **CUMULUS-2889**
  - Removed unused CloudWatch Logs AWS SDK client. This change removes the CloudWatch Logs
    client from the `@cumulus/aws-client` package.
- **CUMULUS-2890**
  - Removed unused CloudWatch AWS SDK client. This change removes the CloudWatch client
    from the `@cumulus/aws-client` package.
- **CUMULUS-3323**
  - Updated `@cumulus/db` to by default set the `ssl` option for knex, and
    reject non-SSL connections via use of the `rejectUnauthorized` configuration
    flag.   This causes all Cumulus database connections to require SSL (CA or
    self-signed) and reject connectivity if the database does not provide SSL.
    Users using serverless v1/`cumulus-rds-tf` should not be impacted by this
    change as certs are provided by default.   Users using databases that do not
    provide SSL should update their database secret with the optional value
    `disableSSL` set to `true`
  - Updated `cumulus-rds-tf` to set `rds.force_ssl` to `1`, forcing SSL enabled
    connections in the `db_parameters` configuration.   Users of this module
    defining their own `db_parameters` should make this configuration change to allow only SSL
    connections to the RDS datastore.
- **CUMULUS-2897**
  - Removed unused Systems Manager AWS SDK client. This change removes the Systems Manager client
    from the `@cumulus/aws-client` package.
- **CUMULUS-3449**
  - Updated the following database columns to BIGINT: executions.cumulus_id, executions.parent_cumulus_id,
    files.granule_cumulus_id, granules_executions.granule_cumulus_id, granules_executions.execution_cumulus_id
    and pdrs.execution_cumulus_id
  - Changed granules table unique constraint to granules_collection_cumulus_id_granule_id_unique
  - Added indexes granules_granule_id_index and granules_provider_collection_cumulus_id_granule_id_index
    to granules table

### Changed

- **CUMULUS-3518**
<<<<<<< HEAD
  - Update existing usage of `@cumulus/aws-client` lambda service to use AWS SDK v3 `send` syntax
=======
  - Update Discover Granules lambda default memory to 1024 MB
- **CUMULUS-3600**
  - Update docs to clarify CloudFront HTTPS DIT requirements.
>>>>>>> c946285a
- **CUMULUS-2892**
  - Updates `aws-client`'s EC2 client to use AWS SDK v3.
- **CUMULUS-2896**
  - Updated Secrets Manager code to AWS SDK v3.
- **CUMULUS-2901**
  - Updated STS code to AWS SDK v3.
- **CUMULUS-2898**
  - Update Step Functions code to AWS SDK v3
- **CUMULUS-3456**
  - Added stateMachineArn, executionArn, collectionId, providerId, granules, status, time, and error fields to Dead Letter Archive message
  - Added cumulusError field to records in sfEventSqsToDbRecordsDeadLetterQueue
- **CUMULUS-3323**
  - Added `disableSSL` as a valid database secret key - setting this in your database credentials will
    disable SSL for all Core database connection attempts.
  - Added `rejectUnauthorized` as a valid database secret key - setting
    this to `false` in your database credentials will allow self-signed certs/certs with an unrecognized authority.
  - Updated the default parameter group for `cumulus-rds-tf` to set `force_ssl`
    to 1.   This setting for the Aurora Serverless v1 database disallows non-SSL
    connections to the database, and is intended to help enforce security
    compliance rules.  This update can be opted-out by supplying a non-default
    `db_parameters` set in the terraform configuration.
- **CUMULUS-3245**
  - Update `@cumulus/lzards-backup` task to either respect the `lzards_provider`
    terraform configuration value or utilize `lzardsProvider` as part of the task
    workflow configuration
  - Minor refactor of `@cumulus/lzards-api-client` to:
    - Use proper ECMAScript import for `@cumulus/launchpad-auth`
    - Update incorrect docstring
- **CUMULUS-3449**
  - Updated `@cumulus/db` package and configure knex hook postProcessResponse to convert the return string
    from columns ending with "cumulus_id" to number.
- **CUMULUS-3497**
  - Updated `example/cumulus-tf/orca.tf` to use v9.0.4
- **CUMULUS-3527**
  - Added suppport for additional kex algorithms in the sftp-client.
- **CUMULUS-3610**
  - Updated `aws-client`'s ES client to use AWS SDK v3.

### Fixed

- **CUMULUS-3323**
  - Minor edits to errant integration test titles (dyanmo->postgres)
- **CUMULUS-3587**
  - Ported https://github.com/scottcorgan/express-boom into API/lib to allow
    updates of sub-dependencies and maintain without refactoring errors in
    API/etc wholesale
  - Addresses [CVE-2020-36604](https://github.com/advisories/GHSA-c429-5p7v-vgjp)

## [v18.2.0] 2023-02-02

### Migration Notes

From this release forward, Cumulus Core will be tested against PostgreSQL v13. Users
should migrate their datastores to Aurora PostgreSQL 13.9+ compatible data
stores as soon as possible after upgrading to this release.

#### Database Upgrade

Users utilizing the `cumulus-rds-tf` module should reference [cumulus-rds-tf
upgrade
instructions](https://nasa.github.io/cumulus/docs/upgrade-notes/upgrade-rds-cluster-tf-postgres-13).

### Breaking Changes

- **CUMULUS-2889**
  - Removed unused CloudWatch Logs AWS SDK client. This change removes the CloudWatch Logs
    client from the `@cumulus/aws-client` package.
- **CUMULUS-2890**
  - Removed unused CloudWatch AWS SDK client. This change removes the CloudWatch client
    from the `@cumulus/aws-client` package.

### Changed

- **CUMULUS-3492**
  - add teclark to select-stack.js
- **CUMULUS-3444**
  - Update `cumulus-rds-tf` module to take additional parameters in support of
    migration from Aurora PostgreSQl v11 to v13.   See Migration Notes for more details
- **CUMULUS-3564**
  - Update webpack configuration to explicitly disable chunking
- **CUMULUS-2891**
  - Updated ECS code to aws sdk v3
- **CUMULUS-2895**
  - Updated KMS code to aws sdk v3
- **CUMULUS-2888**
  - Update CloudWatch Events code to AWS SDK v3
- **CUMULUS-2893**
  - Updated Kinesis code to AWS SDK v3
- **CUMULUS-3555**
  - Revert 3540, un-stubbing cmr facing tests
  - Raise memory_size of ftpPopulateTestLambda to 512MB
- **CUMULUS-2887**
  - Updated CloudFormation code to aws sdk v3
- **CUMULUS-2899**
  - Updated SNS code to aws sdk v3
- **CUMULUS_3499**
  - Update AWS-SDK dependency pin to "2.1490" to prevent SQS issue.  Dependency
    pin expected to be changed with the resolution to CUMULUS-2900
- **CUMULUS-2894**
  - Update Lambda code to AWS SDK v3
- **CUMULUS-3432**
  - Update `cumulus-rds-tf` `engine_version` to `13.9`
  - Update `cumulus-rds-tf` `parameter_group_family` to `aurora-postgresql13`
  - Update development/local stack postgres image version to postgres:13.9-alpine
- **CUMULUS-2900**
  - Update SQS code to AWS SDK v3
- **CUMULUS-3352**
  - Update example project to use CMA v2.0.3 for integration testing
  - Update example deployment to deploy cnmResponse lambda version
    2.1.1-aplha.2-SNAPSHOT
  - Update example deployment to deploy cnmToGranule lambda
    version 1.7.0-alpha.2-SNAPSHOT
- **CUMULUS-3501**
  - Updated CreateReconciliationReport lambda to save report record to Elasticsearch.
  - Created docker image cumuluss/async-operation:48 from v16.1.2, and used it as default async_operation_image.
- **CUMULUS-3502**
  - Upgraded localstack to v3.0.0 to support recent aws-sdk releases and update unit tests.
- **CUMULUS-3540**
  - stubbed cmr interfaces in integration tests allow integration tests to pass
  - needed while cmr is failing to continue needed releases and progress
  - this change should be reverted ASAP when cmr is working as needed again
- **CUMULUS-3547**
  - Updated ECS Cluster `/dev/xvdcz` EBS volumes so they're encrypted.

### Fixed

- **CUMULUS-3177**
  - changed `_removeGranuleFromCmr` function for granule `bulkDelete` to not throw an error and instead catch the error when the granule is not found in CMR
- **CUMULUS-3293**
  - Process Dead Letter Archive is fixed to properly copy objects from `/sqs/` to `/failed-sqs/` location
- **CUMULUS-3467**
  - Added `childWorkflowMeta` to `QueueWorkflow` task configuration
- **CUMULUS-3474**
  - Fixed overridden changes to `rules.buildPayload' to restore changes from ticket `CUMULUS-2969` which limited the definition object to `name` and `arn` to
    account for AWS character limits.
- **CUMULUS-3479**
  - Fixed typo in s3-replicator resource declaration where `var.lambda_memory_size` is supposed to be `var.lambda_memory_sizes`
- **CUMULUS-3510**
  - Fixed `@cumulus/api` `validateAndUpdateSqsRule` method to allow 0 retries and 0 visibilityTimeout
    in rule's meta.  This fix from CUMULUS-2863 was not in release 16 and later.
- **CUMULUS-3562**
  - updated crypto-js to 4.2.0
  - updated aws-sdk/client-api-gateway to 3.499 to avoid older crypto-js dependency

## [v18.1.0] 2023-10-25

### MIGRATION notes

#### Rules API Endpoint Versioning

As part of the work on CUMULUS-3095, we have added a required header for the
rules PUT/PATCH endpoints -- to ensure that older clients/utilities do not
unexpectedly make destructive use of those endpoints, a validation check of a
header value against supported versions has been implemented.

Moving forward, if a breaking change is made to an existing endpoint that
requires user updates, as part of that update we will set the current version of
the core API and require a header that confirms the client is compatible with
the version required or greater.

In this instance, the rules PUT/PATCH
endpoints will require a `Cumulus-API-Version` value of at least `2`.

```bash
 curl --request PUT https://example.com/rules/repeat_test\
 --header 'Cumulus-API-Version: 2'\
 --header 'Content-Type: application/json'\
 --header 'Authorization: Bearer ReplaceWithToken'\
 --data ...
```

Users/clients that do not make use of these endpoints will not be impacted.

### Breaking Changes

- **CUMULUS-3427**
  - Changed the naming conventions for memory size and timeouts configuration to simply the lambda name

### Notable Changes

- **CUMULUS-3095**
  - Added `PATCH` rules endpoint to update rule which works as the existing `PUT` endpoint.
  - Updated `PUT` rules endpoint to replace rule.

### Added

- **CUMULUS-3218**
  - Added optional `maxDownloadTime` field to `provider` schema
  - Added `max_download_time` column to PostgreSQL `providers` table
  - Updated `@cumulus/ingest/lock` to check expired locks based on `provider.maxDownloadTime`

### Changed

- **CUMULUS-3095**
  - Updated `@cumulus/api-client/rules` to have`replaceRule` and `updateRule` methods.
  - Updated mapping for rule Elasticsearch records to prevent dynamic field for keys under
    `meta` and `payload`, and fixed `rule` field mapping.
- **CUMULUS-3351**
  - Updated `constructOnlineAccessUrls()` to group CMR online access URLs by link type.
- **CUMULUS-3377**
  - Added configuration option to cumulus-tf/terraform.tfvars to include sns:Subscribe access policy for
    executions, granules, collections, and PDRs report topics.
- **CUMULUS-3392**
  - Modify cloudwatch rule by deleting `custom`
- **CUMULUS-3434**
  - Updated `@cumulus/orca-recovery-adapter` task to output both input granules and recovery output.
  - Updated `example/cumulus-tf/orca.tf` to use v9.0.0.

### Fixed

- **CUMULUS-3095**
  - Added back `rule` schema validation which is missing after RDS phase 3.
  - Fixed a bug for creating rule with tags.
- **CUMULUS-3286**
  - Fixed `@cumulus/cmrjs/cmr-utils/getGranuleTemporalInfo` and `@cumulus/message/Granules/getGranuleCmrTemporalInfo`
    to handle non-existing cmr file.
  - Updated mapping for granule and deletedgranule Elasticsearch records to prevent dynamic field for keys under
    `queryFields`.
  - Updated mapping for collection Elasticsearch records to prevent dynamic field for keys under `meta`.
- **CUMULUS-3393**
  - Fixed `PUT` collection endpoint to update collection configuration in S3.
- **CUMULUS-3427**
  - Fixed issue where some lambda and task memory sizes and timeouts were not configurable
- **@aws-sdk upgrade**
  - Fixed TS compilation error on aws-client package caused by @aws-sdk/client-dynamodb 3.433.0 upgrade

## [v18.0.0] 2023-08-28

### Notable Changes

- **CUMULUS-3270**
  - update python lambdas to use python3.10
  - update dependencies to use python3.10 including cumulus-message-adapter, cumulus-message-adapter-python and cumulus-process-py
- **CUMULUS-3259**
  - Updated Terraform version from 0.13.6 to 1.5.3. Please see the [instructions to upgrade your deployments](https://github.com/nasa/cumulus/blob/master/docs/upgrade-notes/upgrading-tf-version-1.5.3.md).

### Changed

- **CUMULUS-3366**
  - Added logging to the `collectionRuleMatcher` Rules Helper, which is used by the sqs-message-consumer and message-consumer Lambdas,
    to report when an incoming message's collection does not match any rules.

## [v17.0.0] 2023-08-09

### MIGRATION notes

- This release updates the `hashicorp/aws` provider required by Cumulus to `~> 5.0`
  which in turn requires updates to all modules deployed with Core in the same stack
  to use a compatible provider version.
- This update is *not* compatible with prior stack states - Terraform will not
  allow redeployment of a prior version of Cumulus using an older version of
  the provider.  Please be sure to validate the install changeset is what you
  expect prior to upgrading to this version.
- Upgrading Cumulus to v17 from prior versions should only require the usual
  terraform init/apply steps.  As always **be sure** to inspect the `terraform plan` or
  `terraform apply` changeset to ensure the changes between providers are what
  you're expecting for all modules you've chosen to deploy with Cumulus

### Notable Changes

- **CUMULUS-3258**
  - @cumulus/api is now compatible *only* with Orca >= 8.1.0.    Prior versions of
    Orca are not compatible with Cumulus 17+
  - Updated all hashicorp terraform AWS provider configs to ~> 5.0
    - Upstream/downstream terraform modules will need to utilize an AWS provider
      that matches this range

### Breaking Changes

- **CUMULUS-3258**
  - Update @cumulus/api/lib/orca/getOrcaRecoveryStatusByGranuleCollection
    to @cumulus/api/lib/orca/getOrcaRecoveryStatusByGranuleIdAndCollection and
    add collectionId to arguments to support Orca v8+ required use of
    collectionId

  - Updated all terraform AWS providers to ~> 5.0

### Changed

- **CUMULUS-3258**
  - Update all Core integration tests/integrations to be compatible with Orca >=
    v8.1.0 only

### Fixed

- **CUMULUS-3319**
  - Removed @cumulus/api/models/schema and changed all references to
    @cumulus/api/lib/schema in docs and related models
  - Removed @cumulus/api/models/errors.js
  - Updated API granule write logic to cause postgres schema/db write failures on an individual granule file write to result  in a thrown error/400 return instead of a 200 return and a 'silent' update of the granule to failed status.
  - Update api/lib/_writeGranule/_writeGranulefiles logic to allow for schema failures on individual granule writes via an optional method parameter in _writeGranules, and an update to the API granule write calls.
  - Updated thrown error to include information related to automatic failure behavior in addition to the stack trace.

## [v16.1.3] 2024-1-15

**Please note** changes in 16.1.3 may not yet be released in future versions, as this
is a backport/patch release on the 16.x series of releases.  Updates that are
included in the future will have a corresponding CHANGELOG entry in future releases.

### Changed

- **CUMULUS_3499
  - Update AWS-SDK dependency pin to "2.1490" to prevent SQS issue.  Dependency
    pin expected to be changed with the resolution to CUMULUS-2900

### Fixed

- **CUMULUS-3474**
  - Fixed overriden changes to `rules.buildPayload' to restore changes from
    ticket `CUMULUS-2969` which limited the definition object to `name` and `arn` to
    account for AWS character limits.
- **CUMULUS-3501**
  - Updated CreateReconciliationReport lambda to save report record to Elasticsearch.
  - Created docker image cumuluss/async-operation:48 from v16.1.2, and used it as default async_operation_image.
- **CUMULUS-3510**
  - Fixed `@cumulus/api` `validateAndUpdateSqsRule` method to allow 0 retries and 0 visibilityTimeout
    in rule's meta.  This fix from CUMULUS-2863 was not in release 16 and later.
- **CUMULUS-3540**
  - stubbed cmr interfaces in integration tests allow integration tests to pass
  - needed while cmr is failing to continue needed releases and progress
  - this change should be reverted ASAP when cmr is working as needed again

## [v16.1.2] 2023-11-01

**Please note** changes in 16.1.2 may not yet be released in future versions, as this
is a backport/patch release on the 16.x series of releases.  Updates that are
included in the future will have a corresponding CHANGELOG entry in future releases.

### Added

- **CUMULUS-3218**
  - Added optional `maxDownloadTime` field to `provider` schema
  - Added `max_download_time` column to PostgreSQL `providers` table
  - Updated `@cumulus/ingest/lock` to check expired locks based on `provider.maxDownloadTime`

### Fixed

- **@aws-sdk upgrade**
  - Fixed TS compilation error on aws-client package caused by @aws-sdk/client-dynamodb 3.433.0 upgrade
  - Updated mapping for collection Elasticsearch records to prevent dynamic field for keys under `meta`.
- **CUMULUS-3286**
  - Fixed `@cumulus/cmrjs/cmr-utils/getGranuleTemporalInfo` and `@cumulus/message/Granules/getGranuleCmrTemporalInfo`
    to handle non-existing cmr file.
  - Updated mapping for granule and deletedgranule Elasticsearch records to prevent dynamic field for keys under
    `queryFields`.
- **CUMULUS-3293**
  - Process Dead Letter Archive is fixed to properly copy objects from `/sqs/` to `/failed-sqs/` location
- **CUMULUS-3393**
  - Fixed `PUT` collection endpoint to update collection configuration in S3.
- **CUMULUS-3467**
  - Added `childWorkflowMeta` to `QueueWorkflow` task configuration

## [v16.1.1] 2023-08-03

### Notable Changes

- The async_operation_image property of cumulus module should be updated to pull
  the ECR image for cumuluss/async-operation:47

### Added

- **CUMULUS-3298**
  - Added extra time to the buffer for replacing the launchpad token before it
    expires to alleviate CMR error messages
- **CUMULUS-3220**
  - Created a new send-pan task
- **CUMULUS-3287**
  - Added variable to allow the aws_ecs_task_definition health check to be configurable.
  - Added clarity to how the bucket field needs to be configured for the
    move-granules task definition

### Changed

- Security upgrade node from 14.19.3-buster to 14.21.1-buster
- **CUMULUS-2985**
  - Changed `onetime` rules RuleTrigger to only execute when the state is `ENABLED` and updated documentation to reflect the change
  - Changed the `invokeRerun` function to only re-run enabled rules
- **CUMULUS-3188**
  - Updated QueueGranules to support queueing granules that meet the required API granule schema.
  - Added optional additional properties to queue-granules input schema
- **CUMULUS-3252**
  - Updated example/cumulus-tf/orca.tf to use orca v8.0.1
  - Added cumulus task `@cumulus/orca-copy-to-archive-adapter`, and add the task to `tf-modules/ingest`
  - Updated `tf-modules/cumulus` module to take variable `orca_lambda_copy_to_archive_arn` and pass to `tf-modules/ingest`
  - Updated `example/cumulus-tf/ingest_and_publish_granule_with_orca_workflow.tf` `CopyToGlacier` (renamed to `CopyToArchive`) step to call
    `orca_copy_to_archive_adapter_task`
- **CUMULUS-3253**
  - Added cumulus task `@cumulus/orca-recovery-adapter`, and add the task to `tf-modules/ingest`
  - Updated `tf-modules/cumulus` module to take variable `orca_sfn_recovery_workflow_arn` and pass to `tf-modules/ingest`
  - Added `example/cumulus-tf/orca_recovery_adapter_workflow.tf`, `OrcaRecoveryAdapterWorkflow` workflow has `OrcaRecoveryAdapter` task
    to call the ORCA recovery step-function.
  - Updated `example/data/collections/` collection configuration `meta.granuleRecoveryWorkflow` to use `OrcaRecoveryAdapterWorkflow`
- **CUMULUS-3215**
  - Create reconciliation reports will properly throw errors and set the async
    operation status correctly to failed if there is an error.
  - Knex calls relating to reconciliation reports will retry if there is a
    connection terminated unexpectedly error
  - Improved logging for async operation
  - Set default async_operation_image_version to 47
- **CUMULUS-3024**
  - Combined unit testing of @cumulus/api/lib/rulesHelpers to a single test file
    `api/tests/lib/test-rulesHelpers` and removed extraneous test files.
- **CUMULUS-3209**
  - Apply brand color with high contrast settings for both (light and dark) themes.
  - Cumulus logo can be seen when scrolling down.
  - "Back to Top" button matches the brand color for both themes.
  - Update "note", "info", "tip", "caution", and "warning" components to [new admonition styling](https://docusaurus.io/docs/markdown-features/admonitions).
  - Add updated arch diagram for both themes.
- **CUMULUS-3203**
  - Removed ACL setting of private on S3.multipartCopyObject() call
  - Removed ACL setting of private for s3PutObject()
  - Removed ACL confguration on sync-granules task
  - Update documentation on dashboard deployment to exclude ACL public-read setting
- **CUMULUS-3245**
  - Update SQS consumer logic to catch ExecutionAlreadyExists error and
    delete SQS message accordingly.
  - Add ReportBatchItemFailures to event source mapping start_sf_mapping
- **CUMULUS-3357**
  - `@cumulus/queue-granules` is now written in TypeScript
  - `@cumulus/schemas` can now generate TypeScript interfaces for the task input, output and config.
- Added missing name to throttle_queue_watcher Cloudwatch event in `throttled-queue.tf`


### Fixed

- **CUMULUS-3258**
  - Fix un-prefixed s3 lifecycle configuration ID from CUMULUS-2915
- **CUMULUS-2625**
  - Optimized heap memory and api load in queue-granules task to scale to larger workloads.
- **CUMULUS-3265**
  - Fixed `@cumulus/api` `getGranulesForPayload` function to query cloud metrics es when needed.
- **CUMULUS-3389**
  - Updated runtime of `send-pan` and `startAsyncOperation` lambdas to `nodejs16.x`

## [v16.0.0] 2023-05-09

### Notable Changes

- The async_operation_image property of cumulus module should be updated to pull
  the ECR image for cumuluss/async-operation:46

### MIGRATION notes

#### PI release version

When updating directly to v16 from prior releases older that V15, please make sure to
read through all prior release notes.

Notable migration concerns since the last PI release version (11.1.x):

- [v14.1.0] - Postgres compatibility update to Aurora PostgreSQL 11.13.
- [v13.1.0] - Postgres update to add `files_granules_cumulus_id_index` to the
  `files` table may require manual steps depending on load.

#### RDS Phase 3 migration notes

This release includes updates that remove existing DynamoDB tables as part of
release deployment process.   This release *cannot* be properly rolled back in
production as redeploying a prior version of Cumulus will not recover the
associated Dynamo tables.

Please read the full change log for RDS Phase 3 and consult the [RDS Phase 3 update
documentation](https://nasa.github.io/cumulus/docs/next/upgrade-notes/upgrade-rds-phase-3-release)

#### API Endpoint Versioning

As part of the work on CUMULUS-3072, we have added a required header for the
granule PUT/PATCH endpoints -- to ensure that older clients/utilities do not
unexpectedly make destructive use of those endpoints, a validation check of a
header value against supported versions has been implemented.

Moving forward, if a breaking change is made to an existing endpoint that
requires user updates, as part of that update we will set the current version of
the core API and require a header that confirms the client is compatible with
the version required or greater.

In this instance, the granule PUT/PATCH
endpoints will require a `Cumulus-API-Version` value of at least `2`.

```bash
 curl --request PUT https://example.com/granules/granuleId.A19990103.006.1000\
 --header 'Cumulus-API-Version: 2'\
 --header 'Content-Type: application/json'\
 --header 'Authorization: Bearer ReplaceWithToken'\
 --data ...
```

Users/clients that do not make use of these endpoints will not be impacted.

### RDS Phase 3
#### Breaking Changes

- **CUMULUS-2688**
  - Updated bulk operation logic to use collectionId in addition to granuleId to fetch granules.
  - Tasks using the `bulk-operation` Lambda should provide collectionId and granuleId e.g. { granuleId: xxx, collectionId: xxx }
- **CUMULUS-2856**
  - Update execution PUT endpoint to no longer respect message write constraints and update all values passed in

#### Changed

- **CUMULUS-3282**
  - Updated internal granule endpoint parameters from :granuleName to :granuleId
    for maintenance/consistency reasons
- **CUMULUS-2312** - RDS Migration Epic Phase 3
  - **CUMULUS-2645**
    - Removed unused index functionality for all tables other than
      `ReconciliationReportsTable` from `dbIndexer` lambda
  - **CUMULUS-2398**
    - Remove all dynamoDB updates for `@cumulus/api/ecs/async-operation/*`
    - Updates all api endpoints with updated signature for
      `asyncOperationsStart` calls
    - Remove all dynamoDB models calls from async-operations api endpoints
  - **CUMULUS-2801**
    - Move `getFilesExistingAtLocation`from api granules model to api/lib, update granules put
      endpoint to remove model references
  - **CUMULUS-2804**
    - Updates api/lib/granule-delete.deleteGranuleAndFiles:
      - Updates dynamoGranule -> apiGranule in the signature and throughout the dependent code
      - Updates logic to make apiGranule optional, but pgGranule required, and
        all lookups use postgres instead of ES/implied apiGranule values
      - Updates logic to make pgGranule optional - in this case the logic removes the entry from ES only
    - Removes all dynamo model logic from api/endpoints/granules
    - Removes dynamo write logic from api/lib/writeRecords.*
    - Removes dynamo write logic from api/lib/ingest.*
    - Removes all granule model calls from api/lambdas/bulk-operations and any dependencies
    - Removes dynamo model calls from api/lib/granule-remove-from-cmr.unpublishGranule
    - Removes Post Deployment execution check from sf-event-sqs-to-db-records
    - Moves describeGranuleExecution from api granule model to api/lib/executions.js
  - **CUMULUS-2806**
    - Remove DynamoDB logic from executions `POST` endpoint
    - Remove DynamoDB logic from sf-event-sqs-to-db-records lambda execution writes.
    - Remove DynamoDB logic from executions `PUT` endpoint
  - **CUMULUS-2808**
    - Remove DynamoDB logic from executions `DELETE` endpoint
  - **CUMULUS-2809**
    - Remove DynamoDB logic from providers `PUT` endpoint
    - Updates DB models asyncOperation, provider and rule to return all fields on upsert.
  - **CUMULUS-2810**
    - Removes addition of DynamoDB record from API endpoint POST /provider/<name>
  - **CUMULUS-2811**
    - Removes deletion of DynamoDB record from API endpoint DELETE /provider/<name>
  - **CUMULUS-2817**
    - Removes deletion of DynamoDB record from API endpoint DELETE /collection/<name>/<version>
  - **CUMULUS-2814**
    - Move event resources deletion logic from `rulesModel` to `rulesHelper`
  - **CUMULUS-2815**
    - Move File Config and Core Config validation logic for Postgres Collections from `api/models/collections.js` to `api/lib/utils.js`
  - **CUMULUS-2813**
    - Removes creation and deletion of DynamoDB record from API endpoint POST /rules/
  - **CUMULUS-2816**
    - Removes addition of DynamoDB record from API endpoint POST /collections
  - **CUMULUS-2797**
    - Move rule helper functions to separate rulesHelpers file
  - **CUMULUS-2821**
    - Remove DynamoDB logic from `sfEventSqsToDbRecords` lambda
  - **CUMULUS-2856**
    - Update API/Message write logic to handle nulls as deletion in execution PUT/message write logic

#### Added

- **CUMULUS-2312** - RDS Migration Epic Phase 3
  - **CUMULUS-2813**
    - Added function `create` in the `db` model for Rules
      to return an array of objects containing all columns of the created record.
  - **CUMULUS-2812**
    - Move event resources logic from `rulesModel` to `rulesHelper`
  - **CUMULUS-2820**
    - Remove deletion of DynamoDB record from API endpoint DELETE /pdr/<pdrName>
  - **CUMULUS-2688**
    - Add new endpoint to fetch granules by collectionId as well as granuleId: GET /collectionId/granuleId
    - Add new endpoints to update and delete granules by collectionId as well as
      granuleId

#### Removed

- **CUMULUS-2994**
  - Delete code/lambdas that publish DynamoDB stream events to SNS
- **CUMULUS-3226**
  - Removed Dynamo Async Operations table
- **CUMULUS-3199**
  - Removed DbIndexer lambda and all associated terraform resources
- **CUMULUS-3009**
  - Removed Dynamo PDRs table
- **CUMULUS-3008**
  - Removed DynamoDB Collections table
- **CUMULUS-2815**
  - Remove update of DynamoDB record from API endpoint PUT /collections/<name>/<version>
- **CUMULUS-2814**
  - Remove DynamoDB logic from rules `DELETE` endpoint
- **CUMULUS-2812**
  - Remove DynamoDB logic from rules `PUT` endpoint
- **CUMULUS-2798**
  - Removed AsyncOperations model
- **CUMULUS-2797**
- **CUMULUS-2795**
  - Removed API executions model
- **CUMULUS-2796**
  - Remove API pdrs model and all related test code
  - Remove API Rules model and all related test code
- **CUMULUS-2794**
  - Remove API Collections model and all related test code
  - Remove lambdas/postgres-migration-count-tool, api/endpoints/migrationCounts and api-client/migrationCounts
  - Remove lambdas/data-migration1 tool
  - Remove lambdas/data-migration2 and
    lambdas/postgres-migration-async-operation
- **CUMULUS-2793**
  - Removed Provider Dynamo model and related test code
- **CUMULUS-2792**
  - Remove API Granule model and all related test code
  - Remove granule-csv endpoint
- **CUMULUS-2645**
  - Removed dynamo structural migrations and related code from `@cumulus/api`
  - Removed `executeMigrations` lambda
  - Removed `granuleFilesCacheUpdater` lambda
  - Removed dynamo files table from `data-persistence` module.  *This table and
    all of its data will be removed on deployment*.

### Added
- **CUMULUS-3072**
  - Added `replaceGranule` to `@cumulus/api-client/granules` to add usage of the
    updated RESTful PUT logic
- **CUMULUS-3121**
  - Added a map of variables for the cloud_watch_log retention_in_days for the various cloudwatch_log_groups, as opposed to keeping them hardcoded at 30 days. Can be configured by adding the <module>_<cloudwatch_log_group_name>_log_retention value in days to the cloudwatch_log_retention_groups map variable
- **CUMULUS-3201**
  - Added support for sha512 as checksumType for LZARDs backup task.

### Changed

- **CUMULUS-3315**
  - Updated `@cumulus/api-client/granules.bulkOperation` to remove `ids`
    parameter in favor of `granules` parameter, in the form of a
    `@cumulus/types/ApiGranule` that requires the following keys: `[granuleId, collectionId]`
- **CUMULUS-3307**
  - Pinned cumulus dependency on `pg` to `v8.10.x`
- **CUMULUS-3279**
  - Updated core dependencies on `xml2js` to `v0.5.0`
  - Forcibly updated downstream dependency for `xml2js` in `saml2-js` to
    `v0.5.0`
  - Added audit-ci CVE override until July 1 to allow for Core package releases
- **CUMULUS-3106**
  - Updated localstack version to 1.4.0 and removed 'skip' from all skipped tests
- **CUMULUS-3115**
  - Fixed DiscoverGranules' workflow's duplicateHandling when set to `skip` or `error` to stop retrying
    after receiving a 404 Not Found Response Error from the `cumulus-api`.
- **CUMULUS-3165**
  - Update example/cumulus-tf/orca.tf to use orca v6.0.3

### Fixed

- **CUMULUS-3315**
  - Update CI scripts to use shell logic/GNU timeout to bound test timeouts
    instead of NPM `parallel` package, as timeouts were not resulting in
    integration test failure
- **CUMULUS-3223**
  - Update `@cumulus/cmrjs/cmr-utils.getGranuleTemporalInfo` to handle the error when the cmr file s3url is not available
  - Update `sfEventSqsToDbRecords` lambda to return [partial batch failure](https://docs.aws.amazon.com/lambda/latest/dg/with-sqs.html#services-sqs-batchfailurereporting),
    and only reprocess messages when cumulus message can't be retrieved from the execution events.
  - Update `@cumulus/cumulus-message-adapter-js` to `2.0.5` for all cumulus tasks

## [v15.0.4] 2023-06-23

### Changed

- **CUMULUS-3307**
  - Pinned cumulus dependency on `pg` to `v8.10.x`

### Fixed

- **CUMULUS-3115**
  - Fixed DiscoverGranules' workflow's duplicateHandling when set to `skip` or `error` to stop retrying
    after receiving a 404 Not Found Response Error from the `cumulus-api`.
- **CUMULUS-3315**
  - Update CI scripts to use shell logic/GNU timeout to bound test timeouts
    instead of NPM `parallel` package, as timeouts were not resulting in
    integration test failure
- **CUMULUS-3223**
  - Update `@cumulus/cmrjs/cmr-utils.getGranuleTemporalInfo` to handle the error when the cmr file s3url is not available
  - Update `sfEventSqsToDbRecords` lambda to return [partial batch failure](https://docs.aws.amazon.com/lambda/latest/dg/with-sqs.html#services-sqs-batchfailurereporting),
    and only reprocess messages when cumulus message can't be retrieved from the execution events.
  - Update `@cumulus/cumulus-message-adapter-js` to `2.0.5` for all cumulus tasks

## [v15.0.3] 2023-04-28

### Fixed

- **CUMULUS-3243**
  - Updated granule delete logic to delete granule which is not in DynamoDB
  - Updated granule unpublish logic to handle granule which is not in DynamoDB and/or CMR

## [v15.0.2] 2023-04-25

### Fixed

- **CUMULUS-3120**
  - Fixed a bug by adding in `default_log_retention_periods` and `cloudwatch_log_retention_periods`
  to Cumulus modules so they can be used during deployment for configuring cloudwatch retention periods, for more information check here: [retention document](https://nasa.github.io/cumulus/docs/configuration/cloudwatch-retention)
  - Updated cloudwatch retention documentation to reflect the bugfix changes

## [v15.0.1] 2023-04-20

### Changed

- **CUMULUS-3279**
  - Updated core dependencies on `xml2js` to `v0.5.0`
  - Forcibly updated downstream dependency for `xml2js` in `saml2-js` to
    `v0.5.0`
  - Added audit-ci CVE override until July 1 to allow for Core package releases

## Fixed

- **CUMULUS-3285**
  - Updated `api/lib/distribution.js isAuthBearTokenRequest` to handle non-Bearer authorization header

## [v15.0.0] 2023-03-10

### Breaking Changes

- **CUMULUS-3147**
  - The minimum supported version for all published Cumulus Core npm packages is now Node 16.19.0
  - Tasks using the `cumuluss/cumulus-ecs-task` Docker image must be updated to `cumuluss/cumulus-ecs-task:1.9.0.` which is built with node:16.19.0-alpine.  This can be done by updating the `image` property of any tasks defined using the `cumulus_ecs_service` Terraform module.
  - Updated Dockerfile of async operation docker image to build from node:16.19.0-buster
  - Published new tag [`44` of `cumuluss/async-operation` to Docker Hub](https://hub.docker.com/layers/cumuluss/async-operation/44/images/sha256-8d757276714153e4ab8c24a2b7b6b9ffee14cc78b482d9924e7093af88362b04?context=explore).
  - The `async_operation_image` property of `cumulus` module must be updated to pull the ECR image for `cumuluss/async-operation:44`.

### Changed

- **CUMULUS-2997**
  - Migrate Cumulus Docs to Docusaurus v2 and DocSearch v3.
- **CUMULUS-3044**
  - Deployment section:
    - Consolidate and migrate Cumulus deployment (public facing) content from wiki to Cumulus Docs in GitHub.
    - Update links to make sure that the user can maintain flow between the wiki and GitHub deployment documentation.
    - Organize and update sidebar to include categories for similar deployment topics.
- **CUMULUS-3147**
  - Set example/cumulus-tf default async_operation_image_version to 44.
  - Set example/cumulus-tf default ecs_task_image_version to 1.9.0.
- **CUMULUS-3166**
  - Updated example/cumulus-tf/thin_egress_app.tf to use tea 1.3.2

### Fixed

- **CUMULUS-3187**
  - Restructured Earthdata Login class to be individual methods as opposed to a Class Object
  - Removed typescript no-checks and reformatted EarthdataLogin code to be more type friendly

## [v14.1.0] 2023-02-27

### MIGRATION notes

#### PostgreSQL compatibility update

From this release forward Core will be tested against PostgreSQL 11   Existing
release compatibility testing was done for release 11.1.8/14.0.0+.   Users
should migrate their datastores to Aurora PostgreSQL 11.13+ compatible data stores
as soon as possible.

Users utilizing the `cumulus-rds-tf` module will have upgraded/had their
database clusters forcibly upgraded at the next maintenance window after 31 Jan
2023.   Our guidance to mitigate this issue is to do a manual (outside of
terraform) upgrade.   This will result in the cluster being upgraded with a
manually set parameter group not managed by terraform.

If you manually upgraded and the cluster is now on version 11.13, to continue
using the `cumulus-rds-tf` module *once upgraded* update following module
configuration values if set, or allow their defaults to be utilized:

```terraform
parameter_group_family = "aurora-postgresql11"
engine_version = 11.13
```

When you apply this update, the original PostgreSQL v10 parameter group will be
removed, and recreated using PG11 defaults/configured terraform values and
update the database cluster to use the new configuration.

### Added

- **CUMULUS-3193**
  - Add a Python version file
- **CUMULUS-3121**
  - Added a map of variables in terraform for custom configuration of cloudwatch_log_groups' retention periods.
    Please refer to the [Cloudwatch-Retention] (https://nasa.github.io/cumulus/docs/configuration/cloudwatch-retention)
    section of the Cumulus documentation in order for more detailed information and an example into how to do this.
- **CUMULUS-3071**
  - Added 'PATCH' granules endpoint as an exact duplicate of the existing `PUT`
    endpoint.    In future releases the `PUT` endpoint will be replaced with valid PUT logic
    behavior (complete overwrite) in a future release.   **The existing PUT
    implementation is deprecated** and users should move all existing usage of
    `PUT` to `PATCH` before upgrading to a release with `CUMULUS-3072`.

### Fixed

- **CUMULUS-3033**
  - Fixed `granuleEsQuery` to properly terminate if `body.hit.total.value` is 0.

- The `getLambdaAliases` function has been removed from the `@cumulus/integration-tests` package
- The `getLambdaVersions` function has been removed from the `@cumulus/integration-tests` package
- **CUMULUS-3117**
  - Update `@cumulus/es-client/indexer.js` to properly handle framework write
    constraints for queued granules.    Queued writes will now be properly
    dropped from elasticsearch writes along with the primary datastore(s) when
    write constraints apply
- **CUMULUS-3134**
  - Get tests working on M1 Macs
- **CUMULUS-3148**:
  - Updates cumulus-rds-tf to use defaults for PostgreSQL 11.13
  - Update IngestGranuleSuccessSpec as test was dependant on file ordering and
    PostgreSQL 11 upgrade exposed dependency on database results in the API return
  - Update unit test container to utilize PostgreSQL 11.13 container
- **CUMULUS-3149**
  - Updates the api `/granules/bulkDelete` endpoint to take the
    following configuration keys for the bulkDelete:
    - concurrency - Number of concurrent bulk deletions to process at a time.
            Defaults to 10, increasing this value may improve throughput at the cost
            of additional database/CMR/etc load.
    - maxDbConnections - Defaults to `concurrency`, and generally should not be
        changed unless troubleshooting performance concerns.
  - Updates all bulk api endpoints to add knexDebug boolean query parameter to
    allow for debugging of database connection issues in the future.  Defaults
    to false.
  - Fixed logic defect in bulk deletion logic where an information query was
    nested in a transaction call, resulting in transactions holding knex
    connection pool connections in a blocking way that would not resolve,
    resulting in deletion failures.
- **CUMULUS-3142**
  - Fix issue from CUMULUS-3070 where undefined values for status results in
    unexpected insertion failure on PATCH.
- **CUMULUS-3181**
  - Fixed `sqsMessageRemover` lambda to correctly retrieve ENABLED sqs rules.

- **CUMULUS-3189**
  - Upgraded `cumulus-process` and `cumulus-message-adapter-python` versions to
    support pip 23.0
- **CUMULUS-3196**
  - Moved `createServer` initialization outside the `s3-credentials-endpoint` lambda
    handler to reduce file descriptor usage
- README shell snippets better support copying
- **CUMULUS-3111**
  - Fix issue where if granule update dropped due to write constraints for writeGranuleFromMessage, still possible for granule files to be written
  - Fix issue where if granule update is limited to status and timestamp values due to write constraints for writeGranuleFromMessage, Dynamo or ES granules could be out of sync with PG

### Breaking Changes

- **CUMULUS-3072**
  - Removed original PUT granule endpoint logic (in favor of utilizing new PATCH
    endpoint introduced in CUMULUS-3071)
  - Updated PUT granule endpoint to expected RESTful behavior:
    - PUT will now overwrite all non-provided fields as either non-defined or
      defaults, removing existing related database records (e.g. files,
      granule-execution linkages ) as appropriate.
    - PUT will continue to overwrite fields that are provided in the payload,
      excepting collectionId and granuleId which cannot be modified.
    - PUT will create a new granule record if one does not already exist
    - Like PATCH, the execution field is additive only - executions, once
      associated with a granule record cannot be unassociated via the granule
      endpoint.
  - /granule PUT and PATCH endpoints now require a header with values `{
    version: 2 }`
  - PUT endpoint will now only support /:collectionId/:granuleId formatted
    queries
  - `@cumulus/api-client.replaceGranule now utilizes body.collectionId to
    utilize the correct API PUT endpoint
  - Cumulus API version updated to `2`

### Changed

- **Snyk Security**
  - Upgraded jsonwebtoken from 8.5.1 to 9.0.0
  - CUMULUS-3160: Upgrade knex from 0.95.15 to 2.4.1
  - Upgraded got from 11.8.3 to ^11.8.5
- **Dependabot Security**
  - Upgraded the python package dependencies of the example lambdas
- **CUMULUS-3043**
  - Organize & link Getting Started public docs for better user guidance
  - Update Getting Started sections with current content
- **CUMULUS-3046**
  - Update 'Deployment' public docs
  - Apply grammar, link fixes, and continuity/taxonomy standards
- **CUMULUS-3071**
  - Updated `@cumulus/api-client` packages to use `PATCH` protocol for existing
    granule `PUT` calls, this change should not require user updates for
    `api-client` users.
    - `@cumulus/api-client/granules.updateGranule`
    - `@cumulus/api-client/granules.moveGranule`
    - `@cumulus/api-client/granules.updateGranule`
    - `@cumulus/api-client/granules.reingestGranule`
    - `@cumulus/api-client/granules.removeFromCMR`
    - `@cumulus/api-client/granules.applyWorkflow`
- **CUMULUS-3097**
  - Changed `@cumulus/cmr-client` package's token from Echo-Token to Earthdata Login (EDL) token in updateToken method
  - Updated CMR header and token tests to reflect the Earthdata Login changes
- **CUMULUS-3144**
  - Increased the memory of API lambda to 1280MB
- **CUMULUS-3140**
  - Update release note to include cumulus-api release
- **CUMULUS-3193**
  - Update eslint config to better support typing
- Improve linting of TS files

### Removed

- **CUMULUS-2798**
  - Removed AsyncOperations model

### Removed

- **CUMULUS-3009**
  - Removed Dynamo PDRs table

## [v14.0.0] 2022-12-08

### Breaking Changes

- **CUMULUS-2915**
  - API endpoint GET `/executions/status/${executionArn}` returns `presignedS3Url` and `data`
  - The user (dashboard) must read the `s3SignedURL` and `data` from the return
- **CUMULUS-3070/3074**
  - Updated granule PUT/POST endpoints to no longer respect message write
    constraints.  Functionally this means that:
    - Granules with older createdAt values will replace newer ones, instead of
        ignoring the write request
    - Granules that attempt to set a non-complete state (e.g. 'queued' and
        'running') will now ignore execution state/state change and always write
    - Granules being set to non-complete state will update all values passed in,
      instead of being restricted to `['createdAt', 'updatedAt', 'timestamp',
      'status', 'execution']`

### Added

- **CUMULUS-3070**
  - Remove granules dynamoDb model logic that sets default publish value on record
    validation
  - Update API granule write logic to not set default publish value on record
    updates to avoid overwrite (PATCH behavior)
  - Update API granule write logic to publish to false on record
    creation if not specified
  - Update message granule write logic to set default publish value on record
    creation update.
  - Update granule write logic to set published to default value of `false` if
    `null` is explicitly set with intention to delete the value.
  - Removed dataType/version from api granule schema
  - Added `@cumulus/api/endpoints/granules` unit to cover duration overwrite
    logic for PUT/PATCH endpoint.
- **CUMULUS-3098**
  - Added task configuration setting named `failTaskWhenFileBackupFail` to the
    `lzards-backup` task. This setting is `false` by default, but when set to
    `true`, task will fail if one of the file backup request fails.

### Changed

- Updated CI deploy process to utilize the distribution module in the published zip file which
    will be run against for the integration tests
- **CUMULUS-2915**
  - Updated API endpoint GET `/executions/status/${executionArn}` to return the
    presigned s3 URL in addition to execution status data
- **CUMULUS-3045**
  - Update GitHub FAQs:
    - Add new and refreshed content for previous sections
    - Add new dedicated Workflows section
- **CUMULUS-3070**
  - Updated API granule write logic to no longer require createdAt value in
    dynamo/API granule validation.   Write-time createdAt defaults will be set in the case
    of new API granule writes without the value set, and createdAt will be
    overwritten if it already exists.
  - Refactored granule write logic to allow PATCH behavior on API granule update
    such that existing createdAt values will be retained in case of overwrite
    across all API granule writes.
  - Updated granule write code to validate written createdAt is synced between
    datastores in cases where granule.createdAt is not provided for a new
    granule.
  - Updated @cumulus/db/translate/granules.translateApiGranuleToPostgresGranuleWithoutNilsRemoved to validate incoming values to ensure values that can't be set to null are not
  - Updated @cumulus/db/translate/granules.translateApiGranuleToPostgresGranuleWithoutNilsRemoved to handle null values in incoming ApiGranule
  - Updated @cumulus/db/types/granules.PostgresGranule typings to allow for null values
  - Added ApiGranuleRecord to @cumulus/api/granule type to represent a written/retrieved from datastore API granule record.
  - Update API/Message write logic to handle nulls as deletion in granule PUT/message write logic
- **CUMULUS-3075**
  - Changed the API endpoint return value for a granule with no files. When a granule has no files, the return value beforehand for
    the translatePostgresGranuletoApiGranule, the function which does the translation of a Postgres granule to an API granule, was
    undefined, now changed to an empty array.
  - Existing behavior which relied on the pre-disposed undefined value was changed to instead accept the empty array.
  - Standardized tests in order to expect an empty array for a granule with no files files' object instead of undefined.
- **CUMULUS-3077**
  - Updated `lambdas/data-migration2` granule and files migration to have a `removeExcessFiles` function like in write-granules that will remove file records no longer associated with a granule being migrated
- **CUMULUS-3080**
  - Changed the retention period in days from 14 to 30 for cloudwatch logs for NIST-5 compliance
- **CUMULUS-3100**
  - Updated `POST` granules endpoint to check if granuleId exists across all collections rather than a single collection.
  - Updated `PUT` granules endpoint to check if granuleId exists across a different collection and throw conflict error if so.
  - Updated logic for writing granules from a message to check if granuleId exists across a different collection and throw conflict error if so.

### Fixed

- **CUMULUS-3070**
  - Fixed inaccurate typings for PostgresGranule in @cumulus/db/types/granule
  - Fixed inaccurate typings for @cumulus/api/granules.ApiGranule and updated to
    allow null
- **CUMULUS-3104**
  - Fixed TS compilation error on aws-client package caused by @aws-sdk/client-s3 3.202.0 upgrade
- **CUMULUS-3116**
  - Reverted the default ElasticSearch sorting behavior to the pre-13.3.0 configuration
  - Results from ElasticSearch are sorted by default by the `timestamp` field. This means that the order
  is not guaranteed if two or more records have identical timestamps as there is no secondary sort/tie-breaker.

## [v13.4.0] 2022-10-31

### Notable changes

- **CUMULUS-3104**
  - Published new tag [`43` of `cumuluss/async-operation` to Docker Hub](https://hub.docker.com/layers/cumuluss/async-operation/43/images/sha256-5f989c7d45db3dde87c88c553182d1e4e250a1e09af691a84ff6aa683088b948?context=explore) which was built with node:14.19.3-buster.

### Added

- **CUMULUS-2998**
  - Added Memory Size and Timeout terraform variable configuration for the following Cumulus tasks:
    - fake_processing_task_timeout and fake_processing_task_memory_size
    - files_to_granules_task_timeout and files_to_granule_task_memory_size
    - hello_world_task_timeout and hello_world_task_memory_size
    - sf_sqs_report_task_timeout and sf_sqs_report_task_memory_size
- **CUMULUS-2986**
  - Adds Terraform memory_size configurations to lambda functions with customizable timeouts enabled (the minimum default size has also been raised from 256 MB to 512 MB)
    allowed properties include:
      - add_missing_file_checksums_task_memory_size
      - discover_granules_task_memory_size
      - discover_pdrs_task_memory_size
      - hyrax_metadata_updates_task_memory_size
      - lzards_backup_task_memory_size
      - move_granules_task_memory_size
      - parse_pdr_task_memory_size
      - pdr_status_check_task_memory_size
      - post_to_cmr_task_memory_size
      - queue_granules_task_memory_size
      - queue_pdrs_task_memory_size
      - queue_workflow_task_memory_size
      - sync_granule_task_memory_size
      - update_cmr_access_constraints_task_memory_size
      - update_granules_cmr_task_memory_size
  - Initializes the lambda_memory_size(s) variable in the Terraform variable list
  - Adds Terraform timeout variable for add_missing_file_checksums_task
- **CUMULUS-2631**
  - Added 'Bearer token' support to s3credentials endpoint
- **CUMULUS-2787**
  - Added `lzards-api-client` package to Cumulus with `submitQueryToLzards` method
- **CUMULUS-2944**
  - Added configuration to increase the limit for body-parser's JSON and URL encoded parsers to allow for larger input payloads

### Changed


- Updated `example/cumulus-tf/variables.tf` to have `cmr_oauth_provider` default to `launchpad`
- **CUMULUS-3024**
  - Update PUT /granules endpoint to operate consistently across datastores
    (PostgreSQL, ElasticSearch, DynamoDB). Previously it was possible, given a
    partial Granule payload to have different data in Dynamo/ElasticSearch and PostgreSQL
  - Given a partial Granule object, the /granules update endpoint now operates
    with behavior more consistent with a PATCH operation where fields not provided
    in the payload will not be updated in the datastores.
  - Granule translation (db/src/granules.ts) now supports removing null/undefined fields when converting from API to Postgres
    granule formats.
  - Update granule write logic: if a `null` files key is provided in an update payload (e.g. `files: null`),
    an error will be thrown. `null` files were not previously supported and would throw potentially unclear errors. This makes the error clearer and more explicit.
  - Update granule write logic: If an empty array is provided for the `files` key, all files will be removed in all datastores
- **CUMULUS-2787**
  - Updated `lzards-backup-task` to send Cumulus provider and granule createdAt values as metadata in LZARDS backup request to support querying LZARDS for reconciliation reports
- **CUMULUS-2913**
  - Changed `process-dead-letter-archive` lambda to put messages from S3 dead
    letter archive that fail to process to new S3 location.
- **CUMULUS-2974**
  - The `DELETE /granules/<granuleId>` endpoint now includes additional details about granule
    deletion, including collection, deleted granule ID, deleted files, and deletion time.
- **CUMULUS-3027**
  - Pinned typescript to ~4.7.x to address typing incompatibility issues
    discussed in https://github.com/knex/knex/pull/5279
  - Update generate-ts-build-cache script to always install root project dependencies
- **CUMULUS-3104**
  - Updated Dockerfile of async operation docker image to build from node:14.19.3-buster
  - Sets default async_operation_image version to 43.
  - Upgraded saml2-js 4.0.0, rewire to 6.0.0 to address security vulnerabilities
  - Fixed TS compilation error caused by @aws-sdk/client-s3 3.190->3.193 upgrade

## [v13.3.2] 2022-10-10 [BACKPORT]

**Please note** changes in 13.3.2 may not yet be released in future versions, as
this is a backport and patch release on the 13.3.x series of releases. Updates that
are included in the future will have a corresponding CHANGELOG entry in future
releases.

### Fixed

- **CUMULUS-2557**
  - Updated `@cumulus/aws-client/S3/moveObject` to handle zero byte files (0 byte files).
- **CUMULUS-2971**
  - Updated `@cumulus/aws-client/S3ObjectStore` class to take string query parameters and
    its methods `signGetObject` and `signHeadObject` to take parameter presignOptions
- **CUMULUS-3021**
  - Updated `@cumulus/api-client/collections` and `@cumulus/integration-tests/api` to encode
    collection version in the URI path
- **CUMULUS-3024**
  - Update PUT /granules endpoint to operate consistently across datastores
    (PostgreSQL, ElasticSearch, DynamoDB). Previously it was possible, given a
    partial Granule payload to have different data in Dynamo/ElasticSearch and PostgreSQL
  - Given a partial Granule object, the /granules update endpoint now operates
    with behavior more consistent with a PATCH operation where fields not provided
    in the payload will not be updated in the datastores.
  - Granule translation (db/src/granules.ts) now supports removing null/undefined fields when converting from API to Postgres
    granule formats.
  - Update granule write logic: if a `null` files key is provided in an update payload (e.g. `files: null`),
    an error will be thrown. `null` files were not previously supported and would throw potentially unclear errors. This makes the error clearer and more explicit.
  - Update granule write logic: If an empty array is provided for the `files` key, all files will be removed in all datastores

## [v13.3.0] 2022-8-19

### Notable Changes

- **CUMULUS-2930**
  - The `GET /granules` endpoint has a new optional query parameter:
    `searchContext`, which is used to resume listing within the same search
    context. It is provided in every response from the endpoint as
    `meta.searchContext`. The searchContext value must be submitted with every
    consequent API call, and must be fetched from each new response to maintain
    the context.
  - Use of the `searchContext` query string parameter allows listing past 10,000 results.
  - Note that using the `from` query param in a request will cause the `searchContext` to
    be ignored and also make the query subject to the 10,000 results cap again.
  - Updated `GET /granules` endpoint to leverage ElasticSearch search-after API.
    The endpoint will only use search-after when the `searchContext` parameter
    is provided in a request.

## [v13.2.1] 2022-8-10 [BACKPORT]

### Notable changes

- **CUMULUS-3019**
  - Fix file write logic to delete files by `granule_cumulus_id` instead of
    `cumulus_id`. Previous logic removed files by matching `file.cumulus_id`
    to `granule.cumulus_id`.

## [v13.2.0] 2022-8-04

### Changed

- **CUMULUS-2940**
  - Updated bulk operation lambda to utilize system wide rds_connection_timing
    configuration parameters from the main `cumulus` module
- **CUMULUS-2980**
  - Updated `ingestPdrWithNodeNameSpec.js` to use `deleteProvidersAndAllDependenciesByHost` function.
  - Removed `deleteProvidersByHost`function.
- **CUMULUS-2954**
  - Updated Backup LZARDS task to run as a single task in a step function workflow.
  - Updated task to allow user to provide `collectionId` in workflow input and
    updated task to use said `collectionId` to look up the corresponding collection record in RDS.

## [v13.1.0] 2022-7-22

### MIGRATION notes

- The changes introduced in CUMULUS-2962 will re-introduce a
  `files_granules_cumulus_id_index` on the `files` table in the RDS database.
  This index will be automatically created as part of the bootstrap lambda
  function *on deployment* of the `data-persistence` module.

  *In cases where the index is already applied, this update will have no effect*.

  **Please Note**: In some cases where ingest is occurring at high volume levels and/or the
  files table has > 150M file records, the migration may
  fail on deployment due to timing required to both acquire the table state needed for the
  migration and time to create the index given the resources available.

  For reference a rx.5 large Aurora/RDS database
  with *no activity* took roughly 6 minutes to create the index for a file table with 300M records and no active ingest, however timed out when the same migration was attempted
  in production with possible activity on the table.

  If you believe you are subject to the above consideration, you may opt to
  manually create the `files` table index *prior* to deploying this version of
  Core with the following procedure:

  -----

  - Verify you do not have the index:

  ```text
  select * from pg_indexes where tablename = 'files';

   schemaname | tablename |        indexname        | tablespace |                                       indexdef
  ------------+-----------+-------------------------+------------+---------------------------------------------------------------------------------------
   public     | files     | files_pkey              |            | CREATE UNIQUE INDEX files_pkey ON public.files USING btree (cumulus_id)
   public     | files     | files_bucket_key_unique |            | CREATE UNIQUE INDEX files_bucket_key_unique ON public.files USING btree (bucket, key)
  ```

  In this instance you should not see an `indexname` row with
  `files_granules_cumulus_id_index` as the value.     If you *do*, you should be
  clear to proceed with the installation.
  - Quiesce ingest

  Stop all ingest operations in Cumulus Core according to your operational
  procedures.    You should validate that it appears there are no active queries that
  appear to be inserting granules/files into the database as a secondary method
  of evaluating the database system state:

  ```text
  select pid, query, state, wait_event_type, wait_event from pg_stat_activity where state = 'active';
  ```

  If query rows are returned with a `query` value that involves the files table,
  make sure ingest is halted and no other granule-update activity is running on
  the system.

  Note: In rare instances if there are hung queries that are unable to resolve, it may be necessary to
  manually use psql [Server Signaling
  Functions](https://www.postgresql.org/docs/10/functions-admin.html#FUNCTIONS-ADMIN-SIGNAL)
  `pg_cancel_backend` and/or
  `pg_terminate_backend` if the migration will not complete in the next step.

  - Create the Index

  Run the following query to create the index.    Depending on the situation
  this may take many minutes to complete, and you will note your CPU load and
  disk I/O rates increase on your cluster:

  ```text
  CREATE INDEX files_granule_cumulus_id_index ON files (granule_cumulus_id);
  ```

  You should see a response like:

  ```text
  CREATE INDEX
  ```

  and can verify the index `files_granule_cumulus_id_index` was created:

  ```text
  => select * from pg_indexes where tablename = 'files';
  schemaname | tablename |           indexname            | tablespace |                                           indexdef
   ------------+-----------+--------------------------------+------------+----------------------------------------------------------------------------------------------
   public     | files     | files_pkey                     |            | CREATE UNIQUE INDEX files_pkey ON public.files USING btree (cumulus_id)
   public     | files     | files_bucket_key_unique        |            | CREATE UNIQUE INDEX files_bucket_key_unique ON public.files USING btree (bucket, key)
   public     | files     | files_granule_cumulus_id_index |            | CREATE INDEX files_granule_cumulus_id_index ON public.files USING btree (granule_cumulus_id)
  (3 rows)
  ```

  - Once this is complete, you may deploy this version of Cumulus as you
    normally would.
  **If you are unable to stop ingest for the above procedure** *and* cannot
  migrate with deployment, you may be able to manually create the index while
  writes are ongoing using postgres's `CONCURRENTLY` option for `CREATE INDEX`.
  This can have significant impacts on CPU/write IO, particularly if you are
  already using a significant amount of your cluster resources, and may result
  in failed writes or an unexpected index/database state.

  PostgreSQL's
  [documentation](https://www.postgresql.org/docs/10/sql-createindex.html#SQL-CREATEINDEX-CONCURRENTLY)
  provides more information on this option.   Please be aware it is
  **unsupported** by Cumulus at this time, so community members that opt to go
  this route should proceed with caution.

  -----

### Notable changes

- **CUMULUS-2962**
  - Re-added database structural migration to `files` table to add an index on `granule_cumulus_id`
- **CUMULUS-2929**
  - Updated `move-granule` task to check the optional collection configuration parameter
    `meta.granuleMetadataFileExtension` to determine the granule metadata file.
    If none is specified, the granule CMR metadata or ISO metadata file is used.

### Changed

- Updated Moment.js package to 2.29.4 to address security vulnerability
- **CUMULUS-2967**
  - Added fix example/spec/helpers/Provider that doesn't fail deletion 404 in
    case of deletion race conditions
### Fixed

- **CUMULUS-2995**
  - Updated Lerna package to 5.1.8 to address security vulnerability

- **CUMULUS-2863**
  - Fixed `@cumulus/api` `validateAndUpdateSqsRule` method to allow 0 retries and 0 visibilityTimeout
    in rule's meta.

- **CUMULUS-2959**
  - Fixed `@cumulus/api` `granules` module to convert numeric productVolume to string
    when an old granule record is retrieved from DynamoDB
- Fixed the following links on Cumulus docs' [Getting Started](https://nasa.github.io/cumulus/docs/getting-started) page:
    * Cumulus Deployment
    * Terraform Best Practices
    * Integrator Common Use Cases
- Also corrected the _How to Deploy Cumulus_ link in the [Glossary](https://nasa.github.io/cumulus/docs/glossary)


## [v13.0.1] 2022-7-12

- **CUMULUS-2995**
  - Updated Moment.js package to 2.29.4 to address security vulnerability

## [v13.0.0] 2022-06-13

### MIGRATION NOTES

- The changes introduced in CUMULUS-2955 should result in removal of
  `files_granule_cumulus_id_index` from the `files` table (added in the v11.1.1
  release).  The success of this operation is dependent on system ingest load.

  In rare cases where data-persistence deployment fails because the
  `postgres-db-migration` times out, it may be required to manually remove the
  index and then redeploy:

  ```text
  DROP INDEX IF EXISTS files_granule_cumulus_id_index;
  ```

### Breaking Changes

- **CUMULUS-2931**

  - Updates CustomBootstrap lambda to default to failing if attempting to remove
    a pre-existing `cumulus-alias` index that would collide with the required
    `cumulus-alias` *alias*.   A configuration parameter
    `elasticsearch_remove_index_alias_conflict`  on the `cumulus` and
    `archive` modules has been added to enable the original behavior that would
    remove the invalid index (and all it's data).
  - Updates `@cumulus/es-client.bootstrapElasticSearch` signature to be
    parameterized and accommodate a new parameter `removeAliasConflict` which
    allows/disallows the deletion of a conflicting `cumulus-alias` index

### Notable changes

- **CUMULUS-2929**
  - Updated `move-granule` task to check the optional collection configuration parameter
    `meta.granuleMetadataFileExtension` to determine the granule metadata file.
    If none is specified, the granule CMR metadata or ISO metadata file is used.

### Added

- **CUMULUS-2929**
  - Added optional collection configuration `meta.granuleMetadataFileExtension` to specify CMR metadata
    file extension for tasks that utilize metadata file lookups

- **CUMULUS-2939**
  - Added `@cumulus/api/lambdas/start-async-operation` to start an async operation

- **CUMULUS-2953**
  - Added `skipMetadataCheck` flag to config for Hyrax metadata updates task.
  - If this config flag is set to `true`, and a granule has no CMR file, the task will simply return the input values.

- **CUMULUS-2966**
  - Added extractPath operation and support of nested string replacement to `url_path` in the collection configuration

### Changed

- **CUMULUS-2965**
  - Update `cumulus-rds-tf` module to ignore `engine_version` lifecycle changes
- **CUMULUS-2967**
  - Added fix example/spec/helpers/Provider that doesn't fail deletion 404 in
    case of deletion race conditions
- **CUMULUS-2955**
  - Updates `20220126172008_files_granule_id_index` to *not* create an index on
    `granule_cumulus_id` on the files table.
  - Adds `20220609024044_remove_files_granule_id_index` migration to revert
    changes from `20220126172008_files_granule_id_index` on any deployed stacks
    that might have the index to ensure consistency in deployed stacks

- **CUMULUS-2923**
  - Changed public key setup for SFTP local testing.
- **CUMULUS-2939**
  - Updated `@cumulus/api` `granules/bulk*`, `elasticsearch/index-from-database` and
    `POST reconciliationReports` endpoints to invoke StartAsyncOperation lambda

### Fixed

- **CUMULUS-2863**
  - Fixed `@cumulus/api` `validateAndUpdateSqsRule` method to allow 0 retries
    and 0 visibilityTimeout in rule's meta.
- **CUMULUS-2961**
  - Fixed `data-migration2` granule migration logic to allow for DynamoDb granules that have a null/empty string value for `execution`.   The migration will now migrate them without a linked execution.
  - Fixed `@cumulus/api` `validateAndUpdateSqsRule` method to allow 0 retries and 0 visibilityTimeout
    in rule's meta.

- **CUMULUS-2959**
  - Fixed `@cumulus/api` `granules` module to convert numeric productVolume to string
    when an old granule record is retrieved from DynamoDB.

## [v12.0.3] 2022-10-03 [BACKPORT]

**Please note** changes in 12.0.3 may not yet be released in future versions, as
this is a backport and patch release on the 12.0.x series of releases. Updates that
are included in the future will have a corresponding CHANGELOG entry in future
releases.

### Fixed

- **CUMULUS-3024**
  - Update PUT /granules endpoint to operate consistently across datastores
    (PostgreSQL, ElasticSearch, DynamoDB). Previously it was possible, given a
    partial Granule payload to have different data in Dynamo/ElasticSearch and PostgreSQL
  - Given a partial Granule object, the /granules update endpoint now operates
    with behavior more consistent with a PATCH operation where fields not provided
    in the payload will not be updated in the datastores.
  - Granule translation (db/src/granules.ts) now supports removing null/undefined fields when converting from API to Postgres
    granule formats.
  - Update granule write logic: if a `null` files key is provided in an update payload (e.g. `files: null`),
    an error will be thrown. `null` files were not previously supported and would throw potentially unclear errors. This makes the error clearer and more explicit.
  - Update granule write logic: If an empty array is provided for the `files` key, all files will be removed in all datastores
- **CUMULUS-2971**
  - Updated `@cumulus/aws-client/S3ObjectStore` class to take string query parameters and
    its methods `signGetObject` and `signHeadObject` to take parameter presignOptions
- **CUMULUS-2557**
  - Updated `@cumulus/aws-client/S3/moveObject` to handle zero byte files (0 byte files).
- **CUMULUS-3021**
  - Updated `@cumulus/api-client/collections` and `@cumulus/integration-tests/api` to encode
    collection version in the URI path

## [v12.0.2] 2022-08-10 [BACKPORT]

**Please note** changes in 12.0.2 may not yet be released in future versions, as
this is a backport and patch release on the 12.0.x series of releases. Updates that
are included in the future will have a corresponding CHANGELOG entry in future
releases.

### Notable Changes

- **CUMULUS-3019**
  - Fix file write logic to delete files by `granule_cumulus_id` instead of
      `cumulus_id`. Previous logic removed files by matching `file.cumulus_id`
      to `granule.cumulus_id`.

## [v12.0.1] 2022-07-18

- **CUMULUS-2995**
  - Updated Moment.js package to 2.29.4 to address security vulnerability

## [v12.0.0] 2022-05-20

### Breaking Changes

- **CUMULUS-2903**

  - The minimum supported version for all published Cumulus Core npm packages is now Node 14.19.1
  - Tasks using the `cumuluss/cumulus-ecs-task` Docker image must be updated to
    `cumuluss/cumulus-ecs-task:1.8.0`. This can be done by updating the `image`
    property of any tasks defined using the `cumulus_ecs_service` Terraform
    module.

### Changed

- **CUMULUS-2932**

  - Updates `SyncGranule` task to include `disableOrDefaultAcl` function that uses
    the configuration ACL parameter to set ACL to private by default or disable ACL.
  - Updates `@cumulus/sync-granule` `download()` function to take in ACL parameter
  - Updates `@cumulus/ingest` `proceed()` function to take in ACL parameter
  - Updates `@cumulus/ingest` `addLock()` function to take in an optional ACL parameter
  - Updates `SyncGranule` example worfklow config
    `example/cumulus-tf/sync_granule_workflow.asl.json` to include `ACL`
    parameter.

## [v11.1.8] 2022-11-07 [BACKPORT]

**Please note** changes in 11.1.7 may not yet be released in future versions, as
this is a backport and patch release on the 11.1.x series of releases. Updates that
are included in the future will have a corresponding CHANGELOG entry in future
releases.

### Breaking Changes

- **CUMULUS-2903**
  - The minimum supported version for all published Cumulus Core npm packages is now Node 14.19.1
  - Tasks using the `cumuluss/cumulus-ecs-task` Docker image must be updated to
    `cumuluss/cumulus-ecs-task:1.8.0`. This can be done by updating the `image`
    property of any tasks defined using the `cumulus_ecs_service` Terraform
    module.

### Notable changes

- Published new tag [`43` of `cumuluss/async-operation` to Docker Hub](https://hub.docker.com/layers/cumuluss/async-operation/43/images/sha256-5f989c7d45db3dde87c88c553182d1e4e250a1e09af691a84ff6aa683088b948?context=explore) which was built with node:14.19.3-buster.

### Changed

- **CUMULUS-3104**
  - Updated Dockerfile of async operation docker image to build from node:14.19.3-buster
  - Sets default async_operation_image version to 43.
  - Upgraded saml2-js 4.0.0, rewire to 6.0.0 to address security vulnerabilities
  - Fixed TS compilation error on aws-client package caused by @aws-sdk/client-s3 3.202.0 upgrade

- **CUMULUS-3080**
  - Changed the retention period in days from 14 to 30 for cloudwatch logs for NIST-5 compliance

## [v11.1.7] 2022-10-05 [BACKPORT]

**Please note** changes in 11.1.7 may not yet be released in future versions, as
this is a backport and patch release on the 11.1.x series of releases. Updates that
are included in the future will have a corresponding CHANGELOG entry in future
releases.

### Fixed

- **CUMULUS-3024**
  - Update PUT /granules endpoint to operate consistently across datastores
    (PostgreSQL, ElasticSearch, DynamoDB). Previously it was possible, given a
    partial Granule payload to have different data in Dynamo/ElasticSearch and PostgreSQL
  - Given a partial Granule object, the /granules update endpoint now operates
    with behavior more consistent with a PATCH operation where fields not provided
    in the payload will not be updated in the datastores.
  - Granule translation (db/src/granules.ts) now supports removing null/undefined fields when converting from API to Postgres
    granule formats.
  - Update granule write logic: if a `null` files key is provided in an update payload (e.g. `files: null`),
    an error will be thrown. `null` files were not previously supported and would throw potentially unclear errors. This makes the error clearer and more explicit.
  - Update granule write logic: If an empty array is provided for the `files` key, all files will be removed in all datastores
- **CUMULUS-2971**
  - Updated `@cumulus/aws-client/S3ObjectStore` class to take string query parameters and
    its methods `signGetObject` and `signHeadObject` to take parameter presignOptions
- **CUMULUS-2557**
  - Updated `@cumulus/aws-client/S3/moveObject` to handle zero byte files (0 byte files).
- **CUMULUS-3021**
  - Updated `@cumulus/api-client/collections` and `@cumulus/integration-tests/api` to encode
    collection version in the URI path
- **CUMULUS-3027**
  - Pinned typescript to ~4.7.x to address typing incompatibility issues
    discussed in https://github.com/knex/knex/pull/5279
  - Update generate-ts-build-cache script to always install root project dependencies

## [v11.1.5] 2022-08-10 [BACKPORT]

**Please note** changes in 11.1.5 may not yet be released in future versions, as
this is a backport and patch release on the 11.1.x series of releases. Updates that
are included in the future will have a corresponding CHANGELOG entry in future
releases.

### Notable changes

- **CUMULUS-3019**
  - Fix file write logic to delete files by `granule_cumulus_id` instead of
      `cumulus_id`. Previous logic removed files by matching `file.cumulus_id`
      to `granule.cumulus_id`.

## [v11.1.4] 2022-07-18

**Please note** changes in 11.1.4 may not yet be released in future versions, as
this is a backport and patch release on the 11.1.x series of releases. Updates that
are included in the future will have a corresponding CHANGELOG entry in future
releases.

### MIGRATION notes


- The changes introduced in CUMULUS-2962 will re-introduce a
  `files_granules_cumulus_id_index` on the `files` table in the RDS database.
  This index will be automatically created as part of the bootstrap lambda
  function *on deployment* of the `data-persistence` module.

  *In cases where the index is already applied, this update will have no effect*.

  **Please Note**: In some cases where ingest is occurring at high volume levels and/or the
  files table has > 150M file records, the migration may
  fail on deployment due to timing required to both acquire the table state needed for the
  migration and time to create the index given the resources available.

  For reference a rx.5 large Aurora/RDS database
  with *no activity* took roughly 6 minutes to create the index for a file table with 300M records and no active ingest, however timed out when the same migration was attempted
  in production with possible activity on the table.

  If you believe you are subject to the above consideration, you may opt to
  manually create the `files` table index *prior* to deploying this version of
  Core with the following procedure:

  -----

  - Verify you do not have the index:

  ```text
  select * from pg_indexes where tablename = 'files';

   schemaname | tablename |        indexname        | tablespace |                                       indexdef
  ------------+-----------+-------------------------+------------+---------------------------------------------------------------------------------------
   public     | files     | files_pkey              |            | CREATE UNIQUE INDEX files_pkey ON public.files USING btree (cumulus_id)
   public     | files     | files_bucket_key_unique |            | CREATE UNIQUE INDEX files_bucket_key_unique ON public.files USING btree (bucket, key)
  ```

  In this instance you should not see an `indexname` row with
  `files_granules_cumulus_id_index` as the value.     If you *do*, you should be
  clear to proceed with the installation.
  - Quiesce ingest

  Stop all ingest operations in Cumulus Core according to your operational
  procedures.    You should validate that it appears there are no active queries that
  appear to be inserting granules/files into the database as a secondary method
  of evaluating the database system state:

  ```text
  select pid, query, state, wait_event_type, wait_event from pg_stat_activity where state = 'active';
  ```

  If query rows are returned with a `query` value that involves the files table,
  make sure ingest is halted and no other granule-update activity is running on
  the system.

  Note: In rare instances if there are hung queries that are unable to resolve, it may be necessary to
  manually use psql [Server Signaling
  Functions](https://www.postgresql.org/docs/10/functions-admin.html#FUNCTIONS-ADMIN-SIGNAL)
  `pg_cancel_backend` and/or
  `pg_terminate_backend` if the migration will not complete in the next step.

  - Create the Index

  Run the following query to create the index.    Depending on the situation
  this may take many minutes to complete, and you will note your CPU load and
  disk I/O rates increase on your cluster:

  ```text
  CREATE INDEX files_granule_cumulus_id_index ON files (granule_cumulus_id);
  ```

  You should see a response like:

  ```text
  CREATE INDEX
  ```

  and can verify the index `files_granule_cumulus_id_index` was created:

  ```text
  => select * from pg_indexes where tablename = 'files';
  schemaname | tablename |           indexname            | tablespace |                                           indexdef
   ------------+-----------+--------------------------------+------------+----------------------------------------------------------------------------------------------
   public     | files     | files_pkey                     |            | CREATE UNIQUE INDEX files_pkey ON public.files USING btree (cumulus_id)
   public     | files     | files_bucket_key_unique        |            | CREATE UNIQUE INDEX files_bucket_key_unique ON public.files USING btree (bucket, key)
   public     | files     | files_granule_cumulus_id_index |            | CREATE INDEX files_granule_cumulus_id_index ON public.files USING btree (granule_cumulus_id)
  (3 rows)
  ```

  - Once this is complete, you may deploy this version of Cumulus as you
    normally would.
  **If you are unable to stop ingest for the above procedure** *and* cannot
  migrate with deployment, you may be able to manually create the index while
  writes are ongoing using postgres's `CONCURRENTLY` option for `CREATE INDEX`.
  This can have significant impacts on CPU/write IO, particularly if you are
  already using a significant amount of your cluster resources, and may result
  in failed writes or an unexpected index/database state.

  PostgreSQL's
  [documentation](https://www.postgresql.org/docs/10/sql-createindex.html#SQL-CREATEINDEX-CONCURRENTLY)
  provides more information on this option.   Please be aware it is
  **unsupported** by Cumulus at this time, so community members that opt to go
  this route should proceed with caution.

  -----

### Changed

- Updated Moment.js package to 2.29.4 to address security vulnerability

## [v11.1.3] 2022-06-24

**Please note** changes in 11.1.3 may not yet be released in future versions, as
this is a backport and patch release on the 11.1.x series of releases. Updates that
are included in the future will have a corresponding CHANGELOG entry in future
releases.

### Notable changes

- **CUMULUS-2929**
  - Updated `move-granule` task to check the optional collection configuration parameter
    `meta.granuleMetadataFileExtension` to determine the granule metadata file.
    If none is specified, the granule CMR metadata or ISO metadata file is used.

### Added

- **CUMULUS-2929**
  - Added optional collection configuration `meta.granuleMetadataFileExtension` to specify CMR metadata
    file extension for tasks that utilize metadata file lookups
- **CUMULUS-2966**
  - Added extractPath operation and support of nested string replacement to `url_path` in the collection configuration
### Fixed

- **CUMULUS-2863**
  - Fixed `@cumulus/api` `validateAndUpdateSqsRule` method to allow 0 retries
    and 0 visibilityTimeout in rule's meta.
- **CUMULUS-2959**
  - Fixed `@cumulus/api` `granules` module to convert numeric productVolume to string
    when an old granule record is retrieved from DynamoDB.
- **CUMULUS-2961**
  - Fixed `data-migration2` granule migration logic to allow for DynamoDb granules that have a null/empty string value for `execution`.   The migration will now migrate them without a linked execution.

## [v11.1.2] 2022-06-13

**Please note** changes in 11.1.2 may not yet be released in future versions, as
this is a backport and patch release on the 11.1.x series of releases. Updates that
are included in the future will have a corresponding CHANGELOG entry in future
releases.

### MIGRATION NOTES

- The changes introduced in CUMULUS-2955 should result in removal of
  `files_granule_cumulus_id_index` from the `files` table (added in the v11.1.1
  release).  The success of this operation is dependent on system ingest load

  In rare cases where data-persistence deployment fails because the
  `postgres-db-migration` times out, it may be required to manually remove the
  index and then redeploy:

  ```text
  > DROP INDEX IF EXISTS postgres-db-migration;
  DROP INDEX
  ```

### Changed

- **CUMULUS-2955**
  - Updates `20220126172008_files_granule_id_index` to *not* create an index on
    `granule_cumulus_id` on the files table.
  - Adds `20220609024044_remove_files_granule_id_index` migration to revert
    changes from `20220126172008_files_granule_id_index` on any deployed stacks
    that might have the index to ensure consistency in deployed stacks

## [v11.1.1] 2022-04-26

### Added

### Changed

- **CUMULUS-2885**
  - Updated `@cumulus/aws-client` to use new AWS SDK v3 packages for S3 requests:
    - `@aws-sdk/client-s3`
    - `@aws-sdk/lib-storage`
    - `@aws-sdk/s3-request-presigner`
  - Updated code for compatibility with updated `@cumulus/aws-client` and AWS SDK v3 S3 packages:
    - `@cumulus/api`
    - `@cumulus/async-operations`
    - `@cumulus/cmrjs`
    - `@cumulus/common`
    - `@cumulus/collection-config-store`
    - `@cumulus/ingest`
    - `@cumulus/launchpad-auth`
    - `@cumulus/sftp-client`
    - `@cumulus/tf-inventory`
    - `lambdas/data-migration2`
    - `tasks/add-missing-file-checksums`
    - `tasks/hyrax-metadata-updates`
    - `tasks/lzards-backup`
    - `tasks/sync-granule`
- **CUMULUS-2886**
  - Updated `@cumulus/aws-client` to use new AWS SDK v3 packages for API Gateway requests:
    - `@aws-sdk/client-api-gateway`
- **CUMULUS-2920**
  - Update npm version for Core build to 8.6
- **CUMULUS-2922**
  - Added `@cumulus/example-lib` package to example project to allow unit tests `example/script/lib` dependency.
  - Updates Mutex unit test to address changes made in [#2902](https://github.com/nasa/cumulus/pull/2902/files)
- **CUMULUS-2924**
  - Update acquireTimeoutMillis to 400 seconds for the db-provision-lambda module to address potential timeout issues on RDS database start
- **CUMULUS-2925**
  - Updates CI to utilize `audit-ci` v6.2.0
  - Updates CI to utilize a on-container filesystem when building Core in 'uncached' mode
  - Updates CI to selectively bootstrap Core modules in the cleanup job phase
- **CUMULUS-2934**
  - Update CI Docker container build to install pipenv to prevent contention on parallel lambda builds


## [v11.1.0] 2022-04-07

### MIGRATION NOTES

- 11.1.0 is an amendment release and supersedes 11.0.0. However, follow the migration steps for 11.0.0.

- **CUMULUS-2905**
  - Updates migration script with new `migrateAndOverwrite` and
    `migrateOnlyFiles` options.

### Added

- **CUMULUS-2860**
  - Added an optional configuration parameter `skipMetadataValidation` to `hyrax-metadata-updates` task
- **CUMULUS-2870**
  - Added `last_modified_date` as output to all tasks in Terraform `ingest` module.
- **CUMULUS-NONE**
  - Added documentation on choosing and configuring RDS at `deployment/choosing_configuring_rds`.

### Changed

- **CUMULUS-2703**
  - Updated `ORCA Backup` reconciliation report to report `cumulusFilesCount` and `orcaFilesCount`
- **CUMULUS-2849**
  - Updated `@cumulus/aws-client` to use new AWS SDK v3 packages for DynamoDB requests:
    - `@aws-sdk/client-dynamodb`
    - `@aws-sdk/lib-dynamodb`
    - `@aws-sdk/util-dynamodb`
  - Updated code for compatibility with AWS SDK v3 Dynamo packages
    - `@cumulus/api`
    - `@cumulus/errors`
    - `@cumulus/tf-inventory`
    - `lambdas/data-migration2`
    - `packages/api/ecs/async-operation`
- **CUMULUS-2864**
  - Updated `@cumulus/cmr-client/ingestUMMGranule` and `@cumulus/cmr-client/ingestConcept`
    functions to not perform separate validation request
- **CUMULUS-2870**
  - Updated `hello_world_service` module to pass in `lastModified` parameter in command list to trigger a Terraform state change when the `hello_world_task` is modified.

### Fixed

- **CUMULUS-2849**
  - Fixed AWS service client memoization logic in `@cumulus/aws-client`

## [v11.0.0] 2022-03-24 [STABLE]

### v9.9->v11.0 MIGRATION NOTES

Release v11.0 is a maintenance release series, replacing v9.9.   If you are
upgrading to or past v11 from v9.9.x to this release, please pay attention to the following
migration notes from prior releases:

#### Migration steps

##### **After deploying the `data-persistence` module, but before deploying the main `cumulus` module**

- Due to a bug in the PUT `/rules/<name>` endpoint, the rule records in PostgreSQL may be
out of sync with records in DynamoDB. In order to bring the records into sync, re-deploy and re-run the
[`data-migration1` Lambda](https://nasa.github.io/cumulus/docs/upgrade-notes/upgrade-rds#3-deploy-and-run-data-migration1) with a payload of
`{"forceRulesMigration": true}`:

```shell
aws lambda invoke --function-name $PREFIX-data-migration1 \
  --payload $(echo '{"forceRulesMigration": true}' | base64) $OUTFILE
```

##### As part of the `cumulus` deployment

- Please read the [documentation on the updates to the granule files schema for our Cumulus workflow tasks and how to upgrade your deployment for compatibility](https://nasa.github.io/cumulus/docs/upgrade-notes/update-task-file-schemas).
- (Optional) Update the `task-config` for all workflows that use the `sync-granule` task to include `workflowStartTime` set to
`{$.cumulus_meta.workflow_start_time}`. See [here](https://github.com/nasa/cumulus/blob/master/example/cumulus-tf/sync_granule_workflow.asl.json#L9) for an example.

##### After the `cumulus` deployment

As part of the work on the RDS Phase 2 feature, it was decided to re-add the
granule file `type` property on the file table (detailed reasoning
https://wiki.earthdata.nasa.gov/pages/viewpage.action?pageId=219186829).  This
change was implemented as part of CUMULUS-2672/CUMULUS-2673, however granule
records ingested prior to v11 will *not* have the file.type property stored in the
PostGreSQL database, and on installation of v11 API calls to get granule.files
will not return this value. We anticipate most users are impacted by this issue.

Users that are impacted by these changes should re-run the granule migration
lambda to *only* migrate granule file records:

```shell
PAYLOAD=$(echo '{"migrationsList": ["granules"], "granuleMigrationParams": {"migrateOnlyFiles": "true"}}' | base64)
aws lambda invoke --function-name $PREFIX-postgres-migration-async-operation \
--payload $PAYLOAD $OUTFILE
```

You should note that this will *only* move files for granule records in
PostgreSQL.  **If you have not completed the phase 1 data migration or
have granule records in dynamo that are not in PostgreSQL, the migration will
report failure for both the DynamoDB granule and all the associated files and the file
records will not be updated**.

If you prefer to do a full granule and file migration, you may instead
opt to run the migration with the `migrateAndOverwrite` option instead, this will re-run a
full granule/files migration and overwrite all values in the PostgreSQL database from
what is in DynamoDB for both granules and associated files:

```shell
PAYLOAD=$(echo '{"migrationsList": ["granules"], "granuleMigrationParams": {"migrateAndOverwrite": "true"}}' | base64)
aws lambda invoke --function-name $PREFIX-postgres-migration-async-operation \
--payload $PAYLOAD $OUTFILE
```

*Please note*: Since this data migration is copying all of your granule data
from DynamoDB to PostgreSQL, it can take multiple hours (or even days) to run,
depending on how much data you have and how much parallelism you configure the
migration to use. In general, the more parallelism you configure the migration
to use, the faster it will go, but the higher load it will put on your
PostgreSQL database. Excessive database load can cause database outages and
result in data loss/recovery scenarios. Thus, the parallelism settings for the
migration are intentionally set by default to conservative values but are
configurable.      If this impacts only some of your data products you may want
to consider using other `granuleMigrationParams`.

Please see [the second data migration
docs](https://nasa.github.io/cumulus/docs/upgrade-notes/upgrade-rds#5-run-the-second-data-migration)
for more on this tool if you are unfamiliar with the various options.

### Notable changes

- **CUMULUS-2703**
  - `ORCA Backup` is now a supported `reportType` for the `POST /reconciliationReports` endpoint

### Added

- **CUMULUS-2311** - RDS Migration Epic Phase 2
  - **CUMULUS-2208**
    - Added `@cumulus/message/utils.parseException` to parse exception objects
    - Added helpers to `@cumulus/message/Granules`:
      - `getGranuleProductVolume`
      - `getGranuleTimeToPreprocess`
      - `getGranuleTimeToArchive`
      - `generateGranuleApiRecord`
    - Added `@cumulus/message/PDRs/generatePdrApiRecordFromMessage` to generate PDR from Cumulus workflow message
    - Added helpers to `@cumulus/es-client/indexer`:
      - `deleteAsyncOperation` to delete async operation records from Elasticsearch
      - `updateAsyncOperation` to update an async operation record in Elasticsearch
    - Added granules `PUT` endpoint to Cumulus API for updating a granule.
    Requests to this endpoint should be submitted **without an `action`**
    attribute in the request body.
    - Added `@cumulus/api-client/granules.updateGranule` to update granule via the API
  - **CUMULUS-2303**
    - Add translatePostgresProviderToApiProvider method to `@cumulus/db/translate/providers`
  - **CUMULUS-2306**
    - Updated API execution GET endpoint to read individual execution records
      from PostgreSQL database instead of DynamoDB
    - Updated API execution-status endpoint to read execution records from
      PostgreSQL database instead of DynamoDB
  - **CUMULUS-2302**
    - Added translatePostgresCollectionToApiCollection method to
      `@cumulus/db/translate/collections`
    - Added `searchWithUpdatedAtRange` method to
      `@cumulus/db/models/collections`
  - **CUMULUS-2301**
    - Created API asyncOperations POST endpoint to create async operations.
  - **CUMULUS-2307**
    - Updated API PDR GET endpoint to read individual PDR records from
      PostgreSQL database instead of DynamoDB
    - Added `deletePdr` to `@cumulus/api-client/pdrs`
  - **CUMULUS-2782**
    - Update API granules endpoint `move` action to update granules in the index
      and utilize postgres as the authoritative datastore
  - **CUMULUS-2769**
    - Update collection PUT endpoint to require existance of postgresql record
      and to ignore lack of dynamoDbRecord on update
  - **CUMULUS-2767**
    - Update provider PUT endpoint to require existence of PostgreSQL record
      and to ignore lack of DynamoDB record on update
  - **CUMULUS-2759**
    - Updates collection/provider/rules/granules creation (post) endpoints to
      primarily check for existence/collision in PostgreSQL database instead of DynamoDB
  - **CUMULUS-2714**
    - Added `@cumulus/db/base.deleteExcluding` method to allow for deletion of a
      record set with an exclusion list of cumulus_ids
  - **CUMULUS-2317**
    - Added `@cumulus/db/getFilesAndGranuleInfoQuery()` to build a query for searching file
    records in PostgreSQL and return specified granule information for each file
    - Added `@cumulus/db/QuerySearchClient` library to handle sequentially fetching and paging
    through results for an arbitrary PostgreSQL query
    - Added `insert` method to all `@cumulus/db` models to handle inserting multiple records into
    the database at once
    - Added `@cumulus/db/translatePostgresGranuleResultToApiGranule` helper to
    translate custom PostgreSQL granule result to API granule
  - **CUMULUS-2672**
    - Added migration to add `type` text column to Postgres database `files` table
  - **CUMULUS-2634**
    - Added new functions for upserting data to Elasticsearch:
      - `@cumulus/es-client/indexer.upsertExecution` to upsert an execution
      - `@cumulus/es-client/indexer.upsertPdr` to upsert a PDR
      - `@cumulus/es-client/indexer.upsertGranule` to upsert a granule
  - **CUMULUS-2510**
    - Added `execution_sns_topic_arn` environment variable to
      `sf_event_sqs_to_db_records` lambda TF definition.
    - Added to `sf_event_sqs_to_db_records_lambda` IAM policy to include
      permissions for SNS publish for `report_executions_topic`
    - Added `collection_sns_topic_arn` environment variable to
      `PrivateApiLambda` and `ApiEndpoints` lambdas.
    - Added `updateCollection` to `@cumulus/api-client`.
    - Added to `ecs_cluster` IAM policy to include permissions for SNS publish
      for `report_executions_sns_topic_arn`, `report_pdrs_sns_topic_arn`,
      `report_granules_sns_topic_arn`
    - Added variables for report topic ARNs to `process_dead_letter_archive.tf`
    - Added variable for granule report topic ARN to `bulk_operation.tf`
    - Added `pdr_sns_topic_arn` environment variable to
      `sf_event_sqs_to_db_records` lambda TF definition.
    - Added the new function `publishSnsMessageByDataType` in `@cumulus/api` to
      publish SNS messages to the report topics to PDRs, Collections, and
      Executions.
    - Added the following functions in `publishSnsMessageUtils` to handle
      publishing SNS messages for specific data and event types:
      - `publishCollectionUpdateSnsMessage`
      - `publishCollectionCreateSnsMessage`
      - `publishCollectionDeleteSnsMessage`
      - `publishGranuleUpdateSnsMessage`
      - `publishGranuleDeleteSnsMessage`
      - `publishGranuleCreateSnsMessage`
      - `publishExecutionSnsMessage`
      - `publishPdrSnsMessage`
      - `publishGranuleSnsMessageByEventType`
    - Added to `ecs_cluster` IAM policy to include permissions for SNS publish
      for `report_executions_topic` and `report_pdrs_topic`.
  - **CUMULUS-2315**
    - Added `paginateByCumulusId` to `@cumulus/db` `BasePgModel` to allow for paginated
      full-table select queries in support of elasticsearch indexing.
    - Added `getMaxCumulusId` to `@cumulus/db` `BasePgModel` to allow all
      derived table classes to support querying the current max `cumulus_id`.
  - **CUMULUS-2673**
    - Added `ES_HOST` environment variable to `postgres-migration-async-operation`
    Lambda using value of `elasticsearch_hostname` Terraform variable.
    - Added `elasticsearch_security_group_id` to security groups for
      `postgres-migration-async-operation` lambda.
    - Added permission for `DynamoDb:DeleteItem` to
      `postgres-migration-async-operation` lambda.
  - **CUMULUS-2778**
    - Updated default value of `async_operation_image` in
      `tf-modules/cumulus/variables.tf` to `cumuluss/async-operation:41`
    - Added `ES_HOST` environment variable to async operation ECS task
      definition to ensure that async operation tasks write to the correct
      Elasticsearch domain
- **CUMULUS-2642**
  - Reduces the reconcilation report's default maxResponseSize that returns
     the full report rather than an s3 signed url. Reports very close to the
     previous limits were failing to download, so the limit has been lowered to
     ensure all files are handled properly.
- **CUMULUS-2703**
  - Added `@cumulus/api/lambdas/reports/orca-backup-reconciliation-report` to create
    `ORCA Backup` reconciliation report

### Removed

- **CUMULUS-2311** - RDS Migration Epic Phase 2
  - **CUMULUS-2208**
    - Removed trigger for `dbIndexer` Lambda for DynamoDB tables:
      - `<prefix>-AsyncOperationsTable`
      - `<prefix>-CollectionsTable`
      - `<prefix>-ExecutionsTable`
      - `<prefix>-GranulesTable`
      - `<prefix>-PdrsTable`
      - `<prefix>-ProvidersTable`
      - `<prefix>-RulesTable`
  - **CUMULUS-2782**
    - Remove deprecated `@ingest/granule.moveGranuleFiles`
  - **CUMULUS-2770**
    - Removed `waitForModelStatus` from `example/spec/helpers/apiUtils` integration test helpers
  - **CUMULUS-2510**
    - Removed `stream_enabled` and `stream_view_type` from `executions_table` TF
      definition.
    - Removed `aws_lambda_event_source_mapping` TF definition on executions
      DynamoDB table.
    - Removed `stream_enabled` and `stream_view_type` from `collections_table`
      TF definition.
    - Removed `aws_lambda_event_source_mapping` TF definition on collections
      DynamoDB table.
    - Removed lambda `publish_collections` TF resource.
    - Removed `aws_lambda_event_source_mapping` TF definition on granules
    - Removed `stream_enabled` and `stream_view_type` from `pdrs_table` TF
      definition.
    - Removed `aws_lambda_event_source_mapping` TF definition on PDRs
      DynamoDB table.
  - **CUMULUS-2694**
    - Removed `@cumulus/api/models/granules.storeGranulesFromCumulusMessage()` method
  - **CUMULUS-2662**
    - Removed call to `addToLocalES` in POST `/granules` endpoint since it is
      redundant.
    - Removed call to `addToLocalES` in POST and PUT `/executions` endpoints
      since it is redundant.
    - Removed function `addToLocalES` from `es-client` package since it is no
      longer used.
  - **CUMULUS-2771**
    - Removed `_updateGranuleStatus` to update granule to "running" from `@cumulus/api/lib/ingest.reingestGranule`
    and `@cumulus/api/lib/ingest.applyWorkflow`

### Changed

- CVE-2022-2477
  - Update node-forge to 1.3.0 in `@cumulus/common` to address CVE-2022-2477
- **CUMULUS-2311** - RDS Migration Epic Phase 2
  - **CUMULUS_2641**
    - Update API granule schema to set productVolume as a string value
    - Update `@cumulus/message` package to set productVolume as string
      (calculated with `file.size` as a `BigInt`) to match API schema
    - Update `@cumulus/db` granule translation to translate `granule` objects to
      match the updated API schema
  - **CUMULUS-2714**
    - Updated
      - @cumulus/api/lib.writeRecords.writeGranulesFromMessage
      - @cumulus/api/lib.writeRecords.writeGranuleFromApi
      - @cumulus/api/lib.writeRecords.createGranuleFromApi
      - @cumulus/api/lib.writeRecords.updateGranuleFromApi
    - These methods now remove postgres file records that aren't contained in
        the write/update action if such file records exist.  This update
        maintains consistency with the writes to elasticsearch/dynamodb.
  - **CUMULUS-2672**
    - Updated `data-migration2` lambda to migrate Dynamo `granule.files[].type`
      instead of dropping it.
    - Updated `@cumlus/db` `translateApiFiletoPostgresFile` to retain `type`
    - Updated `@cumulus/db` `translatePostgresFileToApiFile` to retain `type`
    - Updated `@cumulus/types.api.file` to add `type` to the typing.
  - **CUMULUS-2315**
    - Update `index-from-database` lambda/ECS task and elasticsearch endpoint to read
      from PostgreSQL database
    - Update `index-from-database` endpoint to add the following configuration
      tuning parameters:
      - postgresResultPageSize -- The number of records to read from each
        postgres table per request.   Default is 1000.
      - postgresConnectionPoolSize -- The max number of connections to allow the
        index function to make to the database.  Default is 10.
      - esRequestConcurrency -- The maximium number of concurrent record
        translation/ES record update requests.   Default is 10.
  - **CUMULUS-2308**
    - Update `/granules/<granule_id>` GET endpoint to return PostgreSQL Granules instead of DynamoDB Granules
    - Update `/granules/<granule_id>` PUT endpoint to use PostgreSQL Granule as source rather than DynamoDB Granule
    - Update `unpublishGranule` (used in /granules PUT) to use PostgreSQL Granule as source rather than DynamoDB Granule
    - Update integration tests to use `waitForApiStatus` instead of `waitForModelStatus`
    - Update Granule ingest to update the Postgres Granule status as well as the DynamoDB Granule status
  - **CUMULUS-2302**
    - Update API collection GET endpoint to read individual provider records from
      PostgreSQL database instead of DynamoDB
    - Update sf-scheduler lambda to utilize API endpoint to get provider record
      from database via Private API lambda
    - Update API granule `reingest` endpoint to read collection from PostgreSQL
      database instead of DynamoDB
    - Update internal-reconciliation report to base report Collection comparison
      on PostgreSQL instead of DynamoDB
    - Moved createGranuleAndFiles `@cumulus/api` unit helper from `./lib` to
      `.test/helpers`
  - **CUMULUS-2208**
    - Moved all `@cumulus/api/es/*` code to new `@cumulus/es-client` package
    - Updated logic for collections API POST/PUT/DELETE to create/update/delete
      records directly in Elasticsearch in parallel with updates to
      DynamoDb/PostgreSQL
    - Updated logic for rules API POST/PUT/DELETE to create/update/delete
      records directly in Elasticsearch in parallel with updates to
      DynamoDb/PostgreSQL
    - Updated logic for providers API POST/PUT/DELETE to create/update/delete
      records directly in  Elasticsearch in parallel with updates to
      DynamoDb/PostgreSQL
    - Updated logic for PDRs API DELETE to delete records directly in
      Elasticsearch in parallel with deletes to DynamoDB/PostgreSQL
    - Updated logic for executions API DELETE to delete records directly in
      Elasticsearch in parallel with deletes to DynamoDB/PostgreSQL
    - Updated logic for granules API DELETE to delete records directly in
      Elasticsearch in parallel with deletes to DynamoDB/PostgreSQL
    - `sfEventSqsToDbRecords` Lambda now writes following data directly to
      Elasticsearch in parallel with writes to DynamoDB/PostgreSQL:
      - executions
      - PDRs
      - granules
    - All async operations are now written directly to Elasticsearch in parallel
      with DynamoDB/PostgreSQL
    - Updated logic for async operation API DELETE to delete records directly in
      Elasticsearch in parallel with deletes to DynamoDB/PostgreSQL
    - Moved:
      - `packages/api/lib/granules.getGranuleProductVolume` ->
      `@cumulus/message/Granules.getGranuleProductVolume`
      - `packages/api/lib/granules.getGranuleTimeToPreprocess`
      -> `@cumulus/message/Granules.getGranuleTimeToPreprocess`
      - `packages/api/lib/granules.getGranuleTimeToArchive` ->
      `@cumulus/message/Granules.getGranuleTimeToArchive`
      - `packages/api/models/Granule.generateGranuleRecord`
      -> `@cumulus/message/Granules.generateGranuleApiRecord`
  - **CUMULUS-2306**
    - Updated API local serve (`api/bin/serve.js`) setup code to add cleanup/executions
    related records
    - Updated @cumulus/db/models/granules-executions to add a delete method in
      support of local cleanup
    - Add spec/helpers/apiUtils/waitForApiStatus integration helper to retry API
      record retrievals on status in lieu of using `waitForModelStatus`
  - **CUMULUS-2303**
    - Update API provider GET endpoint to read individual provider records from
      PostgreSQL database instead of DynamoDB
    - Update sf-scheduler lambda to utilize API endpoint to get provider record
      from database via Private API lambda
  - **CUMULUS-2301**
    - Updated `getAsyncOperation` to read from PostgreSQL database instead of
      DynamoDB.
    - Added `translatePostgresAsyncOperationToApiAsyncOperation` function in
      `@cumulus/db/translate/async-operation`.
    - Updated `translateApiAsyncOperationToPostgresAsyncOperation` function to
      ensure that `output` is properly translated to an object for the
      PostgreSQL record for the following cases of `output` on the incoming API
      record:
      - `record.output` is a JSON stringified object
      - `record.output` is a JSON stringified array
      - `record.output` is a JSON stringified string
      - `record.output` is a string
  - **CUMULUS-2317**
    - Changed reconciliation reports to read file records from PostgreSQL instead of DynamoDB
  - **CUMULUS-2304**
    - Updated API rule GET endpoint to read individual rule records from
      PostgreSQL database instead of DynamoDB
    - Updated internal consumer lambdas for SNS, SQS and Kinesis to read
      rules from PostgreSQL.
  - **CUMULUS-2634**
    - Changed `sfEventSqsToDbRecords` Lambda to use new upsert helpers for executions, granules, and PDRs
    to ensure out-of-order writes are handled correctly when writing to Elasticsearch
  - **CUMULUS-2510**
    - Updated `@cumulus/api/lib/writeRecords/write-execution` to publish SNS
      messages after a successful write to Postgres, DynamoDB, and ES.
    - Updated functions `create` and `upsert` in the `db` model for Executions
      to return an array of objects containing all columns of the created or
      updated records.
    - Updated `@cumulus/api/endpoints/collections` to publish an SNS message
      after a successful collection delete, update (PUT), create (POST).
    - Updated functions `create` and `upsert` in the `db` model for Collections
      to return an array of objects containing all columns for the created or
      updated records.
    - Updated functions `create` and `upsert` in the `db` model for Granules
      to return an array of objects containing all columns for the created or
      updated records.
    - Updated `@cumulus/api/lib/writeRecords/write-granules` to publish SNS
      messages after a successful write to Postgres, DynamoDB, and ES.
    - Updated `@cumulus/api/lib/writeRecords/write-pdr` to publish SNS
      messages after a successful write to Postgres, DynamoDB, and ES.
  - **CUMULUS-2733**
    - Updated `_writeGranuleFiles` function creates an aggregate error which
      contains the workflow error, if any, as well as any error that may occur
      from writing granule files.
  - **CUMULUS-2674**
    - Updated `DELETE` endpoints for the following data types to check that record exists in
      PostgreSQL or Elasticsearch before proceeding with deletion:
      - `provider`
      - `async operations`
      - `collections`
      - `granules`
      - `executions`
      - `PDRs`
      - `rules`
  - **CUMULUS-2294**
    - Updated architecture and deployment documentation to reference RDS
  - **CUMULUS-2642**
    - Inventory and Granule Not Found Reconciliation Reports now compare
      Databse against S3 in on direction only, from Database to S3
      Objects. This means that only files in the database are compared against
      objects found on S3 and the filesInCumulus.onlyInS3 report key will
      always be empty. This significantly decreases the report output size and
      aligns with a users expectations.
    - Updates getFilesAndGranuleInfoQuery to take additional optional
      parameters `collectionIds`, `granuleIds`, and `providers` to allow
      targeting/filtering of the results.

  - **CUMULUS-2694**
    - Updated database write logic in `sfEventSqsToDbRccords` to log message if Cumulus
    workflow message is from pre-RDS deployment but still attempt parallel writing to DynamoDB
    and PostgreSQL
    - Updated database write logic in `sfEventSqsToDbRccords` to throw error if requirements to write execution to PostgreSQL cannot be met
  - **CUMULUS-2660**
    - Updated POST `/executions` endpoint to publish SNS message of created record to executions SNS topic
  - **CUMULUS-2661**
    - Updated PUT `/executions/<arn>` endpoint to publish SNS message of updated record to executions SNS topic
  - **CUMULUS-2765**
    - Updated `updateGranuleStatusToQueued` in `write-granules` to write to
      Elasticsearch and publish SNS message to granules topic.
  - **CUMULUS-2774**
    - Updated `constructGranuleSnsMessage` and `constructCollectionSnsMessage`
      to throw error if `eventType` is invalid or undefined.
  - **CUMULUS-2776**
    - Updated `getTableIndexDetails` in `db-indexer` to use correct
      `deleteFnName` for reconciliation reports.
  - **CUMULUS-2780**
    - Updated bulk granule reingest operation to read granules from PostgreSQL instead of DynamoDB.
  - **CUMULUS-2778**
    - Updated default value of `async_operation_image` in `tf-modules/cumulus/variables.tf` to `cumuluss/async-operation:38`
  - **CUMULUS-2854**
    - Updated rules model to decouple `createRuleTrigger` from `create`.
    - Updated rules POST endpoint to call `rulesModel.createRuleTrigger` directly to create rule trigger.
    - Updated rules PUT endpoints to call `rulesModel.createRuleTrigger` if update fails and reversion needs to occur.

### Fixed

- **CUMULUS-2311** - RDS Migration Epic Phase 2
  - **CUMULUS-2810**
    - Updated @cumulus/db/translate/translatePostgresProviderToApiProvider to
      correctly return provider password and updated tests to prevent
      reintroduction.
  - **CUMULUS-2778**
    - Fixed async operation docker image to correctly update record status in
    Elasticsearch
  - Updated localAPI to set additional env variable, and fixed `GET /executions/status` response
  - **CUMULUS-2877**
    - Ensure database records receive a timestamp when writing granules.

## [v10.1.3] 2022-06-28 [BACKPORT]

### Added

- **CUMULUS-2966**
  - Added extractPath operation and support of nested string replacement to `url_path` in the collection configuration

## [v10.1.2] 2022-03-11

### Added

- **CUMULUS-2859**
  - Update `postgres-db-migration` lambda timeout to default 900 seconds
  - Add `db_migration_lambda_timeout` variable to `data-persistence` module to
    allow this timeout to be user configurable
- **CUMULUS-2868**
  - Added `iam:PassRole` permission to `step_policy` in `tf-modules/ingest/iam.tf`

## [v10.1.1] 2022-03-04

### Migration steps

- Due to a bug in the PUT `/rules/<name>` endpoint, the rule records in PostgreSQL may be
out of sync with records in DynamoDB. In order to bring the records into sync, re-run the
[previously deployed `data-migration1` Lambda](https://nasa.github.io/cumulus/docs/upgrade-notes/upgrade-rds#3-deploy-and-run-data-migration1) with a payload of
`{"forceRulesMigration": true}`:

```shell
aws lambda invoke --function-name $PREFIX-data-migration1 \
  --payload $(echo '{"forceRulesMigration": true}' | base64) $OUTFILE
```

### Added

- **CUMULUS-2841**
  - Add integration test to validate PDR node provider that requires password
    credentials succeeds on ingest

- **CUMULUS-2846**
  - Added `@cumulus/db/translate/rule.translateApiRuleToPostgresRuleRaw` to translate API rule to PostgreSQL rules and
  **keep undefined fields**

### Changed

- **CUMULUS-NONE**
  - Adds logging to ecs/async-operation Docker container that launches async
    tasks on ECS. Sets default async_operation_image_version to 39.

- **CUMULUS-2845**
  - Updated rules model to decouple `createRuleTrigger` from `create`.
  - Updated rules POST endpoint to call `rulesModel.createRuleTrigger` directly to create rule trigger.
  - Updated rules PUT endpoints to call `rulesModel.createRuleTrigger` if update fails and reversion needs to occur.
- **CUMULUS-2846**
  - Updated version of `localstack/localstack` used in local unit testing to `0.11.5`

### Fixed

- Upgraded lodash to version 4.17.21 to fix vulnerability
- **CUMULUS-2845**
  - Fixed bug in POST `/rules` endpoint causing rule records to be created
  inconsistently in DynamoDB and PostgreSQL
- **CUMULUS-2846**
  - Fixed logic for `PUT /rules/<name>` endpoint causing rules to be saved
  inconsistently between DynamoDB and PostgreSQL
- **CUMULUS-2854**
  - Fixed queue granules behavior where the task was not accounting for granules that
  *already* had createdAt set. Workflows downstream in this scenario should no longer
  fail to write their granules due to order-of-db-writes constraints in the database
  update logic.

## [v10.1.0] 2022-02-23

### Added

- **CUMULUS-2775**
  - Added a configurable parameter group for the RDS serverless database cluster deployed by `tf-modules/rds-cluster-tf`. The allowed parameters for the parameter group can be found in the AWS documentation of [allowed parameters for an Aurora PostgreSQL cluster](https://docs.aws.amazon.com/AmazonRDS/latest/AuroraUserGuide/AuroraPostgreSQL.Reference.ParameterGroups.html). By default, the following parameters are specified:
    - `shared_preload_libraries`: `pg_stat_statements,auto_explain`
    - `log_min_duration_statement`: `250`
    - `auto_explain.log_min_duration`: `250`
- **CUMULUS-2781**
  - Add api_config secret to hold API/Private API lambda configuration values
- **CUMULUS-2840**
  - Added an index on `granule_cumulus_id` to the RDS files table.

### Changed

- **CUMULUS-2492**
  - Modify collectionId logic to accomodate trailing underscores in collection short names. e.g. `shortName____`
- **CUMULUS-2847**
  - Move DyanmoDb table name into API keystore and initialize only on lambda cold start
- **CUMULUS-2833**
  - Updates provider model schema titles to display on the dashboard.
- **CUMULUS-2837**
  - Update process-s3-dead-letter-archive to unpack SQS events in addition to
    Cumulus Messages
  - Update process-s3-dead-letter-archive to look up execution status using
    getCumulusMessageFromExecutionEvent (common method with sfEventSqsToDbRecords)
  - Move methods in api/lib/cwSfExecutionEventUtils to
    @cumulus/message/StepFunctions
- **CUMULUS-2775**
  - Changed the `timeout_action` to `ForceApplyCapacityChange` by default for the RDS serverless database cluster `tf-modules/rds-cluster-tf`
- **CUMULUS-2781**
  - Update API lambda to utilize api_config secret for initial environment variables

### Fixed

- **CUMULUS-2853**
  - Move OAUTH_PROVIDER to lambda env variables to address regression in CUMULUS-2781
  - Add logging output to api app router
- Added Cloudwatch permissions to `<prefix>-steprole` in `tf-modules/ingest/iam.tf` to address the
`Error: error creating Step Function State Machine (xxx): AccessDeniedException: 'arn:aws:iam::XXX:role/xxx-steprole' is not authorized to create managed-rule`
error in non-NGAP accounts:
  - `events:PutTargets`
  - `events:PutRule`
  - `events:DescribeRule`

## [v10.0.1] 2022-02-03

### Fixed

- Fixed IAM permissions issue with `<prefix>-postgres-migration-async-operation` Lambda
which prevented it from running a Fargate task for data migration.

## [v10.0.0] 2022-02-01

### Migration steps

- Please read the [documentation on the updates to the granule files schema for our Cumulus workflow tasks and how to upgrade your deployment for compatibility](https://nasa.github.io/cumulus/docs/upgrade-notes/update-task-file-schemas).
- (Optional) Update the `task-config` for all workflows that use the `sync-granule` task to include `workflowStartTime` set to
`{$.cumulus_meta.workflow_start_time}`. See [here](https://github.com/nasa/cumulus/blob/master/example/cumulus-tf/sync_granule_workflow.asl.json#L9) for an example.

### BREAKING CHANGES

- **NDCUM-624**
  - Functions in @cumulus/cmrjs renamed for consistency with `isCMRFilename` and `isCMRFile`
    - `isECHO10File` -> `isECHO10Filename`
    - `isUMMGFile` -> `isUMMGFilename`
    - `isISOFile` -> `isCMRISOFilename`
- **CUMULUS-2388**
  - In order to standardize task messaging formats, please note the updated input, output and config schemas for the following Cumulus workflow tasks:
    - add-missing-file-checksums
    - files-to-granules
    - hyrax-metadata-updates
    - lzards-backup
    - move-granules
    - post-to-cmr
    - sync-granule
    - update-cmr-access-constraints
    - update-granules-cmr-metadata-file-links
  The primary focus of the schema updates was to standardize the format of granules, and
  particularly their files data. The granule `files` object now matches the file schema in the
  Cumulus database and thus also matches the `files` object produced by the API with use cases like
  `applyWorkflow`. This includes removal of `name` and `filename` in favor of `bucket` and `key`,
  removal of certain properties such as `etag` and `duplicate_found` and outputting them as
  separate objects stored in `meta`.
  - Checksum values calculated by `@cumulus/checksum` are now converted to string to standardize
  checksum formatting across the Cumulus library.

### Notable changes

- **CUMULUS-2718**
  - The `sync-granule` task has been updated to support an optional configuration parameter `workflowStartTime`. The output payload of `sync-granule` now includes a `createdAt` time for each granule which is set to the
  provided `workflowStartTime` or falls back to `Date.now()` if not provided. Workflows using
  `sync-granule` may be updated to include this parameter with the value of `{$.cumulus_meta.workflow_start_time}` in the `task_config`.
- Updated version of `@cumulus/cumulus-message-adapter-js` from `2.0.3` to `2.0.4` for
all Cumulus workflow tasks
- **CUMULUS-2783**
  - A bug in the ECS cluster autoscaling configuration has been
resolved. ECS clusters should now correctly autoscale by adding new cluster
instances according to the [policy configuration](https://github.com/nasa/cumulus/blob/master/tf-modules/cumulus/ecs_cluster.tf).
  - Async operations that are started by these endpoints will be run as ECS tasks
  with a launch type of Fargate, not EC2:
    - `POST /deadLetterArchive/recoverCumulusMessages`
    - `POST /elasticsearch/index-from-database`
    - `POST /granules/bulk`
    - `POST /granules/bulkDelete`
    - `POST /granules/bulkReingest`
    - `POST /migrationCounts`
    - `POST /reconciliationReports`
    - `POST /replays`
    - `POST /replays/sqs`

### Added

- Upgraded version of dependencies on `knex` package from `0.95.11` to `0.95.15`
- Added Terraform data sources to `example/cumulus-tf` module to retrieve default VPC and subnets in NGAP accounts
  - Added `vpc_tag_name` variable which defines the tags used to look up a VPC. Defaults to VPC tag name used in NGAP accounts
  - Added `subnets_tag_name` variable which defines the tags used to look up VPC subnets. Defaults to a subnet tag name used in NGAP accounts
- Added Terraform data sources to `example/data-persistence-tf` module to retrieve default VPC and subnets in NGAP accounts
  - Added `vpc_tag_name` variable which defines the tags used to look up a VPC. Defaults to VPC tag name used in NGAP accounts
  - Added `subnets_tag_name` variable which defines the tags used to look up VPC subnets. Defaults to a subnet tag name used in NGAP accounts
- Added Terraform data sources to `example/rds-cluster-tf` module to retrieve default VPC and subnets in NGAP accounts
  - Added `vpc_tag_name` variable which defines the tags used to look up a VPC. Defaults to VPC tag name used in NGAP accounts
  - Added `subnets_tag_name` variable which defines the tags used to look up VPC subnets. Defaults to tag names used in subnets in for NGAP accounts
- **CUMULUS-2299**
  - Added support for SHA checksum types with hyphens (e.g. `SHA-256` vs `SHA256`) to tasks that calculate checksums.
- **CUMULUS-2439**
  - Added CMR search client setting to the CreateReconciliationReport lambda function.
  - Added `cmr_search_client_config` tfvars to the archive and cumulus terraform modules.
  - Updated CreateReconciliationReport lambda to search CMR collections with CMRSearchConceptQueue.
- **CUMULUS-2441**
  - Added support for 'PROD' CMR environment.
- **CUMULUS-2456**
  - Updated api lambdas to query ORCA Private API
  - Updated example/cumulus-tf/orca.tf to the ORCA release v4.0.0-Beta3
- **CUMULUS-2638**
  - Adds documentation to clarify bucket config object use.
- **CUMULUS-2684**
  - Added optional collection level parameter `s3MultipartChunksizeMb` to collection's `meta` field
  - Updated `move-granules` task to take in an optional config parameter s3MultipartChunksizeMb
- **CUMULUS-2747**
  - Updated data management type doc to include additional fields for provider configurations
- **CUMULUS-2773**
  - Added a document to the workflow-tasks docs describing deployment, configuration and usage of the LZARDS backup task.

### Changed

- Made `vpc_id` variable optional for `example/cumulus-tf` module
- Made `vpc_id` and `subnet_ids` variables optional for `example/data-persistence-tf` module
- Made `vpc_id` and `subnets` variables optional for `example/rds-cluster-tf` module
- Changes audit script to handle integration test failure when `USE\_CACHED\_BOOTSTRAP` is disabled.
- Increases wait time for CMR to return online resources in integration tests
- **CUMULUS-1823**
  - Updates to Cumulus rule/provider schemas to improve field titles and descriptions.
- **CUMULUS-2638**
  - Transparent to users, remove typescript type `BucketType`.
- **CUMULUS-2718**
  - Updated config for SyncGranules to support optional `workflowStartTime`
  - Updated SyncGranules to provide `createdAt` on output based on `workflowStartTime` if provided,
  falling back to `Date.now()` if not provided.
  - Updated `task_config` of SyncGranule in example workflows
- **CUMULUS-2735**
  - Updated reconciliation reports to write formatted JSON to S3 to improve readability for
    large reports
  - Updated TEA version from 102 to 121 to address TEA deployment issue with the max size of
    a policy role being exceeded
- **CUMULUS-2743**
  - Updated bamboo Dockerfile to upgrade pip as part of the image creation process
- **CUMULUS-2744**
  - GET executions/status returns associated granules for executions retrieved from the Step Function API
- **CUMULUS-2751**
  - Upgraded all Cumulus (node.js) workflow tasks to use
    `@cumulus/cumulus-message-adapter-js` version `2.0.3`, which includes an
    update cma-js to better expose CMA stderr stream output on lambda timeouts
    as well as minor logging enhancements.
- **CUMULUS-2752**
  - Add new mappings for execution records to prevent dynamic field expansion from exceeding
  Elasticsearch field limits
    - Nested objects under `finalPayload.*` will not dynamically add new fields to mapping
    - Nested objects under `originalPayload.*` will not dynamically add new fields to mapping
    - Nested keys under `tasks` will not dynamically add new fields to mapping
- **CUMULUS-2753**
  - Updated example/cumulus-tf/orca.tf to the latest ORCA release v4.0.0-Beta2 which is compatible with granule.files file schema
  - Updated /orca/recovery to call new lambdas request_status_for_granule and request_status_for_job.
  - Updated orca integration test
- [**PR #2569**](https://github.com/nasa/cumulus/pull/2569)
  - Fixed `TypeError` thrown by `@cumulus/cmrjs/cmr-utils.getGranuleTemporalInfo` when
    a granule's associated UMM-G JSON metadata file does not contain a `ProviderDates`
    element that has a `Type` of either `"Update"` or `"Insert"`.  If neither are
    present, the granule's last update date falls back to the `"Create"` type
    provider date, or `undefined`, if none is present.
- **CUMULUS-2775**
  - Changed `@cumulus/api-client/invokeApi()` to accept a single accepted status code or an array
  of accepted status codes via `expectedStatusCodes`
- [**PR #2611**](https://github.com/nasa/cumulus/pull/2611)
  - Changed `@cumulus/launchpad-auth/LaunchpadToken.requestToken` and `validateToken`
    to use the HTTPS request option `https.pfx` instead of the deprecated `pfx` option
    for providing the certificate.
- **CUMULUS-2836**
  - Updates `cmr-utils/getGranuleTemporalInfo` to search for a SingleDateTime
    element, when beginningDateTime value is not
    found in the metadata file.  The granule's temporal information is
    returned so that both beginningDateTime and endingDateTime are set to the
    discovered singleDateTimeValue.
- **CUMULUS-2756**
  - Updated `_writeGranule()` in `write-granules.js` to catch failed granule writes due to schema validation, log the failure and then attempt to set the status of the granule to `failed` if it already exists to prevent a failure from allowing the granule to get "stuck" in a non-failed status.

### Fixed

- **CUMULUS-2775**
  - Updated `@cumulus/api-client` to not log an error for 201 response from `updateGranule`
- **CUMULUS-2783**
  - Added missing lower bound on scale out policy for ECS cluster to ensure that
  the cluster will autoscale correctly.
- **CUMULUS-2835**
  - Updated `hyrax-metadata-updates` task to support reading the DatasetId from ECHO10 XML, and the EntryTitle from UMM-G JSON; these are both valid alternatives to the shortname and version ID.

## [v9.9.3] 2021-02-17 [BACKPORT]

**Please note** changes in 9.9.3 may not yet be released in future versions, as
this is a backport and patch release on the 9.9.x series of releases. Updates that
are included in the future will have a corresponding CHANGELOG entry in future
releases.

- **CUMULUS-2853**
  - Move OAUTH_PROVIDER to lambda env variables to address regression in 9.9.2/CUMULUS-2275
  - Add logging output to api app router

## [v9.9.2] 2021-02-10 [BACKPORT]

**Please note** changes in 9.9.2 may not yet be released in future versions, as
this is a backport and patch release on the 9.9.x series of releases. Updates that
are included in the future will have a corresponding CHANGELOG entry in future
releases.### Added

- **CUMULUS-2775**
  - Added a configurable parameter group for the RDS serverless database cluster deployed by `tf-modules/rds-cluster-tf`. The allowed parameters for the parameter group can be found in the AWS documentation of [allowed parameters for an Aurora PostgreSQL cluster](https://docs.aws.amazon.com/AmazonRDS/latest/AuroraUserGuide/AuroraPostgreSQL.Reference.ParameterGroups.html). By default, the following parameters are specified:
    - `shared_preload_libraries`: `pg_stat_statements,auto_explain`
    - `log_min_duration_statement`: `250`
    - `auto_explain.log_min_duration`: `250`
- **CUMULUS-2840**
  - Added an index on `granule_cumulus_id` to the RDS files table.

### Changed

- **CUMULUS-2847**
  - Move DyanmoDb table name into API keystore and initialize only on lambda cold start
- **CUMULUS-2781**
  - Add api_config secret to hold API/Private API lambda configuration values
- **CUMULUS-2775**
  - Changed the `timeout_action` to `ForceApplyCapacityChange` by default for the RDS serverless database cluster `tf-modules/rds-cluster-tf`

## [v9.9.1] 2021-02-10 [BACKPORT]

**Please note** changes in 9.9.1 may not yet be released in future versions, as
this is a backport and patch release on the 9.9.x series of releases. Updates that
are included in the future will have a corresponding CHANGELOG entry in future
releases.

### Fixed

- **CUMULUS-2775**
  - Updated `@cumulus/api-client` to not log an error for 201 response from `updateGranule`

### Changed

- Updated version of `@cumulus/cumulus-message-adapter-js` from `2.0.3` to `2.0.4` for
all Cumulus workflow tasks
- **CUMULUS-2775**
  - Changed `@cumulus/api-client/invokeApi()` to accept a single accepted status code or an array
  of accepted status codes via `expectedStatusCodes`
- **CUMULUS-2837**
  - Update process-s3-dead-letter-archive to unpack SQS events in addition to
    Cumulus Messages
  - Update process-s3-dead-letter-archive to look up execution status using
    getCumulusMessageFromExecutionEvent (common method with sfEventSqsToDbRecords)
  - Move methods in api/lib/cwSfExecutionEventUtils to
    @cumulus/message/StepFunctions

## [v9.9.0] 2021-11-03

### Added

- **NDCUM-624**: Add support for ISO metadata files for the `MoveGranules` step
  - Add function `isISOFile` to check if a given file object is an ISO file
  - `granuleToCmrFileObject` and `granulesToCmrFileObjects` now take a
    `filterFunc` argument
    - `filterFunc`'s default value is `isCMRFile`, so the previous behavior is
      maintained if no value is given for this argument
    - `MoveGranules` passes a custom filter function to
      `granulesToCmrFileObjects` to check for `isISOFile` in addition to
      `isCMRFile`, so that metadata from `.iso.xml` files can be used in the
      `urlPathTemplate`
- [**PR #2535**](https://github.com/nasa/cumulus/pull/2535)
  - NSIDC and other cumulus users had desire for returning formatted dates for
    the 'url_path' date extraction utilities. Added 'dateFormat' function as
    an option for extracting and formating the entire date. See
    docs/workflow/workflow-configuration-how-to.md for more information.
- [**PR #2548**](https://github.com/nasa/cumulus/pull/2548)
  - Updated webpack configuration for html-loader v2
- **CUMULUS-2640**
  - Added Elasticsearch client scroll setting to the CreateReconciliationReport lambda function.
  - Added `elasticsearch_client_config` tfvars to the archive and cumulus terraform modules.
- **CUMULUS-2683**
  - Added `default_s3_multipart_chunksize_mb` setting to the `move-granules` lambda function.
  - Added `default_s3_multipart_chunksize_mb` tfvars to the cumulus and ingest terraform modules.
  - Added optional parameter `chunkSize` to `@cumulus/aws-client/S3.moveObject` and
    `@cumulus/aws-client/S3.multipartCopyObject` to set the chunk size of the S3 multipart uploads.
  - Renamed optional parameter `maxChunkSize` to `chunkSize` in
    `@cumulus/aws-client/lib/S3MultipartUploads.createMultipartChunks`.

### Changed

- Upgraded all Cumulus workflow tasks to use `@cumulus/cumulus-message-adapter-js` version `2.0.1`
- **CUMULUS-2725**
  - Updated providers endpoint to return encrypted password
  - Updated providers model to try decrypting credentials before encryption to allow for better handling of updating providers
- **CUMULUS-2734**
  - Updated `@cumulus/api/launchpadSaml.launchpadPublicCertificate` to correctly retrieve
    certificate from launchpad IdP metadata with and without namespace prefix.

## [v9.8.0] 2021-10-19

### Notable changes

- Published new tag [`36` of `cumuluss/async-operation` to Docker Hub](https://hub.docker.com/layers/cumuluss/async-operation/35/images/sha256-cf777a6ef5081cd90a0f9302d45243b6c0a568e6d977c0ee2ccc5a90b12d45d0?context=explore) for compatibility with
upgrades to `knex` package and to address security vulnerabilities.

### Added

- Added `@cumulus/db/createRejectableTransaction()` to handle creating a Knex transaction that **will throw an error** if the transaction rolls back. [As of Knex 0.95+, promise rejection on transaction rollback is no longer the default behavior](https://github.com/knex/knex/blob/master/UPGRADING.md#upgrading-to-version-0950).

- **CUMULUS-2639**
  - Increases logging on reconciliation reports.

- **CUMULUS-2670**
  - Updated `lambda_timeouts` string map variable for `cumulus` module to accept a
  `update_granules_cmr_metadata_file_links_task_timeout` property
- **CUMULUS-2598**
  - Add unit and integration tests to describe queued granules as ignored when
    duplicate handling is 'skip'

### Changed

- Updated `knex` version from 0.23.11 to 0.95.11 to address security vulnerabilities
- Updated default version of async operations Docker image to `cumuluss/async-operation:36`
- **CUMULUS-2590**
  - Granule applyWorkflow, Reingest actions and Bulk operation now update granule status to `queued` when scheduling the granule.
- **CUMULUS-2643**
  - relocates system file `buckets.json` out of the
    `s3://internal-bucket/workflows` directory into
    `s3://internal-bucket/buckets`.


## [v9.7.1] 2021-12-08 [Backport]

Please note changes in 9.7.0 may not yet be released in future versions, as this is a backport and patch release on the 9.7.x series of releases. Updates that are included in the future will have a corresponding CHANGELOG entry in future releases.
Fixed

- **CUMULUS-2751**
  - Update all tasks to update to use cumulus-message-adapter-js version 2.0.4

## [v9.7.0] 2021-10-01

### Notable Changes

- **CUMULUS-2583**
  - The `queue-granules` task now updates granule status to `queued` when a granule is queued. In order to prevent issues with the private API endpoint and Lambda API request and concurrency limits, this functionality runs with limited concurrency, which may increase the task's overall runtime when large numbers of granules are being queued. If you are facing Lambda timeout errors with this task, we recommend converting your `queue-granules` task to an ECS activity. This concurrency is configurable via the task config's `concurrency` value.
- **CUMULUS-2676**
  - The `discover-granules` task has been updated to limit concurrency on checks to identify and skip already ingested granules in order to prevent issues with the private API endpoint and Lambda API request and concurrency limits. This may increase the task's overall runtime when large numbers of granules are discovered. If you are facing Lambda timeout errors with this task, we recommend converting your `discover-granules` task to an ECS activity. This concurrency is configurable via the task config's `concurrency` value.
- Updated memory of `<prefix>-sfEventSqsToDbRecords` Lambda to 1024MB

### Added

- **CUMULUS-2000**
  - Updated `@cumulus/queue-granules` to respect a new config parameter: `preferredQueueBatchSize`. Queue-granules will respect this batchsize as best as it can to batch granules into workflow payloads. As workflows generally rely on information such as collection and provider expected to be shared across all granules in a workflow, queue-granules will break batches up by collection, as well as provider if there is a `provider` field on the granule. This may result in batches that are smaller than the preferred size, but never larger ones. The default value is 1, which preserves current behavior of queueing 1 granule per workflow.
- **CUMULUS-2630**
  - Adds a new workflow `DiscoverGranulesToThrottledQueue` that discovers and writes
    granules to a throttled background queue.  This allows discovery and ingest
    of larger numbers of granules without running into limits with lambda
    concurrency.

### Changed

- **CUMULUS-2720**
  - Updated Core CI scripts to validate CHANGELOG diffs as part of the lint process
- **CUMULUS-2695**
  - Updates the example/cumulus-tf deployment to change
    `archive_api_reserved_concurrency` from 8 to 5 to use fewer reserved lambda
    functions. If you see throttling errors on the `<stack>-apiEndpoints` you
    should increase this value.
  - Updates cumulus-tf/cumulus/variables.tf to change
    `archive_api_reserved_concurrency` from 8 to 15 to prevent throttling on
    the dashboard for default deployments.
- **CUMULUS-2584**
  - Updates `api/endpoints/execution-status.js` `get` method to include associated granules, as
    an array, for the provided execution.
  - Added `getExecutionArnsByGranuleCumulusId` returning a list of executionArns sorted by most recent first,
    for an input Granule Cumulus ID in support of the move of `translatePostgresGranuleToApiGranule` from RDS-Phase2
    feature branch
  - Added `getApiExecutionCumulusIds` returning cumulus IDs for a given list of executions
- **CUMULUS-NONE**
  - Downgrades elasticsearch version in testing container to 5.3 to match AWS version.
  - Update serve.js -> `eraseDynamoTables()`. Changed the call `Promise.all()` to `Promise.allSettled()` to ensure all dynamo records (provider records in particular) are deleted prior to reseeding.

### Fixed

- **CUMULUS-2583**
  - Fixed a race condition where granules set as “queued” were not able to be set as “running” or “completed”

## [v9.6.0] 2021-09-20

### Added

- **CUMULUS-2576**
  - Adds `PUT /granules` API endpoint to update a granule
  - Adds helper `updateGranule` to `@cumulus/api-client/granules`
- **CUMULUS-2606**
  - Adds `POST /granules/{granuleId}/executions` API endpoint to associate an execution with a granule
  - Adds helper `associateExecutionWithGranule` to `@cumulus/api-client/granules`
- **CUMULUS-2583**
  - Adds `queued` as option for granule's `status` field

### Changed

- Moved `ssh2` package from `@cumulus/common` to `@cumulus/sftp-client` and
  upgraded package from `^0.8.7` to `^1.0.0` to address security vulnerability
  issue in previous version.
- **CUMULUS-2583**
  - `QueueGranules` task now updates granule status to `queued` once it is added to the queue.

- **CUMULUS-2617**
  - Use the `Authorization` header for CMR Launchpad authentication instead of the deprecated `Echo-Token` header.

### Fixed

- Added missing permission for `<prefix>_ecs_cluster_instance_role` IAM role (used when running ECS services/tasks)
to allow `kms:Decrypt` on the KMS key used to encrypt provider credentials. Adding this permission fixes the `sync-granule` task when run as an ECS activity in a Step Function, which previously failed trying to decrypt credentials for providers.

- **CUMULUS-2576**
  - Adds default value to granule's timestamp when updating a granule via API.

## [v9.5.0] 2021-09-07

### BREAKING CHANGES

- Removed `logs` record type from mappings from Elasticsearch. This change **should not have**
any adverse impact on existing deployments, even those which still contain `logs` records,
but technically it is a breaking change to the Elasticsearch mappings.
- Changed `@cumulus/api-client/asyncOperations.getAsyncOperation` to return parsed JSON body
of response and not the raw API endpoint response

### Added

- **CUMULUS-2670**
  - Updated core `cumulus` module to take lambda_timeouts string map variable that allows timeouts of ingest tasks to be configurable. Allowed properties for the mapping include:
  - discover_granules_task_timeout
  - discover_pdrs_task_timeout
  - hyrax_metadata_update_tasks_timeout
  - lzards_backup_task_timeout
  - move_granules_task_timeout
  - parse_pdr_task_timeout
  - pdr_status_check_task_timeout
  - post_to_cmr_task_timeout
  - queue_granules_task_timeout
  - queue_pdrs_task_timeout
  - queue_workflow_task_timeout
  - sync_granule_task_timeout
- **CUMULUS-2575**
  - Adds `POST /granules` API endpoint to create a granule
  - Adds helper `createGranule` to `@cumulus/api-client`
- **CUMULUS-2577**
  - Adds `POST /executions` endpoint to create an execution
- **CUMULUS-2578**
  - Adds `PUT /executions` endpoint to update an execution
- **CUMULUS-2592**
  - Adds logging when messages fail to be added to queue
- **CUMULUS-2644**
  - Pulled `delete` method for `granules-executions.ts` implemented as part of CUMULUS-2306
  from the RDS-Phase-2 feature branch in support of CUMULUS-2644.
  - Pulled `erasePostgresTables` method in `serve.js` implemented as part of CUMULUS-2644,
  and CUMULUS-2306 from the RDS-Phase-2 feature branch in support of CUMULUS-2644
  - Added `resetPostgresDb` method to support resetting between integration test suite runs

### Changed

- Updated `processDeadLetterArchive` Lambda to return an object where
`processingSucceededKeys` is an array of the S3 keys for successfully
processed objects and `processingFailedKeys` is an array of S3 keys
for objects that could not be processed
- Updated async operations to handle writing records to the databases
when output of the operation is `undefined`

- **CUMULUS-2644**
  - Moved `migration` directory from the `db-migration-lambda` to the `db` package and
  updated unit test references to migrationDir to be pulled from `@cumulus/db`
  - Updated `@cumulus/api/bin/serveUtils` to write records to PostgreSQL tables

- **CUMULUS-2575**
  - Updates model/granule to allow a granule created from API to not require an
    execution to be associated with it. This is a backwards compatible change
    that will not affect granules created in the normal way.
  - Updates `@cumulus/db/src/model/granules` functions `get` and `exists` to
    enforce parameter checking so that requests include either (granule\_id
    and collection\_cumulus\_id) or (cumulus\_id) to prevent incorrect results.
  - `@cumulus/message/src/Collections.deconstructCollectionId` has been
    modified to throw a descriptive error if the input `collectionId` is
    undefined rather than `TypeError: Cannot read property 'split' of
    undefined`. This function has also been updated to throw descriptive errors
    if an incorrectly formatted collectionId is input.

## [v9.4.1] 2022-02-14 [BACKPORT]

**Please note** changes in 9.4.1 may not yet be released in future versions, as
this is a backport and patch release on the 9.4.x series of releases. Updates that
are included in the future will have a corresponding CHANGELOG entry in future
releases.

- **CUMULUS-2847**
  - Update dynamo configuration to read from S3 instead of System Manager
    Parameter Store
  - Move api configuration initialization outside the lambda handler to
    eliminate unneded S3 calls/require config on cold-start only
  - Moved `ssh2` package from `@cumulus/common` to `@cumulus/sftp-client` and
    upgraded package from `^0.8.7` to `^1.0.0` to address security vulnerability
    issue in previous version.
  - Fixed hyrax task package.json dev dependency
  - Update CNM lambda dependencies for Core tasks
    - cumulus-cnm-response-task: 1.4.4
    - cumulus-cnm-to-granule: 1.5.4
  - Whitelist ssh2 re: https://github.com/advisories/GHSA-652h-xwhf-q4h6

## [v9.4.0] 2021-08-16

### Notable changes

- `@cumulus/sync-granule` task should now properly handle
syncing files from HTTP/HTTPS providers where basic auth is
required and involves a redirect to a different host (e.g.
downloading files protected by Earthdata Login)

### Added

- **CUMULUS-2591**
  - Adds `failedExecutionStepName` to failed execution's jsonb error records.
    This is the name of the Step Function step for the last failed event in the
    execution's event history.
- **CUMULUS-2548**
  - Added `allowed_redirects` field to PostgreSQL `providers` table
  - Added `allowedRedirects` field to DynamoDB `<prefix>-providers` table
  - Added `@cumulus/aws-client/S3.streamS3Upload` to handle uploading the contents
  of a readable stream to S3 and returning a promise
- **CUMULUS-2373**
  - Added `replaySqsMessages` lambda to replay archived incoming SQS
    messages from S3.
  - Added `/replays/sqs` endpoint to trigger an async operation for
    the `replaySqsMessages` lambda.
  - Added unit tests and integration tests for new endpoint and lambda.
  - Added `getS3PrefixForArchivedMessage` to `ingest/sqs` package to get prefix
    for an archived message.
  - Added new `async_operation` type `SQS Replay`.
- **CUMULUS-2460**
  - Adds `POST` /executions/workflows-by-granules for retrieving workflow names common to a set of granules
  - Adds `workflowsByGranules` to `@cumulus/api-client/executions`
- **CUMULUS-2635**
  - Added helper functions:
    - `@cumulus/db/translate/file/translateApiPdrToPostgresPdr`

### Fixed

- **CUMULUS-2548**
  - Fixed `@cumulus/ingest/HttpProviderClient.sync` to
properly handle basic auth when redirecting to a different
host and/or host with a different port
- **CUMULUS-2626**
  - Update [PDR migration](https://github.com/nasa/cumulus/blob/master/lambdas/data-migration2/src/pdrs.ts) to correctly find Executions by a Dynamo PDR's `execution` field
- **CUMULUS-2635**
  - Update `data-migration2` to migrate PDRs before migrating granules.
  - Update `data-migration2` unit tests testing granules migration to reference
    PDR records to better model the DB schema.
  - Update `migratePdrRecord` to use `translateApiPdrToPostgresPdr` function.

### Changed

- **CUMULUS-2373**
  - Updated `getS3KeyForArchivedMessage` in `ingest/sqs` to store SQS messages
    by `queueName`.
- **CUMULUS-2630**
  - Updates the example/cumulus-tf deployment to change
    `archive_api_reserved_concurrency` from 2 to 8 to prevent throttling with
    the dashboard.

## [v9.3.0] 2021-07-26

### BREAKING CHANGES

- All API requests made by `@cumulus/api-client` will now throw an error if the status code
does not match the expected response (200 for most requests and 202 for a few requests that
trigger async operations). Previously the helpers in this package would return the response
regardless of the status code, so you may need to update any code using helpers from this
package to catch or to otherwise handle errors that you may encounter.
- The Cumulus API Lambda function has now been configured with reserved concurrency to ensure
availability in a high-concurrency environment. However, this also caps max concurrency which
may result in throttling errors if trying to reach the Cumulus API multiple times in a short
period. Reserved concurrency can be configured with the `archive_api_reserved_concurrency`
terraform variable on the Cumulus module and increased if you are seeing throttling errors.
The default reserved concurrency value is 8.

### Notable changes

- `cmr_custom_host` variable for `cumulus` module can now be used to configure Cumulus to
  integrate with a custom CMR host name and protocol (e.g.
  `http://custom-cmr-host.com`). Note that you **must** include a protocol
  (`http://` or `https://)  if specifying a value for this variable.
- The cumulus module configuration value`rds_connetion_heartbeat` and it's
  behavior has been replaced by a more robust database connection 'retry'
  solution.   Users can remove this value from their configuration, regardless
  of value.  See the `Changed` section notes on CUMULUS-2528 for more details.

### Added

- Added user doc describing new features related to the Cumulus dead letter archive.
- **CUMULUS-2327**
  - Added reserved concurrency setting to the Cumulus API lambda function.
  - Added relevant tfvars to the archive and cumulus terraform modules.
- **CUMULUS-2460**
  - Adds `POST` /executions/search-by-granules for retrieving executions from a list of granules or granule query
  - Adds `searchExecutionsByGranules` to `@cumulus/api-client/executions`
- **CUMULUS-2475**
  - Adds `GET` endpoint to distribution API
- **CUMULUS-2463**
  - `PUT /granules` reingest action allows a user to override the default execution
    to use by providing an optional `workflowName` or `executionArn` parameter on
    the request body.
  - `PUT /granules/bulkReingest` action allows a user to override the default
    execution/workflow combination to reingest with by providing an optional
    `workflowName` on the request body.
- Adds `workflowName` and `executionArn` params to @cumulus/api-client/reingestGranules
- **CUMULUS-2476**
  - Adds handler for authenticated `HEAD` Distribution requests replicating current behavior of TEA
- **CUMULUS-2478**
  - Implemented [bucket map](https://github.com/asfadmin/thin-egress-app#bucket-mapping).
  - Implemented /locate endpoint
  - Cumulus distribution API checks the file request against bucket map:
    - retrieves the bucket and key from file path
    - determines if the file request is public based on the bucket map rather than the bucket type
    - (EDL only) restricts download from PRIVATE_BUCKETS to users who belong to certain EDL User Groups
    - bucket prefix and object prefix are supported
  - Add 'Bearer token' support as an authorization method
- **CUMULUS-2486**
  - Implemented support for custom headers
  - Added 'Bearer token' support as an authorization method
- **CUMULUS-2487**
  - Added integration test for cumulus distribution API
- **CUMULUS-2569**
  - Created bucket map cache for cumulus distribution API
- **CUMULUS-2568**
  - Add `deletePdr`/PDR deletion functionality to `@cumulus/api-client/pdrs`
  - Add `removeCollectionAndAllDependencies` to integration test helpers
  - Added `example/spec/apiUtils.waitForApiStatus` to wait for a
  record to be returned by the API with a specific value for
  `status`
  - Added `example/spec/discoverUtils.uploadS3GranuleDataForDiscovery` to upload granule data fixtures
  to S3 with a randomized granule ID for `discover-granules` based
  integration tests
  - Added `example/spec/Collections.removeCollectionAndAllDependencies` to remove a collection and
  all dependent objects (e.g. PDRs, granules, executions) from the
  database via the API
  - Added helpers to `@cumulus/api-client`:
    - `pdrs.deletePdr` - Delete a PDR via the API
    - `replays.postKinesisReplays` - Submit a POST request to the `/replays` endpoint for replaying Kinesis messages

- `@cumulus/api-client/granules.getGranuleResponse` to return the raw endpoint response from the GET `/granules/<granuleId>` endpoint

### Changed

- Moved functions from `@cumulus/integration-tests` to `example/spec/helpers/workflowUtils`:
  - `startWorkflowExecution`
  - `startWorkflow`
  - `executeWorkflow`
  - `buildWorkflow`
  - `testWorkflow`
  - `buildAndExecuteWorkflow`
  - `buildAndStartWorkflow`
- `example/spec/helpers/workflowUtils.executeWorkflow` now uses
`waitForApiStatus` to ensure that the execution is `completed` or
`failed` before resolving
- `example/spec/helpers/testUtils.updateAndUploadTestFileToBucket`
now accepts an object of parameters rather than positional
arguments
- Removed PDR from the `payload` in the input payload test fixture for reconciliation report integration tests
- The following integration tests for PDR-based workflows were
updated to use randomized granule IDs:
  - `example/spec/parallel/ingest/ingestFromPdrSpec.js`
  - `example/spec/parallel/ingest/ingestFromPdrWithChildWorkflowMetaSpec.js`
  - `example/spec/parallel/ingest/ingestFromPdrWithExecutionNamePrefixSpec.js`
  - `example/spec/parallel/ingest/ingestPdrWithNodeNameSpec.js`
- Updated the `@cumulus/api-client/CumulusApiClientError` error class to include new properties that can be accessed directly on
the error object:
  - `statusCode` - The HTTP status code of the API response
  - `apiMessage` - The message from the API response
- Added `params.pRetryOptions` parameter to
`@cumulus/api-client/granules.deleteGranule` to control the retry
behavior
- Updated `cmr_custom_host` variable to accept a full protocol and host name
(e.g. `http://cmr-custom-host.com`), whereas it previously only accepted a host name
- **CUMULUS-2482**
  - Switches the default distribution app in the `example/cumulus-tf` deployment to the new Cumulus Distribution
  - TEA is still available by following instructions in `example/README.md`
- **CUMULUS-2463**
  - Increases the duration of allowed backoff times for a successful test from
    0.5 sec to 1 sec.
- **CUMULUS-2528**
  - Removed `rds_connection_heartbeat` as a configuration option from all
    Cumulus terraform modules
  - Removed `dbHeartBeat` as an environmental switch from
    `@cumulus/db.getKnexClient` in favor of more comprehensive general db
    connect retry solution
  - Added new `rds_connection_timing_configuration` string map to allow for
    configuration and tuning of Core's internal database retry/connection
    timeout behaviors.  These values map to connection pool configuration
    values for tarn (https://github.com/vincit/tarn.js/) which Core's database
    module / knex(https://www.npmjs.com/package/knex) use for this purpose:
    - acquireTimeoutMillis
    - createRetryIntervalMillis
    - createTimeoutMillis
    - idleTimeoutMillis
    - reapIntervalMillis
      Connection errors will result in a log line prepended with 'knex failed on
      attempted connection error' and sent from '@cumulus/db/connection'
  - Updated `@cumulus/db` and all terraform mdules to set default retry
    configuration values for the database module to cover existing database
    heartbeat connection failures as well as all other knex/tarn connection
    creation failures.

### Fixed

- Fixed bug where `cmr_custom_host` variable was not properly forwarded into `archive`, `ingest`, and `sqs-message-remover` modules from `cumulus` module
- Fixed bug where `parse-pdr` set a granule's provider to the entire provider record when a `NODE_NAME`
  is present. Expected behavior consistent with other tasks is to set the provider name in that field.
- **CUMULUS-2568**
  - Update reconciliation report integration test to have better cleanup/failure behavior
  - Fixed `@cumulus/api-client/pdrs.getPdr` to request correct endpoint for returning a PDR from the API
- **CUMULUS-2620**
  - Fixed a bug where a granule could be removed from CMR but still be set as
  `published: true` and with a CMR link in the Dynamo/PostgreSQL databases. Now,
  the CMR deletion and the Dynamo/PostgreSQL record updates will all succeed or fail
  together, preventing the database records from being out of sync with CMR.
  - Fixed `@cumulus/api-client/pdrs.getPdr` to request correct
  endpoint for returning a PDR from the API

## [v9.2.2] 2021-08-06 - [BACKPORT]

**Please note** changes in 9.2.2 may not yet be released in future versions, as
this is a backport and patch release on the 9.2.x series of releases. Updates that
are included in the future will have a corresponding CHANGELOG entry in future
releases.

### Added

- **CUMULUS-2635**
  - Added helper functions:
    - `@cumulus/db/translate/file/translateApiPdrToPostgresPdr`

### Fixed

- **CUMULUS-2635**
  - Update `data-migration2` to migrate PDRs before migrating granules.
  - Update `data-migration2` unit tests testing granules migration to reference
    PDR records to better model the DB schema.
  - Update `migratePdrRecord` to use `translateApiPdrToPostgresPdr` function.

## [v9.2.1] 2021-07-29 - [BACKPORT]

### Fixed

- **CUMULUS-2626**
  - Update [PDR migration](https://github.com/nasa/cumulus/blob/master/lambdas/data-migration2/src/pdrs.ts) to correctly find Executions by a Dynamo PDR's `execution` field

## [v9.2.0] 2021-06-22

### Added

- **CUMULUS-2475**
  - Adds `GET` endpoint to distribution API
- **CUMULUS-2476**
  - Adds handler for authenticated `HEAD` Distribution requests replicating current behavior of TEA

### Changed

- **CUMULUS-2482**
  - Switches the default distribution app in the `example/cumulus-tf` deployment to the new Cumulus Distribution
  - TEA is still available by following instructions in `example/README.md`

### Fixed

- **CUMULUS-2520**
  - Fixed error that prevented `/elasticsearch/index-from-database` from starting.
- **CUMULUS-2558**
  - Fixed issue where executions original_payload would not be retained on successful execution

## [v9.1.0] 2021-06-03

### BREAKING CHANGES

- @cumulus/api-client/granules.getGranule now returns the granule record from the GET /granules/<granuleId> endpoint, not the raw endpoint response
- **CUMULUS-2434**
  - To use the updated `update-granules-cmr-metadata-file-links` task, the
    granule  UMM-G metadata should have version 1.6.2 or later, since CMR s3
    link type 'GET DATA VIA DIRECT ACCESS' is not valid until UMM-G version
    [1.6.2](https://cdn.earthdata.nasa.gov/umm/granule/v1.6.2/umm-g-json-schema.json)
- **CUMULUS-2488**
  - Removed all EMS reporting including lambdas, endpoints, params, etc as all
    reporting is now handled through Cloud Metrics
- **CUMULUS-2472**
  - Moved existing `EarthdataLoginClient` to
    `@cumulus/oauth-client/EarthdataLoginClient` and updated all references in
    Cumulus Core.
  - Rename `EarthdataLoginClient` property from `earthdataLoginUrl` to
    `loginUrl for consistency with new OAuth clients. See example in
    [oauth-client
    README](https://github.com/nasa/cumulus/blob/master/packages/oauth-client/README.md)

### Added

- **HYRAX-439** - Corrected README.md according to a new Hyrax URL format.
- **CUMULUS-2354**
  - Adds configuration options to allow `/s3credentials` endpoint to distribute
    same-region read-only tokens based on a user's CMR ACLs.
  - Configures the example deployment to enable this feature.
- **CUMULUS-2442**
  - Adds option to generate cloudfront URL to lzards-backup task. This will require a few new task config options that have been documented in the [task README](https://github.com/nasa/cumulus/blob/master/tasks/lzards-backup/README.md).
- **CUMULUS-2470**
  - Added `/s3credentials` endpoint for distribution API
- **CUMULUS-2471**
  - Add `/s3credentialsREADME` endpoint to distribution API
- **CUMULUS-2473**
  - Updated `tf-modules/cumulus_distribution` module to take earthdata or cognito credentials
  - Configured `example/cumulus-tf/cumulus_distribution.tf` to use CSDAP credentials
- **CUMULUS-2474**
  - Add `S3ObjectStore` to `aws-client`. This class allows for interaction with the S3 object store.
  - Add `object-store` package which contains abstracted object store functions for working with various cloud providers
- **CUMULUS-2477**
  - Added `/`, `/login` and `/logout` endpoints to cumulus distribution api
- **CUMULUS-2479**
  - Adds /version endpoint to distribution API
- **CUMULUS-2497**
  - Created `isISOFile()` to check if a CMR file is a CMR ISO file.
- **CUMULUS-2371**
  - Added helpers to `@cumulus/ingest/sqs`:
    - `archiveSqsMessageToS3` - archives an incoming SQS message to S3
    - `deleteArchivedMessageFromS3` - deletes a processed SQS message from S3
  - Added call to `archiveSqsMessageToS3` to `sqs-message-consumer` which
    archives all incoming SQS messages to S3.
  - Added call to `deleteArchivedMessageFrom` to `sqs-message-remover` which
    deletes archived SQS message from S3 once it has been processed.

### Changed

- **[PR2224](https://github.com/nasa/cumulus/pull/2244)**
- **CUMULUS-2208**
  - Moved all `@cumulus/api/es/*` code to new `@cumulus/es-client` package
- Changed timeout on `sfEventSqsToDbRecords` Lambda to 60 seconds to match
  timeout for Knex library to acquire database connections
- **CUMULUS-2517**
  - Updated postgres-migration-count-tool default concurrency to '1'
- **CUMULUS-2489**
  - Updated docs for Terraform references in FAQs, glossary, and in Deployment sections
- **CUMULUS-2434**
  - Updated `@cumulus/cmrjs` `updateCMRMetadata` and related functions to add
    both HTTPS URLS and S3 URIs to CMR metadata.
  - Updated `update-granules-cmr-metadata-file-links` task to add both HTTPS
    URLs and S3 URIs to the OnlineAccessURLs field of CMR metadata. The task
    configuration parameter `cmrGranuleUrlType` now has default value `both`.
  - To use the updated `update-granules-cmr-metadata-file-links` task, the
    granule UMM-G metadata should have version 1.6.2 or later, since CMR s3 link
    type 'GET DATA VIA DIRECT ACCESS' is not valid until UMM-G version
    [1.6.2](https://cdn.earthdata.nasa.gov/umm/granule/v1.6.2/umm-g-json-schema.json)
- **CUMULUS-2472**
  - Renamed `@cumulus/earthdata-login-client` to more generic
    `@cumulus/oauth-client` as a parent  class for new OAuth clients.
  - Added `@cumulus/oauth-client/CognitoClient` to interface with AWS cognito login service.
- **CUMULUS-2497**
  - Changed the `@cumulus/cmrjs` package:
    - Updated `@cumulus/cmrjs/cmr-utils.getGranuleTemporalInfo()` so it now
      returns temporal info for CMR ISO 19115 SMAP XML files.
    - Updated `@cumulus/cmrjs/cmr-utils.isCmrFilename()` to include
      `isISOFile()`.
- **CUMULUS-2532**
  - Changed integration tests to use `api-client/granules` functions as opposed to granulesApi from `@cumulus/integration-tests`.

### Fixed

- **CUMULUS-2519**
  - Update @cumulus/integration-tests.buildWorkflow to fail if provider/collection API response is not successful
- **CUMULUS-2518**
  - Update sf-event-sqs-to-db-records to not throw if a collection is not
    defined on a payload that has no granules/an empty granule payload object
- **CUMULUS-2512**
  - Updated ingest package S3 provider client to take additional parameter
    `remoteAltBucket` on `download` method to allow for per-file override of
    provider bucket for checksum
  - Updated @cumulus/ingest.fetchTextFile's signature to be parameterized and
    added `remoteAltBucket`to allow for an override of the passed in provider
    bucket for the source file
  - Update "eslint-plugin-import" to be pinned to 2.22.1
- **CUMULUS-2520**
  - Fixed error that prevented `/elasticsearch/index-from-database` from starting.
- **CUMULUS-2532**
  - Fixed integration tests to have granule deletion occur before provider and
    collection deletion in test cleanup.
- **[2231](https://github.com/nasa/cumulus/issues/2231)**
  - Fixes broken relative path links in `docs/README.md`

### Removed

- **CUMULUS-2502**
  - Removed outdated documentation regarding Kibana index patterns for metrics.

## [v9.0.1] 2021-05-07

### Migration Steps

Please review the migration steps for 9.0.0 as this release is only a patch to
correct a failure in our build script and push out corrected release artifacts. The previous migration steps still apply.

### Changed

- Corrected `@cumulus/db` configuration to correctly build package.

## [v9.0.0] 2021-05-03

### Migration steps

- This release of Cumulus enables integration with a PostgreSQL database for archiving Cumulus data. There are several upgrade steps involved, **some of which need to be done before redeploying Cumulus**. See the [documentation on upgrading to the RDS release](https://nasa.github.io/cumulus/docs/upgrade-notes/upgrade-rds).

### BREAKING CHANGES

- **CUMULUS-2185** - RDS Migration Epic
  - **CUMULUS-2191**
    - Removed the following from the `@cumulus/api/models.asyncOperation` class in
      favor of the added `@cumulus/async-operations` module:
      - `start`
      - `startAsyncOperations`
  - **CUMULUS-2187**
    - The `async-operations` endpoint will now omit `output` instead of
      returning `none` when the operation did not return output.
  - **CUMULUS-2309**
    - Removed `@cumulus/api/models/granule.unpublishAndDeleteGranule` in favor
      of `@cumulus/api/lib/granule-remove-from-cmr.unpublishGranule` and
      `@cumulus/api/lib/granule-delete.deleteGranuleAndFiles`.
  - **CUMULUS-2385**
    - Updated `sf-event-sqs-to-db-records` to write a granule's files to
      PostgreSQL only after the workflow has exited the `Running` status.
      Please note that any workflow that uses `sf_sqs_report_task` for
      mid-workflow updates will be impacted.
    - Changed PostgreSQL `file` schema and TypeScript type definition to require
      `bucket` and `key` fields.
    - Updated granule/file write logic to mark a granule's status as "failed"
  - **CUMULUS-2455**
    - API `move granule` endpoint now moves granule files on a per-file basis
    - API `move granule` endpoint on granule file move failure will retain the
      file at it's original location, but continue to move any other granule
      files.
    - Removed the `move` method from the `@cumulus/api/models.granule` class.
      logic is now handled in `@cumulus/api/endpoints/granules` and is
      accessible via the Core API.

### Added

- **CUMULUS-2185** - RDS Migration Epic
  - **CUMULUS-2130**
    - Added postgres-migration-count-tool lambda/ECS task to allow for
      evaluation of database state
    - Added /migrationCounts api endpoint that allows running of the
      postgres-migration-count-tool as an asyncOperation
  - **CUMULUS-2394**
    - Updated PDR and Granule writes to check the step function
      workflow_start_time against the createdAt field for each record to ensure
      old records do not overwrite newer ones for legacy Dynamo and PostgreSQL
      writes
  - **CUMULUS-2188**
    - Added `data-migration2` Lambda to be run after `data-migration1`
    - Added logic to `data-migration2` Lambda for migrating execution records
      from DynamoDB to PostgreSQL
  - **CUMULUS-2191**
    - Added `@cumulus/async-operations` to core packages, exposing
      `startAsyncOperation` which will handle starting an async operation and
      adding an entry to both PostgreSQL and DynamoDb
  - **CUMULUS-2127**
    - Add schema migration for `collections` table
  - **CUMULUS-2129**
    - Added logic to `data-migration1` Lambda for migrating collection records
      from Dynamo to PostgreSQL
  - **CUMULUS-2157**
    - Add schema migration for `providers` table
    - Added logic to `data-migration1` Lambda for migrating provider records
      from Dynamo to PostgreSQL
  - **CUMULUS-2187**
    - Added logic to `data-migration1` Lambda for migrating async operation
      records from Dynamo to PostgreSQL
  - **CUMULUS-2198**
    - Added logic to `data-migration1` Lambda for migrating rule records from
      DynamoDB to PostgreSQL
  - **CUMULUS-2182**
    - Add schema migration for PDRs table
  - **CUMULUS-2230**
    - Add schema migration for `rules` table
  - **CUMULUS-2183**
    - Add schema migration for `asyncOperations` table
  - **CUMULUS-2184**
    - Add schema migration for `executions` table
  - **CUMULUS-2257**
    - Updated PostgreSQL table and column names to snake_case
    - Added `translateApiAsyncOperationToPostgresAsyncOperation` function to `@cumulus/db`
  - **CUMULUS-2186**
    - Added logic to `data-migration2` Lambda for migrating PDR records from
      DynamoDB to PostgreSQL
  - **CUMULUS-2235**
    - Added initial ingest load spec test/utility
  - **CUMULUS-2167**
    - Added logic to `data-migration2` Lambda for migrating Granule records from
      DynamoDB to PostgreSQL and parse Granule records to store File records in
      RDS.
  - **CUMULUS-2367**
    - Added `granules_executions` table to PostgreSQL schema to allow for a
      many-to-many relationship between granules and executions
      - The table refers to granule and execution records using foreign keys
        defined with ON CASCADE DELETE, which means that any time a granule or
        execution record is deleted, all of the records in the
        `granules_executions` table referring to that record will also be
        deleted.
    - Added `upsertGranuleWithExecutionJoinRecord` helper to `@cumulus/db` to
      allow for upserting a granule record and its corresponding
      `granules_execution` record
  - **CUMULUS-2128**
    - Added helper functions:
      - `@cumulus/db/translate/file/translateApiFiletoPostgresFile`
      - `@cumulus/db/translate/file/translateApiGranuletoPostgresGranule`
      - `@cumulus/message/Providers/getMessageProvider`
  - **CUMULUS-2190**
    - Added helper functions:
      - `@cumulus/message/Executions/getMessageExecutionOriginalPayload`
      - `@cumulus/message/Executions/getMessageExecutionFinalPayload`
      - `@cumulus/message/workflows/getMessageWorkflowTasks`
      - `@cumulus/message/workflows/getMessageWorkflowStartTime`
      - `@cumulus/message/workflows/getMessageWorkflowStopTime`
      - `@cumulus/message/workflows/getMessageWorkflowName`
  - **CUMULUS-2192**
    - Added helper functions:
      - `@cumulus/message/PDRs/getMessagePdrRunningExecutions`
      - `@cumulus/message/PDRs/getMessagePdrCompletedExecutions`
      - `@cumulus/message/PDRs/getMessagePdrFailedExecutions`
      - `@cumulus/message/PDRs/getMessagePdrStats`
      - `@cumulus/message/PDRs/getPdrPercentCompletion`
      - `@cumulus/message/workflows/getWorkflowDuration`
  - **CUMULUS-2199**
    - Added `translateApiRuleToPostgresRule` to `@cumulus/db` to translate API
      Rule to conform to Postgres Rule definition.
  - **CUMUlUS-2128**
    - Added "upsert" logic to the `sfEventSqsToDbRecords` Lambda for granule and
      file writes to the core PostgreSQL database
  - **CUMULUS-2199**
    - Updated Rules endpoint to write rules to core PostgreSQL database in
      addition to DynamoDB and to delete rules from the PostgreSQL database in
      addition to DynamoDB.
    - Updated `create` in Rules Model to take in optional `createdAt` parameter
      which sets the value of createdAt if not specified during function call.
  - **CUMULUS-2189**
    - Updated Provider endpoint logic to write providers in parallel to Core
      PostgreSQL database
    - Update integration tests to utilize API calls instead of direct
      api/model/Provider calls
  - **CUMULUS-2191**
    - Updated cumuluss/async-operation task to write async-operations to the
      PostgreSQL database.
  - **CUMULUS-2228**
    - Added logic to the `sfEventSqsToDbRecords` Lambda to write execution, PDR,
      and granule records to the core PostgreSQL database in parallel with
      writes to DynamoDB
  - **CUMUlUS-2190**
    - Added "upsert" logic to the `sfEventSqsToDbRecords` Lambda for PDR writes
      to the core PostgreSQL database
  - **CUMUlUS-2192**
    - Added "upsert" logic to the `sfEventSqsToDbRecords` Lambda for execution
      writes to the core PostgreSQL database
  - **CUMULUS-2187**
    - The `async-operations` endpoint will now omit `output` instead of
      returning `none` when the operation did not return output.
  - **CUMULUS-2167**
    - Change PostgreSQL schema definition for `files` to remove `filename` and
      `name` and only support `file_name`.
    - Change PostgreSQL schema definition for `files` to remove `size` to only
      support `file_size`.
    - Change `PostgresFile` to remove duplicate fields `filename` and `name` and
      rename `size` to `file_size`.
  - **CUMULUS-2266**
    - Change `sf-event-sqs-to-db-records` behavior to discard and not throw an
      error on an out-of-order/delayed message so as not to have it be sent to
      the DLQ.
  - **CUMULUS-2305**
    - Changed `DELETE /pdrs/{pdrname}` API behavior to also delete record from
      PostgreSQL database.
  - **CUMULUS-2309**
    - Changed `DELETE /granules/{granuleName}` API behavior to also delete
      record from PostgreSQL database.
    - Changed `Bulk operation BULK_GRANULE_DELETE` API behavior to also delete
      records from PostgreSQL database.
  - **CUMULUS-2367**
    - Updated `granule_cumulus_id` foreign key to granule in PostgreSQL `files`
      table to use a CASCADE delete, so records in the files table are
      automatically deleted by the database when the corresponding granule is
      deleted.
  - **CUMULUS-2407**
    - Updated data-migration1 and data-migration2 Lambdas to use UPSERT instead
      of UPDATE when migrating dynamoDB records to PostgreSQL.
    - Changed data-migration1 and data-migration2 logic to only update already
      migrated records if the incoming record update has a newer timestamp
  - **CUMULUS-2329**
    - Add `write-db-dlq-records-to-s3` lambda.
    - Add terraform config to automatically write db records DLQ messages to an
      s3 archive on the system bucket.
    - Add unit tests and a component spec test for the above.
  - **CUMULUS-2380**
    - Add `process-dead-letter-archive` lambda to pick up and process dead letters in the S3 system bucket dead letter archive.
    - Add `/deadLetterArchive/recoverCumulusMessages` endpoint to trigger an async operation to leverage this capability on demand.
    - Add unit tests and integration test for all of the above.
  - **CUMULUS-2406**
    - Updated parallel write logic to ensure that updatedAt/updated_at
      timestamps are the same in Dynamo/PG on record write for the following
      data types:
      - async operations
      - granules
      - executions
      - PDRs
  - **CUMULUS-2446**
    - Remove schema validation check against DynamoDB table for collections when
      migrating records from DynamoDB to core PostgreSQL database.
  - **CUMULUS-2447**
    - Changed `translateApiAsyncOperationToPostgresAsyncOperation` to call
      `JSON.stringify` and then `JSON.parse` on output.
  - **CUMULUS-2313**
    - Added `postgres-migration-async-operation` lambda to start an ECS task to
      run a the `data-migration2` lambda.
    - Updated `async_operations` table to include `Data Migration 2` as a new
      `operation_type`.
    - Updated `cumulus-tf/variables.tf` to include `optional_dynamo_tables` that
      will be merged with `dynamo_tables`.
  - **CUMULUS-2451**
    - Added summary type file `packages/db/src/types/summary.ts` with
      `MigrationSummary` and `DataMigration1` and `DataMigration2` types.
    - Updated `data-migration1` and `data-migration2` lambdas to return
      `MigrationSummary` objects.
    - Added logging for every batch of 100 records processed for executions,
      granules and files, and PDRs.
    - Removed `RecordAlreadyMigrated` logs in `data-migration1` and
      `data-migration2`
  - **CUMULUS-2452**
    - Added support for only migrating certain granules by specifying the
      `granuleSearchParams.granuleId` or `granuleSearchParams.collectionId`
      properties in the payload for the
      `<prefix>-postgres-migration-async-operation` Lambda
    - Added support for only running certain migrations for data-migration2 by
      specifying the `migrationsList` property in the payload for the
      `<prefix>-postgres-migration-async-operation` Lambda
  - **CUMULUS-2453**
    - Created `storeErrors` function which stores errors in system bucket.
    - Updated `executions` and `granulesAndFiles` data migrations to call `storeErrors` to store migration errors.
    - Added `system_bucket` variable to `data-migration2`.
  - **CUMULUS-2455**
    - Move granules API endpoint records move updates for migrated granule files
      if writing any of the granule files fails.
  - **CUMULUS-2468**
    - Added support for doing [DynamoDB parallel scanning](https://docs.aws.amazon.com/amazondynamodb/latest/developerguide/Scan.html#Scan.ParallelScan) for `executions` and `granules` migrations to improve performance. The behavior of the parallel scanning and writes can be controlled via the following properties on the event input to the `<prefix>-postgres-migration-async-operation` Lambda:
      - `granuleMigrationParams.parallelScanSegments`: How many segments to divide your granules DynamoDB table into for parallel scanning
      - `granuleMigrationParams.parallelScanLimit`: The maximum number of granule records to evaluate for each parallel scanning segment of the DynamoDB table
      - `granuleMigrationParams.writeConcurrency`: The maximum number of concurrent granule/file writes to perform to the PostgreSQL database across all DynamoDB segments
      - `executionMigrationParams.parallelScanSegments`: How many segments to divide your executions DynamoDB table into for parallel scanning
      - `executionMigrationParams.parallelScanLimit`: The maximum number of execution records to evaluate for each parallel scanning segment of the DynamoDB table
      - `executionMigrationParams.writeConcurrency`: The maximum number of concurrent execution writes to perform to the PostgreSQL database across all DynamoDB segments
  - **CUMULUS-2468** - Added `@cumulus/aws-client/DynamoDb.parallelScan` helper to perform [parallel scanning on DynamoDb tables](https://docs.aws.amazon.com/amazondynamodb/latest/developerguide/Scan.html#Scan.ParallelScan)
  - **CUMULUS-2507**
    - Updated granule record write logic to set granule status to `failed` in both Postgres and DynamoDB if any/all of its files fail to write to the database.

### Deprecated

- **CUMULUS-2185** - RDS Migration Epic
  - **CUMULUS-2455**
    - `@cumulus/ingest/moveGranuleFiles`

## [v8.1.2] 2021-07-29

**Please note** changes in 8.1.2 may not yet be released in future versions, as this
is a backport/patch release on the 8.x series of releases.  Updates that are
included in the future will have a corresponding CHANGELOG entry in future releases.

### Notable changes

- `cmr_custom_host` variable for `cumulus` module can now be used to configure Cumulus to
integrate with a custom CMR host name and protocol (e.g. `http://custom-cmr-host.com`). Note
that you **must** include a protocol (`http://` or `https://`) if specifying a value for this
variable.
- `@cumulus/sync-granule` task should now properly handle
syncing files from HTTP/HTTPS providers where basic auth is
required and involves a redirect to a different host (e.g.
downloading files protected by Earthdata Login)

### Added

- **CUMULUS-2548**
  - Added `allowed_redirects` field to PostgreSQL `providers` table
  - Added `allowedRedirects` field to DynamoDB `<prefix>-providers` table
  - Added `@cumulus/aws-client/S3.streamS3Upload` to handle uploading the contents
  of a readable stream to S3 and returning a promise

### Changed

- Updated `cmr_custom_host` variable to accept a full protocol and host name
(e.g. `http://cmr-custom-host.com`), whereas it previously only accepted a host name

### Fixed

- Fixed bug where `cmr_custom_host` variable was not properly forwarded into `archive`, `ingest`, and `sqs-message-remover` modules from `cumulus` module
- **CUMULUS-2548**
  - Fixed `@cumulus/ingest/HttpProviderClient.sync` to
properly handle basic auth when redirecting to a different
host and/or host with a different port

## [v8.1.1] 2021-04-30 -- Patch Release

**Please note** changes in 8.1.1 may not yet be released in future versions, as this
is a backport/patch release on the 8.x series of releases.  Updates that are
included in the future will have a corresponding CHANGELOG entry in future releases.

### Added

- **CUMULUS-2497**
  - Created `isISOFile()` to check if a CMR file is a CMR ISO file.

### Fixed

- **CUMULUS-2512**
  - Updated ingest package S3 provider client to take additional parameter
    `remoteAltBucket` on `download` method to allow for per-file override of
    provider bucket for checksum
  - Updated @cumulus/ingest.fetchTextFile's signature to be parameterized and
    added `remoteAltBucket`to allow for an override of the passed in provider
    bucket for the source file
  - Update "eslint-plugin-import" to be pinned to 2.22.1

### Changed

- **CUMULUS-2497**
  - Changed the `@cumulus/cmrjs` package:
    - Updated `@cumulus/cmrjs/cmr-utils.getGranuleTemporalInfo()` so it now
      returns temporal info for CMR ISO 19115 SMAP XML files.
    - Updated `@cumulus/cmrjs/cmr-utils.isCmrFilename()` to include
      `isISOFile()`.

- **[2216](https://github.com/nasa/cumulus/issues/2216)**
  - Removed "node-forge", "xml-crypto" from audit whitelist, added "underscore"

## [v8.1.0] 2021-04-29

### Added

- **CUMULUS-2348**
  - The `@cumulus/api` `/granules` and `/granules/{granuleId}` endpoints now take `getRecoveryStatus` parameter
  to include recoveryStatus in result granule(s)
  - The `@cumulus/api-client.granules.getGranule` function takes a `query` parameter which can be used to
  request additional granule information.
  - Published `@cumulus/api@7.2.1-alpha.0` for dashboard testing
- **CUMULUS-2469**
  - Added `tf-modules/cumulus_distribution` module to standup a skeleton
    distribution api

## [v8.0.0] 2021-04-08

### BREAKING CHANGES

- **CUMULUS-2428**
  - Changed `/granules/bulk` to use `queueUrl` property instead of a `queueName` property for setting the queue to use for scheduling bulk granule workflows

### Notable changes

- Bulk granule operations endpoint now supports setting a custom queue for scheduling workflows via the `queueUrl` property in the request body. If provided, this value should be the full URL for an SQS queue.

### Added

- **CUMULUS-2374**
  - Add cookbok entry for queueing PostToCmr step
  - Add example workflow to go with cookbook
- **CUMULUS-2421**
  - Added **experimental** `ecs_include_docker_cleanup_cronjob` boolean variable to the Cumulus module to enable cron job to clean up docker root storage blocks in ECS cluster template for non-`device-mapper` storage drivers. Default value is `false`. This fulfills a specific user support request. This feature is otherwise untested and will remain so until we can iterate with a better, more general-purpose solution. Use of this feature is **NOT** recommended unless you are certain you need it.

- **CUMULUS-1808**
  - Add additional error messaging in `deleteSnsTrigger` to give users more context about where to look to resolve ResourceNotFound error when disabling or deleting a rule.

### Fixed

- **CUMULUS-2281**
  - Changed discover-granules task to write discovered granules directly to
    logger, instead of via environment variable. This fixes a problem where a
    large number of found granules prevents this lambda from running as an
    activity with an E2BIG error.

## [v7.2.0] 2021-03-23

### Added

- **CUMULUS-2346**
  - Added orca API endpoint to `@cumulus/api` to get recovery status
  - Add `CopyToGlacier` step to [example IngestAndPublishGranuleWithOrca workflow](https://github.com/nasa/cumulus/blob/master/example/cumulus-tf/ingest_and_publish_granule_with_orca_workflow.tf)

### Changed

- **HYRAX-357**
  - Format of NGAP OPeNDAP URL changed and by default now is referring to concept id and optionally can include short name and version of collection.
  - `addShortnameAndVersionIdToConceptId` field has been added to the config inputs of the `hyrax-metadata-updates` task

## [v7.1.0] 2021-03-12

### Notable changes

- `sync-granule` task will now properly handle syncing 0 byte files to S3
- SQS/Kinesis rules now support scheduling workflows to a custom queue via the `rule.queueUrl` property. If provided, this value should be the full URL for an SQS queue.

### Added

- `tf-modules/cumulus` module now supports a `cmr_custom_host` variable that can
  be used to set to an arbitrary  host for making CMR requests (e.g.
  `https://custom-cmr-host.com`).
- Added `buckets` variable to `tf-modules/archive`
- **CUMULUS-2345**
  - Deploy ORCA with Cumulus, see `example/cumulus-tf/orca.tf` and `example/cumulus-tf/terraform.tfvars.example`
  - Add `CopyToGlacier` step to [example IngestAndPublishGranule workflow](https://github.com/nasa/cumulus/blob/master/example/cumulus-tf/ingest_and_publish_granule_workflow.asl.json)
- **CUMULUS-2424**
  - Added `childWorkflowMeta` to `queue-pdrs` config. An object passed to this config value will be merged into a child workflow message's `meta` object. For an example of how this can be used, see `example/cumulus-tf/discover_and_queue_pdrs_with_child_workflow_meta_workflow.asl.json`.
- **CUMULUS-2427**
  - Added support for using a custom queue with SQS and Kinesis rules. Whatever queue URL is set on the `rule.queueUrl` property will be used to schedule workflows for that rule. This change allows SQS/Kinesis rules to use [any throttled queues defined for a deployment](https://nasa.github.io/cumulus/docs/data-cookbooks/throttling-queued-executions).

### Fixed

- **CUMULUS-2394**
  - Updated PDR and Granule writes to check the step function `workflow_start_time` against
      the `createdAt` field  for each record to ensure old records do not
      overwrite newer ones

### Changed

- `<prefix>-lambda-api-gateway` IAM role used by API Gateway Lambda now
  supports accessing all buckets defined in your `buckets` variable except
  "internal" buckets
- Updated the default scroll duration used in ESScrollSearch and part of the
  reconciliation report functions as a result of testing and seeing timeouts
  at its current value of 2min.
- **CUMULUS-2355**
  - Added logic to disable `/s3Credentials` endpoint based upon value for
    environment variable `DISABLE_S3_CREDENTIALS`. If set to "true", the
    endpoint will not dispense S3 credentials and instead return a message
    indicating that the endpoint has been disabled.
- **CUMULUS-2397**
  - Updated `/elasticsearch` endpoint's `reindex` function to prevent
    reindexing when source and destination indices are the same.
- **CUMULUS-2420**
  - Updated test function `waitForAsyncOperationStatus` to take a retryObject
    and use exponential backoff.  Increased the total test duration for both
    AsycOperation specs and the ReconciliationReports tests.
  - Updated the default scroll duration used in ESScrollSearch and part of the
    reconciliation report functions as a result of testing and seeing timeouts
    at its current value of 2min.
- **CUMULUS-2427**
  - Removed `queueUrl` from the parameters object for `@cumulus/message/Build.buildQueueMessageFromTemplate`
  - Removed `queueUrl` from the parameters object for `@cumulus/message/Build.buildCumulusMeta`

### Fixed

- Fixed issue in `@cumulus/ingest/S3ProviderClient.sync()` preventing 0 byte files from being synced to S3.

### Removed

- Removed variables from `tf-modules/archive`:
  - `private_buckets`
  - `protected_buckets`
  - `public_buckets`

## [v7.0.0] 2021-02-22

### BREAKING CHANGES

- **CUMULUS-2362** - Endpoints for the logs (/logs) will now throw an error unless Metrics is set up

### Added

- **CUMULUS-2345**
  - Deploy ORCA with Cumulus, see `example/cumulus-tf/orca.tf` and `example/cumulus-tf/terraform.tfvars.example`
  - Add `CopyToGlacier` step to [example IngestAndPublishGranule workflow](https://github.com/nasa/cumulus/blob/master/example/cumulus-tf/ingest_and_publish_granule_workflow.asl.json)
- **CUMULUS-2376**
  - Added `cmrRevisionId` as an optional parameter to `post-to-cmr` that will be used when publishing metadata to CMR.
- **CUMULUS-2412**
  - Adds function `getCollectionsByShortNameAndVersion` to @cumulus/cmrjs that performs a compound query to CMR to retrieve collection information on a list of collections. This replaces a series of calls to the CMR for each collection with a single call on the `/collections` endpoint and should improve performance when CMR return times are increased.

### Changed

- **CUMULUS-2362**
  - Logs endpoints only work with Metrics set up
- **CUMULUS-2376**
  - Updated `publishUMMGJSON2CMR` to take in an optional `revisionId` parameter.
  - Updated `publishUMMGJSON2CMR` to throw an error if optional `revisionId` does not match resulting revision ID.
  - Updated `publishECHO10XML2CMR` to take in an optional `revisionId` parameter.
  - Updated `publishECHO10XML2CMR` to throw an error if optional `revisionId` does not match resulting revision ID.
  - Updated `publish2CMR` to take in optional `cmrRevisionId`.
  - Updated `getWriteHeaders` to take in an optional CMR Revision ID.
  - Updated `ingestGranule` to take in an optional CMR Revision ID to pass to `getWriteHeaders`.
  - Updated `ingestUMMGranule` to take in an optional CMR Revision ID to pass to `getWriteHeaders`.
- **CUMULUS-2350**
  - Updates the examples on the `/s3credentialsREADME`, to include Python and
    JavaScript code demonstrating how to refrsh  the s3credential for
    programatic access.
- **CUMULUS-2383**
  - PostToCMR task will return CMRInternalError when a `500` status is returned from CMR

## [v6.0.0] 2021-02-16

### MIGRATION NOTES

- **CUMULUS-2255** - Cumulus has upgraded its supported version of Terraform
  from **0.12.12** to **0.13.6**. Please see the [instructions to upgrade your
  deployments](https://github.com/nasa/cumulus/blob/master/docs/upgrade-notes/upgrading-tf-version-0.13.6.md).

- **CUMULUS-2350**
  - If the  `/s3credentialsREADME`, does not appear to be working after
    deployment, [manual redeployment](https://docs.aws.amazon.com/apigateway/latest/developerguide/how-to-deploy-api-with-console.html)
    of the API-gateway stage may be necessary to finish the deployment.

### BREAKING CHANGES

- **CUMULUS-2255** - Cumulus has upgraded its supported version of Terraform from **0.12.12** to **0.13.6**.

### Added

- **CUMULUS-2291**
  - Add provider filter to Granule Inventory Report
- **CUMULUS-2300**
  - Added `childWorkflowMeta` to `queue-granules` config. Object passed to this
    value will be merged into a child workflow message's  `meta` object. For an
    example of how this can be used, see
    `example/cumulus-tf/discover_granules_workflow.asl.json`.
- **CUMULUS-2350**
  - Adds an unprotected endpoint, `/s3credentialsREADME`, to the
    s3-credentials-endpoint that displays  information on how to use the
    `/s3credentials` endpoint
- **CUMULUS-2368**
  - Add QueueWorkflow task
- **CUMULUS-2391**
  - Add reportToEms to collections.files file schema
- **CUMULUS-2395**
  - Add Core module parameter `ecs_custom_sg_ids` to Cumulus module to allow for
    custom security group mappings
- **CUMULUS-2402**
  - Officially expose `sftp()` for use in `@cumulus/sftp-client`

### Changed

- **CUMULUS-2323**
  - The sync granules task when used with the s3 provider now uses the
    `source_bucket` key in `granule.files` objects.  If incoming payloads using
    this task have a `source_bucket` value for a file using the s3 provider, the
    task will attempt to sync from the bucket defined in the file's
    `source_bucket` key instead of the `provider`.
    - Updated `S3ProviderClient.sync` to allow for an optional bucket parameter
      in support of the changed behavior.
  - Removed `addBucketToFile` and related code from sync-granules task

- **CUMULUS-2255**
  - Updated Terraform deployment code syntax for compatibility with version 0.13.6
- **CUMULUS-2321**
  - Updated API endpoint GET `/reconciliationReports/{name}` to return the
    presigned s3 URL in addition to report data

### Fixed

- Updated `hyrax-metadata-updates` task so the opendap url has Type 'USE SERVICE API'

- **CUMULUS-2310**
  - Use valid filename for reconciliation report
- **CUMULUS-2351**
  - Inventory report no longer includes the File/Granule relation object in the
    okCountByGranules key of a report.  The information is only included when a
    'Granule Not Found' report is run.

### Removed

- **CUMULUS-2364**
  - Remove the internal Cumulus logging lambda (log2elasticsearch)

## [v5.0.1] 2021-01-27

### Changed

- **CUMULUS-2344**
  - Elasticsearch API now allows you to reindex to an index that already exists
  - If using the Change Index operation and the new index doesn't exist, it will be created
  - Regarding instructions for CUMULUS-2020, you can now do a change index
    operation before a reindex operation. This will
    ensure that new data will end up in the new index while Elasticsearch is reindexing.

- **CUMULUS-2351**
  - Inventory report no longer includes the File/Granule relation object in the okCountByGranules key of a report. The information is only included when a 'Granule Not Found' report is run.

### Removed

- **CUMULUS-2367**
  - Removed `execution_cumulus_id` column from granules RDS schema and data type

## [v5.0.0] 2021-01-12

### BREAKING CHANGES

- **CUMULUS-2020**
  - Elasticsearch data mappings have been updated to improve search and the API
    has been update to reflect those changes. See Migration notes on how to
    update the Elasticsearch mappings.

### Migration notes

- **CUMULUS-2020**
  - Elasticsearch data mappings have been updated to improve search. For
    example, case insensitive searching will now work (e.g. 'MOD' and 'mod' will
    return the same granule results). To use the improved Elasticsearch queries,
    [reindex](https://nasa.github.io/cumulus-api/#reindex) to create a new index
    with the correct types. Then perform a [change
    index](https://nasa.github.io/cumulus-api/#change-index) operation to use
    the new index.
- **CUMULUS-2258**
  - Because the `egress_lambda_log_group` and
    `egress_lambda_log_subscription_filter` resource were removed from the
    `cumulus` module, new definitions for these resources must be added to
    `cumulus-tf/main.tf`. For reference on how to define these resources, see
    [`example/cumulus-tf/thin_egress_app.tf`](https://github.com/nasa/cumulus/blob/master/example/cumulus-tf/thin_egress_app.tf).
  - The `tea_stack_name` variable being passed into the `cumulus` module should be removed
- **CUMULUS-2344**
  - Regarding instructions for CUMULUS-2020, you can now do a change index operation before a reindex operation. This will
    ensure that new data will end up in the new index while Elasticsearch is reindexing.

### BREAKING CHANGES

- **CUMULUS-2020**
  - Elasticsearch data mappings have been updated to improve search and the API has been updated to reflect those changes. See Migration notes on how to update the Elasticsearch mappings.

### Added

- **CUMULUS-2318**
  - Added`async_operation_image` as `cumulus` module variable to allow for override of the async_operation container image.  Users can optionally specify a non-default docker image for use with Core async operations.
- **CUMULUS-2219**
  - Added `lzards-backup` Core task to facilitate making LZARDS backup requests in Cumulus ingest workflows
- **CUMULUS-2092**
  - Add documentation for Granule Not Found Reports
- **HYRAX-320**
  - `@cumulus/hyrax-metadata-updates`Add component URI encoding for entry title id and granule ur to allow for values with special characters in them. For example, EntryTitleId 'Sentinel-6A MF/Jason-CS L2 Advanced Microwave Radiometer (AMR-C) NRT Geophysical Parameters' Now, URLs generated from such values will be encoded correctly and parsable by HyraxInTheCloud
- **CUMULUS-1370**
  - Add documentation for Getting Started section including FAQs
- **CUMULUS-2092**
  - Add documentation for Granule Not Found Reports
- **CUMULUS-2219**
  - Added `lzards-backup` Core task to facilitate making LZARDS backup requests in Cumulus ingest workflows
- **CUMULUS-2280**
  - In local api, retry to create tables if they fail to ensure localstack has had time to start fully.
- **CUMULUS-2290**
  - Add `queryFields` to granule schema, and this allows workflow tasks to add queryable data to granule record. For reference on how to add data to `queryFields` field, see [`example/cumulus-tf/kinesis_trigger_test_workflow.tf`](https://github.com/nasa/cumulus/blob/master/example/cumulus-tf/kinesis_trigger_test_workflow.tf).
- **CUMULUS-2318**
  - Added`async_operation_image` as `cumulus` module variable to allow for override of the async_operation container image.  Users can optionally specify a non-default docker image for use with Core async operations.

### Changed

- **CUMULUS-2020**
  - Updated Elasticsearch mappings to support case-insensitive search
- **CUMULUS-2124**
  - cumulus-rds-tf terraform module now takes engine_version as an input variable.
- **CUMULUS-2279**
  - Changed the formatting of granule CMR links: instead of a link to the `/search/granules.json` endpoint, now it is a direct link to `/search/concepts/conceptid.format`
- **CUMULUS-2296**
  - Improved PDR spec compliance of `parse-pdr` by updating `@cumulus/pvl` to parse fields in a manner more consistent with the PDR ICD, with respect to numbers and dates. Anything not matching the ICD expectations, or incompatible with Javascript parsing, will be parsed as a string instead.
- **CUMULUS-2344**
  - Elasticsearch API now allows you to reindex to an index that already exists
  - If using the Change Index operation and the new index doesn't exist, it will be created

### Removed

- **CUMULUS-2258**
  - Removed `tea_stack_name` variable from `tf-modules/distribution/variables.tf` and `tf-modules/cumulus/variables.tf`
  - Removed `egress_lambda_log_group` and `egress_lambda_log_subscription_filter` resources from `tf-modules/distribution/main.tf`

## [v4.0.0] 2020-11-20

### Migration notes

- Update the name of your `cumulus_message_adapter_lambda_layer_arn` variable for the `cumulus` module to `cumulus_message_adapter_lambda_layer_version_arn`. The value of the variable should remain the same (a layer version ARN of a Lambda layer for the [`cumulus-message-adapter`](https://github.com/nasa/cumulus-message-adapter/).
- **CUMULUS-2138** - Update all workflows using the `MoveGranules` step to add `UpdateGranulesCmrMetadataFileLinksStep`that runs after it. See the example [`IngestAndPublishWorkflow`](https://github.com/nasa/cumulus/blob/master/example/cumulus-tf/ingest_and_publish_granule_workflow.asl.json) for reference.
- **CUMULUS-2251**
  - Because it has been removed from the `cumulus` module, a new resource definition for `egress_api_gateway_log_subscription_filter` must be added to `cumulus-tf/main.tf`. For reference on how to define this resource, see [`example/cumulus-tf/main.tf`](https://github.com/nasa/cumulus/blob/master/example/cumulus-tf/main.tf).

### Added

- **CUMULUS-2248**
  - Updates Integration Tests README to point to new fake provider template.
- **CUMULUS-2239**
  - Add resource declaration to create a VPC endpoint in tea-map-cache module if `deploy_to_ngap` is false.
- **CUMULUS-2063**
  - Adds a new, optional query parameter to the `/collections[&getMMT=true]` and `/collections/active[&getMMT=true]` endpoints. When a user provides a value of `true` for `getMMT` in the query parameters, the endpoint will search CMR and update each collection's results with new key `MMTLink` containing a link to the MMT (Metadata Management Tool) if a CMR collection id is found.
- **CUMULUS-2170**
  - Adds ability to filter granule inventory reports
- **CUMULUS-2211**
  - Adds `granules/bulkReingest` endpoint to `@cumulus/api`
- **CUMULUS-2251**
  - Adds `log_api_gateway_to_cloudwatch` variable to `example/cumulus-tf/variables.tf`.
  - Adds `log_api_gateway_to_cloudwatch` variable to `thin_egress_app` module definition.

### Changed

- **CUMULUS-2216**
  - `/collection` and `/collection/active` endpoints now return collections without granule aggregate statistics by default. The original behavior is preserved and can be found by including a query param of `includeStats=true` on the request to the endpoint.
  - The `es/collections` Collection class takes a new parameter includeStats. It no longer appends granule aggregate statistics to the returned results by default. One must set the new parameter to any non-false value.
- **CUMULUS-2201**
  - Update `dbIndexer` lambda to process requests in serial
  - Fixes ingestPdrWithNodeNameSpec parsePdr provider error
- **CUMULUS-2251**
  - Moves Egress Api Gateway Log Group Filter from `tf-modules/distribution/main.tf` to `example/cumulus-tf/main.tf`

### Fixed

- **CUMULUS-2251**
  - This fixes a deployment error caused by depending on the `thin_egress_app` module output for a resource count.

### Removed

- **CUMULUS-2251**
  - Removes `tea_api_egress_log_group` variable from `tf-modules/distribution/variables.tf` and `tf-modules/cumulus/variables.tf`.

### BREAKING CHANGES

- **CUMULUS-2138** - CMR metadata update behavior has been removed from the `move-granules` task into a
new `update-granules-cmr-metadata-file-links` task.
- **CUMULUS-2216**
  - `/collection` and `/collection/active` endpoints now return collections without granule aggregate statistics by default. The original behavior is preserved and can be found by including a query param of `includeStats=true` on the request to the endpoint.  This is likely to affect the dashboard only but included here for the change of behavior.
- **[1956](https://github.com/nasa/cumulus/issues/1956)**
  - Update the name of the `cumulus_message_adapter_lambda_layer_arn` output from the `cumulus-message-adapter` module to `cumulus_message_adapter_lambda_layer_version_arn`. The output value has changed from being the ARN of the Lambda layer **without a version** to the ARN of the Lambda layer **with a version**.
  - Update the variable name in the `cumulus` and `ingest` modules from `cumulus_message_adapter_lambda_layer_arn` to `cumulus_message_adapter_lambda_layer_version_arn`

## [v3.0.1] 2020-10-21

- **CUMULUS-2203**
  - Update Core tasks to use
    [cumulus-message-adapter-js](https://github.com/nasa/cumulus-message-adapter-js)
    v2.0.0 to resolve memory leak/lambda ENOMEM constant failure issue.   This
    issue caused lambdas to slowly use all memory in the run environment and
    prevented AWS from halting/restarting warmed instances when task code was
    throwing consistent errors under load.

- **CUMULUS-2232**
  - Updated versions for `ajv`, `lodash`, `googleapis`, `archiver`, and
    `@cumulus/aws-client` to remediate vulnerabilities found in SNYK scan.

### Fixed

- **CUMULUS-2233**
  - Fixes /s3credentials bug where the expiration time on the cookie was set to a time that is always expired, so authentication was never being recognized as complete by the API. Consequently, the user would end up in a redirect loop and requests to /s3credentials would never complete successfully. The bug was caused by the fact that the code setting the expiration time for the cookie was expecting a time value in milliseconds, but was receiving the expirationTime from the EarthdataLoginClient in seconds. This bug has been fixed by converting seconds into milliseconds. Unit tests were added to test that the expiration time has been converted to milliseconds and checking that the cookie's expiration time is greater than the current time.

## [v3.0.0] 2020-10-7

### MIGRATION STEPS

- **CUMULUS-2099**
  - All references to `meta.queues` in workflow configuration must be replaced with references to queue URLs from Terraform resources. See the updated [data cookbooks](https://nasa.github.io/cumulus/docs/data-cookbooks/about-cookbooks) or example [Discover Granules workflow configuration](https://github.com/nasa/cumulus/blob/master/example/cumulus-tf/discover_granules_workflow.asl.json).
  - The steps for configuring queued execution throttling have changed. See the [updated documentation](https://nasa.github.io/cumulus/docs/data-cookbooks/throttling-queued-executions).
  - In addition to the configuration for execution throttling, the internal mechanism for tracking executions by queue has changed. As a result, you should **disable any rules or workflows scheduling executions via a throttled queue** before upgrading. Otherwise, you may be at risk of having **twice as many executions** as are configured for the queue while the updated tracking is deployed. You can re-enable these rules/workflows once the upgrade is complete.

- **CUMULUS-2111**
  - **Before you re-deploy your `cumulus-tf` module**, note that the [`thin-egress-app`][thin-egress-app] is no longer deployed by default as part of the `cumulus` module, so you must add the TEA module to your deployment and manually modify your Terraform state **to avoid losing your API gateway and impacting any Cloudfront endpoints pointing to those gateways**. If you don't care about losing your API gateway and impacting Cloudfront endpoints, you can ignore the instructions for manually modifying state.

    1. Add the [`thin-egress-app`][thin-egress-app] module to your `cumulus-tf` deployment as shown in the [Cumulus example deployment](https://github.com/nasa/cumulus/tree/master/example/cumulus-tf/main.tf).

         - Note that the values for `tea_stack_name` variable to the `cumulus` module and the `stack_name` variable to the `thin_egress_app` module **must match**
         - Also, if you are specifying the `stage_name` variable to the `thin_egress_app` module, **the value of the `tea_api_gateway_stage` variable to the `cumulus` module must match it**

    2. **If you want to preserve your existing `thin-egress-app` API gateway and avoid having to update your Cloudfront endpoint for distribution, then you must follow these instructions**: <https://nasa.github.io/cumulus/docs/upgrade-notes/migrate_tea_standalone>. Otherwise, you can re-deploy as usual.

  - If you provide your own custom bucket map to TEA as a standalone module, **you must ensure that your custom bucket map includes mappings for the `protected` and `public` buckets specified in your `cumulus-tf/terraform.tfvars`, otherwise Cumulus may not be able to determine the correct distribution URL for ingested files and you may encounter errors**

- **CUMULUS-2197**
  - EMS resources are now optional, and `ems_deploy` is set to `false` by default, which will delete your EMS resources.
  - If you would like to keep any deployed EMS resources, add the `ems_deploy` variable set to `true` in your `cumulus-tf/terraform.tfvars`

### BREAKING CHANGES

- **CUMULUS-2200**
  - Changes return from 303 redirect to 200 success for `Granule Inventory`'s
    `/reconciliationReport` returns.  The user (dashboard) must read the value
    of `url` from the return to get the s3SignedURL and then download the report.
- **CUMULUS-2099**
  - `meta.queues` has been removed from Cumulus core workflow messages.
  - `@cumulus/sf-sqs-report` workflow task no longer reads the reporting queue URL from `input.meta.queues.reporting` on the incoming event. Instead, it requires that the queue URL be set as the `reporting_queue_url` environment variable on the deployed Lambda.
- **CUMULUS-2111**
  - The deployment of the `thin-egress-app` module has be removed from `tf-modules/distribution`, which is a part of the `tf-modules/cumulus` module. Thus, the `thin-egress-app` module is no longer deployed for you by default. See the migration steps for details about how to add deployment for the `thin-egress-app`.
- **CUMULUS-2141**
  - The `parse-pdr` task has been updated to respect the `NODE_NAME` property in
    a PDR's `FILE_GROUP`. If a `NODE_NAME` is present, the task will query the
    Cumulus API for a provider with that host. If a provider is found, the
    output granule from the task will contain a `provider` property containing
    that provider. If `NODE_NAME` is set but a provider with that host cannot be
    found in the API, or if multiple providers are found with that same host,
    the task will fail.
  - The `queue-granules` task has been updated to expect an optional
    `granule.provider` property on each granule. If present, the granule will be
    enqueued using that provider. If not present, the task's `config.provider`
    will be used instead.
- **CUMULUS-2197**
  - EMS resources are now optional and will not be deployed by default. See migration steps for information
    about how to deploy EMS resources.

#### CODE CHANGES

- The `@cumulus/api-client.providers.getProviders` function now takes a
  `queryStringParameters` parameter which can be used to filter the providers
  which are returned
- The `@cumulus/aws-client/S3.getS3ObjectReadStreamAsync` function has been
  removed. It read the entire S3 object into memory before returning a read
  stream, which could cause Lambdas to run out of memory. Use
  `@cumulus/aws-client/S3.getObjectReadStream` instead.
- The `@cumulus/ingest/util.lookupMimeType` function now returns `undefined`
  rather than `null` if the mime type could not be found.
- The `@cumulus/ingest/lock.removeLock` function now returns `undefined`
- The `@cumulus/ingest/granule.generateMoveFileParams` function now returns
  `source: undefined` and `target :undefined` on the response object if either could not be
  determined. Previously, `null` had been returned.
- The `@cumulus/ingest/recursion.recursion` function must now be imported using
  `const { recursion } = require('@cumulus/ingest/recursion');`
- The `@cumulus/ingest/granule.getRenamedS3File` function has been renamed to
  `listVersionedObjects`
- `@cumulus/common.http` has been removed
- `@cumulus/common/http.download` has been removed

### Added

- **CUMULUS-1855**
  - Fixed SyncGranule task to return an empty granules list when given an empty
    (or absent) granules list on input, rather than throwing an exception
- **CUMULUS-1955**
  - Added `@cumulus/aws-client/S3.getObject` to get an AWS S3 object
  - Added `@cumulus/aws-client/S3.waitForObject` to get an AWS S3 object,
    retrying, if necessary
- **CUMULUS-1961**
  - Adds `startTimestamp` and `endTimestamp` parameters to endpoint
    `reconcilationReports`.  Setting these values will filter the returned
    report to cumulus data that falls within the timestamps. It also causes the
    report to be one directional, meaning cumulus is only reconciled with CMR,
    but not the other direction. The Granules will be filtered by their
    `updatedAt` values. Collections are filtered by the updatedAt time of their
    granules, i.e. Collections with granules that are updatedAt a time between
    the time parameters will be returned in the reconciliation reports.
  - Adds `startTimestamp` and `endTimestamp` parameters to create-reconciliation-reports
    lambda function. If either of these params is passed in with a value that can be
    converted to a date object, the inter-platform comparison between Cumulus and CMR will
    be one way.  That is, collections, granules, and files will be filtered by time for
    those found in Cumulus and only those compared to the CMR holdings. For the moment
    there is not enough information to change the internal consistency check, and S3 vs
    Cumulus comparisons are unchanged by the timestamps.
- **CUMULUS-1962**
  - Adds `location` as parameter to `/reconciliationReports` endpoint. Options are `S3`
    resulting in a S3 vs. Cumulus database search or `CMR` resulting in CMR vs. Cumulus database search.
- **CUMULUS-1963**
  - Adds `granuleId` as input parameter to `/reconcilationReports`
    endpoint. Limits inputs parameters to either `collectionId` or `granuleId`
    and will fail to create the report if both are provided.  Adding granuleId
    will find collections in Cumulus by granuleId and compare those one way
    with those in CMR.
  - `/reconciliationReports` now validates any input json before starting the
    async operation and the lambda handler no longer validates input
    parameters.
- **CUMULUS-1964**
  - Reports can now be filtered on provider
- **CUMULUS-1965**
  - Adds `collectionId` parameter to the `/reconcilationReports`
    endpoint. Setting this value will limit the scope of the reconcilation
    report to only the input collectionId when comparing Cumulus and
    CMR. `collectionId` is provided an array of strings e.g. `[shortname___version, shortname2___version2]`
- **CUMULUS-2107**
  - Added a new task, `update-cmr-access-constraints`, that will set access constraints in CMR Metadata.
    Currently supports UMMG-JSON and Echo10XML, where it will configure `AccessConstraints` and
    `RestrictionFlag/RestrictionComment`, respectively.
  - Added an operator doc on how to configure and run the access constraint update workflow, which will update the metadata using the new task, and then publish the updated metadata to CMR.
  - Added an operator doc on bulk operations.
- **CUMULUS-2111**
  - Added variables to `cumulus` module:
    - `tea_api_egress_log_group`
    - `tea_external_api_endpoint`
    - `tea_internal_api_endpoint`
    - `tea_rest_api_id`
    - `tea_rest_api_root_resource_id`
    - `tea_stack_name`
  - Added variables to `distribution` module:
    - `tea_api_egress_log_group`
    - `tea_external_api_endpoint`
    - `tea_internal_api_endpoint`
    - `tea_rest_api_id`
    - `tea_rest_api_root_resource_id`
    - `tea_stack_name`
- **CUMULUS-2112**
  - Added `@cumulus/api/lambdas/internal-reconciliation-report`, so create-reconciliation-report
    lambda can create `Internal` reconciliation report
- **CUMULUS-2116**
  - Added `@cumulus/api/models/granule.unpublishAndDeleteGranule` which
  unpublishes a granule from CMR and deletes it from Cumulus, but does not
  update the record to `published: false` before deletion
- **CUMULUS-2113**
  - Added Granule not found report to reports endpoint
  - Update reports to return breakdown by Granule of files both in DynamoDB and S3
- **CUMULUS-2123**
  - Added `cumulus-rds-tf` DB cluster module to `tf-modules` that adds a
    serverless RDS Aurora/PostgreSQL database cluster to meet the PostgreSQL
    requirements for future releases.
  - Updated the default Cumulus module to take the following new required variables:
    - rds_user_access_secret_arn:
      AWS Secrets Manager secret ARN containing a JSON string of DB credentials
      (containing at least host, password, port as keys)
    - rds_security_group:
      RDS Security Group that provides connection access to the RDS cluster
  - Updated API lambdas and default ECS cluster to add them to the
    `rds_security_group` for database access
- **CUMULUS-2126**
  - The collections endpoint now writes to the RDS database
- **CUMULUS-2127**
  - Added migration to create collections relation for RDS database
- **CUMULUS-2129**
  - Added `data-migration1` Terraform module and Lambda to migrate data from Dynamo to RDS
    - Added support to Lambda for migrating collections data from Dynamo to RDS
- **CUMULUS-2155**
  - Added `rds_connection_heartbeat` to `cumulus` and `data-migration` tf
    modules.  If set to true, this diagnostic variable instructs Core's database
    code to fire off a connection 'heartbeat' query and log the timing/results
    for diagnostic purposes, and retry certain connection timeouts once.
    This option is disabled by default
- **CUMULUS-2156**
  - Support array inputs parameters for `Internal` reconciliation report
- **CUMULUS-2157**
  - Added support to `data-migration1` Lambda for migrating providers data from Dynamo to RDS
    - The migration process for providers will convert any credentials that are stored unencrypted or encrypted with an S3 keypair provider to be encrypted with a KMS key instead
- **CUMULUS-2161**
  - Rules now support an `executionNamePrefix` property. If set, any executions
    triggered as a result of that rule will use that prefix in the name of the
    execution.
  - The `QueueGranules` task now supports an `executionNamePrefix` property. Any
    executions queued by that task will use that prefix in the name of the
    execution. See the
    [example workflow](./example/cumulus-tf/discover_granules_with_execution_name_prefix_workflow.asl.json)
    for usage.
  - The `QueuePdrs` task now supports an `executionNamePrefix` config property.
    Any executions queued by that task will use that prefix in the name of the
    execution. See the
    [example workflow](./example/cumulus-tf/discover_and_queue_pdrs_with_execution_name_prefix_workflow.asl.json)
    for usage.
- **CUMULUS-2162**
  - Adds new report type to `/reconciliationReport` endpoint.  The new report
    is `Granule Inventory`. This report is a CSV file of all the granules in
    the Cumulus DB. This report will eventually replace the existing
    `granules-csv` endpoint which has been deprecated.
- **CUMULUS-2197**
  - Added `ems_deploy` variable to the `cumulus` module. This is set to false by default, except
    for our example deployment, where it is needed for integration tests.

### Changed

- Upgraded version of [TEA](https://github.com/asfadmin/thin-egress-app/) deployed with Cumulus to build 88.
- **CUMULUS-2107**
  - Updated the `applyWorkflow` functionality on the granules endpoint to take a `meta` property to pass into the workflow message.
  - Updated the `BULK_GRANULE` functionality on the granules endpoint to support the above `applyWorkflow` change.
- **CUMULUS-2111**
  - Changed `distribution_api_gateway_stage` variable for `cumulus` module to `tea_api_gateway_stage`
  - Changed `api_gateway_stage` variable for `distribution` module to `tea_api_gateway_stage`
- **CUMULUS-2224**
  - Updated `/reconciliationReport`'s file reconciliation to include `"EXTENDED METADATA"` as a valid CMR relatedUrls Type.

### Fixed

- **CUMULUS-2168**
  - Fixed issue where large number of documents (generally logs) in the
    `cumulus` elasticsearch index results in the collection granule stats
    queries failing for the collections list api endpoint
- **CUMULUS-1955**
  - Due to AWS's eventual consistency model, it was possible for PostToCMR to
    publish an earlier version of a CMR metadata file, rather than the latest
    version created in a workflow.  This fix guarantees that the latest version
    is published, as expected.
- **CUMULUS-1961**
  - Fixed `activeCollections` query only returning 10 results
- **CUMULUS-2201**
  - Fix Reconciliation Report integration test failures by waiting for collections appear
    in es list and ingesting a fake granule xml file to CMR
- **CUMULUS-2015**
  - Reduced concurrency of `QueueGranules` task. That task now has a
    `config.concurrency` option that defaults to `3`.
- **CUMULUS-2116**
  - Fixed a race condition with bulk granule delete causing deleted granules to still appear in Elasticsearch. Granules removed via bulk delete should now be removed from Elasticsearch.
- **CUMULUS-2163**
  - Remove the `public-read` ACL from the `move-granules` task
- **CUMULUS-2164**
  - Fix issue where `cumulus` index is recreated and attached to an alias if it has been previously deleted
- **CUMULUS-2195**
  - Fixed issue with redirect from `/token` not working when using a Cloudfront endpoint to access the Cumulus API with Launchpad authentication enabled. The redirect should now work properly whether you are using a plain API gateway URL or a Cloudfront endpoint pointing at an API gateway URL.
- **CUMULUS-2200**
  - Fixed issue where __in and __not queries were stripping spaces from values

### Deprecated

- **CUMULUS-1955**
  - `@cumulus/aws-client/S3.getS3Object()`
  - `@cumulus/message/Queue.getQueueNameByUrl()`
  - `@cumulus/message/Queue.getQueueName()`
- **CUMULUS-2162**
  - `@cumulus/api/endpoints/granules-csv/list()`

### Removed

- **CUMULUS-2111**
  - Removed `distribution_url` and `distribution_redirect_uri` outputs from the `cumulus` module
  - Removed variables from the `cumulus` module:
    - `distribution_url`
    - `log_api_gateway_to_cloudwatch`
    - `thin_egress_cookie_domain`
    - `thin_egress_domain_cert_arn`
    - `thin_egress_download_role_in_region_arn`
    - `thin_egress_jwt_algo`
    - `thin_egress_jwt_secret_name`
    - `thin_egress_lambda_code_dependency_archive_key`
    - `thin_egress_stack_name`
  - Removed outputs from the `distribution` module:
    - `distribution_url`
    - `internal_tea_api`
    - `rest_api_id`
    - `thin_egress_app_redirect_uri`
  - Removed variables from the `distribution` module:
    - `bucket_map_key`
    - `distribution_url`
    - `log_api_gateway_to_cloudwatch`
    - `thin_egress_cookie_domain`
    - `thin_egress_domain_cert_arn`
    - `thin_egress_download_role_in_region_arn`
    - `thin_egress_jwt_algo`
    - `thin_egress_jwt_secret_name`
    - `thin_egress_lambda_code_dependency_archive_key`
- **CUMULUS-2157**
  - Removed `providerSecretsMigration` and `verifyProviderSecretsMigration` lambdas
- Removed deprecated `@cumulus/sf-sns-report` task
- Removed code:
  - `@cumulus/aws-client/S3.calculateS3ObjectChecksum`
  - `@cumulus/aws-client/S3.getS3ObjectReadStream`
  - `@cumulus/cmrjs.getFullMetadata`
  - `@cumulus/cmrjs.getMetadata`
  - `@cumulus/common/util.isNil`
  - `@cumulus/common/util.isNull`
  - `@cumulus/common/util.isUndefined`
  - `@cumulus/common/util.lookupMimeType`
  - `@cumulus/common/util.mkdtempSync`
  - `@cumulus/common/util.negate`
  - `@cumulus/common/util.noop`
  - `@cumulus/common/util.omit`
  - `@cumulus/common/util.renameProperty`
  - `@cumulus/common/util.sleep`
  - `@cumulus/common/util.thread`
  - `@cumulus/ingest/granule.copyGranuleFile`
  - `@cumulus/ingest/granule.moveGranuleFile`
  - `@cumulus/integration-tests/api/rules.deleteRule`
  - `@cumulus/integration-tests/api/rules.getRule`
  - `@cumulus/integration-tests/api/rules.listRules`
  - `@cumulus/integration-tests/api/rules.postRule`
  - `@cumulus/integration-tests/api/rules.rerunRule`
  - `@cumulus/integration-tests/api/rules.updateRule`
  - `@cumulus/integration-tests/sfnStep.parseStepMessage`
  - `@cumulus/message/Queue.getQueueName`
  - `@cumulus/message/Queue.getQueueNameByUrl`

## v2.0.2+ Backport releases

Release v2.0.1 was the last release on the 2.0.x release series.

Changes after this version on the 2.0.x release series are limited
security/requested feature patches and will not be ported forward to future
releases unless there is a corresponding CHANGELOG entry.

For up-to-date CHANGELOG for the maintenance release branch see
[CHANGELOG.md](https://github.com/nasa/cumulus/blob/release-2.0.x/CHANGELOG.md)
from the 2.0.x branch.

For the most recent release information for the maintenance branch please see
the [release page](https://github.com/nasa/cumulus/releases)

## [v2.0.7] 2020-10-1 - [BACKPORT]

### Fixed

- CVE-2020-7720
  - Updated common `node-forge` dependency to 0.10.0 to address CVE finding

### [v2.0.6] 2020-09-25 - [BACKPORT]

### Fixed

- **CUMULUS-2168**
  - Fixed issue where large number of documents (generally logs) in the
    `cumulus` elasticsearch index results in the collection granule stats
    queries failing for the collections list api endpoint

### [v2.0.5] 2020-09-15 - [BACKPORT]

#### Added

- Added `thin_egress_stack_name` variable to `cumulus` and `distribution` Terraform modules to allow overriding the default Cloudformation stack name used for the `thin-egress-app`. **Please note that if you change/set this value for an existing deployment, it will destroy and re-create your API gateway for the `thin-egress-app`.**

#### Fixed

- Fix collection list queries. Removed fixes to collection stats, which break queries for a large number of granules.

### [v2.0.4] 2020-09-08 - [BACKPORT]

#### Changed

- Upgraded version of [TEA](https://github.com/asfadmin/thin-egress-app/) deployed with Cumulus to build 88.

### [v2.0.3] 2020-09-02 - [BACKPORT]

#### Fixed

- **CUMULUS-1961**
  - Fixed `activeCollections` query only returning 10 results

- **CUMULUS-2039**
  - Fix issue causing SyncGranules task to run out of memory on large granules

#### CODE CHANGES

- The `@cumulus/aws-client/S3.getS3ObjectReadStreamAsync` function has been
  removed. It read the entire S3 object into memory before returning a read
  stream, which could cause Lambdas to run out of memory. Use
  `@cumulus/aws-client/S3.getObjectReadStream` instead.

### [v2.0.2] 2020-08-17 - [BACKPORT]

#### CODE CHANGES

- The `@cumulus/ingest/util.lookupMimeType` function now returns `undefined`
  rather than `null` if the mime type could not be found.
- The `@cumulus/ingest/lock.removeLock` function now returns `undefined`

#### Added

- **CUMULUS-2116**
  - Added `@cumulus/api/models/granule.unpublishAndDeleteGranule` which
  unpublishes a granule from CMR and deletes it from Cumulus, but does not
  update the record to `published: false` before deletion

### Fixed

- **CUMULUS-2116**
  - Fixed a race condition with bulk granule delete causing deleted granules to still appear in Elasticsearch. Granules removed via bulk delete should now be removed from Elasticsearch.

## [v2.0.1] 2020-07-28

### Added

- **CUMULUS-1886**
  - Added `multiple sort keys` support to `@cumulus/api`
- **CUMULUS-2099**
  - `@cumulus/message/Queue.getQueueUrl` to get the queue URL specified in a Cumulus workflow message, if any.

### Fixed

- **[PR 1790](https://github.com/nasa/cumulus/pull/1790)**
  - Fixed bug with request headers in `@cumulus/launchpad-auth` causing Launchpad token requests to fail

## [v2.0.0] 2020-07-23

### BREAKING CHANGES

- Changes to the `@cumulus/api-client` package
  - The `CumulusApiClientError` class must now be imported using
    `const { CumulusApiClientError } = require('@cumulus/api-client/CumulusApiClientError')`
- The `@cumulus/sftp-client/SftpClient` class must now be imported using
  `const { SftpClient } = require('@cumulus/sftp-client');`
- Instances of `@cumulus/ingest/SftpProviderClient` no longer implicitly connect
  when `download`, `list`, or `sync` are called. You must call `connect` on the
  provider client before issuing one of those calls. Failure to do so will
  result in a "Client not connected" exception being thrown.
- Instances of `@cumulus/ingest/SftpProviderClient` no longer implicitly
  disconnect from the SFTP server when `list` is called.
- Instances of `@cumulus/sftp-client/SftpClient` must now be explicitly closed
  by calling `.end()`
- Instances of `@cumulus/sftp-client/SftpClient` no longer implicitly connect to
  the server when `download`, `unlink`, `syncToS3`, `syncFromS3`, and `list` are
  called. You must explicitly call `connect` before calling one of those
  methods.
- Changes to the `@cumulus/common` package
  - `cloudwatch-event.getSfEventMessageObject()` now returns `undefined` if the
    message could not be found or could not be parsed. It previously returned
    `null`.
  - `S3KeyPairProvider.decrypt()` now throws an exception if the bucket
    containing the key cannot be determined.
  - `S3KeyPairProvider.decrypt()` now throws an exception if the stack cannot be
    determined.
  - `S3KeyPairProvider.encrypt()` now throws an exception if the bucket
    containing the key cannot be determined.
  - `S3KeyPairProvider.encrypt()` now throws an exception if the stack cannot be
    determined.
  - `sns-event.getSnsEventMessageObject()` now returns `undefined` if it could
    not be parsed. It previously returned `null`.
  - The `aws` module has been removed.
  - The `BucketsConfig.buckets` property is now read-only and private
  - The `test-utils.validateConfig()` function now resolves to `undefined`
    rather than `true`.
  - The `test-utils.validateInput()` function now resolves to `undefined` rather
    than `true`.
  - The `test-utils.validateOutput()` function now resolves to `undefined`
    rather than `true`.
  - The static `S3KeyPairProvider.retrieveKey()` function has been removed.
- Changes to the `@cumulus/cmrjs` package
  - `@cumulus/cmrjs.constructOnlineAccessUrl()` and
    `@cumulus/cmrjs/cmr-utils.constructOnlineAccessUrl()` previously took a
    `buckets` parameter, which was an instance of
    `@cumulus/common/BucketsConfig`. They now take a `bucketTypes` parameter,
    which is a simple object mapping bucket names to bucket types. Example:
    `{ 'private-1': 'private', 'public-1': 'public' }`
  - `@cumulus/cmrjs.reconcileCMRMetadata()` and
    `@cumulus/cmrjs/cmr-utils.reconcileCMRMetadata()` now take a **required**
    `bucketTypes` parameter, which is a simple object mapping bucket names to
    bucket types. Example: `{ 'private-1': 'private', 'public-1': 'public' }`
  - `@cumulus/cmrjs.updateCMRMetadata()` and
    `@cumulus/cmrjs/cmr-utils.updateCMRMetadata()` previously took an optional
    `inBuckets` parameter, which was an instance of
    `@cumulus/common/BucketsConfig`. They now take a **required** `bucketTypes`
    parameter, which is a simple object mapping bucket names to bucket types.
    Example: `{ 'private-1': 'private', 'public-1': 'public' }`
- The minimum supported version of all published Cumulus packages is now Node
  12.18.0
  - Tasks using the `cumuluss/cumulus-ecs-task` Docker image must be updated to
    `cumuluss/cumulus-ecs-task:1.7.0`. This can be done by updating the `image`
    property of any tasks defined using the `cumulus_ecs_service` Terraform
    module.
- Changes to `@cumulus/aws-client/S3`
  - The signature of the `getObjectSize` function has changed. It now takes a
    params object with three properties:
    - **s3**: an instance of an AWS.S3 object
    - **bucket**
    - **key**
  - The `getObjectSize` function will no longer retry if the object does not
    exist
- **CUMULUS-1861**
  - `@cumulus/message/Collections.getCollectionIdFromMessage` now throws a
    `CumulusMessageError` if `collectionName` and `collectionVersion` are missing
    from `meta.collection`.   Previously this method would return
    `'undefined___undefined'` instead
  - `@cumulus/integration-tests/addCollections` now returns an array of collections that
    were added rather than the count of added collections
- **CUMULUS-1930**
  - The `@cumulus/common/util.uuid()` function has been removed
- **CUMULUS-1955**
  - `@cumulus/aws-client/S3.multipartCopyObject` now returns an object with the
    AWS `etag` of the destination object
  - `@cumulus/ingest/S3ProviderClient.list` now sets a file object's `path`
    property to `undefined` instead of `null` when the file is at the top level
    of its bucket
  - The `sync` methods of the following classes in the `@cumulus/ingest` package
    now return an object with the AWS `s3uri` and `etag` of the destination file
    (they previously returned only a string representing the S3 URI)
    - `FtpProviderClient`
    - `HttpProviderClient`
    - `S3ProviderClient`
    - `SftpProviderClient`
- **CUMULUS-1958**
  - The following methods exported from `@cumulus/cmr-js/cmr-utils` were made
    async, and added distributionBucketMap as a parameter:
    - constructOnlineAccessUrl
    - generateFileUrl
    - reconcileCMRMetadata
    - updateCMRMetadata
- **CUMULUS-1969**
  - The `DiscoverPdrs` task now expects `provider_path` to be provided at
    `event.config.provider_path`, not `event.config.collection.provider_path`
  - `event.config.provider_path` is now a required parameter of the
    `DiscoverPdrs` task
  - `event.config.collection` is no longer a parameter to the `DiscoverPdrs`
    task
  - Collections no longer support the `provider_path` property. The tasks that
    relied on that property are now referencing `config.meta.provider_path`.
    Workflows should be updated accordingly.
- **CUMULUS-1977**
  - Moved bulk granule deletion endpoint from `/bulkDelete` to
    `/granules/bulkDelete`
- **CUMULUS-1991**
  - Updated CMR metadata generation to use "Download file.hdf" (where `file.hdf` is the filename of the given resource) as the resource description instead of "File to download"
  - CMR metadata updates now respect changes to resource descriptions (previously only changes to resource URLs were respected)

### MIGRATION STEPS

- Due to an issue with the AWS API Gateway and how the Thin Egress App Cloudformation template applies updates, you may need to redeploy your
  `thin-egress-app-EgressGateway` manually as a one time migration step.    If your deployment fails with an
  error similar to:

  ```bash
  Error: Lambda function (<stack>-tf-TeaCache) returned error: ({"errorType":"HTTPError","errorMessage":"Response code 404 (Not Found)"})
  ```

  Then follow the [AWS
  instructions](https://docs.aws.amazon.com/apigateway/latest/developerguide/how-to-deploy-api-with-console.html)
  to `Redeploy a REST API to a stage` for your egress API and re-run `terraform
  apply`.

### Added

- **CUMULUS-2081**
  - Add Integrator Guide section for onboarding
  - Add helpful tips documentation

- **CUMULUS-1902**
  - Add Common Use Cases section under Operator Docs

- **CUMULUS-2058**
  - Added `lambda_processing_role_name` as an output from the `cumulus` module
    to provide the processing role name
- **CUMULUS-1417**
  - Added a `checksumFor` property to collection `files` config. Set this
    property on a checksum file's definition matching the `regex` of the target
    file. More details in the ['Data Cookbooks
    Setup'](https://nasa.github.io/cumulus/docs/next/data-cookbooks/setup)
    documentation.
  - Added `checksumFor` validation to collections model.
- **CUMULUS-1956**
  - Added `@cumulus/earthata-login-client` package
  - The `/s3credentials` endpoint that is deployed as part of distribution now
    supports authentication using tokens created by a different application. If
    a request contains the `EDL-ClientId` and `EDL-Token` headers,
    authentication will be handled using that token rather than attempting to
    use OAuth.
  - `@cumulus/earthata-login-client.getTokenUsername()` now accepts an
    `xRequestId` argument, which will be included as the `X-Request-Id` header
    when calling Earthdata Login.
  - If the `s3Credentials` endpoint is invoked with an EDL token and an
    `X-Request-Id` header, that `X-Request-Id` header will be forwarded to
    Earthata Login.
- **CUMULUS-1957**
  - If EDL token authentication is being used, and the `EDL-Client-Name` header
    is set, `@the-client-name` will be appended to the end of the Earthdata
    Login username that is used as the `RoleSessionName` of the temporary IAM
    credentials. This value will show up in the AWS S3 server access logs.
- **CUMULUS-1958**
  - Add the ability for users to specify a `bucket_map_key` to the `cumulus`
    terraform module as an override for the default .yaml values that are passed
    to TEA by Core.    Using this option *requires* that each configured
    Cumulus 'distribution' bucket (e.g. public/protected buckets) have a single
    TEA mapping.  Multiple maps per bucket are not supported.
  - Updated Generating a distribution URL, the MoveGranules task and all CMR
    reconciliation functionality to utilize the TEA bucket map override.
  - Updated deploy process to utilize a bootstrap 'tea-map-cache' lambda that
    will, after deployment of Cumulus Core's TEA instance, query TEA for all
    protected/public buckets and generate a mapping configuration used
    internally by Core.  This object is also exposed as an output of the Cumulus
    module as `distribution_bucket_map`.
- **CUMULUS-1961**
  - Replaces DynamoDB for Elasticsearch for reconciliationReportForCumulusCMR
    comparisons between Cumulus and CMR.
- **CUMULUS-1970**
  - Created the `add-missing-file-checksums` workflow task
  - Added `@cumulus/aws-client/S3.calculateObjectHash()` function
  - Added `@cumulus/aws-client/S3.getObjectReadStream()` function
- **CUMULUS-1887**
  - Add additional fields to the granule CSV download file
- **CUMULUS-2019**
  - Add `infix` search to es query builder `@cumulus/api/es/es/queries` to
    support partial matching of the keywords

### Changed

- **CUMULUS-2032**
  - Updated @cumulus/ingest/HttpProviderClient to utilize a configuration key
    `httpListTimeout` to set the default timeout for discovery HTTP/HTTPS
    requests, and updates the default for the provider to 5 minutes (300 seconds).
  - Updated the DiscoverGranules and DiscoverPDRs tasks to utilize the updated
    configuration value if set via workflow config, and updates the default for
    these tasks to 5 minutes (300 seconds).

- **CUMULUS-176**
  - The API will now respond with a 400 status code when a request body contains
    invalid JSON. It had previously returned a 500 status code.
- **CUMULUS-1861**
  - Updates Rule objects to no longer require a collection.
  - Changes the DLQ behavior for `sfEventSqsToDbRecords` and
    `sfEventSqsToDbRecordsInputQueue`. Previously failure to write a database
    record would result in lambda success, and an error log in the CloudWatch
    logs.   The lambda has been updated to manually add a record to
    the `sfEventSqsToDbRecordsDeadLetterQueue` if the granule, execution, *or*
    pdr record fails to write, in addition to the previous error logging.
- **CUMULUS-1956**
  - The `/s3credentials` endpoint that is deployed as part of distribution now
    supports authentication using tokens created by a different application. If
    a request contains the `EDL-ClientId` and `EDL-Token` headers,
    authentication will be handled using that token rather than attempting to
    use OAuth.
- **CUMULUS-1977**
  - API endpoint POST `/granules/bulk` now returns a 202 status on a successful
    response instead of a 200 response
  - API endpoint DELETE `/granules/<granule-id>` now returns a 404 status if the
    granule record was already deleted
  - `@cumulus/api/models/Granule.update()` now returns the updated granule
    record
  - Implemented POST `/granules/bulkDelete` API endpoint to support deleting
    granules specified by ID or returned by the provided query in the request
    body. If the request is successful, the endpoint returns the async operation
    ID that has been started to remove the granules.
    - To use a query in the request body, your deployment must be
      [configured to access the Elasticsearch host for ESDIS metrics](https://nasa.github.io/cumulus/docs/additional-deployment-options/cloudwatch-logs-delivery#esdis-metrics)
      in your environment
  - Added `@cumulus/api/models/Granule.getRecord()` method to return raw record
    from DynamoDB
  - Added `@cumulus/api/models/Granule.delete()` method which handles deleting
    the granule record from DynamoDB and the granule files from S3
- **CUMULUS-1982**
  - The `globalConnectionLimit` property of providers is now optional and
    defaults to "unlimited"
- **CUMULUS-1997**
  - Added optional `launchpad` configuration to `@cumulus/hyrax-metadata-updates` task config schema.
- **CUMULUS-1991**
  - `@cumulus/cmrjs/src/cmr-utils/constructOnlineAccessUrls()` now throws an error if `cmrGranuleUrlType = "distribution"` and no distribution endpoint argument is provided
- **CUMULUS-2011**
  - Reconciliation reports are now generated within an AsyncOperation
- **CUMULUS-2016**
  - Upgrade TEA to version 79

### Fixed

- **CUMULUS-1991**
  - Added missing `DISTRIBUTION_ENDPOINT` environment variable for API lambdas. This environment variable is required for API requests to move granules.

- **CUMULUS-1961**
  - Fixed granules and executions query params not getting sent to API in granule list operation in `@cumulus/api-client`

### Deprecated

- `@cumulus/aws-client/S3.calculateS3ObjectChecksum()`
- `@cumulus/aws-client/S3.getS3ObjectReadStream()`
- `@cumulus/common/log.convertLogLevel()`
- `@cumulus/collection-config-store`
- `@cumulus/common/util.sleep()`

- **CUMULUS-1930**
  - `@cumulus/common/log.convertLogLevel()`
  - `@cumulus/common/util.isNull()`
  - `@cumulus/common/util.isUndefined()`
  - `@cumulus/common/util.negate()`
  - `@cumulus/common/util.noop()`
  - `@cumulus/common/util.isNil()`
  - `@cumulus/common/util.renameProperty()`
  - `@cumulus/common/util.lookupMimeType()`
  - `@cumulus/common/util.thread()`
  - `@cumulus/common/util.mkdtempSync()`

### Removed

- The deprecated `@cumulus/common.bucketsConfigJsonObject` function has been
  removed
- The deprecated `@cumulus/common.CollectionConfigStore` class has been removed
- The deprecated `@cumulus/common.concurrency` module has been removed
- The deprecated `@cumulus/common.constructCollectionId` function has been
  removed
- The deprecated `@cumulus/common.launchpad` module has been removed
- The deprecated `@cumulus/common.LaunchpadToken` class has been removed
- The deprecated `@cumulus/common.Semaphore` class has been removed
- The deprecated `@cumulus/common.stringUtils` module has been removed
- The deprecated `@cumulus/common/aws.cloudwatchlogs` function has been removed
- The deprecated `@cumulus/common/aws.deleteS3Files` function has been removed
- The deprecated `@cumulus/common/aws.deleteS3Object` function has been removed
- The deprecated `@cumulus/common/aws.dynamodb` function has been removed
- The deprecated `@cumulus/common/aws.dynamodbDocClient` function has been
  removed
- The deprecated `@cumulus/common/aws.getExecutionArn` function has been removed
- The deprecated `@cumulus/common/aws.headObject` function has been removed
- The deprecated `@cumulus/common/aws.listS3ObjectsV2` function has been removed
- The deprecated `@cumulus/common/aws.parseS3Uri` function has been removed
- The deprecated `@cumulus/common/aws.promiseS3Upload` function has been removed
- The deprecated `@cumulus/common/aws.recursivelyDeleteS3Bucket` function has
  been removed
- The deprecated `@cumulus/common/aws.s3CopyObject` function has been removed
- The deprecated `@cumulus/common/aws.s3ObjectExists` function has been removed
- The deprecated `@cumulus/common/aws.s3PutObject` function has been removed
- The deprecated `@cumulus/common/bucketsConfigJsonObject` function has been
  removed
- The deprecated `@cumulus/common/CloudWatchLogger` class has been removed
- The deprecated `@cumulus/common/collection-config-store.CollectionConfigStore`
  class has been removed
- The deprecated `@cumulus/common/collection-config-store.constructCollectionId`
  function has been removed
- The deprecated `@cumulus/common/concurrency.limit` function has been removed
- The deprecated `@cumulus/common/concurrency.mapTolerant` function has been
  removed
- The deprecated `@cumulus/common/concurrency.promiseUrl` function has been
  removed
- The deprecated `@cumulus/common/concurrency.toPromise` function has been
  removed
- The deprecated `@cumulus/common/concurrency.unless` function has been removed
- The deprecated `@cumulus/common/config.parseConfig` function has been removed
- The deprecated `@cumulus/common/config.resolveResource` function has been
  removed
- The deprecated `@cumulus/common/DynamoDb.get` function has been removed
- The deprecated `@cumulus/common/DynamoDb.scan` function has been removed
- The deprecated `@cumulus/common/FieldPattern` class has been removed
- The deprecated `@cumulus/common/launchpad.getLaunchpadToken` function has been
  removed
- The deprecated `@cumulus/common/launchpad.validateLaunchpadToken` function has
  been removed
- The deprecated `@cumulus/common/LaunchpadToken` class has been removed
- The deprecated `@cumulus/common/message.buildCumulusMeta` function has been
  removed
- The deprecated `@cumulus/common/message.buildQueueMessageFromTemplate`
  function has been removed
- The deprecated `@cumulus/common/message.getCollectionIdFromMessage` function
  has been removed
- The deprecated `@cumulus/common/message.getMaximumExecutions` function has
  been removed
- The deprecated `@cumulus/common/message.getMessageExecutionArn` function has
  been removed
- The deprecated `@cumulus/common/message.getMessageExecutionName` function has
  been removed
- The deprecated `@cumulus/common/message.getMessageFromTemplate` function has
  been removed
- The deprecated `@cumulus/common/message.getMessageGranules` function has been
  removed
- The deprecated `@cumulus/common/message.getMessageStateMachineArn` function
  has been removed
- The deprecated `@cumulus/common/message.getQueueName` function has been
  removed
- The deprecated `@cumulus/common/message.getQueueNameByUrl` function has been
  removed
- The deprecated `@cumulus/common/message.hasQueueAndExecutionLimit` function
  has been removed
- The deprecated `@cumulus/common/Semaphore` class has been removed
- The deprecated `@cumulus/common/string.globalReplace` function has been removed
- The deprecated `@cumulus/common/string.isNonEmptyString` function has been
  removed
- The deprecated `@cumulus/common/string.isValidHostname` function has been
  removed
- The deprecated `@cumulus/common/string.match` function has been removed
- The deprecated `@cumulus/common/string.matches` function has been removed
- The deprecated `@cumulus/common/string.replace` function has been removed
- The deprecated `@cumulus/common/string.toLower` function has been removed
- The deprecated `@cumulus/common/string.toUpper` function has been removed
- The deprecated `@cumulus/common/testUtils.getLocalstackEndpoint` function has been removed
- The deprecated `@cumulus/common/util.setErrorStack` function has been removed
- The `@cumulus/common/util.uuid` function has been removed
- The deprecated `@cumulus/common/workflows.getWorkflowArn` function has been
  removed
- The deprecated `@cumulus/common/workflows.getWorkflowFile` function has been
  removed
- The deprecated `@cumulus/common/workflows.getWorkflowList` function has been
  removed
- The deprecated `@cumulus/common/workflows.getWorkflowTemplate` function has
  been removed
- `@cumulus/aws-client/StepFunctions.toSfnExecutionName()`
- `@cumulus/aws-client/StepFunctions.fromSfnExecutionName()`
- `@cumulus/aws-client/StepFunctions.getExecutionArn()`
- `@cumulus/aws-client/StepFunctions.getExecutionUrl()`
- `@cumulus/aws-client/StepFunctions.getStateMachineArn()`
- `@cumulus/aws-client/StepFunctions.pullStepFunctionEvent()`
- `@cumulus/common/test-utils/throttleOnce()`
- `@cumulus/integration-tests/api/distribution.invokeApiDistributionLambda()`
- `@cumulus/integration-tests/api/distribution.getDistributionApiRedirect()`
- `@cumulus/integration-tests/api/distribution.getDistributionApiFileStream()`

## [v1.24.0] 2020-06-03

### BREAKING CHANGES

- **CUMULUS-1969**
  - The `DiscoverPdrs` task now expects `provider_path` to be provided at
    `event.config.provider_path`, not `event.config.collection.provider_path`
  - `event.config.provider_path` is now a required parameter of the
    `DiscoverPdrs` task
  - `event.config.collection` is no longer a parameter to the `DiscoverPdrs`
    task
  - Collections no longer support the `provider_path` property. The tasks that
    relied on that property are now referencing `config.meta.provider_path`.
    Workflows should be updated accordingly.

- **CUMULUS-1997**
  - `@cumulus/cmr-client/CMRSearchConceptQueue` parameters have been changed to take a `cmrSettings` object containing clientId, provider, and auth information. This can be generated using `@cumulus/cmrjs/cmr-utils/getCmrSettings`. The `cmrEnvironment` variable has been removed.

### Added

- **CUMULUS-1800**
  - Added task configuration setting named `syncChecksumFiles` to the
    SyncGranule task. This setting is `false` by default, but when set to
    `true`, all checksum files associated with data files that are downloaded
    will be downloaded as well.
- **CUMULUS-1952**
  - Updated HTTP(S) provider client to accept username/password for Basic authorization. This change adds support for Basic Authorization such as Earthdata login redirects to ingest (i.e. as implemented in SyncGranule), but not to discovery (i.e. as implemented in DiscoverGranules). Discovery still expects the provider's file system to be publicly accessible, but not the individual files and their contents.
  - **NOTE**: Using this in combination with the HTTP protocol may expose usernames and passwords to intermediary network entities. HTTPS is highly recommended.
- **CUMULUS-1997**
  - Added optional `launchpad` configuration to `@cumulus/hyrax-metadata-updates` task config schema.

### Fixed

- **CUMULUS-1997**
  - Updated all CMR operations to use configured authentication scheme
- **CUMULUS-2010**
  - Updated `@cumulus/api/launchpadSaml` to support multiple userGroup attributes from the SAML response

## [v1.23.2] 2020-05-22

### BREAKING CHANGES

- Updates to the Cumulus archive API:
  - All endpoints now return a `401` response instead of a `403` for any request where the JWT passed as a Bearer token is invalid.
  - POST `/refresh` and DELETE `/token/<token>` endpoints now return a `401` response for requests with expired tokens

- **CUMULUS-1894**
  - `@cumulus/ingest/granule.handleDuplicateFile()`
    - The `copyOptions` parameter has been removed
    - An `ACL` parameter has been added
  - `@cumulus/ingest/granule.renameS3FileWithTimestamp()`
    - Now returns `undefined`

- **CUMULUS-1896**
  Updated all Cumulus core lambdas to utilize the new message adapter streaming interface via [cumulus-message-adapter-js v1.2.0](https://github.com/nasa/cumulus-message-adapter-js/releases/tag/v1.2.0).   Users of this version of Cumulus (or later) must utilize version 1.3.0 or greater of the [cumulus-message-adapter](https://github.com/nasa/cumulus-message-adapter) to support core lambdas.

- **CUMULUS-1912**
  - `@cumulus/api` reconciliationReports list endpoint returns a list of reconciliationReport records instead of S3Uri.

- **CUMULUS-1969**
  - The `DiscoverGranules` task now expects `provider_path` to be provided at
    `event.config.provider_path`, not `event.config.collection.provider_path`
  - `config.provider_path` is now a required parameter of the `DiscoverGranules`
    task

### MIGRATION STEPS

- To take advantage of the new TTL-based access token expiration implemented in CUMULUS-1777 (see notes below) and clear out existing records in your access tokens table, do the following:
  1. Log out of any active dashboard sessions
  2. Use the AWS console or CLI to delete your `<prefix>-AccessTokensTable` DynamoDB table
  3. [Re-deploy your `data-persistence` module](https://nasa.github.io/cumulus/docs/deployment/upgrade-readme#update-data-persistence-resources), which should re-create the `<prefix>-AccessTokensTable` DynamoDB table
  4. Return to using the Cumulus API/dashboard as normal
- This release requires the Cumulus Message Adapter layer deployed with Cumulus Core to be at least 1.3.0, as the core lambdas have updated to [cumulus-message-adapter-js v1.2.0](https://github.com/nasa/cumulus-message-adapter-js/releases/tag/v1.2.0) and the new CMA interface.  As a result, users should:
  1. Follow the [Cumulus Message Adapter (CMA) deployment instructions](https://nasa.github.io/cumulus/docs/deployment/deployment-readme#deploy-the-cumulus-message-adapter-layer) and install a CMA layer version >=1.3.0
  2. If you are using any custom Node.js Lambdas in your workflows **and** the Cumulus CMA layer/`cumulus-message-adapter-js`, you must update your lambda to use [cumulus-message-adapter-js v1.2.0](https://github.com/nasa/cumulus-message-adapter-js/releases/tag/v1.2.0) and follow the migration instructions in the release notes. Prior versions of `cumulus-message-adapter-js` are not compatible with CMA >= 1.3.0.
- Migrate existing s3 reconciliation report records to database (CUMULUS-1911):
  - After update your `data persistence` module and Cumulus resources, run the command:

  ```bash
  ./node_modules/.bin/cumulus-api migrate --stack `<your-terraform-deployment-prefix>` --migrationVersion migration5
  ```

### Added

- Added a limit for concurrent Elasticsearch requests when doing an index from database operation
- Added the `es_request_concurrency` parameter to the archive and cumulus Terraform modules

- **CUMULUS-1995**
  - Added the `es_index_shards` parameter to the archive and cumulus Terraform modules to configure the number of shards for the ES index
    - If you have an existing ES index, you will need to [reindex](https://nasa.github.io/cumulus-api/#reindex) and then [change index](https://nasa.github.io/cumulus-api/#change-index) to take advantage of shard updates

- **CUMULUS-1894**
  - Added `@cumulus/aws-client/S3.moveObject()`

- **CUMULUS-1911**
  - Added ReconciliationReports table
  - Updated CreateReconciliationReport lambda to save Reconciliation Report records to database
  - Updated dbIndexer and IndexFromDatabase lambdas to index Reconciliation Report records to Elasticsearch
  - Added migration_5 to migrate existing s3 reconciliation report records to database and Elasticsearch
  - Updated `@cumulus/api` package, `tf-modules/archive` and `tf-modules/data-persistence` Terraform modules

- **CUMULUS-1916**
  - Added util function for seeding reconciliation reports when running API locally in dashboard

### Changed

- **CUMULUS-1777**
  - The `expirationTime` property is now a **required field** of the access tokens model.
  - Updated the `AccessTokens` table to set a [TTL](https://docs.aws.amazon.com/amazondynamodb/latest/developerguide/howitworks-ttl.html) on the `expirationTime` field in `tf-modules/data-persistence/dynamo.tf`. As a result, access token records in this table whose `expirationTime` has passed should be **automatically deleted by DynamoDB**.
  - Updated all code creating access token records in the Dynamo `AccessTokens` table to set the `expirationTime` field value in seconds from the epoch.
- **CUMULUS-1912**
  - Updated reconciliationReports endpoints to query against Elasticsearch, delete report from both database and s3
  - Added `@cumulus/api-client/reconciliationReports`
- **CUMULUS-1999**
  - Updated `@cumulus/common/util.deprecate()` so that only a single deprecation notice is printed for each name/version combination

### Fixed

- **CUMULUS-1894**
  - The `SyncGranule` task can now handle files larger than 5 GB
- **CUMULUS-1987**
  - `Remove granule from CMR` operation in `@cumulus/api` now passes token to CMR when fetching granule metadata, allowing removal of private granules
- **CUMULUS-1993**
  - For a given queue, the `sqs-message-consumer` Lambda will now only schedule workflows for rules matching the queue **and the collection information in each queue message (if any)**
    - The consumer also now only reads each queue message **once per Lambda invocation**, whereas previously each message was read **once per queue rule per Lambda invocation**
  - Fixed bug preventing the deletion of multiple SNS rules that share the same SNS topic

### Deprecated

- **CUMULUS-1894**
  - `@cumulus/ingest/granule.copyGranuleFile()`
  - `@cumulus/ingest/granule.moveGranuleFile()`

- **CUMULUS-1987** - Deprecated the following functions:
  - `@cumulus/cmrjs/getMetadata(cmrLink)` -> `@cumulus/cmr-client/CMR.getGranuleMetadata(cmrLink)`
  - `@cumulus/cmrjs/getFullMetadata(cmrLink)`

## [v1.22.1] 2020-05-04

**Note**: v1.22.0 was not released as a package due to npm/release concerns.  Users upgrading to 1.22.x should start with 1.22.1

### Added

- **CUMULUS-1894**
  - Added `@cumulus/aws-client/S3.multipartCopyObject()`
- **CUMULUS-408**
  - Added `certificateUri` field to provider schema. This optional field allows operators to specify an S3 uri to a CA bundle to use for HTTPS requests.
- **CUMULUS-1787**
  - Added `collections/active` endpoint for returning collections with active granules in `@cumulus/api`
- **CUMULUS-1799**
  - Added `@cumulus/common/stack.getBucketsConfigKey()` to return the S3 key for the buckets config object
  - Added `@cumulus/common/workflows.getWorkflowFileKey()` to return the S3 key for a workflow definition object
  - Added `@cumulus/common/workflows.getWorkflowsListKeyPrefix()` to return the S3 key prefix for objects containing workflow definitions
  - Added `@cumulus/message` package containing utilities for building and parsing Cumulus messages
- **CUMULUS-1850**
  - Added `@cumulus/aws-client/Kinesis.describeStream()` to get a Kinesis stream description
- **CUMULUS-1853**
  - Added `@cumulus/integration-tests/collections.createCollection()`
  - Added `@cumulus/integration-tests/executions.findExecutionArn()`
  - Added `@cumulus/integration-tests/executions.getExecutionWithStatus()`
  - Added `@cumulus/integration-tests/granules.getGranuleWithStatus()`
  - Added `@cumulus/integration-tests/providers.createProvider()`
  - Added `@cumulus/integration-tests/rules.createOneTimeRule()`

### Changed

- **CUMULUS-1682**
  - Moved all `@cumulus/ingest/parse-pdr` code into the `parse-pdr` task as it had become tightly coupled with that task's handler and was not used anywhere else. Unit tests also restored.
- **CUMULUS-1820**
  - Updated the Thin Egress App module used in `tf-modules/distribution/main.tf` to build 74. [See the release notes](https://github.com/asfadmin/thin-egress-app/releases/tag/tea-build.74).
- **CUMULUS-1852**
  - Updated POST endpoints for `/collections`, `/providers`, and `/rules` to log errors when returning a 500 response
  - Updated POST endpoint for `/collections`:
    - Return a 400 response when the `name` or `version` fields are missing
    - Return a 409 response if the collection already exists
    - Improved error messages to be more explicit
  - Updated POST endpoint for `/providers`:
    - Return a 400 response if the `host` field value is invalid
    - Return a 409 response if the provider already exists
  - Updated POST endpoint for `/rules`:
    - Return a 400 response if rule `name` is invalid
    - Return a 400 response if rule `type` is invalid
- **CUMULUS-1891**
  - Updated the following endpoints using async operations to return a 503 error if the ECS task  cannot be started and a 500 response for a non-specific error:
    - POST `/replays`
    - POST `/bulkDelete`
    - POST `/elasticsearch/index-from-database`
    - POST `/granules/bulk`

### Fixed

- **CUMULUS-408**
  - Fixed HTTPS discovery and ingest.

- **CUMULUS-1850**
  - Fixed a bug in Kinesis event processing where the message consumer would not properly filter available rules based on the collection information in the event and the Kinesis stream ARN

- **CUMULUS-1853**
  - Fixed a bug where attempting to create a rule containing a payload property
    would fail schema validation.

- **CUMULUS-1854**
  - Rule schema is validated before starting workflows or creating event source mappings

- **CUMULUS-1974**
  - Fixed @cumulus/api webpack config for missing underscore object due to underscore update

- **CUMULUS-2210**
  - Fixed `cmr_oauth_provider` variable not being propagated to reconciliation reports

### Deprecated

- **CUMULUS-1799** - Deprecated the following code. For cases where the code was moved into another package, the new code location is noted:
  - `@cumulus/aws-client/StepFunctions.fromSfnExecutionName()`
  - `@cumulus/aws-client/StepFunctions.toSfnExecutionName()`
  - `@cumulus/aws-client/StepFunctions.getExecutionArn()` -> `@cumulus/message/Executions.buildExecutionArn()`
  - `@cumulus/aws-client/StepFunctions.getExecutionUrl()` -> `@cumulus/message/Executions.getExecutionUrlFromArn()`
  - `@cumulus/aws-client/StepFunctions.getStateMachineArn()` -> `@cumulus/message/Executions.getStateMachineArnFromExecutionArn()`
  - `@cumulus/aws-client/StepFunctions.pullStepFunctionEvent()` -> `@cumulus/message/StepFunctions.pullStepFunctionEvent()`
  - `@cumulus/common/bucketsConfigJsonObject()`
  - `@cumulus/common/CloudWatchLogger`
  - `@cumulus/common/collection-config-store/CollectionConfigStore` -> `@cumulus/collection-config-store`
  - `@cumulus/common/collection-config-store.constructCollectionId()` -> `@cumulus/message/Collections.constructCollectionId`
  - `@cumulus/common/concurrency.limit()`
  - `@cumulus/common/concurrency.mapTolerant()`
  - `@cumulus/common/concurrency.promiseUrl()`
  - `@cumulus/common/concurrency.toPromise()`
  - `@cumulus/common/concurrency.unless()`
  - `@cumulus/common/config.buildSchema()`
  - `@cumulus/common/config.parseConfig()`
  - `@cumulus/common/config.resolveResource()`
  - `@cumulus/common/config.resourceToArn()`
  - `@cumulus/common/FieldPattern`
  - `@cumulus/common/launchpad.getLaunchpadToken()` -> `@cumulus/launchpad-auth/index.getLaunchpadToken()`
  - `@cumulus/common/LaunchpadToken` -> `@cumulus/launchpad-auth/LaunchpadToken`
  - `@cumulus/common/launchpad.validateLaunchpadToken()` -> `@cumulus/launchpad-auth/index.validateLaunchpadToken()`
  - `@cumulus/common/message.buildCumulusMeta()` -> `@cumulus/message/Build.buildCumulusMeta()`
  - `@cumulus/common/message.buildQueueMessageFromTemplate()` -> `@cumulus/message/Build.buildQueueMessageFromTemplate()`
  - `@cumulus/common/message.getCollectionIdFromMessage()` -> `@cumulus/message/Collections.getCollectionIdFromMessage()`
  - `@cumulus/common/message.getMessageExecutionArn()` -> `@cumulus/message/Executions.getMessageExecutionArn()`
  - `@cumulus/common/message.getMessageExecutionName()` -> `@cumulus/message/Executions.getMessageExecutionName()`
  - `@cumulus/common/message.getMaximumExecutions()` -> `@cumulus/message/Queue.getMaximumExecutions()`
  - `@cumulus/common/message.getMessageFromTemplate()`
  - `@cumulus/common/message.getMessageStateMachineArn()` -> `@cumulus/message/Executions.getMessageStateMachineArn()`)
  - `@cumulus/common/message.getMessageGranules()` -> `@cumulus/message/Granules.getMessageGranules()`
  - `@cumulus/common/message.getQueueNameByUrl()` -> `@cumulus/message/Queue.getQueueNameByUrl()`
  - `@cumulus/common/message.getQueueName()` -> `@cumulus/message/Queue.getQueueName()`)
  - `@cumulus/common/message.hasQueueAndExecutionLimit()` -> `@cumulus/message/Queue.hasQueueAndExecutionLimit()`
  - `@cumulus/common/Semaphore`
  - `@cumulus/common/test-utils.throttleOnce()`
  - `@cumulus/common/workflows.getWorkflowArn()`
  - `@cumulus/common/workflows.getWorkflowFile()`
  - `@cumulus/common/workflows.getWorkflowList()`
  - `@cumulus/common/workflows.getWorkflowTemplate()`
  - `@cumulus/integration-tests/sfnStep/SfnStep.parseStepMessage()` -> `@cumulus/message/StepFunctions.parseStepMessage()`
- **CUMULUS-1858** - Deprecated the following functions.
  - `@cumulus/common/string.globalReplace()`
  - `@cumulus/common/string.isNonEmptyString()`
  - `@cumulus/common/string.isValidHostname()`
  - `@cumulus/common/string.match()`
  - `@cumulus/common/string.matches()`
  - `@cumulus/common/string.replace()`
  - `@cumulus/common/string.toLower()`
  - `@cumulus/common/string.toUpper()`

### Removed

- **CUMULUS-1799**: Deprecated code removals:
  - Removed from `@cumulus/common/aws`:
    - `pullStepFunctionEvent()`
  - Removed `@cumulus/common/sfnStep`
  - Removed `@cumulus/common/StepFunctions`

## [v1.21.0] 2020-03-30

### PLEASE NOTE

- **CUMULUS-1762**: the `messageConsumer` for `sns` and `kinesis`-type rules now fetches
  the collection information from the message. You should ensure that your rule's collection
  name and version match what is in the message for these ingest messages to be processed.
  If no matching rule is found, an error will be thrown and logged in the
  `messageConsumer` Lambda function's log group.

### Added

- **CUMULUS-1629**`
  - Updates discover-granules task to respect/utilize duplicateHandling configuration such that
    - skip:               Duplicates will be filtered from the granule list
    - error:              Duplicates encountered will result in step failure
    - replace, version:   Duplicates will be ignored and handled as normal.
  - Adds a new copy of the API lambda `PrivateApiLambda()` which is configured to not require authentication. This Lambda is not connected to an API gateway
  - Adds `@cumulus/api-client` with functions for use by workflow lambdas to call the API when needed

- **CUMULUS-1732**
  - Added Python task/activity workflow and integration test (`PythonReferenceSpec`) to test `cumulus-message-adapter-python`and `cumulus-process-py` integration.
- **CUMULUS-1795**
  - Added an IAM policy on the Cumulus EC2 creation to enable SSM when the `deploy_to_ngap` flag is true

### Changed

- **CUMULUS-1762**
  - the `messageConsumer` for `sns` and `kinesis`-type rules now fetches the collection
    information from the message.

### Deprecated

- **CUMULUS-1629**
  - Deprecate `granulesApi`, `rulesApi`, `emsApi`, `executionsAPI` from `@cumulus/integration-test/api` in favor of code moved to `@cumulus/api-client`

### Removed

- **CUMULUS-1799**: Deprecated code removals
  - Removed deprecated method `@cumulus/api/models/Granule.createGranulesFromSns()`
  - Removed deprecated method `@cumulus/api/models/Granule.removeGranuleFromCmr()`
  - Removed from `@cumulus/common/aws`:
    - `apigateway()`
    - `buildS3Uri()`
    - `calculateS3ObjectChecksum()`
    - `cf()`
    - `cloudwatch()`
    - `cloudwatchevents()`
    - `cloudwatchlogs()`
    - `createAndWaitForDynamoDbTable()`
    - `createQueue()`
    - `deleteSQSMessage()`
    - `describeCfStackResources()`
    - `downloadS3File()`
    - `downloadS3Files()`
    - `DynamoDbSearchQueue` class
    - `dynamodbstreams()`
    - `ec2()`
    - `ecs()`
    - `fileExists()`
    - `findResourceArn()`
    - `fromSfnExecutionName()`
    - `getFileBucketAndKey()`
    - `getJsonS3Object()`
    - `getQueueUrl()`
    - `getObjectSize()`
    - `getS3ObjectReadStream()`
    - `getSecretString()`
    - `getStateMachineArn()`
    - `headObject()`
    - `isThrottlingException()`
    - `kinesis()`
    - `lambda()`
    - `listS3Objects()`
    - `promiseS3Upload()`
    - `publishSnsMessage()`
    - `putJsonS3Object()`
    - `receiveSQSMessages()`
    - `s3CopyObject()`
    - `s3GetObjectTagging()`
    - `s3Join()`
    - `S3ListObjectsV2Queue` class
    - `s3TagSetToQueryString()`
    - `s3PutObjectTagging()`
    - `secretsManager()`
    - `sendSQSMessage()`
    - `sfn()`
    - `sns()`
    - `sqs()`
    - `sqsQueueExists()`
    - `toSfnExecutionName()`
    - `uploadS3FileStream()`
    - `uploadS3Files()`
    - `validateS3ObjectChecksum()`
  - Removed `@cumulus/common/CloudFormationGateway` class
  - Removed `@cumulus/common/concurrency/Mutex` class
  - Removed `@cumulus/common/errors`
  - Removed `@cumulus/common/sftp`
  - Removed `@cumulus/common/string.unicodeEscape`
  - Removed `@cumulus/cmrjs/cmr-utils.getGranuleId()`
  - Removed `@cumulus/cmrjs/cmr-utils.getCmrFiles()`
  - Removed `@cumulus/cmrjs/cmr/CMR` class
  - Removed `@cumulus/cmrjs/cmr/CMRSearchConceptQueue` class
  - Removed `@cumulus/cmrjs/utils.getHost()`
  - Removed `@cumulus/cmrjs/utils.getIp()`
  - Removed `@cumulus/cmrjs/utils.hostId()`
  - Removed `@cumulus/cmrjs/utils/ummVersion()`
  - Removed `@cumulus/cmrjs/utils.updateToken()`
  - Removed `@cumulus/cmrjs/utils.validateUMMG()`
  - Removed `@cumulus/ingest/aws.getEndpoint()`
  - Removed `@cumulus/ingest/aws.getExecutionUrl()`
  - Removed `@cumulus/ingest/aws/invoke()`
  - Removed `@cumulus/ingest/aws/CloudWatch` class
  - Removed `@cumulus/ingest/aws/ECS` class
  - Removed `@cumulus/ingest/aws/Events` class
  - Removed `@cumulus/ingest/aws/SQS` class
  - Removed `@cumulus/ingest/aws/StepFunction` class
  - Removed `@cumulus/ingest/util.normalizeProviderPath()`
  - Removed `@cumulus/integration-tests/index.listCollections()`
  - Removed `@cumulus/integration-tests/index.listProviders()`
  - Removed `@cumulus/integration-tests/index.rulesList()`
  - Removed `@cumulus/integration-tests/api/api.addCollectionApi()`

## [v1.20.0] 2020-03-12

### BREAKING CHANGES

- **CUMULUS-1714**
  - Changed the format of the message sent to the granule SNS Topic. Message includes the granule record under `record` and the type of event under `event`. Messages with `deleted` events will have the record that was deleted with a `deletedAt` timestamp. Options for `event` are `Create | Update | Delete`
- **CUMULUS-1769** - `deploy_to_ngap` is now a **required** variable for the `tf-modules/cumulus` module. **For those deploying to NGAP environments, this variable should always be set to `true`.**

### Notable changes

- **CUMULUS-1739** - You can now exclude Elasticsearch from your `tf-modules/data-persistence` deployment (via `include_elasticsearch = false`) and your `tf-modules/cumulus` module will still deploy successfully.

- **CUMULUS-1769** - If you set `deploy_to_ngap = true` for the `tf-modules/archive` Terraform module, **you can only deploy your archive API gateway as `PRIVATE`**, not `EDGE`.

### Added

- Added `@cumulus/aws-client/S3.getS3ObjectReadStreamAsync()` to deal with S3 eventual consistency issues by checking for the existence an S3 object with retries before getting a readable stream for that object.
- **CUMULUS-1769**
  - Added `deploy_to_ngap` boolean variable for the `tf-modules/cumulus` and `tf-modules/archive` Terraform modules. This variable is required. **For those deploying to NGAP environments, this variable should always be set to `true`.**
- **HYRAX-70**
  - Add the hyrax-metadata-update task

### Changed

- [`AccessToken.get()`](https://github.com/nasa/cumulus/blob/master/packages/api/models/access-tokens.js) now enforces [strongly consistent reads from DynamoDB](https://docs.aws.amazon.com/amazondynamodb/latest/developerguide/HowItWorks.ReadConsistency.html)
- **CUMULUS-1739**
  - Updated `tf-modules/data-persistence` to make Elasticsearch alarm resources and outputs conditional on the `include_elasticsearch` variable
  - Updated `@cumulus/aws-client/S3.getObjectSize` to include automatic retries for any failures from `S3.headObject`
- **CUMULUS-1784**
  - Updated `@cumulus/api/lib/DistributionEvent.remoteIP()` to parse the IP address in an S3 access log from the `A-sourceip` query parameter if present, otherwise fallback to the original parsing behavior.
- **CUMULUS-1768**
  - The `stats/summary` endpoint reports the distinct collections for the number of granules reported

### Fixed

- **CUMULUS-1739** - Fixed the `tf-modules/cumulus` and `tf-modules/archive` modules to make these Elasticsearch variables truly optional:
  - `elasticsearch_domain_arn`
  - `elasticsearch_hostname`
  - `elasticsearch_security_group_id`

- **CUMULUS-1768**
  - Fixed the `stats/` endpoint so that data is correctly filtered by timestamp and `processingTime` is calculated correctly.

- **CUMULUS-1769**
  - In the `tf-modules/archive` Terraform module, the `lifecycle` block ignoring changes to the `policy` of the archive API gateway is now only enforced if `deploy_to_ngap = true`. This fixes a bug where users deploying outside of NGAP could not update their API gateway's resource policy when going from `PRIVATE` to `EDGE`, preventing their API from being accessed publicly.

- **CUMULUS-1775**
  - Fix/update api endpoint to use updated google auth endpoints such that it will work with new accounts

### Removed

- **CUMULUS-1768**
  - Removed API endpoints `stats/histogram` and `stats/average`. All advanced stats needs should be acquired from Cloud Metrics or similarly configured ELK stack.

## [v1.19.0] 2020-02-28

### BREAKING CHANGES

- **CUMULUS-1736**
  - The `@cumulus/discover-granules` task now sets the `dataType` of discovered
    granules based on the `name` of the configured collection, not the
    `dataType`.
  - The config schema of the `@cumulus/discover-granules` task now requires that
    collections contain a `version`.
  - The `@cumulus/sync-granule` task will set the `dataType` and `version` of a
    granule based on the configured collection if those fields are not already
    set on the granule. Previously it was using the `dataType` field of the
    configured collection, then falling back to the `name` field of the
    collection. This update will just use the `name` field of the collection to
    set the `dataType` field of the granule.

- **CUMULUS-1446**
  - Update the `@cumulus/integration-tests/api/executions.getExecution()`
    function to parse the response and return the execution, rather than return
    the full API response.

- **CUMULUS-1672**
  - The `cumulus` Terraform module in previous releases set a
    `Deployment = var.prefix` tag on all resources that it managed. In this
    release, a `tags` input variable has been added to the `cumulus` Terraform
    module to allow resource tagging to be customized. No default tags will be
    applied to Cumulus-managed resources. To replicate the previous behavior,
    set `tags = { Deployment: var.prefix }` as an input variable for the
    `cumulus` Terraform module.

- **CUMULUS-1684 Migration Instructions**
  - In previous releases, a provider's username and password were encrypted
    using a custom encryption library. That has now been updated to use KMS.
    This release includes a Lambda function named
    `<prefix>-ProviderSecretsMigration`, which will re-encrypt existing
    provider credentials to use KMS. After this release has been deployed, you
    will need to manually invoke that Lambda function using either the AWS CLI
    or AWS Console. It should only need to be successfully run once.
  - Future releases of Cumulus will invoke a
    `<prefix>-VerifyProviderSecretsMigration` Lambda function as part of the
    deployment, which will cause the deployment to fail if the migration
    Lambda has not been run.

- **CUMULUS-1718**
  - The `@cumulus/sf-sns-report` task for reporting mid-workflow updates has been retired.
  This task was used as the `PdrStatusReport` task in our ParsePdr example workflow.
  If you have a ParsePdr or other workflow using this task, use `@cumulus/sf-sqs-report` instead.
  Trying to deploy the old task will result in an error as the cumulus module no longer exports `sf_sns_report_task`.
  - Migration instruction: In your workflow definition, for each step using the old task change:
  `"Resource": "${module.cumulus.sf_sns_report_task.task_arn}"`
  to
  `"Resource": "${module.cumulus.sf_sqs_report_task.task_arn}"`

- **CUMULUS-1755**
  - The `thin_egress_jwt_secret_name` variable for the `tf-modules/cumulus` Terraform module is now **required**. This variable is passed on to the Thin Egress App in `tf-modules/distribution/main.tf`, which uses the keys stored in the secret to sign JWTs. See the [Thin Egress App documentation on how to create a value for this secret](https://github.com/asfadmin/thin-egress-app#setting-up-the-jwt-cookie-secrets).

### Added

- **CUMULUS-1446**
  - Add `@cumulus/common/FileUtils.readJsonFile()` function
  - Add `@cumulus/common/FileUtils.readTextFile()` function
  - Add `@cumulus/integration-tests/api/collections.createCollection()` function
  - Add `@cumulus/integration-tests/api/collections.deleteCollection()` function
  - Add `@cumulus/integration-tests/api/collections.getCollection()` function
  - Add `@cumulus/integration-tests/api/providers.getProvider()` function
  - Add `@cumulus/integration-tests/index.getExecutionOutput()` function
  - Add `@cumulus/integration-tests/index.loadCollection()` function
  - Add `@cumulus/integration-tests/index.loadProvider()` function
  - Add `@cumulus/integration-tests/index.readJsonFilesFromDir()` function

- **CUMULUS-1672**
  - Add a `tags` input variable to the `archive` Terraform module
  - Add a `tags` input variable to the `cumulus` Terraform module
  - Add a `tags` input variable to the `cumulus_ecs_service` Terraform module
  - Add a `tags` input variable to the `data-persistence` Terraform module
  - Add a `tags` input variable to the `distribution` Terraform module
  - Add a `tags` input variable to the `ingest` Terraform module
  - Add a `tags` input variable to the `s3-replicator` Terraform module

- **CUMULUS-1707**
  - Enable logrotate on ECS cluster

- **CUMULUS-1684**
  - Add a `@cumulus/aws-client/KMS` library of KMS-related functions
  - Add `@cumulus/aws-client/S3.getTextObject()`
  - Add `@cumulus/sftp-client` package
  - Create `ProviderSecretsMigration` Lambda function
  - Create `VerifyProviderSecretsMigration` Lambda function

- **CUMULUS-1548**
  - Add ability to put default Cumulus logs in Metrics' ELK stack
  - Add ability to add custom logs to Metrics' ELK Stack

- **CUMULUS-1702**
  - When logs are sent to Metrics' ELK stack, the logs endpoints will return results from there

- **CUMULUS-1459**
  - Async Operations are indexed in Elasticsearch
  - To index any existing async operations you'll need to perform an index from
    database function.

- **CUMULUS-1717**
  - Add `@cumulus/aws-client/deleteAndWaitForDynamoDbTableNotExists`, which
    deletes a DynamoDB table and waits to ensure the table no longer exists
  - Added `publishGranules` Lambda to handle publishing granule messages to SNS when granule records are written to DynamoDB
  - Added `@cumulus/api/models/Granule.storeGranulesFromCumulusMessage` to store granules from a Cumulus message to DynamoDB

- **CUMULUS-1718**
  - Added `@cumulus/sf-sqs-report` task to allow mid-workflow reporting updates.
  - Added `stepfunction_event_reporter_queue_url` and `sf_sqs_report_task` outputs to the `cumulus` module.
  - Added `publishPdrs` Lambda to handle publishing PDR messages to SNS when PDR records are written to DynamoDB.
  - Added `@cumulus/api/models/Pdr.storePdrFromCumulusMessage` to store PDRs from a Cumulus message to DynamoDB.
  - Added `@cumulus/aws-client/parseSQSMessageBody` to parse an SQS message body string into an object.

- **Ability to set custom backend API url in the archive module**
  - Add `api_url` definition in `tf-modules/cumulus/archive.tf`
  - Add `archive_api_url` variable in `tf-modules/cumulus/variables.tf`

- **CUMULUS-1741**
  - Added an optional `elasticsearch_security_group_ids` variable to the
    `data-persistence` Terraform module to allow additional security groups to
    be assigned to the Elasticsearch Domain.

- **CUMULUS-1752**
  - Added `@cumulus/integration-tests/api/distribution.invokeTEADistributionLambda` to simulate a request to the [Thin Egress App](https://github.com/asfadmin/thin-egress-app) by invoking the Lambda and getting a response payload.
  - Added `@cumulus/integration-tests/api/distribution.getTEARequestHeaders` to generate necessary request headers for a request to the Thin Egress App
  - Added `@cumulus/integration-tests/api/distribution.getTEADistributionApiFileStream` to get a response stream for a file served by Thin Egress App
  - Added `@cumulus/integration-tests/api/distribution.getTEADistributionApiRedirect` to get a redirect response from the Thin Egress App

- **CUMULUS-1755**
  - Added `@cumulus/aws-client/CloudFormation.describeCfStack()` to describe a Cloudformation stack
  - Added `@cumulus/aws-client/CloudFormation.getCfStackParameterValues()` to get multiple parameter values for a Cloudformation stack

### Changed

- **CUMULUS-1725**
  - Moved the logic that updates the granule files cache Dynamo table into its
    own Lambda function called `granuleFilesCacheUpdater`.

- **CUMULUS-1736**
  - The `collections` model in the API package now determines the name of a
    collection based on the `name` property, rather than using `dataType` and
    then falling back to `name`.
  - The `@cumulus/integration-tests.loadCollection()` function no longer appends
    the postfix to the end of the collection's `dataType`.
  - The `@cumulus/integration-tests.addCollections()` function no longer appends
    the postfix to the end of the collection's `dataType`.

- **CUMULUS-1672**
  - Add a `retryOptions` parameter to the `@cumulus/aws-client/S3.headObject`
     function, which will retry if the object being queried does not exist.

- **CUMULUS-1446**
  - Mark the `@cumulus/integration-tests/api.addCollectionApi()` function as
    deprecated
  - Mark the `@cumulus/integration-tests/index.listCollections()` function as
    deprecated
  - Mark the `@cumulus/integration-tests/index.listProviders()` function as
    deprecated
  - Mark the `@cumulus/integration-tests/index.rulesList()` function as
    deprecated

- **CUMULUS-1672**
  - Previously, the `cumulus` module defaulted to setting a
    `Deployment = var.prefix` tag on all resources that it managed. In this
    release, the `cumulus` module will now accept a `tags` input variable that
    defines the tags to be assigned to all resources that it manages.
  - Previously, the `data-persistence` module defaulted to setting a
    `Deployment = var.prefix` tag on all resources that it managed. In this
    release, the `data-persistence` module will now accept a `tags` input
    variable that defines the tags to be assigned to all resources that it
    manages.
  - Previously, the `distribution` module defaulted to setting a
    `Deployment = var.prefix` tag on all resources that it managed. In this
    release, the `distribution` module will now accept a `tags` input variable
    that defines the tags to be assigned to all resources that it manages.
  - Previously, the `ingest` module defaulted to setting a
    `Deployment = var.prefix` tag on all resources that it managed. In this
    release, the `ingest` module will now accept a `tags` input variable that
    defines the tags to be assigned to all resources that it manages.
  - Previously, the `s3-replicator` module defaulted to setting a
    `Deployment = var.prefix` tag on all resources that it managed. In this
    release, the `s3-replicator` module will now accept a `tags` input variable
    that defines the tags to be assigned to all resources that it manages.

- **CUMULUS-1684**
  - Update the API package to encrypt provider credentials using KMS instead of
    using RSA keys stored in S3

- **CUMULUS-1717**
  - Changed name of `cwSfExecutionEventToDb` Lambda to `cwSfEventToDbRecords`
  - Updated `cwSfEventToDbRecords` to write granule records to DynamoDB from the incoming Cumulus message

- **CUMULUS-1718**
  - Renamed `cwSfEventToDbRecords` to `sfEventSqsToDbRecords` due to architecture change to being a consumer of an SQS queue of Step Function Cloudwatch events.
  - Updated `sfEventSqsToDbRecords` to write PDR records to DynamoDB from the incoming Cumulus message
  - Moved `data-cookbooks/sns.md` to `data-cookbooks/ingest-notifications.md` and updated it to reflect recent changes.

- **CUMULUS-1748**
  - (S)FTP discovery tasks now use the provider-path as-is instead of forcing it to a relative path.
  - Improved error handling to catch permission denied FTP errors better and log them properly. Workflows will still fail encountering this error and we intend to consider that approach in a future ticket.

- **CUMULUS-1752**
  - Moved class for parsing distribution events to its own file: `@cumulus/api/lib/DistributionEvent.js`
    - Updated `DistributionEvent` to properly parse S3 access logs generated by requests from the [Thin Egress App](https://github.com/asfadmin/thin-egress-app)

- **CUMULUS-1753** - Changes to `@cumulus/ingest/HttpProviderClient.js`:
  - Removed regex filter in `HttpProviderClient.list()` that was used to return only files with an extension between 1 and 4 characters long. `HttpProviderClient.list()` will now return all files linked from the HTTP provider host.

- **CUMULUS-1755**
  - Updated the Thin Egress App module used in `tf-modules/distribution/main.tf` to build 61. [See the release notes](https://github.com/asfadmin/thin-egress-app/releases/tag/tea-build.61).

- **CUMULUS-1757**
  - Update @cumulus/cmr-client CMRSearchConceptQueue to take optional cmrEnvironment parameter

### Deprecated

- **CUMULUS-1684**
  - Deprecate `@cumulus/common/key-pair-provider/S3KeyPairProvider`
  - Deprecate `@cumulus/common/key-pair-provider/S3KeyPairProvider.encrypt()`
  - Deprecate `@cumulus/common/key-pair-provider/S3KeyPairProvider.decrypt()`
  - Deprecate `@cumulus/common/kms/KMS`
  - Deprecate `@cumulus/common/kms/KMS.encrypt()`
  - Deprecate `@cumulus/common/kms/KMS.decrypt()`
  - Deprecate `@cumulus/common/sftp.Sftp`

- **CUMULUS-1717**
  - Deprecate `@cumulus/api/models/Granule.createGranulesFromSns`

- **CUMULUS-1718**
  - Deprecate `@cumulus/sf-sns-report`.
    - This task has been updated to always throw an error directing the user to use `@cumulus/sf-sqs-report` instead. This was done because there is no longer an SNS topic to which to publish, and no consumers to listen to it.

- **CUMULUS-1748**
  - Deprecate `@cumulus/ingest/util.normalizeProviderPath`

- **CUMULUS-1752**
  - Deprecate `@cumulus/integration-tests/api/distribution.getDistributionApiFileStream`
  - Deprecate `@cumulus/integration-tests/api/distribution.getDistributionApiRedirect`
  - Deprecate `@cumulus/integration-tests/api/distribution.invokeApiDistributionLambda`

### Removed

- **CUMULUS-1684**
  - Remove the deployment script that creates encryption keys and stores them to
    S3

- **CUMULUS-1768**
  - Removed API endpoints `stats/histogram` and `stats/average`. All advanced stats needs should be acquired from Cloud Metrics or similarly configured ELK stack.

### Fixed

- **Fix default values for urs_url in variables.tf files**
  - Remove trailing `/` from default `urs_url` values.

- **CUMULUS-1610** - Add the Elasticsearch security group to the EC2 security groups

- **CUMULUS-1740** - `cumulus_meta.workflow_start_time` is now set in Cumulus
  messages

- **CUMULUS-1753** - Fixed `@cumulus/ingest/HttpProviderClient.js` to properly handle HTTP providers with:
  - Multiple link tags (e.g. `<a>`) per line of source code
  - Link tags in uppercase or lowercase (e.g. `<A>`)
  - Links with filepaths in the link target (e.g. `<a href="/path/to/file.txt">`). These files will be returned from HTTP file discovery **as the file name only** (e.g. `file.txt`).

- **CUMULUS-1768**
  - Fix an issue in the stats endpoints in `@cumulus/api` to send back stats for the correct type

## [v1.18.0] 2020-02-03

### BREAKING CHANGES

- **CUMULUS-1686**

  - `ecs_cluster_instance_image_id` is now a _required_ variable of the `cumulus` module, instead of optional.

- **CUMULUS-1698**

  - Change variable `saml_launchpad_metadata_path` to `saml_launchpad_metadata_url` in the `tf-modules/cumulus` Terraform module.

- **CUMULUS-1703**
  - Remove the unused `forceDownload` option from the `sync-granule` tasks's config
  - Remove the `@cumulus/ingest/granule.Discover` class
  - Remove the `@cumulus/ingest/granule.Granule` class
  - Remove the `@cumulus/ingest/pdr.Discover` class
  - Remove the `@cumulus/ingest/pdr.Granule` class
  - Remove the `@cumulus/ingest/parse-pdr.parsePdr` function

### Added

- **CUMULUS-1040**

  - Added `@cumulus/aws-client` package to provide utilities for working with AWS services and the Node.js AWS SDK
  - Added `@cumulus/errors` package which exports error classes for use in Cumulus workflow code
  - Added `@cumulus/integration-tests/sfnStep` to provide utilities for parsing step function execution histories

- **CUMULUS-1102**

  - Adds functionality to the @cumulus/api package for better local testing.
    - Adds data seeding for @cumulus/api's localAPI.
      - seed functions allow adding collections, executions, granules, pdrs, providers, and rules to a Localstack Elasticsearch and DynamoDB via `addCollections`, `addExecutions`, `addGranules`, `addPdrs`, `addProviders`, and `addRules`.
    - Adds `eraseDataStack` function to local API server code allowing resetting of local datastack for testing (ES and DynamoDB).
    - Adds optional parameters to the @cumulus/api bin serve to allow for launching the api without destroying the current data.

- **CUMULUS-1697**

  - Added the `@cumulus/tf-inventory` package that provides command line utilities for managing Terraform resources in your AWS account

- **CUMULUS-1703**

  - Add `@cumulus/aws-client/S3.createBucket` function
  - Add `@cumulus/aws-client/S3.putFile` function
  - Add `@cumulus/common/string.isNonEmptyString` function
  - Add `@cumulus/ingest/FtpProviderClient` class
  - Add `@cumulus/ingest/HttpProviderClient` class
  - Add `@cumulus/ingest/S3ProviderClient` class
  - Add `@cumulus/ingest/SftpProviderClient` class
  - Add `@cumulus/ingest/providerClientUtils.buildProviderClient` function
  - Add `@cumulus/ingest/providerClientUtils.fetchTextFile` function

- **CUMULUS-1731**

  - Add new optional input variables to the Cumulus Terraform module to support TEA upgrade:
    - `thin_egress_cookie_domain` - Valid domain for Thin Egress App cookie
    - `thin_egress_domain_cert_arn` - Certificate Manager SSL Cert ARN for Thin
      Egress App if deployed outside NGAP/CloudFront
    - `thin_egress_download_role_in_region_arn` - ARN for reading of Thin Egress
      App data buckets for in-region requests
    - `thin_egress_jwt_algo` - Algorithm with which to encode the Thin Egress
      App JWT cookie
    - `thin_egress_jwt_secret_name` - Name of AWS secret where keys for the Thin
      Egress App JWT encode/decode are stored
    - `thin_egress_lambda_code_dependency_archive_key` - Thin Egress App - S3
      Key of packaged python modules for lambda dependency layer

- **CUMULUS-1733**
  - Add `discovery-filtering` operator doc to document previously undocumented functionality.

- **CUMULUS-1737**
  - Added the `cumulus-test-cleanup` module to run a nightly cleanup on resources left over from the integration tests run from the `example/spec` directory.

### Changed

- **CUMULUS-1102**

  - Updates `@cumulus/api/auth/testAuth` to use JWT instead of random tokens.
  - Updates the default AMI for the ecs_cluster_instance_image_id.

- **CUMULUS-1622**

  - Mutex class has been deprecated in `@cumulus/common/concurrency` and will be removed in a future release.

- **CUMULUS-1686**

  - Changed `ecs_cluster_instance_image_id` to be a required variable of the `cumulus` module and removed the default value.
    The default was not available across accounts and regions, nor outside of NGAP and therefore not particularly useful.

- **CUMULUS-1688**

  - Updated `@cumulus/aws.receiveSQSMessages` not to replace `message.Body` with a parsed object. This behavior was undocumented and confusing as received messages appeared to contradict AWS docs that state `message.Body` is always a string.
  - Replaced `sf_watcher` CloudWatch rule from `cloudwatch-events.tf` with an EventSourceMapping on `sqs2sf` mapped to the `start_sf` SQS queue (in `event-sources.tf`).
  - Updated `sqs2sf` with an EventSourceMapping handler and unit test.

- **CUMULUS-1698**

  - Change variable `saml_launchpad_metadata_path` to `saml_launchpad_metadata_url` in the `tf-modules/cumulus` Terraform module.
  - Updated `@cumulus/api/launchpadSaml` to download launchpad IDP metadata from configured location when the metadata in s3 is not valid, and to work with updated IDP metadata and SAML response.

- **CUMULUS-1731**
  - Upgrade the version of the Thin Egress App deployed by Cumulus to v48
    - Note: New variables available, see the 'Added' section of this changelog.

### Fixed

- **CUMULUS-1664**

  - Updated `dbIndexer` Lambda to remove hardcoded references to DynamoDB table names.

- **CUMULUS-1733**
  - Fixed granule discovery recursion algorithm used in S/FTP protocols.

### Removed

- **CUMULUS-1481**
  - removed `process` config and output from PostToCmr as it was not required by the task nor downstream steps, and should still be in the output message's `meta` regardless.

### Deprecated

- **CUMULUS-1040**
  - Deprecated the following code. For cases where the code was moved into another package, the new code location is noted:
    - `@cumulus/common/CloudFormationGateway` -> `@cumulus/aws-client/CloudFormationGateway`
    - `@cumulus/common/DynamoDb` -> `@cumulus/aws-client/DynamoDb`
    - `@cumulus/common/errors` -> `@cumulus/errors`
    - `@cumulus/common/StepFunctions` -> `@cumulus/aws-client/StepFunctions`
    - All of the exported functions in `@cumulus/commmon/aws` (moved into `@cumulus/aws-client`), except:
      - `@cumulus/common/aws/isThrottlingException` -> `@cumulus/errors/isThrottlingException`
      - `@cumulus/common/aws/improveStackTrace` (not deprecated)
      - `@cumulus/common/aws/retryOnThrottlingException` (not deprecated)
    - `@cumulus/common/sfnStep/SfnStep.parseStepMessage` -> `@cumulus/integration-tests/sfnStep/SfnStep.parseStepMessage`
    - `@cumulus/common/sfnStep/ActivityStep` -> `@cumulus/integration-tests/sfnStep/ActivityStep`
    - `@cumulus/common/sfnStep/LambdaStep` -> `@cumulus/integration-tests/sfnStep/LambdaStep`
    - `@cumulus/common/string/unicodeEscape` -> `@cumulus/aws-client/StepFunctions.unicodeEscape`
    - `@cumulus/common/util/setErrorStack` -> `@cumulus/aws-client/util/setErrorStack`
    - `@cumulus/ingest/aws/invoke` -> `@cumulus/aws-client/Lambda/invoke`
    - `@cumulus/ingest/aws/CloudWatch.bucketSize`
    - `@cumulus/ingest/aws/CloudWatch.cw`
    - `@cumulus/ingest/aws/ECS.ecs`
    - `@cumulus/ingest/aws/ECS`
    - `@cumulus/ingest/aws/Events.putEvent` -> `@cumulus/aws-client/CloudwatchEvents.putEvent`
    - `@cumulus/ingest/aws/Events.deleteEvent` -> `@cumulus/aws-client/CloudwatchEvents.deleteEvent`
    - `@cumulus/ingest/aws/Events.deleteTarget` -> `@cumulus/aws-client/CloudwatchEvents.deleteTarget`
    - `@cumulus/ingest/aws/Events.putTarget` -> `@cumulus/aws-client/CloudwatchEvents.putTarget`
    - `@cumulus/ingest/aws/SQS.attributes` -> `@cumulus/aws-client/SQS.getQueueAttributes`
    - `@cumulus/ingest/aws/SQS.deleteMessage` -> `@cumulus/aws-client/SQS.deleteSQSMessage`
    - `@cumulus/ingest/aws/SQS.deleteQueue` -> `@cumulus/aws-client/SQS.deleteQueue`
    - `@cumulus/ingest/aws/SQS.getUrl` -> `@cumulus/aws-client/SQS.getQueueUrlByName`
    - `@cumulus/ingest/aws/SQS.receiveMessage` -> `@cumulus/aws-client/SQS.receiveSQSMessages`
    - `@cumulus/ingest/aws/SQS.sendMessage` -> `@cumulus/aws-client/SQS.sendSQSMessage`
    - `@cumulus/ingest/aws/StepFunction.getExecutionStatus` -> `@cumulus/aws-client/StepFunction.getExecutionStatus`
    - `@cumulus/ingest/aws/StepFunction.getExecutionUrl` -> `@cumulus/aws-client/StepFunction.getExecutionUrl`

## [v1.17.0] - 2019-12-31

### BREAKING CHANGES

- **CUMULUS-1498**
  - The `@cumulus/cmrjs.publish2CMR` function expects that the value of its
    `creds.password` parameter is a plaintext password.
  - Rather than using an encrypted password from the `cmr_password` environment
    variable, the `@cumulus/cmrjs.updateCMRMetadata` function now looks for an
    environment variable called `cmr_password_secret_name` and fetches the CMR
    password from that secret in AWS Secrets Manager.
  - The `@cumulus/post-to-cmr` task now expects a
    `config.cmr.passwordSecretName` value, rather than `config.cmr.password`.
    The CMR password will be fetched from that secret in AWS Secrets Manager.

### Added

- **CUMULUS-630**

  - Added support for replaying Kinesis records on a stream into the Cumulus Kinesis workflow triggering mechanism: either all the records, or some time slice delimited by start and end timestamps.
  - Added `/replays` endpoint to the operator API for triggering replays.
  - Added `Replay Kinesis Messages` documentation to Operator Docs.
  - Added `manualConsumer` lambda function to consume a Kinesis stream. Used by the replay AsyncOperation.

- **CUMULUS-1687**
  - Added new API endpoint for listing async operations at `/asyncOperations`
  - All asyncOperations now include the fields `description` and `operationType`. `operationType` can be one of the following. [`Bulk Delete`, `Bulk Granules`, `ES Index`, `Kinesis Replay`]

### Changed

- **CUMULUS-1626**

  - Updates Cumulus to use node10/CMA 1.1.2 for all of its internal lambdas in prep for AWS node 8 EOL

- **CUMULUS-1498**
  - Remove the DynamoDB Users table. The list of OAuth users who are allowed to
    use the API is now stored in S3.
  - The CMR password and Launchpad passphrase are now stored in Secrets Manager

## [v1.16.1] - 2019-12-6

**Please note**:

- The `region` argument to the `cumulus` Terraform module has been removed. You may see a warning or error if you have that variable populated.
- Your workflow tasks should use the following versions of the CMA libraries to utilize new granule, parentArn, asyncOperationId, and stackName fields on the logs:
  - `cumulus-message-adapter-js` version 1.0.10+
  - `cumulus-message-adapter-python` version 1.1.1+
  - `cumulus-message-adapter-java` version 1.2.11+
- The `data-persistence` module no longer manages the creation of an Elasticsearch service-linked role for deploying Elasticsearch to a VPC. Follow the [deployment instructions on preparing your VPC](https://nasa.github.io/cumulus/docs/deployment/deployment-readme#vpc-subnets-and-security-group) for guidance on how to create the Elasticsearch service-linked role manually.
- There is now a `distribution_api_gateway_stage` variable for the `tf-modules/cumulus` Terraform module that will be used as the API gateway stage name used for the distribution API (Thin Egress App)
- Default value for the `urs_url` variable is now `https://uat.urs.earthdata.nasa.gov/` in the `tf-modules/cumulus` and `tf-modules/archive` Terraform modules. So deploying the `cumulus` module without a `urs_url` variable set will integrate your Cumulus deployment with the UAT URS environment.

### Added

- **CUMULUS-1563**

  - Added `custom_domain_name` variable to `tf-modules/data-persistence` module

- **CUMULUS-1654**
  - Added new helpers to `@cumulus/common/execution-history`:
    - `getStepExitedEvent()` returns the `TaskStateExited` event in a workflow execution history after the given step completion/failure event
    - `getTaskExitedEventOutput()` returns the output message for a `TaskStateExited` event in a workflow execution history

### Changed

- **CUMULUS-1578**

  - Updates SAML launchpad configuration to authorize via configured userGroup.
    [See the NASA specific documentation (protected)](https://wiki.earthdata.nasa.gov/display/CUMULUS/Cumulus+SAML+Launchpad+Integration)

- **CUMULUS-1579**

  - Elasticsearch list queries use `match` instead of `term`. `term` had been analyzing the terms and not supporting `-` in the field values.

- **CUMULUS-1619**

  - Adds 4 new keys to `@cumulus/logger` to display granules, parentArn, asyncOperationId, and stackName.
  - Depends on `cumulus-message-adapter-js` version 1.0.10+. Cumulus tasks updated to use this version.

- **CUMULUS-1654**

  - Changed `@cumulus/common/SfnStep.parseStepMessage()` to a static class method

- **CUMULUS-1641**
  - Added `meta.retries` and `meta.visibilityTimeout` properties to sqs-type rule. To create sqs-type rule, you're required to configure a dead-letter queue on your queue.
  - Added `sqsMessageRemover` lambda which removes the message from SQS queue upon successful workflow execution.
  - Updated `sqsMessageConsumer` lambda to not delete message from SQS queue, and to retry the SQS message for configured number of times.

### Removed

- Removed `create_service_linked_role` variable from `tf-modules/data-persistence` module.

- **CUMULUS-1321**
  - The `region` argument to the `cumulus` Terraform module has been removed

### Fixed

- **CUMULUS-1668** - Fixed a race condition where executions may not have been
  added to the database correctly
- **CUMULUS-1654** - Fixed issue with `publishReports` Lambda not including workflow execution error information for failed workflows with a single step
- Fixed `tf-modules/cumulus` module so that the `urs_url` variable is passed on to its invocation of the `tf-modules/archive` module

## [v1.16.0] - 2019-11-15

### Added

- **CUMULUS-1321**

  - A `deploy_distribution_s3_credentials_endpoint` variable has been added to
    the `cumulus` Terraform module. If true, the NGAP-backed S3 credentials
    endpoint will be added to the Thin Egress App's API. Default: true

- **CUMULUS-1544**

  - Updated the `/granules/bulk` endpoint to correctly query Elasticsearch when
    granule ids are not provided.

- **CUMULUS-1580**
  - Added `/granules/bulk` endpoint to `@cumulus/api` to perform bulk actions on granules given either a list of granule ids or an Elasticsearch query and the workflow to perform.

### Changed

- **CUMULUS-1561**

  - Fix the way that we are handling Terraform provider version requirements
  - Pass provider configs into child modules using the method that the
    [Terraform documentation](https://www.terraform.io/docs/configuration/modules.html#providers-within-modules)
    suggests
  - Remove the `region` input variable from the `s3_access_test` Terraform module
  - Remove the `aws_profile` and `aws_region` input variables from the
    `s3-replicator` Terraform module

- **CUMULUS-1639**
  - Because of
    [S3's Data Consistency Model](https://docs.aws.amazon.com/AmazonS3/latest/dev/Introduction.html#BasicsObjects),
    there may be situations where a GET operation for an object can temporarily
    return a `NoSuchKey` response even if that object _has_ been created. The
    `@cumulus/common/aws.getS3Object()` function has been updated to support
    retries if a `NoSuchKey` response is returned by S3. This behavior can be
    enabled by passing a `retryOptions` object to that function. Supported
    values for that object can be found here:
    <https://github.com/tim-kos/node-retry#retryoperationoptions>

### Removed

- **CUMULUS-1559**
  - `logToSharedDestination` has been migrated to the Terraform deployment as `log_api_gateway_to_cloudwatch` and will ONLY apply to egress lambdas.
    Due to the differences in the Terraform deployment model, we cannot support a global log subscription toggle for a configurable subset of lambdas.
    However, setting up your own log forwarding for a Lambda with Terraform is fairly simple, as you will only need to add SubscriptionFilters to your Terraform configuration, one per log group.
    See [the Terraform documentation](https://www.terraform.io/docs/providers/aws/r/cloudwatch_log_subscription_filter.html) for details on how to do this.
    An empty FilterPattern ("") will capture all logs in a group.

## [v1.15.0] - 2019-11-04

### BREAKING CHANGES

- **CUMULUS-1644** - When a workflow execution begins or ends, the workflow
  payload is parsed and any new or updated PDRs or granules referenced in that
  workflow are stored to the Cumulus archive. The defined interface says that a
  PDR in `payload.pdr` will be added to the archive, and any granules in
  `payload.granules` will also be added to the archive. In previous releases,
  PDRs found in `meta.pdr` and granules found in `meta.input_granules` were also
  added to the archive. This caused unexpected behavior and has been removed.
  Only PDRs from `payload.pdr` and granules from `payload.granules` will now be
  added to the Cumulus archive.

- **CUMULUS-1449** - Cumulus now uses a universal workflow template when
  starting a workflow that contains general information specific to the
  deployment, but not specific to the workflow. Workflow task configs must be
  defined using AWS step function parameters. As part of this change,
  `CumulusConfig` has been retired and task configs must now be defined under
  the `cma.task_config` key in the Parameters section of a step function
  definition.

  **Migration instructions**:

  NOTE: These instructions require the use of Cumulus Message Adapter v1.1.x+.
  Please ensure you are using a compatible version before attempting to migrate
  workflow configurations. When defining workflow steps, remove any
  `CumulusConfig` section, as shown below:

  ```yaml
  ParsePdr:
    CumulusConfig:
      provider: "{$.meta.provider}"
      bucket: "{$.meta.buckets.internal.name}"
      stack: "{$.meta.stack}"
  ```

  Instead, use AWS Parameters to pass `task_config` for the task directly into
  the Cumulus Message Adapter:

  ```yaml
  ParsePdr:
    Parameters:
      cma:
        event.$: "$"
        task_config:
          provider: "{$.meta.provider}"
          bucket: "{$.meta.buckets.internal.name}"
          stack: "{$.meta.stack}"
  ```

  In this example, the `cma` key is used to pass parameters to the message
  adapter. Using `task_config` in combination with `event.$: '$'` allows the
  message adapter to process `task_config` as the `config` passed to the Cumulus
  task. See `example/workflows/sips.yml` in the core repository for further
  examples of how to set the Parameters.

  Additionally, workflow configurations for the `QueueGranules` and `QueuePdrs`
  tasks need to be updated:

  - `queue-pdrs` config changes:
    - `parsePdrMessageTemplateUri` replaced with `parsePdrWorkflow`, which is
      the workflow name (i.e. top-level name in `config.yml`, e.g. 'ParsePdr').
    - `internalBucket` and `stackName` configs now required to look up
      configuration from the deployment. Brings the task config in line with
      that of `queue-granules`.
  - `queue-granules` config change: `ingestGranuleMessageTemplateUri` replaced
    with `ingestGranuleWorkflow`, which is the workflow name (e.g.
    'IngestGranule').

- **CUMULUS-1396** - **Workflow steps at the beginning and end of a workflow
  using the `SfSnsReport` Lambda have now been deprecated (e.g. `StartStatus`,
  `StopStatus`) and should be removed from your workflow definitions**. These
  steps were used for publishing ingest notifications and have been replaced by
  an implementation using Cloudwatch events for Step Functions to trigger a
  Lambda that publishes ingest notifications. For further detail on how ingest
  notifications are published, see the notes below on **CUMULUS-1394**. For
  examples of how to update your workflow definitions, see our
  [example workflow definitions](https://github.com/nasa/cumulus/blob/master/example/workflows/).

- **CUMULUS-1470**
  - Remove Cumulus-defined ECS service autoscaling, allowing integrators to
    better customize autoscaling to meet their needs. In order to use
    autoscaling with ECS services, appropriate
    `AWS::ApplicationAutoScaling::ScalableTarget`,
    `AWS::ApplicationAutoScaling::ScalingPolicy`, and `AWS::CloudWatch::Alarm`
    resources should be defined in a kes overrides file. See
    [this example](https://github.com/nasa/cumulus/blob/release-1.15.x/example/overrides/app/cloudformation.template.yml)
    for an example.
  - The following config parameters are no longer used:
    - ecs.services.\<NAME\>.minTasks
    - ecs.services.\<NAME\>.maxTasks
    - ecs.services.\<NAME\>.scaleInActivityScheduleTime
    - ecs.services.\<NAME\>.scaleInAdjustmentPercent
    - ecs.services.\<NAME\>.scaleOutActivityScheduleTime
    - ecs.services.\<NAME\>.scaleOutAdjustmentPercent
    - ecs.services.\<NAME\>.activityName

### Added

- **CUMULUS-1100**

  - Added 30-day retention properties to all log groups that were missing those policies.

- **CUMULUS-1396**

  - Added `@cumulus/common/sfnStep`:
    - `LambdaStep` - A class for retrieving and parsing input and output to Lambda steps in AWS Step Functions
    - `ActivityStep` - A class for retrieving and parsing input and output to ECS activity steps in AWS Step Functions

- **CUMULUS-1574**

  - Added `GET /token` endpoint for SAML authorization when cumulus is protected by Launchpad.
    This lets a user retrieve a token by hand that can be presented to the API.

- **CUMULUS-1625**

  - Added `sf_start_rate` variable to the `ingest` Terraform module, equivalent to `sqs_consumer_rate` in the old model, but will not be automatically applied to custom queues as that was.

- **CUMULUS-1513**
  - Added `sqs`-type rule support in the Cumulus API `@cumulus/api`
  - Added `sqsMessageConsumer` lambda which processes messages from the SQS queues configured in the `sqs` rules.

### Changed

- **CUMULUS-1639**

  - Because of
    [S3's Data Consistency Model](https://docs.aws.amazon.com/AmazonS3/latest/dev/Introduction.html#BasicsObjects),
    there may be situations where a GET operation for an object can temporarily
    return a `NoSuchKey` response even if that object _has_ been created. The
    `@cumulus/common/aws.getS3Object()` function will now retry up to 10 times
    if a `NoSuchKey` response is returned by S3. This can behavior can be
    overridden by passing `{ retries: 0 }` as the `retryOptions` argument.

- **CUMULUS-1449**

  - `queue-pdrs` & `queue-granules` config changes. Details in breaking changes section.
  - Cumulus now uses a universal workflow template when starting workflow that contains general information specific to the deployment, but not specific to the workflow.
  - Changed the way workflow configs are defined, from `CumulusConfig` to a `task_config` AWS Parameter.

- **CUMULUS-1452**

  - Changed the default ECS docker storage drive to `devicemapper`

- **CUMULUS-1453**
  - Removed config schema for `@cumulus/sf-sns-report` task
  - Updated `@cumulus/sf-sns-report` to always assume that it is running as an intermediate step in a workflow, not as the first or last step

### Removed

- **CUMULUS-1449**
  - Retired `CumulusConfig` as part of step function definitions, as this is an artifact of the way Kes parses workflow definitions that was not possible to migrate to Terraform. Use AWS Parameters and the `task_config` key instead. See change note above.
  - Removed individual workflow templates.

### Fixed

- **CUMULUS-1620** - Fixed bug where `message_adapter_version` does not correctly inject the CMA

- **CUMULUS-1396** - Updated `@cumulus/common/StepFunctions.getExecutionHistory()` to recursively fetch execution history when `nextToken` is returned in response

- **CUMULUS-1571** - Updated `@cumulus/common/DynamoDb.get()` to throw any errors encountered when trying to get a record and the record does exist

- **CUMULUS-1452**
  - Updated the EC2 initialization scripts to use full volume size for docker storage
  - Changed the default ECS docker storage drive to `devicemapper`

## [v1.14.5] - 2019-12-30 - [BACKPORT]

### Updated

- **CUMULUS-1626**
  - Updates Cumulus to use node10/CMA 1.1.2 for all of its internal lambdas in prep for AWS node 8 EOL

## [v1.14.4] - 2019-10-28

### Fixed

- **CUMULUS-1632** - Pinned `aws-elasticsearch-connector` package in `@cumulus/api` to version `8.1.3`, since `8.2.0` includes breaking changes

## [v1.14.3] - 2019-10-18

### Fixed

- **CUMULUS-1620** - Fixed bug where `message_adapter_version` does not correctly inject the CMA

- **CUMULUS-1572** - A granule is now included in discovery results even when
  none of its files has a matching file type in the associated collection
  configuration. Previously, if all files for a granule were unmatched by a file
  type configuration, the granule was excluded from the discovery results.
  Further, added support for a `boolean` property
  `ignoreFilesConfigForDiscovery`, which controls how a granule's files are
  filtered at discovery time.

## [v1.14.2] - 2019-10-08

### BREAKING CHANGES

Your Cumulus Message Adapter version should be pinned to `v1.0.13` or lower in your `app/config.yml` using `message_adapter_version: v1.0.13` OR you should use the workflow migration steps below to work with CMA v1.1.1+.

- **CUMULUS-1394** - The implementation of the `SfSnsReport` Lambda requires additional environment variables for integration with the new ingest notification SNS topics. Therefore, **you must update the definition of `SfSnsReport` in your `lambdas.yml` like so**:

```yaml
SfSnsReport:
  handler: index.handler
  timeout: 300
  source: node_modules/@cumulus/sf-sns-report/dist
  tables:
    - ExecutionsTable
  envs:
    execution_sns_topic_arn:
      function: Ref
      value: reportExecutionsSns
    granule_sns_topic_arn:
      function: Ref
      value: reportGranulesSns
    pdr_sns_topic_arn:
      function: Ref
      value: reportPdrsSns
```

- **CUMULUS-1447** -
  The newest release of the Cumulus Message Adapter (v1.1.1) requires that parameterized configuration be used for remote message functionality. Once released, Kes will automatically bring in CMA v1.1.1 without additional configuration.

  **Migration instructions**
  Oversized messages are no longer written to S3 automatically. In order to utilize remote messaging functionality, configure a `ReplaceConfig` AWS Step Function parameter on your CMA task:

  ```yaml
  ParsePdr:
    Parameters:
      cma:
        event.$: "$"
        ReplaceConfig:
          FullMessage: true
  ```

  Accepted fields in `ReplaceConfig` include `MaxSize`, `FullMessage`, `Path` and `TargetPath`.
  See https://github.com/nasa/cumulus-message-adapter/blob/master/CONTRACT.md#remote-message-configuration for full details.

  As this change is backward compatible in Cumulus Core, users wishing to utilize the previous version of the CMA may opt to transition to using a CMA lambda layer, or set `message_adapter_version` in their configuration to a version prior to v1.1.0.

### PLEASE NOTE

- **CUMULUS-1394** - Ingest notifications are now provided via 3 separate SNS topics for executions, granules, and PDRs, instead of a single `sftracker` SNS topic. Whereas the `sftracker` SNS topic received a full Cumulus execution message, the new topics all receive generated records for the given object. The new topics are only published to if the given object exists for the current execution. For a given execution/granule/PDR, **two messages will be received by each topic**: one message indicating that ingest is running and another message indicating that ingest has completed or failed. The new SNS topics are:

  - `reportExecutions` - Receives 1 message per execution
  - `reportGranules` - Receives 1 message per granule in an execution
  - `reportPdrs` - Receives 1 message per PDR

### Added

- **CUMULUS-639**

  - Adds SAML JWT and launchpad token authentication to Cumulus API (configurable)
    - **NOTE** to authenticate with Launchpad ensure your launchpad user_id is in the `<prefix>-UsersTable`
    - when Cumulus configured to protect API via Launchpad:
      - New endpoints
        - `GET /saml/login` - starting point for SAML SSO creates the login request url and redirects to the SAML Identity Provider Service (IDP)
        - `POST /saml/auth` - SAML Assertion Consumer Service. POST receiver from SAML IDP. Validates response, logs the user in, and returns a SAML-based JWT.
    - Disabled endpoints
      - `POST /refresh`
      - Changes authorization worklow:
      - `ensureAuthorized` now presumes the bearer token is a JWT and tries to validate. If the token is malformed, it attempts to validate the token against Launchpad. This allows users to bring their own token as described here https://wiki.earthdata.nasa.gov/display/CUMULUS/Cumulus+API+with+Launchpad+Authentication. But it also allows dashboard users to manually authenticate via Launchpad SAML to receive a Launchpad-based JWT.

- **CUMULUS-1394**
  - Added `Granule.generateGranuleRecord()` method to granules model to generate a granule database record from a Cumulus execution message
  - Added `Pdr.generatePdrRecord()` method to PDRs model to generate a granule database record from a Cumulus execution message
  - Added helpers to `@cumulus/common/message`:
    - `getMessageExecutionName()` - Get the execution name from a Cumulus execution message
    - `getMessageStateMachineArn()` - Get the state machine ARN from a Cumulus execution message
    - `getMessageExecutionArn()` - Get the execution ARN for a Cumulus execution message
    - `getMessageGranules()` - Get the granules from a Cumulus execution message, if any.
  - Added `@cumulus/common/cloudwatch-event/isFailedSfStatus()` to determine if a Step Function status from a Cloudwatch event is a failed status

### Changed

- **CUMULUS-1308**

  - HTTP PUT of a Collection, Provider, or Rule via the Cumulus API now
    performs full replacement of the existing object with the object supplied
    in the request payload. Previous behavior was to perform a modification
    (partial update) by merging the existing object with the (possibly partial)
    object in the payload, but this did not conform to the HTTP standard, which
    specifies PATCH as the means for modifications rather than replacements.

- **CUMULUS-1375**

  - Migrate Cumulus from deprecated Elasticsearch JS client to new, supported one in `@cumulus/api`

- **CUMULUS-1485** Update `@cumulus/cmr-client` to return error message from CMR for validation failures.

- **CUMULUS-1394**

  - Renamed `Execution.generateDocFromPayload()` to `Execution.generateRecord()` on executions model. The method generates an execution database record from a Cumulus execution message.

- **CUMULUS-1432**

  - `logs` endpoint takes the level parameter as a string and not a number
  - Elasticsearch term query generation no longer converts numbers to boolean

- **CUMULUS-1447**

  - Consolidated all remote message handling code into @common/aws
  - Update remote message code to handle updated CMA remote message flags
  - Update example SIPS workflows to utilize Parameterized CMA configuration

- **CUMULUS-1448** Refactor workflows that are mutating cumulus_meta to utilize meta field

- **CUMULUS-1451**

  - Elasticsearch cluster setting `auto_create_index` will be set to false. This had been causing issues in the bootstrap lambda on deploy.

- **CUMULUS-1456**
  - `@cumulus/api` endpoints default error handler uses `boom` package to format errors, which is consistent with other API endpoint errors.

### Fixed

- **CUMULUS-1432** `logs` endpoint filter correctly filters logs by level
- **CUMULUS-1484** `useMessageAdapter` now does not set CUMULUS_MESSAGE_ADAPTER_DIR when `true`

### Removed

- **CUMULUS-1394**
  - Removed `sfTracker` SNS topic. Replaced by three new SNS topics for granule, execution, and PDR ingest notifications.
  - Removed unused functions from `@cumulus/common/aws`:
    - `getGranuleS3Params()`
    - `setGranuleStatus()`

## [v1.14.1] - 2019-08-29

### Fixed

- **CUMULUS-1455**

  - CMR token links updated to point to CMR legacy services rather than echo

- **CUMULUS-1211**
  - Errors thrown during granule discovery are no longer swallowed and ignored.
    Rather, errors are propagated to allow for proper error-handling and
    meaningful messaging.

## [v1.14.0] - 2019-08-22

### PLEASE NOTE

- We have encountered transient lambda service errors in our integration testing. Please handle transient service errors following [these guidelines](https://docs.aws.amazon.com/step-functions/latest/dg/bp-lambda-serviceexception.html). The workflows in the `example/workflows` folder have been updated with retries configured for these errors.

- **CUMULUS-799** added additional IAM permissions to support reading CloudWatch and API Gateway, so **you will have to redeploy your IAM stack.**

- **CUMULUS-800** Several items:

  - **Delete existing API Gateway stages**: To allow enabling of API Gateway logging, Cumulus now creates and manages a Stage resource during deployment. Before upgrading Cumulus, it is necessary to delete the API Gateway stages on both the Backend API and the Distribution API. Instructions are included in the documentation under [Delete API Gateway Stages](https://nasa.github.io/cumulus/docs/additional-deployment-options/delete-api-gateway-stages).

  - **Set up account permissions for API Gateway to write to CloudWatch**: In a one time operation for your AWS account, to enable CloudWatch Logs for API Gateway, you must first grant the API Gateway permission to read and write logs to CloudWatch for your account. The `AmazonAPIGatewayPushToCloudWatchLogs` managed policy (with an ARN of `arn:aws:iam::aws:policy/service-role/AmazonAPIGatewayPushToCloudWatchLogs`) has all the required permissions. You can find a simple how to in the documentation under [Enable API Gateway Logging.](https://nasa.github.io/cumulus/docs/additional-deployment-options/enable-gateway-logging-permissions)

  - **Configure API Gateway to write logs to CloudWatch** To enable execution logging for the distribution API set `config.yaml` `apiConfigs.distribution.logApigatewayToCloudwatch` value to `true`. More information [Enable API Gateway Logs](https://nasa.github.io/cumulus/docs/additional-deployment-options/enable-api-logs)

  - **Configure CloudWatch log delivery**: It is possible to deliver CloudWatch API execution and access logs to a cross-account shared AWS::Logs::Destination. An operator does this by adding the key `logToSharedDestination` to the `config.yml` at the default level with a value of a writable log destination. More information in the documentation under [Configure CloudWatch Logs Delivery.](https://nasa.github.io/cumulus/docs/additional-deployment-options/configure-cloudwatch-logs-delivery)

  - **Additional Lambda Logging**: It is now possible to configure any lambda to deliver logs to a shared subscriptions by setting `logToSharedDestination` to the ARN of a writable location (either an AWS::Logs::Destination or a Kinesis Stream) on any lambda config. Documentation for [Lambda Log Subscriptions](https://nasa.github.io/cumulus/docs/additional-deployment-options/additional-lambda-logging)

  - **Configure S3 Server Access Logs**: If you are running Cumulus in an NGAP environment you may [configure S3 Server Access Logs](https://nasa.github.io/cumulus/docs/next/deployment/server_access_logging) to be delivered to a shared bucket where the Metrics Team will ingest the logs into their ELK stack. Contact the Metrics team for permission and location.

- **CUMULUS-1368** The Cumulus distribution API has been deprecated and is being replaced by ASF's Thin Egress App. By default, the distribution API will not deploy. Please follow [the instructions for deploying and configuring Thin Egress](https://nasa.github.io/cumulus/docs/deployment/thin_egress_app).

To instead continue to deploy and use the legacy Cumulus distribution app, add the following to your `config.yml`:

```yaml
deployDistributionApi: true
```

If you deploy with no distribution app your deployment will succeed but you may encounter errors in your workflows, particularly in the `MoveGranule` task.

- **CUMULUS-1418** Users who are packaging the CMA in their Lambdas outside of Cumulus may need to update their Lambda configuration. Please see `BREAKING CHANGES` below for details.

### Added

- **CUMULUS-642**
  - Adds Launchpad as an authentication option for the Cumulus API.
  - Updated deployment documentation and added [instructions to setup Cumulus API Launchpad authentication](https://wiki.earthdata.nasa.gov/display/CUMULUS/Cumulus+API+with+Launchpad+Authentication)
- **CUMULUS-1418**
  - Adds usage docs/testing of lambda layers (introduced in PR1125), updates Core example tasks to use the updated `cumulus-ecs-task` and a CMA layer instead of kes CMA injection.
  - Added Terraform module to publish CMA as layer to user account.
- **PR1125** - Adds `layers` config option to support deploying Lambdas with layers
- **PR1128** - Added `useXRay` config option to enable AWS X-Ray for Lambdas.
- **CUMULUS-1345**
  - Adds new variables to the app deployment under `cmr`.
  - `cmrEnvironment` values are `SIT`, `UAT`, or `OPS` with `UAT` as the default.
  - `cmrLimit` and `cmrPageSize` have been added as configurable options.
- **CUMULUS-1273**
  - Added lambda function EmsProductMetadataReport to generate EMS Product Metadata report
- **CUMULUS-1226**
  - Added API endpoint `elasticsearch/index-from-database` to index to an Elasticsearch index from the database for recovery purposes and `elasticsearch/indices-status` to check the status of Elasticsearch indices via the API.
- **CUMULUS-824**
  - Added new Collection parameter `reportToEms` to configure whether the collection is reported to EMS
- **CUMULUS-1357**
  - Added new BackendApi endpoint `ems` that generates EMS reports.
- **CUMULUS-1241**
  - Added information about queues with maximum execution limits defined to default workflow templates (`meta.queueExecutionLimits`)
- **CUMULUS-1311**
  - Added `@cumulus/common/message` with various message parsing/preparation helpers
- **CUMULUS-812**

  - Added support for limiting the number of concurrent executions started from a queue. [See the data cookbook](https://nasa.github.io/cumulus/docs/data-cookbooks/throttling-queued-executions) for more information.

- **CUMULUS-1337**

  - Adds `cumulus.stackName` value to the `instanceMetadata` endpoint.

- **CUMULUS-1368**

  - Added `cmrGranuleUrlType` to the `@cumulus/move-granules` task. This determines what kind of links go in the CMR files. The options are `distribution`, `s3`, or `none`, with the default being distribution. If there is no distribution API being used with Cumulus, you must set the value to `s3` or `none`.

- Added `packages/s3-replicator` Terraform module to allow same-region s3 replication to metrics bucket.

- **CUMULUS-1392**

  - Added `tf-modules/report-granules` Terraform module which processes granule ingest notifications received via SNS and stores granule data to a database. The module includes:
    - SNS topic for publishing granule ingest notifications
    - Lambda to process granule notifications and store data
    - IAM permissions for the Lambda
    - Subscription for the Lambda to the SNS topic

- **CUMULUS-1393**

  - Added `tf-modules/report-pdrs` Terraform module which processes PDR ingest notifications received via SNS and stores PDR data to a database. The module includes:
    - SNS topic for publishing PDR ingest notifications
    - Lambda to process PDR notifications and store data
    - IAM permissions for the Lambda
    - Subscription for the Lambda to the SNS topic
  - Added unit tests for `@cumulus/api/models/pdrs.createPdrFromSns()`

- **CUMULUS-1400**

  - Added `tf-modules/report-executions` Terraform module which processes workflow execution information received via SNS and stores it to a database. The module includes:
    - SNS topic for publishing execution data
    - Lambda to process and store execution data
    - IAM permissions for the Lambda
    - Subscription for the Lambda to the SNS topic
  - Added `@cumulus/common/sns-event` which contains helpers for SNS events:
    - `isSnsEvent()` returns true if event is from SNS
    - `getSnsEventMessage()` extracts and parses the message from an SNS event
    - `getSnsEventMessageObject()` extracts and parses message object from an SNS event
  - Added `@cumulus/common/cloudwatch-event` which contains helpers for Cloudwatch events:
    - `isSfExecutionEvent()` returns true if event is from Step Functions
    - `isTerminalSfStatus()` determines if a Step Function status from a Cloudwatch event is a terminal status
    - `getSfEventStatus()` gets the Step Function status from a Cloudwatch event
    - `getSfEventDetailValue()` extracts a Step Function event detail field from a Cloudwatch event
    - `getSfEventMessageObject()` extracts and parses Step Function detail object from a Cloudwatch event

- **CUMULUS-1429**

  - Added `tf-modules/data-persistence` Terraform module which includes resources for data persistence in Cumulus:
    - DynamoDB tables
    - Elasticsearch with optional support for VPC
    - Cloudwatch alarm for number of Elasticsearch nodes

- **CUMULUS-1379** CMR Launchpad Authentication
  - Added `launchpad` configuration to `@cumulus/deployment/app/config.yml`, and cloudformation templates, workflow message, lambda configuration, api endpoint configuration
  - Added `@cumulus/common/LaunchpadToken` and `@cumulus/common/launchpad` to provide methods to get token and validate token
  - Updated lambdas to use Launchpad token for CMR actions (ingest and delete granules)
  - Updated deployment documentation and added [instructions to setup CMR client for Launchpad authentication](https://wiki.earthdata.nasa.gov/display/CUMULUS/CMR+Launchpad+Authentication)

## Changed

- **CUMULUS-1232**

  - Added retries to update `@cumulus/cmr-client` `updateToken()`

- **CUMULUS-1245 CUMULUS-795**

  - Added additional `ems` configuration parameters for sending the ingest reports to EMS
  - Added functionality to send daily ingest reports to EMS

- **CUMULUS-1241**

  - Removed the concept of "priority levels" and added ability to define a number of maximum concurrent executions per SQS queue
  - Changed mapping of Cumulus message properties for the `sqs2sfThrottle` lambda:
    - Queue name is read from `cumulus_meta.queueName`
    - Maximum executions for the queue is read from `meta.queueExecutionLimits[queueName]`, where `queueName` is `cumulus_meta.queueName`
  - Changed `sfSemaphoreDown` lambda to only attempt decrementing semaphores when:
    - the message is for a completed/failed/aborted/timed out workflow AND
    - `cumulus_meta.queueName` exists on the Cumulus message AND
    - An entry for the queue name (`cumulus_meta.queueName`) exists in the the object `meta.queueExecutionLimits` on the Cumulus message

- **CUMULUS-1338**

  - Updated `sfSemaphoreDown` lambda to be triggered via AWS Step Function Cloudwatch events instead of subscription to `sfTracker` SNS topic

- **CUMULUS-1311**

  - Updated `@cumulus/queue-granules` to set `cumulus_meta.queueName` for queued execution messages
  - Updated `@cumulus/queue-pdrs` to set `cumulus_meta.queueName` for queued execution messages
  - Updated `sqs2sfThrottle` lambda to immediately decrement queue semaphore value if dispatching Step Function execution throws an error

- **CUMULUS-1362**

  - Granule `processingStartTime` and `processingEndTime` will be set to the execution start time and end time respectively when there is no sync granule or post to cmr task present in the workflow

- **CUMULUS-1400**
  - Deprecated `@cumulus/ingest/aws/getExecutionArn`. Use `@cumulus/common/aws/getExecutionArn` instead.

### Fixed

- **CUMULUS-1439**

  - Fix bug with rule.logEventArn deletion on Kinesis rule update and fix unit test to verify

- **CUMULUS-796**

  - Added production information (collection ShortName and Version, granuleId) to EMS distribution report
  - Added functionality to send daily distribution reports to EMS

- **CUMULUS-1319**

  - Fixed a bug where granule ingest times were not being stored to the database

- **CUMULUS-1356**

  - The `Collection` model's `delete` method now _removes_ the specified item
    from the collection config store that was inserted by the `create` method.
    Previously, this behavior was missing.

- **CUMULUS-1374**
  - Addressed audit concerns (https://www.npmjs.com/advisories/782) in api package

### BREAKING CHANGES

### Changed

- **CUMULUS-1418**
  - Adding a default `cmaDir` key to configuration will cause `CUMULUS_MESSAGE_ADAPTER_DIR` to be set by default to `/opt` for any Lambda not setting `useCma` to true, or explicitly setting the CMA environment variable. In lambdas that package the CMA independently of the Cumulus packaging. Lambdas manually packaging the CMA should have their Lambda configuration updated to set the CMA path, or alternately if not using the CMA as a Lambda layer in this deployment set `cmaDir` to `./cumulus-message-adapter`.

### Removed

- **CUMULUS-1337**

  - Removes the S3 Access Metrics package added in CUMULUS-799

- **PR1130**
  - Removed code deprecated since v1.11.1:
    - Removed `@cumulus/common/step-functions`. Use `@cumulus/common/StepFunctions` instead.
    - Removed `@cumulus/api/lib/testUtils.fakeFilesFactory`. Use `@cumulus/api/lib/testUtils.fakeFileFactory` instead.
    - Removed `@cumulus/cmrjs/cmr` functions: `searchConcept`, `ingestConcept`, `deleteConcept`. Use the functions in `@cumulus/cmr-client` instead.
    - Removed `@cumulus/ingest/aws.getExecutionHistory`. Use `@cumulus/common/StepFunctions.getExecutionHistory` instead.

## [v1.13.5] - 2019-08-29 - [BACKPORT]

### Fixed

- **CUMULUS-1455** - CMR token links updated to point to CMR legacy services rather than echo

## [v1.13.4] - 2019-07-29

- **CUMULUS-1411** - Fix deployment issue when using a template override

## [v1.13.3] - 2019-07-26

- **CUMULUS-1345** Full backport of CUMULUS-1345 features - Adds new variables to the app deployment under `cmr`.
  - `cmrEnvironment` values are `SIT`, `UAT`, or `OPS` with `UAT` as the default.
  - `cmrLimit` and `cmrPageSize` have been added as configurable options.

## [v1.13.2] - 2019-07-25

- Re-release of v1.13.1 to fix broken npm packages.

## [v1.13.1] - 2019-07-22

- **CUMULUS-1374** - Resolve audit compliance with lodash version for api package subdependency
- **CUMULUS-1412** - Resolve audit compliance with googleapi package
- **CUMULUS-1345** - Backported CMR environment setting in getUrl to address immediate user need. CMR_ENVIRONMENT can now be used to set the CMR environment to OPS/SIT

## [v1.13.0] - 2019-5-20

### PLEASE NOTE

**CUMULUS-802** added some additional IAM permissions to support ECS autoscaling, so **you will have to redeploy your IAM stack.**
As a result of the changes for **CUMULUS-1193**, **CUMULUS-1264**, and **CUMULUS-1310**, **you must delete your existing stacks (except IAM) before deploying this version of Cumulus.**
If running Cumulus within a VPC and extended downtime is acceptable, we recommend doing this at the end of the day to allow AWS backend resources and network interfaces to be cleaned up overnight.

### BREAKING CHANGES

- **CUMULUS-1228**

  - The default AMI used by ECS instances is now an NGAP-compliant AMI. This
    will be a breaking change for non-NGAP deployments. If you do not deploy to
    NGAP, you will need to find the AMI ID of the
    [most recent Amazon ECS-optimized AMI](https://docs.aws.amazon.com/AmazonECS/latest/developerguide/ecs-optimized_AMI.html),
    and set the `ecs.amiid` property in your config. Instructions for finding
    the most recent NGAP AMI can be found using
    [these instructions](https://wiki.earthdata.nasa.gov/display/ESKB/Select+an+NGAP+Created+AMI).

- **CUMULUS-1310**

  - Database resources (DynamoDB, ElasticSearch) have been moved to an independent `db` stack.
    Migrations for this version will need to be user-managed. (e.g. [elasticsearch](https://docs.aws.amazon.com/elasticsearch-service/latest/developerguide/es-version-migration.html#snapshot-based-migration) and [dynamoDB](https://docs.aws.amazon.com/datapipeline/latest/DeveloperGuide/dp-template-exports3toddb.html)).
    Order of stack deployment is `iam` -> `db` -> `app`.
  - All stacks can now be deployed using a single `config.yml` file, i.e.: `kes cf deploy --kes-folder app --template node_modules/@cumulus/deployment/[iam|db|app] [...]`
    Backwards-compatible. For development, please re-run `npm run bootstrap` to build new `kes` overrides.
    Deployment docs have been updated to show how to deploy a single-config Cumulus instance.
  - `params` have been moved: Nest `params` fields under `app`, `db` or `iam` to override all Parameters for a particular stack's cloudformation template. Backwards-compatible with multi-config setups.
  - `stackName` and `stackNameNoDash` have been retired. Use `prefix` and `prefixNoDash` instead.
  - The `iams` section in `app/config.yml` IAM roles has been deprecated as a user-facing parameter,
    _unless_ your IAM role ARNs do not match the convention shown in `@cumulus/deployment/app/config.yml`
  - The `vpc.securityGroup` will need to be set with a pre-existing security group ID to use Cumulus in a VPC. Must allow inbound HTTP(S) (Port 443).

- **CUMULUS-1212**

  - `@cumulus/post-to-cmr` will now fail if any granules being processed are missing a metadata file. You can set the new config option `skipMetaCheck` to `true` to pass post-to-cmr without a metadata file.

- **CUMULUS-1232**

  - `@cumulus/sync-granule` will no longer silently pass if no checksum data is provided. It will use input
    from the granule object to:
    - Verify checksum if `checksumType` and `checksumValue` are in the file record OR a checksum file is provided
      (throws `InvalidChecksum` on fail), else log warning that no checksum is available.
    - Then, verify synced S3 file size if `file.size` is in the file record (throws `UnexpectedFileSize` on fail),
      else log warning that no file size is available.
    - Pass the step.

- **CUMULUS-1264**

  - The Cloudformation templating and deployment configuration has been substantially refactored.
    - `CumulusApiDefault` nested stack resource has been renamed to `CumulusApiDistribution`
    - `CumulusApiV1` nested stack resource has been renamed to `CumulusApiBackend`
  - The `urs: true` config option for when defining your lambdas (e.g. in `lambdas.yml`) has been deprecated. There are two new options to replace it:
    - `urs_redirect: 'token'`: This will expose a `TOKEN_REDIRECT_ENDPOINT` environment variable to your lambda that references the `/token` endpoint on the Cumulus backend API
    - `urs_redirect: 'distribution'`: This will expose a `DISTRIBUTION_REDIRECT_ENDPOINT` environment variable to your lambda that references the `/redirect` endpoint on the Cumulus distribution API

- **CUMULUS-1193**

  - The elasticsearch instance is moved behind the VPC.
  - Your account will need an Elasticsearch Service Linked role. This is a one-time setup for the account. You can follow the instructions to use the AWS console or AWS CLI [here](https://docs.aws.amazon.com/IAM/latest/UserGuide/using-service-linked-roles.html) or use the following AWS CLI command: `aws iam create-service-linked-role --aws-service-name es.amazonaws.com`

- **CUMULUS-802**

  - ECS `maxInstances` must be greater than `minInstances`. If you use defaults, no change is required.

- **CUMULUS-1269**
  - Brought Cumulus data models in line with CNM JSON schema:
    - Renamed file object `fileType` field to `type`
    - Renamed file object `fileSize` field to `size`
    - Renamed file object `checksumValue` field to `checksum` where not already done.
    - Added `ancillary` and `linkage` type support to file objects.

### Added

- **CUMULUS-799**

  - Added an S3 Access Metrics package which will take S3 Server Access Logs and
    write access metrics to CloudWatch

- **CUMULUS-1242** - Added `sqs2sfThrottle` lambda. The lambda reads SQS messages for queued executions and uses semaphores to only start new executions if the maximum number of executions defined for the priority key (`cumulus_meta.priorityKey`) has not been reached. Any SQS messages that are read but not used to start executions remain in the queue.

- **CUMULUS-1240**

  - Added `sfSemaphoreDown` lambda. This lambda receives SNS messages and for each message it decrements the semaphore used to track the number of running executions if:
    - the message is for a completed/failed workflow AND
    - the message contains a level of priority (`cumulus_meta.priorityKey`)
  - Added `sfSemaphoreDown` lambda as a subscriber to the `sfTracker` SNS topic

- **CUMULUS-1265**

  - Added `apiConfigs` configuration option to configure API Gateway to be private
  - All internal lambdas configured to run inside the VPC by default
  - Removed references to `NoVpc` lambdas from documentation and `example` folder.

- **CUMULUS-802**
  - Adds autoscaling of ECS clusters
  - Adds autoscaling of ECS services that are handling StepFunction activities

## Changed

- Updated `@cumulus/ingest/http/httpMixin.list()` to trim trailing spaces on discovered filenames

- **CUMULUS-1310**

  - Database resources (DynamoDB, ElasticSearch) have been moved to an independent `db` stack.
    This will enable future updates to avoid affecting database resources or requiring migrations.
    Migrations for this version will need to be user-managed.
    (e.g. [elasticsearch](https://docs.aws.amazon.com/elasticsearch-service/latest/developerguide/es-version-migration.html#snapshot-based-migration) and [dynamoDB](https://docs.aws.amazon.com/datapipeline/latest/DeveloperGuide/dp-template-exports3toddb.html)).
    Order of stack deployment is `iam` -> `db` -> `app`.
  - All stacks can now be deployed using a single `config.yml` file, i.e.: `kes cf deploy --kes-folder app --template node_modules/@cumulus/deployment/[iam|db|app] [...]`
    Backwards-compatible. Please re-run `npm run bootstrap` to build new `kes` overrides.
    Deployment docs have been updated to show how to deploy a single-config Cumulus instance.
  - `params` fields should now be nested under the stack key (i.e. `app`, `db` or `iam`) to provide Parameters for a particular stack's cloudformation template,
    for use with single-config instances. Keys _must_ match the name of the deployment package folder (`app`, `db`, or `iam`).
    Backwards-compatible with multi-config setups.
  - `stackName` and `stackNameNoDash` have been retired as user-facing config parameters. Use `prefix` and `prefixNoDash` instead.
    This will be used to create stack names for all stacks in a single-config use case.
    `stackName` may still be used as an override in multi-config usage, although this is discouraged.
    Warning: overriding the `db` stack's `stackName` will require you to set `dbStackName` in your `app/config.yml`.
    This parameter is required to fetch outputs from the `db` stack to reference in the `app` stack.
  - The `iams` section in `app/config.yml` IAM roles has been retired as a user-facing parameter,
    _unless_ your IAM role ARNs do not match the convention shown in `@cumulus/deployment/app/config.yml`
    In that case, overriding `iams` in your own config is recommended.
  - `iam` and `db` `cloudformation.yml` file names will have respective prefixes (e.g `iam.cloudformation.yml`).
  - Cumulus will now only attempt to create reconciliation reports for buckets of the `private`, `public` and `protected` types.
  - Cumulus will no longer set up its own security group.
    To pass a pre-existing security group for in-VPC deployments as a parameter to the Cumulus template, populate `vpc.securityGroup` in `config.yml`.
    This security group must allow inbound HTTP(S) traffic (Port 443). SSH traffic (Port 22) must be permitted for SSH access to ECS instances.
  - Deployment docs have been updated with examples for the new deployment model.

- **CUMULUS-1236**

  - Moves access to public files behind the distribution endpoint. Authentication is not required, but direct http access has been disallowed.

- **CUMULUS-1223**

  - Adds unauthenticated access for public bucket files to the Distribution API. Public files should be requested the same way as protected files, but for public files a redirect to a self-signed S3 URL will happen without requiring authentication with Earthdata login.

- **CUMULUS-1232**

  - Unifies duplicate handling in `ingest/granule.handleDuplicateFile` for maintainability.
  - Changed `ingest/granule.ingestFile` and `move-granules/index.moveFileRequest` to use new function.
  - Moved file versioning code to `ingest/granule.moveGranuleFileWithVersioning`
  - `ingest/granule.verifyFile` now also tests `file.size` for verification if it is in the file record and throws
    `UnexpectedFileSize` error for file size not matching input.
  - `ingest/granule.verifyFile` logs warnings if checksum and/or file size are not available.

- **CUMULUS-1193**

  - Moved reindex CLI functionality to an API endpoint. See [API docs](https://nasa.github.io/cumulus-api/#elasticsearch-1)

- **CUMULUS-1207**
  - No longer disable lambda event source mappings when disabling a rule

### Fixed

- Updated Lerna publish script so that published Cumulus packages will pin their dependencies on other Cumulus packages to exact versions (e.g. `1.12.1` instead of `^1.12.1`)

- **CUMULUS-1203**

  - Fixes IAM template's use of intrinsic functions such that IAM template overrides now work with kes

- **CUMULUS-1268**
  - Deployment will not fail if there are no ES alarms or ECS services

## [v1.12.1] - 2019-4-8

## [v1.12.0] - 2019-4-4

Note: There was an issue publishing 1.12.0. Upgrade to 1.12.1.

### BREAKING CHANGES

- **CUMULUS-1139**

  - `granule.applyWorkflow` uses the new-style granule record as input to workflows.

- **CUMULUS-1171**

  - Fixed provider handling in the API to make it consistent between protocols.
    NOTE: This is a breaking change. When applying this upgrade, users will need to:
    1. Disable all workflow rules
    2. Update any `http` or `https` providers so that the host field only
       contains a valid hostname or IP address, and the port field contains the
       provider port.
    3. Perform the deployment
    4. Re-enable workflow rules

- **CUMULUS-1176**:

  - `@cumulus/move-granules` input expectations have changed. `@cumulus/files-to-granules` is a new intermediate task to perform input translation in the old style.
    See the Added and Changed sections of this release changelog for more information.

- **CUMULUS-670**

  - The behavior of ParsePDR and related code has changed in this release. PDRs with FILE_TYPEs that do not conform to the PDR ICD (+ TGZ) (https://cdn.earthdata.nasa.gov/conduit/upload/6376/ESDS-RFC-030v1.0.pdf) will fail to parse.

- **CUMULUS-1208**
  - The granule object input to `@cumulus/queue-granules` will now be added to ingest workflow messages **as is**. In practice, this means that if you are using `@cumulus/queue-granules` to trigger ingest workflows and your granule objects input have invalid properties, then your ingest workflows will fail due to schema validation errors.

### Added

- **CUMULUS-777**
  - Added new cookbook entry on configuring Cumulus to track ancillary files.
- **CUMULUS-1183**
  - Kes overrides will now abort with a warning if a workflow step is configured without a corresponding
    lambda configuration
- **CUMULUS-1223**

  - Adds convenience function `@cumulus/common/bucketsConfigJsonObject` for fetching stack's bucket configuration as an object.

- **CUMULUS-853**
  - Updated FakeProcessing example lambda to include option to generate fake browse
  - Added feature documentation for ancillary metadata export, a new cookbook entry describing a workflow with ancillary metadata generation(browse), and related task definition documentation
- **CUMULUS-805**
  - Added a CloudWatch alarm to check running ElasticSearch instances, and a CloudWatch dashboard to view the health of ElasticSearch
  - Specify `AWS_REGION` in `.env` to be used by deployment script
- **CUMULUS-803**
  - Added CloudWatch alarms to check running tasks of each ECS service, and add the alarms to CloudWatch dashboard
- **CUMULUS-670**
  - Added Ancillary Metadata Export feature (see https://nasa.github.io/cumulus/docs/features/ancillary_metadata for more information)
  - Added new Collection file parameter "fileType" that allows configuration of workflow granule file fileType
- **CUMULUS-1184** - Added kes logging output to ensure we always see the state machine reference before failures due to configuration
- **CUMULUS-1105** - Added a dashboard endpoint to serve the dashboard from an S3 bucket
- **CUMULUS-1199** - Moves `s3credentials` endpoint from the backend to the distribution API.
- **CUMULUS-666**
  - Added `@api/endpoints/s3credentials` to allow EarthData Login authorized users to retrieve temporary security credentials for same-region direct S3 access.
- **CUMULUS-671**
  - Added `@packages/integration-tests/api/distribution/getDistributionApiS3SignedUrl()` to return the S3 signed URL for a file protected by the distribution API
- **CUMULUS-672**
  - Added `cmrMetadataFormat` and `cmrConceptId` to output for individual granules from `@cumulus/post-to-cmr`. `cmrMetadataFormat` will be read from the `cmrMetadataFormat` generated for each granule in `@cumulus/cmrjs/publish2CMR()`
  - Added helpers to `@packages/integration-tests/api/distribution`:
    - `getDistributionApiFileStream()` returns a stream to download files protected by the distribution API
    - `getDistributionFileUrl()` constructs URLs for requesting files from the distribution API
- **CUMULUS-1185** `@cumulus/api/models/Granule.removeGranuleFromCmrByGranule` to replace `@cumulus/api/models/Granule.removeGranuleFromCmr` and use the Granule UR from the CMR metadata to remove the granule from CMR

- **CUMULUS-1101**

  - Added new `@cumulus/checksum` package. This package provides functions to calculate and validate checksums.
  - Added new checksumming functions to `@cumulus/common/aws`: `calculateS3ObjectChecksum` and `validateS3ObjectChecksum`, which depend on the `checksum` package.

- CUMULUS-1171

  - Added `@cumulus/common` API documentation to `packages/common/docs/API.md`
  - Added an `npm run build-docs` task to `@cumulus/common`
  - Added `@cumulus/common/string#isValidHostname()`
  - Added `@cumulus/common/string#match()`
  - Added `@cumulus/common/string#matches()`
  - Added `@cumulus/common/string#toLower()`
  - Added `@cumulus/common/string#toUpper()`
  - Added `@cumulus/common/URLUtils#buildURL()`
  - Added `@cumulus/common/util#isNil()`
  - Added `@cumulus/common/util#isNull()`
  - Added `@cumulus/common/util#isUndefined()`
  - Added `@cumulus/common/util#negate()`

- **CUMULUS-1176**

  - Added new `@cumulus/files-to-granules` task to handle converting file array output from `cumulus-process` tasks into granule objects.
    Allows simplification of `@cumulus/move-granules` and `@cumulus/post-to-cmr`, see Changed section for more details.

- CUMULUS-1151 Compare the granule holdings in CMR with Cumulus' internal data store
- CUMULUS-1152 Compare the granule file holdings in CMR with Cumulus' internal data store

### Changed

- **CUMULUS-1216** - Updated `@cumulus/ingest/granule/ingestFile` to download files to expected staging location.
- **CUMULUS-1208** - Updated `@cumulus/ingest/queue/enqueueGranuleIngestMessage()` to not transform granule object passed to it when building an ingest message
- **CUMULUS-1198** - `@cumulus/ingest` no longer enforces any expectations about whether `provider_path` contains a leading slash or not.
- **CUMULUS-1170**
  - Update scripts and docs to use `npm` instead of `yarn`
  - Use `package-lock.json` files to ensure matching versions of npm packages
  - Update CI builds to use `npm ci` instead of `npm install`
- **CUMULUS-670**
  - Updated ParsePDR task to read standard PDR types+ (+ tgz as an external customer requirement) and add a fileType to granule-files on Granule discovery
  - Updated ParsePDR to fail if unrecognized type is used
  - Updated all relevant task schemas to include granule->files->filetype as a string value
  - Updated tests/test fixtures to include the fileType in the step function/task inputs and output validations as needed
  - Updated MoveGranules task to handle incoming configuration with new "fileType" values and to add them as appropriate to the lambda output.
  - Updated DiscoverGranules step/related workflows to read new Collection file parameter fileType that will map a discovered file to a workflow fileType
  - Updated CNM parser to add the fileType to the defined granule file fileType on ingest and updated integration tests to verify/validate that behavior
  - Updated generateEcho10XMLString in cmr-utils.js to use a map/related library to ensure order as CMR requires ordering for their online resources.
  - Updated post-to-cmr task to appropriately export CNM filetypes to CMR in echo10/UMM exports
- **CUMULUS-1139** - Granules stored in the API contain a `files` property. That schema has been greatly
  simplified and now better matches the CNM format.
  - The `name` property has been renamed to `fileName`.
  - The `filepath` property has been renamed to `key`.
  - The `checksumValue` property has been renamed to `checksum`.
  - The `path` property has been removed.
  - The `url_path` property has been removed.
  - The `filename` property (which contained an `s3://` URL) has been removed, and the `bucket`
    and `key` properties should be used instead. Any requests sent to the API containing a `granule.files[].filename`
    property will be rejected, and any responses coming back from the API will not contain that
    `filename` property.
  - A `source` property has been added, which is a URL indicating the original source of the file.
  - `@cumulus/ingest/granule.moveGranuleFiles()` no longer includes a `filename` field in its
    output. The `bucket` and `key` fields should be used instead.
- **CUMULUS-672**

  - Changed `@cumulus/integration-tests/api/EarthdataLogin.getEarthdataLoginRedirectResponse` to `@cumulus/integration-tests/api/EarthdataLogin.getEarthdataAccessToken`. The new function returns an access response from Earthdata login, if successful.
  - `@cumulus/integration-tests/cmr/getOnlineResources` now accepts an object of options, including `cmrMetadataFormat`. Based on the `cmrMetadataFormat`, the function will correctly retrieve the online resources for each metadata format (ECHO10, UMM-G)

- **CUMULUS-1101**

  - Moved `@cumulus/common/file/getFileChecksumFromStream` into `@cumulus/checksum`, and renamed it to `generateChecksumFromStream`.
    This is a breaking change for users relying on `@cumulus/common/file/getFileChecksumFromStream`.
  - Refactored `@cumulus/ingest/Granule` to depend on new `common/aws` checksum functions and remove significantly present checksumming code.
    - Deprecated `@cumulus/ingest/granule.validateChecksum`. Replaced with `@cumulus/ingest/granule.verifyFile`.
    - Renamed `granule.getChecksumFromFile` to `granule.retrieveSuppliedFileChecksumInformation` to be more accurate.
  - Deprecated `@cumulus/common/aws.checksumS3Objects`. Use `@cumulus/common/aws.calculateS3ObjectChecksum` instead.

- CUMULUS-1171

  - Fixed provider handling in the API to make it consistent between protocols.
    Before this change, FTP providers were configured using the `host` and
    `port` properties. HTTP providers ignored `port` and `protocol`, and stored
    an entire URL in the `host` property. Updated the API to only accept valid
    hostnames or IP addresses in the `provider.host` field. Updated ingest code
    to properly build HTTP and HTTPS URLs from `provider.protocol`,
    `provider.host`, and `provider.port`.
  - The default provider port was being set to 21, no matter what protocol was
    being used. Removed that default.

- **CUMULUS-1176**

  - `@cumulus/move-granules` breaking change:
    Input to `move-granules` is now expected to be in the form of a granules object (i.e. `{ granules: [ { ... }, { ... } ] }`);
    For backwards compatibility with array-of-files outputs from processing steps, use the new `@cumulus/files-to-granules` task as an intermediate step.
    This task will perform the input translation. This change allows `move-granules` to be simpler and behave more predictably.
    `config.granuleIdExtraction` and `config.input_granules` are no longer needed/used by `move-granules`.
  - `@cumulus/post-to-cmr`: `config.granuleIdExtraction` is no longer needed/used by `post-to-cmr`.

- CUMULUS-1174
  - Better error message and stacktrace for S3KeyPairProvider error reporting.

### Fixed

- **CUMULUS-1218** Reconciliation report will now scan only completed granules.
- `@cumulus/api` files and granules were not getting indexed correctly because files indexing was failing in `db-indexer`
- `@cumulus/deployment` A bug in the Cloudformation template was preventing the API from being able to be launched in a VPC, updated the IAM template to give the permissions to be able to run the API in a VPC

### Deprecated

- `@cumulus/api/models/Granule.removeGranuleFromCmr`, instead use `@cumulus/api/models/Granule.removeGranuleFromCmrByGranule`
- `@cumulus/ingest/granule.validateChecksum`, instead use `@cumulus/ingest/granule.verifyFile`
- `@cumulus/common/aws.checksumS3Objects`, instead use `@cumulus/common/aws.calculateS3ObjectChecksum`
- `@cumulus/cmrjs`: `getGranuleId` and `getCmrFiles` are deprecated due to changes in input handling.

## [v1.11.3] - 2019-3-5

### Added

- **CUMULUS-1187** - Added `@cumulus/ingest/granule/duplicateHandlingType()` to determine how duplicate files should be handled in an ingest workflow

### Fixed

- **CUMULUS-1187** - workflows not respecting the duplicate handling value specified in the collection
- Removed refreshToken schema requirement for OAuth

## [v1.11.2] - 2019-2-15

### Added

- CUMULUS-1169
  - Added a `@cumulus/common/StepFunctions` module. It contains functions for querying the AWS
    StepFunctions API. These functions have the ability to retry when a ThrottlingException occurs.
  - Added `@cumulus/common/aws.retryOnThrottlingException()`, which will wrap a function in code to
    retry on ThrottlingExceptions.
  - Added `@cumulus/common/test-utils.throttleOnce()`, which will cause a function to return a
    ThrottlingException the first time it is called, then return its normal result after that.
- CUMULUS-1103 Compare the collection holdings in CMR with Cumulus' internal data store
- CUMULUS-1099 Add support for UMMG JSON metadata versions > 1.4.
  - If a version is found in the metadata object, that version is used for processing and publishing to CMR otherwise, version 1.4 is assumed.
- CUMULUS-678
  - Added support for UMMG json v1.4 metadata files.
    `reconcileCMRMetadata` added to `@cumulus/cmrjs` to update metadata record with new file locations.
    `@cumulus/common/errors` adds two new error types `CMRMetaFileNotFound` and `InvalidArgument`.
    `@cumulus/common/test-utils` adds new function `randomId` to create a random string with id to help in debugging.
    `@cumulus/common/BucketsConfig` adds a new helper class `BucketsConfig` for working with bucket stack configuration and bucket names.
    `@cumulus/common/aws` adds new function `s3PutObjectTagging` as a convenience for the aws [s3().putObjectTagging](https://docs.aws.amazon.com/AWSJavaScriptSDK/latest/AWS/S3.html#putObjectTagging-property) function.
    `@cumulus/cmrjs` Adds: - `isCMRFile` - Identify an echo10(xml) or UMMG(json) metadata file. - `metadataObjectFromCMRFile` Read and parse CMR XML file from s3. - `updateCMRMetadata` Modify a cmr metadata (xml/json) file with updated information. - `publish2CMR` Posts XML or UMMG CMR data to CMR service. - `reconcileCMRMetadata` Reconciles cmr metadata file after a file moves.
- Adds some ECS and other permissions to StepRole to enable running ECS tasks from a workflow
- Added Apache logs to cumulus api and distribution lambdas
- **CUMULUS-1119** - Added `@cumulus/integration-tests/api/EarthdataLogin.getEarthdataLoginRedirectResponse` helper for integration tests to handle login with Earthdata and to return response from redirect to Cumulus API
- **CUMULUS-673** Added `@cumulus/common/file/getFileChecksumFromStream` to get file checksum from a readable stream

### Fixed

- CUMULUS-1123
  - Cloudformation template overrides now work as expected

### Changed

- CUMULUS-1169
  - Deprecated the `@cumulus/common/step-functions` module.
  - Updated code that queries the StepFunctions API to use the retry-enabled functions from
    `@cumulus/common/StepFunctions`
- CUMULUS-1121
  - Schema validation is now strongly enforced when writing to the database.
    Additional properties are not allowed and will result in a validation error.
- CUMULUS-678
  `tasks/move-granules` simplified and refactored to use functionality from cmrjs.
  `ingest/granules.moveGranuleFiles` now just moves granule files and returns a list of the updated files. Updating metadata now handled by `@cumulus/cmrjs/reconcileCMRMetadata`.
  `move-granules.updateGranuleMetadata` refactored and bugs fixed in the case of a file matching multiple collection.files.regexps.
  `getCmrXmlFiles` simplified and now only returns an object with the cmrfilename and the granuleId.
  `@cumulus/test-processing` - test processing task updated to generate UMM-G metadata

- CUMULUS-1043

  - `@cumulus/api` now uses [express](http://expressjs.com/) as the API engine.
  - All `@cumulus/api` endpoints on ApiGateway are consolidated to a single endpoint the uses `{proxy+}` definition.
  - All files under `packages/api/endpoints` along with associated tests are updated to support express's request and response objects.
  - Replaced environment variables `internal`, `bucket` and `systemBucket` with `system_bucket`.
  - Update `@cumulus/integration-tests` to work with updated cumulus-api express endpoints

- `@cumulus/integration-tests` - `buildAndExecuteWorkflow` and `buildWorkflow` updated to take a `meta` param to allow for additional fields to be added to the workflow `meta`

- **CUMULUS-1049** Updated `Retrieve Execution Status API` in `@cumulus/api`: If the execution doesn't exist in Step Function API, Cumulus API returns the execution status information from the database.

- **CUMULUS-1119**
  - Renamed `DISTRIBUTION_URL` environment variable to `DISTRIBUTION_ENDPOINT`
  - Renamed `DEPLOYMENT_ENDPOINT` environment variable to `DISTRIBUTION_REDIRECT_ENDPOINT`
  - Renamed `API_ENDPOINT` environment variable to `TOKEN_REDIRECT_ENDPOINT`

### Removed

- Functions deprecated before 1.11.0:
  - @cumulus/api/models/base: static Manager.createTable() and static Manager.deleteTable()
  - @cumulus/ingest/aws/S3
  - @cumulus/ingest/aws/StepFunction.getExecution()
  - @cumulus/ingest/aws/StepFunction.pullEvent()
  - @cumulus/ingest/consumer.Consume
  - @cumulus/ingest/granule/Ingest.getBucket()

### Deprecated

`@cmrjs/ingestConcept`, instead use the CMR object methods. `@cmrjs/CMR.ingestGranule` or `@cmrjs/CMR.ingestCollection`
`@cmrjs/searchConcept`, instead use the CMR object methods. `@cmrjs/CMR.searchGranules` or `@cmrjs/CMR.searchCollections`
`@cmrjs/deleteConcept`, instead use the CMR object methods. `@cmrjs/CMR.deleteGranule` or `@cmrjs/CMR.deleteCollection`

## [v1.11.1] - 2018-12-18

**Please Note**

- Ensure your `app/config.yml` has a `clientId` specified in the `cmr` section. This will allow CMR to identify your requests for better support and metrics.
  - For an example, please see [the example config](https://github.com/nasa/cumulus/blob/1c7e2bf41b75da9f87004c4e40fbcf0f39f56794/example/app/config.yml#L128).

### Added

- Added a `/tokenDelete` endpoint in `@cumulus/api` to delete access token records

### Changed

- CUMULUS-678
  `@cumulus/ingest/crypto` moved and renamed to `@cumulus/common/key-pair-provider`
  `@cumulus/ingest/aws` function: `KMSDecryptionFailed` and class: `KMS` extracted and moved to `@cumulus/common` and `KMS` is exported as `KMSProvider` from `@cumulus/common/key-pair-provider`
  `@cumulus/ingest/granule` functions: `publish`, `getGranuleId`, `getXMLMetadataAsString`, `getMetadataBodyAndTags`, `parseXmlString`, `getCmrXMLFiles`, `postS3Object`, `contructOnlineAccessUrls`, `updateMetadata`, extracted and moved to `@cumulus/cmrjs`
  `getGranuleId`, `getCmrXMLFiles`, `publish`, `updateMetadata` removed from `@cumulus/ingest/granule` and added to `@cumulus/cmrjs`;
  `updateMetadata` renamed `updateCMRMetadata`.
  `@cumulus/ingest` test files renamed.
- **CUMULUS-1070**
  - Add `'Client-Id'` header to all `@cumulus/cmrjs` requests (made via `searchConcept`, `ingestConcept`, and `deleteConcept`).
  - Updated `cumulus/example/app/config.yml` entry for `cmr.clientId` to use stackName for easier CMR-side identification.

## [v1.11.0] - 2018-11-30

**Please Note**

- Redeploy IAM roles:
  - CUMULUS-817 includes a migration that requires reconfiguration/redeployment of IAM roles. Please see the [upgrade instructions](https://nasa.github.io/cumulus/docs/upgrade/1.11.0) for more information.
  - CUMULUS-977 includes a few new SNS-related permissions added to the IAM roles that will require redeployment of IAM roles.
- `cumulus-message-adapter` v1.0.13+ is required for `@cumulus/api` granule reingest API to work properly. The latest version should be downloaded automatically by kes.
- A `TOKEN_SECRET` value (preferably 256-bit for security) must be added to `.env` to securely sign JWTs used for authorization in `@cumulus/api`

### Changed

- **CUUMULUS-1000** - Distribution endpoint now persists logins, instead of
  redirecting to Earthdata Login on every request
- **CUMULUS-783 CUMULUS-790** - Updated `@cumulus/sync-granule` and `@cumulus/move-granules` tasks to always overwrite existing files for manually-triggered reingest.
- **CUMULUS-906** - Updated `@cumulus/api` granule reingest API to
  - add `reingestGranule: true` and `forceDuplicateOverwrite: true` to Cumulus message `cumulus_meta.cumulus_context` field to indicate that the workflow is a manually triggered re-ingest.
  - return warning message to operator when duplicateHandling is not `replace`
  - `cumulus-message-adapter` v1.0.13+ is required.
- **CUMULUS-793** - Updated the granule move PUT request in `@cumulus/api` to reject the move with a 409 status code if one or more of the files already exist at the destination location
- Updated `@cumulus/helloworld` to use S3 to store state for pass on retry tests
- Updated `@cumulus/ingest`:
  - [Required for MAAP] `http.js#list` will now find links with a trailing whitespace
  - Removed code from `granule.js` which looked for files in S3 using `{ Bucket: discoveredFile.bucket, Key: discoveredFile.name }`. This is obsolete since `@cumulus/ingest` uses a `file-staging` and `constructCollectionId()` directory prefixes by default.
- **CUMULUS-989**
  - Updated `@cumulus/api` to use [JWT (JSON Web Token)](https://jwt.io/introduction/) as the transport format for API authorization tokens and to use JWT verification in the request authorization
  - Updated `/token` endpoint in `@cumulus/api` to return tokens as JWTs
  - Added a `/refresh` endpoint in `@cumulus/api` to request new access tokens from the OAuth provider using the refresh token
  - Added `refreshAccessToken` to `@cumulus/api/lib/EarthdataLogin` to manage refresh token requests with the Earthdata OAuth provider

### Added

- **CUMULUS-1050**
  - Separated configuration flags for originalPayload/finalPayload cleanup such that they can be set to different retention times
- **CUMULUS-798**
  - Added daily Executions cleanup CloudWatch event that triggers cleanExecutions lambda
  - Added cleanExecutions lambda that removes finalPayload/originalPayload field entries for records older than configured timeout value (execution_payload_retention_period), with a default of 30 days
- **CUMULUS-815/816**
  - Added 'originalPayload' and 'finalPayload' fields to Executions table
  - Updated Execution model to populate originalPayload with the execution payload on record creation
  - Updated Execution model code to populate finalPayload field with the execution payload on execution completion
  - Execution API now exposes the above fields
- **CUMULUS-977**
  - Rename `kinesisConsumer` to `messageConsumer` as it handles both Kinesis streams and SNS topics as of this version.
  - Add `sns`-type rule support. These rules create a subscription between an SNS topic and the `messageConsumer`.
    When a message is received, `messageConsumer` is triggered and passes the SNS message (JSON format expected) in
    its entirety to the workflow in the `payload` field of the Cumulus message. For more information on sns-type rules,
    see the [documentation](https://nasa.github.io/cumulus/docs/data-cookbooks/setup#rules).
- **CUMULUS-975**
  - Add `KinesisInboundEventLogger` and `KinesisOutboundEventLogger` API lambdas. These lambdas
    are utilized to dump incoming and outgoing ingest workflow kinesis streams
    to cloudwatch for analytics in case of AWS/stream failure.
  - Update rules model to allow tracking of log_event ARNs related to
    Rule event logging. Kinesis rule types will now automatically log
    incoming events via a Kinesis event triggered lambda.
    CUMULUS-975-migration-4
  - Update migration code to require explicit migration names per run
  - Added migration_4 to migrate/update existing Kinesis rules to have a log event mapping
  - Added new IAM policy for migration lambda
- **CUMULUS-775**
  - Adds a instance metadata endpoint to the `@cumulus/api` package.
  - Adds a new convenience function `hostId` to the `@cumulus/cmrjs` to help build environment specific cmr urls.
  - Fixed `@cumulus/cmrjs.searchConcept` to search and return CMR results.
  - Modified `@cumulus/cmrjs.CMR.searchGranule` and `@cumulus/cmrjs.CMR.searchCollection` to include CMR's provider as a default parameter to searches.
- **CUMULUS-965**
  - Add `@cumulus/test-data.loadJSONTestData()`,
    `@cumulus/test-data.loadTestData()`, and
    `@cumulus/test-data.streamTestData()` to safely load test data. These
    functions should be used instead of using `require()` to load test data,
    which could lead to tests interfering with each other.
  - Add a `@cumulus/common/util/deprecate()` function to mark a piece of code as
    deprecated
- **CUMULUS-986**
  - Added `waitForTestExecutionStart` to `@cumulus/integration-tests`
- **CUMULUS-919**
  - In `@cumulus/deployment`, added support for NGAP permissions boundaries for IAM roles with `useNgapPermissionBoundary` flag in `iam/config.yml`. Defaults to false.

### Fixed

- Fixed a bug where FTP sockets were not closed after an error, keeping the Lambda function active until it timed out [CUMULUS-972]
- **CUMULUS-656**
  - The API will no longer allow the deletion of a provider if that provider is
    referenced by a rule
  - The API will no longer allow the deletion of a collection if that collection
    is referenced by a rule
- Fixed a bug where `@cumulus/sf-sns-report` was not pulling large messages from S3 correctly.

### Deprecated

- `@cumulus/ingest/aws/StepFunction.pullEvent()`. Use `@cumulus/common/aws.pullStepFunctionEvent()`.
- `@cumulus/ingest/consumer.Consume` due to unpredictable implementation. Use `@cumulus/ingest/consumer.Consumer`.
  Call `Consumer.consume()` instead of `Consume.read()`.

## [v1.10.4] - 2018-11-28

### Added

- **CUMULUS-1008**
  - New `config.yml` parameter for SQS consumers: `sqs_consumer_rate: (default 500)`, which is the maximum number of
    messages the consumer will attempt to process per execution. Currently this is only used by the sf-starter consumer,
    which runs every minute by default, making this a messages-per-minute upper bound. SQS does not guarantee the number
    of messages returned per call, so this is not a fixed rate of consumption, only attempted number of messages received.

### Deprecated

- `@cumulus/ingest/consumer.Consume` due to unpredictable implementation. Use `@cumulus/ingest/consumer.Consumer`.

### Changed

- Backported update of `packages/api` dependency `@mapbox/dyno` to `1.4.2` to mitigate `event-stream` vulnerability.

## [v1.10.3] - 2018-10-31

### Added

- **CUMULUS-817**
  - Added AWS Dead Letter Queues for lambdas that are scheduled asynchronously/such that failures show up only in cloudwatch logs.
- **CUMULUS-956**
  - Migrated developer documentation and data-cookbooks to Docusaurus
    - supports versioning of documentation
  - Added `docs/docs-how-to.md` to outline how to do things like add new docs or locally install for testing.
  - Deployment/CI scripts have been updated to work with the new format
- **CUMULUS-811**
  - Added new S3 functions to `@cumulus/common/aws`:
    - `aws.s3TagSetToQueryString`: converts S3 TagSet array to querystring (for use with upload()).
    - `aws.s3PutObject`: Returns promise of S3 `putObject`, which puts an object on S3
    - `aws.s3CopyObject`: Returns promise of S3 `copyObject`, which copies an object in S3 to a new S3 location
    - `aws.s3GetObjectTagging`: Returns promise of S3 `getObjectTagging`, which returns an object containing an S3 TagSet.
  - `@/cumulus/common/aws.s3PutObject` defaults to an explicit `ACL` of 'private' if not overridden.
  - `@/cumulus/common/aws.s3CopyObject` defaults to an explicit `TaggingDirective` of 'COPY' if not overridden.

### Deprecated

- **CUMULUS-811**
  - Deprecated `@cumulus/ingest/aws.S3`. Member functions of this class will now
    log warnings pointing to similar functionality in `@cumulus/common/aws`.

## [v1.10.2] - 2018-10-24

### Added

- **CUMULUS-965**
  - Added a `@cumulus/logger` package
- **CUMULUS-885**
  - Added 'human readable' version identifiers to Lambda Versioning lambda aliases
- **CUMULUS-705**
  - Note: Make sure to update the IAM stack when deploying this update.
  - Adds an AsyncOperations model and associated DynamoDB table to the
    `@cumulus/api` package
  - Adds an /asyncOperations endpoint to the `@cumulus/api` package, which can
    be used to fetch the status of an AsyncOperation.
  - Adds a /bulkDelete endpoint to the `@cumulus/api` package, which performs an
    asynchronous bulk-delete operation. This is a stub right now which is only
    intended to demonstration how AsyncOperations work.
  - Adds an AsyncOperation ECS task to the `@cumulus/api` package, which will
    fetch an Lambda function, run it in ECS, and then store the result to the
    AsyncOperations table in DynamoDB.
- **CUMULUS-851** - Added workflow lambda versioning feature to allow in-flight workflows to use lambda versions that were in place when a workflow was initiated

  - Updated Kes custom code to remove logic that used the CMA file key to determine template compilation logic. Instead, utilize a `customCompilation` template configuration flag to indicate a template should use Cumulus's kes customized methods instead of 'core'.
  - Added `useWorkflowLambdaVersions` configuration option to enable the lambdaVersioning feature set. **This option is set to true by default** and should be set to false to disable the feature.
  - Added uniqueIdentifier configuration key to S3 sourced lambdas to optionally support S3 lambda resource versioning within this scheme. This key must be unique for each modified version of the lambda package and must be updated in configuration each time the source changes.
  - Added a new nested stack template that will create a `LambdaVersions` stack that will take lambda parameters from the base template, generate lambda versions/aliases and return outputs with references to the most 'current' lambda alias reference, and updated 'core' template to utilize these outputs (if `useWorkflowLambdaVersions` is enabled).

- Created a `@cumulus/api/lib/OAuth2` interface, which is implemented by the
  `@cumulus/api/lib/EarthdataLogin` and `@cumulus/api/lib/GoogleOAuth2` classes.
  Endpoints that need to handle authentication will determine which class to use
  based on environment variables. This also greatly simplifies testing.
- Added `@cumulus/api/lib/assertions`, containing more complex AVA test assertions
- Added PublishGranule workflow to publish a granule to CMR without full reingest. (ingest-in-place capability)

- `@cumulus/integration-tests` new functionality:
  - `listCollections` to list collections from a provided data directory
  - `deleteCollection` to delete list of collections from a deployed stack
  - `cleanUpCollections` combines the above in one function.
  - `listProviders` to list providers from a provided data directory
  - `deleteProviders` to delete list of providers from a deployed stack
  - `cleanUpProviders` combines the above in one function.
  - `@cumulus/integrations-tests/api.js`: `deleteGranule` and `deletePdr` functions to make `DELETE` requests to Cumulus API
  - `rules` API functionality for posting and deleting a rule and listing all rules
  - `wait-for-deploy` lambda for use in the redeployment tests
- `@cumulus/ingest/granule.js`: `ingestFile` inserts new `duplicate_found: true` field in the file's record if a duplicate file already exists on S3.
- `@cumulus/api`: `/execution-status` endpoint requests and returns complete execution output if execution output is stored in S3 due to size.
- Added option to use environment variable to set CMR host in `@cumulus/cmrjs`.
- **CUMULUS-781** - Added integration tests for `@cumulus/sync-granule` when `duplicateHandling` is set to `replace` or `skip`
- **CUMULUS-791** - `@cumulus/move-granules`: `moveFileRequest` inserts new `duplicate_found: true` field in the file's record if a duplicate file already exists on S3. Updated output schema to document new `duplicate_found` field.

### Removed

- Removed `@cumulus/common/fake-earthdata-login-server`. Tests can now create a
  service stub based on `@cumulus/api/lib/OAuth2` if testing requires handling
  authentication.

### Changed

- **CUMULUS-940** - modified `@cumulus/common/aws` `receiveSQSMessages` to take a parameter object instead of positional parameters. All defaults remain the same, but now access to long polling is available through `options.waitTimeSeconds`.
- **CUMULUS-948** - Update lambda functions `CNMToCMA` and `CnmResponse` in the `cumulus-data-shared` bucket and point the default stack to them.
- **CUMULUS-782** - Updated `@cumulus/sync-granule` task and `Granule.ingestFile` in `@cumulus/ingest` to keep both old and new data when a destination file with different checksum already exists and `duplicateHandling` is `version`
- Updated the config schema in `@cumulus/move-granules` to include the `moveStagedFiles` param.
- **CUMULUS-778** - Updated config schema and documentation in `@cumulus/sync-granule` to include `duplicateHandling` parameter for specifying how duplicate filenames should be handled
- **CUMULUS-779** - Updated `@cumulus/sync-granule` to throw `DuplicateFile` error when destination files already exist and `duplicateHandling` is `error`
- **CUMULUS-780** - Updated `@cumulus/sync-granule` to use `error` as the default for `duplicateHandling` when it is not specified
- **CUMULUS-780** - Updated `@cumulus/api` to use `error` as the default value for `duplicateHandling` in the `Collection` model
- **CUMULUS-785** - Updated the config schema and documentation in `@cumulus/move-granules` to include `duplicateHandling` parameter for specifying how duplicate filenames should be handled
- **CUMULUS-786, CUMULUS-787** - Updated `@cumulus/move-granules` to throw `DuplicateFile` error when destination files already exist and `duplicateHandling` is `error` or not specified
- **CUMULUS-789** - Updated `@cumulus/move-granules` to keep both old and new data when a destination file with different checksum already exists and `duplicateHandling` is `version`

### Fixed

- `getGranuleId` in `@cumulus/ingest` bug: `getGranuleId` was constructing an error using `filename` which was undefined. The fix replaces `filename` with the `uri` argument.
- Fixes to `del` in `@cumulus/api/endpoints/granules.js` to not error/fail when not all files exist in S3 (e.g. delete granule which has only 2 of 3 files ingested).
- `@cumulus/deployment/lib/crypto.js` now checks for private key existence properly.

## [v1.10.1] - 2018-09-4

### Fixed

- Fixed cloudformation template errors in `@cumulus/deployment/`
  - Replaced references to Fn::Ref: with Ref:
  - Moved long form template references to a newline

## [v1.10.0] - 2018-08-31

### Removed

- Removed unused and broken code from `@cumulus/common`
  - Removed `@cumulus/common/test-helpers`
  - Removed `@cumulus/common/task`
  - Removed `@cumulus/common/message-source`
  - Removed the `getPossiblyRemote` function from `@cumulus/common/aws`
  - Removed the `startPromisedSfnExecution` function from `@cumulus/common/aws`
  - Removed the `getCurrentSfnTask` function from `@cumulus/common/aws`

### Changed

- **CUMULUS-839** - In `@cumulus/sync-granule`, 'collection' is now an optional config parameter

### Fixed

- **CUMULUS-859** Moved duplicate code in `@cumulus/move-granules` and `@cumulus/post-to-cmr` to `@cumulus/ingest`. Fixed imports making assumptions about directory structure.
- `@cumulus/ingest/consumer` correctly limits the number of messages being received and processed from SQS. Details:
  - **Background:** `@cumulus/api` includes a lambda `<stack-name>-sqs2sf` which processes messages from the `<stack-name>-startSF` SQS queue every minute. The `sqs2sf` lambda uses `@cumulus/ingest/consumer` to receive and process messages from SQS.
  - **Bug:** More than `messageLimit` number of messages were being consumed and processed from the `<stack-name>-startSF` SQS queue. Many step functions were being triggered simultaneously by the lambda `<stack-name>-sqs2sf` (which consumes every minute from the `startSF` queue) and resulting in step function failure with the error: `An error occurred (ThrottlingException) when calling the GetExecutionHistory`.
  - **Fix:** `@cumulus/ingest/consumer#processMessages` now processes messages until `timeLimit` has passed _OR_ once it receives up to `messageLimit` messages. `sqs2sf` is deployed with a [default `messageLimit` of 10](https://github.com/nasa/cumulus/blob/670000c8a821ff37ae162385f921c40956e293f7/packages/deployment/app/config.yml#L147).
  - **IMPORTANT NOTE:** `consumer` will actually process up to `messageLimit * 2 - 1` messages. This is because sometimes `receiveSQSMessages` will return less than `messageLimit` messages and thus the consumer will continue to make calls to `receiveSQSMessages`. For example, given a `messageLimit` of 10 and subsequent calls to `receiveSQSMessages` returns up to 9 messages, the loop will continue and a final call could return up to 10 messages.

## [v1.9.1] - 2018-08-22

**Please Note** To take advantage of the added granule tracking API functionality, updates are required for the message adapter and its libraries. You should be on the following versions:

- `cumulus-message-adapter` 1.0.9+
- `cumulus-message-adapter-js` 1.0.4+
- `cumulus-message-adapter-java` 1.2.7+
- `cumulus-message-adapter-python` 1.0.5+

### Added

- **CUMULUS-687** Added logs endpoint to search for logs from a specific workflow execution in `@cumulus/api`. Added integration test.
- **CUMULUS-836** - `@cumulus/deployment` supports a configurable docker storage driver for ECS. ECS can be configured with either `devicemapper` (the default storage driver for AWS ECS-optimized AMIs) or `overlay2` (the storage driver used by the NGAP 2.0 AMI). The storage driver can be configured in `app/config.yml` with `ecs.docker.storageDriver: overlay2 | devicemapper`. The default is `overlay2`.
  - To support this configuration, a [Handlebars](https://handlebarsjs.com/) helper `ifEquals` was added to `packages/deployment/lib/kes.js`.
- **CUMULUS-836** - `@cumulus/api` added IAM roles required by the NGAP 2.0 AMI. The NGAP 2.0 AMI runs a script `register_instances_with_ssm.py` which requires the ECS IAM role to include `ec2:DescribeInstances` and `ssm:GetParameter` permissions.

### Fixed

- **CUMULUS-836** - `@cumulus/deployment` uses `overlay2` driver by default and does not attempt to write `--storage-opt dm.basesize` to fix [this error](https://github.com/moby/moby/issues/37039).
- **CUMULUS-413** Kinesis processing now captures all errors.
  - Added kinesis fallback mechanism when errors occur during record processing.
  - Adds FallbackTopicArn to `@cumulus/api/lambdas.yml`
  - Adds fallbackConsumer lambda to `@cumulus/api`
  - Adds fallbackqueue option to lambda definitions capture lambda failures after three retries.
  - Adds kinesisFallback SNS topic to signal incoming errors from kinesis stream.
  - Adds kinesisFailureSQS to capture fully failed events from all retries.
- **CUMULUS-855** Adds integration test for kinesis' error path.
- **CUMULUS-686** Added workflow task name and version tracking via `@cumulus/api` executions endpoint under new `tasks` property, and under `workflow_tasks` in step input/output.
  - Depends on `cumulus-message-adapter` 1.0.9+, `cumulus-message-adapter-js` 1.0.4+, `cumulus-message-adapter-java` 1.2.7+ and `cumulus-message-adapter-python` 1.0.5+
- **CUMULUS-771**
  - Updated sync-granule to stream the remote file to s3
  - Added integration test for ingesting granules from ftp provider
  - Updated http/https integration tests for ingesting granules from http/https providers
- **CUMULUS-862** Updated `@cumulus/integration-tests` to handle remote lambda output
- **CUMULUS-856** Set the rule `state` to have default value `ENABLED`

### Changed

- In `@cumulus/deployment`, changed the example app config.yml to have additional IAM roles

## [v1.9.0] - 2018-08-06

**Please note** additional information and upgrade instructions [here](https://nasa.github.io/cumulus/docs/upgrade/1.9.0)

### Added

- **CUMULUS-712** - Added integration tests verifying expected behavior in workflows
- **GITC-776-2** - Add support for versioned collections

### Fixed

- **CUMULUS-832**
  - Fixed indentation in example config.yml in `@cumulus/deployment`
  - Fixed issue with new deployment using the default distribution endpoint in `@cumulus/deployment` and `@cumulus/api`

## [v1.8.1] - 2018-08-01

**Note** IAM roles should be re-deployed with this release.

- **Cumulus-726**
  - Added function to `@cumulus/integration-tests`: `sfnStep` includes `getStepInput` which returns the input to the schedule event of a given step function step.
  - Added IAM policy `@cumulus/deployment`: Lambda processing IAM role includes `kinesis::PutRecord` so step function lambdas can write to kinesis streams.
- **Cumulus Community Edition**
  - Added Google OAuth authentication token logic to `@cumulus/api`. Refactored token endpoint to use environment variable flag `OAUTH_PROVIDER` when determining with authentication method to use.
  - Added API Lambda memory configuration variable `api_lambda_memory` to `@cumulus/api` and `@cumulus/deployment`.

### Changed

- **Cumulus-726**
  - Changed function in `@cumulus/api`: `models/rules.js#addKinesisEventSource` was modified to call to `deleteKinesisEventSource` with all required parameters (rule's name, arn and type).
  - Changed function in `@cumulus/integration-tests`: `getStepOutput` can now be used to return output of failed steps. If users of this function want the output of a failed event, they can pass a third parameter `eventType` as `'failure'`. This function will work as always for steps which completed successfully.

### Removed

- **Cumulus-726**

  - Configuration change to `@cumulus/deployment`: Removed default auto scaling configuration for Granules and Files DynamoDB tables.

- **CUMULUS-688**
  - Add integration test for ExecutionStatus
  - Function addition to `@cumulus/integration-tests`: `api` includes `getExecutionStatus` which returns the execution status from the Cumulus API

## [v1.8.0] - 2018-07-23

### Added

- **CUMULUS-718** Adds integration test for Kinesis triggering a workflow.

- **GITC-776-3** Added more flexibility for rules. You can now edit all fields on the rule's record
  We may need to update the api documentation to reflect this.

- **CUMULUS-681** - Add ingest-in-place action to granules endpoint

  - new applyWorkflow action at PUT /granules/{granuleid} Applying a workflow starts an execution of the provided workflow and passes the granule record as payload.
    Parameter(s):
    - workflow - the workflow name

- **CUMULUS-685** - Add parent exeuction arn to the execution which is triggered from a parent step function

### Changed

- **CUMULUS-768** - Integration tests get S3 provider data from shared data folder

### Fixed

- **CUMULUS-746** - Move granule API correctly updates record in dynamo DB and cmr xml file
- **CUMULUS-766** - Populate database fileSize field from S3 if value not present in Ingest payload

## [v1.7.1] - 2018-07-27 - [BACKPORT]

### Fixed

- **CUMULUS-766** - Backport from 1.8.0 - Populate database fileSize field from S3 if value not present in Ingest payload

## [v1.7.0] - 2018-07-02

### Please note: [Upgrade Instructions](https://nasa.github.io/cumulus/docs/upgrade/1.7.0)

### Added

- **GITC-776-2** - Add support for versioned collections
- **CUMULUS-491** - Add granule reconciliation API endpoints.
- **CUMULUS-480** Add support for backup and recovery:
  - Add DynamoDB tables for granules, executions and pdrs
  - Add ability to write all records to S3
  - Add ability to download all DynamoDB records in form json files
  - Add ability to upload records to DynamoDB
  - Add migration scripts for copying granule, pdr and execution records from ElasticSearch to DynamoDB
  - Add IAM support for batchWrite on dynamoDB
-
- **CUMULUS-508** - `@cumulus/deployment` cloudformation template allows for lambdas and ECS clusters to have multiple AZ availability.
  - `@cumulus/deployment` also ensures docker uses `devicemapper` storage driver.
- **CUMULUS-755** - `@cumulus/deployment` Add DynamoDB autoscaling support.
  - Application developers can add autoscaling and override default values in their deployment's `app/config.yml` file using a `{TableName}Table:` key.

### Fixed

- **CUMULUS-747** - Delete granule API doesn't delete granule files in s3 and granule in elasticsearch
  - update the StreamSpecification DynamoDB tables to have StreamViewType: "NEW_AND_OLD_IMAGES"
  - delete granule files in s3
- **CUMULUS-398** - Fix not able to filter executions by workflow
- **CUMULUS-748** - Fix invalid lambda .zip files being validated/uploaded to AWS
- **CUMULUS-544** - Post to CMR task has UAT URL hard-coded
  - Made configurable: PostToCmr now requires CMR_ENVIRONMENT env to be set to 'SIT' or 'OPS' for those CMR environments. Default is UAT.

### Changed

- **GITC-776-4** - Changed Discover-pdrs to not rely on collection but use provider_path in config. It also has an optional filterPdrs regex configuration parameter

- **CUMULUS-710** - In the integration test suite, `getStepOutput` returns the output of the first successful step execution or last failed, if none exists

## [v1.6.0] - 2018-06-06

### Please note: [Upgrade Instructions](https://nasa.github.io/cumulus/docs/upgrade/1.6.0)

### Fixed

- **CUMULUS-602** - Format all logs sent to Elastic Search.
  - Extract cumulus log message and index it to Elastic Search.

### Added

- **CUMULUS-556** - add a mechanism for creating and running migration scripts on deployment.
- **CUMULUS-461** Support use of metadata date and other components in `url_path` property

### Changed

- **CUMULUS-477** Update bucket configuration to support multiple buckets of the same type:
  - Change the structure of the buckets to allow for more than one bucket of each type. The bucket structure is now:
    bucket-key:
    name: <bucket-name>
    type: <type> i.e. internal, public, etc.
  - Change IAM and app deployment configuration to support new bucket structure
  - Update tasks and workflows to support new bucket structure
  - Replace instances where buckets.internal is relied upon to either use the system bucket or a configured bucket
  - Move IAM template to the deployment package. NOTE: You now have to specify '--template node_modules/@cumulus/deployment/iam' in your IAM deployment
  - Add IAM cloudformation template support to filter buckets by type

## [v1.5.5] - 2018-05-30

### Added

- **CUMULUS-530** - PDR tracking through Queue-granules
  - Add optional `pdr` property to the sync-granule task's input config and output payload.
- **CUMULUS-548** - Create a Lambda task that generates EMS distribution reports
  - In order to supply EMS Distribution Reports, you must enable S3 Server
    Access Logging on any S3 buckets used for distribution. See [How Do I Enable Server Access Logging for an S3 Bucket?](https://docs.aws.amazon.com/AmazonS3/latest/user-guide/server-access-logging.html)
    The "Target bucket" setting should point at the Cumulus internal bucket.
    The "Target prefix" should be
    "<STACK_NAME>/ems-distribution/s3-server-access-logs/", where "STACK_NAME"
    is replaced with the name of your Cumulus stack.

### Fixed

- **CUMULUS-546 - Kinesis Consumer should catch and log invalid JSON**
  - Kinesis Consumer lambda catches and logs errors so that consumer doesn't get stuck in a loop re-processing bad json records.
- EMS report filenames are now based on their start time instead of the time
  instead of the time that the report was generated
- **CUMULUS-552 - Cumulus API returns different results for the same collection depending on query**
  - The collection, provider and rule records in elasticsearch are now replaced with records from dynamo db when the dynamo db records are updated.

### Added

- `@cumulus/deployment`'s default cloudformation template now configures storage for Docker to match the configured ECS Volume. The template defines Docker's devicemapper basesize (`dm.basesize`) using `ecs.volumeSize`. This addresses ECS default of limiting Docker containers to 10GB of storage ([Read more](https://aws.amazon.com/premiumsupport/knowledge-center/increase-default-ecs-docker-limit/)).

## [v1.5.4] - 2018-05-21

### Added

- **CUMULUS-535** - EMS Ingest, Archive, Archive Delete reports
  - Add lambda EmsReport to create daily EMS Ingest, Archive, Archive Delete reports
  - ems.provider property added to `@cumulus/deployment/app/config.yml`.
    To change the provider name, please add `ems: provider` property to `app/config.yml`.
- **CUMULUS-480** Use DynamoDB to store granules, pdrs and execution records
  - Activate PointInTime feature on DynamoDB tables
  - Increase test coverage on api package
  - Add ability to restore metadata records from json files to DynamoDB
- **CUMULUS-459** provide API endpoint for moving granules from one location on s3 to another

## [v1.5.3] - 2018-05-18

### Fixed

- **CUMULUS-557 - "Add dataType to DiscoverGranules output"**
  - Granules discovered by the DiscoverGranules task now include dataType
  - dataType is now a required property for granules used as input to the
    QueueGranules task
- **CUMULUS-550** Update deployment app/config.yml to force elasticsearch updates for deleted granules

## [v1.5.2] - 2018-05-15

### Fixed

- **CUMULUS-514 - "Unable to Delete the Granules"**
  - updated cmrjs.deleteConcept to return success if the record is not found
    in CMR.

### Added

- **CUMULUS-547** - The distribution API now includes an
  "earthdataLoginUsername" query parameter when it returns a signed S3 URL
- **CUMULUS-527 - "parse-pdr queues up all granules and ignores regex"**
  - Add an optional config property to the ParsePdr task called
    "granuleIdFilter". This property is a regular expression that is applied
    against the filename of the first file of each granule contained in the
    PDR. If the regular expression matches, then the granule is included in
    the output. Defaults to '.', which will match all granules in the PDR.
- File checksums in PDRs now support MD5
- Deployment support to subscribe to an SNS topic that already exists
- **CUMULUS-470, CUMULUS-471** In-region S3 Policy lambda added to API to update bucket policy for in-region access.
- **CUMULUS-533** Added fields to granule indexer to support EMS ingest and archive record creation
- **CUMULUS-534** Track deleted granules
  - added `deletedgranule` type to `cumulus` index.
  - **Important Note:** Force custom bootstrap to re-run by adding this to
    app/config.yml `es: elasticSearchMapping: 7`
- You can now deploy cumulus without ElasticSearch. Just add `es: null` to your `app/config.yml` file. This is only useful for debugging purposes. Cumulus still requires ElasticSearch to properly operate.
- `@cumulus/integration-tests` includes and exports the `addRules` function, which seeds rules into the DynamoDB table.
- Added capability to support EFS in cloud formation template. Also added
  optional capability to ssh to your instance and privileged lambda functions.
- Added support to force discovery of PDRs that have already been processed
  and filtering of selected data types
- `@cumulus/cmrjs` uses an environment variable `USER_IP_ADDRESS` or fallback
  IP address of `10.0.0.0` when a public IP address is not available. This
  supports lambda functions deployed into a VPC's private subnet, where no
  public IP address is available.

### Changed

- **CUMULUS-550** Custom bootstrap automatically adds new types to index on
  deployment

## [v1.5.1] - 2018-04-23

### Fixed

- add the missing dist folder to the hello-world task
- disable uglifyjs on the built version of the pdr-status-check (read: https://github.com/webpack-contrib/uglifyjs-webpack-plugin/issues/264)

## [v1.5.0] - 2018-04-23

### Changed

- Removed babel from all tasks and packages and increased minimum node requirements to version 8.10
- Lambda functions created by @cumulus/deployment will use node8.10 by default
- Moved [cumulus-integration-tests](https://github.com/nasa/cumulus-integration-tests) to the `example` folder CUMULUS-512
- Streamlined all packages dependencies (e.g. remove redundant dependencies and make sure versions are the same across packages)
- **CUMULUS-352:** Update Cumulus Elasticsearch indices to use [index aliases](https://www.elastic.co/guide/en/elasticsearch/reference/current/indices-aliases.html).
- **CUMULUS-519:** ECS tasks are no longer restarted after each CF deployment unless `ecs.restartTasksOnDeploy` is set to true
- **CUMULUS-298:** Updated log filterPattern to include all CloudWatch logs in ElasticSearch
- **CUMULUS-518:** Updates to the SyncGranule config schema
  - `granuleIdExtraction` is no longer a property
  - `process` is now an optional property
  - `provider_path` is no longer a property

### Fixed

- **CUMULUS-455 "Kes deployments using only an updated message adapter do not get automatically deployed"**
  - prepended the hash value of cumulus-message-adapter.zip file to the zip file name of lambda which uses message adapter.
  - the lambda function will be redeployed when message adapter or lambda function are updated
- Fixed a bug in the bootstrap lambda function where it stuck during update process
- Fixed a bug where the sf-sns-report task did not return the payload of the incoming message as the output of the task [CUMULUS-441]

### Added

- **CUMULUS-352:** Add reindex CLI to the API package.
- **CUMULUS-465:** Added mock http/ftp/sftp servers to the integration tests
- Added a `delete` method to the `@common/CollectionConfigStore` class
- **CUMULUS-467 "@cumulus/integration-tests or cumulus-integration-tests should seed provider and collection in deployed DynamoDB"**
  - `example` integration-tests populates providers and collections to database
  - `example` workflow messages are populated from workflow templates in s3, provider and collection information in database, and input payloads. Input templates are removed.
  - added `https` protocol to provider schema

## [v1.4.1] - 2018-04-11

### Fixed

- Sync-granule install

## [v1.4.0] - 2018-04-09

### Fixed

- **CUMULUS-392 "queue-granules not returning the sfn-execution-arns queued"**
  - updated queue-granules to return the sfn-execution-arns queued and pdr if exists.
  - added pdr to ingest message meta.pdr instead of payload, so the pdr information doesn't get lost in the ingest workflow, and ingested granule in elasticsearch has pdr name.
  - fixed sf-sns-report schema, remove the invalid part
  - fixed pdr-status-check schema, the failed execution contains arn and reason
- **CUMULUS-206** make sure homepage and repository urls exist in package.json files of tasks and packages

### Added

- Example folder with a cumulus deployment example

### Changed

- [CUMULUS-450](https://bugs.earthdata.nasa.gov/browse/CUMULUS-450) - Updated
  the config schema of the **queue-granules** task
  - The config no longer takes a "collection" property
  - The config now takes an "internalBucket" property
  - The config now takes a "stackName" property
- [CUMULUS-450](https://bugs.earthdata.nasa.gov/browse/CUMULUS-450) - Updated
  the config schema of the **parse-pdr** task
  - The config no longer takes a "collection" property
  - The "stack", "provider", and "bucket" config properties are now
    required
- **CUMULUS-469** Added a lambda to the API package to prototype creating an S3 bucket policy for direct, in-region S3 access for the prototype bucket

### Removed

- Removed the `findTmpTestDataDirectory()` function from
  `@cumulus/common/test-utils`

### Fixed

- [CUMULUS-450](https://bugs.earthdata.nasa.gov/browse/CUMULUS-450)
  - The **queue-granules** task now enqueues a **sync-granule** task with the
    correct collection config for that granule based on the granule's
    data-type. It had previously been using the collection config from the
    config of the **queue-granules** task, which was a problem if the granules
    being queued belonged to different data-types.
  - The **parse-pdr** task now handles the case where a PDR contains granules
    with different data types, and uses the correct granuleIdExtraction for
    each granule.

### Added

- **CUMULUS-448** Add code coverage checking using [nyc](https://github.com/istanbuljs/nyc).

## [v1.3.0] - 2018-03-29

### Deprecated

- discover-s3-granules is deprecated. The functionality is provided by the discover-granules task

### Fixed

- **CUMULUS-331:** Fix aws.downloadS3File to handle non-existent key
- Using test ftp provider for discover-granules testing [CUMULUS-427]
- **CUMULUS-304: "Add AWS API throttling to pdr-status-check task"** Added concurrency limit on SFN API calls. The default concurrency is 10 and is configurable through Lambda environment variable CONCURRENCY.
- **CUMULUS-414: "Schema validation not being performed on many tasks"** revised npm build scripts of tasks that use cumulus-message-adapter to place schema directories into dist directories.
- **CUMULUS-301:** Update all tests to use test-data package for testing data.
- **CUMULUS-271: "Empty response body from rules PUT endpoint"** Added the updated rule to response body.
- Increased memory allotment for `CustomBootstrap` lambda function. Resolves failed deployments where `CustomBootstrap` lambda function was failing with error `Process exited before completing request`. This was causing deployments to stall, fail to update and fail to rollback. This error is thrown when the lambda function tries to use more memory than it is allotted.
- Cumulus repository folders structure updated:
  - removed the `cumulus` folder altogether
  - moved `cumulus/tasks` to `tasks` folder at the root level
  - moved the tasks that are not converted to use CMA to `tasks/.not_CMA_compliant`
  - updated paths where necessary

### Added

- `@cumulus/integration-tests` - Added support for testing the output of an ECS activity as well as a Lambda function.

## [v1.2.0] - 2018-03-20

### Fixed

- Update vulnerable npm packages [CUMULUS-425]
- `@cumulus/api`: `kinesis-consumer.js` uses `sf-scheduler.js#schedule` instead of placing a message directly on the `startSF` SQS queue. This is a fix for [CUMULUS-359](https://bugs.earthdata.nasa.gov/browse/CUMULUS-359) because `sf-scheduler.js#schedule` looks up the provider and collection data in DynamoDB and adds it to the `meta` object of the enqueued message payload.
- `@cumulus/api`: `kinesis-consumer.js` catches and logs errors instead of doing an error callback. Before this change, `kinesis-consumer` was failing to process new records when an existing record caused an error because it would call back with an error and stop processing additional records. It keeps trying to process the record causing the error because it's "position" in the stream is unchanged. Catching and logging the errors is part 1 of the fix. Proposed part 2 is to enqueue the error and the message on a "dead-letter" queue so it can be processed later ([CUMULUS-413](https://bugs.earthdata.nasa.gov/browse/CUMULUS-413)).
- **CUMULUS-260: "PDR page on dashboard only shows zeros."** The PDR stats in LPDAAC are all 0s, even if the dashboard has been fixed to retrieve the correct fields. The current version of pdr-status-check has a few issues.
  - pdr is not included in the input/output schema. It's available from the input event. So the pdr status and stats are not updated when the ParsePdr workflow is complete. Adding the pdr to the input/output of the task will fix this.
  - pdr-status-check doesn't update pdr stats which prevent the real time pdr progress from showing up in the dashboard. To solve this, added lambda function sf-sns-report which is copied from @cumulus/api/lambdas/sf-sns-broadcast with modification, sf-sns-report can be used to report step function status anywhere inside a step function. So add step sf-sns-report after each pdr-status-check, we will get the PDR status progress at real time.
  - It's possible an execution is still in the queue and doesn't exist in sfn yet. Added code to handle 'ExecutionDoesNotExist' error when checking the execution status.
- Fixed `aws.cloudwatchevents()` typo in `packages/ingest/aws.js`. This typo was the root cause of the error: `Error: Could not process scheduled_ingest, Error: : aws.cloudwatchevents is not a constructor` seen when trying to update a rule.

### Removed

- `@cumulus/ingest/aws`: Remove queueWorkflowMessage which is no longer being used by `@cumulus/api`'s `kinesis-consumer.js`.

## [v1.1.4] - 2018-03-15

### Added

- added flag `useList` to parse-pdr [CUMULUS-404]

### Fixed

- Pass encrypted password to the ApiGranule Lambda function [CUMULUS-424]

## [v1.1.3] - 2018-03-14

### Fixed

- Changed @cumulus/deployment package install behavior. The build process will happen after installation

## [v1.1.2] - 2018-03-14

### Added

- added tools to @cumulus/integration-tests for local integration testing
- added end to end testing for discovering and parsing of PDRs
- `yarn e2e` command is available for end to end testing

### Fixed

- **CUMULUS-326: "Occasionally encounter "Too Many Requests" on deployment"** The api gateway calls will handle throttling errors
- **CUMULUS-175: "Dashboard providers not in sync with AWS providers."** The root cause of this bug - DynamoDB operations not showing up in Elasticsearch - was shared by collections and rules. The fix was to update providers', collections' and rules; POST, PUT and DELETE endpoints to operate on DynamoDB and using DynamoDB streams to update Elasticsearch. The following packages were made:
  - `@cumulus/deployment` deploys DynamoDB streams for the Collections, Providers and Rules tables as well as a new lambda function called `dbIndexer`. The `dbIndexer` lambda has an event source mapping which listens to each of the DynamoDB streams. The dbIndexer lambda receives events referencing operations on the DynamoDB table and updates the elasticsearch cluster accordingly.
  - The `@cumulus/api` endpoints for collections, providers and rules _only_ query DynamoDB, with the exception of LIST endpoints and the collections' GET endpoint.

### Updated

- Broke up `kes.override.js` of @cumulus/deployment to multiple modules and moved to a new location
- Expanded @cumulus/deployment test coverage
- all tasks were updated to use cumulus-message-adapter-js 1.0.1
- added build process to integration-tests package to babelify it before publication
- Update @cumulus/integration-tests lambda.js `getLambdaOutput` to return the entire lambda output. Previously `getLambdaOutput` returned only the payload.

## [v1.1.1] - 2018-03-08

### Removed

- Unused queue lambda in api/lambdas [CUMULUS-359]

### Fixed

- Kinesis message content is passed to the triggered workflow [CUMULUS-359]
- Kinesis message queues a workflow message and does not write to rules table [CUMULUS-359]

## [v1.1.0] - 2018-03-05

### Added

- Added a `jlog` function to `common/test-utils` to aid in test debugging
- Integration test package with command line tool [CUMULUS-200] by @laurenfrederick
- Test for FTP `useList` flag [CUMULUS-334] by @kkelly51

### Updated

- The `queue-pdrs` task now uses the [cumulus-message-adapter-js](https://github.com/nasa/cumulus-message-adapter-js)
  library
- Updated the `queue-pdrs` JSON schemas
- The test-utils schema validation functions now throw an error if validation
  fails
- The `queue-granules` task now uses the [cumulus-message-adapter-js](https://github.com/nasa/cumulus-message-adapter-js)
  library
- Updated the `queue-granules` JSON schemas

### Removed

- Removed the `getSfnExecutionByName` function from `common/aws`
- Removed the `getGranuleStatus` function from `common/aws`

## [v1.0.1] - 2018-02-27

### Added

- More tests for discover-pdrs, dicover-granules by @yjpa7145
- Schema validation utility for tests by @yjpa7145

### Changed

- Fix an FTP listing bug for servers that do not support STAT [CUMULUS-334] by @kkelly51

## [v1.0.0] - 2018-02-23

[unreleased]: https://github.com/nasa/cumulus/compare/v18.2.0...HEAD
[v18.2.0]: https://github.com/nasa/cumulus/compare/v18.1.0...v18.2.0
[v18.1.0]: https://github.com/nasa/cumulus/compare/v18.0.0...v18.1.0
[v18.0.0]: https://github.com/nasa/cumulus/compare/v17.0.0...v18.0.0
[v17.0.0]: https://github.com/nasa/cumulus/compare/v16.1.3...v17.0.0
[v16.1.3]: https://github.com/nasa/cumulus/compare/v16.1.2...v16.1.3
[v16.1.2]: https://github.com/nasa/cumulus/compare/v16.1.1...v16.1.2
[v16.1.1]: https://github.com/nasa/cumulus/compare/v16.0.0...v16.1.1
[v16.0.0]: https://github.com/nasa/cumulus/compare/v15.0.4...v16.0.0
[v15.0.4]: https://github.com/nasa/cumulus/compare/v15.0.3...v15.0.4
[v15.0.3]: https://github.com/nasa/cumulus/compare/v15.0.2...v15.0.3
[v15.0.2]: https://github.com/nasa/cumulus/compare/v15.0.1...v15.0.2
[v15.0.1]: https://github.com/nasa/cumulus/compare/v15.0.0...v15.0.1
[v15.0.0]: https://github.com/nasa/cumulus/compare/v14.1.0...v15.0.0
[v14.1.0]: https://github.com/nasa/cumulus/compare/v14.0.0...v14.1.0
[v14.0.0]: https://github.com/nasa/cumulus/compare/v13.4.0...v14.0.0
[v13.4.0]: https://github.com/nasa/cumulus/compare/v13.3.2...v13.4.0
[v13.3.2]: https://github.com/nasa/cumulus/compare/v13.3.0...v13.3.2
[v13.3.0]: https://github.com/nasa/cumulus/compare/v13.2.1...v13.3.0
[v13.2.1]: https://github.com/nasa/cumulus/compare/v13.2.0...v13.2.1
[v13.2.0]: https://github.com/nasa/cumulus/compare/v13.1.0...v13.2.0
[v13.1.0]: https://github.com/nasa/cumulus/compare/v13.0.1...v13.1.0
[v13.0.1]: https://github.com/nasa/cumulus/compare/v13.0.0...v13.0.1
[v13.0.0]: https://github.com/nasa/cumulus/compare/v12.0.3...v13.0.0
[v12.0.3]: https://github.com/nasa/cumulus/compare/v12.0.2...v12.0.3
[v12.0.2]: https://github.com/nasa/cumulus/compare/v12.0.1...v12.0.2
[v12.0.1]: https://github.com/nasa/cumulus/compare/v12.0.0...v12.0.1
[v12.0.0]: https://github.com/nasa/cumulus/compare/v11.1.8...v12.0.0
[v11.1.8]: https://github.com/nasa/cumulus/compare/v11.1.7...v11.1.8
[v11.1.7]: https://github.com/nasa/cumulus/compare/v11.1.5...v11.1.7
[v11.1.5]: https://github.com/nasa/cumulus/compare/v11.1.4...v11.1.5
[v11.1.4]: https://github.com/nasa/cumulus/compare/v11.1.3...v11.1.4
[v11.1.3]: https://github.com/nasa/cumulus/compare/v11.1.2...v11.1.3
[v11.1.2]: https://github.com/nasa/cumulus/compare/v11.1.1...v11.1.2
[v11.1.1]: https://github.com/nasa/cumulus/compare/v11.1.0...v11.1.1
[v11.1.0]: https://github.com/nasa/cumulus/compare/v11.0.0...v11.1.0
[v11.0.0]: https://github.com/nasa/cumulus/compare/v10.1.3...v11.0.0
[v10.1.3]: https://github.com/nasa/cumulus/compare/v10.1.2...v10.1.3
[v10.1.2]: https://github.com/nasa/cumulus/compare/v10.1.1...v10.1.2
[v10.1.1]: https://github.com/nasa/cumulus/compare/v10.1.0...v10.1.1
[v10.1.0]: https://github.com/nasa/cumulus/compare/v10.0.1...v10.1.0
[v10.0.1]: https://github.com/nasa/cumulus/compare/v10.0.0...v10.0.1
[v10.0.0]: https://github.com/nasa/cumulus/compare/v9.9.0...v10.0.0
[v9.9.3]: https://github.com/nasa/cumulus/compare/v9.9.2...v9.9.3
[v9.9.2]: https://github.com/nasa/cumulus/compare/v9.9.1...v9.9.2
[v9.9.1]: https://github.com/nasa/cumulus/compare/v9.9.0...v9.9.1
[v9.9.0]: https://github.com/nasa/cumulus/compare/v9.8.0...v9.9.0
[v9.8.0]: https://github.com/nasa/cumulus/compare/v9.7.0...v9.8.0
[v9.7.1]: https://github.com/nasa/cumulus/compare/v9.7.0...v9.7.1
[v9.7.0]: https://github.com/nasa/cumulus/compare/v9.6.0...v9.7.0
[v9.6.0]: https://github.com/nasa/cumulus/compare/v9.5.0...v9.6.0
[v9.5.0]: https://github.com/nasa/cumulus/compare/v9.4.0...v9.5.0
[v9.4.1]: https://github.com/nasa/cumulus/compare/v9.3.0...v9.4.1
[v9.4.0]: https://github.com/nasa/cumulus/compare/v9.3.0...v9.4.0
[v9.3.0]: https://github.com/nasa/cumulus/compare/v9.2.2...v9.3.0
[v9.2.2]: https://github.com/nasa/cumulus/compare/v9.2.1...v9.2.2
[v9.2.1]: https://github.com/nasa/cumulus/compare/v9.2.0...v9.2.1
[v9.2.0]: https://github.com/nasa/cumulus/compare/v9.1.0...v9.2.0
[v9.1.0]: https://github.com/nasa/cumulus/compare/v9.0.1...v9.1.0
[v9.0.1]: https://github.com/nasa/cumulus/compare/v9.0.0...v9.0.1
[v9.0.0]: https://github.com/nasa/cumulus/compare/v8.1.0...v9.0.0
[v8.1.0]: https://github.com/nasa/cumulus/compare/v8.0.0...v8.1.0
[v8.0.0]: https://github.com/nasa/cumulus/compare/v7.2.0...v8.0.0
[v7.2.0]: https://github.com/nasa/cumulus/compare/v7.1.0...v7.2.0
[v7.1.0]: https://github.com/nasa/cumulus/compare/v7.0.0...v7.1.0
[v7.0.0]: https://github.com/nasa/cumulus/compare/v6.0.0...v7.0.0
[v6.0.0]: https://github.com/nasa/cumulus/compare/v5.0.1...v6.0.0
[v5.0.1]: https://github.com/nasa/cumulus/compare/v5.0.0...v5.0.1
[v5.0.0]: https://github.com/nasa/cumulus/compare/v4.0.0...v5.0.0
[v4.0.0]: https://github.com/nasa/cumulus/compare/v3.0.1...v4.0.0
[v3.0.1]: https://github.com/nasa/cumulus/compare/v3.0.0...v3.0.1
[v3.0.0]: https://github.com/nasa/cumulus/compare/v2.0.1...v3.0.0
[v2.0.7]: https://github.com/nasa/cumulus/compare/v2.0.6...v2.0.7
[v2.0.6]: https://github.com/nasa/cumulus/compare/v2.0.5...v2.0.6
[v2.0.5]: https://github.com/nasa/cumulus/compare/v2.0.4...v2.0.5
[v2.0.4]: https://github.com/nasa/cumulus/compare/v2.0.3...v2.0.4
[v2.0.3]: https://github.com/nasa/cumulus/compare/v2.0.2...v2.0.3
[v2.0.2]: https://github.com/nasa/cumulus/compare/v2.0.1...v2.0.2
[v2.0.1]: https://github.com/nasa/cumulus/compare/v1.24.0...v2.0.1
[v2.0.0]: https://github.com/nasa/cumulus/compare/v1.24.0...v2.0.0
[v1.24.0]: https://github.com/nasa/cumulus/compare/v1.23.2...v1.24.0
[v1.23.2]: https://github.com/nasa/cumulus/compare/v1.22.1...v1.23.2
[v1.22.1]: https://github.com/nasa/cumulus/compare/v1.21.0...v1.22.1
[v1.21.0]: https://github.com/nasa/cumulus/compare/v1.20.0...v1.21.0
[v1.20.0]: https://github.com/nasa/cumulus/compare/v1.19.0...v1.20.0
[v1.19.0]: https://github.com/nasa/cumulus/compare/v1.18.0...v1.19.0
[v1.18.0]: https://github.com/nasa/cumulus/compare/v1.17.0...v1.18.0
[v1.17.0]: https://github.com/nasa/cumulus/compare/v1.16.1...v1.17.0
[v1.16.1]: https://github.com/nasa/cumulus/compare/v1.16.0...v1.16.1
[v1.16.0]: https://github.com/nasa/cumulus/compare/v1.15.0...v1.16.0
[v1.15.0]: https://github.com/nasa/cumulus/compare/v1.14.5...v1.15.0
[v1.14.5]: https://github.com/nasa/cumulus/compare/v1.14.4...v1.14.5
[v1.14.4]: https://github.com/nasa/cumulus/compare/v1.14.3...v1.14.4
[v1.14.3]: https://github.com/nasa/cumulus/compare/v1.14.2...v1.14.3
[v1.14.2]: https://github.com/nasa/cumulus/compare/v1.14.1...v1.14.2
[v1.14.1]: https://github.com/nasa/cumulus/compare/v1.14.0...v1.14.1
[v1.14.0]: https://github.com/nasa/cumulus/compare/v1.13.5...v1.14.0
[v1.13.5]: https://github.com/nasa/cumulus/compare/v1.13.4...v1.13.5
[v1.13.4]: https://github.com/nasa/cumulus/compare/v1.13.3...v1.13.4
[v1.13.3]: https://github.com/nasa/cumulus/compare/v1.13.2...v1.13.3
[v1.13.2]: https://github.com/nasa/cumulus/compare/v1.13.1...v1.13.2
[v1.13.1]: https://github.com/nasa/cumulus/compare/v1.13.0...v1.13.1
[v1.13.0]: https://github.com/nasa/cumulus/compare/v1.12.1...v1.13.0
[v1.12.1]: https://github.com/nasa/cumulus/compare/v1.12.0...v1.12.1
[v1.12.0]: https://github.com/nasa/cumulus/compare/v1.11.3...v1.12.0
[v1.11.3]: https://github.com/nasa/cumulus/compare/v1.11.2...v1.11.3
[v1.11.2]: https://github.com/nasa/cumulus/compare/v1.11.1...v1.11.2
[v1.11.1]: https://github.com/nasa/cumulus/compare/v1.11.0...v1.11.1
[v1.11.0]: https://github.com/nasa/cumulus/compare/v1.10.4...v1.11.0
[v1.10.4]: https://github.com/nasa/cumulus/compare/v1.10.3...v1.10.4
[v1.10.3]: https://github.com/nasa/cumulus/compare/v1.10.2...v1.10.3
[v1.10.2]: https://github.com/nasa/cumulus/compare/v1.10.1...v1.10.2
[v1.10.1]: https://github.com/nasa/cumulus/compare/v1.10.0...v1.10.1
[v1.10.0]: https://github.com/nasa/cumulus/compare/v1.9.1...v1.10.0
[v1.9.1]: https://github.com/nasa/cumulus/compare/v1.9.0...v1.9.1
[v1.9.0]: https://github.com/nasa/cumulus/compare/v1.8.1...v1.9.0
[v1.8.1]: https://github.com/nasa/cumulus/compare/v1.8.0...v1.8.1
[v1.8.0]: https://github.com/nasa/cumulus/compare/v1.7.0...v1.8.0
[v1.7.0]: https://github.com/nasa/cumulus/compare/v1.6.0...v1.7.0
[v1.6.0]: https://github.com/nasa/cumulus/compare/v1.5.5...v1.6.0
[v1.5.5]: https://github.com/nasa/cumulus/compare/v1.5.4...v1.5.5
[v1.5.4]: https://github.com/nasa/cumulus/compare/v1.5.3...v1.5.4
[v1.5.3]: https://github.com/nasa/cumulus/compare/v1.5.2...v1.5.3
[v1.5.2]: https://github.com/nasa/cumulus/compare/v1.5.1...v1.5.2
[v1.5.1]: https://github.com/nasa/cumulus/compare/v1.5.0...v1.5.1
[v1.5.0]: https://github.com/nasa/cumulus/compare/v1.4.1...v1.5.0
[v1.4.1]: https://github.com/nasa/cumulus/compare/v1.4.0...v1.4.1
[v1.4.0]: https://github.com/nasa/cumulus/compare/v1.3.0...v1.4.0
[v1.3.0]: https://github.com/nasa/cumulus/compare/v1.2.0...v1.3.0
[v1.2.0]: https://github.com/nasa/cumulus/compare/v1.1.4...v1.2.0
[v1.1.4]: https://github.com/nasa/cumulus/compare/v1.1.3...v1.1.4
[v1.1.3]: https://github.com/nasa/cumulus/compare/v1.1.2...v1.1.3
[v1.1.2]: https://github.com/nasa/cumulus/compare/v1.1.1...v1.1.2
[v1.1.1]: https://github.com/nasa/cumulus/compare/v1.0.1...v1.1.1
[v1.1.0]: https://github.com/nasa/cumulus/compare/v1.0.1...v1.1.0
[v1.0.1]: https://github.com/nasa/cumulus/compare/v1.0.0...v1.0.1
[v1.0.0]: https://github.com/nasa/cumulus/compare/pre-v1-release...v1.0.0

[thin-egress-app]: <https://github.com/asfadmin/thin-egress-app> "Thin Egress App"<|MERGE_RESOLUTION|>--- conflicted
+++ resolved
@@ -46,13 +46,10 @@
 ### Changed
 
 - **CUMULUS-3518**
-<<<<<<< HEAD
   - Update existing usage of `@cumulus/aws-client` lambda service to use AWS SDK v3 `send` syntax
-=======
   - Update Discover Granules lambda default memory to 1024 MB
 - **CUMULUS-3600**
   - Update docs to clarify CloudFront HTTPS DIT requirements.
->>>>>>> c946285a
 - **CUMULUS-2892**
   - Updates `aws-client`'s EC2 client to use AWS SDK v3.
 - **CUMULUS-2896**
