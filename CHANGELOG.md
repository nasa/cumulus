--- conflicted
+++ resolved
@@ -5,6 +5,10 @@
 The format is based on [Keep a Changelog](http://keepachangelog.com/en/1.0.0/).
 
 ## [Unreleased]
+
+### Notable changes
+
+- `sync-granule` task will now properly handle syncing 0 byte files to S3
 
 ### Added
 
@@ -16,6 +20,10 @@
 - `<prefix>-lambda-api-gateway` IAM role used by API Gateway Lambda now supports accessing all buckets defined in your `buckets` variable except "internal" buckets
 - **CUMULUS-2355**
   - Added logic to disable `/s3Credentials` endpoint based upon value for environment variable `DISABLE_S3_CREDENTIALS`. If set to "true",  the endpoint will not dispense S3 credentials and instead return a message indicating that the endpoint has been disabled.
+
+### Fixed
+
+- Fixed issue in `@cumulus/ingest/S3ProviderClient.sync()` preventing 0 byte files from being synced to S3.
 
 ### Removed
 
@@ -29,10 +37,6 @@
 ### BREAKING CHANGES
 
 - **CUMULUS-2362** - Endpoints for the logs (/logs) will now throw an error unless Metrics is set up
-
-### Notable changes
-
-- `sync-granule` task will now properly handle syncing 0 byte files to S3
 
 ### Added
 
@@ -59,22 +63,8 @@
   - Updated `ingestUMMGranule` to take in an optional CMR Revision ID to pass to `getWriteHeaders`.
 - **CUMULUS-2350**
   - Updates the examples on the `/s3credentialsREADME`, to include Python and JavaScript code demonstrating how to refresh the s3credential for programatic access.
-<<<<<<< HEAD
-
-### Fixed
-
-- Fixed issue in `@cumulus/ingest/S3ProviderClient.sync()` preventing 0 byte files from being synced to S3.
-
-### Removed
-
-- Removed variables from `tf-modules/archive`:
-  - `private_buckets`
-  - `protected_buckets`
-  - `public_buckets`
-=======
 - **CUMULUS-2383**
   - PostToCMR task will return CMRInternalError when a `500` status is returned from CMR
->>>>>>> e8c61aa3
 
 ## [v6.0.0] 2021-02-16
 
