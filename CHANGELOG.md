# Changelog

All notable changes to this project will be documented in this file.

The format is based on [Keep a Changelog](http://keepachangelog.com/en/1.0.0/).

## Unreleased

- **CUMULUS-3188**
  - Updated QueueGranules to support queueing granules that meet the required API granule schema.

### Changed

- Security upgrade node from 14.19.3-buster to 14.21.1-buster
- **CUMULUS-2985**
  - Changed `onetime` rules RuleTrigger to only execute when the state is `ENABLED` and updated documentation to reflect the change
  - Changed the `invokeRerun` function to only re-run enabled rules
- **CUMULUS-3252**
  - Updated example/cumulus-tf/orca.tf to use orca v8.0.1
  - Added cumulus task `@cumulus/orca-copy-to-archive-adapter`, and add the task to `tf-modules/ingest`
  - Updated `tf-modules/cumulus` module to take variable `orca_lambda_copy_to_archive_arn` and pass to `tf-modules/ingest`
  - Updated `example/cumulus-tf/ingest_and_publish_granule_with_orca_workflow.tf` `CopyToGlacier` (renamed to `CopyToArchive`) step to call
    `orca_copy_to_archive_adapter_task`
- **CUMULUS-3253**
  - Added cumulus task `@cumulus/orca-recovery-adapter`, and add the task to `tf-modules/ingest`
  - Updated `tf-modules/cumulus` module to take variable `orca_sfn_recovery_workflow_arn` and pass to `tf-modules/ingest`
  - Added `example/cumulus-tf/orca_recovery_adapter_workflow.tf`, `OrcaRecoveryAdapterWorkflow` workflow has `OrcaRecoveryAdapter` task
    to call the ORCA recovery step-function.
  - Updated `example/data/collections/` collection configuration `meta.granuleRecoveryWorkflow` to use `OrcaRecoveryAdapterWorkflow`
- **CUMULUS-3215**
  - Create reconciliation reports will properly throw errors and set the async
    operation status correctly to failed if there is an error.
  - Knex calls relating to reconciliation reports will retry if there is a
    connection terminated unexpectedly error
  - Improved logging for async operation
  - Set default async_operation_image_version to 47
- **CUMULUS-3024**
  - Combined unit testing of @cumulus/api/lib/rulesHelpers to a single test file
    `api/tests/lib/test-rulesHelpers` and removed extraneous test files.
- **CUMULUS-3209**
  - Apply brand color with high contrast settings for both (light and dark) themes.
  - Cumulus logo can be seen when scrolling down.
  - "Back to Top" button matches the brand color for both themes.
  - Update "note", "info", "tip", "caution", and "warning" components to [new admonition styling](https://docusaurus.io/docs/markdown-features/admonitions).
  - Add updated arch diagram for both themes.
- **CUMULUS-3203**
  - Removed ACL setting of private on S3.multipartCopyObject() call
  - Removed ACL setting of private for s3PutObject()
  - Removed ACL confguration on sync-granules task
  - Update documentation on dashboard deployment to exclude ACL public-read setting
- **CUMULUS-3245**
  - Update SQS consumer logic to catch ExecutionAlreadyExists error and
    delete SQS message accordingly.
  - Add ReportBatchItemFailures to event source mapping start_sf_mapping

### Fixed

- **CUMULUS-2625**
  - Optimized heap memory and api load in queue-granules task to scale to larger workloads.

### Notable Changes

- The async_operation_image property of cumulus module should be updated to pull
  the ECR image for cumuluss/async-operation:47

## [v16.0.0] 2023-05-09

### MIGRATION notes

#### PI release version

When updating directly to v16 from prior releases older that V15, please make sure to
read through all prior release notes.

Notable migration concerns since the last PI release version (11.1.x):

- [v14.1.0] - Postgres compatibility update to Aurora PostgreSQL 11.13.
- [v13.1.0] - Postgres update to add `files_granules_cumulus_id_index` to the
  `files` table may require manual steps depending on load.

#### RDS Phase 3 migration notes

This release includes updates that remove existing DynamoDB tables as part of
release deployment process.   This release *cannot* be properly rolled back in
production as redeploying a prior version of Cumulus will not recover the
associated Dynamo tables.

Please read the full change log for RDS Phase 3 and consult the [RDS Phase 3 update
documentation](https://nasa.github.io/cumulus/docs/next/upgrade-notes/upgrade-rds-phase-3-release)

#### API Endpoint Versioning

As part of the work on CUMULUS-3072, we have added a required header for the
granule PUT/PATCH endpoints -- to ensure that older clients/utilities do not
unexpectedly make destructive use of those endpoints, a validation check of a
header value against supported versions has been implemented.

Moving forward, if a breaking change is made to an existing endpoint that
requires user updates, as part of that update we will set the current version of
the core API and require a header that confirms the client is compatible with
the version required or greater.

In this instance, the granule PUT/PATCH
endpoints will require a `Cumulus-API-Version` value of at least `2`.

```bash
 curl --request PUT https://example.com/granules/granuleId.A19990103.006.1000\
 --header 'Cumulus-API-Version': '2'\
 --header 'Authorization: Bearer ReplaceWithToken'\
 --data ...
```

Users/clients that do not make use of these endpoints will not be impacted.

### RDS Phase 3
#### Breaking Changes

- **CUMULUS-2688**
  - Updated bulk operation logic to use collectionId in addition to granuleId to fetch granules.
  - Tasks using the `bulk-operation` Lambda should provide collectionId and granuleId e.g. { granuleId: xxx, collectionId: xxx }
- **CUMULUS-2856**
  - Update execution PUT endpoint to no longer respect message write constraints and update all values passed in

#### Changed

- **CUMULUS-3282**
  - Updated internal granule endpoint parameters from :granuleName to :granuleId
    for maintenance/consistency reasons
- **CUMULUS-2312** - RDS Migration Epic Phase 3
  - **CUMULUS-2645**
    - Removed unused index functionality for all tables other than
      `ReconciliationReportsTable` from `dbIndexer` lambda
  - **CUMULUS-2398**
    - Remove all dynamoDB updates for `@cumulus/api/ecs/async-operation/*`
    - Updates all api endpoints with updated signature for
      `asyncOperationsStart` calls
    - Remove all dynamoDB models calls from async-operations api endpoints
  - **CUMULUS-2801**
    - Move `getFilesExistingAtLocation`from api granules model to api/lib, update granules put
      endpoint to remove model references
  - **CUMULUS-2804**
    - Updates api/lib/granule-delete.deleteGranuleAndFiles:
      - Updates dynamoGranule -> apiGranule in the signature and throughout the dependent code
      - Updates logic to make apiGranule optional, but pgGranule required, and
        all lookups use postgres instead of ES/implied apiGranule values
      - Updates logic to make pgGranule optional - in this case the logic removes the entry from ES only
    - Removes all dynamo model logic from api/endpoints/granules
    - Removes dynamo write logic from api/lib/writeRecords.*
    - Removes dynamo write logic from api/lib/ingest.*
    - Removes all granule model calls from api/lambdas/bulk-operations and any dependencies
    - Removes dynamo model calls from api/lib/granule-remove-from-cmr.unpublishGranule
    - Removes Post Deployment execution check from sf-event-sqs-to-db-records
    - Moves describeGranuleExecution from api granule model to api/lib/executions.js
  - **CUMULUS-2806**
    - Remove DynamoDB logic from executions `POST` endpoint
    - Remove DynamoDB logic from sf-event-sqs-to-db-records lambda execution writes.
    - Remove DynamoDB logic from executions `PUT` endpoint
  - **CUMULUS-2808**
    - Remove DynamoDB logic from executions `DELETE` endpoint
  - **CUMULUS-2809**
    - Remove DynamoDB logic from providers `PUT` endpoint
    - Updates DB models asyncOperation, provider and rule to return all fields on upsert.
  - **CUMULUS-2810**
    - Removes addition of DynamoDB record from API endpoint POST /provider/<name>
  - **CUMULUS-2811**
    - Removes deletion of DynamoDB record from API endpoint DELETE /provider/<name>
  - **CUMULUS-2817**
    - Removes deletion of DynamoDB record from API endpoint DELETE /collection/<name>/<version>
  - **CUMULUS-2814**
    - Move event resources deletion logic from `rulesModel` to `rulesHelper`
  - **CUMULUS-2815**
    - Move File Config and Core Config validation logic for Postgres Collections from `api/models/collections.js` to `api/lib/utils.js`
  - **CUMULUS-2813**
    - Removes creation and deletion of DynamoDB record from API endpoint POST /rules/
  - **CUMULUS-2816**
    - Removes addition of DynamoDB record from API endpoint POST /collections
  - **CUMULUS-2797**
    - Move rule helper functions to separate rulesHelpers file
  - **CUMULUS-2821**
    - Remove DynamoDB logic from `sfEventSqsToDbRecords` lambda
  - **CUMULUS-2856**
    - Update API/Message write logic to handle nulls as deletion in execution PUT/message write logic

#### Added

- **CUMULUS-2312** - RDS Migration Epic Phase 3
  - **CUMULUS-2813**
    - Added function `create` in the `db` model for Rules
      to return an array of objects containing all columns of the created record.
  - **CUMULUS-2812**
    - Move event resources logic from `rulesModel` to `rulesHelper`
  - **CUMULUS-2820**
    - Remove deletion of DynamoDB record from API endpoint DELETE /pdr/<pdrName>
  - **CUMULUS-2688**
    - Add new endpoint to fetch granules by collectionId as well as granuleId: GET /collectionId/granuleId
    - Add new endpoints to update and delete granules by collectionId as well as
      granuleId

#### Removed

- **CUMULUS-2994**
  - Delete code/lambdas that publish DynamoDB stream events to SNS
- **CUMULUS-3226**
  - Removed Dynamo Async Operations table
- **CUMULUS-3199**
  - Removed DbIndexer lambda and all associated terraform resources
- **CUMULUS-3009**
  - Removed Dynamo PDRs table
- **CUMULUS-3008**
  - Removed DynamoDB Collections table
- **CUMULUS-2815**
  - Remove update of DynamoDB record from API endpoint PUT /collections/<name>/<version>
- **CUMULUS-2814**
  - Remove DynamoDB logic from rules `DELETE` endpoint
- **CUMULUS-2812**
  - Remove DynamoDB logic from rules `PUT` endpoint
- **CUMULUS-2798**
  - Removed AsyncOperations model
- **CUMULUS-2797**
- **CUMULUS-2795**
  - Removed API executions model
- **CUMULUS-2796**
  - Remove API pdrs model and all related test code
  - Remove API Rules model and all related test code
- **CUMULUS-2794**
  - Remove API Collections model and all related test code
  - Remove lambdas/postgres-migration-count-tool, api/endpoints/migrationCounts and api-client/migrationCounts
  - Remove lambdas/data-migration1 tool
  - Remove lambdas/data-migration2 and
    lambdas/postgres-migration-async-operation
- **CUMULUS-2793**
  - Removed Provider Dynamo model and related test code
- **CUMULUS-2792**
  - Remove API Granule model and all related test code
  - Remove granule-csv endpoint
- **CUMULUS-2645**
  - Removed dynamo structural migrations and related code from `@cumulus/api`
  - Removed `executeMigrations` lambda
  - Removed `granuleFilesCacheUpdater` lambda
  - Removed dynamo files table from `data-persistence` module.  *This table and
    all of its data will be removed on deployment*.

### Added
- **CUMULUS-3072**
  - Added `replaceGranule` to `@cumulus/api-client/granules` to add usage of the
    updated RESTful PUT logic
- **CUMULUS-3121**
  - Added a map of variables for the cloud_watch_log retention_in_days for the various cloudwatch_log_groups, as opposed to keeping them hardcoded at 30 days. Can be configured by adding the <module>_<cloudwatch_log_group_name>_log_retention value in days to the cloudwatch_log_retention_groups map variable
- **CUMULUS-3201**
  - Added support for sha512 as checksumType for LZARDs backup task.

### Changed

- **CUMULUS-3315**
  - Updated `@cumulus/api-client/granules.bulkOperation` to remove `ids`
    parameter in favor of `granules` parameter, in the form of a
    `@cumulus/types/ApiGranule` that requires the following keys: `[granuleId, collectionId]`
- **CUMULUS-3307**
  - Pinned cumulus dependency on `pg` to `v8.10.x`
- **CUMULUS-3279**
  - Updated core dependencies on `xml2js` to `v0.5.0`
  - Forcibly updated downstream dependency for `xml2js` in `saml2-js` to
    `v0.5.0`
  - Added audit-ci CVE override until July 1 to allow for Core package releases
- **CUMULUS-3106**
  - Updated localstack version to 1.4.0 and removed 'skip' from all skipped tests
- **CUMULUS-3115**
  - Fixed DiscoverGranules' workflow's duplicateHandling when set to `skip` or `error` to stop retrying
    after receiving a 404 Not Found Response Error from the `cumulus-api`.
- **CUMULUS-3165**
  - Update example/cumulus-tf/orca.tf to use orca v6.0.3

### Fixed

- **CUMULUS-3315**
  - Update CI scripts to use shell logic/GNU timeout to bound test timeouts
    instead of NPM `parallel` package, as timeouts were not resulting in
    integration test failure
- **CUMULUS-3223**
  - Update `@cumulus/cmrjs/cmr-utils.getGranuleTemporalInfo` to handle the error when the cmr file s3url is not available
  - Update `sfEventSqsToDbRecords` lambda to return [partial batch failure](https://docs.aws.amazon.com/lambda/latest/dg/with-sqs.html#services-sqs-batchfailurereporting),
    and only reprocess messages when cumulus message can't be retrieved from the execution events.
  - Update `@cumulus/cumulus-message-adapter-js` to `2.0.5` for all cumulus tasks

## [v15.0.3] 2023-04-28

### Fixed

- **CUMULUS-3243**
  - Updated granule delete logic to delete granule which is not in DynamoDB
  - Updated granule unpublish logic to handle granule which is not in DynamoDB and/or CMR

## [v15.0.2] 2023-04-25

### Fixed

- **CUMULUS-3120**
  - Fixed a bug by adding in `default_log_retention_periods` and `cloudwatch_log_retention_periods`
  to Cumulus modules so they can be used during deployment for configuring cloudwatch retention periods, for more information check here: [retention document](https://nasa.github.io/cumulus/docs/configuration/cloudwatch-retention)
  - Updated cloudwatch retention documentation to reflect the bugfix changes

## [v15.0.1] 2023-04-20

### Changed

- **CUMULUS-3279**
  - Updated core dependencies on `xml2js` to `v0.5.0`
  - Forcibly updated downstream dependency for `xml2js` in `saml2-js` to
    `v0.5.0`
  - Added audit-ci CVE override until July 1 to allow for Core package releases

## Fixed

- **CUMULUS-3285**
  - Updated `api/lib/distribution.js isAuthBearTokenRequest` to handle non-Bearer authorization header

### Fixed

- **CUMULUS-3315**
  - Update CI scripts to use shell logic/GNU timeout to bound test timeouts
    instead of NPM `parallel` package, as timeouts were not resulting in
    integration test failure
- **CUMULUS-3223**
  - Update `@cumulus/cmrjs/cmr-utils.getGranuleTemporalInfo` to handle the error when the cmr file s3url is not available
  - Update `sfEventSqsToDbRecords` lambda to return [partial batch failure](https://docs.aws.amazon.com/lambda/latest/dg/with-sqs.html#services-sqs-batchfailurereporting),
    and only reprocess messages when cumulus message can't be retrieved from the execution events.
  - Update `@cumulus/cumulus-message-adapter-js` to `2.0.5` for all cumulus tasks

## [v15.0.4] 2023-06-23

### Changed

- **CUMULUS-3307**
  - Pinned cumulus dependency on `pg` to `v8.10.x`

### Fixed

- **CUMULUS-3115**
  - Fixed DiscoverGranules' workflow's duplicateHandling when set to `skip` or `error` to stop retrying
    after receiving a 404 Not Found Response Error from the `cumulus-api`.
- **CUMULUS-3315**
  - Update CI scripts to use shell logic/GNU timeout to bound test timeouts
    instead of NPM `parallel` package, as timeouts were not resulting in
    integration test failure
- **CUMULUS-3223**
  - Update `@cumulus/cmrjs/cmr-utils.getGranuleTemporalInfo` to handle the error when the cmr file s3url is not available
  - Update `sfEventSqsToDbRecords` lambda to return [partial batch failure](https://docs.aws.amazon.com/lambda/latest/dg/with-sqs.html#services-sqs-batchfailurereporting),
    and only reprocess messages when cumulus message can't be retrieved from the execution events.
  - Update `@cumulus/cumulus-message-adapter-js` to `2.0.5` for all cumulus tasks

## [v15.0.3] 2023-04-28

### Fixed

- **CUMULUS-3243**
  - Updated granule delete logic to delete granule which is not in DynamoDB
  - Updated granule unpublish logic to handle granule which is not in DynamoDB and/or CMR

## [v15.0.2] 2023-04-25

### Fixed

- **CUMULUS-3120**
  - Fixed a bug by adding in `default_log_retention_periods` and `cloudwatch_log_retention_periods`
  to Cumulus modules so they can be used during deployment for configuring cloudwatch retention periods, for more information check here: [retention document](https://nasa.github.io/cumulus/docs/configuration/cloudwatch-retention)
  - Updated cloudwatch retention documentation to reflect the bugfix changes

## [v15.0.1] 2023-04-20

### Changed

- **CUMULUS-3279**
  - Updated core dependencies on `xml2js` to `v0.5.0`
  - Forcibly updated downstream dependency for `xml2js` in `saml2-js` to
    `v0.5.0`
  - Added audit-ci CVE override until July 1 to allow for Core package releases

## Fixed

- **CUMULUS-3285**
  - Updated `api/lib/distribution.js isAuthBearTokenRequest` to handle non-Bearer authorization header

## [v15.0.0] 2023-03-10

### Breaking Changes

- **CUMULUS-3147**
  - The minimum supported version for all published Cumulus Core npm packages is now Node 16.19.0
  - Tasks using the `cumuluss/cumulus-ecs-task` Docker image must be updated to `cumuluss/cumulus-ecs-task:1.9.0.` which is built with node:16.19.0-alpine.  This can be done by updating the `image` property of any tasks defined using the `cumulus_ecs_service` Terraform module.
  - Updated Dockerfile of async operation docker image to build from node:16.19.0-buster
  - Published new tag [`44` of `cumuluss/async-operation` to Docker Hub](https://hub.docker.com/layers/cumuluss/async-operation/44/images/sha256-8d757276714153e4ab8c24a2b7b6b9ffee14cc78b482d9924e7093af88362b04?context=explore).
  - The `async_operation_image` property of `cumulus` module must be updated to pull the ECR image for `cumuluss/async-operation:44`.

### Changed

- **CUMULUS-2997**
  - Migrate Cumulus Docs to Docusaurus v2 and DocSearch v3.
- **CUMULUS-3044**
  - Deployment section:
    - Consolidate and migrate Cumulus deployment (public facing) content from wiki to Cumulus Docs in GitHub.
    - Update links to make sure that the user can maintain flow between the wiki and GitHub deployment documentation.
    - Organize and update sidebar to include categories for similar deployment topics.
- **CUMULUS-3147**
  - Set example/cumulus-tf default async_operation_image_version to 44.
  - Set example/cumulus-tf default ecs_task_image_version to 1.9.0.
- **CUMULUS-3166**
  - Updated example/cumulus-tf/thin_egress_app.tf to use tea 1.3.2

### Fixed

- **CUMULUS-3187**
  - Restructured Earthdata Login class to be individual methods as opposed to a Class Object
  - Removed typescript no-checks and reformatted EarthdataLogin code to be more type friendly

## [v14.1.0] 2023-02-27

### MIGRATION notes

#### PostgreSQL compatibility update

From this release forward Core will be tested against PostgreSQL 11   Existing
release compatibility testing was done for release 11.1.8/14.0.0+.   Users
should migrate their datastores to Aurora PostgreSQL 11.13+ compatible data stores
as soon as possible.

Users utilizing the `cumulus-rds-tf` module will have upgraded/had their
database clusters forcibly upgraded at the next maintenance window after 31 Jan
2023.   Our guidance to mitigate this issue is to do a manual (outside of
terraform) upgrade.   This will result in the cluster being upgraded with a
manually set parameter group not managed by terraform.

If you manually upgraded and the cluster is now on version 11.13, to continue
using the `cumulus-rds-tf` module *once upgraded* update following module
configuration values if set, or allow their defaults to be utilized:

```terraform
parameter_group_family = "aurora-postgresql11"
engine_version = 11.13
```

When you apply this update, the original PostgreSQL v10 parameter group will be
removed, and recreated using PG11 defaults/configured terraform values and
update the database cluster to use the new configuration.

### Added

- **CUMULUS-3193**
  - Add a Python version file
- **CUMULUS-3121**
  - Added a map of variables in terraform for custom configuration of cloudwatch_log_groups' retention periods.
    Please refer to the [Cloudwatch-Retention] (https://nasa.github.io/cumulus/docs/configuration/cloudwatch-retention)
    section of the Cumulus documentation in order for more detailed information and an example into how to do this.
- **CUMULUS-3071**
  - Added 'PATCH' granules endpoint as an exact duplicate of the existing `PUT`
    endpoint.    In future releases the `PUT` endpoint will be replaced with valid PUT logic
    behavior (complete overwrite) in a future release.   **The existing PUT
    implementation is deprecated** and users should move all existing usage of
    `PUT` to `PATCH` before upgrading to a release with `CUMULUS-3072`.

### Fixed

- **CUMULUS-3033**
  - Fixed `granuleEsQuery` to properly terminate if `body.hit.total.value` is 0.

- The `getLambdaAliases` function has been removed from the `@cumulus/integration-tests` package
- The `getLambdaVersions` function has been removed from the `@cumulus/integration-tests` package
- **CUMULUS-3117**
  - Update `@cumulus/es-client/indexer.js` to properly handle framework write
    constraints for queued granules.    Queued writes will now be properly
    dropped from elasticsearch writes along with the primary datastore(s) when
    write constraints apply
- **CUMULUS-3134**
  - Get tests working on M1 Macs
- **CUMULUS-3148**:
  - Updates cumulus-rds-tf to use defaults for PostgreSQL 11.13
  - Update IngestGranuleSuccessSpec as test was dependant on file ordering and
    PostgreSQL 11 upgrade exposed dependency on database results in the API return
  - Update unit test container to utilize PostgreSQL 11.13 container
- **CUMULUS-3149**
  - Updates the api `/granules/bulkDelete` endpoint to take the
    following configuration keys for the bulkDelete:
    - concurrency - Number of concurrent bulk deletions to process at a time.
            Defaults to 10, increasing this value may improve throughput at the cost
            of additional database/CMR/etc load.
    - maxDbConnections - Defaults to `concurrency`, and generally should not be
        changed unless troubleshooting performance concerns.
  - Updates all bulk api endpoints to add knexDebug boolean query parameter to
    allow for debugging of database connection issues in the future.  Defaults
    to false.
  - Fixed logic defect in bulk deletion logic where an information query was
    nested in a transaction call, resulting in transactions holding knex
    connection pool connections in a blocking way that would not resolve,
    resulting in deletion failures.
- **CUMULUS-3142**
  - Fix issue from CUMULUS-3070 where undefined values for status results in
    unexpected insertion failure on PATCH.
- **CUMULUS-3181**
  - Fixed `sqsMessageRemover` lambda to correctly retrieve ENABLED sqs rules.

- **CUMULUS-3189**
  - Upgraded `cumulus-process` and `cumulus-message-adapter-python` versions to
    support pip 23.0
- **CUMULUS-3196**
  - Moved `createServer` initialization outside the `s3-credentials-endpoint` lambda
    handler to reduce file descriptor usage
- README shell snippets better support copying
- **CUMULUS-3111**
  - Fix issue where if granule update dropped due to write constraints for writeGranuleFromMessage, still possible for granule files to be written
  - Fix issue where if granule update is limited to status and timestamp values due to write constraints for writeGranuleFromMessage, Dynamo or ES granules could be out of sync with PG

### Breaking Changes

- **CUMULUS-3072**
  - Removed original PUT granule endpoint logic (in favor of utilizing new PATCH
    endpoint introduced in CUMULUS-3071)
  - Updated PUT granule endpoint to expected RESTful behavior:
    - PUT will now overwrite all non-provided fields as either non-defined or
      defaults, removing existing related database records (e.g. files,
      granule-execution linkages ) as appropriate.
    - PUT will continue to overwrite fields that are provided in the payload,
      excepting collectionId and granuleId which cannot be modified.
    - PUT will create a new granule record if one does not already exist
    - Like PATCH, the execution field is additive only - executions, once
      associated with a granule record cannot be unassociated via the granule
      endpoint.
  - /granule PUT and PATCH endpoints now require a header with values `{
    version: 2 }`
  - PUT endpoint will now only support /:collectionId/:granuleId formatted
    queries
  - `@cumulus/api-client.replaceGranule now utilizes body.collectionId to
    utilize the correct API PUT endpoint
  - Cumulus API version updated to `2`

### Changed

- **Snyk Security**
  - Upgraded jsonwebtoken from 8.5.1 to 9.0.0
  - CUMULUS-3160: Upgrade knex from 0.95.15 to 2.4.1
  - Upgraded got from 11.8.3 to ^11.8.5
- **Dependabot Security**
  - Upgraded the python package dependencies of the example lambdas
- **CUMULUS-3043**
  - Organize & link Getting Started public docs for better user guidance
  - Update Getting Started sections with current content
- **CUMULUS-3046**
  - Update 'Deployment' public docs
  - Apply grammar, link fixes, and continuity/taxonomy standards
- **CUMULUS-3071**
  - Updated `@cumulus/api-client` packages to use `PATCH` protocol for existing
    granule `PUT` calls, this change should not require user updates for
    `api-client` users.
    - `@cumulus/api-client/granules.updateGranule`
    - `@cumulus/api-client/granules.moveGranule`
    - `@cumulus/api-client/granules.updateGranule`
    - `@cumulus/api-client/granules.reingestGranule`
    - `@cumulus/api-client/granules.removeFromCMR`
    - `@cumulus/api-client/granules.applyWorkflow`
- **CUMULUS-3097**
  - Changed `@cumulus/cmr-client` package's token from Echo-Token to Earthdata Login (EDL) token in updateToken method
  - Updated CMR header and token tests to reflect the Earthdata Login changes
- **CUMULUS-3144**
  - Increased the memory of API lambda to 1280MB
- **CUMULUS-3140**
  - Update release note to include cumulus-api release
- **CUMULUS-3193**
  - Update eslint config to better support typing
- Improve linting of TS files

### Removed

- **CUMULUS-2798**
  - Removed AsyncOperations model

### Removed

- **CUMULUS-3009**
  - Removed Dynamo PDRs table

## [v14.0.0] 2022-12-08

### Breaking Changes

- **CUMULUS-2915**
  - API endpoint GET `/executions/status/${executionArn}` returns `presignedS3Url` and `data`
  - The user (dashboard) must read the `s3SignedURL` and `data` from the return
- **CUMULUS-3070/3074**
  - Updated granule PUT/POST endpoints to no longer respect message write
    constraints.  Functionally this means that:
    - Granules with older createdAt values will replace newer ones, instead of
        ignoring the write request
    - Granules that attempt to set a non-complete state (e.g. 'queued' and
        'running') will now ignore execution state/state change and always write
    - Granules being set to non-complete state will update all values passed in,
      instead of being restricted to `['createdAt', 'updatedAt', 'timestamp',
      'status', 'execution']`

### Added

- **CUMULUS-3070**
  - Remove granules dynamoDb model logic that sets default publish value on record
    validation
  - Update API granule write logic to not set default publish value on record
    updates to avoid overwrite (PATCH behavior)
  - Update API granule write logic to publish to false on record
    creation if not specified
  - Update message granule write logic to set default publish value on record
    creation update.
  - Update granule write logic to set published to default value of `false` if
    `null` is explicitly set with intention to delete the value.
  - Removed dataType/version from api granule schema
  - Added `@cumulus/api/endpoints/granules` unit to cover duration overwrite
    logic for PUT/PATCH endpoint.
- **CUMULUS-3098**
  - Added task configuration setting named `failTaskWhenFileBackupFail` to the
    `lzards-backup` task. This setting is `false` by default, but when set to
    `true`, task will fail if one of the file backup request fails.

### Changed

- Updated CI deploy process to utilize the distribution module in the published zip file which
    will be run against for the integration tests
- **CUMULUS-2915**
  - Updated API endpoint GET `/executions/status/${executionArn}` to return the
    presigned s3 URL in addition to execution status data
- **CUMULUS-3045**
  - Update GitHub FAQs:
    - Add new and refreshed content for previous sections
    - Add new dedicated Workflows section
- **CUMULUS-3070**
  - Updated API granule write logic to no longer require createdAt value in
    dynamo/API granule validation.   Write-time createdAt defaults will be set in the case
    of new API granule writes without the value set, and createdAt will be
    overwritten if it already exists.
  - Refactored granule write logic to allow PATCH behavior on API granule update
    such that existing createdAt values will be retained in case of overwrite
    across all API granule writes.
  - Updated granule write code to validate written createdAt is synced between
    datastores in cases where granule.createdAt is not provided for a new
    granule.
  - Updated @cumulus/db/translate/granules.translateApiGranuleToPostgresGranuleWithoutNilsRemoved to validate incoming values to ensure values that can't be set to null are not
  - Updated @cumulus/db/translate/granules.translateApiGranuleToPostgresGranuleWithoutNilsRemoved to handle null values in incoming ApiGranule
  - Updated @cumulus/db/types/granules.PostgresGranule typings to allow for null values
  - Added ApiGranuleRecord to @cumulus/api/granule type to represent a written/retrieved from datastore API granule record.
  - Update API/Message write logic to handle nulls as deletion in granule PUT/message write logic
- **CUMULUS-3075**
  - Changed the API endpoint return value for a granule with no files. When a granule has no files, the return value beforehand for
    the translatePostgresGranuletoApiGranule, the function which does the translation of a Postgres granule to an API granule, was
    undefined, now changed to an empty array.
  - Existing behavior which relied on the pre-disposed undefined value was changed to instead accept the empty array.
  - Standardized tests in order to expect an empty array for a granule with no files files' object instead of undefined.
- **CUMULUS-3077**
  - Updated `lambdas/data-migration2` granule and files migration to have a `removeExcessFiles` function like in write-granules that will remove file records no longer associated with a granule being migrated
- **CUMULUS-3080**
  - Changed the retention period in days from 14 to 30 for cloudwatch logs for NIST-5 compliance
- **CUMULUS-3100**
  - Updated `POST` granules endpoint to check if granuleId exists across all collections rather than a single collection.
  - Updated `PUT` granules endpoint to check if granuleId exists across a different collection and throw conflict error if so.
  - Updated logic for writing granules from a message to check if granuleId exists across a different collection and throw conflict error if so.

### Fixed

- **CUMULUS-3070**
  - Fixed inaccurate typings for PostgresGranule in @cumulus/db/types/granule
  - Fixed inaccurate typings for @cumulus/api/granules.ApiGranule and updated to
    allow null
- **CUMULUS-3104**
  - Fixed TS compilation error on aws-client package caused by @aws-sdk/client-s3 3.202.0 upgrade
- **CUMULUS-3116**
  - Reverted the default ElasticSearch sorting behavior to the pre-13.3.0 configuration
  - Results from ElasticSearch are sorted by default by the `timestamp` field. This means that the order
  is not guaranteed if two or more records have identical timestamps as there is no secondary sort/tie-breaker.

## [v13.4.0] 2022-10-31

### Notable changes

- **CUMULUS-3104**
  - Published new tag [`43` of `cumuluss/async-operation` to Docker Hub](https://hub.docker.com/layers/cumuluss/async-operation/43/images/sha256-5f989c7d45db3dde87c88c553182d1e4e250a1e09af691a84ff6aa683088b948?context=explore) which was built with node:14.19.3-buster.

### Added

- **CUMULUS-2998**
  - Added Memory Size and Timeout terraform variable configuration for the following Cumulus tasks:
    - fake_processing_task_timeout and fake_processing_task_memory_size
    - files_to_granules_task_timeout and files_to_granule_task_memory_size
    - hello_world_task_timeout and hello_world_task_memory_size
    - sf_sqs_report_task_timeout and sf_sqs_report_task_memory_size
- **CUMULUS-2986**
  - Adds Terraform memory_size configurations to lambda functions with customizable timeouts enabled (the minimum default size has also been raised from 256 MB to 512 MB)
    allowed properties include:
      - add_missing_file_checksums_task_memory_size
      - discover_granules_task_memory_size
      - discover_pdrs_task_memory_size
      - hyrax_metadata_updates_task_memory_size
      - lzards_backup_task_memory_size
      - move_granules_task_memory_size
      - parse_pdr_task_memory_size
      - pdr_status_check_task_memory_size
      - post_to_cmr_task_memory_size
      - queue_granules_task_memory_size
      - queue_pdrs_task_memory_size
      - queue_workflow_task_memory_size
      - sync_granule_task_memory_size
      - update_cmr_access_constraints_task_memory_size
      - update_granules_cmr_task_memory_size
  - Initializes the lambda_memory_size(s) variable in the Terraform variable list
  - Adds Terraform timeout variable for add_missing_file_checksums_task
- **CUMULUS-2631**
  - Added 'Bearer token' support to s3credentials endpoint
- **CUMULUS-2787**
  - Added `lzards-api-client` package to Cumulus with `submitQueryToLzards` method
- **CUMULUS-2944**
  - Added configuration to increase the limit for body-parser's JSON and URL encoded parsers to allow for larger input payloads

### Changed


- Updated `example/cumulus-tf/variables.tf` to have `cmr_oauth_provider` default to `launchpad`
- **CUMULUS-3024**
  - Update PUT /granules endpoint to operate consistently across datastores
    (PostgreSQL, ElasticSearch, DynamoDB). Previously it was possible, given a
    partial Granule payload to have different data in Dynamo/ElasticSearch and PostgreSQL
  - Given a partial Granule object, the /granules update endpoint now operates
    with behavior more consistent with a PATCH operation where fields not provided
    in the payload will not be updated in the datastores.
  - Granule translation (db/src/granules.ts) now supports removing null/undefined fields when converting from API to Postgres
    granule formats.
  - Update granule write logic: if a `null` files key is provided in an update payload (e.g. `files: null`),
    an error will be thrown. `null` files were not previously supported and would throw potentially unclear errors. This makes the error clearer and more explicit.
  - Update granule write logic: If an empty array is provided for the `files` key, all files will be removed in all datastores
- **CUMULUS-2787**
  - Updated `lzards-backup-task` to send Cumulus provider and granule createdAt values as metadata in LZARDS backup request to support querying LZARDS for reconciliation reports
- **CUMULUS-2913**
  - Changed `process-dead-letter-archive` lambda to put messages from S3 dead
    letter archive that fail to process to new S3 location.
- **CUMULUS-2974**
  - The `DELETE /granules/<granuleId>` endpoint now includes additional details about granule
    deletion, including collection, deleted granule ID, deleted files, and deletion time.
- **CUMULUS-3027**
  - Pinned typescript to ~4.7.x to address typing incompatibility issues
    discussed in https://github.com/knex/knex/pull/5279
  - Update generate-ts-build-cache script to always install root project dependencies
- **CUMULUS-3104**
  - Updated Dockerfile of async operation docker image to build from node:14.19.3-buster
  - Sets default async_operation_image version to 43.
  - Upgraded saml2-js 4.0.0, rewire to 6.0.0 to address security vulnerabilities
  - Fixed TS compilation error caused by @aws-sdk/client-s3 3.190->3.193 upgrade

## [v13.3.2] 2022-10-10 [BACKPORT]

**Please note** changes in 13.3.2 may not yet be released in future versions, as
this is a backport and patch release on the 13.3.x series of releases. Updates that
are included in the future will have a corresponding CHANGELOG entry in future
releases.

### Fixed

- **CUMULUS-2557**
  - Updated `@cumulus/aws-client/S3/moveObject` to handle zero byte files (0 byte files).
- **CUMULUS-2971**
  - Updated `@cumulus/aws-client/S3ObjectStore` class to take string query parameters and
    its methods `signGetObject` and `signHeadObject` to take parameter presignOptions
- **CUMULUS-3021**
  - Updated `@cumulus/api-client/collections` and `@cumulus/integration-tests/api` to encode
    collection version in the URI path
- **CUMULUS-3024**
  - Update PUT /granules endpoint to operate consistently across datastores
    (PostgreSQL, ElasticSearch, DynamoDB). Previously it was possible, given a
    partial Granule payload to have different data in Dynamo/ElasticSearch and PostgreSQL
  - Given a partial Granule object, the /granules update endpoint now operates
    with behavior more consistent with a PATCH operation where fields not provided
    in the payload will not be updated in the datastores.
  - Granule translation (db/src/granules.ts) now supports removing null/undefined fields when converting from API to Postgres
    granule formats.
  - Update granule write logic: if a `null` files key is provided in an update payload (e.g. `files: null`),
    an error will be thrown. `null` files were not previously supported and would throw potentially unclear errors. This makes the error clearer and more explicit.
  - Update granule write logic: If an empty array is provided for the `files` key, all files will be removed in all datastores

## [v13.3.0] 2022-8-19

### Notable Changes

- **CUMULUS-2930**
  - The `GET /granules` endpoint has a new optional query parameter:
    `searchContext`, which is used to resume listing within the same search
    context. It is provided in every response from the endpoint as
    `meta.searchContext`. The searchContext value must be submitted with every
    consequent API call, and must be fetched from each new response to maintain
    the context.
  - Use of the `searchContext` query string parameter allows listing past 10,000 results.
  - Note that using the `from` query param in a request will cause the `searchContext` to
    be ignored and also make the query subject to the 10,000 results cap again.
  - Updated `GET /granules` endpoint to leverage ElasticSearch search-after API.
    The endpoint will only use search-after when the `searchContext` parameter
    is provided in a request.

## [v13.2.1] 2022-8-10 [BACKPORT]

### Notable changes

- **CUMULUS-3019**
  - Fix file write logic to delete files by `granule_cumulus_id` instead of
    `cumulus_id`. Previous logic removed files by matching `file.cumulus_id`
    to `granule.cumulus_id`.

## [v13.2.0] 2022-8-04

### Changed

- **CUMULUS-2940**
  - Updated bulk operation lambda to utilize system wide rds_connection_timing
    configuration parameters from the main `cumulus` module
- **CUMULUS-2980**
  - Updated `ingestPdrWithNodeNameSpec.js` to use `deleteProvidersAndAllDependenciesByHost` function.
  - Removed `deleteProvidersByHost`function.
- **CUMULUS-2954**
  - Updated Backup LZARDS task to run as a single task in a step function workflow.
  - Updated task to allow user to provide `collectionId` in workflow input and
    updated task to use said `collectionId` to look up the corresponding collection record in RDS.

## [v13.1.0] 2022-7-22

### MIGRATION notes

- The changes introduced in CUMULUS-2962 will re-introduce a
  `files_granules_cumulus_id_index` on the `files` table in the RDS database.
  This index will be automatically created as part of the bootstrap lambda
  function *on deployment* of the `data-persistence` module.

  *In cases where the index is already applied, this update will have no effect*.

  **Please Note**: In some cases where ingest is occurring at high volume levels and/or the
  files table has > 150M file records, the migration may
  fail on deployment due to timing required to both acquire the table state needed for the
  migration and time to create the index given the resources available.

  For reference a rx.5 large Aurora/RDS database
  with *no activity* took roughly 6 minutes to create the index for a file table with 300M records and no active ingest, however timed out when the same migration was attempted
  in production with possible activity on the table.

  If you believe you are subject to the above consideration, you may opt to
  manually create the `files` table index *prior* to deploying this version of
  Core with the following procedure:

  -----

  - Verify you do not have the index:

  ```text
  select * from pg_indexes where tablename = 'files';

   schemaname | tablename |        indexname        | tablespace |                                       indexdef
  ------------+-----------+-------------------------+------------+---------------------------------------------------------------------------------------
   public     | files     | files_pkey              |            | CREATE UNIQUE INDEX files_pkey ON public.files USING btree (cumulus_id)
   public     | files     | files_bucket_key_unique |            | CREATE UNIQUE INDEX files_bucket_key_unique ON public.files USING btree (bucket, key)
  ```

  In this instance you should not see an `indexname` row with
  `files_granules_cumulus_id_index` as the value.     If you *do*, you should be
  clear to proceed with the installation.
  - Quiesce ingest

  Stop all ingest operations in Cumulus Core according to your operational
  procedures.    You should validate that it appears there are no active queries that
  appear to be inserting granules/files into the database as a secondary method
  of evaluating the database system state:

  ```text
  select pid, query, state, wait_event_type, wait_event from pg_stat_activity where state = 'active';
  ```

  If query rows are returned with a `query` value that involves the files table,
  make sure ingest is halted and no other granule-update activity is running on
  the system.

  Note: In rare instances if there are hung queries that are unable to resolve, it may be necessary to
  manually use psql [Server Signaling
  Functions](https://www.postgresql.org/docs/10/functions-admin.html#FUNCTIONS-ADMIN-SIGNAL)
  `pg_cancel_backend` and/or
  `pg_terminate_backend` if the migration will not complete in the next step.

  - Create the Index

  Run the following query to create the index.    Depending on the situation
  this may take many minutes to complete, and you will note your CPU load and
  disk I/O rates increase on your cluster:

  ```text
  CREATE INDEX files_granule_cumulus_id_index ON files (granule_cumulus_id);
  ```

  You should see a response like:

  ```text
  CREATE INDEX
  ```

  and can verify the index `files_granule_cumulus_id_index` was created:

  ```text
  => select * from pg_indexes where tablename = 'files';
  schemaname | tablename |           indexname            | tablespace |                                           indexdef
   ------------+-----------+--------------------------------+------------+----------------------------------------------------------------------------------------------
   public     | files     | files_pkey                     |            | CREATE UNIQUE INDEX files_pkey ON public.files USING btree (cumulus_id)
   public     | files     | files_bucket_key_unique        |            | CREATE UNIQUE INDEX files_bucket_key_unique ON public.files USING btree (bucket, key)
   public     | files     | files_granule_cumulus_id_index |            | CREATE INDEX files_granule_cumulus_id_index ON public.files USING btree (granule_cumulus_id)
  (3 rows)
  ```

  - Once this is complete, you may deploy this version of Cumulus as you
    normally would.
  **If you are unable to stop ingest for the above procedure** *and* cannot
  migrate with deployment, you may be able to manually create the index while
  writes are ongoing using postgres's `CONCURRENTLY` option for `CREATE INDEX`.
  This can have significant impacts on CPU/write IO, particularly if you are
  already using a significant amount of your cluster resources, and may result
  in failed writes or an unexpected index/database state.

  PostgreSQL's
  [documentation](https://www.postgresql.org/docs/10/sql-createindex.html#SQL-CREATEINDEX-CONCURRENTLY)
  provides more information on this option.   Please be aware it is
  **unsupported** by Cumulus at this time, so community members that opt to go
  this route should proceed with caution.

  -----

### Notable changes

- **CUMULUS-2962**
  - Re-added database structural migration to `files` table to add an index on `granule_cumulus_id`
- **CUMULUS-2929**
  - Updated `move-granule` task to check the optional collection configuration parameter
    `meta.granuleMetadataFileExtension` to determine the granule metadata file.
    If none is specified, the granule CMR metadata or ISO metadata file is used.

### Changed

- Updated Moment.js package to 2.29.4 to address security vulnerability
- **CUMULUS-2967**
  - Added fix example/spec/helpers/Provider that doesn't fail deletion 404 in
    case of deletion race conditions
### Fixed

- **CUMULUS-2995**
  - Updated Lerna package to 5.1.8 to address security vulnerability

- **CUMULUS-2863**
  - Fixed `@cumulus/api` `validateAndUpdateSqsRule` method to allow 0 retries and 0 visibilityTimeout
    in rule's meta.

- **CUMULUS-2959**
  - Fixed `@cumulus/api` `granules` module to convert numeric productVolume to string
    when an old granule record is retrieved from DynamoDB
- Fixed the following links on Cumulus docs' [Getting Started](https://nasa.github.io/cumulus/docs/getting-started) page:
    * Cumulus Deployment
    * Terraform Best Practices
    * Integrator Common Use Cases
- Also corrected the _How to Deploy Cumulus_ link in the [Glossary](https://nasa.github.io/cumulus/docs/glossary)


## [v13.0.1] 2022-7-12

- **CUMULUS-2995**
  - Updated Moment.js package to 2.29.4 to address security vulnerability

## [v13.0.0] 2022-06-13

### MIGRATION NOTES

- The changes introduced in CUMULUS-2955 should result in removal of
  `files_granule_cumulus_id_index` from the `files` table (added in the v11.1.1
  release).  The success of this operation is dependent on system ingest load.

  In rare cases where data-persistence deployment fails because the
  `postgres-db-migration` times out, it may be required to manually remove the
  index and then redeploy:

  ```text
  DROP INDEX IF EXISTS files_granule_cumulus_id_index;
  ```

### Breaking Changes

- **CUMULUS-2931**

  - Updates CustomBootstrap lambda to default to failing if attempting to remove
    a pre-existing `cumulus-alias` index that would collide with the required
    `cumulus-alias` *alias*.   A configuration parameter
    `elasticsearch_remove_index_alias_conflict`  on the `cumulus` and
    `archive` modules has been added to enable the original behavior that would
    remove the invalid index (and all it's data).
  - Updates `@cumulus/es-client.bootstrapElasticSearch` signature to be
    parameterized and accommodate a new parameter `removeAliasConflict` which
    allows/disallows the deletion of a conflicting `cumulus-alias` index

### Notable changes

- **CUMULUS-2929**
  - Updated `move-granule` task to check the optional collection configuration parameter
    `meta.granuleMetadataFileExtension` to determine the granule metadata file.
    If none is specified, the granule CMR metadata or ISO metadata file is used.

### Added

- **CUMULUS-2929**
  - Added optional collection configuration `meta.granuleMetadataFileExtension` to specify CMR metadata
    file extension for tasks that utilize metadata file lookups

- **CUMULUS-2939**
  - Added `@cumulus/api/lambdas/start-async-operation` to start an async operation

- **CUMULUS-2953**
  - Added `skipMetadataCheck` flag to config for Hyrax metadata updates task.
  - If this config flag is set to `true`, and a granule has no CMR file, the task will simply return the input values.

- **CUMULUS-2966**
  - Added extractPath operation and support of nested string replacement to `url_path` in the collection configuration

### Changed

- **CUMULUS-2965**
  - Update `cumulus-rds-tf` module to ignore `engine_version` lifecycle changes
- **CUMULUS-2967**
  - Added fix example/spec/helpers/Provider that doesn't fail deletion 404 in
    case of deletion race conditions
- **CUMULUS-2955**
  - Updates `20220126172008_files_granule_id_index` to *not* create an index on
    `granule_cumulus_id` on the files table.
  - Adds `20220609024044_remove_files_granule_id_index` migration to revert
    changes from `20220126172008_files_granule_id_index` on any deployed stacks
    that might have the index to ensure consistency in deployed stacks

- **CUMULUS-2923**
  - Changed public key setup for SFTP local testing.
- **CUMULUS-2939**
  - Updated `@cumulus/api` `granules/bulk*`, `elasticsearch/index-from-database` and
    `POST reconciliationReports` endpoints to invoke StartAsyncOperation lambda

### Fixed

- **CUMULUS-2863**
  - Fixed `@cumulus/api` `validateAndUpdateSqsRule` method to allow 0 retries
    and 0 visibilityTimeout in rule's meta.
- **CUMULUS-2961**
  - Fixed `data-migration2` granule migration logic to allow for DynamoDb granules that have a null/empty string value for `execution`.   The migration will now migrate them without a linked execution.
  - Fixed `@cumulus/api` `validateAndUpdateSqsRule` method to allow 0 retries and 0 visibilityTimeout
    in rule's meta.

- **CUMULUS-2959**
  - Fixed `@cumulus/api` `granules` module to convert numeric productVolume to string
    when an old granule record is retrieved from DynamoDB.

## [v12.0.3] 2022-10-03 [BACKPORT]

**Please note** changes in 12.0.3 may not yet be released in future versions, as
this is a backport and patch release on the 12.0.x series of releases. Updates that
are included in the future will have a corresponding CHANGELOG entry in future
releases.

### Fixed

- **CUMULUS-3024**
  - Update PUT /granules endpoint to operate consistently across datastores
    (PostgreSQL, ElasticSearch, DynamoDB). Previously it was possible, given a
    partial Granule payload to have different data in Dynamo/ElasticSearch and PostgreSQL
  - Given a partial Granule object, the /granules update endpoint now operates
    with behavior more consistent with a PATCH operation where fields not provided
    in the payload will not be updated in the datastores.
  - Granule translation (db/src/granules.ts) now supports removing null/undefined fields when converting from API to Postgres
    granule formats.
  - Update granule write logic: if a `null` files key is provided in an update payload (e.g. `files: null`),
    an error will be thrown. `null` files were not previously supported and would throw potentially unclear errors. This makes the error clearer and more explicit.
  - Update granule write logic: If an empty array is provided for the `files` key, all files will be removed in all datastores
- **CUMULUS-2971**
  - Updated `@cumulus/aws-client/S3ObjectStore` class to take string query parameters and
    its methods `signGetObject` and `signHeadObject` to take parameter presignOptions
- **CUMULUS-2557**
  - Updated `@cumulus/aws-client/S3/moveObject` to handle zero byte files (0 byte files).
- **CUMULUS-3021**
  - Updated `@cumulus/api-client/collections` and `@cumulus/integration-tests/api` to encode
    collection version in the URI path

## [v12.0.2] 2022-08-10 [BACKPORT]

**Please note** changes in 12.0.2 may not yet be released in future versions, as
this is a backport and patch release on the 12.0.x series of releases. Updates that
are included in the future will have a corresponding CHANGELOG entry in future
releases.

### Notable Changes

- **CUMULUS-3019**
  - Fix file write logic to delete files by `granule_cumulus_id` instead of
      `cumulus_id`. Previous logic removed files by matching `file.cumulus_id`
      to `granule.cumulus_id`.

## [v12.0.1] 2022-07-18

- **CUMULUS-2995**
  - Updated Moment.js package to 2.29.4 to address security vulnerability

## [v12.0.0] 2022-05-20

### Breaking Changes

- **CUMULUS-2903**

  - The minimum supported version for all published Cumulus Core npm packages is now Node 14.19.1
  - Tasks using the `cumuluss/cumulus-ecs-task` Docker image must be updated to
    `cumuluss/cumulus-ecs-task:1.8.0`. This can be done by updating the `image`
    property of any tasks defined using the `cumulus_ecs_service` Terraform
    module.

### Changed

- **CUMULUS-2932**

  - Updates `SyncGranule` task to include `disableOrDefaultAcl` function that uses
    the configuration ACL parameter to set ACL to private by default or disable ACL.
  - Updates `@cumulus/sync-granule` `download()` function to take in ACL parameter
  - Updates `@cumulus/ingest` `proceed()` function to take in ACL parameter
  - Updates `@cumulus/ingest` `addLock()` function to take in an optional ACL parameter
  - Updates `SyncGranule` example worfklow config
    `example/cumulus-tf/sync_granule_workflow.asl.json` to include `ACL`
    parameter.

## [v11.1.8] 2022-11-07 [BACKPORT]

**Please note** changes in 11.1.7 may not yet be released in future versions, as
this is a backport and patch release on the 11.1.x series of releases. Updates that
are included in the future will have a corresponding CHANGELOG entry in future
releases.

### Breaking Changes

- **CUMULUS-2903**
  - The minimum supported version for all published Cumulus Core npm packages is now Node 14.19.1
  - Tasks using the `cumuluss/cumulus-ecs-task` Docker image must be updated to
    `cumuluss/cumulus-ecs-task:1.8.0`. This can be done by updating the `image`
    property of any tasks defined using the `cumulus_ecs_service` Terraform
    module.

### Notable changes

- Published new tag [`43` of `cumuluss/async-operation` to Docker Hub](https://hub.docker.com/layers/cumuluss/async-operation/43/images/sha256-5f989c7d45db3dde87c88c553182d1e4e250a1e09af691a84ff6aa683088b948?context=explore) which was built with node:14.19.3-buster.

### Changed

- **CUMULUS-3104**
  - Updated Dockerfile of async operation docker image to build from node:14.19.3-buster
  - Sets default async_operation_image version to 43.
  - Upgraded saml2-js 4.0.0, rewire to 6.0.0 to address security vulnerabilities
  - Fixed TS compilation error on aws-client package caused by @aws-sdk/client-s3 3.202.0 upgrade

- **CUMULUS-3080**
  - Changed the retention period in days from 14 to 30 for cloudwatch logs for NIST-5 compliance

## [v11.1.7] 2022-10-05 [BACKPORT]

**Please note** changes in 11.1.7 may not yet be released in future versions, as
this is a backport and patch release on the 11.1.x series of releases. Updates that
are included in the future will have a corresponding CHANGELOG entry in future
releases.

### Fixed

- **CUMULUS-3024**
  - Update PUT /granules endpoint to operate consistently across datastores
    (PostgreSQL, ElasticSearch, DynamoDB). Previously it was possible, given a
    partial Granule payload to have different data in Dynamo/ElasticSearch and PostgreSQL
  - Given a partial Granule object, the /granules update endpoint now operates
    with behavior more consistent with a PATCH operation where fields not provided
    in the payload will not be updated in the datastores.
  - Granule translation (db/src/granules.ts) now supports removing null/undefined fields when converting from API to Postgres
    granule formats.
  - Update granule write logic: if a `null` files key is provided in an update payload (e.g. `files: null`),
    an error will be thrown. `null` files were not previously supported and would throw potentially unclear errors. This makes the error clearer and more explicit.
  - Update granule write logic: If an empty array is provided for the `files` key, all files will be removed in all datastores
- **CUMULUS-2971**
  - Updated `@cumulus/aws-client/S3ObjectStore` class to take string query parameters and
    its methods `signGetObject` and `signHeadObject` to take parameter presignOptions
- **CUMULUS-2557**
  - Updated `@cumulus/aws-client/S3/moveObject` to handle zero byte files (0 byte files).
- **CUMULUS-3021**
  - Updated `@cumulus/api-client/collections` and `@cumulus/integration-tests/api` to encode
    collection version in the URI path
- **CUMULUS-3027**
  - Pinned typescript to ~4.7.x to address typing incompatibility issues
    discussed in https://github.com/knex/knex/pull/5279
  - Update generate-ts-build-cache script to always install root project dependencies

## [v11.1.5] 2022-08-10 [BACKPORT]

**Please note** changes in 11.1.5 may not yet be released in future versions, as
this is a backport and patch release on the 11.1.x series of releases. Updates that
are included in the future will have a corresponding CHANGELOG entry in future
releases.

### Notable changes

- **CUMULUS-3019**
  - Fix file write logic to delete files by `granule_cumulus_id` instead of
      `cumulus_id`. Previous logic removed files by matching `file.cumulus_id`
      to `granule.cumulus_id`.

## [v11.1.4] 2022-07-18

**Please note** changes in 11.1.4 may not yet be released in future versions, as
this is a backport and patch release on the 11.1.x series of releases. Updates that
are included in the future will have a corresponding CHANGELOG entry in future
releases.

### MIGRATION notes


- The changes introduced in CUMULUS-2962 will re-introduce a
  `files_granules_cumulus_id_index` on the `files` table in the RDS database.
  This index will be automatically created as part of the bootstrap lambda
  function *on deployment* of the `data-persistence` module.

  *In cases where the index is already applied, this update will have no effect*.

  **Please Note**: In some cases where ingest is occurring at high volume levels and/or the
  files table has > 150M file records, the migration may
  fail on deployment due to timing required to both acquire the table state needed for the
  migration and time to create the index given the resources available.

  For reference a rx.5 large Aurora/RDS database
  with *no activity* took roughly 6 minutes to create the index for a file table with 300M records and no active ingest, however timed out when the same migration was attempted
  in production with possible activity on the table.

  If you believe you are subject to the above consideration, you may opt to
  manually create the `files` table index *prior* to deploying this version of
  Core with the following procedure:

  -----

  - Verify you do not have the index:

  ```text
  select * from pg_indexes where tablename = 'files';

   schemaname | tablename |        indexname        | tablespace |                                       indexdef
  ------------+-----------+-------------------------+------------+---------------------------------------------------------------------------------------
   public     | files     | files_pkey              |            | CREATE UNIQUE INDEX files_pkey ON public.files USING btree (cumulus_id)
   public     | files     | files_bucket_key_unique |            | CREATE UNIQUE INDEX files_bucket_key_unique ON public.files USING btree (bucket, key)
  ```

  In this instance you should not see an `indexname` row with
  `files_granules_cumulus_id_index` as the value.     If you *do*, you should be
  clear to proceed with the installation.
  - Quiesce ingest

  Stop all ingest operations in Cumulus Core according to your operational
  procedures.    You should validate that it appears there are no active queries that
  appear to be inserting granules/files into the database as a secondary method
  of evaluating the database system state:

  ```text
  select pid, query, state, wait_event_type, wait_event from pg_stat_activity where state = 'active';
  ```

  If query rows are returned with a `query` value that involves the files table,
  make sure ingest is halted and no other granule-update activity is running on
  the system.

  Note: In rare instances if there are hung queries that are unable to resolve, it may be necessary to
  manually use psql [Server Signaling
  Functions](https://www.postgresql.org/docs/10/functions-admin.html#FUNCTIONS-ADMIN-SIGNAL)
  `pg_cancel_backend` and/or
  `pg_terminate_backend` if the migration will not complete in the next step.

  - Create the Index

  Run the following query to create the index.    Depending on the situation
  this may take many minutes to complete, and you will note your CPU load and
  disk I/O rates increase on your cluster:

  ```text
  CREATE INDEX files_granule_cumulus_id_index ON files (granule_cumulus_id);
  ```

  You should see a response like:

  ```text
  CREATE INDEX
  ```

  and can verify the index `files_granule_cumulus_id_index` was created:

  ```text
  => select * from pg_indexes where tablename = 'files';
  schemaname | tablename |           indexname            | tablespace |                                           indexdef
   ------------+-----------+--------------------------------+------------+----------------------------------------------------------------------------------------------
   public     | files     | files_pkey                     |            | CREATE UNIQUE INDEX files_pkey ON public.files USING btree (cumulus_id)
   public     | files     | files_bucket_key_unique        |            | CREATE UNIQUE INDEX files_bucket_key_unique ON public.files USING btree (bucket, key)
   public     | files     | files_granule_cumulus_id_index |            | CREATE INDEX files_granule_cumulus_id_index ON public.files USING btree (granule_cumulus_id)
  (3 rows)
  ```

  - Once this is complete, you may deploy this version of Cumulus as you
    normally would.
  **If you are unable to stop ingest for the above procedure** *and* cannot
  migrate with deployment, you may be able to manually create the index while
  writes are ongoing using postgres's `CONCURRENTLY` option for `CREATE INDEX`.
  This can have significant impacts on CPU/write IO, particularly if you are
  already using a significant amount of your cluster resources, and may result
  in failed writes or an unexpected index/database state.

  PostgreSQL's
  [documentation](https://www.postgresql.org/docs/10/sql-createindex.html#SQL-CREATEINDEX-CONCURRENTLY)
  provides more information on this option.   Please be aware it is
  **unsupported** by Cumulus at this time, so community members that opt to go
  this route should proceed with caution.

  -----

### Changed

- Updated Moment.js package to 2.29.4 to address security vulnerability

## [v11.1.3] 2022-06-24

**Please note** changes in 11.1.3 may not yet be released in future versions, as
this is a backport and patch release on the 11.1.x series of releases. Updates that
are included in the future will have a corresponding CHANGELOG entry in future
releases.

### Notable changes

- **CUMULUS-2929**
  - Updated `move-granule` task to check the optional collection configuration parameter
    `meta.granuleMetadataFileExtension` to determine the granule metadata file.
    If none is specified, the granule CMR metadata or ISO metadata file is used.

### Added

- **CUMULUS-2929**
  - Added optional collection configuration `meta.granuleMetadataFileExtension` to specify CMR metadata
    file extension for tasks that utilize metadata file lookups
- **CUMULUS-2966**
  - Added extractPath operation and support of nested string replacement to `url_path` in the collection configuration
### Fixed

- **CUMULUS-2863**
  - Fixed `@cumulus/api` `validateAndUpdateSqsRule` method to allow 0 retries
    and 0 visibilityTimeout in rule's meta.
- **CUMULUS-2959**
  - Fixed `@cumulus/api` `granules` module to convert numeric productVolume to string
    when an old granule record is retrieved from DynamoDB.
- **CUMULUS-2961**
  - Fixed `data-migration2` granule migration logic to allow for DynamoDb granules that have a null/empty string value for `execution`.   The migration will now migrate them without a linked execution.

## [v11.1.2] 2022-06-13

**Please note** changes in 11.1.2 may not yet be released in future versions, as
this is a backport and patch release on the 11.1.x series of releases. Updates that
are included in the future will have a corresponding CHANGELOG entry in future
releases.

### MIGRATION NOTES

- The changes introduced in CUMULUS-2955 should result in removal of
  `files_granule_cumulus_id_index` from the `files` table (added in the v11.1.1
  release).  The success of this operation is dependent on system ingest load

  In rare cases where data-persistence deployment fails because the
  `postgres-db-migration` times out, it may be required to manually remove the
  index and then redeploy:

  ```text
  > DROP INDEX IF EXISTS postgres-db-migration;
  DROP INDEX
  ```

### Changed

- **CUMULUS-2955**
  - Updates `20220126172008_files_granule_id_index` to *not* create an index on
    `granule_cumulus_id` on the files table.
  - Adds `20220609024044_remove_files_granule_id_index` migration to revert
    changes from `20220126172008_files_granule_id_index` on any deployed stacks
    that might have the index to ensure consistency in deployed stacks

## [v11.1.1] 2022-04-26

### Added

### Changed

- **CUMULUS-2885**
  - Updated `@cumulus/aws-client` to use new AWS SDK v3 packages for S3 requests:
    - `@aws-sdk/client-s3`
    - `@aws-sdk/lib-storage`
    - `@aws-sdk/s3-request-presigner`
  - Updated code for compatibility with updated `@cumulus/aws-client` and AWS SDK v3 S3 packages:
    - `@cumulus/api`
    - `@cumulus/async-operations`
    - `@cumulus/cmrjs`
    - `@cumulus/common`
    - `@cumulus/collection-config-store`
    - `@cumulus/ingest`
    - `@cumulus/launchpad-auth`
    - `@cumulus/sftp-client`
    - `@cumulus/tf-inventory`
    - `lambdas/data-migration2`
    - `tasks/add-missing-file-checksums`
    - `tasks/hyrax-metadata-updates`
    - `tasks/lzards-backup`
    - `tasks/sync-granule`
- **CUMULUS-2886**
  - Updated `@cumulus/aws-client` to use new AWS SDK v3 packages for API Gateway requests:
    - `@aws-sdk/client-api-gateway`
- **CUMULUS-2920**
  - Update npm version for Core build to 8.6
- **CUMULUS-2922**
  - Added `@cumulus/example-lib` package to example project to allow unit tests `example/script/lib` dependency.
  - Updates Mutex unit test to address changes made in [#2902](https://github.com/nasa/cumulus/pull/2902/files)
- **CUMULUS-2924**
  - Update acquireTimeoutMillis to 400 seconds for the db-provision-lambda module to address potential timeout issues on RDS database start
- **CUMULUS-2925**
  - Updates CI to utilize `audit-ci` v6.2.0
  - Updates CI to utilize a on-container filesystem when building Core in 'uncached' mode
  - Updates CI to selectively bootstrap Core modules in the cleanup job phase
- **CUMULUS-2934**
  - Update CI Docker container build to install pipenv to prevent contention on parallel lambda builds


## [v11.1.0] 2022-04-07

### MIGRATION NOTES

- 11.1.0 is an amendment release and supersedes 11.0.0. However, follow the migration steps for 11.0.0.

- **CUMULUS-2905**
  - Updates migration script with new `migrateAndOverwrite` and
    `migrateOnlyFiles` options.

### Added

- **CUMULUS-2860**
  - Added an optional configuration parameter `skipMetadataValidation` to `hyrax-metadata-updates` task
- **CUMULUS-2870**
  - Added `last_modified_date` as output to all tasks in Terraform `ingest` module.
- **CUMULUS-NONE**
  - Added documentation on choosing and configuring RDS at `deployment/choosing_configuring_rds`.

### Changed

- **CUMULUS-2703**
  - Updated `ORCA Backup` reconciliation report to report `cumulusFilesCount` and `orcaFilesCount`
- **CUMULUS-2849**
  - Updated `@cumulus/aws-client` to use new AWS SDK v3 packages for DynamoDB requests:
    - `@aws-sdk/client-dynamodb`
    - `@aws-sdk/lib-dynamodb`
    - `@aws-sdk/util-dynamodb`
  - Updated code for compatibility with AWS SDK v3 Dynamo packages
    - `@cumulus/api`
    - `@cumulus/errors`
    - `@cumulus/tf-inventory`
    - `lambdas/data-migration2`
    - `packages/api/ecs/async-operation`
- **CUMULUS-2864**
  - Updated `@cumulus/cmr-client/ingestUMMGranule` and `@cumulus/cmr-client/ingestConcept`
    functions to not perform separate validation request
- **CUMULUS-2870**
  - Updated `hello_world_service` module to pass in `lastModified` parameter in command list to trigger a Terraform state change when the `hello_world_task` is modified.

### Fixed

- **CUMULUS-2849**
  - Fixed AWS service client memoization logic in `@cumulus/aws-client`

## [v11.0.0] 2022-03-24 [STABLE]

### v9.9->v11.0 MIGRATION NOTES

Release v11.0 is a maintenance release series, replacing v9.9.   If you are
upgrading to or past v11 from v9.9.x to this release, please pay attention to the following
migration notes from prior releases:

#### Migration steps

##### **After deploying the `data-persistence` module, but before deploying the main `cumulus` module**

- Due to a bug in the PUT `/rules/<name>` endpoint, the rule records in PostgreSQL may be
out of sync with records in DynamoDB. In order to bring the records into sync, re-deploy and re-run the
[`data-migration1` Lambda](https://nasa.github.io/cumulus/docs/upgrade-notes/upgrade-rds#3-deploy-and-run-data-migration1) with a payload of
`{"forceRulesMigration": true}`:

```shell
aws lambda invoke --function-name $PREFIX-data-migration1 \
  --payload $(echo '{"forceRulesMigration": true}' | base64) $OUTFILE
```

##### As part of the `cumulus` deployment

- Please read the [documentation on the updates to the granule files schema for our Cumulus workflow tasks and how to upgrade your deployment for compatibility](https://nasa.github.io/cumulus/docs/upgrade-notes/update-task-file-schemas).
- (Optional) Update the `task-config` for all workflows that use the `sync-granule` task to include `workflowStartTime` set to
`{$.cumulus_meta.workflow_start_time}`. See [here](https://github.com/nasa/cumulus/blob/master/example/cumulus-tf/sync_granule_workflow.asl.json#L9) for an example.

##### After the `cumulus` deployment

As part of the work on the RDS Phase 2 feature, it was decided to re-add the
granule file `type` property on the file table (detailed reasoning
https://wiki.earthdata.nasa.gov/pages/viewpage.action?pageId=219186829).  This
change was implemented as part of CUMULUS-2672/CUMULUS-2673, however granule
records ingested prior to v11 will *not* have the file.type property stored in the
PostGreSQL database, and on installation of v11 API calls to get granule.files
will not return this value. We anticipate most users are impacted by this issue.

Users that are impacted by these changes should re-run the granule migration
lambda to *only* migrate granule file records:

```shell
PAYLOAD=$(echo '{"migrationsList": ["granules"], "granuleMigrationParams": {"migrateOnlyFiles": "true"}}' | base64)
aws lambda invoke --function-name $PREFIX-postgres-migration-async-operation \
--payload $PAYLOAD $OUTFILE
```

You should note that this will *only* move files for granule records in
PostgreSQL.  **If you have not completed the phase 1 data migration or
have granule records in dynamo that are not in PostgreSQL, the migration will
report failure for both the DynamoDB granule and all the associated files and the file
records will not be updated**.

If you prefer to do a full granule and file migration, you may instead
opt to run the migration with the `migrateAndOverwrite` option instead, this will re-run a
full granule/files migration and overwrite all values in the PostgreSQL database from
what is in DynamoDB for both granules and associated files:

```shell
PAYLOAD=$(echo '{"migrationsList": ["granules"], "granuleMigrationParams": {"migrateAndOverwrite": "true"}}' | base64)
aws lambda invoke --function-name $PREFIX-postgres-migration-async-operation \
--payload $PAYLOAD $OUTFILE
```

*Please note*: Since this data migration is copying all of your granule data
from DynamoDB to PostgreSQL, it can take multiple hours (or even days) to run,
depending on how much data you have and how much parallelism you configure the
migration to use. In general, the more parallelism you configure the migration
to use, the faster it will go, but the higher load it will put on your
PostgreSQL database. Excessive database load can cause database outages and
result in data loss/recovery scenarios. Thus, the parallelism settings for the
migration are intentionally set by default to conservative values but are
configurable.      If this impacts only some of your data products you may want
to consider using other `granuleMigrationParams`.

Please see [the second data migration
docs](https://nasa.github.io/cumulus/docs/upgrade-notes/upgrade-rds#5-run-the-second-data-migration)
for more on this tool if you are unfamiliar with the various options.

### Notable changes

- **CUMULUS-2703**
  - `ORCA Backup` is now a supported `reportType` for the `POST /reconciliationReports` endpoint

### Added

- **CUMULUS-2311** - RDS Migration Epic Phase 2
  - **CUMULUS-2208**
    - Added `@cumulus/message/utils.parseException` to parse exception objects
    - Added helpers to `@cumulus/message/Granules`:
      - `getGranuleProductVolume`
      - `getGranuleTimeToPreprocess`
      - `getGranuleTimeToArchive`
      - `generateGranuleApiRecord`
    - Added `@cumulus/message/PDRs/generatePdrApiRecordFromMessage` to generate PDR from Cumulus workflow message
    - Added helpers to `@cumulus/es-client/indexer`:
      - `deleteAsyncOperation` to delete async operation records from Elasticsearch
      - `updateAsyncOperation` to update an async operation record in Elasticsearch
    - Added granules `PUT` endpoint to Cumulus API for updating a granule.
    Requests to this endpoint should be submitted **without an `action`**
    attribute in the request body.
    - Added `@cumulus/api-client/granules.updateGranule` to update granule via the API
  - **CUMULUS-2303**
    - Add translatePostgresProviderToApiProvider method to `@cumulus/db/translate/providers`
  - **CUMULUS-2306**
    - Updated API execution GET endpoint to read individual execution records
      from PostgreSQL database instead of DynamoDB
    - Updated API execution-status endpoint to read execution records from
      PostgreSQL database instead of DynamoDB
  - **CUMULUS-2302**
    - Added translatePostgresCollectionToApiCollection method to
      `@cumulus/db/translate/collections`
    - Added `searchWithUpdatedAtRange` method to
      `@cumulus/db/models/collections`
  - **CUMULUS-2301**
    - Created API asyncOperations POST endpoint to create async operations.
  - **CUMULUS-2307**
    - Updated API PDR GET endpoint to read individual PDR records from
      PostgreSQL database instead of DynamoDB
    - Added `deletePdr` to `@cumulus/api-client/pdrs`
  - **CUMULUS-2782**
    - Update API granules endpoint `move` action to update granules in the index
      and utilize postgres as the authoritative datastore
  - **CUMULUS-2769**
    - Update collection PUT endpoint to require existance of postgresql record
      and to ignore lack of dynamoDbRecord on update
  - **CUMULUS-2767**
    - Update provider PUT endpoint to require existence of PostgreSQL record
      and to ignore lack of DynamoDB record on update
  - **CUMULUS-2759**
    - Updates collection/provider/rules/granules creation (post) endpoints to
      primarily check for existence/collision in PostgreSQL database instead of DynamoDB
  - **CUMULUS-2714**
    - Added `@cumulus/db/base.deleteExcluding` method to allow for deletion of a
      record set with an exclusion list of cumulus_ids
  - **CUMULUS-2317**
    - Added `@cumulus/db/getFilesAndGranuleInfoQuery()` to build a query for searching file
    records in PostgreSQL and return specified granule information for each file
    - Added `@cumulus/db/QuerySearchClient` library to handle sequentially fetching and paging
    through results for an arbitrary PostgreSQL query
    - Added `insert` method to all `@cumulus/db` models to handle inserting multiple records into
    the database at once
    - Added `@cumulus/db/translatePostgresGranuleResultToApiGranule` helper to
    translate custom PostgreSQL granule result to API granule
  - **CUMULUS-2672**
    - Added migration to add `type` text column to Postgres database `files` table
  - **CUMULUS-2634**
    - Added new functions for upserting data to Elasticsearch:
      - `@cumulus/es-client/indexer.upsertExecution` to upsert an execution
      - `@cumulus/es-client/indexer.upsertPdr` to upsert a PDR
      - `@cumulus/es-client/indexer.upsertGranule` to upsert a granule
  - **CUMULUS-2510**
    - Added `execution_sns_topic_arn` environment variable to
      `sf_event_sqs_to_db_records` lambda TF definition.
    - Added to `sf_event_sqs_to_db_records_lambda` IAM policy to include
      permissions for SNS publish for `report_executions_topic`
    - Added `collection_sns_topic_arn` environment variable to
      `PrivateApiLambda` and `ApiEndpoints` lambdas.
    - Added `updateCollection` to `@cumulus/api-client`.
    - Added to `ecs_cluster` IAM policy to include permissions for SNS publish
      for `report_executions_sns_topic_arn`, `report_pdrs_sns_topic_arn`,
      `report_granules_sns_topic_arn`
    - Added variables for report topic ARNs to `process_dead_letter_archive.tf`
    - Added variable for granule report topic ARN to `bulk_operation.tf`
    - Added `pdr_sns_topic_arn` environment variable to
      `sf_event_sqs_to_db_records` lambda TF definition.
    - Added the new function `publishSnsMessageByDataType` in `@cumulus/api` to
      publish SNS messages to the report topics to PDRs, Collections, and
      Executions.
    - Added the following functions in `publishSnsMessageUtils` to handle
      publishing SNS messages for specific data and event types:
      - `publishCollectionUpdateSnsMessage`
      - `publishCollectionCreateSnsMessage`
      - `publishCollectionDeleteSnsMessage`
      - `publishGranuleUpdateSnsMessage`
      - `publishGranuleDeleteSnsMessage`
      - `publishGranuleCreateSnsMessage`
      - `publishExecutionSnsMessage`
      - `publishPdrSnsMessage`
      - `publishGranuleSnsMessageByEventType`
    - Added to `ecs_cluster` IAM policy to include permissions for SNS publish
      for `report_executions_topic` and `report_pdrs_topic`.
  - **CUMULUS-2315**
    - Added `paginateByCumulusId` to `@cumulus/db` `BasePgModel` to allow for paginated
      full-table select queries in support of elasticsearch indexing.
    - Added `getMaxCumulusId` to `@cumulus/db` `BasePgModel` to allow all
      derived table classes to support querying the current max `cumulus_id`.
  - **CUMULUS-2673**
    - Added `ES_HOST` environment variable to `postgres-migration-async-operation`
    Lambda using value of `elasticsearch_hostname` Terraform variable.
    - Added `elasticsearch_security_group_id` to security groups for
      `postgres-migration-async-operation` lambda.
    - Added permission for `DynamoDb:DeleteItem` to
      `postgres-migration-async-operation` lambda.
  - **CUMULUS-2778**
    - Updated default value of `async_operation_image` in
      `tf-modules/cumulus/variables.tf` to `cumuluss/async-operation:41`
    - Added `ES_HOST` environment variable to async operation ECS task
      definition to ensure that async operation tasks write to the correct
      Elasticsearch domain
- **CUMULUS-2642**
  - Reduces the reconcilation report's default maxResponseSize that returns
     the full report rather than an s3 signed url. Reports very close to the
     previous limits were failing to download, so the limit has been lowered to
     ensure all files are handled properly.
- **CUMULUS-2703**
  - Added `@cumulus/api/lambdas/reports/orca-backup-reconciliation-report` to create
    `ORCA Backup` reconciliation report

### Removed

- **CUMULUS-2311** - RDS Migration Epic Phase 2
  - **CUMULUS-2208**
    - Removed trigger for `dbIndexer` Lambda for DynamoDB tables:
      - `<prefix>-AsyncOperationsTable`
      - `<prefix>-CollectionsTable`
      - `<prefix>-ExecutionsTable`
      - `<prefix>-GranulesTable`
      - `<prefix>-PdrsTable`
      - `<prefix>-ProvidersTable`
      - `<prefix>-RulesTable`
  - **CUMULUS-2782**
    - Remove deprecated `@ingest/granule.moveGranuleFiles`
  - **CUMULUS-2770**
    - Removed `waitForModelStatus` from `example/spec/helpers/apiUtils` integration test helpers
  - **CUMULUS-2510**
    - Removed `stream_enabled` and `stream_view_type` from `executions_table` TF
      definition.
    - Removed `aws_lambda_event_source_mapping` TF definition on executions
      DynamoDB table.
    - Removed `stream_enabled` and `stream_view_type` from `collections_table`
      TF definition.
    - Removed `aws_lambda_event_source_mapping` TF definition on collections
      DynamoDB table.
    - Removed lambda `publish_collections` TF resource.
    - Removed `aws_lambda_event_source_mapping` TF definition on granules
    - Removed `stream_enabled` and `stream_view_type` from `pdrs_table` TF
      definition.
    - Removed `aws_lambda_event_source_mapping` TF definition on PDRs
      DynamoDB table.
  - **CUMULUS-2694**
    - Removed `@cumulus/api/models/granules.storeGranulesFromCumulusMessage()` method
  - **CUMULUS-2662**
    - Removed call to `addToLocalES` in POST `/granules` endpoint since it is
      redundant.
    - Removed call to `addToLocalES` in POST and PUT `/executions` endpoints
      since it is redundant.
    - Removed function `addToLocalES` from `es-client` package since it is no
      longer used.
  - **CUMULUS-2771**
    - Removed `_updateGranuleStatus` to update granule to "running" from `@cumulus/api/lib/ingest.reingestGranule`
    and `@cumulus/api/lib/ingest.applyWorkflow`

### Changed

- CVE-2022-2477
  - Update node-forge to 1.3.0 in `@cumulus/common` to address CVE-2022-2477
- **CUMULUS-2311** - RDS Migration Epic Phase 2
  - **CUMULUS_2641**
    - Update API granule schema to set productVolume as a string value
    - Update `@cumulus/message` package to set productVolume as string
      (calculated with `file.size` as a `BigInt`) to match API schema
    - Update `@cumulus/db` granule translation to translate `granule` objects to
      match the updated API schema
  - **CUMULUS-2714**
    - Updated
      - @cumulus/api/lib.writeRecords.writeGranulesFromMessage
      - @cumulus/api/lib.writeRecords.writeGranuleFromApi
      - @cumulus/api/lib.writeRecords.createGranuleFromApi
      - @cumulus/api/lib.writeRecords.updateGranuleFromApi
    - These methods now remove postgres file records that aren't contained in
        the write/update action if such file records exist.  This update
        maintains consistency with the writes to elasticsearch/dynamodb.
  - **CUMULUS-2672**
    - Updated `data-migration2` lambda to migrate Dynamo `granule.files[].type`
      instead of dropping it.
    - Updated `@cumlus/db` `translateApiFiletoPostgresFile` to retain `type`
    - Updated `@cumulus/db` `translatePostgresFileToApiFile` to retain `type`
    - Updated `@cumulus/types.api.file` to add `type` to the typing.
  - **CUMULUS-2315**
    - Update `index-from-database` lambda/ECS task and elasticsearch endpoint to read
      from PostgreSQL database
    - Update `index-from-database` endpoint to add the following configuration
      tuning parameters:
      - postgresResultPageSize -- The number of records to read from each
        postgres table per request.   Default is 1000.
      - postgresConnectionPoolSize -- The max number of connections to allow the
        index function to make to the database.  Default is 10.
      - esRequestConcurrency -- The maximium number of concurrent record
        translation/ES record update requests.   Default is 10.
  - **CUMULUS-2308**
    - Update `/granules/<granule_id>` GET endpoint to return PostgreSQL Granules instead of DynamoDB Granules
    - Update `/granules/<granule_id>` PUT endpoint to use PostgreSQL Granule as source rather than DynamoDB Granule
    - Update `unpublishGranule` (used in /granules PUT) to use PostgreSQL Granule as source rather than DynamoDB Granule
    - Update integration tests to use `waitForApiStatus` instead of `waitForModelStatus`
    - Update Granule ingest to update the Postgres Granule status as well as the DynamoDB Granule status
  - **CUMULUS-2302**
    - Update API collection GET endpoint to read individual provider records from
      PostgreSQL database instead of DynamoDB
    - Update sf-scheduler lambda to utilize API endpoint to get provider record
      from database via Private API lambda
    - Update API granule `reingest` endpoint to read collection from PostgreSQL
      database instead of DynamoDB
    - Update internal-reconciliation report to base report Collection comparison
      on PostgreSQL instead of DynamoDB
    - Moved createGranuleAndFiles `@cumulus/api` unit helper from `./lib` to
      `.test/helpers`
  - **CUMULUS-2208**
    - Moved all `@cumulus/api/es/*` code to new `@cumulus/es-client` package
    - Updated logic for collections API POST/PUT/DELETE to create/update/delete
      records directly in Elasticsearch in parallel with updates to
      DynamoDb/PostgreSQL
    - Updated logic for rules API POST/PUT/DELETE to create/update/delete
      records directly in Elasticsearch in parallel with updates to
      DynamoDb/PostgreSQL
    - Updated logic for providers API POST/PUT/DELETE to create/update/delete
      records directly in  Elasticsearch in parallel with updates to
      DynamoDb/PostgreSQL
    - Updated logic for PDRs API DELETE to delete records directly in
      Elasticsearch in parallel with deletes to DynamoDB/PostgreSQL
    - Updated logic for executions API DELETE to delete records directly in
      Elasticsearch in parallel with deletes to DynamoDB/PostgreSQL
    - Updated logic for granules API DELETE to delete records directly in
      Elasticsearch in parallel with deletes to DynamoDB/PostgreSQL
    - `sfEventSqsToDbRecords` Lambda now writes following data directly to
      Elasticsearch in parallel with writes to DynamoDB/PostgreSQL:
      - executions
      - PDRs
      - granules
    - All async operations are now written directly to Elasticsearch in parallel
      with DynamoDB/PostgreSQL
    - Updated logic for async operation API DELETE to delete records directly in
      Elasticsearch in parallel with deletes to DynamoDB/PostgreSQL
    - Moved:
      - `packages/api/lib/granules.getGranuleProductVolume` ->
      `@cumulus/message/Granules.getGranuleProductVolume`
      - `packages/api/lib/granules.getGranuleTimeToPreprocess`
      -> `@cumulus/message/Granules.getGranuleTimeToPreprocess`
      - `packages/api/lib/granules.getGranuleTimeToArchive` ->
      `@cumulus/message/Granules.getGranuleTimeToArchive`
      - `packages/api/models/Granule.generateGranuleRecord`
      -> `@cumulus/message/Granules.generateGranuleApiRecord`
  - **CUMULUS-2306**
    - Updated API local serve (`api/bin/serve.js`) setup code to add cleanup/executions
    related records
    - Updated @cumulus/db/models/granules-executions to add a delete method in
      support of local cleanup
    - Add spec/helpers/apiUtils/waitForApiStatus integration helper to retry API
      record retrievals on status in lieu of using `waitForModelStatus`
  - **CUMULUS-2303**
    - Update API provider GET endpoint to read individual provider records from
      PostgreSQL database instead of DynamoDB
    - Update sf-scheduler lambda to utilize API endpoint to get provider record
      from database via Private API lambda
  - **CUMULUS-2301**
    - Updated `getAsyncOperation` to read from PostgreSQL database instead of
      DynamoDB.
    - Added `translatePostgresAsyncOperationToApiAsyncOperation` function in
      `@cumulus/db/translate/async-operation`.
    - Updated `translateApiAsyncOperationToPostgresAsyncOperation` function to
      ensure that `output` is properly translated to an object for the
      PostgreSQL record for the following cases of `output` on the incoming API
      record:
      - `record.output` is a JSON stringified object
      - `record.output` is a JSON stringified array
      - `record.output` is a JSON stringified string
      - `record.output` is a string
  - **CUMULUS-2317**
    - Changed reconciliation reports to read file records from PostgreSQL instead of DynamoDB
  - **CUMULUS-2304**
    - Updated API rule GET endpoint to read individual rule records from
      PostgreSQL database instead of DynamoDB
    - Updated internal consumer lambdas for SNS, SQS and Kinesis to read
      rules from PostgreSQL.
  - **CUMULUS-2634**
    - Changed `sfEventSqsToDbRecords` Lambda to use new upsert helpers for executions, granules, and PDRs
    to ensure out-of-order writes are handled correctly when writing to Elasticsearch
  - **CUMULUS-2510**
    - Updated `@cumulus/api/lib/writeRecords/write-execution` to publish SNS
      messages after a successful write to Postgres, DynamoDB, and ES.
    - Updated functions `create` and `upsert` in the `db` model for Executions
      to return an array of objects containing all columns of the created or
      updated records.
    - Updated `@cumulus/api/endpoints/collections` to publish an SNS message
      after a successful collection delete, update (PUT), create (POST).
    - Updated functions `create` and `upsert` in the `db` model for Collections
      to return an array of objects containing all columns for the created or
      updated records.
    - Updated functions `create` and `upsert` in the `db` model for Granules
      to return an array of objects containing all columns for the created or
      updated records.
    - Updated `@cumulus/api/lib/writeRecords/write-granules` to publish SNS
      messages after a successful write to Postgres, DynamoDB, and ES.
    - Updated `@cumulus/api/lib/writeRecords/write-pdr` to publish SNS
      messages after a successful write to Postgres, DynamoDB, and ES.
  - **CUMULUS-2733**
    - Updated `_writeGranuleFiles` function creates an aggregate error which
      contains the workflow error, if any, as well as any error that may occur
      from writing granule files.
  - **CUMULUS-2674**
    - Updated `DELETE` endpoints for the following data types to check that record exists in
      PostgreSQL or Elasticsearch before proceeding with deletion:
      - `provider`
      - `async operations`
      - `collections`
      - `granules`
      - `executions`
      - `PDRs`
      - `rules`
  - **CUMULUS-2294**
    - Updated architecture and deployment documentation to reference RDS
  - **CUMULUS-2642**
    - Inventory and Granule Not Found Reconciliation Reports now compare
      Databse against S3 in on direction only, from Database to S3
      Objects. This means that only files in the database are compared against
      objects found on S3 and the filesInCumulus.onlyInS3 report key will
      always be empty. This significantly decreases the report output size and
      aligns with a users expectations.
    - Updates getFilesAndGranuleInfoQuery to take additional optional
      parameters `collectionIds`, `granuleIds`, and `providers` to allow
      targeting/filtering of the results.

  - **CUMULUS-2694**
    - Updated database write logic in `sfEventSqsToDbRccords` to log message if Cumulus
    workflow message is from pre-RDS deployment but still attempt parallel writing to DynamoDB
    and PostgreSQL
    - Updated database write logic in `sfEventSqsToDbRccords` to throw error if requirements to write execution to PostgreSQL cannot be met
  - **CUMULUS-2660**
    - Updated POST `/executions` endpoint to publish SNS message of created record to executions SNS topic
  - **CUMULUS-2661**
    - Updated PUT `/executions/<arn>` endpoint to publish SNS message of updated record to executions SNS topic
  - **CUMULUS-2765**
    - Updated `updateGranuleStatusToQueued` in `write-granules` to write to
      Elasticsearch and publish SNS message to granules topic.
  - **CUMULUS-2774**
    - Updated `constructGranuleSnsMessage` and `constructCollectionSnsMessage`
      to throw error if `eventType` is invalid or undefined.
  - **CUMULUS-2776**
    - Updated `getTableIndexDetails` in `db-indexer` to use correct
      `deleteFnName` for reconciliation reports.
  - **CUMULUS-2780**
    - Updated bulk granule reingest operation to read granules from PostgreSQL instead of DynamoDB.
  - **CUMULUS-2778**
    - Updated default value of `async_operation_image` in `tf-modules/cumulus/variables.tf` to `cumuluss/async-operation:38`
  - **CUMULUS-2854**
    - Updated rules model to decouple `createRuleTrigger` from `create`.
    - Updated rules POST endpoint to call `rulesModel.createRuleTrigger` directly to create rule trigger.
    - Updated rules PUT endpoints to call `rulesModel.createRuleTrigger` if update fails and reversion needs to occur.

### Fixed

- **CUMULUS-2311** - RDS Migration Epic Phase 2
  - **CUMULUS-2810**
    - Updated @cumulus/db/translate/translatePostgresProviderToApiProvider to
      correctly return provider password and updated tests to prevent
      reintroduction.
  - **CUMULUS-2778**
    - Fixed async operation docker image to correctly update record status in
    Elasticsearch
  - Updated localAPI to set additional env variable, and fixed `GET /executions/status` response
  - **CUMULUS-2877**
    - Ensure database records receive a timestamp when writing granules.

## [v10.1.3] 2022-06-28 [BACKPORT]

### Added

- **CUMULUS-2966**
  - Added extractPath operation and support of nested string replacement to `url_path` in the collection configuration

## [v10.1.2] 2022-03-11

### Added

- **CUMULUS-2859**
  - Update `postgres-db-migration` lambda timeout to default 900 seconds
  - Add `db_migration_lambda_timeout` variable to `data-persistence` module to
    allow this timeout to be user configurable
- **CUMULUS-2868**
  - Added `iam:PassRole` permission to `step_policy` in `tf-modules/ingest/iam.tf`

## [v10.1.1] 2022-03-04

### Migration steps

- Due to a bug in the PUT `/rules/<name>` endpoint, the rule records in PostgreSQL may be
out of sync with records in DynamoDB. In order to bring the records into sync, re-run the
[previously deployed `data-migration1` Lambda](https://nasa.github.io/cumulus/docs/upgrade-notes/upgrade-rds#3-deploy-and-run-data-migration1) with a payload of
`{"forceRulesMigration": true}`:

```shell
aws lambda invoke --function-name $PREFIX-data-migration1 \
  --payload $(echo '{"forceRulesMigration": true}' | base64) $OUTFILE
```

### Added

- **CUMULUS-2841**
  - Add integration test to validate PDR node provider that requires password
    credentials succeeds on ingest

- **CUMULUS-2846**
  - Added `@cumulus/db/translate/rule.translateApiRuleToPostgresRuleRaw` to translate API rule to PostgreSQL rules and
  **keep undefined fields**

### Changed

- **CUMULUS-NONE**
  - Adds logging to ecs/async-operation Docker container that launches async
    tasks on ECS. Sets default async_operation_image_version to 39.

- **CUMULUS-2845**
  - Updated rules model to decouple `createRuleTrigger` from `create`.
  - Updated rules POST endpoint to call `rulesModel.createRuleTrigger` directly to create rule trigger.
  - Updated rules PUT endpoints to call `rulesModel.createRuleTrigger` if update fails and reversion needs to occur.
- **CUMULUS-2846**
  - Updated version of `localstack/localstack` used in local unit testing to `0.11.5`

### Fixed

- Upgraded lodash to version 4.17.21 to fix vulnerability
- **CUMULUS-2845**
  - Fixed bug in POST `/rules` endpoint causing rule records to be created
  inconsistently in DynamoDB and PostgreSQL
- **CUMULUS-2846**
  - Fixed logic for `PUT /rules/<name>` endpoint causing rules to be saved
  inconsistently between DynamoDB and PostgreSQL
- **CUMULUS-2854**
  - Fixed queue granules behavior where the task was not accounting for granules that
  *already* had createdAt set. Workflows downstream in this scenario should no longer
  fail to write their granules due to order-of-db-writes constraints in the database
  update logic.

## [v10.1.0] 2022-02-23

### Added

- **CUMULUS-2775**
  - Added a configurable parameter group for the RDS serverless database cluster deployed by `tf-modules/rds-cluster-tf`. The allowed parameters for the parameter group can be found in the AWS documentation of [allowed parameters for an Aurora PostgreSQL cluster](https://docs.aws.amazon.com/AmazonRDS/latest/AuroraUserGuide/AuroraPostgreSQL.Reference.ParameterGroups.html). By default, the following parameters are specified:
    - `shared_preload_libraries`: `pg_stat_statements,auto_explain`
    - `log_min_duration_statement`: `250`
    - `auto_explain.log_min_duration`: `250`
- **CUMULUS-2781**
  - Add api_config secret to hold API/Private API lambda configuration values
- **CUMULUS-2840**
  - Added an index on `granule_cumulus_id` to the RDS files table.

### Changed

- **CUMULUS-2492**
  - Modify collectionId logic to accomodate trailing underscores in collection short names. e.g. `shortName____`
- **CUMULUS-2847**
  - Move DyanmoDb table name into API keystore and initialize only on lambda cold start
- **CUMULUS-2833**
  - Updates provider model schema titles to display on the dashboard.
- **CUMULUS-2837**
  - Update process-s3-dead-letter-archive to unpack SQS events in addition to
    Cumulus Messages
  - Update process-s3-dead-letter-archive to look up execution status using
    getCumulusMessageFromExecutionEvent (common method with sfEventSqsToDbRecords)
  - Move methods in api/lib/cwSfExecutionEventUtils to
    @cumulus/message/StepFunctions
- **CUMULUS-2775**
  - Changed the `timeout_action` to `ForceApplyCapacityChange` by default for the RDS serverless database cluster `tf-modules/rds-cluster-tf`
- **CUMULUS-2781**
  - Update API lambda to utilize api_config secret for initial environment variables

### Fixed

- **CUMULUS-2853**
  - Move OAUTH_PROVIDER to lambda env variables to address regression in CUMULUS-2781
  - Add logging output to api app router
- Added Cloudwatch permissions to `<prefix>-steprole` in `tf-modules/ingest/iam.tf` to address the
`Error: error creating Step Function State Machine (xxx): AccessDeniedException: 'arn:aws:iam::XXX:role/xxx-steprole' is not authorized to create managed-rule`
error in non-NGAP accounts:
  - `events:PutTargets`
  - `events:PutRule`
  - `events:DescribeRule`

## [v10.0.1] 2022-02-03

### Fixed

- Fixed IAM permissions issue with `<prefix>-postgres-migration-async-operation` Lambda
which prevented it from running a Fargate task for data migration.

## [v10.0.0] 2022-02-01

### Migration steps

- Please read the [documentation on the updates to the granule files schema for our Cumulus workflow tasks and how to upgrade your deployment for compatibility](https://nasa.github.io/cumulus/docs/upgrade-notes/update-task-file-schemas).
- (Optional) Update the `task-config` for all workflows that use the `sync-granule` task to include `workflowStartTime` set to
`{$.cumulus_meta.workflow_start_time}`. See [here](https://github.com/nasa/cumulus/blob/master/example/cumulus-tf/sync_granule_workflow.asl.json#L9) for an example.

### BREAKING CHANGES

- **NDCUM-624**
  - Functions in @cumulus/cmrjs renamed for consistency with `isCMRFilename` and `isCMRFile`
    - `isECHO10File` -> `isECHO10Filename`
    - `isUMMGFile` -> `isUMMGFilename`
    - `isISOFile` -> `isCMRISOFilename`
- **CUMULUS-2388**
  - In order to standardize task messaging formats, please note the updated input, output and config schemas for the following Cumulus workflow tasks:
    - add-missing-file-checksums
    - files-to-granules
    - hyrax-metadata-updates
    - lzards-backup
    - move-granules
    - post-to-cmr
    - sync-granule
    - update-cmr-access-constraints
    - update-granules-cmr-metadata-file-links
  The primary focus of the schema updates was to standardize the format of granules, and
  particularly their files data. The granule `files` object now matches the file schema in the
  Cumulus database and thus also matches the `files` object produced by the API with use cases like
  `applyWorkflow`. This includes removal of `name` and `filename` in favor of `bucket` and `key`,
  removal of certain properties such as `etag` and `duplicate_found` and outputting them as
  separate objects stored in `meta`.
  - Checksum values calculated by `@cumulus/checksum` are now converted to string to standardize
  checksum formatting across the Cumulus library.

### Notable changes

- **CUMULUS-2718**
  - The `sync-granule` task has been updated to support an optional configuration parameter `workflowStartTime`. The output payload of `sync-granule` now includes a `createdAt` time for each granule which is set to the
  provided `workflowStartTime` or falls back to `Date.now()` if not provided. Workflows using
  `sync-granule` may be updated to include this parameter with the value of `{$.cumulus_meta.workflow_start_time}` in the `task_config`.
- Updated version of `@cumulus/cumulus-message-adapter-js` from `2.0.3` to `2.0.4` for
all Cumulus workflow tasks
- **CUMULUS-2783**
  - A bug in the ECS cluster autoscaling configuration has been
resolved. ECS clusters should now correctly autoscale by adding new cluster
instances according to the [policy configuration](https://github.com/nasa/cumulus/blob/master/tf-modules/cumulus/ecs_cluster.tf).
  - Async operations that are started by these endpoints will be run as ECS tasks
  with a launch type of Fargate, not EC2:
    - `POST /deadLetterArchive/recoverCumulusMessages`
    - `POST /elasticsearch/index-from-database`
    - `POST /granules/bulk`
    - `POST /granules/bulkDelete`
    - `POST /granules/bulkReingest`
    - `POST /migrationCounts`
    - `POST /reconciliationReports`
    - `POST /replays`
    - `POST /replays/sqs`

### Added

- Upgraded version of dependencies on `knex` package from `0.95.11` to `0.95.15`
- Added Terraform data sources to `example/cumulus-tf` module to retrieve default VPC and subnets in NGAP accounts
  - Added `vpc_tag_name` variable which defines the tags used to look up a VPC. Defaults to VPC tag name used in NGAP accounts
  - Added `subnets_tag_name` variable which defines the tags used to look up VPC subnets. Defaults to a subnet tag name used in NGAP accounts
- Added Terraform data sources to `example/data-persistence-tf` module to retrieve default VPC and subnets in NGAP accounts
  - Added `vpc_tag_name` variable which defines the tags used to look up a VPC. Defaults to VPC tag name used in NGAP accounts
  - Added `subnets_tag_name` variable which defines the tags used to look up VPC subnets. Defaults to a subnet tag name used in NGAP accounts
- Added Terraform data sources to `example/rds-cluster-tf` module to retrieve default VPC and subnets in NGAP accounts
  - Added `vpc_tag_name` variable which defines the tags used to look up a VPC. Defaults to VPC tag name used in NGAP accounts
  - Added `subnets_tag_name` variable which defines the tags used to look up VPC subnets. Defaults to tag names used in subnets in for NGAP accounts
- **CUMULUS-2299**
  - Added support for SHA checksum types with hyphens (e.g. `SHA-256` vs `SHA256`) to tasks that calculate checksums.
- **CUMULUS-2439**
  - Added CMR search client setting to the CreateReconciliationReport lambda function.
  - Added `cmr_search_client_config` tfvars to the archive and cumulus terraform modules.
  - Updated CreateReconciliationReport lambda to search CMR collections with CMRSearchConceptQueue.
- **CUMULUS-2441**
  - Added support for 'PROD' CMR environment.
- **CUMULUS-2456**
  - Updated api lambdas to query ORCA Private API
  - Updated example/cumulus-tf/orca.tf to the ORCA release v4.0.0-Beta3
- **CUMULUS-2638**
  - Adds documentation to clarify bucket config object use.
- **CUMULUS-2684**
  - Added optional collection level parameter `s3MultipartChunksizeMb` to collection's `meta` field
  - Updated `move-granules` task to take in an optional config parameter s3MultipartChunksizeMb
- **CUMULUS-2747**
  - Updated data management type doc to include additional fields for provider configurations
- **CUMULUS-2773**
  - Added a document to the workflow-tasks docs describing deployment, configuration and usage of the LZARDS backup task.

### Changed

- Made `vpc_id` variable optional for `example/cumulus-tf` module
- Made `vpc_id` and `subnet_ids` variables optional for `example/data-persistence-tf` module
- Made `vpc_id` and `subnets` variables optional for `example/rds-cluster-tf` module
- Changes audit script to handle integration test failure when `USE\_CACHED\_BOOTSTRAP` is disabled.
- Increases wait time for CMR to return online resources in integration tests
- **CUMULUS-1823**
  - Updates to Cumulus rule/provider schemas to improve field titles and descriptions.
- **CUMULUS-2638**
  - Transparent to users, remove typescript type `BucketType`.
- **CUMULUS-2718**
  - Updated config for SyncGranules to support optional `workflowStartTime`
  - Updated SyncGranules to provide `createdAt` on output based on `workflowStartTime` if provided,
  falling back to `Date.now()` if not provided.
  - Updated `task_config` of SyncGranule in example workflows
- **CUMULUS-2735**
  - Updated reconciliation reports to write formatted JSON to S3 to improve readability for
    large reports
  - Updated TEA version from 102 to 121 to address TEA deployment issue with the max size of
    a policy role being exceeded
- **CUMULUS-2743**
  - Updated bamboo Dockerfile to upgrade pip as part of the image creation process
- **CUMULUS-2744**
  - GET executions/status returns associated granules for executions retrieved from the Step Function API
- **CUMULUS-2751**
  - Upgraded all Cumulus (node.js) workflow tasks to use
    `@cumulus/cumulus-message-adapter-js` version `2.0.3`, which includes an
    update cma-js to better expose CMA stderr stream output on lambda timeouts
    as well as minor logging enhancements.
- **CUMULUS-2752**
  - Add new mappings for execution records to prevent dynamic field expansion from exceeding
  Elasticsearch field limits
    - Nested objects under `finalPayload.*` will not dynamically add new fields to mapping
    - Nested objects under `originalPayload.*` will not dynamically add new fields to mapping
    - Nested keys under `tasks` will not dynamically add new fields to mapping
- **CUMULUS-2753**
  - Updated example/cumulus-tf/orca.tf to the latest ORCA release v4.0.0-Beta2 which is compatible with granule.files file schema
  - Updated /orca/recovery to call new lambdas request_status_for_granule and request_status_for_job.
  - Updated orca integration test
- [**PR #2569**](https://github.com/nasa/cumulus/pull/2569)
  - Fixed `TypeError` thrown by `@cumulus/cmrjs/cmr-utils.getGranuleTemporalInfo` when
    a granule's associated UMM-G JSON metadata file does not contain a `ProviderDates`
    element that has a `Type` of either `"Update"` or `"Insert"`.  If neither are
    present, the granule's last update date falls back to the `"Create"` type
    provider date, or `undefined`, if none is present.
- **CUMULUS-2775**
  - Changed `@cumulus/api-client/invokeApi()` to accept a single accepted status code or an array
  of accepted status codes via `expectedStatusCodes`
- [**PR #2611**](https://github.com/nasa/cumulus/pull/2611)
  - Changed `@cumulus/launchpad-auth/LaunchpadToken.requestToken` and `validateToken`
    to use the HTTPS request option `https.pfx` instead of the deprecated `pfx` option
    for providing the certificate.
- **CUMULUS-2836**
  - Updates `cmr-utils/getGranuleTemporalInfo` to search for a SingleDateTime
    element, when beginningDateTime value is not
    found in the metadata file.  The granule's temporal information is
    returned so that both beginningDateTime and endingDateTime are set to the
    discovered singleDateTimeValue.
- **CUMULUS-2756**
  - Updated `_writeGranule()` in `write-granules.js` to catch failed granule writes due to schema validation, log the failure and then attempt to set the status of the granule to `failed` if it already exists to prevent a failure from allowing the granule to get "stuck" in a non-failed status.

### Fixed

- **CUMULUS-2775**
  - Updated `@cumulus/api-client` to not log an error for 201 response from `updateGranule`
- **CUMULUS-2783**
  - Added missing lower bound on scale out policy for ECS cluster to ensure that
  the cluster will autoscale correctly.
- **CUMULUS-2835**
  - Updated `hyrax-metadata-updates` task to support reading the DatasetId from ECHO10 XML, and the EntryTitle from UMM-G JSON; these are both valid alternatives to the shortname and version ID.

## [v9.9.3] 2021-02-17 [BACKPORT]

**Please note** changes in 9.9.3 may not yet be released in future versions, as
this is a backport and patch release on the 9.9.x series of releases. Updates that
are included in the future will have a corresponding CHANGELOG entry in future
releases.

- **CUMULUS-2853**
  - Move OAUTH_PROVIDER to lambda env variables to address regression in 9.9.2/CUMULUS-2275
  - Add logging output to api app router

## [v9.9.2] 2021-02-10 [BACKPORT]

**Please note** changes in 9.9.2 may not yet be released in future versions, as
this is a backport and patch release on the 9.9.x series of releases. Updates that
are included in the future will have a corresponding CHANGELOG entry in future
releases.### Added

- **CUMULUS-2775**
  - Added a configurable parameter group for the RDS serverless database cluster deployed by `tf-modules/rds-cluster-tf`. The allowed parameters for the parameter group can be found in the AWS documentation of [allowed parameters for an Aurora PostgreSQL cluster](https://docs.aws.amazon.com/AmazonRDS/latest/AuroraUserGuide/AuroraPostgreSQL.Reference.ParameterGroups.html). By default, the following parameters are specified:
    - `shared_preload_libraries`: `pg_stat_statements,auto_explain`
    - `log_min_duration_statement`: `250`
    - `auto_explain.log_min_duration`: `250`
- **CUMULUS-2840**
  - Added an index on `granule_cumulus_id` to the RDS files table.

### Changed

- **CUMULUS-2847**
  - Move DyanmoDb table name into API keystore and initialize only on lambda cold start
- **CUMULUS-2781**
  - Add api_config secret to hold API/Private API lambda configuration values
- **CUMULUS-2775**
  - Changed the `timeout_action` to `ForceApplyCapacityChange` by default for the RDS serverless database cluster `tf-modules/rds-cluster-tf`

## [v9.9.1] 2021-02-10 [BACKPORT]

**Please note** changes in 9.9.1 may not yet be released in future versions, as
this is a backport and patch release on the 9.9.x series of releases. Updates that
are included in the future will have a corresponding CHANGELOG entry in future
releases.

### Fixed

- **CUMULUS-2775**
  - Updated `@cumulus/api-client` to not log an error for 201 response from `updateGranule`

### Changed

- Updated version of `@cumulus/cumulus-message-adapter-js` from `2.0.3` to `2.0.4` for
all Cumulus workflow tasks
- **CUMULUS-2775**
  - Changed `@cumulus/api-client/invokeApi()` to accept a single accepted status code or an array
  of accepted status codes via `expectedStatusCodes`
- **CUMULUS-2837**
  - Update process-s3-dead-letter-archive to unpack SQS events in addition to
    Cumulus Messages
  - Update process-s3-dead-letter-archive to look up execution status using
    getCumulusMessageFromExecutionEvent (common method with sfEventSqsToDbRecords)
  - Move methods in api/lib/cwSfExecutionEventUtils to
    @cumulus/message/StepFunctions

## [v9.9.0] 2021-11-03

### Added

- **NDCUM-624**: Add support for ISO metadata files for the `MoveGranules` step
  - Add function `isISOFile` to check if a given file object is an ISO file
  - `granuleToCmrFileObject` and `granulesToCmrFileObjects` now take a
    `filterFunc` argument
    - `filterFunc`'s default value is `isCMRFile`, so the previous behavior is
      maintained if no value is given for this argument
    - `MoveGranules` passes a custom filter function to
      `granulesToCmrFileObjects` to check for `isISOFile` in addition to
      `isCMRFile`, so that metadata from `.iso.xml` files can be used in the
      `urlPathTemplate`
- [**PR #2535**](https://github.com/nasa/cumulus/pull/2535)
  - NSIDC and other cumulus users had desire for returning formatted dates for
    the 'url_path' date extraction utilities. Added 'dateFormat' function as
    an option for extracting and formating the entire date. See
    docs/workflow/workflow-configuration-how-to.md for more information.
- [**PR #2548**](https://github.com/nasa/cumulus/pull/2548)
  - Updated webpack configuration for html-loader v2
- **CUMULUS-2640**
  - Added Elasticsearch client scroll setting to the CreateReconciliationReport lambda function.
  - Added `elasticsearch_client_config` tfvars to the archive and cumulus terraform modules.
- **CUMULUS-2683**
  - Added `default_s3_multipart_chunksize_mb` setting to the `move-granules` lambda function.
  - Added `default_s3_multipart_chunksize_mb` tfvars to the cumulus and ingest terraform modules.
  - Added optional parameter `chunkSize` to `@cumulus/aws-client/S3.moveObject` and
    `@cumulus/aws-client/S3.multipartCopyObject` to set the chunk size of the S3 multipart uploads.
  - Renamed optional parameter `maxChunkSize` to `chunkSize` in
    `@cumulus/aws-client/lib/S3MultipartUploads.createMultipartChunks`.

### Changed

- Upgraded all Cumulus workflow tasks to use `@cumulus/cumulus-message-adapter-js` version `2.0.1`
- **CUMULUS-2725**
  - Updated providers endpoint to return encrypted password
  - Updated providers model to try decrypting credentials before encryption to allow for better handling of updating providers
- **CUMULUS-2734**
  - Updated `@cumulus/api/launchpadSaml.launchpadPublicCertificate` to correctly retrieve
    certificate from launchpad IdP metadata with and without namespace prefix.

## [v9.8.0] 2021-10-19

### Notable changes

- Published new tag [`36` of `cumuluss/async-operation` to Docker Hub](https://hub.docker.com/layers/cumuluss/async-operation/35/images/sha256-cf777a6ef5081cd90a0f9302d45243b6c0a568e6d977c0ee2ccc5a90b12d45d0?context=explore) for compatibility with
upgrades to `knex` package and to address security vulnerabilities.

### Added

- Added `@cumulus/db/createRejectableTransaction()` to handle creating a Knex transaction that **will throw an error** if the transaction rolls back. [As of Knex 0.95+, promise rejection on transaction rollback is no longer the default behavior](https://github.com/knex/knex/blob/master/UPGRADING.md#upgrading-to-version-0950).

- **CUMULUS-2639**
  - Increases logging on reconciliation reports.

- **CUMULUS-2670**
  - Updated `lambda_timeouts` string map variable for `cumulus` module to accept a
  `update_granules_cmr_metadata_file_links_task_timeout` property
- **CUMULUS-2598**
  - Add unit and integration tests to describe queued granules as ignored when
    duplicate handling is 'skip'

### Changed

- Updated `knex` version from 0.23.11 to 0.95.11 to address security vulnerabilities
- Updated default version of async operations Docker image to `cumuluss/async-operation:36`
- **CUMULUS-2590**
  - Granule applyWorkflow, Reingest actions and Bulk operation now update granule status to `queued` when scheduling the granule.
- **CUMULUS-2643**
  - relocates system file `buckets.json` out of the
    `s3://internal-bucket/workflows` directory into
    `s3://internal-bucket/buckets`.


## [v9.7.1] 2021-12-08 [Backport]

Please note changes in 9.7.0 may not yet be released in future versions, as this is a backport and patch release on the 9.7.x series of releases. Updates that are included in the future will have a corresponding CHANGELOG entry in future releases.
Fixed

- **CUMULUS-2751**
  - Update all tasks to update to use cumulus-message-adapter-js version 2.0.4

## [v9.7.0] 2021-10-01

### Notable Changes

- **CUMULUS-2583**
  - The `queue-granules` task now updates granule status to `queued` when a granule is queued. In order to prevent issues with the private API endpoint and Lambda API request and concurrency limits, this functionality runs with limited concurrency, which may increase the task's overall runtime when large numbers of granules are being queued. If you are facing Lambda timeout errors with this task, we recommend converting your `queue-granules` task to an ECS activity. This concurrency is configurable via the task config's `concurrency` value.
- **CUMULUS-2676**
  - The `discover-granules` task has been updated to limit concurrency on checks to identify and skip already ingested granules in order to prevent issues with the private API endpoint and Lambda API request and concurrency limits. This may increase the task's overall runtime when large numbers of granules are discovered. If you are facing Lambda timeout errors with this task, we recommend converting your `discover-granules` task to an ECS activity. This concurrency is configurable via the task config's `concurrency` value.
- Updated memory of `<prefix>-sfEventSqsToDbRecords` Lambda to 1024MB

### Added

- **CUMULUS-2000**
  - Updated `@cumulus/queue-granules` to respect a new config parameter: `preferredQueueBatchSize`. Queue-granules will respect this batchsize as best as it can to batch granules into workflow payloads. As workflows generally rely on information such as collection and provider expected to be shared across all granules in a workflow, queue-granules will break batches up by collection, as well as provider if there is a `provider` field on the granule. This may result in batches that are smaller than the preferred size, but never larger ones. The default value is 1, which preserves current behavior of queueing 1 granule per workflow.
- **CUMULUS-2630**
  - Adds a new workflow `DiscoverGranulesToThrottledQueue` that discovers and writes
    granules to a throttled background queue.  This allows discovery and ingest
    of larger numbers of granules without running into limits with lambda
    concurrency.

### Changed

- **CUMULUS-2720**
  - Updated Core CI scripts to validate CHANGELOG diffs as part of the lint process
- **CUMULUS-2695**
  - Updates the example/cumulus-tf deployment to change
    `archive_api_reserved_concurrency` from 8 to 5 to use fewer reserved lambda
    functions. If you see throttling errors on the `<stack>-apiEndpoints` you
    should increase this value.
  - Updates cumulus-tf/cumulus/variables.tf to change
    `archive_api_reserved_concurrency` from 8 to 15 to prevent throttling on
    the dashboard for default deployments.
- **CUMULUS-2584**
  - Updates `api/endpoints/execution-status.js` `get` method to include associated granules, as
    an array, for the provided execution.
  - Added `getExecutionArnsByGranuleCumulusId` returning a list of executionArns sorted by most recent first,
    for an input Granule Cumulus ID in support of the move of `translatePostgresGranuleToApiGranule` from RDS-Phase2
    feature branch
  - Added `getApiExecutionCumulusIds` returning cumulus IDs for a given list of executions
- **CUMULUS-NONE**
  - Downgrades elasticsearch version in testing container to 5.3 to match AWS version.
  - Update serve.js -> `eraseDynamoTables()`. Changed the call `Promise.all()` to `Promise.allSettled()` to ensure all dynamo records (provider records in particular) are deleted prior to reseeding.

### Fixed

- **CUMULUS-2583**
  - Fixed a race condition where granules set as “queued” were not able to be set as “running” or “completed”

## [v9.6.0] 2021-09-20

### Added

- **CUMULUS-2576**
  - Adds `PUT /granules` API endpoint to update a granule
  - Adds helper `updateGranule` to `@cumulus/api-client/granules`
- **CUMULUS-2606**
  - Adds `POST /granules/{granuleId}/executions` API endpoint to associate an execution with a granule
  - Adds helper `associateExecutionWithGranule` to `@cumulus/api-client/granules`
- **CUMULUS-2583**
  - Adds `queued` as option for granule's `status` field

### Changed

- Moved `ssh2` package from `@cumulus/common` to `@cumulus/sftp-client` and
  upgraded package from `^0.8.7` to `^1.0.0` to address security vulnerability
  issue in previous version.
- **CUMULUS-2583**
  - `QueueGranules` task now updates granule status to `queued` once it is added to the queue.

- **CUMULUS-2617**
  - Use the `Authorization` header for CMR Launchpad authentication instead of the deprecated `Echo-Token` header.

### Fixed

- Added missing permission for `<prefix>_ecs_cluster_instance_role` IAM role (used when running ECS services/tasks)
to allow `kms:Decrypt` on the KMS key used to encrypt provider credentials. Adding this permission fixes the `sync-granule` task when run as an ECS activity in a Step Function, which previously failed trying to decrypt credentials for providers.

- **CUMULUS-2576**
  - Adds default value to granule's timestamp when updating a granule via API.

## [v9.5.0] 2021-09-07

### BREAKING CHANGES

- Removed `logs` record type from mappings from Elasticsearch. This change **should not have**
any adverse impact on existing deployments, even those which still contain `logs` records,
but technically it is a breaking change to the Elasticsearch mappings.
- Changed `@cumulus/api-client/asyncOperations.getAsyncOperation` to return parsed JSON body
of response and not the raw API endpoint response

### Added

- **CUMULUS-2670**
  - Updated core `cumulus` module to take lambda_timeouts string map variable that allows timeouts of ingest tasks to be configurable. Allowed properties for the mapping include:
  - discover_granules_task_timeout
  - discover_pdrs_task_timeout
  - hyrax_metadata_update_tasks_timeout
  - lzards_backup_task_timeout
  - move_granules_task_timeout
  - parse_pdr_task_timeout
  - pdr_status_check_task_timeout
  - post_to_cmr_task_timeout
  - queue_granules_task_timeout
  - queue_pdrs_task_timeout
  - queue_workflow_task_timeout
  - sync_granule_task_timeout
- **CUMULUS-2575**
  - Adds `POST /granules` API endpoint to create a granule
  - Adds helper `createGranule` to `@cumulus/api-client`
- **CUMULUS-2577**
  - Adds `POST /executions` endpoint to create an execution
- **CUMULUS-2578**
  - Adds `PUT /executions` endpoint to update an execution
- **CUMULUS-2592**
  - Adds logging when messages fail to be added to queue
- **CUMULUS-2644**
  - Pulled `delete` method for `granules-executions.ts` implemented as part of CUMULUS-2306
  from the RDS-Phase-2 feature branch in support of CUMULUS-2644.
  - Pulled `erasePostgresTables` method in `serve.js` implemented as part of CUMULUS-2644,
  and CUMULUS-2306 from the RDS-Phase-2 feature branch in support of CUMULUS-2644
  - Added `resetPostgresDb` method to support resetting between integration test suite runs

### Changed

- Updated `processDeadLetterArchive` Lambda to return an object where
`processingSucceededKeys` is an array of the S3 keys for successfully
processed objects and `processingFailedKeys` is an array of S3 keys
for objects that could not be processed
- Updated async operations to handle writing records to the databases
when output of the operation is `undefined`

- **CUMULUS-2644**
  - Moved `migration` directory from the `db-migration-lambda` to the `db` package and
  updated unit test references to migrationDir to be pulled from `@cumulus/db`
  - Updated `@cumulus/api/bin/serveUtils` to write records to PostgreSQL tables

- **CUMULUS-2575**
  - Updates model/granule to allow a granule created from API to not require an
    execution to be associated with it. This is a backwards compatible change
    that will not affect granules created in the normal way.
  - Updates `@cumulus/db/src/model/granules` functions `get` and `exists` to
    enforce parameter checking so that requests include either (granule\_id
    and collection\_cumulus\_id) or (cumulus\_id) to prevent incorrect results.
  - `@cumulus/message/src/Collections.deconstructCollectionId` has been
    modified to throw a descriptive error if the input `collectionId` is
    undefined rather than `TypeError: Cannot read property 'split' of
    undefined`. This function has also been updated to throw descriptive errors
    if an incorrectly formatted collectionId is input.

## [v9.4.1] 2022-02-14 [BACKPORT]

**Please note** changes in 9.4.1 may not yet be released in future versions, as
this is a backport and patch release on the 9.4.x series of releases. Updates that
are included in the future will have a corresponding CHANGELOG entry in future
releases.

- **CUMULUS-2847**
  - Update dynamo configuration to read from S3 instead of System Manager
    Parameter Store
  - Move api configuration initialization outside the lambda handler to
    eliminate unneded S3 calls/require config on cold-start only
  - Moved `ssh2` package from `@cumulus/common` to `@cumulus/sftp-client` and
    upgraded package from `^0.8.7` to `^1.0.0` to address security vulnerability
    issue in previous version.
  - Fixed hyrax task package.json dev dependency
  - Update CNM lambda dependencies for Core tasks
    - cumulus-cnm-response-task: 1.4.4
    - cumulus-cnm-to-granule: 1.5.4
  - Whitelist ssh2 re: https://github.com/advisories/GHSA-652h-xwhf-q4h6

## [v9.4.0] 2021-08-16

### Notable changes

- `@cumulus/sync-granule` task should now properly handle
syncing files from HTTP/HTTPS providers where basic auth is
required and involves a redirect to a different host (e.g.
downloading files protected by Earthdata Login)

### Added

- **CUMULUS-2591**
  - Adds `failedExecutionStepName` to failed execution's jsonb error records.
    This is the name of the Step Function step for the last failed event in the
    execution's event history.
- **CUMULUS-2548**
  - Added `allowed_redirects` field to PostgreSQL `providers` table
  - Added `allowedRedirects` field to DynamoDB `<prefix>-providers` table
  - Added `@cumulus/aws-client/S3.streamS3Upload` to handle uploading the contents
  of a readable stream to S3 and returning a promise
- **CUMULUS-2373**
  - Added `replaySqsMessages` lambda to replay archived incoming SQS
    messages from S3.
  - Added `/replays/sqs` endpoint to trigger an async operation for
    the `replaySqsMessages` lambda.
  - Added unit tests and integration tests for new endpoint and lambda.
  - Added `getS3PrefixForArchivedMessage` to `ingest/sqs` package to get prefix
    for an archived message.
  - Added new `async_operation` type `SQS Replay`.
- **CUMULUS-2460**
  - Adds `POST` /executions/workflows-by-granules for retrieving workflow names common to a set of granules
  - Adds `workflowsByGranules` to `@cumulus/api-client/executions`
- **CUMULUS-2635**
  - Added helper functions:
    - `@cumulus/db/translate/file/translateApiPdrToPostgresPdr`

### Fixed

- **CUMULUS-2548**
  - Fixed `@cumulus/ingest/HttpProviderClient.sync` to
properly handle basic auth when redirecting to a different
host and/or host with a different port
- **CUMULUS-2626**
  - Update [PDR migration](https://github.com/nasa/cumulus/blob/master/lambdas/data-migration2/src/pdrs.ts) to correctly find Executions by a Dynamo PDR's `execution` field
- **CUMULUS-2635**
  - Update `data-migration2` to migrate PDRs before migrating granules.
  - Update `data-migration2` unit tests testing granules migration to reference
    PDR records to better model the DB schema.
  - Update `migratePdrRecord` to use `translateApiPdrToPostgresPdr` function.

### Changed

- **CUMULUS-2373**
  - Updated `getS3KeyForArchivedMessage` in `ingest/sqs` to store SQS messages
    by `queueName`.
- **CUMULUS-2630**
  - Updates the example/cumulus-tf deployment to change
    `archive_api_reserved_concurrency` from 2 to 8 to prevent throttling with
    the dashboard.

## [v9.3.0] 2021-07-26

### BREAKING CHANGES

- All API requests made by `@cumulus/api-client` will now throw an error if the status code
does not match the expected response (200 for most requests and 202 for a few requests that
trigger async operations). Previously the helpers in this package would return the response
regardless of the status code, so you may need to update any code using helpers from this
package to catch or to otherwise handle errors that you may encounter.
- The Cumulus API Lambda function has now been configured with reserved concurrency to ensure
availability in a high-concurrency environment. However, this also caps max concurrency which
may result in throttling errors if trying to reach the Cumulus API multiple times in a short
period. Reserved concurrency can be configured with the `archive_api_reserved_concurrency`
terraform variable on the Cumulus module and increased if you are seeing throttling errors.
The default reserved concurrency value is 8.

### Notable changes

- `cmr_custom_host` variable for `cumulus` module can now be used to configure Cumulus to
  integrate with a custom CMR host name and protocol (e.g.
  `http://custom-cmr-host.com`). Note that you **must** include a protocol
  (`http://` or `https://)  if specifying a value for this variable.
- The cumulus module configuration value`rds_connetion_heartbeat` and it's
  behavior has been replaced by a more robust database connection 'retry'
  solution.   Users can remove this value from their configuration, regardless
  of value.  See the `Changed` section notes on CUMULUS-2528 for more details.

### Added

- Added user doc describing new features related to the Cumulus dead letter archive.
- **CUMULUS-2327**
  - Added reserved concurrency setting to the Cumulus API lambda function.
  - Added relevant tfvars to the archive and cumulus terraform modules.
- **CUMULUS-2460**
  - Adds `POST` /executions/search-by-granules for retrieving executions from a list of granules or granule query
  - Adds `searchExecutionsByGranules` to `@cumulus/api-client/executions`
- **CUMULUS-2475**
  - Adds `GET` endpoint to distribution API
- **CUMULUS-2463**
  - `PUT /granules` reingest action allows a user to override the default execution
    to use by providing an optional `workflowName` or `executionArn` parameter on
    the request body.
  - `PUT /granules/bulkReingest` action allows a user to override the default
    execution/workflow combination to reingest with by providing an optional
    `workflowName` on the request body.
- Adds `workflowName` and `executionArn` params to @cumulus/api-client/reingestGranules
- **CUMULUS-2476**
  - Adds handler for authenticated `HEAD` Distribution requests replicating current behavior of TEA
- **CUMULUS-2478**
  - Implemented [bucket map](https://github.com/asfadmin/thin-egress-app#bucket-mapping).
  - Implemented /locate endpoint
  - Cumulus distribution API checks the file request against bucket map:
    - retrieves the bucket and key from file path
    - determines if the file request is public based on the bucket map rather than the bucket type
    - (EDL only) restricts download from PRIVATE_BUCKETS to users who belong to certain EDL User Groups
    - bucket prefix and object prefix are supported
  - Add 'Bearer token' support as an authorization method
- **CUMULUS-2486**
  - Implemented support for custom headers
  - Added 'Bearer token' support as an authorization method
- **CUMULUS-2487**
  - Added integration test for cumulus distribution API
- **CUMULUS-2569**
  - Created bucket map cache for cumulus distribution API
- **CUMULUS-2568**
  - Add `deletePdr`/PDR deletion functionality to `@cumulus/api-client/pdrs`
  - Add `removeCollectionAndAllDependencies` to integration test helpers
  - Added `example/spec/apiUtils.waitForApiStatus` to wait for a
  record to be returned by the API with a specific value for
  `status`
  - Added `example/spec/discoverUtils.uploadS3GranuleDataForDiscovery` to upload granule data fixtures
  to S3 with a randomized granule ID for `discover-granules` based
  integration tests
  - Added `example/spec/Collections.removeCollectionAndAllDependencies` to remove a collection and
  all dependent objects (e.g. PDRs, granules, executions) from the
  database via the API
  - Added helpers to `@cumulus/api-client`:
    - `pdrs.deletePdr` - Delete a PDR via the API
    - `replays.postKinesisReplays` - Submit a POST request to the `/replays` endpoint for replaying Kinesis messages

- `@cumulus/api-client/granules.getGranuleResponse` to return the raw endpoint response from the GET `/granules/<granuleId>` endpoint

### Changed

- Moved functions from `@cumulus/integration-tests` to `example/spec/helpers/workflowUtils`:
  - `startWorkflowExecution`
  - `startWorkflow`
  - `executeWorkflow`
  - `buildWorkflow`
  - `testWorkflow`
  - `buildAndExecuteWorkflow`
  - `buildAndStartWorkflow`
- `example/spec/helpers/workflowUtils.executeWorkflow` now uses
`waitForApiStatus` to ensure that the execution is `completed` or
`failed` before resolving
- `example/spec/helpers/testUtils.updateAndUploadTestFileToBucket`
now accepts an object of parameters rather than positional
arguments
- Removed PDR from the `payload` in the input payload test fixture for reconciliation report integration tests
- The following integration tests for PDR-based workflows were
updated to use randomized granule IDs:
  - `example/spec/parallel/ingest/ingestFromPdrSpec.js`
  - `example/spec/parallel/ingest/ingestFromPdrWithChildWorkflowMetaSpec.js`
  - `example/spec/parallel/ingest/ingestFromPdrWithExecutionNamePrefixSpec.js`
  - `example/spec/parallel/ingest/ingestPdrWithNodeNameSpec.js`
- Updated the `@cumulus/api-client/CumulusApiClientError` error class to include new properties that can be accessed directly on
the error object:
  - `statusCode` - The HTTP status code of the API response
  - `apiMessage` - The message from the API response
- Added `params.pRetryOptions` parameter to
`@cumulus/api-client/granules.deleteGranule` to control the retry
behavior
- Updated `cmr_custom_host` variable to accept a full protocol and host name
(e.g. `http://cmr-custom-host.com`), whereas it previously only accepted a host name
- **CUMULUS-2482**
  - Switches the default distribution app in the `example/cumulus-tf` deployment to the new Cumulus Distribution
  - TEA is still available by following instructions in `example/README.md`
- **CUMULUS-2463**
  - Increases the duration of allowed backoff times for a successful test from
    0.5 sec to 1 sec.
- **CUMULUS-2528**
  - Removed `rds_connection_heartbeat` as a configuration option from all
    Cumulus terraform modules
  - Removed `dbHeartBeat` as an environmental switch from
    `@cumulus/db.getKnexClient` in favor of more comprehensive general db
    connect retry solution
  - Added new `rds_connection_timing_configuration` string map to allow for
    configuration and tuning of Core's internal database retry/connection
    timeout behaviors.  These values map to connection pool configuration
    values for tarn (https://github.com/vincit/tarn.js/) which Core's database
    module / knex(https://www.npmjs.com/package/knex) use for this purpose:
    - acquireTimeoutMillis
    - createRetryIntervalMillis
    - createTimeoutMillis
    - idleTimeoutMillis
    - reapIntervalMillis
      Connection errors will result in a log line prepended with 'knex failed on
      attempted connection error' and sent from '@cumulus/db/connection'
  - Updated `@cumulus/db` and all terraform mdules to set default retry
    configuration values for the database module to cover existing database
    heartbeat connection failures as well as all other knex/tarn connection
    creation failures.

### Fixed

- Fixed bug where `cmr_custom_host` variable was not properly forwarded into `archive`, `ingest`, and `sqs-message-remover` modules from `cumulus` module
- Fixed bug where `parse-pdr` set a granule's provider to the entire provider record when a `NODE_NAME`
  is present. Expected behavior consistent with other tasks is to set the provider name in that field.
- **CUMULUS-2568**
  - Update reconciliation report integration test to have better cleanup/failure behavior
  - Fixed `@cumulus/api-client/pdrs.getPdr` to request correct endpoint for returning a PDR from the API
- **CUMULUS-2620**
  - Fixed a bug where a granule could be removed from CMR but still be set as
  `published: true` and with a CMR link in the Dynamo/PostgreSQL databases. Now,
  the CMR deletion and the Dynamo/PostgreSQL record updates will all succeed or fail
  together, preventing the database records from being out of sync with CMR.
  - Fixed `@cumulus/api-client/pdrs.getPdr` to request correct
  endpoint for returning a PDR from the API

## [v9.2.2] 2021-08-06 - [BACKPORT]

**Please note** changes in 9.2.2 may not yet be released in future versions, as
this is a backport and patch release on the 9.2.x series of releases. Updates that
are included in the future will have a corresponding CHANGELOG entry in future
releases.

### Added

- **CUMULUS-2635**
  - Added helper functions:
    - `@cumulus/db/translate/file/translateApiPdrToPostgresPdr`

### Fixed

- **CUMULUS-2635**
  - Update `data-migration2` to migrate PDRs before migrating granules.
  - Update `data-migration2` unit tests testing granules migration to reference
    PDR records to better model the DB schema.
  - Update `migratePdrRecord` to use `translateApiPdrToPostgresPdr` function.

## [v9.2.1] 2021-07-29 - [BACKPORT]

### Fixed

- **CUMULUS-2626**
  - Update [PDR migration](https://github.com/nasa/cumulus/blob/master/lambdas/data-migration2/src/pdrs.ts) to correctly find Executions by a Dynamo PDR's `execution` field

## [v9.2.0] 2021-06-22

### Added

- **CUMULUS-2475**
  - Adds `GET` endpoint to distribution API
- **CUMULUS-2476**
  - Adds handler for authenticated `HEAD` Distribution requests replicating current behavior of TEA

### Changed

- **CUMULUS-2482**
  - Switches the default distribution app in the `example/cumulus-tf` deployment to the new Cumulus Distribution
  - TEA is still available by following instructions in `example/README.md`

### Fixed

- **CUMULUS-2520**
  - Fixed error that prevented `/elasticsearch/index-from-database` from starting.
- **CUMULUS-2558**
  - Fixed issue where executions original_payload would not be retained on successful execution

## [v9.1.0] 2021-06-03

### BREAKING CHANGES

- @cumulus/api-client/granules.getGranule now returns the granule record from the GET /granules/<granuleId> endpoint, not the raw endpoint response
- **CUMULUS-2434**
  - To use the updated `update-granules-cmr-metadata-file-links` task, the
    granule  UMM-G metadata should have version 1.6.2 or later, since CMR s3
    link type 'GET DATA VIA DIRECT ACCESS' is not valid until UMM-G version
    [1.6.2](https://cdn.earthdata.nasa.gov/umm/granule/v1.6.2/umm-g-json-schema.json)
- **CUMULUS-2488**
  - Removed all EMS reporting including lambdas, endpoints, params, etc as all
    reporting is now handled through Cloud Metrics
- **CUMULUS-2472**
  - Moved existing `EarthdataLoginClient` to
    `@cumulus/oauth-client/EarthdataLoginClient` and updated all references in
    Cumulus Core.
  - Rename `EarthdataLoginClient` property from `earthdataLoginUrl` to
    `loginUrl for consistency with new OAuth clients. See example in
    [oauth-client
    README](https://github.com/nasa/cumulus/blob/master/packages/oauth-client/README.md)

### Added

- **HYRAX-439** - Corrected README.md according to a new Hyrax URL format.
- **CUMULUS-2354**
  - Adds configuration options to allow `/s3credentials` endpoint to distribute
    same-region read-only tokens based on a user's CMR ACLs.
  - Configures the example deployment to enable this feature.
- **CUMULUS-2442**
  - Adds option to generate cloudfront URL to lzards-backup task. This will require a few new task config options that have been documented in the [task README](https://github.com/nasa/cumulus/blob/master/tasks/lzards-backup/README.md).
- **CUMULUS-2470**
  - Added `/s3credentials` endpoint for distribution API
- **CUMULUS-2471**
  - Add `/s3credentialsREADME` endpoint to distribution API
- **CUMULUS-2473**
  - Updated `tf-modules/cumulus_distribution` module to take earthdata or cognito credentials
  - Configured `example/cumulus-tf/cumulus_distribution.tf` to use CSDAP credentials
- **CUMULUS-2474**
  - Add `S3ObjectStore` to `aws-client`. This class allows for interaction with the S3 object store.
  - Add `object-store` package which contains abstracted object store functions for working with various cloud providers
- **CUMULUS-2477**
  - Added `/`, `/login` and `/logout` endpoints to cumulus distribution api
- **CUMULUS-2479**
  - Adds /version endpoint to distribution API
- **CUMULUS-2497**
  - Created `isISOFile()` to check if a CMR file is a CMR ISO file.
- **CUMULUS-2371**
  - Added helpers to `@cumulus/ingest/sqs`:
    - `archiveSqsMessageToS3` - archives an incoming SQS message to S3
    - `deleteArchivedMessageFromS3` - deletes a processed SQS message from S3
  - Added call to `archiveSqsMessageToS3` to `sqs-message-consumer` which
    archives all incoming SQS messages to S3.
  - Added call to `deleteArchivedMessageFrom` to `sqs-message-remover` which
    deletes archived SQS message from S3 once it has been processed.

### Changed

- **[PR2224](https://github.com/nasa/cumulus/pull/2244)**
- **CUMULUS-2208**
  - Moved all `@cumulus/api/es/*` code to new `@cumulus/es-client` package
- Changed timeout on `sfEventSqsToDbRecords` Lambda to 60 seconds to match
  timeout for Knex library to acquire database connections
- **CUMULUS-2517**
  - Updated postgres-migration-count-tool default concurrency to '1'
- **CUMULUS-2489**
  - Updated docs for Terraform references in FAQs, glossary, and in Deployment sections
- **CUMULUS-2434**
  - Updated `@cumulus/cmrjs` `updateCMRMetadata` and related functions to add
    both HTTPS URLS and S3 URIs to CMR metadata.
  - Updated `update-granules-cmr-metadata-file-links` task to add both HTTPS
    URLs and S3 URIs to the OnlineAccessURLs field of CMR metadata. The task
    configuration parameter `cmrGranuleUrlType` now has default value `both`.
  - To use the updated `update-granules-cmr-metadata-file-links` task, the
    granule UMM-G metadata should have version 1.6.2 or later, since CMR s3 link
    type 'GET DATA VIA DIRECT ACCESS' is not valid until UMM-G version
    [1.6.2](https://cdn.earthdata.nasa.gov/umm/granule/v1.6.2/umm-g-json-schema.json)
- **CUMULUS-2472**
  - Renamed `@cumulus/earthdata-login-client` to more generic
    `@cumulus/oauth-client` as a parent  class for new OAuth clients.
  - Added `@cumulus/oauth-client/CognitoClient` to interface with AWS cognito login service.
- **CUMULUS-2497**
  - Changed the `@cumulus/cmrjs` package:
    - Updated `@cumulus/cmrjs/cmr-utils.getGranuleTemporalInfo()` so it now
      returns temporal info for CMR ISO 19115 SMAP XML files.
    - Updated `@cumulus/cmrjs/cmr-utils.isCmrFilename()` to include
      `isISOFile()`.
- **CUMULUS-2532**
  - Changed integration tests to use `api-client/granules` functions as opposed to granulesApi from `@cumulus/integration-tests`.

### Fixed

- **CUMULUS-2519**
  - Update @cumulus/integration-tests.buildWorkflow to fail if provider/collection API response is not successful
- **CUMULUS-2518**
  - Update sf-event-sqs-to-db-records to not throw if a collection is not
    defined on a payload that has no granules/an empty granule payload object
- **CUMULUS-2512**
  - Updated ingest package S3 provider client to take additional parameter
    `remoteAltBucket` on `download` method to allow for per-file override of
    provider bucket for checksum
  - Updated @cumulus/ingest.fetchTextFile's signature to be parameterized and
    added `remoteAltBucket`to allow for an override of the passed in provider
    bucket for the source file
  - Update "eslint-plugin-import" to be pinned to 2.22.1
- **CUMULUS-2520**
  - Fixed error that prevented `/elasticsearch/index-from-database` from starting.
- **CUMULUS-2532**
  - Fixed integration tests to have granule deletion occur before provider and
    collection deletion in test cleanup.
- **[2231](https://github.com/nasa/cumulus/issues/2231)**
  - Fixes broken relative path links in `docs/README.md`

### Removed

- **CUMULUS-2502**
  - Removed outdated documentation regarding Kibana index patterns for metrics.

## [v9.0.1] 2021-05-07

### Migration Steps

Please review the migration steps for 9.0.0 as this release is only a patch to
correct a failure in our build script and push out corrected release artifacts. The previous migration steps still apply.

### Changed

- Corrected `@cumulus/db` configuration to correctly build package.

## [v9.0.0] 2021-05-03

### Migration steps

- This release of Cumulus enables integration with a PostgreSQL database for archiving Cumulus data. There are several upgrade steps involved, **some of which need to be done before redeploying Cumulus**. See the [documentation on upgrading to the RDS release](https://nasa.github.io/cumulus/docs/upgrade-notes/upgrade-rds).

### BREAKING CHANGES

- **CUMULUS-2185** - RDS Migration Epic
  - **CUMULUS-2191**
    - Removed the following from the `@cumulus/api/models.asyncOperation` class in
      favor of the added `@cumulus/async-operations` module:
      - `start`
      - `startAsyncOperations`
  - **CUMULUS-2187**
    - The `async-operations` endpoint will now omit `output` instead of
      returning `none` when the operation did not return output.
  - **CUMULUS-2309**
    - Removed `@cumulus/api/models/granule.unpublishAndDeleteGranule` in favor
      of `@cumulus/api/lib/granule-remove-from-cmr.unpublishGranule` and
      `@cumulus/api/lib/granule-delete.deleteGranuleAndFiles`.
  - **CUMULUS-2385**
    - Updated `sf-event-sqs-to-db-records` to write a granule's files to
      PostgreSQL only after the workflow has exited the `Running` status.
      Please note that any workflow that uses `sf_sqs_report_task` for
      mid-workflow updates will be impacted.
    - Changed PostgreSQL `file` schema and TypeScript type definition to require
      `bucket` and `key` fields.
    - Updated granule/file write logic to mark a granule's status as "failed"
  - **CUMULUS-2455**
    - API `move granule` endpoint now moves granule files on a per-file basis
    - API `move granule` endpoint on granule file move failure will retain the
      file at it's original location, but continue to move any other granule
      files.
    - Removed the `move` method from the `@cumulus/api/models.granule` class.
      logic is now handled in `@cumulus/api/endpoints/granules` and is
      accessible via the Core API.

### Added

- **CUMULUS-2185** - RDS Migration Epic
  - **CUMULUS-2130**
    - Added postgres-migration-count-tool lambda/ECS task to allow for
      evaluation of database state
    - Added /migrationCounts api endpoint that allows running of the
      postgres-migration-count-tool as an asyncOperation
  - **CUMULUS-2394**
    - Updated PDR and Granule writes to check the step function
      workflow_start_time against the createdAt field for each record to ensure
      old records do not overwrite newer ones for legacy Dynamo and PostgreSQL
      writes
  - **CUMULUS-2188**
    - Added `data-migration2` Lambda to be run after `data-migration1`
    - Added logic to `data-migration2` Lambda for migrating execution records
      from DynamoDB to PostgreSQL
  - **CUMULUS-2191**
    - Added `@cumulus/async-operations` to core packages, exposing
      `startAsyncOperation` which will handle starting an async operation and
      adding an entry to both PostgreSQL and DynamoDb
  - **CUMULUS-2127**
    - Add schema migration for `collections` table
  - **CUMULUS-2129**
    - Added logic to `data-migration1` Lambda for migrating collection records
      from Dynamo to PostgreSQL
  - **CUMULUS-2157**
    - Add schema migration for `providers` table
    - Added logic to `data-migration1` Lambda for migrating provider records
      from Dynamo to PostgreSQL
  - **CUMULUS-2187**
    - Added logic to `data-migration1` Lambda for migrating async operation
      records from Dynamo to PostgreSQL
  - **CUMULUS-2198**
    - Added logic to `data-migration1` Lambda for migrating rule records from
      DynamoDB to PostgreSQL
  - **CUMULUS-2182**
    - Add schema migration for PDRs table
  - **CUMULUS-2230**
    - Add schema migration for `rules` table
  - **CUMULUS-2183**
    - Add schema migration for `asyncOperations` table
  - **CUMULUS-2184**
    - Add schema migration for `executions` table
  - **CUMULUS-2257**
    - Updated PostgreSQL table and column names to snake_case
    - Added `translateApiAsyncOperationToPostgresAsyncOperation` function to `@cumulus/db`
  - **CUMULUS-2186**
    - Added logic to `data-migration2` Lambda for migrating PDR records from
      DynamoDB to PostgreSQL
  - **CUMULUS-2235**
    - Added initial ingest load spec test/utility
  - **CUMULUS-2167**
    - Added logic to `data-migration2` Lambda for migrating Granule records from
      DynamoDB to PostgreSQL and parse Granule records to store File records in
      RDS.
  - **CUMULUS-2367**
    - Added `granules_executions` table to PostgreSQL schema to allow for a
      many-to-many relationship between granules and executions
      - The table refers to granule and execution records using foreign keys
        defined with ON CASCADE DELETE, which means that any time a granule or
        execution record is deleted, all of the records in the
        `granules_executions` table referring to that record will also be
        deleted.
    - Added `upsertGranuleWithExecutionJoinRecord` helper to `@cumulus/db` to
      allow for upserting a granule record and its corresponding
      `granules_execution` record
  - **CUMULUS-2128**
    - Added helper functions:
      - `@cumulus/db/translate/file/translateApiFiletoPostgresFile`
      - `@cumulus/db/translate/file/translateApiGranuletoPostgresGranule`
      - `@cumulus/message/Providers/getMessageProvider`
  - **CUMULUS-2190**
    - Added helper functions:
      - `@cumulus/message/Executions/getMessageExecutionOriginalPayload`
      - `@cumulus/message/Executions/getMessageExecutionFinalPayload`
      - `@cumulus/message/workflows/getMessageWorkflowTasks`
      - `@cumulus/message/workflows/getMessageWorkflowStartTime`
      - `@cumulus/message/workflows/getMessageWorkflowStopTime`
      - `@cumulus/message/workflows/getMessageWorkflowName`
  - **CUMULUS-2192**
    - Added helper functions:
      - `@cumulus/message/PDRs/getMessagePdrRunningExecutions`
      - `@cumulus/message/PDRs/getMessagePdrCompletedExecutions`
      - `@cumulus/message/PDRs/getMessagePdrFailedExecutions`
      - `@cumulus/message/PDRs/getMessagePdrStats`
      - `@cumulus/message/PDRs/getPdrPercentCompletion`
      - `@cumulus/message/workflows/getWorkflowDuration`
  - **CUMULUS-2199**
    - Added `translateApiRuleToPostgresRule` to `@cumulus/db` to translate API
      Rule to conform to Postgres Rule definition.
  - **CUMUlUS-2128**
    - Added "upsert" logic to the `sfEventSqsToDbRecords` Lambda for granule and
      file writes to the core PostgreSQL database
  - **CUMULUS-2199**
    - Updated Rules endpoint to write rules to core PostgreSQL database in
      addition to DynamoDB and to delete rules from the PostgreSQL database in
      addition to DynamoDB.
    - Updated `create` in Rules Model to take in optional `createdAt` parameter
      which sets the value of createdAt if not specified during function call.
  - **CUMULUS-2189**
    - Updated Provider endpoint logic to write providers in parallel to Core
      PostgreSQL database
    - Update integration tests to utilize API calls instead of direct
      api/model/Provider calls
  - **CUMULUS-2191**
    - Updated cumuluss/async-operation task to write async-operations to the
      PostgreSQL database.
  - **CUMULUS-2228**
    - Added logic to the `sfEventSqsToDbRecords` Lambda to write execution, PDR,
      and granule records to the core PostgreSQL database in parallel with
      writes to DynamoDB
  - **CUMUlUS-2190**
    - Added "upsert" logic to the `sfEventSqsToDbRecords` Lambda for PDR writes
      to the core PostgreSQL database
  - **CUMUlUS-2192**
    - Added "upsert" logic to the `sfEventSqsToDbRecords` Lambda for execution
      writes to the core PostgreSQL database
  - **CUMULUS-2187**
    - The `async-operations` endpoint will now omit `output` instead of
      returning `none` when the operation did not return output.
  - **CUMULUS-2167**
    - Change PostgreSQL schema definition for `files` to remove `filename` and
      `name` and only support `file_name`.
    - Change PostgreSQL schema definition for `files` to remove `size` to only
      support `file_size`.
    - Change `PostgresFile` to remove duplicate fields `filename` and `name` and
      rename `size` to `file_size`.
  - **CUMULUS-2266**
    - Change `sf-event-sqs-to-db-records` behavior to discard and not throw an
      error on an out-of-order/delayed message so as not to have it be sent to
      the DLQ.
  - **CUMULUS-2305**
    - Changed `DELETE /pdrs/{pdrname}` API behavior to also delete record from
      PostgreSQL database.
  - **CUMULUS-2309**
    - Changed `DELETE /granules/{granuleName}` API behavior to also delete
      record from PostgreSQL database.
    - Changed `Bulk operation BULK_GRANULE_DELETE` API behavior to also delete
      records from PostgreSQL database.
  - **CUMULUS-2367**
    - Updated `granule_cumulus_id` foreign key to granule in PostgreSQL `files`
      table to use a CASCADE delete, so records in the files table are
      automatically deleted by the database when the corresponding granule is
      deleted.
  - **CUMULUS-2407**
    - Updated data-migration1 and data-migration2 Lambdas to use UPSERT instead
      of UPDATE when migrating dynamoDB records to PostgreSQL.
    - Changed data-migration1 and data-migration2 logic to only update already
      migrated records if the incoming record update has a newer timestamp
  - **CUMULUS-2329**
    - Add `write-db-dlq-records-to-s3` lambda.
    - Add terraform config to automatically write db records DLQ messages to an
      s3 archive on the system bucket.
    - Add unit tests and a component spec test for the above.
  - **CUMULUS-2380**
    - Add `process-dead-letter-archive` lambda to pick up and process dead letters in the S3 system bucket dead letter archive.
    - Add `/deadLetterArchive/recoverCumulusMessages` endpoint to trigger an async operation to leverage this capability on demand.
    - Add unit tests and integration test for all of the above.
  - **CUMULUS-2406**
    - Updated parallel write logic to ensure that updatedAt/updated_at
      timestamps are the same in Dynamo/PG on record write for the following
      data types:
      - async operations
      - granules
      - executions
      - PDRs
  - **CUMULUS-2446**
    - Remove schema validation check against DynamoDB table for collections when
      migrating records from DynamoDB to core PostgreSQL database.
  - **CUMULUS-2447**
    - Changed `translateApiAsyncOperationToPostgresAsyncOperation` to call
      `JSON.stringify` and then `JSON.parse` on output.
  - **CUMULUS-2313**
    - Added `postgres-migration-async-operation` lambda to start an ECS task to
      run a the `data-migration2` lambda.
    - Updated `async_operations` table to include `Data Migration 2` as a new
      `operation_type`.
    - Updated `cumulus-tf/variables.tf` to include `optional_dynamo_tables` that
      will be merged with `dynamo_tables`.
  - **CUMULUS-2451**
    - Added summary type file `packages/db/src/types/summary.ts` with
      `MigrationSummary` and `DataMigration1` and `DataMigration2` types.
    - Updated `data-migration1` and `data-migration2` lambdas to return
      `MigrationSummary` objects.
    - Added logging for every batch of 100 records processed for executions,
      granules and files, and PDRs.
    - Removed `RecordAlreadyMigrated` logs in `data-migration1` and
      `data-migration2`
  - **CUMULUS-2452**
    - Added support for only migrating certain granules by specifying the
      `granuleSearchParams.granuleId` or `granuleSearchParams.collectionId`
      properties in the payload for the
      `<prefix>-postgres-migration-async-operation` Lambda
    - Added support for only running certain migrations for data-migration2 by
      specifying the `migrationsList` property in the payload for the
      `<prefix>-postgres-migration-async-operation` Lambda
  - **CUMULUS-2453**
    - Created `storeErrors` function which stores errors in system bucket.
    - Updated `executions` and `granulesAndFiles` data migrations to call `storeErrors` to store migration errors.
    - Added `system_bucket` variable to `data-migration2`.
  - **CUMULUS-2455**
    - Move granules API endpoint records move updates for migrated granule files
      if writing any of the granule files fails.
  - **CUMULUS-2468**
    - Added support for doing [DynamoDB parallel scanning](https://docs.aws.amazon.com/amazondynamodb/latest/developerguide/Scan.html#Scan.ParallelScan) for `executions` and `granules` migrations to improve performance. The behavior of the parallel scanning and writes can be controlled via the following properties on the event input to the `<prefix>-postgres-migration-async-operation` Lambda:
      - `granuleMigrationParams.parallelScanSegments`: How many segments to divide your granules DynamoDB table into for parallel scanning
      - `granuleMigrationParams.parallelScanLimit`: The maximum number of granule records to evaluate for each parallel scanning segment of the DynamoDB table
      - `granuleMigrationParams.writeConcurrency`: The maximum number of concurrent granule/file writes to perform to the PostgreSQL database across all DynamoDB segments
      - `executionMigrationParams.parallelScanSegments`: How many segments to divide your executions DynamoDB table into for parallel scanning
      - `executionMigrationParams.parallelScanLimit`: The maximum number of execution records to evaluate for each parallel scanning segment of the DynamoDB table
      - `executionMigrationParams.writeConcurrency`: The maximum number of concurrent execution writes to perform to the PostgreSQL database across all DynamoDB segments
  - **CUMULUS-2468** - Added `@cumulus/aws-client/DynamoDb.parallelScan` helper to perform [parallel scanning on DynamoDb tables](https://docs.aws.amazon.com/amazondynamodb/latest/developerguide/Scan.html#Scan.ParallelScan)
  - **CUMULUS-2507**
    - Updated granule record write logic to set granule status to `failed` in both Postgres and DynamoDB if any/all of its files fail to write to the database.

### Deprecated

- **CUMULUS-2185** - RDS Migration Epic
  - **CUMULUS-2455**
    - `@cumulus/ingest/moveGranuleFiles`

## [v8.1.2] 2021-07-29

**Please note** changes in 8.1.2 may not yet be released in future versions, as this
is a backport/patch release on the 8.x series of releases.  Updates that are
included in the future will have a corresponding CHANGELOG entry in future releases.

### Notable changes

- `cmr_custom_host` variable for `cumulus` module can now be used to configure Cumulus to
integrate with a custom CMR host name and protocol (e.g. `http://custom-cmr-host.com`). Note
that you **must** include a protocol (`http://` or `https://`) if specifying a value for this
variable.
- `@cumulus/sync-granule` task should now properly handle
syncing files from HTTP/HTTPS providers where basic auth is
required and involves a redirect to a different host (e.g.
downloading files protected by Earthdata Login)

### Added

- **CUMULUS-2548**
  - Added `allowed_redirects` field to PostgreSQL `providers` table
  - Added `allowedRedirects` field to DynamoDB `<prefix>-providers` table
  - Added `@cumulus/aws-client/S3.streamS3Upload` to handle uploading the contents
  of a readable stream to S3 and returning a promise

### Changed

- Updated `cmr_custom_host` variable to accept a full protocol and host name
(e.g. `http://cmr-custom-host.com`), whereas it previously only accepted a host name

### Fixed

- Fixed bug where `cmr_custom_host` variable was not properly forwarded into `archive`, `ingest`, and `sqs-message-remover` modules from `cumulus` module
- **CUMULUS-2548**
  - Fixed `@cumulus/ingest/HttpProviderClient.sync` to
properly handle basic auth when redirecting to a different
host and/or host with a different port

## [v8.1.1] 2021-04-30 -- Patch Release

**Please note** changes in 8.1.1 may not yet be released in future versions, as this
is a backport/patch release on the 8.x series of releases.  Updates that are
included in the future will have a corresponding CHANGELOG entry in future releases.

### Added

- **CUMULUS-2497**
  - Created `isISOFile()` to check if a CMR file is a CMR ISO file.

### Fixed

- **CUMULUS-2512**
  - Updated ingest package S3 provider client to take additional parameter
    `remoteAltBucket` on `download` method to allow for per-file override of
    provider bucket for checksum
  - Updated @cumulus/ingest.fetchTextFile's signature to be parameterized and
    added `remoteAltBucket`to allow for an override of the passed in provider
    bucket for the source file
  - Update "eslint-plugin-import" to be pinned to 2.22.1

### Changed

- **CUMULUS-2497**
  - Changed the `@cumulus/cmrjs` package:
    - Updated `@cumulus/cmrjs/cmr-utils.getGranuleTemporalInfo()` so it now
      returns temporal info for CMR ISO 19115 SMAP XML files.
    - Updated `@cumulus/cmrjs/cmr-utils.isCmrFilename()` to include
      `isISOFile()`.

- **[2216](https://github.com/nasa/cumulus/issues/2216)**
  - Removed "node-forge", "xml-crypto" from audit whitelist, added "underscore"

## [v8.1.0] 2021-04-29

### Added

- **CUMULUS-2348**
  - The `@cumulus/api` `/granules` and `/granules/{granuleId}` endpoints now take `getRecoveryStatus` parameter
  to include recoveryStatus in result granule(s)
  - The `@cumulus/api-client.granules.getGranule` function takes a `query` parameter which can be used to
  request additional granule information.
  - Published `@cumulus/api@7.2.1-alpha.0` for dashboard testing
- **CUMULUS-2469**
  - Added `tf-modules/cumulus_distribution` module to standup a skeleton
    distribution api

## [v8.0.0] 2021-04-08

### BREAKING CHANGES

- **CUMULUS-2428**
  - Changed `/granules/bulk` to use `queueUrl` property instead of a `queueName` property for setting the queue to use for scheduling bulk granule workflows

### Notable changes

- Bulk granule operations endpoint now supports setting a custom queue for scheduling workflows via the `queueUrl` property in the request body. If provided, this value should be the full URL for an SQS queue.

### Added

- **CUMULUS-2374**
  - Add cookbok entry for queueing PostToCmr step
  - Add example workflow to go with cookbook
- **CUMULUS-2421**
  - Added **experimental** `ecs_include_docker_cleanup_cronjob` boolean variable to the Cumulus module to enable cron job to clean up docker root storage blocks in ECS cluster template for non-`device-mapper` storage drivers. Default value is `false`. This fulfills a specific user support request. This feature is otherwise untested and will remain so until we can iterate with a better, more general-purpose solution. Use of this feature is **NOT** recommended unless you are certain you need it.

- **CUMULUS-1808**
  - Add additional error messaging in `deleteSnsTrigger` to give users more context about where to look to resolve ResourceNotFound error when disabling or deleting a rule.

### Fixed

- **CUMULUS-2281**
  - Changed discover-granules task to write discovered granules directly to
    logger, instead of via environment variable. This fixes a problem where a
    large number of found granules prevents this lambda from running as an
    activity with an E2BIG error.

## [v7.2.0] 2021-03-23

### Added

- **CUMULUS-2346**
  - Added orca API endpoint to `@cumulus/api` to get recovery status
  - Add `CopyToGlacier` step to [example IngestAndPublishGranuleWithOrca workflow](https://github.com/nasa/cumulus/blob/master/example/cumulus-tf/ingest_and_publish_granule_with_orca_workflow.tf)

### Changed

- **HYRAX-357**
  - Format of NGAP OPeNDAP URL changed and by default now is referring to concept id and optionally can include short name and version of collection.
  - `addShortnameAndVersionIdToConceptId` field has been added to the config inputs of the `hyrax-metadata-updates` task

## [v7.1.0] 2021-03-12

### Notable changes

- `sync-granule` task will now properly handle syncing 0 byte files to S3
- SQS/Kinesis rules now support scheduling workflows to a custom queue via the `rule.queueUrl` property. If provided, this value should be the full URL for an SQS queue.

### Added

- `tf-modules/cumulus` module now supports a `cmr_custom_host` variable that can
  be used to set to an arbitrary  host for making CMR requests (e.g.
  `https://custom-cmr-host.com`).
- Added `buckets` variable to `tf-modules/archive`
- **CUMULUS-2345**
  - Deploy ORCA with Cumulus, see `example/cumulus-tf/orca.tf` and `example/cumulus-tf/terraform.tfvars.example`
  - Add `CopyToGlacier` step to [example IngestAndPublishGranule workflow](https://github.com/nasa/cumulus/blob/master/example/cumulus-tf/ingest_and_publish_granule_workflow.asl.json)
- **CUMULUS-2424**
  - Added `childWorkflowMeta` to `queue-pdrs` config. An object passed to this config value will be merged into a child workflow message's `meta` object. For an example of how this can be used, see `example/cumulus-tf/discover_and_queue_pdrs_with_child_workflow_meta_workflow.asl.json`.
- **CUMULUS-2427**
  - Added support for using a custom queue with SQS and Kinesis rules. Whatever queue URL is set on the `rule.queueUrl` property will be used to schedule workflows for that rule. This change allows SQS/Kinesis rules to use [any throttled queues defined for a deployment](https://nasa.github.io/cumulus/docs/data-cookbooks/throttling-queued-executions).

### Fixed

- **CUMULUS-2394**
  - Updated PDR and Granule writes to check the step function `workflow_start_time` against
      the `createdAt` field  for each record to ensure old records do not
      overwrite newer ones

### Changed

- `<prefix>-lambda-api-gateway` IAM role used by API Gateway Lambda now
  supports accessing all buckets defined in your `buckets` variable except
  "internal" buckets
- Updated the default scroll duration used in ESScrollSearch and part of the
  reconciliation report functions as a result of testing and seeing timeouts
  at its current value of 2min.
- **CUMULUS-2355**
  - Added logic to disable `/s3Credentials` endpoint based upon value for
    environment variable `DISABLE_S3_CREDENTIALS`. If set to "true", the
    endpoint will not dispense S3 credentials and instead return a message
    indicating that the endpoint has been disabled.
- **CUMULUS-2397**
  - Updated `/elasticsearch` endpoint's `reindex` function to prevent
    reindexing when source and destination indices are the same.
- **CUMULUS-2420**
  - Updated test function `waitForAsyncOperationStatus` to take a retryObject
    and use exponential backoff.  Increased the total test duration for both
    AsycOperation specs and the ReconciliationReports tests.
  - Updated the default scroll duration used in ESScrollSearch and part of the
    reconciliation report functions as a result of testing and seeing timeouts
    at its current value of 2min.
- **CUMULUS-2427**
  - Removed `queueUrl` from the parameters object for `@cumulus/message/Build.buildQueueMessageFromTemplate`
  - Removed `queueUrl` from the parameters object for `@cumulus/message/Build.buildCumulusMeta`

### Fixed

- Fixed issue in `@cumulus/ingest/S3ProviderClient.sync()` preventing 0 byte files from being synced to S3.

### Removed

- Removed variables from `tf-modules/archive`:
  - `private_buckets`
  - `protected_buckets`
  - `public_buckets`

## [v7.0.0] 2021-02-22

### BREAKING CHANGES

- **CUMULUS-2362** - Endpoints for the logs (/logs) will now throw an error unless Metrics is set up

### Added

- **CUMULUS-2345**
  - Deploy ORCA with Cumulus, see `example/cumulus-tf/orca.tf` and `example/cumulus-tf/terraform.tfvars.example`
  - Add `CopyToGlacier` step to [example IngestAndPublishGranule workflow](https://github.com/nasa/cumulus/blob/master/example/cumulus-tf/ingest_and_publish_granule_workflow.asl.json)
- **CUMULUS-2376**
  - Added `cmrRevisionId` as an optional parameter to `post-to-cmr` that will be used when publishing metadata to CMR.
- **CUMULUS-2412**
  - Adds function `getCollectionsByShortNameAndVersion` to @cumulus/cmrjs that performs a compound query to CMR to retrieve collection information on a list of collections. This replaces a series of calls to the CMR for each collection with a single call on the `/collections` endpoint and should improve performance when CMR return times are increased.

### Changed

- **CUMULUS-2362**
  - Logs endpoints only work with Metrics set up
- **CUMULUS-2376**
  - Updated `publishUMMGJSON2CMR` to take in an optional `revisionId` parameter.
  - Updated `publishUMMGJSON2CMR` to throw an error if optional `revisionId` does not match resulting revision ID.
  - Updated `publishECHO10XML2CMR` to take in an optional `revisionId` parameter.
  - Updated `publishECHO10XML2CMR` to throw an error if optional `revisionId` does not match resulting revision ID.
  - Updated `publish2CMR` to take in optional `cmrRevisionId`.
  - Updated `getWriteHeaders` to take in an optional CMR Revision ID.
  - Updated `ingestGranule` to take in an optional CMR Revision ID to pass to `getWriteHeaders`.
  - Updated `ingestUMMGranule` to take in an optional CMR Revision ID to pass to `getWriteHeaders`.
- **CUMULUS-2350**
  - Updates the examples on the `/s3credentialsREADME`, to include Python and
    JavaScript code demonstrating how to refrsh  the s3credential for
    programatic access.
- **CUMULUS-2383**
  - PostToCMR task will return CMRInternalError when a `500` status is returned from CMR

## [v6.0.0] 2021-02-16

### MIGRATION NOTES

- **CUMULUS-2255** - Cumulus has upgraded its supported version of Terraform
  from **0.12.12** to **0.13.6**. Please see the [instructions to upgrade your
  deployments](https://github.com/nasa/cumulus/blob/master/docs/upgrade-notes/upgrading-tf-version-0.13.6.md).

- **CUMULUS-2350**
  - If the  `/s3credentialsREADME`, does not appear to be working after
    deployment, [manual redeployment](https://docs.aws.amazon.com/apigateway/latest/developerguide/how-to-deploy-api-with-console.html)
    of the API-gateway stage may be necessary to finish the deployment.

### BREAKING CHANGES

- **CUMULUS-2255** - Cumulus has upgraded its supported version of Terraform from **0.12.12** to **0.13.6**.

### Added

- **CUMULUS-2291**
  - Add provider filter to Granule Inventory Report
- **CUMULUS-2300**
  - Added `childWorkflowMeta` to `queue-granules` config. Object passed to this
    value will be merged into a child workflow message's  `meta` object. For an
    example of how this can be used, see
    `example/cumulus-tf/discover_granules_workflow.asl.json`.
- **CUMULUS-2350**
  - Adds an unprotected endpoint, `/s3credentialsREADME`, to the
    s3-credentials-endpoint that displays  information on how to use the
    `/s3credentials` endpoint
- **CUMULUS-2368**
  - Add QueueWorkflow task
- **CUMULUS-2391**
  - Add reportToEms to collections.files file schema
- **CUMULUS-2395**
  - Add Core module parameter `ecs_custom_sg_ids` to Cumulus module to allow for
    custom security group mappings
- **CUMULUS-2402**
  - Officially expose `sftp()` for use in `@cumulus/sftp-client`

### Changed

- **CUMULUS-2323**
  - The sync granules task when used with the s3 provider now uses the
    `source_bucket` key in `granule.files` objects.  If incoming payloads using
    this task have a `source_bucket` value for a file using the s3 provider, the
    task will attempt to sync from the bucket defined in the file's
    `source_bucket` key instead of the `provider`.
    - Updated `S3ProviderClient.sync` to allow for an optional bucket parameter
      in support of the changed behavior.
  - Removed `addBucketToFile` and related code from sync-granules task

- **CUMULUS-2255**
  - Updated Terraform deployment code syntax for compatibility with version 0.13.6
- **CUMULUS-2321**
  - Updated API endpoint GET `/reconciliationReports/{name}` to return the
    presigned s3 URL in addition to report data

### Fixed

- Updated `hyrax-metadata-updates` task so the opendap url has Type 'USE SERVICE API'

- **CUMULUS-2310**
  - Use valid filename for reconciliation report
- **CUMULUS-2351**
  - Inventory report no longer includes the File/Granule relation object in the
    okCountByGranules key of a report.  The information is only included when a
    'Granule Not Found' report is run.

### Removed

- **CUMULUS-2364**
  - Remove the internal Cumulus logging lambda (log2elasticsearch)

## [v5.0.1] 2021-01-27

### Changed

- **CUMULUS-2344**
  - Elasticsearch API now allows you to reindex to an index that already exists
  - If using the Change Index operation and the new index doesn't exist, it will be created
  - Regarding instructions for CUMULUS-2020, you can now do a change index
    operation before a reindex operation. This will
    ensure that new data will end up in the new index while Elasticsearch is reindexing.

- **CUMULUS-2351**
  - Inventory report no longer includes the File/Granule relation object in the okCountByGranules key of a report. The information is only included when a 'Granule Not Found' report is run.

### Removed

- **CUMULUS-2367**
  - Removed `execution_cumulus_id` column from granules RDS schema and data type

## [v5.0.0] 2021-01-12

### BREAKING CHANGES

- **CUMULUS-2020**
  - Elasticsearch data mappings have been updated to improve search and the API
    has been update to reflect those changes. See Migration notes on how to
    update the Elasticsearch mappings.

### Migration notes

- **CUMULUS-2020**
  - Elasticsearch data mappings have been updated to improve search. For
    example, case insensitive searching will now work (e.g. 'MOD' and 'mod' will
    return the same granule results). To use the improved Elasticsearch queries,
    [reindex](https://nasa.github.io/cumulus-api/#reindex) to create a new index
    with the correct types. Then perform a [change
    index](https://nasa.github.io/cumulus-api/#change-index) operation to use
    the new index.
- **CUMULUS-2258**
  - Because the `egress_lambda_log_group` and
    `egress_lambda_log_subscription_filter` resource were removed from the
    `cumulus` module, new definitions for these resources must be added to
    `cumulus-tf/main.tf`. For reference on how to define these resources, see
    [`example/cumulus-tf/thin_egress_app.tf`](https://github.com/nasa/cumulus/blob/master/example/cumulus-tf/thin_egress_app.tf).
  - The `tea_stack_name` variable being passed into the `cumulus` module should be removed
- **CUMULUS-2344**
  - Regarding instructions for CUMULUS-2020, you can now do a change index operation before a reindex operation. This will
    ensure that new data will end up in the new index while Elasticsearch is reindexing.

### BREAKING CHANGES

- **CUMULUS-2020**
  - Elasticsearch data mappings have been updated to improve search and the API has been updated to reflect those changes. See Migration notes on how to update the Elasticsearch mappings.

### Added

- **CUMULUS-2318**
  - Added`async_operation_image` as `cumulus` module variable to allow for override of the async_operation container image.  Users can optionally specify a non-default docker image for use with Core async operations.
- **CUMULUS-2219**
  - Added `lzards-backup` Core task to facilitate making LZARDS backup requests in Cumulus ingest workflows
- **CUMULUS-2092**
  - Add documentation for Granule Not Found Reports
- **HYRAX-320**
  - `@cumulus/hyrax-metadata-updates`Add component URI encoding for entry title id and granule ur to allow for values with special characters in them. For example, EntryTitleId 'Sentinel-6A MF/Jason-CS L2 Advanced Microwave Radiometer (AMR-C) NRT Geophysical Parameters' Now, URLs generated from such values will be encoded correctly and parsable by HyraxInTheCloud
- **CUMULUS-1370**
  - Add documentation for Getting Started section including FAQs
- **CUMULUS-2092**
  - Add documentation for Granule Not Found Reports
- **CUMULUS-2219**
  - Added `lzards-backup` Core task to facilitate making LZARDS backup requests in Cumulus ingest workflows
- **CUMULUS-2280**
  - In local api, retry to create tables if they fail to ensure localstack has had time to start fully.
- **CUMULUS-2290**
  - Add `queryFields` to granule schema, and this allows workflow tasks to add queryable data to granule record. For reference on how to add data to `queryFields` field, see [`example/cumulus-tf/kinesis_trigger_test_workflow.tf`](https://github.com/nasa/cumulus/blob/master/example/cumulus-tf/kinesis_trigger_test_workflow.tf).
- **CUMULUS-2318**
  - Added`async_operation_image` as `cumulus` module variable to allow for override of the async_operation container image.  Users can optionally specify a non-default docker image for use with Core async operations.

### Changed

- **CUMULUS-2020**
  - Updated Elasticsearch mappings to support case-insensitive search
- **CUMULUS-2124**
  - cumulus-rds-tf terraform module now takes engine_version as an input variable.
- **CUMULUS-2279**
  - Changed the formatting of granule CMR links: instead of a link to the `/search/granules.json` endpoint, now it is a direct link to `/search/concepts/conceptid.format`
- **CUMULUS-2296**
  - Improved PDR spec compliance of `parse-pdr` by updating `@cumulus/pvl` to parse fields in a manner more consistent with the PDR ICD, with respect to numbers and dates. Anything not matching the ICD expectations, or incompatible with Javascript parsing, will be parsed as a string instead.
- **CUMULUS-2344**
  - Elasticsearch API now allows you to reindex to an index that already exists
  - If using the Change Index operation and the new index doesn't exist, it will be created

### Removed

- **CUMULUS-2258**
  - Removed `tea_stack_name` variable from `tf-modules/distribution/variables.tf` and `tf-modules/cumulus/variables.tf`
  - Removed `egress_lambda_log_group` and `egress_lambda_log_subscription_filter` resources from `tf-modules/distribution/main.tf`

## [v4.0.0] 2020-11-20

### Migration notes

- Update the name of your `cumulus_message_adapter_lambda_layer_arn` variable for the `cumulus` module to `cumulus_message_adapter_lambda_layer_version_arn`. The value of the variable should remain the same (a layer version ARN of a Lambda layer for the [`cumulus-message-adapter`](https://github.com/nasa/cumulus-message-adapter/).
- **CUMULUS-2138** - Update all workflows using the `MoveGranules` step to add `UpdateGranulesCmrMetadataFileLinksStep`that runs after it. See the example [`IngestAndPublishWorkflow`](https://github.com/nasa/cumulus/blob/master/example/cumulus-tf/ingest_and_publish_granule_workflow.asl.json) for reference.
- **CUMULUS-2251**
  - Because it has been removed from the `cumulus` module, a new resource definition for `egress_api_gateway_log_subscription_filter` must be added to `cumulus-tf/main.tf`. For reference on how to define this resource, see [`example/cumulus-tf/main.tf`](https://github.com/nasa/cumulus/blob/master/example/cumulus-tf/main.tf).

### Added

- **CUMULUS-2248**
  - Updates Integration Tests README to point to new fake provider template.
- **CUMULUS-2239**
  - Add resource declaration to create a VPC endpoint in tea-map-cache module if `deploy_to_ngap` is false.
- **CUMULUS-2063**
  - Adds a new, optional query parameter to the `/collections[&getMMT=true]` and `/collections/active[&getMMT=true]` endpoints. When a user provides a value of `true` for `getMMT` in the query parameters, the endpoint will search CMR and update each collection's results with new key `MMTLink` containing a link to the MMT (Metadata Management Tool) if a CMR collection id is found.
- **CUMULUS-2170**
  - Adds ability to filter granule inventory reports
- **CUMULUS-2211**
  - Adds `granules/bulkReingest` endpoint to `@cumulus/api`
- **CUMULUS-2251**
  - Adds `log_api_gateway_to_cloudwatch` variable to `example/cumulus-tf/variables.tf`.
  - Adds `log_api_gateway_to_cloudwatch` variable to `thin_egress_app` module definition.

### Changed

- **CUMULUS-2216**
  - `/collection` and `/collection/active` endpoints now return collections without granule aggregate statistics by default. The original behavior is preserved and can be found by including a query param of `includeStats=true` on the request to the endpoint.
  - The `es/collections` Collection class takes a new parameter includeStats. It no longer appends granule aggregate statistics to the returned results by default. One must set the new parameter to any non-false value.
- **CUMULUS-2201**
  - Update `dbIndexer` lambda to process requests in serial
  - Fixes ingestPdrWithNodeNameSpec parsePdr provider error
- **CUMULUS-2251**
  - Moves Egress Api Gateway Log Group Filter from `tf-modules/distribution/main.tf` to `example/cumulus-tf/main.tf`

### Fixed

- **CUMULUS-2251**
  - This fixes a deployment error caused by depending on the `thin_egress_app` module output for a resource count.

### Removed

- **CUMULUS-2251**
  - Removes `tea_api_egress_log_group` variable from `tf-modules/distribution/variables.tf` and `tf-modules/cumulus/variables.tf`.

### BREAKING CHANGES

- **CUMULUS-2138** - CMR metadata update behavior has been removed from the `move-granules` task into a
new `update-granules-cmr-metadata-file-links` task.
- **CUMULUS-2216**
  - `/collection` and `/collection/active` endpoints now return collections without granule aggregate statistics by default. The original behavior is preserved and can be found by including a query param of `includeStats=true` on the request to the endpoint.  This is likely to affect the dashboard only but included here for the change of behavior.
- **[1956](https://github.com/nasa/cumulus/issues/1956)**
  - Update the name of the `cumulus_message_adapter_lambda_layer_arn` output from the `cumulus-message-adapter` module to `cumulus_message_adapter_lambda_layer_version_arn`. The output value has changed from being the ARN of the Lambda layer **without a version** to the ARN of the Lambda layer **with a version**.
  - Update the variable name in the `cumulus` and `ingest` modules from `cumulus_message_adapter_lambda_layer_arn` to `cumulus_message_adapter_lambda_layer_version_arn`

## [v3.0.1] 2020-10-21

- **CUMULUS-2203**
  - Update Core tasks to use
    [cumulus-message-adapter-js](https://github.com/nasa/cumulus-message-adapter-js)
    v2.0.0 to resolve memory leak/lambda ENOMEM constant failure issue.   This
    issue caused lambdas to slowly use all memory in the run environment and
    prevented AWS from halting/restarting warmed instances when task code was
    throwing consistent errors under load.

- **CUMULUS-2232**
  - Updated versions for `ajv`, `lodash`, `googleapis`, `archiver`, and
    `@cumulus/aws-client` to remediate vulnerabilities found in SNYK scan.

### Fixed

- **CUMULUS-2233**
  - Fixes /s3credentials bug where the expiration time on the cookie was set to a time that is always expired, so authentication was never being recognized as complete by the API. Consequently, the user would end up in a redirect loop and requests to /s3credentials would never complete successfully. The bug was caused by the fact that the code setting the expiration time for the cookie was expecting a time value in milliseconds, but was receiving the expirationTime from the EarthdataLoginClient in seconds. This bug has been fixed by converting seconds into milliseconds. Unit tests were added to test that the expiration time has been converted to milliseconds and checking that the cookie's expiration time is greater than the current time.

## [v3.0.0] 2020-10-7

### MIGRATION STEPS

- **CUMULUS-2099**
  - All references to `meta.queues` in workflow configuration must be replaced with references to queue URLs from Terraform resources. See the updated [data cookbooks](https://nasa.github.io/cumulus/docs/data-cookbooks/about-cookbooks) or example [Discover Granules workflow configuration](https://github.com/nasa/cumulus/blob/master/example/cumulus-tf/discover_granules_workflow.asl.json).
  - The steps for configuring queued execution throttling have changed. See the [updated documentation](https://nasa.github.io/cumulus/docs/data-cookbooks/throttling-queued-executions).
  - In addition to the configuration for execution throttling, the internal mechanism for tracking executions by queue has changed. As a result, you should **disable any rules or workflows scheduling executions via a throttled queue** before upgrading. Otherwise, you may be at risk of having **twice as many executions** as are configured for the queue while the updated tracking is deployed. You can re-enable these rules/workflows once the upgrade is complete.

- **CUMULUS-2111**
  - **Before you re-deploy your `cumulus-tf` module**, note that the [`thin-egress-app`][thin-egress-app] is no longer deployed by default as part of the `cumulus` module, so you must add the TEA module to your deployment and manually modify your Terraform state **to avoid losing your API gateway and impacting any Cloudfront endpoints pointing to those gateways**. If you don't care about losing your API gateway and impacting Cloudfront endpoints, you can ignore the instructions for manually modifying state.

    1. Add the [`thin-egress-app`][thin-egress-app] module to your `cumulus-tf` deployment as shown in the [Cumulus example deployment](https://github.com/nasa/cumulus/tree/master/example/cumulus-tf/main.tf).

         - Note that the values for `tea_stack_name` variable to the `cumulus` module and the `stack_name` variable to the `thin_egress_app` module **must match**
         - Also, if you are specifying the `stage_name` variable to the `thin_egress_app` module, **the value of the `tea_api_gateway_stage` variable to the `cumulus` module must match it**

    2. **If you want to preserve your existing `thin-egress-app` API gateway and avoid having to update your Cloudfront endpoint for distribution, then you must follow these instructions**: <https://nasa.github.io/cumulus/docs/upgrade-notes/migrate_tea_standalone>. Otherwise, you can re-deploy as usual.

  - If you provide your own custom bucket map to TEA as a standalone module, **you must ensure that your custom bucket map includes mappings for the `protected` and `public` buckets specified in your `cumulus-tf/terraform.tfvars`, otherwise Cumulus may not be able to determine the correct distribution URL for ingested files and you may encounter errors**

- **CUMULUS-2197**
  - EMS resources are now optional, and `ems_deploy` is set to `false` by default, which will delete your EMS resources.
  - If you would like to keep any deployed EMS resources, add the `ems_deploy` variable set to `true` in your `cumulus-tf/terraform.tfvars`

### BREAKING CHANGES

- **CUMULUS-2200**
  - Changes return from 303 redirect to 200 success for `Granule Inventory`'s
    `/reconciliationReport` returns.  The user (dashboard) must read the value
    of `url` from the return to get the s3SignedURL and then download the report.
- **CUMULUS-2099**
  - `meta.queues` has been removed from Cumulus core workflow messages.
  - `@cumulus/sf-sqs-report` workflow task no longer reads the reporting queue URL from `input.meta.queues.reporting` on the incoming event. Instead, it requires that the queue URL be set as the `reporting_queue_url` environment variable on the deployed Lambda.
- **CUMULUS-2111**
  - The deployment of the `thin-egress-app` module has be removed from `tf-modules/distribution`, which is a part of the `tf-modules/cumulus` module. Thus, the `thin-egress-app` module is no longer deployed for you by default. See the migration steps for details about how to add deployment for the `thin-egress-app`.
- **CUMULUS-2141**
  - The `parse-pdr` task has been updated to respect the `NODE_NAME` property in
    a PDR's `FILE_GROUP`. If a `NODE_NAME` is present, the task will query the
    Cumulus API for a provider with that host. If a provider is found, the
    output granule from the task will contain a `provider` property containing
    that provider. If `NODE_NAME` is set but a provider with that host cannot be
    found in the API, or if multiple providers are found with that same host,
    the task will fail.
  - The `queue-granules` task has been updated to expect an optional
    `granule.provider` property on each granule. If present, the granule will be
    enqueued using that provider. If not present, the task's `config.provider`
    will be used instead.
- **CUMULUS-2197**
  - EMS resources are now optional and will not be deployed by default. See migration steps for information
    about how to deploy EMS resources.

#### CODE CHANGES

- The `@cumulus/api-client.providers.getProviders` function now takes a
  `queryStringParameters` parameter which can be used to filter the providers
  which are returned
- The `@cumulus/aws-client/S3.getS3ObjectReadStreamAsync` function has been
  removed. It read the entire S3 object into memory before returning a read
  stream, which could cause Lambdas to run out of memory. Use
  `@cumulus/aws-client/S3.getObjectReadStream` instead.
- The `@cumulus/ingest/util.lookupMimeType` function now returns `undefined`
  rather than `null` if the mime type could not be found.
- The `@cumulus/ingest/lock.removeLock` function now returns `undefined`
- The `@cumulus/ingest/granule.generateMoveFileParams` function now returns
  `source: undefined` and `target :undefined` on the response object if either could not be
  determined. Previously, `null` had been returned.
- The `@cumulus/ingest/recursion.recursion` function must now be imported using
  `const { recursion } = require('@cumulus/ingest/recursion');`
- The `@cumulus/ingest/granule.getRenamedS3File` function has been renamed to
  `listVersionedObjects`
- `@cumulus/common.http` has been removed
- `@cumulus/common/http.download` has been removed

### Added

- **CUMULUS-1855**
  - Fixed SyncGranule task to return an empty granules list when given an empty
    (or absent) granules list on input, rather than throwing an exception
- **CUMULUS-1955**
  - Added `@cumulus/aws-client/S3.getObject` to get an AWS S3 object
  - Added `@cumulus/aws-client/S3.waitForObject` to get an AWS S3 object,
    retrying, if necessary
- **CUMULUS-1961**
  - Adds `startTimestamp` and `endTimestamp` parameters to endpoint
    `reconcilationReports`.  Setting these values will filter the returned
    report to cumulus data that falls within the timestamps. It also causes the
    report to be one directional, meaning cumulus is only reconciled with CMR,
    but not the other direction. The Granules will be filtered by their
    `updatedAt` values. Collections are filtered by the updatedAt time of their
    granules, i.e. Collections with granules that are updatedAt a time between
    the time parameters will be returned in the reconciliation reports.
  - Adds `startTimestamp` and `endTimestamp` parameters to create-reconciliation-reports
    lambda function. If either of these params is passed in with a value that can be
    converted to a date object, the inter-platform comparison between Cumulus and CMR will
    be one way.  That is, collections, granules, and files will be filtered by time for
    those found in Cumulus and only those compared to the CMR holdings. For the moment
    there is not enough information to change the internal consistency check, and S3 vs
    Cumulus comparisons are unchanged by the timestamps.
- **CUMULUS-1962**
  - Adds `location` as parameter to `/reconciliationReports` endpoint. Options are `S3`
    resulting in a S3 vs. Cumulus database search or `CMR` resulting in CMR vs. Cumulus database search.
- **CUMULUS-1963**
  - Adds `granuleId` as input parameter to `/reconcilationReports`
    endpoint. Limits inputs parameters to either `collectionId` or `granuleId`
    and will fail to create the report if both are provided.  Adding granuleId
    will find collections in Cumulus by granuleId and compare those one way
    with those in CMR.
  - `/reconciliationReports` now validates any input json before starting the
    async operation and the lambda handler no longer validates input
    parameters.
- **CUMULUS-1964**
  - Reports can now be filtered on provider
- **CUMULUS-1965**
  - Adds `collectionId` parameter to the `/reconcilationReports`
    endpoint. Setting this value will limit the scope of the reconcilation
    report to only the input collectionId when comparing Cumulus and
    CMR. `collectionId` is provided an array of strings e.g. `[shortname___version, shortname2___version2]`
- **CUMULUS-2107**
  - Added a new task, `update-cmr-access-constraints`, that will set access constraints in CMR Metadata.
    Currently supports UMMG-JSON and Echo10XML, where it will configure `AccessConstraints` and
    `RestrictionFlag/RestrictionComment`, respectively.
  - Added an operator doc on how to configure and run the access constraint update workflow, which will update the metadata using the new task, and then publish the updated metadata to CMR.
  - Added an operator doc on bulk operations.
- **CUMULUS-2111**
  - Added variables to `cumulus` module:
    - `tea_api_egress_log_group`
    - `tea_external_api_endpoint`
    - `tea_internal_api_endpoint`
    - `tea_rest_api_id`
    - `tea_rest_api_root_resource_id`
    - `tea_stack_name`
  - Added variables to `distribution` module:
    - `tea_api_egress_log_group`
    - `tea_external_api_endpoint`
    - `tea_internal_api_endpoint`
    - `tea_rest_api_id`
    - `tea_rest_api_root_resource_id`
    - `tea_stack_name`
- **CUMULUS-2112**
  - Added `@cumulus/api/lambdas/internal-reconciliation-report`, so create-reconciliation-report
    lambda can create `Internal` reconciliation report
- **CUMULUS-2116**
  - Added `@cumulus/api/models/granule.unpublishAndDeleteGranule` which
  unpublishes a granule from CMR and deletes it from Cumulus, but does not
  update the record to `published: false` before deletion
- **CUMULUS-2113**
  - Added Granule not found report to reports endpoint
  - Update reports to return breakdown by Granule of files both in DynamoDB and S3
- **CUMULUS-2123**
  - Added `cumulus-rds-tf` DB cluster module to `tf-modules` that adds a
    serverless RDS Aurora/PostgreSQL database cluster to meet the PostgreSQL
    requirements for future releases.
  - Updated the default Cumulus module to take the following new required variables:
    - rds_user_access_secret_arn:
      AWS Secrets Manager secret ARN containing a JSON string of DB credentials
      (containing at least host, password, port as keys)
    - rds_security_group:
      RDS Security Group that provides connection access to the RDS cluster
  - Updated API lambdas and default ECS cluster to add them to the
    `rds_security_group` for database access
- **CUMULUS-2126**
  - The collections endpoint now writes to the RDS database
- **CUMULUS-2127**
  - Added migration to create collections relation for RDS database
- **CUMULUS-2129**
  - Added `data-migration1` Terraform module and Lambda to migrate data from Dynamo to RDS
    - Added support to Lambda for migrating collections data from Dynamo to RDS
- **CUMULUS-2155**
  - Added `rds_connection_heartbeat` to `cumulus` and `data-migration` tf
    modules.  If set to true, this diagnostic variable instructs Core's database
    code to fire off a connection 'heartbeat' query and log the timing/results
    for diagnostic purposes, and retry certain connection timeouts once.
    This option is disabled by default
- **CUMULUS-2156**
  - Support array inputs parameters for `Internal` reconciliation report
- **CUMULUS-2157**
  - Added support to `data-migration1` Lambda for migrating providers data from Dynamo to RDS
    - The migration process for providers will convert any credentials that are stored unencrypted or encrypted with an S3 keypair provider to be encrypted with a KMS key instead
- **CUMULUS-2161**
  - Rules now support an `executionNamePrefix` property. If set, any executions
    triggered as a result of that rule will use that prefix in the name of the
    execution.
  - The `QueueGranules` task now supports an `executionNamePrefix` property. Any
    executions queued by that task will use that prefix in the name of the
    execution. See the
    [example workflow](./example/cumulus-tf/discover_granules_with_execution_name_prefix_workflow.asl.json)
    for usage.
  - The `QueuePdrs` task now supports an `executionNamePrefix` config property.
    Any executions queued by that task will use that prefix in the name of the
    execution. See the
    [example workflow](./example/cumulus-tf/discover_and_queue_pdrs_with_execution_name_prefix_workflow.asl.json)
    for usage.
- **CUMULUS-2162**
  - Adds new report type to `/reconciliationReport` endpoint.  The new report
    is `Granule Inventory`. This report is a CSV file of all the granules in
    the Cumulus DB. This report will eventually replace the existing
    `granules-csv` endpoint which has been deprecated.
- **CUMULUS-2197**
  - Added `ems_deploy` variable to the `cumulus` module. This is set to false by default, except
    for our example deployment, where it is needed for integration tests.

### Changed

- Upgraded version of [TEA](https://github.com/asfadmin/thin-egress-app/) deployed with Cumulus to build 88.
- **CUMULUS-2107**
  - Updated the `applyWorkflow` functionality on the granules endpoint to take a `meta` property to pass into the workflow message.
  - Updated the `BULK_GRANULE` functionality on the granules endpoint to support the above `applyWorkflow` change.
- **CUMULUS-2111**
  - Changed `distribution_api_gateway_stage` variable for `cumulus` module to `tea_api_gateway_stage`
  - Changed `api_gateway_stage` variable for `distribution` module to `tea_api_gateway_stage`
- **CUMULUS-2224**
  - Updated `/reconciliationReport`'s file reconciliation to include `"EXTENDED METADATA"` as a valid CMR relatedUrls Type.

### Fixed

- **CUMULUS-2168**
  - Fixed issue where large number of documents (generally logs) in the
    `cumulus` elasticsearch index results in the collection granule stats
    queries failing for the collections list api endpoint
- **CUMULUS-1955**
  - Due to AWS's eventual consistency model, it was possible for PostToCMR to
    publish an earlier version of a CMR metadata file, rather than the latest
    version created in a workflow.  This fix guarantees that the latest version
    is published, as expected.
- **CUMULUS-1961**
  - Fixed `activeCollections` query only returning 10 results
- **CUMULUS-2201**
  - Fix Reconciliation Report integration test failures by waiting for collections appear
    in es list and ingesting a fake granule xml file to CMR
- **CUMULUS-2015**
  - Reduced concurrency of `QueueGranules` task. That task now has a
    `config.concurrency` option that defaults to `3`.
- **CUMULUS-2116**
  - Fixed a race condition with bulk granule delete causing deleted granules to still appear in Elasticsearch. Granules removed via bulk delete should now be removed from Elasticsearch.
- **CUMULUS-2163**
  - Remove the `public-read` ACL from the `move-granules` task
- **CUMULUS-2164**
  - Fix issue where `cumulus` index is recreated and attached to an alias if it has been previously deleted
- **CUMULUS-2195**
  - Fixed issue with redirect from `/token` not working when using a Cloudfront endpoint to access the Cumulus API with Launchpad authentication enabled. The redirect should now work properly whether you are using a plain API gateway URL or a Cloudfront endpoint pointing at an API gateway URL.
- **CUMULUS-2200**
  - Fixed issue where __in and __not queries were stripping spaces from values

### Deprecated

- **CUMULUS-1955**
  - `@cumulus/aws-client/S3.getS3Object()`
  - `@cumulus/message/Queue.getQueueNameByUrl()`
  - `@cumulus/message/Queue.getQueueName()`
- **CUMULUS-2162**
  - `@cumulus/api/endpoints/granules-csv/list()`

### Removed

- **CUMULUS-2111**
  - Removed `distribution_url` and `distribution_redirect_uri` outputs from the `cumulus` module
  - Removed variables from the `cumulus` module:
    - `distribution_url`
    - `log_api_gateway_to_cloudwatch`
    - `thin_egress_cookie_domain`
    - `thin_egress_domain_cert_arn`
    - `thin_egress_download_role_in_region_arn`
    - `thin_egress_jwt_algo`
    - `thin_egress_jwt_secret_name`
    - `thin_egress_lambda_code_dependency_archive_key`
    - `thin_egress_stack_name`
  - Removed outputs from the `distribution` module:
    - `distribution_url`
    - `internal_tea_api`
    - `rest_api_id`
    - `thin_egress_app_redirect_uri`
  - Removed variables from the `distribution` module:
    - `bucket_map_key`
    - `distribution_url`
    - `log_api_gateway_to_cloudwatch`
    - `thin_egress_cookie_domain`
    - `thin_egress_domain_cert_arn`
    - `thin_egress_download_role_in_region_arn`
    - `thin_egress_jwt_algo`
    - `thin_egress_jwt_secret_name`
    - `thin_egress_lambda_code_dependency_archive_key`
- **CUMULUS-2157**
  - Removed `providerSecretsMigration` and `verifyProviderSecretsMigration` lambdas
- Removed deprecated `@cumulus/sf-sns-report` task
- Removed code:
  - `@cumulus/aws-client/S3.calculateS3ObjectChecksum`
  - `@cumulus/aws-client/S3.getS3ObjectReadStream`
  - `@cumulus/cmrjs.getFullMetadata`
  - `@cumulus/cmrjs.getMetadata`
  - `@cumulus/common/util.isNil`
  - `@cumulus/common/util.isNull`
  - `@cumulus/common/util.isUndefined`
  - `@cumulus/common/util.lookupMimeType`
  - `@cumulus/common/util.mkdtempSync`
  - `@cumulus/common/util.negate`
  - `@cumulus/common/util.noop`
  - `@cumulus/common/util.omit`
  - `@cumulus/common/util.renameProperty`
  - `@cumulus/common/util.sleep`
  - `@cumulus/common/util.thread`
  - `@cumulus/ingest/granule.copyGranuleFile`
  - `@cumulus/ingest/granule.moveGranuleFile`
  - `@cumulus/integration-tests/api/rules.deleteRule`
  - `@cumulus/integration-tests/api/rules.getRule`
  - `@cumulus/integration-tests/api/rules.listRules`
  - `@cumulus/integration-tests/api/rules.postRule`
  - `@cumulus/integration-tests/api/rules.rerunRule`
  - `@cumulus/integration-tests/api/rules.updateRule`
  - `@cumulus/integration-tests/sfnStep.parseStepMessage`
  - `@cumulus/message/Queue.getQueueName`
  - `@cumulus/message/Queue.getQueueNameByUrl`

## v2.0.2+ Backport releases

Release v2.0.1 was the last release on the 2.0.x release series.

Changes after this version on the 2.0.x release series are limited
security/requested feature patches and will not be ported forward to future
releases unless there is a corresponding CHANGELOG entry.

For up-to-date CHANGELOG for the maintenance release branch see
[CHANGELOG.md](https://github.com/nasa/cumulus/blob/release-2.0.x/CHANGELOG.md)
from the 2.0.x branch.

For the most recent release information for the maintenance branch please see
the [release page](https://github.com/nasa/cumulus/releases)

## [v2.0.7] 2020-10-1 - [BACKPORT]

### Fixed

- CVE-2020-7720
  - Updated common `node-forge` dependency to 0.10.0 to address CVE finding

### [v2.0.6] 2020-09-25 - [BACKPORT]

### Fixed

- **CUMULUS-2168**
  - Fixed issue where large number of documents (generally logs) in the
    `cumulus` elasticsearch index results in the collection granule stats
    queries failing for the collections list api endpoint

### [v2.0.5] 2020-09-15 - [BACKPORT]

#### Added

- Added `thin_egress_stack_name` variable to `cumulus` and `distribution` Terraform modules to allow overriding the default Cloudformation stack name used for the `thin-egress-app`. **Please note that if you change/set this value for an existing deployment, it will destroy and re-create your API gateway for the `thin-egress-app`.**

#### Fixed

- Fix collection list queries. Removed fixes to collection stats, which break queries for a large number of granules.

### [v2.0.4] 2020-09-08 - [BACKPORT]

#### Changed

- Upgraded version of [TEA](https://github.com/asfadmin/thin-egress-app/) deployed with Cumulus to build 88.

### [v2.0.3] 2020-09-02 - [BACKPORT]

#### Fixed

- **CUMULUS-1961**
  - Fixed `activeCollections` query only returning 10 results

- **CUMULUS-2039**
  - Fix issue causing SyncGranules task to run out of memory on large granules

#### CODE CHANGES

- The `@cumulus/aws-client/S3.getS3ObjectReadStreamAsync` function has been
  removed. It read the entire S3 object into memory before returning a read
  stream, which could cause Lambdas to run out of memory. Use
  `@cumulus/aws-client/S3.getObjectReadStream` instead.

### [v2.0.2] 2020-08-17 - [BACKPORT]

#### CODE CHANGES

- The `@cumulus/ingest/util.lookupMimeType` function now returns `undefined`
  rather than `null` if the mime type could not be found.
- The `@cumulus/ingest/lock.removeLock` function now returns `undefined`

#### Added

- **CUMULUS-2116**
  - Added `@cumulus/api/models/granule.unpublishAndDeleteGranule` which
  unpublishes a granule from CMR and deletes it from Cumulus, but does not
  update the record to `published: false` before deletion

### Fixed

- **CUMULUS-2116**
  - Fixed a race condition with bulk granule delete causing deleted granules to still appear in Elasticsearch. Granules removed via bulk delete should now be removed from Elasticsearch.

## [v2.0.1] 2020-07-28

### Added

- **CUMULUS-1886**
  - Added `multiple sort keys` support to `@cumulus/api`
- **CUMULUS-2099**
  - `@cumulus/message/Queue.getQueueUrl` to get the queue URL specified in a Cumulus workflow message, if any.

### Fixed

- **[PR 1790](https://github.com/nasa/cumulus/pull/1790)**
  - Fixed bug with request headers in `@cumulus/launchpad-auth` causing Launchpad token requests to fail

## [v2.0.0] 2020-07-23

### BREAKING CHANGES

- Changes to the `@cumulus/api-client` package
  - The `CumulusApiClientError` class must now be imported using
    `const { CumulusApiClientError } = require('@cumulus/api-client/CumulusApiClientError')`
- The `@cumulus/sftp-client/SftpClient` class must now be imported using
  `const { SftpClient } = require('@cumulus/sftp-client');`
- Instances of `@cumulus/ingest/SftpProviderClient` no longer implicitly connect
  when `download`, `list`, or `sync` are called. You must call `connect` on the
  provider client before issuing one of those calls. Failure to do so will
  result in a "Client not connected" exception being thrown.
- Instances of `@cumulus/ingest/SftpProviderClient` no longer implicitly
  disconnect from the SFTP server when `list` is called.
- Instances of `@cumulus/sftp-client/SftpClient` must now be explicitly closed
  by calling `.end()`
- Instances of `@cumulus/sftp-client/SftpClient` no longer implicitly connect to
  the server when `download`, `unlink`, `syncToS3`, `syncFromS3`, and `list` are
  called. You must explicitly call `connect` before calling one of those
  methods.
- Changes to the `@cumulus/common` package
  - `cloudwatch-event.getSfEventMessageObject()` now returns `undefined` if the
    message could not be found or could not be parsed. It previously returned
    `null`.
  - `S3KeyPairProvider.decrypt()` now throws an exception if the bucket
    containing the key cannot be determined.
  - `S3KeyPairProvider.decrypt()` now throws an exception if the stack cannot be
    determined.
  - `S3KeyPairProvider.encrypt()` now throws an exception if the bucket
    containing the key cannot be determined.
  - `S3KeyPairProvider.encrypt()` now throws an exception if the stack cannot be
    determined.
  - `sns-event.getSnsEventMessageObject()` now returns `undefined` if it could
    not be parsed. It previously returned `null`.
  - The `aws` module has been removed.
  - The `BucketsConfig.buckets` property is now read-only and private
  - The `test-utils.validateConfig()` function now resolves to `undefined`
    rather than `true`.
  - The `test-utils.validateInput()` function now resolves to `undefined` rather
    than `true`.
  - The `test-utils.validateOutput()` function now resolves to `undefined`
    rather than `true`.
  - The static `S3KeyPairProvider.retrieveKey()` function has been removed.
- Changes to the `@cumulus/cmrjs` package
  - `@cumulus/cmrjs.constructOnlineAccessUrl()` and
    `@cumulus/cmrjs/cmr-utils.constructOnlineAccessUrl()` previously took a
    `buckets` parameter, which was an instance of
    `@cumulus/common/BucketsConfig`. They now take a `bucketTypes` parameter,
    which is a simple object mapping bucket names to bucket types. Example:
    `{ 'private-1': 'private', 'public-1': 'public' }`
  - `@cumulus/cmrjs.reconcileCMRMetadata()` and
    `@cumulus/cmrjs/cmr-utils.reconcileCMRMetadata()` now take a **required**
    `bucketTypes` parameter, which is a simple object mapping bucket names to
    bucket types. Example: `{ 'private-1': 'private', 'public-1': 'public' }`
  - `@cumulus/cmrjs.updateCMRMetadata()` and
    `@cumulus/cmrjs/cmr-utils.updateCMRMetadata()` previously took an optional
    `inBuckets` parameter, which was an instance of
    `@cumulus/common/BucketsConfig`. They now take a **required** `bucketTypes`
    parameter, which is a simple object mapping bucket names to bucket types.
    Example: `{ 'private-1': 'private', 'public-1': 'public' }`
- The minimum supported version of all published Cumulus packages is now Node
  12.18.0
  - Tasks using the `cumuluss/cumulus-ecs-task` Docker image must be updated to
    `cumuluss/cumulus-ecs-task:1.7.0`. This can be done by updating the `image`
    property of any tasks defined using the `cumulus_ecs_service` Terraform
    module.
- Changes to `@cumulus/aws-client/S3`
  - The signature of the `getObjectSize` function has changed. It now takes a
    params object with three properties:
    - **s3**: an instance of an AWS.S3 object
    - **bucket**
    - **key**
  - The `getObjectSize` function will no longer retry if the object does not
    exist
- **CUMULUS-1861**
  - `@cumulus/message/Collections.getCollectionIdFromMessage` now throws a
    `CumulusMessageError` if `collectionName` and `collectionVersion` are missing
    from `meta.collection`.   Previously this method would return
    `'undefined___undefined'` instead
  - `@cumulus/integration-tests/addCollections` now returns an array of collections that
    were added rather than the count of added collections
- **CUMULUS-1930**
  - The `@cumulus/common/util.uuid()` function has been removed
- **CUMULUS-1955**
  - `@cumulus/aws-client/S3.multipartCopyObject` now returns an object with the
    AWS `etag` of the destination object
  - `@cumulus/ingest/S3ProviderClient.list` now sets a file object's `path`
    property to `undefined` instead of `null` when the file is at the top level
    of its bucket
  - The `sync` methods of the following classes in the `@cumulus/ingest` package
    now return an object with the AWS `s3uri` and `etag` of the destination file
    (they previously returned only a string representing the S3 URI)
    - `FtpProviderClient`
    - `HttpProviderClient`
    - `S3ProviderClient`
    - `SftpProviderClient`
- **CUMULUS-1958**
  - The following methods exported from `@cumulus/cmr-js/cmr-utils` were made
    async, and added distributionBucketMap as a parameter:
    - constructOnlineAccessUrl
    - generateFileUrl
    - reconcileCMRMetadata
    - updateCMRMetadata
- **CUMULUS-1969**
  - The `DiscoverPdrs` task now expects `provider_path` to be provided at
    `event.config.provider_path`, not `event.config.collection.provider_path`
  - `event.config.provider_path` is now a required parameter of the
    `DiscoverPdrs` task
  - `event.config.collection` is no longer a parameter to the `DiscoverPdrs`
    task
  - Collections no longer support the `provider_path` property. The tasks that
    relied on that property are now referencing `config.meta.provider_path`.
    Workflows should be updated accordingly.
- **CUMULUS-1977**
  - Moved bulk granule deletion endpoint from `/bulkDelete` to
    `/granules/bulkDelete`
- **CUMULUS-1991**
  - Updated CMR metadata generation to use "Download file.hdf" (where `file.hdf` is the filename of the given resource) as the resource description instead of "File to download"
  - CMR metadata updates now respect changes to resource descriptions (previously only changes to resource URLs were respected)

### MIGRATION STEPS

- Due to an issue with the AWS API Gateway and how the Thin Egress App Cloudformation template applies updates, you may need to redeploy your
  `thin-egress-app-EgressGateway` manually as a one time migration step.    If your deployment fails with an
  error similar to:

  ```bash
  Error: Lambda function (<stack>-tf-TeaCache) returned error: ({"errorType":"HTTPError","errorMessage":"Response code 404 (Not Found)"})
  ```

  Then follow the [AWS
  instructions](https://docs.aws.amazon.com/apigateway/latest/developerguide/how-to-deploy-api-with-console.html)
  to `Redeploy a REST API to a stage` for your egress API and re-run `terraform
  apply`.

### Added

- **CUMULUS-2081**
  - Add Integrator Guide section for onboarding
  - Add helpful tips documentation

- **CUMULUS-1902**
  - Add Common Use Cases section under Operator Docs

- **CUMULUS-2058**
  - Added `lambda_processing_role_name` as an output from the `cumulus` module
    to provide the processing role name
- **CUMULUS-1417**
  - Added a `checksumFor` property to collection `files` config. Set this
    property on a checksum file's definition matching the `regex` of the target
    file. More details in the ['Data Cookbooks
    Setup'](https://nasa.github.io/cumulus/docs/next/data-cookbooks/setup)
    documentation.
  - Added `checksumFor` validation to collections model.
- **CUMULUS-1956**
  - Added `@cumulus/earthata-login-client` package
  - The `/s3credentials` endpoint that is deployed as part of distribution now
    supports authentication using tokens created by a different application. If
    a request contains the `EDL-ClientId` and `EDL-Token` headers,
    authentication will be handled using that token rather than attempting to
    use OAuth.
  - `@cumulus/earthata-login-client.getTokenUsername()` now accepts an
    `xRequestId` argument, which will be included as the `X-Request-Id` header
    when calling Earthdata Login.
  - If the `s3Credentials` endpoint is invoked with an EDL token and an
    `X-Request-Id` header, that `X-Request-Id` header will be forwarded to
    Earthata Login.
- **CUMULUS-1957**
  - If EDL token authentication is being used, and the `EDL-Client-Name` header
    is set, `@the-client-name` will be appended to the end of the Earthdata
    Login username that is used as the `RoleSessionName` of the temporary IAM
    credentials. This value will show up in the AWS S3 server access logs.
- **CUMULUS-1958**
  - Add the ability for users to specify a `bucket_map_key` to the `cumulus`
    terraform module as an override for the default .yaml values that are passed
    to TEA by Core.    Using this option *requires* that each configured
    Cumulus 'distribution' bucket (e.g. public/protected buckets) have a single
    TEA mapping.  Multiple maps per bucket are not supported.
  - Updated Generating a distribution URL, the MoveGranules task and all CMR
    reconciliation functionality to utilize the TEA bucket map override.
  - Updated deploy process to utilize a bootstrap 'tea-map-cache' lambda that
    will, after deployment of Cumulus Core's TEA instance, query TEA for all
    protected/public buckets and generate a mapping configuration used
    internally by Core.  This object is also exposed as an output of the Cumulus
    module as `distribution_bucket_map`.
- **CUMULUS-1961**
  - Replaces DynamoDB for Elasticsearch for reconciliationReportForCumulusCMR
    comparisons between Cumulus and CMR.
- **CUMULUS-1970**
  - Created the `add-missing-file-checksums` workflow task
  - Added `@cumulus/aws-client/S3.calculateObjectHash()` function
  - Added `@cumulus/aws-client/S3.getObjectReadStream()` function
- **CUMULUS-1887**
  - Add additional fields to the granule CSV download file
- **CUMULUS-2019**
  - Add `infix` search to es query builder `@cumulus/api/es/es/queries` to
    support partial matching of the keywords

### Changed

- **CUMULUS-2032**
  - Updated @cumulus/ingest/HttpProviderClient to utilize a configuration key
    `httpListTimeout` to set the default timeout for discovery HTTP/HTTPS
    requests, and updates the default for the provider to 5 minutes (300 seconds).
  - Updated the DiscoverGranules and DiscoverPDRs tasks to utilize the updated
    configuration value if set via workflow config, and updates the default for
    these tasks to 5 minutes (300 seconds).

- **CUMULUS-176**
  - The API will now respond with a 400 status code when a request body contains
    invalid JSON. It had previously returned a 500 status code.
- **CUMULUS-1861**
  - Updates Rule objects to no longer require a collection.
  - Changes the DLQ behavior for `sfEventSqsToDbRecords` and
    `sfEventSqsToDbRecordsInputQueue`. Previously failure to write a database
    record would result in lambda success, and an error log in the CloudWatch
    logs.   The lambda has been updated to manually add a record to
    the `sfEventSqsToDbRecordsDeadLetterQueue` if the granule, execution, *or*
    pdr record fails to write, in addition to the previous error logging.
- **CUMULUS-1956**
  - The `/s3credentials` endpoint that is deployed as part of distribution now
    supports authentication using tokens created by a different application. If
    a request contains the `EDL-ClientId` and `EDL-Token` headers,
    authentication will be handled using that token rather than attempting to
    use OAuth.
- **CUMULUS-1977**
  - API endpoint POST `/granules/bulk` now returns a 202 status on a successful
    response instead of a 200 response
  - API endpoint DELETE `/granules/<granule-id>` now returns a 404 status if the
    granule record was already deleted
  - `@cumulus/api/models/Granule.update()` now returns the updated granule
    record
  - Implemented POST `/granules/bulkDelete` API endpoint to support deleting
    granules specified by ID or returned by the provided query in the request
    body. If the request is successful, the endpoint returns the async operation
    ID that has been started to remove the granules.
    - To use a query in the request body, your deployment must be
      [configured to access the Elasticsearch host for ESDIS metrics](https://nasa.github.io/cumulus/docs/additional-deployment-options/cloudwatch-logs-delivery#esdis-metrics)
      in your environment
  - Added `@cumulus/api/models/Granule.getRecord()` method to return raw record
    from DynamoDB
  - Added `@cumulus/api/models/Granule.delete()` method which handles deleting
    the granule record from DynamoDB and the granule files from S3
- **CUMULUS-1982**
  - The `globalConnectionLimit` property of providers is now optional and
    defaults to "unlimited"
- **CUMULUS-1997**
  - Added optional `launchpad` configuration to `@cumulus/hyrax-metadata-updates` task config schema.
- **CUMULUS-1991**
  - `@cumulus/cmrjs/src/cmr-utils/constructOnlineAccessUrls()` now throws an error if `cmrGranuleUrlType = "distribution"` and no distribution endpoint argument is provided
- **CUMULUS-2011**
  - Reconciliation reports are now generated within an AsyncOperation
- **CUMULUS-2016**
  - Upgrade TEA to version 79

### Fixed

- **CUMULUS-1991**
  - Added missing `DISTRIBUTION_ENDPOINT` environment variable for API lambdas. This environment variable is required for API requests to move granules.

- **CUMULUS-1961**
  - Fixed granules and executions query params not getting sent to API in granule list operation in `@cumulus/api-client`

### Deprecated

- `@cumulus/aws-client/S3.calculateS3ObjectChecksum()`
- `@cumulus/aws-client/S3.getS3ObjectReadStream()`
- `@cumulus/common/log.convertLogLevel()`
- `@cumulus/collection-config-store`
- `@cumulus/common/util.sleep()`

- **CUMULUS-1930**
  - `@cumulus/common/log.convertLogLevel()`
  - `@cumulus/common/util.isNull()`
  - `@cumulus/common/util.isUndefined()`
  - `@cumulus/common/util.negate()`
  - `@cumulus/common/util.noop()`
  - `@cumulus/common/util.isNil()`
  - `@cumulus/common/util.renameProperty()`
  - `@cumulus/common/util.lookupMimeType()`
  - `@cumulus/common/util.thread()`
  - `@cumulus/common/util.mkdtempSync()`

### Removed

- The deprecated `@cumulus/common.bucketsConfigJsonObject` function has been
  removed
- The deprecated `@cumulus/common.CollectionConfigStore` class has been removed
- The deprecated `@cumulus/common.concurrency` module has been removed
- The deprecated `@cumulus/common.constructCollectionId` function has been
  removed
- The deprecated `@cumulus/common.launchpad` module has been removed
- The deprecated `@cumulus/common.LaunchpadToken` class has been removed
- The deprecated `@cumulus/common.Semaphore` class has been removed
- The deprecated `@cumulus/common.stringUtils` module has been removed
- The deprecated `@cumulus/common/aws.cloudwatchlogs` function has been removed
- The deprecated `@cumulus/common/aws.deleteS3Files` function has been removed
- The deprecated `@cumulus/common/aws.deleteS3Object` function has been removed
- The deprecated `@cumulus/common/aws.dynamodb` function has been removed
- The deprecated `@cumulus/common/aws.dynamodbDocClient` function has been
  removed
- The deprecated `@cumulus/common/aws.getExecutionArn` function has been removed
- The deprecated `@cumulus/common/aws.headObject` function has been removed
- The deprecated `@cumulus/common/aws.listS3ObjectsV2` function has been removed
- The deprecated `@cumulus/common/aws.parseS3Uri` function has been removed
- The deprecated `@cumulus/common/aws.promiseS3Upload` function has been removed
- The deprecated `@cumulus/common/aws.recursivelyDeleteS3Bucket` function has
  been removed
- The deprecated `@cumulus/common/aws.s3CopyObject` function has been removed
- The deprecated `@cumulus/common/aws.s3ObjectExists` function has been removed
- The deprecated `@cumulus/common/aws.s3PutObject` function has been removed
- The deprecated `@cumulus/common/bucketsConfigJsonObject` function has been
  removed
- The deprecated `@cumulus/common/CloudWatchLogger` class has been removed
- The deprecated `@cumulus/common/collection-config-store.CollectionConfigStore`
  class has been removed
- The deprecated `@cumulus/common/collection-config-store.constructCollectionId`
  function has been removed
- The deprecated `@cumulus/common/concurrency.limit` function has been removed
- The deprecated `@cumulus/common/concurrency.mapTolerant` function has been
  removed
- The deprecated `@cumulus/common/concurrency.promiseUrl` function has been
  removed
- The deprecated `@cumulus/common/concurrency.toPromise` function has been
  removed
- The deprecated `@cumulus/common/concurrency.unless` function has been removed
- The deprecated `@cumulus/common/config.parseConfig` function has been removed
- The deprecated `@cumulus/common/config.resolveResource` function has been
  removed
- The deprecated `@cumulus/common/DynamoDb.get` function has been removed
- The deprecated `@cumulus/common/DynamoDb.scan` function has been removed
- The deprecated `@cumulus/common/FieldPattern` class has been removed
- The deprecated `@cumulus/common/launchpad.getLaunchpadToken` function has been
  removed
- The deprecated `@cumulus/common/launchpad.validateLaunchpadToken` function has
  been removed
- The deprecated `@cumulus/common/LaunchpadToken` class has been removed
- The deprecated `@cumulus/common/message.buildCumulusMeta` function has been
  removed
- The deprecated `@cumulus/common/message.buildQueueMessageFromTemplate`
  function has been removed
- The deprecated `@cumulus/common/message.getCollectionIdFromMessage` function
  has been removed
- The deprecated `@cumulus/common/message.getMaximumExecutions` function has
  been removed
- The deprecated `@cumulus/common/message.getMessageExecutionArn` function has
  been removed
- The deprecated `@cumulus/common/message.getMessageExecutionName` function has
  been removed
- The deprecated `@cumulus/common/message.getMessageFromTemplate` function has
  been removed
- The deprecated `@cumulus/common/message.getMessageGranules` function has been
  removed
- The deprecated `@cumulus/common/message.getMessageStateMachineArn` function
  has been removed
- The deprecated `@cumulus/common/message.getQueueName` function has been
  removed
- The deprecated `@cumulus/common/message.getQueueNameByUrl` function has been
  removed
- The deprecated `@cumulus/common/message.hasQueueAndExecutionLimit` function
  has been removed
- The deprecated `@cumulus/common/Semaphore` class has been removed
- The deprecated `@cumulus/common/string.globalReplace` function has been removed
- The deprecated `@cumulus/common/string.isNonEmptyString` function has been
  removed
- The deprecated `@cumulus/common/string.isValidHostname` function has been
  removed
- The deprecated `@cumulus/common/string.match` function has been removed
- The deprecated `@cumulus/common/string.matches` function has been removed
- The deprecated `@cumulus/common/string.replace` function has been removed
- The deprecated `@cumulus/common/string.toLower` function has been removed
- The deprecated `@cumulus/common/string.toUpper` function has been removed
- The deprecated `@cumulus/common/testUtils.getLocalstackEndpoint` function has been removed
- The deprecated `@cumulus/common/util.setErrorStack` function has been removed
- The `@cumulus/common/util.uuid` function has been removed
- The deprecated `@cumulus/common/workflows.getWorkflowArn` function has been
  removed
- The deprecated `@cumulus/common/workflows.getWorkflowFile` function has been
  removed
- The deprecated `@cumulus/common/workflows.getWorkflowList` function has been
  removed
- The deprecated `@cumulus/common/workflows.getWorkflowTemplate` function has
  been removed
- `@cumulus/aws-client/StepFunctions.toSfnExecutionName()`
- `@cumulus/aws-client/StepFunctions.fromSfnExecutionName()`
- `@cumulus/aws-client/StepFunctions.getExecutionArn()`
- `@cumulus/aws-client/StepFunctions.getExecutionUrl()`
- `@cumulus/aws-client/StepFunctions.getStateMachineArn()`
- `@cumulus/aws-client/StepFunctions.pullStepFunctionEvent()`
- `@cumulus/common/test-utils/throttleOnce()`
- `@cumulus/integration-tests/api/distribution.invokeApiDistributionLambda()`
- `@cumulus/integration-tests/api/distribution.getDistributionApiRedirect()`
- `@cumulus/integration-tests/api/distribution.getDistributionApiFileStream()`

## [v1.24.0] 2020-06-03

### BREAKING CHANGES

- **CUMULUS-1969**
  - The `DiscoverPdrs` task now expects `provider_path` to be provided at
    `event.config.provider_path`, not `event.config.collection.provider_path`
  - `event.config.provider_path` is now a required parameter of the
    `DiscoverPdrs` task
  - `event.config.collection` is no longer a parameter to the `DiscoverPdrs`
    task
  - Collections no longer support the `provider_path` property. The tasks that
    relied on that property are now referencing `config.meta.provider_path`.
    Workflows should be updated accordingly.

- **CUMULUS-1997**
  - `@cumulus/cmr-client/CMRSearchConceptQueue` parameters have been changed to take a `cmrSettings` object containing clientId, provider, and auth information. This can be generated using `@cumulus/cmrjs/cmr-utils/getCmrSettings`. The `cmrEnvironment` variable has been removed.

### Added

- **CUMULUS-1800**
  - Added task configuration setting named `syncChecksumFiles` to the
    SyncGranule task. This setting is `false` by default, but when set to
    `true`, all checksum files associated with data files that are downloaded
    will be downloaded as well.
- **CUMULUS-1952**
  - Updated HTTP(S) provider client to accept username/password for Basic authorization. This change adds support for Basic Authorization such as Earthdata login redirects to ingest (i.e. as implemented in SyncGranule), but not to discovery (i.e. as implemented in DiscoverGranules). Discovery still expects the provider's file system to be publicly accessible, but not the individual files and their contents.
  - **NOTE**: Using this in combination with the HTTP protocol may expose usernames and passwords to intermediary network entities. HTTPS is highly recommended.
- **CUMULUS-1997**
  - Added optional `launchpad` configuration to `@cumulus/hyrax-metadata-updates` task config schema.

### Fixed

- **CUMULUS-1997**
  - Updated all CMR operations to use configured authentication scheme
- **CUMULUS-2010**
  - Updated `@cumulus/api/launchpadSaml` to support multiple userGroup attributes from the SAML response

## [v1.23.2] 2020-05-22

### BREAKING CHANGES

- Updates to the Cumulus archive API:
  - All endpoints now return a `401` response instead of a `403` for any request where the JWT passed as a Bearer token is invalid.
  - POST `/refresh` and DELETE `/token/<token>` endpoints now return a `401` response for requests with expired tokens

- **CUMULUS-1894**
  - `@cumulus/ingest/granule.handleDuplicateFile()`
    - The `copyOptions` parameter has been removed
    - An `ACL` parameter has been added
  - `@cumulus/ingest/granule.renameS3FileWithTimestamp()`
    - Now returns `undefined`

- **CUMULUS-1896**
  Updated all Cumulus core lambdas to utilize the new message adapter streaming interface via [cumulus-message-adapter-js v1.2.0](https://github.com/nasa/cumulus-message-adapter-js/releases/tag/v1.2.0).   Users of this version of Cumulus (or later) must utilize version 1.3.0 or greater of the [cumulus-message-adapter](https://github.com/nasa/cumulus-message-adapter) to support core lambdas.

- **CUMULUS-1912**
  - `@cumulus/api` reconciliationReports list endpoint returns a list of reconciliationReport records instead of S3Uri.

- **CUMULUS-1969**
  - The `DiscoverGranules` task now expects `provider_path` to be provided at
    `event.config.provider_path`, not `event.config.collection.provider_path`
  - `config.provider_path` is now a required parameter of the `DiscoverGranules`
    task

### MIGRATION STEPS

- To take advantage of the new TTL-based access token expiration implemented in CUMULUS-1777 (see notes below) and clear out existing records in your access tokens table, do the following:
  1. Log out of any active dashboard sessions
  2. Use the AWS console or CLI to delete your `<prefix>-AccessTokensTable` DynamoDB table
  3. [Re-deploy your `data-persistence` module](https://nasa.github.io/cumulus/docs/deployment/upgrade-readme#update-data-persistence-resources), which should re-create the `<prefix>-AccessTokensTable` DynamoDB table
  4. Return to using the Cumulus API/dashboard as normal
- This release requires the Cumulus Message Adapter layer deployed with Cumulus Core to be at least 1.3.0, as the core lambdas have updated to [cumulus-message-adapter-js v1.2.0](https://github.com/nasa/cumulus-message-adapter-js/releases/tag/v1.2.0) and the new CMA interface.  As a result, users should:
  1. Follow the [Cumulus Message Adapter (CMA) deployment instructions](https://nasa.github.io/cumulus/docs/deployment/deployment-readme#deploy-the-cumulus-message-adapter-layer) and install a CMA layer version >=1.3.0
  2. If you are using any custom Node.js Lambdas in your workflows **and** the Cumulus CMA layer/`cumulus-message-adapter-js`, you must update your lambda to use [cumulus-message-adapter-js v1.2.0](https://github.com/nasa/cumulus-message-adapter-js/releases/tag/v1.2.0) and follow the migration instructions in the release notes. Prior versions of `cumulus-message-adapter-js` are not compatible with CMA >= 1.3.0.
- Migrate existing s3 reconciliation report records to database (CUMULUS-1911):
  - After update your `data persistence` module and Cumulus resources, run the command:

  ```bash
  ./node_modules/.bin/cumulus-api migrate --stack `<your-terraform-deployment-prefix>` --migrationVersion migration5
  ```

### Added

- Added a limit for concurrent Elasticsearch requests when doing an index from database operation
- Added the `es_request_concurrency` parameter to the archive and cumulus Terraform modules

- **CUMULUS-1995**
  - Added the `es_index_shards` parameter to the archive and cumulus Terraform modules to configure the number of shards for the ES index
    - If you have an existing ES index, you will need to [reindex](https://nasa.github.io/cumulus-api/#reindex) and then [change index](https://nasa.github.io/cumulus-api/#change-index) to take advantage of shard updates

- **CUMULUS-1894**
  - Added `@cumulus/aws-client/S3.moveObject()`

- **CUMULUS-1911**
  - Added ReconciliationReports table
  - Updated CreateReconciliationReport lambda to save Reconciliation Report records to database
  - Updated dbIndexer and IndexFromDatabase lambdas to index Reconciliation Report records to Elasticsearch
  - Added migration_5 to migrate existing s3 reconciliation report records to database and Elasticsearch
  - Updated `@cumulus/api` package, `tf-modules/archive` and `tf-modules/data-persistence` Terraform modules

- **CUMULUS-1916**
  - Added util function for seeding reconciliation reports when running API locally in dashboard

### Changed

- **CUMULUS-1777**
  - The `expirationTime` property is now a **required field** of the access tokens model.
  - Updated the `AccessTokens` table to set a [TTL](https://docs.aws.amazon.com/amazondynamodb/latest/developerguide/howitworks-ttl.html) on the `expirationTime` field in `tf-modules/data-persistence/dynamo.tf`. As a result, access token records in this table whose `expirationTime` has passed should be **automatically deleted by DynamoDB**.
  - Updated all code creating access token records in the Dynamo `AccessTokens` table to set the `expirationTime` field value in seconds from the epoch.
- **CUMULUS-1912**
  - Updated reconciliationReports endpoints to query against Elasticsearch, delete report from both database and s3
  - Added `@cumulus/api-client/reconciliationReports`
- **CUMULUS-1999**
  - Updated `@cumulus/common/util.deprecate()` so that only a single deprecation notice is printed for each name/version combination

### Fixed

- **CUMULUS-1894**
  - The `SyncGranule` task can now handle files larger than 5 GB
- **CUMULUS-1987**
  - `Remove granule from CMR` operation in `@cumulus/api` now passes token to CMR when fetching granule metadata, allowing removal of private granules
- **CUMULUS-1993**
  - For a given queue, the `sqs-message-consumer` Lambda will now only schedule workflows for rules matching the queue **and the collection information in each queue message (if any)**
    - The consumer also now only reads each queue message **once per Lambda invocation**, whereas previously each message was read **once per queue rule per Lambda invocation**
  - Fixed bug preventing the deletion of multiple SNS rules that share the same SNS topic

### Deprecated

- **CUMULUS-1894**
  - `@cumulus/ingest/granule.copyGranuleFile()`
  - `@cumulus/ingest/granule.moveGranuleFile()`

- **CUMULUS-1987** - Deprecated the following functions:
  - `@cumulus/cmrjs/getMetadata(cmrLink)` -> `@cumulus/cmr-client/CMR.getGranuleMetadata(cmrLink)`
  - `@cumulus/cmrjs/getFullMetadata(cmrLink)`

## [v1.22.1] 2020-05-04

**Note**: v1.22.0 was not released as a package due to npm/release concerns.  Users upgrading to 1.22.x should start with 1.22.1

### Added

- **CUMULUS-1894**
  - Added `@cumulus/aws-client/S3.multipartCopyObject()`
- **CUMULUS-408**
  - Added `certificateUri` field to provider schema. This optional field allows operators to specify an S3 uri to a CA bundle to use for HTTPS requests.
- **CUMULUS-1787**
  - Added `collections/active` endpoint for returning collections with active granules in `@cumulus/api`
- **CUMULUS-1799**
  - Added `@cumulus/common/stack.getBucketsConfigKey()` to return the S3 key for the buckets config object
  - Added `@cumulus/common/workflows.getWorkflowFileKey()` to return the S3 key for a workflow definition object
  - Added `@cumulus/common/workflows.getWorkflowsListKeyPrefix()` to return the S3 key prefix for objects containing workflow definitions
  - Added `@cumulus/message` package containing utilities for building and parsing Cumulus messages
- **CUMULUS-1850**
  - Added `@cumulus/aws-client/Kinesis.describeStream()` to get a Kinesis stream description
- **CUMULUS-1853**
  - Added `@cumulus/integration-tests/collections.createCollection()`
  - Added `@cumulus/integration-tests/executions.findExecutionArn()`
  - Added `@cumulus/integration-tests/executions.getExecutionWithStatus()`
  - Added `@cumulus/integration-tests/granules.getGranuleWithStatus()`
  - Added `@cumulus/integration-tests/providers.createProvider()`
  - Added `@cumulus/integration-tests/rules.createOneTimeRule()`

### Changed

- **CUMULUS-1682**
  - Moved all `@cumulus/ingest/parse-pdr` code into the `parse-pdr` task as it had become tightly coupled with that task's handler and was not used anywhere else. Unit tests also restored.
- **CUMULUS-1820**
  - Updated the Thin Egress App module used in `tf-modules/distribution/main.tf` to build 74. [See the release notes](https://github.com/asfadmin/thin-egress-app/releases/tag/tea-build.74).
- **CUMULUS-1852**
  - Updated POST endpoints for `/collections`, `/providers`, and `/rules` to log errors when returning a 500 response
  - Updated POST endpoint for `/collections`:
    - Return a 400 response when the `name` or `version` fields are missing
    - Return a 409 response if the collection already exists
    - Improved error messages to be more explicit
  - Updated POST endpoint for `/providers`:
    - Return a 400 response if the `host` field value is invalid
    - Return a 409 response if the provider already exists
  - Updated POST endpoint for `/rules`:
    - Return a 400 response if rule `name` is invalid
    - Return a 400 response if rule `type` is invalid
- **CUMULUS-1891**
  - Updated the following endpoints using async operations to return a 503 error if the ECS task  cannot be started and a 500 response for a non-specific error:
    - POST `/replays`
    - POST `/bulkDelete`
    - POST `/elasticsearch/index-from-database`
    - POST `/granules/bulk`

### Fixed

- **CUMULUS-408**
  - Fixed HTTPS discovery and ingest.

- **CUMULUS-1850**
  - Fixed a bug in Kinesis event processing where the message consumer would not properly filter available rules based on the collection information in the event and the Kinesis stream ARN

- **CUMULUS-1853**
  - Fixed a bug where attempting to create a rule containing a payload property
    would fail schema validation.

- **CUMULUS-1854**
  - Rule schema is validated before starting workflows or creating event source mappings

- **CUMULUS-1974**
  - Fixed @cumulus/api webpack config for missing underscore object due to underscore update

- **CUMULUS-2210**
  - Fixed `cmr_oauth_provider` variable not being propagated to reconciliation reports

### Deprecated

- **CUMULUS-1799** - Deprecated the following code. For cases where the code was moved into another package, the new code location is noted:
  - `@cumulus/aws-client/StepFunctions.fromSfnExecutionName()`
  - `@cumulus/aws-client/StepFunctions.toSfnExecutionName()`
  - `@cumulus/aws-client/StepFunctions.getExecutionArn()` -> `@cumulus/message/Executions.buildExecutionArn()`
  - `@cumulus/aws-client/StepFunctions.getExecutionUrl()` -> `@cumulus/message/Executions.getExecutionUrlFromArn()`
  - `@cumulus/aws-client/StepFunctions.getStateMachineArn()` -> `@cumulus/message/Executions.getStateMachineArnFromExecutionArn()`
  - `@cumulus/aws-client/StepFunctions.pullStepFunctionEvent()` -> `@cumulus/message/StepFunctions.pullStepFunctionEvent()`
  - `@cumulus/common/bucketsConfigJsonObject()`
  - `@cumulus/common/CloudWatchLogger`
  - `@cumulus/common/collection-config-store/CollectionConfigStore` -> `@cumulus/collection-config-store`
  - `@cumulus/common/collection-config-store.constructCollectionId()` -> `@cumulus/message/Collections.constructCollectionId`
  - `@cumulus/common/concurrency.limit()`
  - `@cumulus/common/concurrency.mapTolerant()`
  - `@cumulus/common/concurrency.promiseUrl()`
  - `@cumulus/common/concurrency.toPromise()`
  - `@cumulus/common/concurrency.unless()`
  - `@cumulus/common/config.buildSchema()`
  - `@cumulus/common/config.parseConfig()`
  - `@cumulus/common/config.resolveResource()`
  - `@cumulus/common/config.resourceToArn()`
  - `@cumulus/common/FieldPattern`
  - `@cumulus/common/launchpad.getLaunchpadToken()` -> `@cumulus/launchpad-auth/index.getLaunchpadToken()`
  - `@cumulus/common/LaunchpadToken` -> `@cumulus/launchpad-auth/LaunchpadToken`
  - `@cumulus/common/launchpad.validateLaunchpadToken()` -> `@cumulus/launchpad-auth/index.validateLaunchpadToken()`
  - `@cumulus/common/message.buildCumulusMeta()` -> `@cumulus/message/Build.buildCumulusMeta()`
  - `@cumulus/common/message.buildQueueMessageFromTemplate()` -> `@cumulus/message/Build.buildQueueMessageFromTemplate()`
  - `@cumulus/common/message.getCollectionIdFromMessage()` -> `@cumulus/message/Collections.getCollectionIdFromMessage()`
  - `@cumulus/common/message.getMessageExecutionArn()` -> `@cumulus/message/Executions.getMessageExecutionArn()`
  - `@cumulus/common/message.getMessageExecutionName()` -> `@cumulus/message/Executions.getMessageExecutionName()`
  - `@cumulus/common/message.getMaximumExecutions()` -> `@cumulus/message/Queue.getMaximumExecutions()`
  - `@cumulus/common/message.getMessageFromTemplate()`
  - `@cumulus/common/message.getMessageStateMachineArn()` -> `@cumulus/message/Executions.getMessageStateMachineArn()`)
  - `@cumulus/common/message.getMessageGranules()` -> `@cumulus/message/Granules.getMessageGranules()`
  - `@cumulus/common/message.getQueueNameByUrl()` -> `@cumulus/message/Queue.getQueueNameByUrl()`
  - `@cumulus/common/message.getQueueName()` -> `@cumulus/message/Queue.getQueueName()`)
  - `@cumulus/common/message.hasQueueAndExecutionLimit()` -> `@cumulus/message/Queue.hasQueueAndExecutionLimit()`
  - `@cumulus/common/Semaphore`
  - `@cumulus/common/test-utils.throttleOnce()`
  - `@cumulus/common/workflows.getWorkflowArn()`
  - `@cumulus/common/workflows.getWorkflowFile()`
  - `@cumulus/common/workflows.getWorkflowList()`
  - `@cumulus/common/workflows.getWorkflowTemplate()`
  - `@cumulus/integration-tests/sfnStep/SfnStep.parseStepMessage()` -> `@cumulus/message/StepFunctions.parseStepMessage()`
- **CUMULUS-1858** - Deprecated the following functions.
  - `@cumulus/common/string.globalReplace()`
  - `@cumulus/common/string.isNonEmptyString()`
  - `@cumulus/common/string.isValidHostname()`
  - `@cumulus/common/string.match()`
  - `@cumulus/common/string.matches()`
  - `@cumulus/common/string.replace()`
  - `@cumulus/common/string.toLower()`
  - `@cumulus/common/string.toUpper()`

### Removed

- **CUMULUS-1799**: Deprecated code removals:
  - Removed from `@cumulus/common/aws`:
    - `pullStepFunctionEvent()`
  - Removed `@cumulus/common/sfnStep`
  - Removed `@cumulus/common/StepFunctions`

## [v1.21.0] 2020-03-30

### PLEASE NOTE

- **CUMULUS-1762**: the `messageConsumer` for `sns` and `kinesis`-type rules now fetches
  the collection information from the message. You should ensure that your rule's collection
  name and version match what is in the message for these ingest messages to be processed.
  If no matching rule is found, an error will be thrown and logged in the
  `messageConsumer` Lambda function's log group.

### Added

- **CUMULUS-1629**`
  - Updates discover-granules task to respect/utilize duplicateHandling configuration such that
    - skip:               Duplicates will be filtered from the granule list
    - error:              Duplicates encountered will result in step failure
    - replace, version:   Duplicates will be ignored and handled as normal.
  - Adds a new copy of the API lambda `PrivateApiLambda()` which is configured to not require authentication. This Lambda is not connected to an API gateway
  - Adds `@cumulus/api-client` with functions for use by workflow lambdas to call the API when needed

- **CUMULUS-1732**
  - Added Python task/activity workflow and integration test (`PythonReferenceSpec`) to test `cumulus-message-adapter-python`and `cumulus-process-py` integration.
- **CUMULUS-1795**
  - Added an IAM policy on the Cumulus EC2 creation to enable SSM when the `deploy_to_ngap` flag is true

### Changed

- **CUMULUS-1762**
  - the `messageConsumer` for `sns` and `kinesis`-type rules now fetches the collection
    information from the message.

### Deprecated

- **CUMULUS-1629**
  - Deprecate `granulesApi`, `rulesApi`, `emsApi`, `executionsAPI` from `@cumulus/integration-test/api` in favor of code moved to `@cumulus/api-client`

### Removed

- **CUMULUS-1799**: Deprecated code removals
  - Removed deprecated method `@cumulus/api/models/Granule.createGranulesFromSns()`
  - Removed deprecated method `@cumulus/api/models/Granule.removeGranuleFromCmr()`
  - Removed from `@cumulus/common/aws`:
    - `apigateway()`
    - `buildS3Uri()`
    - `calculateS3ObjectChecksum()`
    - `cf()`
    - `cloudwatch()`
    - `cloudwatchevents()`
    - `cloudwatchlogs()`
    - `createAndWaitForDynamoDbTable()`
    - `createQueue()`
    - `deleteSQSMessage()`
    - `describeCfStackResources()`
    - `downloadS3File()`
    - `downloadS3Files()`
    - `DynamoDbSearchQueue` class
    - `dynamodbstreams()`
    - `ec2()`
    - `ecs()`
    - `fileExists()`
    - `findResourceArn()`
    - `fromSfnExecutionName()`
    - `getFileBucketAndKey()`
    - `getJsonS3Object()`
    - `getQueueUrl()`
    - `getObjectSize()`
    - `getS3ObjectReadStream()`
    - `getSecretString()`
    - `getStateMachineArn()`
    - `headObject()`
    - `isThrottlingException()`
    - `kinesis()`
    - `lambda()`
    - `listS3Objects()`
    - `promiseS3Upload()`
    - `publishSnsMessage()`
    - `putJsonS3Object()`
    - `receiveSQSMessages()`
    - `s3CopyObject()`
    - `s3GetObjectTagging()`
    - `s3Join()`
    - `S3ListObjectsV2Queue` class
    - `s3TagSetToQueryString()`
    - `s3PutObjectTagging()`
    - `secretsManager()`
    - `sendSQSMessage()`
    - `sfn()`
    - `sns()`
    - `sqs()`
    - `sqsQueueExists()`
    - `toSfnExecutionName()`
    - `uploadS3FileStream()`
    - `uploadS3Files()`
    - `validateS3ObjectChecksum()`
  - Removed `@cumulus/common/CloudFormationGateway` class
  - Removed `@cumulus/common/concurrency/Mutex` class
  - Removed `@cumulus/common/errors`
  - Removed `@cumulus/common/sftp`
  - Removed `@cumulus/common/string.unicodeEscape`
  - Removed `@cumulus/cmrjs/cmr-utils.getGranuleId()`
  - Removed `@cumulus/cmrjs/cmr-utils.getCmrFiles()`
  - Removed `@cumulus/cmrjs/cmr/CMR` class
  - Removed `@cumulus/cmrjs/cmr/CMRSearchConceptQueue` class
  - Removed `@cumulus/cmrjs/utils.getHost()`
  - Removed `@cumulus/cmrjs/utils.getIp()`
  - Removed `@cumulus/cmrjs/utils.hostId()`
  - Removed `@cumulus/cmrjs/utils/ummVersion()`
  - Removed `@cumulus/cmrjs/utils.updateToken()`
  - Removed `@cumulus/cmrjs/utils.validateUMMG()`
  - Removed `@cumulus/ingest/aws.getEndpoint()`
  - Removed `@cumulus/ingest/aws.getExecutionUrl()`
  - Removed `@cumulus/ingest/aws/invoke()`
  - Removed `@cumulus/ingest/aws/CloudWatch` class
  - Removed `@cumulus/ingest/aws/ECS` class
  - Removed `@cumulus/ingest/aws/Events` class
  - Removed `@cumulus/ingest/aws/SQS` class
  - Removed `@cumulus/ingest/aws/StepFunction` class
  - Removed `@cumulus/ingest/util.normalizeProviderPath()`
  - Removed `@cumulus/integration-tests/index.listCollections()`
  - Removed `@cumulus/integration-tests/index.listProviders()`
  - Removed `@cumulus/integration-tests/index.rulesList()`
  - Removed `@cumulus/integration-tests/api/api.addCollectionApi()`

## [v1.20.0] 2020-03-12

### BREAKING CHANGES

- **CUMULUS-1714**
  - Changed the format of the message sent to the granule SNS Topic. Message includes the granule record under `record` and the type of event under `event`. Messages with `deleted` events will have the record that was deleted with a `deletedAt` timestamp. Options for `event` are `Create | Update | Delete`
- **CUMULUS-1769** - `deploy_to_ngap` is now a **required** variable for the `tf-modules/cumulus` module. **For those deploying to NGAP environments, this variable should always be set to `true`.**

### Notable changes

- **CUMULUS-1739** - You can now exclude Elasticsearch from your `tf-modules/data-persistence` deployment (via `include_elasticsearch = false`) and your `tf-modules/cumulus` module will still deploy successfully.

- **CUMULUS-1769** - If you set `deploy_to_ngap = true` for the `tf-modules/archive` Terraform module, **you can only deploy your archive API gateway as `PRIVATE`**, not `EDGE`.

### Added

- Added `@cumulus/aws-client/S3.getS3ObjectReadStreamAsync()` to deal with S3 eventual consistency issues by checking for the existence an S3 object with retries before getting a readable stream for that object.
- **CUMULUS-1769**
  - Added `deploy_to_ngap` boolean variable for the `tf-modules/cumulus` and `tf-modules/archive` Terraform modules. This variable is required. **For those deploying to NGAP environments, this variable should always be set to `true`.**
- **HYRAX-70**
  - Add the hyrax-metadata-update task

### Changed

- [`AccessToken.get()`](https://github.com/nasa/cumulus/blob/master/packages/api/models/access-tokens.js) now enforces [strongly consistent reads from DynamoDB](https://docs.aws.amazon.com/amazondynamodb/latest/developerguide/HowItWorks.ReadConsistency.html)
- **CUMULUS-1739**
  - Updated `tf-modules/data-persistence` to make Elasticsearch alarm resources and outputs conditional on the `include_elasticsearch` variable
  - Updated `@cumulus/aws-client/S3.getObjectSize` to include automatic retries for any failures from `S3.headObject`
- **CUMULUS-1784**
  - Updated `@cumulus/api/lib/DistributionEvent.remoteIP()` to parse the IP address in an S3 access log from the `A-sourceip` query parameter if present, otherwise fallback to the original parsing behavior.
- **CUMULUS-1768**
  - The `stats/summary` endpoint reports the distinct collections for the number of granules reported

### Fixed

- **CUMULUS-1739** - Fixed the `tf-modules/cumulus` and `tf-modules/archive` modules to make these Elasticsearch variables truly optional:
  - `elasticsearch_domain_arn`
  - `elasticsearch_hostname`
  - `elasticsearch_security_group_id`

- **CUMULUS-1768**
  - Fixed the `stats/` endpoint so that data is correctly filtered by timestamp and `processingTime` is calculated correctly.

- **CUMULUS-1769**
  - In the `tf-modules/archive` Terraform module, the `lifecycle` block ignoring changes to the `policy` of the archive API gateway is now only enforced if `deploy_to_ngap = true`. This fixes a bug where users deploying outside of NGAP could not update their API gateway's resource policy when going from `PRIVATE` to `EDGE`, preventing their API from being accessed publicly.

- **CUMULUS-1775**
  - Fix/update api endpoint to use updated google auth endpoints such that it will work with new accounts

### Removed

- **CUMULUS-1768**
  - Removed API endpoints `stats/histogram` and `stats/average`. All advanced stats needs should be acquired from Cloud Metrics or similarly configured ELK stack.

## [v1.19.0] 2020-02-28

### BREAKING CHANGES

- **CUMULUS-1736**
  - The `@cumulus/discover-granules` task now sets the `dataType` of discovered
    granules based on the `name` of the configured collection, not the
    `dataType`.
  - The config schema of the `@cumulus/discover-granules` task now requires that
    collections contain a `version`.
  - The `@cumulus/sync-granule` task will set the `dataType` and `version` of a
    granule based on the configured collection if those fields are not already
    set on the granule. Previously it was using the `dataType` field of the
    configured collection, then falling back to the `name` field of the
    collection. This update will just use the `name` field of the collection to
    set the `dataType` field of the granule.

- **CUMULUS-1446**
  - Update the `@cumulus/integration-tests/api/executions.getExecution()`
    function to parse the response and return the execution, rather than return
    the full API response.

- **CUMULUS-1672**
  - The `cumulus` Terraform module in previous releases set a
    `Deployment = var.prefix` tag on all resources that it managed. In this
    release, a `tags` input variable has been added to the `cumulus` Terraform
    module to allow resource tagging to be customized. No default tags will be
    applied to Cumulus-managed resources. To replicate the previous behavior,
    set `tags = { Deployment: var.prefix }` as an input variable for the
    `cumulus` Terraform module.

- **CUMULUS-1684 Migration Instructions**
  - In previous releases, a provider's username and password were encrypted
    using a custom encryption library. That has now been updated to use KMS.
    This release includes a Lambda function named
    `<prefix>-ProviderSecretsMigration`, which will re-encrypt existing
    provider credentials to use KMS. After this release has been deployed, you
    will need to manually invoke that Lambda function using either the AWS CLI
    or AWS Console. It should only need to be successfully run once.
  - Future releases of Cumulus will invoke a
    `<prefix>-VerifyProviderSecretsMigration` Lambda function as part of the
    deployment, which will cause the deployment to fail if the migration
    Lambda has not been run.

- **CUMULUS-1718**
  - The `@cumulus/sf-sns-report` task for reporting mid-workflow updates has been retired.
  This task was used as the `PdrStatusReport` task in our ParsePdr example workflow.
  If you have a ParsePdr or other workflow using this task, use `@cumulus/sf-sqs-report` instead.
  Trying to deploy the old task will result in an error as the cumulus module no longer exports `sf_sns_report_task`.
  - Migration instruction: In your workflow definition, for each step using the old task change:
  `"Resource": "${module.cumulus.sf_sns_report_task.task_arn}"`
  to
  `"Resource": "${module.cumulus.sf_sqs_report_task.task_arn}"`

- **CUMULUS-1755**
  - The `thin_egress_jwt_secret_name` variable for the `tf-modules/cumulus` Terraform module is now **required**. This variable is passed on to the Thin Egress App in `tf-modules/distribution/main.tf`, which uses the keys stored in the secret to sign JWTs. See the [Thin Egress App documentation on how to create a value for this secret](https://github.com/asfadmin/thin-egress-app#setting-up-the-jwt-cookie-secrets).

### Added

- **CUMULUS-1446**
  - Add `@cumulus/common/FileUtils.readJsonFile()` function
  - Add `@cumulus/common/FileUtils.readTextFile()` function
  - Add `@cumulus/integration-tests/api/collections.createCollection()` function
  - Add `@cumulus/integration-tests/api/collections.deleteCollection()` function
  - Add `@cumulus/integration-tests/api/collections.getCollection()` function
  - Add `@cumulus/integration-tests/api/providers.getProvider()` function
  - Add `@cumulus/integration-tests/index.getExecutionOutput()` function
  - Add `@cumulus/integration-tests/index.loadCollection()` function
  - Add `@cumulus/integration-tests/index.loadProvider()` function
  - Add `@cumulus/integration-tests/index.readJsonFilesFromDir()` function

- **CUMULUS-1672**
  - Add a `tags` input variable to the `archive` Terraform module
  - Add a `tags` input variable to the `cumulus` Terraform module
  - Add a `tags` input variable to the `cumulus_ecs_service` Terraform module
  - Add a `tags` input variable to the `data-persistence` Terraform module
  - Add a `tags` input variable to the `distribution` Terraform module
  - Add a `tags` input variable to the `ingest` Terraform module
  - Add a `tags` input variable to the `s3-replicator` Terraform module

- **CUMULUS-1707**
  - Enable logrotate on ECS cluster

- **CUMULUS-1684**
  - Add a `@cumulus/aws-client/KMS` library of KMS-related functions
  - Add `@cumulus/aws-client/S3.getTextObject()`
  - Add `@cumulus/sftp-client` package
  - Create `ProviderSecretsMigration` Lambda function
  - Create `VerifyProviderSecretsMigration` Lambda function

- **CUMULUS-1548**
  - Add ability to put default Cumulus logs in Metrics' ELK stack
  - Add ability to add custom logs to Metrics' ELK Stack

- **CUMULUS-1702**
  - When logs are sent to Metrics' ELK stack, the logs endpoints will return results from there

- **CUMULUS-1459**
  - Async Operations are indexed in Elasticsearch
  - To index any existing async operations you'll need to perform an index from
    database function.

- **CUMULUS-1717**
  - Add `@cumulus/aws-client/deleteAndWaitForDynamoDbTableNotExists`, which
    deletes a DynamoDB table and waits to ensure the table no longer exists
  - Added `publishGranules` Lambda to handle publishing granule messages to SNS when granule records are written to DynamoDB
  - Added `@cumulus/api/models/Granule.storeGranulesFromCumulusMessage` to store granules from a Cumulus message to DynamoDB

- **CUMULUS-1718**
  - Added `@cumulus/sf-sqs-report` task to allow mid-workflow reporting updates.
  - Added `stepfunction_event_reporter_queue_url` and `sf_sqs_report_task` outputs to the `cumulus` module.
  - Added `publishPdrs` Lambda to handle publishing PDR messages to SNS when PDR records are written to DynamoDB.
  - Added `@cumulus/api/models/Pdr.storePdrFromCumulusMessage` to store PDRs from a Cumulus message to DynamoDB.
  - Added `@cumulus/aws-client/parseSQSMessageBody` to parse an SQS message body string into an object.

- **Ability to set custom backend API url in the archive module**
  - Add `api_url` definition in `tf-modules/cumulus/archive.tf`
  - Add `archive_api_url` variable in `tf-modules/cumulus/variables.tf`

- **CUMULUS-1741**
  - Added an optional `elasticsearch_security_group_ids` variable to the
    `data-persistence` Terraform module to allow additional security groups to
    be assigned to the Elasticsearch Domain.

- **CUMULUS-1752**
  - Added `@cumulus/integration-tests/api/distribution.invokeTEADistributionLambda` to simulate a request to the [Thin Egress App](https://github.com/asfadmin/thin-egress-app) by invoking the Lambda and getting a response payload.
  - Added `@cumulus/integration-tests/api/distribution.getTEARequestHeaders` to generate necessary request headers for a request to the Thin Egress App
  - Added `@cumulus/integration-tests/api/distribution.getTEADistributionApiFileStream` to get a response stream for a file served by Thin Egress App
  - Added `@cumulus/integration-tests/api/distribution.getTEADistributionApiRedirect` to get a redirect response from the Thin Egress App

- **CUMULUS-1755**
  - Added `@cumulus/aws-client/CloudFormation.describeCfStack()` to describe a Cloudformation stack
  - Added `@cumulus/aws-client/CloudFormation.getCfStackParameterValues()` to get multiple parameter values for a Cloudformation stack

### Changed

- **CUMULUS-1725**
  - Moved the logic that updates the granule files cache Dynamo table into its
    own Lambda function called `granuleFilesCacheUpdater`.

- **CUMULUS-1736**
  - The `collections` model in the API package now determines the name of a
    collection based on the `name` property, rather than using `dataType` and
    then falling back to `name`.
  - The `@cumulus/integration-tests.loadCollection()` function no longer appends
    the postfix to the end of the collection's `dataType`.
  - The `@cumulus/integration-tests.addCollections()` function no longer appends
    the postfix to the end of the collection's `dataType`.

- **CUMULUS-1672**
  - Add a `retryOptions` parameter to the `@cumulus/aws-client/S3.headObject`
     function, which will retry if the object being queried does not exist.

- **CUMULUS-1446**
  - Mark the `@cumulus/integration-tests/api.addCollectionApi()` function as
    deprecated
  - Mark the `@cumulus/integration-tests/index.listCollections()` function as
    deprecated
  - Mark the `@cumulus/integration-tests/index.listProviders()` function as
    deprecated
  - Mark the `@cumulus/integration-tests/index.rulesList()` function as
    deprecated

- **CUMULUS-1672**
  - Previously, the `cumulus` module defaulted to setting a
    `Deployment = var.prefix` tag on all resources that it managed. In this
    release, the `cumulus` module will now accept a `tags` input variable that
    defines the tags to be assigned to all resources that it manages.
  - Previously, the `data-persistence` module defaulted to setting a
    `Deployment = var.prefix` tag on all resources that it managed. In this
    release, the `data-persistence` module will now accept a `tags` input
    variable that defines the tags to be assigned to all resources that it
    manages.
  - Previously, the `distribution` module defaulted to setting a
    `Deployment = var.prefix` tag on all resources that it managed. In this
    release, the `distribution` module will now accept a `tags` input variable
    that defines the tags to be assigned to all resources that it manages.
  - Previously, the `ingest` module defaulted to setting a
    `Deployment = var.prefix` tag on all resources that it managed. In this
    release, the `ingest` module will now accept a `tags` input variable that
    defines the tags to be assigned to all resources that it manages.
  - Previously, the `s3-replicator` module defaulted to setting a
    `Deployment = var.prefix` tag on all resources that it managed. In this
    release, the `s3-replicator` module will now accept a `tags` input variable
    that defines the tags to be assigned to all resources that it manages.

- **CUMULUS-1684**
  - Update the API package to encrypt provider credentials using KMS instead of
    using RSA keys stored in S3

- **CUMULUS-1717**
  - Changed name of `cwSfExecutionEventToDb` Lambda to `cwSfEventToDbRecords`
  - Updated `cwSfEventToDbRecords` to write granule records to DynamoDB from the incoming Cumulus message

- **CUMULUS-1718**
  - Renamed `cwSfEventToDbRecords` to `sfEventSqsToDbRecords` due to architecture change to being a consumer of an SQS queue of Step Function Cloudwatch events.
  - Updated `sfEventSqsToDbRecords` to write PDR records to DynamoDB from the incoming Cumulus message
  - Moved `data-cookbooks/sns.md` to `data-cookbooks/ingest-notifications.md` and updated it to reflect recent changes.

- **CUMULUS-1748**
  - (S)FTP discovery tasks now use the provider-path as-is instead of forcing it to a relative path.
  - Improved error handling to catch permission denied FTP errors better and log them properly. Workflows will still fail encountering this error and we intend to consider that approach in a future ticket.

- **CUMULUS-1752**
  - Moved class for parsing distribution events to its own file: `@cumulus/api/lib/DistributionEvent.js`
    - Updated `DistributionEvent` to properly parse S3 access logs generated by requests from the [Thin Egress App](https://github.com/asfadmin/thin-egress-app)

- **CUMULUS-1753** - Changes to `@cumulus/ingest/HttpProviderClient.js`:
  - Removed regex filter in `HttpProviderClient.list()` that was used to return only files with an extension between 1 and 4 characters long. `HttpProviderClient.list()` will now return all files linked from the HTTP provider host.

- **CUMULUS-1755**
  - Updated the Thin Egress App module used in `tf-modules/distribution/main.tf` to build 61. [See the release notes](https://github.com/asfadmin/thin-egress-app/releases/tag/tea-build.61).

- **CUMULUS-1757**
  - Update @cumulus/cmr-client CMRSearchConceptQueue to take optional cmrEnvironment parameter

### Deprecated

- **CUMULUS-1684**
  - Deprecate `@cumulus/common/key-pair-provider/S3KeyPairProvider`
  - Deprecate `@cumulus/common/key-pair-provider/S3KeyPairProvider.encrypt()`
  - Deprecate `@cumulus/common/key-pair-provider/S3KeyPairProvider.decrypt()`
  - Deprecate `@cumulus/common/kms/KMS`
  - Deprecate `@cumulus/common/kms/KMS.encrypt()`
  - Deprecate `@cumulus/common/kms/KMS.decrypt()`
  - Deprecate `@cumulus/common/sftp.Sftp`

- **CUMULUS-1717**
  - Deprecate `@cumulus/api/models/Granule.createGranulesFromSns`

- **CUMULUS-1718**
  - Deprecate `@cumulus/sf-sns-report`.
    - This task has been updated to always throw an error directing the user to use `@cumulus/sf-sqs-report` instead. This was done because there is no longer an SNS topic to which to publish, and no consumers to listen to it.

- **CUMULUS-1748**
  - Deprecate `@cumulus/ingest/util.normalizeProviderPath`

- **CUMULUS-1752**
  - Deprecate `@cumulus/integration-tests/api/distribution.getDistributionApiFileStream`
  - Deprecate `@cumulus/integration-tests/api/distribution.getDistributionApiRedirect`
  - Deprecate `@cumulus/integration-tests/api/distribution.invokeApiDistributionLambda`

### Removed

- **CUMULUS-1684**
  - Remove the deployment script that creates encryption keys and stores them to
    S3

- **CUMULUS-1768**
  - Removed API endpoints `stats/histogram` and `stats/average`. All advanced stats needs should be acquired from Cloud Metrics or similarly configured ELK stack.

### Fixed

- **Fix default values for urs_url in variables.tf files**
  - Remove trailing `/` from default `urs_url` values.

- **CUMULUS-1610** - Add the Elasticsearch security group to the EC2 security groups

- **CUMULUS-1740** - `cumulus_meta.workflow_start_time` is now set in Cumulus
  messages

- **CUMULUS-1753** - Fixed `@cumulus/ingest/HttpProviderClient.js` to properly handle HTTP providers with:
  - Multiple link tags (e.g. `<a>`) per line of source code
  - Link tags in uppercase or lowercase (e.g. `<A>`)
  - Links with filepaths in the link target (e.g. `<a href="/path/to/file.txt">`). These files will be returned from HTTP file discovery **as the file name only** (e.g. `file.txt`).

- **CUMULUS-1768**
  - Fix an issue in the stats endpoints in `@cumulus/api` to send back stats for the correct type

## [v1.18.0] 2020-02-03

### BREAKING CHANGES

- **CUMULUS-1686**

  - `ecs_cluster_instance_image_id` is now a _required_ variable of the `cumulus` module, instead of optional.

- **CUMULUS-1698**

  - Change variable `saml_launchpad_metadata_path` to `saml_launchpad_metadata_url` in the `tf-modules/cumulus` Terraform module.

- **CUMULUS-1703**
  - Remove the unused `forceDownload` option from the `sync-granule` tasks's config
  - Remove the `@cumulus/ingest/granule.Discover` class
  - Remove the `@cumulus/ingest/granule.Granule` class
  - Remove the `@cumulus/ingest/pdr.Discover` class
  - Remove the `@cumulus/ingest/pdr.Granule` class
  - Remove the `@cumulus/ingest/parse-pdr.parsePdr` function

### Added

- **CUMULUS-1040**

  - Added `@cumulus/aws-client` package to provide utilities for working with AWS services and the Node.js AWS SDK
  - Added `@cumulus/errors` package which exports error classes for use in Cumulus workflow code
  - Added `@cumulus/integration-tests/sfnStep` to provide utilities for parsing step function execution histories

- **CUMULUS-1102**

  - Adds functionality to the @cumulus/api package for better local testing.
    - Adds data seeding for @cumulus/api's localAPI.
      - seed functions allow adding collections, executions, granules, pdrs, providers, and rules to a Localstack Elasticsearch and DynamoDB via `addCollections`, `addExecutions`, `addGranules`, `addPdrs`, `addProviders`, and `addRules`.
    - Adds `eraseDataStack` function to local API server code allowing resetting of local datastack for testing (ES and DynamoDB).
    - Adds optional parameters to the @cumulus/api bin serve to allow for launching the api without destroying the current data.

- **CUMULUS-1697**

  - Added the `@cumulus/tf-inventory` package that provides command line utilities for managing Terraform resources in your AWS account

- **CUMULUS-1703**

  - Add `@cumulus/aws-client/S3.createBucket` function
  - Add `@cumulus/aws-client/S3.putFile` function
  - Add `@cumulus/common/string.isNonEmptyString` function
  - Add `@cumulus/ingest/FtpProviderClient` class
  - Add `@cumulus/ingest/HttpProviderClient` class
  - Add `@cumulus/ingest/S3ProviderClient` class
  - Add `@cumulus/ingest/SftpProviderClient` class
  - Add `@cumulus/ingest/providerClientUtils.buildProviderClient` function
  - Add `@cumulus/ingest/providerClientUtils.fetchTextFile` function

- **CUMULUS-1731**

  - Add new optional input variables to the Cumulus Terraform module to support TEA upgrade:
    - `thin_egress_cookie_domain` - Valid domain for Thin Egress App cookie
    - `thin_egress_domain_cert_arn` - Certificate Manager SSL Cert ARN for Thin
      Egress App if deployed outside NGAP/CloudFront
    - `thin_egress_download_role_in_region_arn` - ARN for reading of Thin Egress
      App data buckets for in-region requests
    - `thin_egress_jwt_algo` - Algorithm with which to encode the Thin Egress
      App JWT cookie
    - `thin_egress_jwt_secret_name` - Name of AWS secret where keys for the Thin
      Egress App JWT encode/decode are stored
    - `thin_egress_lambda_code_dependency_archive_key` - Thin Egress App - S3
      Key of packaged python modules for lambda dependency layer

- **CUMULUS-1733**
  - Add `discovery-filtering` operator doc to document previously undocumented functionality.

- **CUMULUS-1737**
  - Added the `cumulus-test-cleanup` module to run a nightly cleanup on resources left over from the integration tests run from the `example/spec` directory.

### Changed

- **CUMULUS-1102**

  - Updates `@cumulus/api/auth/testAuth` to use JWT instead of random tokens.
  - Updates the default AMI for the ecs_cluster_instance_image_id.

- **CUMULUS-1622**

  - Mutex class has been deprecated in `@cumulus/common/concurrency` and will be removed in a future release.

- **CUMULUS-1686**

  - Changed `ecs_cluster_instance_image_id` to be a required variable of the `cumulus` module and removed the default value.
    The default was not available across accounts and regions, nor outside of NGAP and therefore not particularly useful.

- **CUMULUS-1688**

  - Updated `@cumulus/aws.receiveSQSMessages` not to replace `message.Body` with a parsed object. This behavior was undocumented and confusing as received messages appeared to contradict AWS docs that state `message.Body` is always a string.
  - Replaced `sf_watcher` CloudWatch rule from `cloudwatch-events.tf` with an EventSourceMapping on `sqs2sf` mapped to the `start_sf` SQS queue (in `event-sources.tf`).
  - Updated `sqs2sf` with an EventSourceMapping handler and unit test.

- **CUMULUS-1698**

  - Change variable `saml_launchpad_metadata_path` to `saml_launchpad_metadata_url` in the `tf-modules/cumulus` Terraform module.
  - Updated `@cumulus/api/launchpadSaml` to download launchpad IDP metadata from configured location when the metadata in s3 is not valid, and to work with updated IDP metadata and SAML response.

- **CUMULUS-1731**
  - Upgrade the version of the Thin Egress App deployed by Cumulus to v48
    - Note: New variables available, see the 'Added' section of this changelog.

### Fixed

- **CUMULUS-1664**

  - Updated `dbIndexer` Lambda to remove hardcoded references to DynamoDB table names.

- **CUMULUS-1733**
  - Fixed granule discovery recursion algorithm used in S/FTP protocols.

### Removed

- **CUMULUS-1481**
  - removed `process` config and output from PostToCmr as it was not required by the task nor downstream steps, and should still be in the output message's `meta` regardless.

### Deprecated

- **CUMULUS-1040**
  - Deprecated the following code. For cases where the code was moved into another package, the new code location is noted:
    - `@cumulus/common/CloudFormationGateway` -> `@cumulus/aws-client/CloudFormationGateway`
    - `@cumulus/common/DynamoDb` -> `@cumulus/aws-client/DynamoDb`
    - `@cumulus/common/errors` -> `@cumulus/errors`
    - `@cumulus/common/StepFunctions` -> `@cumulus/aws-client/StepFunctions`
    - All of the exported functions in `@cumulus/commmon/aws` (moved into `@cumulus/aws-client`), except:
      - `@cumulus/common/aws/isThrottlingException` -> `@cumulus/errors/isThrottlingException`
      - `@cumulus/common/aws/improveStackTrace` (not deprecated)
      - `@cumulus/common/aws/retryOnThrottlingException` (not deprecated)
    - `@cumulus/common/sfnStep/SfnStep.parseStepMessage` -> `@cumulus/integration-tests/sfnStep/SfnStep.parseStepMessage`
    - `@cumulus/common/sfnStep/ActivityStep` -> `@cumulus/integration-tests/sfnStep/ActivityStep`
    - `@cumulus/common/sfnStep/LambdaStep` -> `@cumulus/integration-tests/sfnStep/LambdaStep`
    - `@cumulus/common/string/unicodeEscape` -> `@cumulus/aws-client/StepFunctions.unicodeEscape`
    - `@cumulus/common/util/setErrorStack` -> `@cumulus/aws-client/util/setErrorStack`
    - `@cumulus/ingest/aws/invoke` -> `@cumulus/aws-client/Lambda/invoke`
    - `@cumulus/ingest/aws/CloudWatch.bucketSize`
    - `@cumulus/ingest/aws/CloudWatch.cw`
    - `@cumulus/ingest/aws/ECS.ecs`
    - `@cumulus/ingest/aws/ECS`
    - `@cumulus/ingest/aws/Events.putEvent` -> `@cumulus/aws-client/CloudwatchEvents.putEvent`
    - `@cumulus/ingest/aws/Events.deleteEvent` -> `@cumulus/aws-client/CloudwatchEvents.deleteEvent`
    - `@cumulus/ingest/aws/Events.deleteTarget` -> `@cumulus/aws-client/CloudwatchEvents.deleteTarget`
    - `@cumulus/ingest/aws/Events.putTarget` -> `@cumulus/aws-client/CloudwatchEvents.putTarget`
    - `@cumulus/ingest/aws/SQS.attributes` -> `@cumulus/aws-client/SQS.getQueueAttributes`
    - `@cumulus/ingest/aws/SQS.deleteMessage` -> `@cumulus/aws-client/SQS.deleteSQSMessage`
    - `@cumulus/ingest/aws/SQS.deleteQueue` -> `@cumulus/aws-client/SQS.deleteQueue`
    - `@cumulus/ingest/aws/SQS.getUrl` -> `@cumulus/aws-client/SQS.getQueueUrlByName`
    - `@cumulus/ingest/aws/SQS.receiveMessage` -> `@cumulus/aws-client/SQS.receiveSQSMessages`
    - `@cumulus/ingest/aws/SQS.sendMessage` -> `@cumulus/aws-client/SQS.sendSQSMessage`
    - `@cumulus/ingest/aws/StepFunction.getExecutionStatus` -> `@cumulus/aws-client/StepFunction.getExecutionStatus`
    - `@cumulus/ingest/aws/StepFunction.getExecutionUrl` -> `@cumulus/aws-client/StepFunction.getExecutionUrl`

## [v1.17.0] - 2019-12-31

### BREAKING CHANGES

- **CUMULUS-1498**
  - The `@cumulus/cmrjs.publish2CMR` function expects that the value of its
    `creds.password` parameter is a plaintext password.
  - Rather than using an encrypted password from the `cmr_password` environment
    variable, the `@cumulus/cmrjs.updateCMRMetadata` function now looks for an
    environment variable called `cmr_password_secret_name` and fetches the CMR
    password from that secret in AWS Secrets Manager.
  - The `@cumulus/post-to-cmr` task now expects a
    `config.cmr.passwordSecretName` value, rather than `config.cmr.password`.
    The CMR password will be fetched from that secret in AWS Secrets Manager.

### Added

- **CUMULUS-630**

  - Added support for replaying Kinesis records on a stream into the Cumulus Kinesis workflow triggering mechanism: either all the records, or some time slice delimited by start and end timestamps.
  - Added `/replays` endpoint to the operator API for triggering replays.
  - Added `Replay Kinesis Messages` documentation to Operator Docs.
  - Added `manualConsumer` lambda function to consume a Kinesis stream. Used by the replay AsyncOperation.

- **CUMULUS-1687**
  - Added new API endpoint for listing async operations at `/asyncOperations`
  - All asyncOperations now include the fields `description` and `operationType`. `operationType` can be one of the following. [`Bulk Delete`, `Bulk Granules`, `ES Index`, `Kinesis Replay`]

### Changed

- **CUMULUS-1626**

  - Updates Cumulus to use node10/CMA 1.1.2 for all of its internal lambdas in prep for AWS node 8 EOL

- **CUMULUS-1498**
  - Remove the DynamoDB Users table. The list of OAuth users who are allowed to
    use the API is now stored in S3.
  - The CMR password and Launchpad passphrase are now stored in Secrets Manager

## [v1.16.1] - 2019-12-6

**Please note**:

- The `region` argument to the `cumulus` Terraform module has been removed. You may see a warning or error if you have that variable populated.
- Your workflow tasks should use the following versions of the CMA libraries to utilize new granule, parentArn, asyncOperationId, and stackName fields on the logs:
  - `cumulus-message-adapter-js` version 1.0.10+
  - `cumulus-message-adapter-python` version 1.1.1+
  - `cumulus-message-adapter-java` version 1.2.11+
- The `data-persistence` module no longer manages the creation of an Elasticsearch service-linked role for deploying Elasticsearch to a VPC. Follow the [deployment instructions on preparing your VPC](https://nasa.github.io/cumulus/docs/deployment/deployment-readme#vpc-subnets-and-security-group) for guidance on how to create the Elasticsearch service-linked role manually.
- There is now a `distribution_api_gateway_stage` variable for the `tf-modules/cumulus` Terraform module that will be used as the API gateway stage name used for the distribution API (Thin Egress App)
- Default value for the `urs_url` variable is now `https://uat.urs.earthdata.nasa.gov/` in the `tf-modules/cumulus` and `tf-modules/archive` Terraform modules. So deploying the `cumulus` module without a `urs_url` variable set will integrate your Cumulus deployment with the UAT URS environment.

### Added

- **CUMULUS-1563**

  - Added `custom_domain_name` variable to `tf-modules/data-persistence` module

- **CUMULUS-1654**
  - Added new helpers to `@cumulus/common/execution-history`:
    - `getStepExitedEvent()` returns the `TaskStateExited` event in a workflow execution history after the given step completion/failure event
    - `getTaskExitedEventOutput()` returns the output message for a `TaskStateExited` event in a workflow execution history

### Changed

- **CUMULUS-1578**

  - Updates SAML launchpad configuration to authorize via configured userGroup.
    [See the NASA specific documentation (protected)](https://wiki.earthdata.nasa.gov/display/CUMULUS/Cumulus+SAML+Launchpad+Integration)

- **CUMULUS-1579**

  - Elasticsearch list queries use `match` instead of `term`. `term` had been analyzing the terms and not supporting `-` in the field values.

- **CUMULUS-1619**

  - Adds 4 new keys to `@cumulus/logger` to display granules, parentArn, asyncOperationId, and stackName.
  - Depends on `cumulus-message-adapter-js` version 1.0.10+. Cumulus tasks updated to use this version.

- **CUMULUS-1654**

  - Changed `@cumulus/common/SfnStep.parseStepMessage()` to a static class method

- **CUMULUS-1641**
  - Added `meta.retries` and `meta.visibilityTimeout` properties to sqs-type rule. To create sqs-type rule, you're required to configure a dead-letter queue on your queue.
  - Added `sqsMessageRemover` lambda which removes the message from SQS queue upon successful workflow execution.
  - Updated `sqsMessageConsumer` lambda to not delete message from SQS queue, and to retry the SQS message for configured number of times.

### Removed

- Removed `create_service_linked_role` variable from `tf-modules/data-persistence` module.

- **CUMULUS-1321**
  - The `region` argument to the `cumulus` Terraform module has been removed

### Fixed

- **CUMULUS-1668** - Fixed a race condition where executions may not have been
  added to the database correctly
- **CUMULUS-1654** - Fixed issue with `publishReports` Lambda not including workflow execution error information for failed workflows with a single step
- Fixed `tf-modules/cumulus` module so that the `urs_url` variable is passed on to its invocation of the `tf-modules/archive` module

## [v1.16.0] - 2019-11-15

### Added

- **CUMULUS-1321**

  - A `deploy_distribution_s3_credentials_endpoint` variable has been added to
    the `cumulus` Terraform module. If true, the NGAP-backed S3 credentials
    endpoint will be added to the Thin Egress App's API. Default: true

- **CUMULUS-1544**

  - Updated the `/granules/bulk` endpoint to correctly query Elasticsearch when
    granule ids are not provided.

- **CUMULUS-1580**
  - Added `/granules/bulk` endpoint to `@cumulus/api` to perform bulk actions on granules given either a list of granule ids or an Elasticsearch query and the workflow to perform.

### Changed

- **CUMULUS-1561**

  - Fix the way that we are handling Terraform provider version requirements
  - Pass provider configs into child modules using the method that the
    [Terraform documentation](https://www.terraform.io/docs/configuration/modules.html#providers-within-modules)
    suggests
  - Remove the `region` input variable from the `s3_access_test` Terraform module
  - Remove the `aws_profile` and `aws_region` input variables from the
    `s3-replicator` Terraform module

- **CUMULUS-1639**
  - Because of
    [S3's Data Consistency Model](https://docs.aws.amazon.com/AmazonS3/latest/dev/Introduction.html#BasicsObjects),
    there may be situations where a GET operation for an object can temporarily
    return a `NoSuchKey` response even if that object _has_ been created. The
    `@cumulus/common/aws.getS3Object()` function has been updated to support
    retries if a `NoSuchKey` response is returned by S3. This behavior can be
    enabled by passing a `retryOptions` object to that function. Supported
    values for that object can be found here:
    <https://github.com/tim-kos/node-retry#retryoperationoptions>

### Removed

- **CUMULUS-1559**
  - `logToSharedDestination` has been migrated to the Terraform deployment as `log_api_gateway_to_cloudwatch` and will ONLY apply to egress lambdas.
    Due to the differences in the Terraform deployment model, we cannot support a global log subscription toggle for a configurable subset of lambdas.
    However, setting up your own log forwarding for a Lambda with Terraform is fairly simple, as you will only need to add SubscriptionFilters to your Terraform configuration, one per log group.
    See [the Terraform documentation](https://www.terraform.io/docs/providers/aws/r/cloudwatch_log_subscription_filter.html) for details on how to do this.
    An empty FilterPattern ("") will capture all logs in a group.

## [v1.15.0] - 2019-11-04

### BREAKING CHANGES

- **CUMULUS-1644** - When a workflow execution begins or ends, the workflow
  payload is parsed and any new or updated PDRs or granules referenced in that
  workflow are stored to the Cumulus archive. The defined interface says that a
  PDR in `payload.pdr` will be added to the archive, and any granules in
  `payload.granules` will also be added to the archive. In previous releases,
  PDRs found in `meta.pdr` and granules found in `meta.input_granules` were also
  added to the archive. This caused unexpected behavior and has been removed.
  Only PDRs from `payload.pdr` and granules from `payload.granules` will now be
  added to the Cumulus archive.

- **CUMULUS-1449** - Cumulus now uses a universal workflow template when
  starting a workflow that contains general information specific to the
  deployment, but not specific to the workflow. Workflow task configs must be
  defined using AWS step function parameters. As part of this change,
  `CumulusConfig` has been retired and task configs must now be defined under
  the `cma.task_config` key in the Parameters section of a step function
  definition.

  **Migration instructions**:

  NOTE: These instructions require the use of Cumulus Message Adapter v1.1.x+.
  Please ensure you are using a compatible version before attempting to migrate
  workflow configurations. When defining workflow steps, remove any
  `CumulusConfig` section, as shown below:

  ```yaml
  ParsePdr:
    CumulusConfig:
      provider: "{$.meta.provider}"
      bucket: "{$.meta.buckets.internal.name}"
      stack: "{$.meta.stack}"
  ```

  Instead, use AWS Parameters to pass `task_config` for the task directly into
  the Cumulus Message Adapter:

  ```yaml
  ParsePdr:
    Parameters:
      cma:
        event.$: "$"
        task_config:
          provider: "{$.meta.provider}"
          bucket: "{$.meta.buckets.internal.name}"
          stack: "{$.meta.stack}"
  ```

  In this example, the `cma` key is used to pass parameters to the message
  adapter. Using `task_config` in combination with `event.$: '$'` allows the
  message adapter to process `task_config` as the `config` passed to the Cumulus
  task. See `example/workflows/sips.yml` in the core repository for further
  examples of how to set the Parameters.

  Additionally, workflow configurations for the `QueueGranules` and `QueuePdrs`
  tasks need to be updated:

  - `queue-pdrs` config changes:
    - `parsePdrMessageTemplateUri` replaced with `parsePdrWorkflow`, which is
      the workflow name (i.e. top-level name in `config.yml`, e.g. 'ParsePdr').
    - `internalBucket` and `stackName` configs now required to look up
      configuration from the deployment. Brings the task config in line with
      that of `queue-granules`.
  - `queue-granules` config change: `ingestGranuleMessageTemplateUri` replaced
    with `ingestGranuleWorkflow`, which is the workflow name (e.g.
    'IngestGranule').

- **CUMULUS-1396** - **Workflow steps at the beginning and end of a workflow
  using the `SfSnsReport` Lambda have now been deprecated (e.g. `StartStatus`,
  `StopStatus`) and should be removed from your workflow definitions**. These
  steps were used for publishing ingest notifications and have been replaced by
  an implementation using Cloudwatch events for Step Functions to trigger a
  Lambda that publishes ingest notifications. For further detail on how ingest
  notifications are published, see the notes below on **CUMULUS-1394**. For
  examples of how to update your workflow definitions, see our
  [example workflow definitions](https://github.com/nasa/cumulus/blob/master/example/workflows/).

- **CUMULUS-1470**
  - Remove Cumulus-defined ECS service autoscaling, allowing integrators to
    better customize autoscaling to meet their needs. In order to use
    autoscaling with ECS services, appropriate
    `AWS::ApplicationAutoScaling::ScalableTarget`,
    `AWS::ApplicationAutoScaling::ScalingPolicy`, and `AWS::CloudWatch::Alarm`
    resources should be defined in a kes overrides file. See
    [this example](https://github.com/nasa/cumulus/blob/release-1.15.x/example/overrides/app/cloudformation.template.yml)
    for an example.
  - The following config parameters are no longer used:
    - ecs.services.\<NAME\>.minTasks
    - ecs.services.\<NAME\>.maxTasks
    - ecs.services.\<NAME\>.scaleInActivityScheduleTime
    - ecs.services.\<NAME\>.scaleInAdjustmentPercent
    - ecs.services.\<NAME\>.scaleOutActivityScheduleTime
    - ecs.services.\<NAME\>.scaleOutAdjustmentPercent
    - ecs.services.\<NAME\>.activityName

### Added

- **CUMULUS-1100**

  - Added 30-day retention properties to all log groups that were missing those policies.

- **CUMULUS-1396**

  - Added `@cumulus/common/sfnStep`:
    - `LambdaStep` - A class for retrieving and parsing input and output to Lambda steps in AWS Step Functions
    - `ActivityStep` - A class for retrieving and parsing input and output to ECS activity steps in AWS Step Functions

- **CUMULUS-1574**

  - Added `GET /token` endpoint for SAML authorization when cumulus is protected by Launchpad.
    This lets a user retrieve a token by hand that can be presented to the API.

- **CUMULUS-1625**

  - Added `sf_start_rate` variable to the `ingest` Terraform module, equivalent to `sqs_consumer_rate` in the old model, but will not be automatically applied to custom queues as that was.

- **CUMULUS-1513**
  - Added `sqs`-type rule support in the Cumulus API `@cumulus/api`
  - Added `sqsMessageConsumer` lambda which processes messages from the SQS queues configured in the `sqs` rules.

### Changed

- **CUMULUS-1639**

  - Because of
    [S3's Data Consistency Model](https://docs.aws.amazon.com/AmazonS3/latest/dev/Introduction.html#BasicsObjects),
    there may be situations where a GET operation for an object can temporarily
    return a `NoSuchKey` response even if that object _has_ been created. The
    `@cumulus/common/aws.getS3Object()` function will now retry up to 10 times
    if a `NoSuchKey` response is returned by S3. This can behavior can be
    overridden by passing `{ retries: 0 }` as the `retryOptions` argument.

- **CUMULUS-1449**

  - `queue-pdrs` & `queue-granules` config changes. Details in breaking changes section.
  - Cumulus now uses a universal workflow template when starting workflow that contains general information specific to the deployment, but not specific to the workflow.
  - Changed the way workflow configs are defined, from `CumulusConfig` to a `task_config` AWS Parameter.

- **CUMULUS-1452**

  - Changed the default ECS docker storage drive to `devicemapper`

- **CUMULUS-1453**
  - Removed config schema for `@cumulus/sf-sns-report` task
  - Updated `@cumulus/sf-sns-report` to always assume that it is running as an intermediate step in a workflow, not as the first or last step

### Removed

- **CUMULUS-1449**
  - Retired `CumulusConfig` as part of step function definitions, as this is an artifact of the way Kes parses workflow definitions that was not possible to migrate to Terraform. Use AWS Parameters and the `task_config` key instead. See change note above.
  - Removed individual workflow templates.

### Fixed

- **CUMULUS-1620** - Fixed bug where `message_adapter_version` does not correctly inject the CMA

- **CUMULUS-1396** - Updated `@cumulus/common/StepFunctions.getExecutionHistory()` to recursively fetch execution history when `nextToken` is returned in response

- **CUMULUS-1571** - Updated `@cumulus/common/DynamoDb.get()` to throw any errors encountered when trying to get a record and the record does exist

- **CUMULUS-1452**
  - Updated the EC2 initialization scripts to use full volume size for docker storage
  - Changed the default ECS docker storage drive to `devicemapper`

## [v1.14.5] - 2019-12-30 - [BACKPORT]

### Updated

- **CUMULUS-1626**
  - Updates Cumulus to use node10/CMA 1.1.2 for all of its internal lambdas in prep for AWS node 8 EOL

## [v1.14.4] - 2019-10-28

### Fixed

- **CUMULUS-1632** - Pinned `aws-elasticsearch-connector` package in `@cumulus/api` to version `8.1.3`, since `8.2.0` includes breaking changes

## [v1.14.3] - 2019-10-18

### Fixed

- **CUMULUS-1620** - Fixed bug where `message_adapter_version` does not correctly inject the CMA

- **CUMULUS-1572** - A granule is now included in discovery results even when
  none of its files has a matching file type in the associated collection
  configuration. Previously, if all files for a granule were unmatched by a file
  type configuration, the granule was excluded from the discovery results.
  Further, added support for a `boolean` property
  `ignoreFilesConfigForDiscovery`, which controls how a granule's files are
  filtered at discovery time.

## [v1.14.2] - 2019-10-08

### BREAKING CHANGES

Your Cumulus Message Adapter version should be pinned to `v1.0.13` or lower in your `app/config.yml` using `message_adapter_version: v1.0.13` OR you should use the workflow migration steps below to work with CMA v1.1.1+.

- **CUMULUS-1394** - The implementation of the `SfSnsReport` Lambda requires additional environment variables for integration with the new ingest notification SNS topics. Therefore, **you must update the definition of `SfSnsReport` in your `lambdas.yml` like so**:

```yaml
SfSnsReport:
  handler: index.handler
  timeout: 300
  source: node_modules/@cumulus/sf-sns-report/dist
  tables:
    - ExecutionsTable
  envs:
    execution_sns_topic_arn:
      function: Ref
      value: reportExecutionsSns
    granule_sns_topic_arn:
      function: Ref
      value: reportGranulesSns
    pdr_sns_topic_arn:
      function: Ref
      value: reportPdrsSns
```

- **CUMULUS-1447** -
  The newest release of the Cumulus Message Adapter (v1.1.1) requires that parameterized configuration be used for remote message functionality. Once released, Kes will automatically bring in CMA v1.1.1 without additional configuration.

  **Migration instructions**
  Oversized messages are no longer written to S3 automatically. In order to utilize remote messaging functionality, configure a `ReplaceConfig` AWS Step Function parameter on your CMA task:

  ```yaml
  ParsePdr:
    Parameters:
      cma:
        event.$: "$"
        ReplaceConfig:
          FullMessage: true
  ```

  Accepted fields in `ReplaceConfig` include `MaxSize`, `FullMessage`, `Path` and `TargetPath`.
  See https://github.com/nasa/cumulus-message-adapter/blob/master/CONTRACT.md#remote-message-configuration for full details.

  As this change is backward compatible in Cumulus Core, users wishing to utilize the previous version of the CMA may opt to transition to using a CMA lambda layer, or set `message_adapter_version` in their configuration to a version prior to v1.1.0.

### PLEASE NOTE

- **CUMULUS-1394** - Ingest notifications are now provided via 3 separate SNS topics for executions, granules, and PDRs, instead of a single `sftracker` SNS topic. Whereas the `sftracker` SNS topic received a full Cumulus execution message, the new topics all receive generated records for the given object. The new topics are only published to if the given object exists for the current execution. For a given execution/granule/PDR, **two messages will be received by each topic**: one message indicating that ingest is running and another message indicating that ingest has completed or failed. The new SNS topics are:

  - `reportExecutions` - Receives 1 message per execution
  - `reportGranules` - Receives 1 message per granule in an execution
  - `reportPdrs` - Receives 1 message per PDR

### Added

- **CUMULUS-639**

  - Adds SAML JWT and launchpad token authentication to Cumulus API (configurable)
    - **NOTE** to authenticate with Launchpad ensure your launchpad user_id is in the `<prefix>-UsersTable`
    - when Cumulus configured to protect API via Launchpad:
      - New endpoints
        - `GET /saml/login` - starting point for SAML SSO creates the login request url and redirects to the SAML Identity Provider Service (IDP)
        - `POST /saml/auth` - SAML Assertion Consumer Service. POST receiver from SAML IDP. Validates response, logs the user in, and returns a SAML-based JWT.
    - Disabled endpoints
      - `POST /refresh`
      - Changes authorization worklow:
      - `ensureAuthorized` now presumes the bearer token is a JWT and tries to validate. If the token is malformed, it attempts to validate the token against Launchpad. This allows users to bring their own token as described here https://wiki.earthdata.nasa.gov/display/CUMULUS/Cumulus+API+with+Launchpad+Authentication. But it also allows dashboard users to manually authenticate via Launchpad SAML to receive a Launchpad-based JWT.

- **CUMULUS-1394**
  - Added `Granule.generateGranuleRecord()` method to granules model to generate a granule database record from a Cumulus execution message
  - Added `Pdr.generatePdrRecord()` method to PDRs model to generate a granule database record from a Cumulus execution message
  - Added helpers to `@cumulus/common/message`:
    - `getMessageExecutionName()` - Get the execution name from a Cumulus execution message
    - `getMessageStateMachineArn()` - Get the state machine ARN from a Cumulus execution message
    - `getMessageExecutionArn()` - Get the execution ARN for a Cumulus execution message
    - `getMessageGranules()` - Get the granules from a Cumulus execution message, if any.
  - Added `@cumulus/common/cloudwatch-event/isFailedSfStatus()` to determine if a Step Function status from a Cloudwatch event is a failed status

### Changed

- **CUMULUS-1308**

  - HTTP PUT of a Collection, Provider, or Rule via the Cumulus API now
    performs full replacement of the existing object with the object supplied
    in the request payload. Previous behavior was to perform a modification
    (partial update) by merging the existing object with the (possibly partial)
    object in the payload, but this did not conform to the HTTP standard, which
    specifies PATCH as the means for modifications rather than replacements.

- **CUMULUS-1375**

  - Migrate Cumulus from deprecated Elasticsearch JS client to new, supported one in `@cumulus/api`

- **CUMULUS-1485** Update `@cumulus/cmr-client` to return error message from CMR for validation failures.

- **CUMULUS-1394**

  - Renamed `Execution.generateDocFromPayload()` to `Execution.generateRecord()` on executions model. The method generates an execution database record from a Cumulus execution message.

- **CUMULUS-1432**

  - `logs` endpoint takes the level parameter as a string and not a number
  - Elasticsearch term query generation no longer converts numbers to boolean

- **CUMULUS-1447**

  - Consolidated all remote message handling code into @common/aws
  - Update remote message code to handle updated CMA remote message flags
  - Update example SIPS workflows to utilize Parameterized CMA configuration

- **CUMULUS-1448** Refactor workflows that are mutating cumulus_meta to utilize meta field

- **CUMULUS-1451**

  - Elasticsearch cluster setting `auto_create_index` will be set to false. This had been causing issues in the bootstrap lambda on deploy.

- **CUMULUS-1456**
  - `@cumulus/api` endpoints default error handler uses `boom` package to format errors, which is consistent with other API endpoint errors.

### Fixed

- **CUMULUS-1432** `logs` endpoint filter correctly filters logs by level
- **CUMULUS-1484** `useMessageAdapter` now does not set CUMULUS_MESSAGE_ADAPTER_DIR when `true`

### Removed

- **CUMULUS-1394**
  - Removed `sfTracker` SNS topic. Replaced by three new SNS topics for granule, execution, and PDR ingest notifications.
  - Removed unused functions from `@cumulus/common/aws`:
    - `getGranuleS3Params()`
    - `setGranuleStatus()`

## [v1.14.1] - 2019-08-29

### Fixed

- **CUMULUS-1455**

  - CMR token links updated to point to CMR legacy services rather than echo

- **CUMULUS-1211**
  - Errors thrown during granule discovery are no longer swallowed and ignored.
    Rather, errors are propagated to allow for proper error-handling and
    meaningful messaging.

## [v1.14.0] - 2019-08-22

### PLEASE NOTE

- We have encountered transient lambda service errors in our integration testing. Please handle transient service errors following [these guidelines](https://docs.aws.amazon.com/step-functions/latest/dg/bp-lambda-serviceexception.html). The workflows in the `example/workflows` folder have been updated with retries configured for these errors.

- **CUMULUS-799** added additional IAM permissions to support reading CloudWatch and API Gateway, so **you will have to redeploy your IAM stack.**

- **CUMULUS-800** Several items:

  - **Delete existing API Gateway stages**: To allow enabling of API Gateway logging, Cumulus now creates and manages a Stage resource during deployment. Before upgrading Cumulus, it is necessary to delete the API Gateway stages on both the Backend API and the Distribution API. Instructions are included in the documentation under [Delete API Gateway Stages](https://nasa.github.io/cumulus/docs/additional-deployment-options/delete-api-gateway-stages).

  - **Set up account permissions for API Gateway to write to CloudWatch**: In a one time operation for your AWS account, to enable CloudWatch Logs for API Gateway, you must first grant the API Gateway permission to read and write logs to CloudWatch for your account. The `AmazonAPIGatewayPushToCloudWatchLogs` managed policy (with an ARN of `arn:aws:iam::aws:policy/service-role/AmazonAPIGatewayPushToCloudWatchLogs`) has all the required permissions. You can find a simple how to in the documentation under [Enable API Gateway Logging.](https://nasa.github.io/cumulus/docs/additional-deployment-options/enable-gateway-logging-permissions)

  - **Configure API Gateway to write logs to CloudWatch** To enable execution logging for the distribution API set `config.yaml` `apiConfigs.distribution.logApigatewayToCloudwatch` value to `true`. More information [Enable API Gateway Logs](https://nasa.github.io/cumulus/docs/additional-deployment-options/enable-api-logs)

  - **Configure CloudWatch log delivery**: It is possible to deliver CloudWatch API execution and access logs to a cross-account shared AWS::Logs::Destination. An operator does this by adding the key `logToSharedDestination` to the `config.yml` at the default level with a value of a writable log destination. More information in the documentation under [Configure CloudWatch Logs Delivery.](https://nasa.github.io/cumulus/docs/additional-deployment-options/configure-cloudwatch-logs-delivery)

  - **Additional Lambda Logging**: It is now possible to configure any lambda to deliver logs to a shared subscriptions by setting `logToSharedDestination` to the ARN of a writable location (either an AWS::Logs::Destination or a Kinesis Stream) on any lambda config. Documentation for [Lambda Log Subscriptions](https://nasa.github.io/cumulus/docs/additional-deployment-options/additional-lambda-logging)

  - **Configure S3 Server Access Logs**: If you are running Cumulus in an NGAP environment you may [configure S3 Server Access Logs](https://nasa.github.io/cumulus/docs/next/deployment/server_access_logging) to be delivered to a shared bucket where the Metrics Team will ingest the logs into their ELK stack. Contact the Metrics team for permission and location.

- **CUMULUS-1368** The Cumulus distribution API has been deprecated and is being replaced by ASF's Thin Egress App. By default, the distribution API will not deploy. Please follow [the instructions for deploying and configuring Thin Egress](https://nasa.github.io/cumulus/docs/deployment/thin_egress_app).

To instead continue to deploy and use the legacy Cumulus distribution app, add the following to your `config.yml`:

```yaml
deployDistributionApi: true
```

If you deploy with no distribution app your deployment will succeed but you may encounter errors in your workflows, particularly in the `MoveGranule` task.

- **CUMULUS-1418** Users who are packaging the CMA in their Lambdas outside of Cumulus may need to update their Lambda configuration. Please see `BREAKING CHANGES` below for details.

### Added

- **CUMULUS-642**
  - Adds Launchpad as an authentication option for the Cumulus API.
  - Updated deployment documentation and added [instructions to setup Cumulus API Launchpad authentication](https://wiki.earthdata.nasa.gov/display/CUMULUS/Cumulus+API+with+Launchpad+Authentication)
- **CUMULUS-1418**
  - Adds usage docs/testing of lambda layers (introduced in PR1125), updates Core example tasks to use the updated `cumulus-ecs-task` and a CMA layer instead of kes CMA injection.
  - Added Terraform module to publish CMA as layer to user account.
- **PR1125** - Adds `layers` config option to support deploying Lambdas with layers
- **PR1128** - Added `useXRay` config option to enable AWS X-Ray for Lambdas.
- **CUMULUS-1345**
  - Adds new variables to the app deployment under `cmr`.
  - `cmrEnvironment` values are `SIT`, `UAT`, or `OPS` with `UAT` as the default.
  - `cmrLimit` and `cmrPageSize` have been added as configurable options.
- **CUMULUS-1273**
  - Added lambda function EmsProductMetadataReport to generate EMS Product Metadata report
- **CUMULUS-1226**
  - Added API endpoint `elasticsearch/index-from-database` to index to an Elasticsearch index from the database for recovery purposes and `elasticsearch/indices-status` to check the status of Elasticsearch indices via the API.
- **CUMULUS-824**
  - Added new Collection parameter `reportToEms` to configure whether the collection is reported to EMS
- **CUMULUS-1357**
  - Added new BackendApi endpoint `ems` that generates EMS reports.
- **CUMULUS-1241**
  - Added information about queues with maximum execution limits defined to default workflow templates (`meta.queueExecutionLimits`)
- **CUMULUS-1311**
  - Added `@cumulus/common/message` with various message parsing/preparation helpers
- **CUMULUS-812**

  - Added support for limiting the number of concurrent executions started from a queue. [See the data cookbook](https://nasa.github.io/cumulus/docs/data-cookbooks/throttling-queued-executions) for more information.

- **CUMULUS-1337**

  - Adds `cumulus.stackName` value to the `instanceMetadata` endpoint.

- **CUMULUS-1368**

  - Added `cmrGranuleUrlType` to the `@cumulus/move-granules` task. This determines what kind of links go in the CMR files. The options are `distribution`, `s3`, or `none`, with the default being distribution. If there is no distribution API being used with Cumulus, you must set the value to `s3` or `none`.

- Added `packages/s3-replicator` Terraform module to allow same-region s3 replication to metrics bucket.

- **CUMULUS-1392**

  - Added `tf-modules/report-granules` Terraform module which processes granule ingest notifications received via SNS and stores granule data to a database. The module includes:
    - SNS topic for publishing granule ingest notifications
    - Lambda to process granule notifications and store data
    - IAM permissions for the Lambda
    - Subscription for the Lambda to the SNS topic

- **CUMULUS-1393**

  - Added `tf-modules/report-pdrs` Terraform module which processes PDR ingest notifications received via SNS and stores PDR data to a database. The module includes:
    - SNS topic for publishing PDR ingest notifications
    - Lambda to process PDR notifications and store data
    - IAM permissions for the Lambda
    - Subscription for the Lambda to the SNS topic
  - Added unit tests for `@cumulus/api/models/pdrs.createPdrFromSns()`

- **CUMULUS-1400**

  - Added `tf-modules/report-executions` Terraform module which processes workflow execution information received via SNS and stores it to a database. The module includes:
    - SNS topic for publishing execution data
    - Lambda to process and store execution data
    - IAM permissions for the Lambda
    - Subscription for the Lambda to the SNS topic
  - Added `@cumulus/common/sns-event` which contains helpers for SNS events:
    - `isSnsEvent()` returns true if event is from SNS
    - `getSnsEventMessage()` extracts and parses the message from an SNS event
    - `getSnsEventMessageObject()` extracts and parses message object from an SNS event
  - Added `@cumulus/common/cloudwatch-event` which contains helpers for Cloudwatch events:
    - `isSfExecutionEvent()` returns true if event is from Step Functions
    - `isTerminalSfStatus()` determines if a Step Function status from a Cloudwatch event is a terminal status
    - `getSfEventStatus()` gets the Step Function status from a Cloudwatch event
    - `getSfEventDetailValue()` extracts a Step Function event detail field from a Cloudwatch event
    - `getSfEventMessageObject()` extracts and parses Step Function detail object from a Cloudwatch event

- **CUMULUS-1429**

  - Added `tf-modules/data-persistence` Terraform module which includes resources for data persistence in Cumulus:
    - DynamoDB tables
    - Elasticsearch with optional support for VPC
    - Cloudwatch alarm for number of Elasticsearch nodes

- **CUMULUS-1379** CMR Launchpad Authentication
  - Added `launchpad` configuration to `@cumulus/deployment/app/config.yml`, and cloudformation templates, workflow message, lambda configuration, api endpoint configuration
  - Added `@cumulus/common/LaunchpadToken` and `@cumulus/common/launchpad` to provide methods to get token and validate token
  - Updated lambdas to use Launchpad token for CMR actions (ingest and delete granules)
  - Updated deployment documentation and added [instructions to setup CMR client for Launchpad authentication](https://wiki.earthdata.nasa.gov/display/CUMULUS/CMR+Launchpad+Authentication)

## Changed

- **CUMULUS-1232**

  - Added retries to update `@cumulus/cmr-client` `updateToken()`

- **CUMULUS-1245 CUMULUS-795**

  - Added additional `ems` configuration parameters for sending the ingest reports to EMS
  - Added functionality to send daily ingest reports to EMS

- **CUMULUS-1241**

  - Removed the concept of "priority levels" and added ability to define a number of maximum concurrent executions per SQS queue
  - Changed mapping of Cumulus message properties for the `sqs2sfThrottle` lambda:
    - Queue name is read from `cumulus_meta.queueName`
    - Maximum executions for the queue is read from `meta.queueExecutionLimits[queueName]`, where `queueName` is `cumulus_meta.queueName`
  - Changed `sfSemaphoreDown` lambda to only attempt decrementing semaphores when:
    - the message is for a completed/failed/aborted/timed out workflow AND
    - `cumulus_meta.queueName` exists on the Cumulus message AND
    - An entry for the queue name (`cumulus_meta.queueName`) exists in the the object `meta.queueExecutionLimits` on the Cumulus message

- **CUMULUS-1338**

  - Updated `sfSemaphoreDown` lambda to be triggered via AWS Step Function Cloudwatch events instead of subscription to `sfTracker` SNS topic

- **CUMULUS-1311**

  - Updated `@cumulus/queue-granules` to set `cumulus_meta.queueName` for queued execution messages
  - Updated `@cumulus/queue-pdrs` to set `cumulus_meta.queueName` for queued execution messages
  - Updated `sqs2sfThrottle` lambda to immediately decrement queue semaphore value if dispatching Step Function execution throws an error

- **CUMULUS-1362**

  - Granule `processingStartTime` and `processingEndTime` will be set to the execution start time and end time respectively when there is no sync granule or post to cmr task present in the workflow

- **CUMULUS-1400**
  - Deprecated `@cumulus/ingest/aws/getExecutionArn`. Use `@cumulus/common/aws/getExecutionArn` instead.

### Fixed

- **CUMULUS-1439**

  - Fix bug with rule.logEventArn deletion on Kinesis rule update and fix unit test to verify

- **CUMULUS-796**

  - Added production information (collection ShortName and Version, granuleId) to EMS distribution report
  - Added functionality to send daily distribution reports to EMS

- **CUMULUS-1319**

  - Fixed a bug where granule ingest times were not being stored to the database

- **CUMULUS-1356**

  - The `Collection` model's `delete` method now _removes_ the specified item
    from the collection config store that was inserted by the `create` method.
    Previously, this behavior was missing.

- **CUMULUS-1374**
  - Addressed audit concerns (https://www.npmjs.com/advisories/782) in api package

### BREAKING CHANGES

### Changed

- **CUMULUS-1418**
  - Adding a default `cmaDir` key to configuration will cause `CUMULUS_MESSAGE_ADAPTER_DIR` to be set by default to `/opt` for any Lambda not setting `useCma` to true, or explicitly setting the CMA environment variable. In lambdas that package the CMA independently of the Cumulus packaging. Lambdas manually packaging the CMA should have their Lambda configuration updated to set the CMA path, or alternately if not using the CMA as a Lambda layer in this deployment set `cmaDir` to `./cumulus-message-adapter`.

### Removed

- **CUMULUS-1337**

  - Removes the S3 Access Metrics package added in CUMULUS-799

- **PR1130**
  - Removed code deprecated since v1.11.1:
    - Removed `@cumulus/common/step-functions`. Use `@cumulus/common/StepFunctions` instead.
    - Removed `@cumulus/api/lib/testUtils.fakeFilesFactory`. Use `@cumulus/api/lib/testUtils.fakeFileFactory` instead.
    - Removed `@cumulus/cmrjs/cmr` functions: `searchConcept`, `ingestConcept`, `deleteConcept`. Use the functions in `@cumulus/cmr-client` instead.
    - Removed `@cumulus/ingest/aws.getExecutionHistory`. Use `@cumulus/common/StepFunctions.getExecutionHistory` instead.

## [v1.13.5] - 2019-08-29 - [BACKPORT]

### Fixed

- **CUMULUS-1455** - CMR token links updated to point to CMR legacy services rather than echo

## [v1.13.4] - 2019-07-29

- **CUMULUS-1411** - Fix deployment issue when using a template override

## [v1.13.3] - 2019-07-26

- **CUMULUS-1345** Full backport of CUMULUS-1345 features - Adds new variables to the app deployment under `cmr`.
  - `cmrEnvironment` values are `SIT`, `UAT`, or `OPS` with `UAT` as the default.
  - `cmrLimit` and `cmrPageSize` have been added as configurable options.

## [v1.13.2] - 2019-07-25

- Re-release of v1.13.1 to fix broken npm packages.

## [v1.13.1] - 2019-07-22

- **CUMULUS-1374** - Resolve audit compliance with lodash version for api package subdependency
- **CUMULUS-1412** - Resolve audit compliance with googleapi package
- **CUMULUS-1345** - Backported CMR environment setting in getUrl to address immediate user need. CMR_ENVIRONMENT can now be used to set the CMR environment to OPS/SIT

## [v1.13.0] - 2019-5-20

### PLEASE NOTE

**CUMULUS-802** added some additional IAM permissions to support ECS autoscaling, so **you will have to redeploy your IAM stack.**
As a result of the changes for **CUMULUS-1193**, **CUMULUS-1264**, and **CUMULUS-1310**, **you must delete your existing stacks (except IAM) before deploying this version of Cumulus.**
If running Cumulus within a VPC and extended downtime is acceptable, we recommend doing this at the end of the day to allow AWS backend resources and network interfaces to be cleaned up overnight.

### BREAKING CHANGES

- **CUMULUS-1228**

  - The default AMI used by ECS instances is now an NGAP-compliant AMI. This
    will be a breaking change for non-NGAP deployments. If you do not deploy to
    NGAP, you will need to find the AMI ID of the
    [most recent Amazon ECS-optimized AMI](https://docs.aws.amazon.com/AmazonECS/latest/developerguide/ecs-optimized_AMI.html),
    and set the `ecs.amiid` property in your config. Instructions for finding
    the most recent NGAP AMI can be found using
    [these instructions](https://wiki.earthdata.nasa.gov/display/ESKB/Select+an+NGAP+Created+AMI).

- **CUMULUS-1310**

  - Database resources (DynamoDB, ElasticSearch) have been moved to an independent `db` stack.
    Migrations for this version will need to be user-managed. (e.g. [elasticsearch](https://docs.aws.amazon.com/elasticsearch-service/latest/developerguide/es-version-migration.html#snapshot-based-migration) and [dynamoDB](https://docs.aws.amazon.com/datapipeline/latest/DeveloperGuide/dp-template-exports3toddb.html)).
    Order of stack deployment is `iam` -> `db` -> `app`.
  - All stacks can now be deployed using a single `config.yml` file, i.e.: `kes cf deploy --kes-folder app --template node_modules/@cumulus/deployment/[iam|db|app] [...]`
    Backwards-compatible. For development, please re-run `npm run bootstrap` to build new `kes` overrides.
    Deployment docs have been updated to show how to deploy a single-config Cumulus instance.
  - `params` have been moved: Nest `params` fields under `app`, `db` or `iam` to override all Parameters for a particular stack's cloudformation template. Backwards-compatible with multi-config setups.
  - `stackName` and `stackNameNoDash` have been retired. Use `prefix` and `prefixNoDash` instead.
  - The `iams` section in `app/config.yml` IAM roles has been deprecated as a user-facing parameter,
    _unless_ your IAM role ARNs do not match the convention shown in `@cumulus/deployment/app/config.yml`
  - The `vpc.securityGroup` will need to be set with a pre-existing security group ID to use Cumulus in a VPC. Must allow inbound HTTP(S) (Port 443).

- **CUMULUS-1212**

  - `@cumulus/post-to-cmr` will now fail if any granules being processed are missing a metadata file. You can set the new config option `skipMetaCheck` to `true` to pass post-to-cmr without a metadata file.

- **CUMULUS-1232**

  - `@cumulus/sync-granule` will no longer silently pass if no checksum data is provided. It will use input
    from the granule object to:
    - Verify checksum if `checksumType` and `checksumValue` are in the file record OR a checksum file is provided
      (throws `InvalidChecksum` on fail), else log warning that no checksum is available.
    - Then, verify synced S3 file size if `file.size` is in the file record (throws `UnexpectedFileSize` on fail),
      else log warning that no file size is available.
    - Pass the step.

- **CUMULUS-1264**

  - The Cloudformation templating and deployment configuration has been substantially refactored.
    - `CumulusApiDefault` nested stack resource has been renamed to `CumulusApiDistribution`
    - `CumulusApiV1` nested stack resource has been renamed to `CumulusApiBackend`
  - The `urs: true` config option for when defining your lambdas (e.g. in `lambdas.yml`) has been deprecated. There are two new options to replace it:
    - `urs_redirect: 'token'`: This will expose a `TOKEN_REDIRECT_ENDPOINT` environment variable to your lambda that references the `/token` endpoint on the Cumulus backend API
    - `urs_redirect: 'distribution'`: This will expose a `DISTRIBUTION_REDIRECT_ENDPOINT` environment variable to your lambda that references the `/redirect` endpoint on the Cumulus distribution API

- **CUMULUS-1193**

  - The elasticsearch instance is moved behind the VPC.
  - Your account will need an Elasticsearch Service Linked role. This is a one-time setup for the account. You can follow the instructions to use the AWS console or AWS CLI [here](https://docs.aws.amazon.com/IAM/latest/UserGuide/using-service-linked-roles.html) or use the following AWS CLI command: `aws iam create-service-linked-role --aws-service-name es.amazonaws.com`

- **CUMULUS-802**

  - ECS `maxInstances` must be greater than `minInstances`. If you use defaults, no change is required.

- **CUMULUS-1269**
  - Brought Cumulus data models in line with CNM JSON schema:
    - Renamed file object `fileType` field to `type`
    - Renamed file object `fileSize` field to `size`
    - Renamed file object `checksumValue` field to `checksum` where not already done.
    - Added `ancillary` and `linkage` type support to file objects.

### Added

- **CUMULUS-799**

  - Added an S3 Access Metrics package which will take S3 Server Access Logs and
    write access metrics to CloudWatch

- **CUMULUS-1242** - Added `sqs2sfThrottle` lambda. The lambda reads SQS messages for queued executions and uses semaphores to only start new executions if the maximum number of executions defined for the priority key (`cumulus_meta.priorityKey`) has not been reached. Any SQS messages that are read but not used to start executions remain in the queue.

- **CUMULUS-1240**

  - Added `sfSemaphoreDown` lambda. This lambda receives SNS messages and for each message it decrements the semaphore used to track the number of running executions if:
    - the message is for a completed/failed workflow AND
    - the message contains a level of priority (`cumulus_meta.priorityKey`)
  - Added `sfSemaphoreDown` lambda as a subscriber to the `sfTracker` SNS topic

- **CUMULUS-1265**

  - Added `apiConfigs` configuration option to configure API Gateway to be private
  - All internal lambdas configured to run inside the VPC by default
  - Removed references to `NoVpc` lambdas from documentation and `example` folder.

- **CUMULUS-802**
  - Adds autoscaling of ECS clusters
  - Adds autoscaling of ECS services that are handling StepFunction activities

## Changed

- Updated `@cumulus/ingest/http/httpMixin.list()` to trim trailing spaces on discovered filenames

- **CUMULUS-1310**

  - Database resources (DynamoDB, ElasticSearch) have been moved to an independent `db` stack.
    This will enable future updates to avoid affecting database resources or requiring migrations.
    Migrations for this version will need to be user-managed.
    (e.g. [elasticsearch](https://docs.aws.amazon.com/elasticsearch-service/latest/developerguide/es-version-migration.html#snapshot-based-migration) and [dynamoDB](https://docs.aws.amazon.com/datapipeline/latest/DeveloperGuide/dp-template-exports3toddb.html)).
    Order of stack deployment is `iam` -> `db` -> `app`.
  - All stacks can now be deployed using a single `config.yml` file, i.e.: `kes cf deploy --kes-folder app --template node_modules/@cumulus/deployment/[iam|db|app] [...]`
    Backwards-compatible. Please re-run `npm run bootstrap` to build new `kes` overrides.
    Deployment docs have been updated to show how to deploy a single-config Cumulus instance.
  - `params` fields should now be nested under the stack key (i.e. `app`, `db` or `iam`) to provide Parameters for a particular stack's cloudformation template,
    for use with single-config instances. Keys _must_ match the name of the deployment package folder (`app`, `db`, or `iam`).
    Backwards-compatible with multi-config setups.
  - `stackName` and `stackNameNoDash` have been retired as user-facing config parameters. Use `prefix` and `prefixNoDash` instead.
    This will be used to create stack names for all stacks in a single-config use case.
    `stackName` may still be used as an override in multi-config usage, although this is discouraged.
    Warning: overriding the `db` stack's `stackName` will require you to set `dbStackName` in your `app/config.yml`.
    This parameter is required to fetch outputs from the `db` stack to reference in the `app` stack.
  - The `iams` section in `app/config.yml` IAM roles has been retired as a user-facing parameter,
    _unless_ your IAM role ARNs do not match the convention shown in `@cumulus/deployment/app/config.yml`
    In that case, overriding `iams` in your own config is recommended.
  - `iam` and `db` `cloudformation.yml` file names will have respective prefixes (e.g `iam.cloudformation.yml`).
  - Cumulus will now only attempt to create reconciliation reports for buckets of the `private`, `public` and `protected` types.
  - Cumulus will no longer set up its own security group.
    To pass a pre-existing security group for in-VPC deployments as a parameter to the Cumulus template, populate `vpc.securityGroup` in `config.yml`.
    This security group must allow inbound HTTP(S) traffic (Port 443). SSH traffic (Port 22) must be permitted for SSH access to ECS instances.
  - Deployment docs have been updated with examples for the new deployment model.

- **CUMULUS-1236**

  - Moves access to public files behind the distribution endpoint. Authentication is not required, but direct http access has been disallowed.

- **CUMULUS-1223**

  - Adds unauthenticated access for public bucket files to the Distribution API. Public files should be requested the same way as protected files, but for public files a redirect to a self-signed S3 URL will happen without requiring authentication with Earthdata login.

- **CUMULUS-1232**

  - Unifies duplicate handling in `ingest/granule.handleDuplicateFile` for maintainability.
  - Changed `ingest/granule.ingestFile` and `move-granules/index.moveFileRequest` to use new function.
  - Moved file versioning code to `ingest/granule.moveGranuleFileWithVersioning`
  - `ingest/granule.verifyFile` now also tests `file.size` for verification if it is in the file record and throws
    `UnexpectedFileSize` error for file size not matching input.
  - `ingest/granule.verifyFile` logs warnings if checksum and/or file size are not available.

- **CUMULUS-1193**

  - Moved reindex CLI functionality to an API endpoint. See [API docs](https://nasa.github.io/cumulus-api/#elasticsearch-1)

- **CUMULUS-1207**
  - No longer disable lambda event source mappings when disabling a rule

### Fixed

- Updated Lerna publish script so that published Cumulus packages will pin their dependencies on other Cumulus packages to exact versions (e.g. `1.12.1` instead of `^1.12.1`)

- **CUMULUS-1203**

  - Fixes IAM template's use of intrinsic functions such that IAM template overrides now work with kes

- **CUMULUS-1268**
  - Deployment will not fail if there are no ES alarms or ECS services

## [v1.12.1] - 2019-4-8

## [v1.12.0] - 2019-4-4

Note: There was an issue publishing 1.12.0. Upgrade to 1.12.1.

### BREAKING CHANGES

- **CUMULUS-1139**

  - `granule.applyWorkflow` uses the new-style granule record as input to workflows.

- **CUMULUS-1171**

  - Fixed provider handling in the API to make it consistent between protocols.
    NOTE: This is a breaking change. When applying this upgrade, users will need to:
    1. Disable all workflow rules
    2. Update any `http` or `https` providers so that the host field only
       contains a valid hostname or IP address, and the port field contains the
       provider port.
    3. Perform the deployment
    4. Re-enable workflow rules

- **CUMULUS-1176**:

  - `@cumulus/move-granules` input expectations have changed. `@cumulus/files-to-granules` is a new intermediate task to perform input translation in the old style.
    See the Added and Changed sections of this release changelog for more information.

- **CUMULUS-670**

  - The behavior of ParsePDR and related code has changed in this release. PDRs with FILE_TYPEs that do not conform to the PDR ICD (+ TGZ) (https://cdn.earthdata.nasa.gov/conduit/upload/6376/ESDS-RFC-030v1.0.pdf) will fail to parse.

- **CUMULUS-1208**
  - The granule object input to `@cumulus/queue-granules` will now be added to ingest workflow messages **as is**. In practice, this means that if you are using `@cumulus/queue-granules` to trigger ingest workflows and your granule objects input have invalid properties, then your ingest workflows will fail due to schema validation errors.

### Added

- **CUMULUS-777**
  - Added new cookbook entry on configuring Cumulus to track ancillary files.
- **CUMULUS-1183**
  - Kes overrides will now abort with a warning if a workflow step is configured without a corresponding
    lambda configuration
- **CUMULUS-1223**

  - Adds convenience function `@cumulus/common/bucketsConfigJsonObject` for fetching stack's bucket configuration as an object.

- **CUMULUS-853**
  - Updated FakeProcessing example lambda to include option to generate fake browse
  - Added feature documentation for ancillary metadata export, a new cookbook entry describing a workflow with ancillary metadata generation(browse), and related task definition documentation
- **CUMULUS-805**
  - Added a CloudWatch alarm to check running ElasticSearch instances, and a CloudWatch dashboard to view the health of ElasticSearch
  - Specify `AWS_REGION` in `.env` to be used by deployment script
- **CUMULUS-803**
  - Added CloudWatch alarms to check running tasks of each ECS service, and add the alarms to CloudWatch dashboard
- **CUMULUS-670**
  - Added Ancillary Metadata Export feature (see https://nasa.github.io/cumulus/docs/features/ancillary_metadata for more information)
  - Added new Collection file parameter "fileType" that allows configuration of workflow granule file fileType
- **CUMULUS-1184** - Added kes logging output to ensure we always see the state machine reference before failures due to configuration
- **CUMULUS-1105** - Added a dashboard endpoint to serve the dashboard from an S3 bucket
- **CUMULUS-1199** - Moves `s3credentials` endpoint from the backend to the distribution API.
- **CUMULUS-666**
  - Added `@api/endpoints/s3credentials` to allow EarthData Login authorized users to retrieve temporary security credentials for same-region direct S3 access.
- **CUMULUS-671**
  - Added `@packages/integration-tests/api/distribution/getDistributionApiS3SignedUrl()` to return the S3 signed URL for a file protected by the distribution API
- **CUMULUS-672**
  - Added `cmrMetadataFormat` and `cmrConceptId` to output for individual granules from `@cumulus/post-to-cmr`. `cmrMetadataFormat` will be read from the `cmrMetadataFormat` generated for each granule in `@cumulus/cmrjs/publish2CMR()`
  - Added helpers to `@packages/integration-tests/api/distribution`:
    - `getDistributionApiFileStream()` returns a stream to download files protected by the distribution API
    - `getDistributionFileUrl()` constructs URLs for requesting files from the distribution API
- **CUMULUS-1185** `@cumulus/api/models/Granule.removeGranuleFromCmrByGranule` to replace `@cumulus/api/models/Granule.removeGranuleFromCmr` and use the Granule UR from the CMR metadata to remove the granule from CMR

- **CUMULUS-1101**

  - Added new `@cumulus/checksum` package. This package provides functions to calculate and validate checksums.
  - Added new checksumming functions to `@cumulus/common/aws`: `calculateS3ObjectChecksum` and `validateS3ObjectChecksum`, which depend on the `checksum` package.

- CUMULUS-1171

  - Added `@cumulus/common` API documentation to `packages/common/docs/API.md`
  - Added an `npm run build-docs` task to `@cumulus/common`
  - Added `@cumulus/common/string#isValidHostname()`
  - Added `@cumulus/common/string#match()`
  - Added `@cumulus/common/string#matches()`
  - Added `@cumulus/common/string#toLower()`
  - Added `@cumulus/common/string#toUpper()`
  - Added `@cumulus/common/URLUtils#buildURL()`
  - Added `@cumulus/common/util#isNil()`
  - Added `@cumulus/common/util#isNull()`
  - Added `@cumulus/common/util#isUndefined()`
  - Added `@cumulus/common/util#negate()`

- **CUMULUS-1176**

  - Added new `@cumulus/files-to-granules` task to handle converting file array output from `cumulus-process` tasks into granule objects.
    Allows simplification of `@cumulus/move-granules` and `@cumulus/post-to-cmr`, see Changed section for more details.

- CUMULUS-1151 Compare the granule holdings in CMR with Cumulus' internal data store
- CUMULUS-1152 Compare the granule file holdings in CMR with Cumulus' internal data store

### Changed

- **CUMULUS-1216** - Updated `@cumulus/ingest/granule/ingestFile` to download files to expected staging location.
- **CUMULUS-1208** - Updated `@cumulus/ingest/queue/enqueueGranuleIngestMessage()` to not transform granule object passed to it when building an ingest message
- **CUMULUS-1198** - `@cumulus/ingest` no longer enforces any expectations about whether `provider_path` contains a leading slash or not.
- **CUMULUS-1170**
  - Update scripts and docs to use `npm` instead of `yarn`
  - Use `package-lock.json` files to ensure matching versions of npm packages
  - Update CI builds to use `npm ci` instead of `npm install`
- **CUMULUS-670**
  - Updated ParsePDR task to read standard PDR types+ (+ tgz as an external customer requirement) and add a fileType to granule-files on Granule discovery
  - Updated ParsePDR to fail if unrecognized type is used
  - Updated all relevant task schemas to include granule->files->filetype as a string value
  - Updated tests/test fixtures to include the fileType in the step function/task inputs and output validations as needed
  - Updated MoveGranules task to handle incoming configuration with new "fileType" values and to add them as appropriate to the lambda output.
  - Updated DiscoverGranules step/related workflows to read new Collection file parameter fileType that will map a discovered file to a workflow fileType
  - Updated CNM parser to add the fileType to the defined granule file fileType on ingest and updated integration tests to verify/validate that behavior
  - Updated generateEcho10XMLString in cmr-utils.js to use a map/related library to ensure order as CMR requires ordering for their online resources.
  - Updated post-to-cmr task to appropriately export CNM filetypes to CMR in echo10/UMM exports
- **CUMULUS-1139** - Granules stored in the API contain a `files` property. That schema has been greatly
  simplified and now better matches the CNM format.
  - The `name` property has been renamed to `fileName`.
  - The `filepath` property has been renamed to `key`.
  - The `checksumValue` property has been renamed to `checksum`.
  - The `path` property has been removed.
  - The `url_path` property has been removed.
  - The `filename` property (which contained an `s3://` URL) has been removed, and the `bucket`
    and `key` properties should be used instead. Any requests sent to the API containing a `granule.files[].filename`
    property will be rejected, and any responses coming back from the API will not contain that
    `filename` property.
  - A `source` property has been added, which is a URL indicating the original source of the file.
  - `@cumulus/ingest/granule.moveGranuleFiles()` no longer includes a `filename` field in its
    output. The `bucket` and `key` fields should be used instead.
- **CUMULUS-672**

  - Changed `@cumulus/integration-tests/api/EarthdataLogin.getEarthdataLoginRedirectResponse` to `@cumulus/integration-tests/api/EarthdataLogin.getEarthdataAccessToken`. The new function returns an access response from Earthdata login, if successful.
  - `@cumulus/integration-tests/cmr/getOnlineResources` now accepts an object of options, including `cmrMetadataFormat`. Based on the `cmrMetadataFormat`, the function will correctly retrieve the online resources for each metadata format (ECHO10, UMM-G)

- **CUMULUS-1101**

  - Moved `@cumulus/common/file/getFileChecksumFromStream` into `@cumulus/checksum`, and renamed it to `generateChecksumFromStream`.
    This is a breaking change for users relying on `@cumulus/common/file/getFileChecksumFromStream`.
  - Refactored `@cumulus/ingest/Granule` to depend on new `common/aws` checksum functions and remove significantly present checksumming code.
    - Deprecated `@cumulus/ingest/granule.validateChecksum`. Replaced with `@cumulus/ingest/granule.verifyFile`.
    - Renamed `granule.getChecksumFromFile` to `granule.retrieveSuppliedFileChecksumInformation` to be more accurate.
  - Deprecated `@cumulus/common/aws.checksumS3Objects`. Use `@cumulus/common/aws.calculateS3ObjectChecksum` instead.

- CUMULUS-1171

  - Fixed provider handling in the API to make it consistent between protocols.
    Before this change, FTP providers were configured using the `host` and
    `port` properties. HTTP providers ignored `port` and `protocol`, and stored
    an entire URL in the `host` property. Updated the API to only accept valid
    hostnames or IP addresses in the `provider.host` field. Updated ingest code
    to properly build HTTP and HTTPS URLs from `provider.protocol`,
    `provider.host`, and `provider.port`.
  - The default provider port was being set to 21, no matter what protocol was
    being used. Removed that default.

- **CUMULUS-1176**

  - `@cumulus/move-granules` breaking change:
    Input to `move-granules` is now expected to be in the form of a granules object (i.e. `{ granules: [ { ... }, { ... } ] }`);
    For backwards compatibility with array-of-files outputs from processing steps, use the new `@cumulus/files-to-granules` task as an intermediate step.
    This task will perform the input translation. This change allows `move-granules` to be simpler and behave more predictably.
    `config.granuleIdExtraction` and `config.input_granules` are no longer needed/used by `move-granules`.
  - `@cumulus/post-to-cmr`: `config.granuleIdExtraction` is no longer needed/used by `post-to-cmr`.

- CUMULUS-1174
  - Better error message and stacktrace for S3KeyPairProvider error reporting.

### Fixed

- **CUMULUS-1218** Reconciliation report will now scan only completed granules.
- `@cumulus/api` files and granules were not getting indexed correctly because files indexing was failing in `db-indexer`
- `@cumulus/deployment` A bug in the Cloudformation template was preventing the API from being able to be launched in a VPC, updated the IAM template to give the permissions to be able to run the API in a VPC

### Deprecated

- `@cumulus/api/models/Granule.removeGranuleFromCmr`, instead use `@cumulus/api/models/Granule.removeGranuleFromCmrByGranule`
- `@cumulus/ingest/granule.validateChecksum`, instead use `@cumulus/ingest/granule.verifyFile`
- `@cumulus/common/aws.checksumS3Objects`, instead use `@cumulus/common/aws.calculateS3ObjectChecksum`
- `@cumulus/cmrjs`: `getGranuleId` and `getCmrFiles` are deprecated due to changes in input handling.

## [v1.11.3] - 2019-3-5

### Added

- **CUMULUS-1187** - Added `@cumulus/ingest/granule/duplicateHandlingType()` to determine how duplicate files should be handled in an ingest workflow

### Fixed

- **CUMULUS-1187** - workflows not respecting the duplicate handling value specified in the collection
- Removed refreshToken schema requirement for OAuth

## [v1.11.2] - 2019-2-15

### Added

- CUMULUS-1169
  - Added a `@cumulus/common/StepFunctions` module. It contains functions for querying the AWS
    StepFunctions API. These functions have the ability to retry when a ThrottlingException occurs.
  - Added `@cumulus/common/aws.retryOnThrottlingException()`, which will wrap a function in code to
    retry on ThrottlingExceptions.
  - Added `@cumulus/common/test-utils.throttleOnce()`, which will cause a function to return a
    ThrottlingException the first time it is called, then return its normal result after that.
- CUMULUS-1103 Compare the collection holdings in CMR with Cumulus' internal data store
- CUMULUS-1099 Add support for UMMG JSON metadata versions > 1.4.
  - If a version is found in the metadata object, that version is used for processing and publishing to CMR otherwise, version 1.4 is assumed.
- CUMULUS-678
  - Added support for UMMG json v1.4 metadata files.
    `reconcileCMRMetadata` added to `@cumulus/cmrjs` to update metadata record with new file locations.
    `@cumulus/common/errors` adds two new error types `CMRMetaFileNotFound` and `InvalidArgument`.
    `@cumulus/common/test-utils` adds new function `randomId` to create a random string with id to help in debugging.
    `@cumulus/common/BucketsConfig` adds a new helper class `BucketsConfig` for working with bucket stack configuration and bucket names.
    `@cumulus/common/aws` adds new function `s3PutObjectTagging` as a convenience for the aws [s3().putObjectTagging](https://docs.aws.amazon.com/AWSJavaScriptSDK/latest/AWS/S3.html#putObjectTagging-property) function.
    `@cumulus/cmrjs` Adds: - `isCMRFile` - Identify an echo10(xml) or UMMG(json) metadata file. - `metadataObjectFromCMRFile` Read and parse CMR XML file from s3. - `updateCMRMetadata` Modify a cmr metadata (xml/json) file with updated information. - `publish2CMR` Posts XML or UMMG CMR data to CMR service. - `reconcileCMRMetadata` Reconciles cmr metadata file after a file moves.
- Adds some ECS and other permissions to StepRole to enable running ECS tasks from a workflow
- Added Apache logs to cumulus api and distribution lambdas
- **CUMULUS-1119** - Added `@cumulus/integration-tests/api/EarthdataLogin.getEarthdataLoginRedirectResponse` helper for integration tests to handle login with Earthdata and to return response from redirect to Cumulus API
- **CUMULUS-673** Added `@cumulus/common/file/getFileChecksumFromStream` to get file checksum from a readable stream

### Fixed

- CUMULUS-1123
  - Cloudformation template overrides now work as expected

### Changed

- CUMULUS-1169
  - Deprecated the `@cumulus/common/step-functions` module.
  - Updated code that queries the StepFunctions API to use the retry-enabled functions from
    `@cumulus/common/StepFunctions`
- CUMULUS-1121
  - Schema validation is now strongly enforced when writing to the database.
    Additional properties are not allowed and will result in a validation error.
- CUMULUS-678
  `tasks/move-granules` simplified and refactored to use functionality from cmrjs.
  `ingest/granules.moveGranuleFiles` now just moves granule files and returns a list of the updated files. Updating metadata now handled by `@cumulus/cmrjs/reconcileCMRMetadata`.
  `move-granules.updateGranuleMetadata` refactored and bugs fixed in the case of a file matching multiple collection.files.regexps.
  `getCmrXmlFiles` simplified and now only returns an object with the cmrfilename and the granuleId.
  `@cumulus/test-processing` - test processing task updated to generate UMM-G metadata

- CUMULUS-1043

  - `@cumulus/api` now uses [express](http://expressjs.com/) as the API engine.
  - All `@cumulus/api` endpoints on ApiGateway are consolidated to a single endpoint the uses `{proxy+}` definition.
  - All files under `packages/api/endpoints` along with associated tests are updated to support express's request and response objects.
  - Replaced environment variables `internal`, `bucket` and `systemBucket` with `system_bucket`.
  - Update `@cumulus/integration-tests` to work with updated cumulus-api express endpoints

- `@cumulus/integration-tests` - `buildAndExecuteWorkflow` and `buildWorkflow` updated to take a `meta` param to allow for additional fields to be added to the workflow `meta`

- **CUMULUS-1049** Updated `Retrieve Execution Status API` in `@cumulus/api`: If the execution doesn't exist in Step Function API, Cumulus API returns the execution status information from the database.

- **CUMULUS-1119**
  - Renamed `DISTRIBUTION_URL` environment variable to `DISTRIBUTION_ENDPOINT`
  - Renamed `DEPLOYMENT_ENDPOINT` environment variable to `DISTRIBUTION_REDIRECT_ENDPOINT`
  - Renamed `API_ENDPOINT` environment variable to `TOKEN_REDIRECT_ENDPOINT`

### Removed

- Functions deprecated before 1.11.0:
  - @cumulus/api/models/base: static Manager.createTable() and static Manager.deleteTable()
  - @cumulus/ingest/aws/S3
  - @cumulus/ingest/aws/StepFunction.getExecution()
  - @cumulus/ingest/aws/StepFunction.pullEvent()
  - @cumulus/ingest/consumer.Consume
  - @cumulus/ingest/granule/Ingest.getBucket()

### Deprecated

`@cmrjs/ingestConcept`, instead use the CMR object methods. `@cmrjs/CMR.ingestGranule` or `@cmrjs/CMR.ingestCollection`
`@cmrjs/searchConcept`, instead use the CMR object methods. `@cmrjs/CMR.searchGranules` or `@cmrjs/CMR.searchCollections`
`@cmrjs/deleteConcept`, instead use the CMR object methods. `@cmrjs/CMR.deleteGranule` or `@cmrjs/CMR.deleteCollection`

## [v1.11.1] - 2018-12-18

**Please Note**

- Ensure your `app/config.yml` has a `clientId` specified in the `cmr` section. This will allow CMR to identify your requests for better support and metrics.
  - For an example, please see [the example config](https://github.com/nasa/cumulus/blob/1c7e2bf41b75da9f87004c4e40fbcf0f39f56794/example/app/config.yml#L128).

### Added

- Added a `/tokenDelete` endpoint in `@cumulus/api` to delete access token records

### Changed

- CUMULUS-678
  `@cumulus/ingest/crypto` moved and renamed to `@cumulus/common/key-pair-provider`
  `@cumulus/ingest/aws` function: `KMSDecryptionFailed` and class: `KMS` extracted and moved to `@cumulus/common` and `KMS` is exported as `KMSProvider` from `@cumulus/common/key-pair-provider`
  `@cumulus/ingest/granule` functions: `publish`, `getGranuleId`, `getXMLMetadataAsString`, `getMetadataBodyAndTags`, `parseXmlString`, `getCmrXMLFiles`, `postS3Object`, `contructOnlineAccessUrls`, `updateMetadata`, extracted and moved to `@cumulus/cmrjs`
  `getGranuleId`, `getCmrXMLFiles`, `publish`, `updateMetadata` removed from `@cumulus/ingest/granule` and added to `@cumulus/cmrjs`;
  `updateMetadata` renamed `updateCMRMetadata`.
  `@cumulus/ingest` test files renamed.
- **CUMULUS-1070**
  - Add `'Client-Id'` header to all `@cumulus/cmrjs` requests (made via `searchConcept`, `ingestConcept`, and `deleteConcept`).
  - Updated `cumulus/example/app/config.yml` entry for `cmr.clientId` to use stackName for easier CMR-side identification.

## [v1.11.0] - 2018-11-30

**Please Note**

- Redeploy IAM roles:
  - CUMULUS-817 includes a migration that requires reconfiguration/redeployment of IAM roles. Please see the [upgrade instructions](https://nasa.github.io/cumulus/docs/upgrade/1.11.0) for more information.
  - CUMULUS-977 includes a few new SNS-related permissions added to the IAM roles that will require redeployment of IAM roles.
- `cumulus-message-adapter` v1.0.13+ is required for `@cumulus/api` granule reingest API to work properly. The latest version should be downloaded automatically by kes.
- A `TOKEN_SECRET` value (preferably 256-bit for security) must be added to `.env` to securely sign JWTs used for authorization in `@cumulus/api`

### Changed

- **CUUMULUS-1000** - Distribution endpoint now persists logins, instead of
  redirecting to Earthdata Login on every request
- **CUMULUS-783 CUMULUS-790** - Updated `@cumulus/sync-granule` and `@cumulus/move-granules` tasks to always overwrite existing files for manually-triggered reingest.
- **CUMULUS-906** - Updated `@cumulus/api` granule reingest API to
  - add `reingestGranule: true` and `forceDuplicateOverwrite: true` to Cumulus message `cumulus_meta.cumulus_context` field to indicate that the workflow is a manually triggered re-ingest.
  - return warning message to operator when duplicateHandling is not `replace`
  - `cumulus-message-adapter` v1.0.13+ is required.
- **CUMULUS-793** - Updated the granule move PUT request in `@cumulus/api` to reject the move with a 409 status code if one or more of the files already exist at the destination location
- Updated `@cumulus/helloworld` to use S3 to store state for pass on retry tests
- Updated `@cumulus/ingest`:
  - [Required for MAAP] `http.js#list` will now find links with a trailing whitespace
  - Removed code from `granule.js` which looked for files in S3 using `{ Bucket: discoveredFile.bucket, Key: discoveredFile.name }`. This is obsolete since `@cumulus/ingest` uses a `file-staging` and `constructCollectionId()` directory prefixes by default.
- **CUMULUS-989**
  - Updated `@cumulus/api` to use [JWT (JSON Web Token)](https://jwt.io/introduction/) as the transport format for API authorization tokens and to use JWT verification in the request authorization
  - Updated `/token` endpoint in `@cumulus/api` to return tokens as JWTs
  - Added a `/refresh` endpoint in `@cumulus/api` to request new access tokens from the OAuth provider using the refresh token
  - Added `refreshAccessToken` to `@cumulus/api/lib/EarthdataLogin` to manage refresh token requests with the Earthdata OAuth provider

### Added

- **CUMULUS-1050**
  - Separated configuration flags for originalPayload/finalPayload cleanup such that they can be set to different retention times
- **CUMULUS-798**
  - Added daily Executions cleanup CloudWatch event that triggers cleanExecutions lambda
  - Added cleanExecutions lambda that removes finalPayload/originalPayload field entries for records older than configured timeout value (execution_payload_retention_period), with a default of 30 days
- **CUMULUS-815/816**
  - Added 'originalPayload' and 'finalPayload' fields to Executions table
  - Updated Execution model to populate originalPayload with the execution payload on record creation
  - Updated Execution model code to populate finalPayload field with the execution payload on execution completion
  - Execution API now exposes the above fields
- **CUMULUS-977**
  - Rename `kinesisConsumer` to `messageConsumer` as it handles both Kinesis streams and SNS topics as of this version.
  - Add `sns`-type rule support. These rules create a subscription between an SNS topic and the `messageConsumer`.
    When a message is received, `messageConsumer` is triggered and passes the SNS message (JSON format expected) in
    its entirety to the workflow in the `payload` field of the Cumulus message. For more information on sns-type rules,
    see the [documentation](https://nasa.github.io/cumulus/docs/data-cookbooks/setup#rules).
- **CUMULUS-975**
  - Add `KinesisInboundEventLogger` and `KinesisOutboundEventLogger` API lambdas. These lambdas
    are utilized to dump incoming and outgoing ingest workflow kinesis streams
    to cloudwatch for analytics in case of AWS/stream failure.
  - Update rules model to allow tracking of log_event ARNs related to
    Rule event logging. Kinesis rule types will now automatically log
    incoming events via a Kinesis event triggered lambda.
    CUMULUS-975-migration-4
  - Update migration code to require explicit migration names per run
  - Added migration_4 to migrate/update existing Kinesis rules to have a log event mapping
  - Added new IAM policy for migration lambda
- **CUMULUS-775**
  - Adds a instance metadata endpoint to the `@cumulus/api` package.
  - Adds a new convenience function `hostId` to the `@cumulus/cmrjs` to help build environment specific cmr urls.
  - Fixed `@cumulus/cmrjs.searchConcept` to search and return CMR results.
  - Modified `@cumulus/cmrjs.CMR.searchGranule` and `@cumulus/cmrjs.CMR.searchCollection` to include CMR's provider as a default parameter to searches.
- **CUMULUS-965**
  - Add `@cumulus/test-data.loadJSONTestData()`,
    `@cumulus/test-data.loadTestData()`, and
    `@cumulus/test-data.streamTestData()` to safely load test data. These
    functions should be used instead of using `require()` to load test data,
    which could lead to tests interfering with each other.
  - Add a `@cumulus/common/util/deprecate()` function to mark a piece of code as
    deprecated
- **CUMULUS-986**
  - Added `waitForTestExecutionStart` to `@cumulus/integration-tests`
- **CUMULUS-919**
  - In `@cumulus/deployment`, added support for NGAP permissions boundaries for IAM roles with `useNgapPermissionBoundary` flag in `iam/config.yml`. Defaults to false.

### Fixed

- Fixed a bug where FTP sockets were not closed after an error, keeping the Lambda function active until it timed out [CUMULUS-972]
- **CUMULUS-656**
  - The API will no longer allow the deletion of a provider if that provider is
    referenced by a rule
  - The API will no longer allow the deletion of a collection if that collection
    is referenced by a rule
- Fixed a bug where `@cumulus/sf-sns-report` was not pulling large messages from S3 correctly.

### Deprecated

- `@cumulus/ingest/aws/StepFunction.pullEvent()`. Use `@cumulus/common/aws.pullStepFunctionEvent()`.
- `@cumulus/ingest/consumer.Consume` due to unpredictable implementation. Use `@cumulus/ingest/consumer.Consumer`.
  Call `Consumer.consume()` instead of `Consume.read()`.

## [v1.10.4] - 2018-11-28

### Added

- **CUMULUS-1008**
  - New `config.yml` parameter for SQS consumers: `sqs_consumer_rate: (default 500)`, which is the maximum number of
    messages the consumer will attempt to process per execution. Currently this is only used by the sf-starter consumer,
    which runs every minute by default, making this a messages-per-minute upper bound. SQS does not guarantee the number
    of messages returned per call, so this is not a fixed rate of consumption, only attempted number of messages received.

### Deprecated

- `@cumulus/ingest/consumer.Consume` due to unpredictable implementation. Use `@cumulus/ingest/consumer.Consumer`.

### Changed

- Backported update of `packages/api` dependency `@mapbox/dyno` to `1.4.2` to mitigate `event-stream` vulnerability.

## [v1.10.3] - 2018-10-31

### Added

- **CUMULUS-817**
  - Added AWS Dead Letter Queues for lambdas that are scheduled asynchronously/such that failures show up only in cloudwatch logs.
- **CUMULUS-956**
  - Migrated developer documentation and data-cookbooks to Docusaurus
    - supports versioning of documentation
  - Added `docs/docs-how-to.md` to outline how to do things like add new docs or locally install for testing.
  - Deployment/CI scripts have been updated to work with the new format
- **CUMULUS-811**
  - Added new S3 functions to `@cumulus/common/aws`:
    - `aws.s3TagSetToQueryString`: converts S3 TagSet array to querystring (for use with upload()).
    - `aws.s3PutObject`: Returns promise of S3 `putObject`, which puts an object on S3
    - `aws.s3CopyObject`: Returns promise of S3 `copyObject`, which copies an object in S3 to a new S3 location
    - `aws.s3GetObjectTagging`: Returns promise of S3 `getObjectTagging`, which returns an object containing an S3 TagSet.
  - `@/cumulus/common/aws.s3PutObject` defaults to an explicit `ACL` of 'private' if not overridden.
  - `@/cumulus/common/aws.s3CopyObject` defaults to an explicit `TaggingDirective` of 'COPY' if not overridden.

### Deprecated

- **CUMULUS-811**
  - Deprecated `@cumulus/ingest/aws.S3`. Member functions of this class will now
    log warnings pointing to similar functionality in `@cumulus/common/aws`.

## [v1.10.2] - 2018-10-24

### Added

- **CUMULUS-965**
  - Added a `@cumulus/logger` package
- **CUMULUS-885**
  - Added 'human readable' version identifiers to Lambda Versioning lambda aliases
- **CUMULUS-705**
  - Note: Make sure to update the IAM stack when deploying this update.
  - Adds an AsyncOperations model and associated DynamoDB table to the
    `@cumulus/api` package
  - Adds an /asyncOperations endpoint to the `@cumulus/api` package, which can
    be used to fetch the status of an AsyncOperation.
  - Adds a /bulkDelete endpoint to the `@cumulus/api` package, which performs an
    asynchronous bulk-delete operation. This is a stub right now which is only
    intended to demonstration how AsyncOperations work.
  - Adds an AsyncOperation ECS task to the `@cumulus/api` package, which will
    fetch an Lambda function, run it in ECS, and then store the result to the
    AsyncOperations table in DynamoDB.
- **CUMULUS-851** - Added workflow lambda versioning feature to allow in-flight workflows to use lambda versions that were in place when a workflow was initiated

  - Updated Kes custom code to remove logic that used the CMA file key to determine template compilation logic. Instead, utilize a `customCompilation` template configuration flag to indicate a template should use Cumulus's kes customized methods instead of 'core'.
  - Added `useWorkflowLambdaVersions` configuration option to enable the lambdaVersioning feature set. **This option is set to true by default** and should be set to false to disable the feature.
  - Added uniqueIdentifier configuration key to S3 sourced lambdas to optionally support S3 lambda resource versioning within this scheme. This key must be unique for each modified version of the lambda package and must be updated in configuration each time the source changes.
  - Added a new nested stack template that will create a `LambdaVersions` stack that will take lambda parameters from the base template, generate lambda versions/aliases and return outputs with references to the most 'current' lambda alias reference, and updated 'core' template to utilize these outputs (if `useWorkflowLambdaVersions` is enabled).

- Created a `@cumulus/api/lib/OAuth2` interface, which is implemented by the
  `@cumulus/api/lib/EarthdataLogin` and `@cumulus/api/lib/GoogleOAuth2` classes.
  Endpoints that need to handle authentication will determine which class to use
  based on environment variables. This also greatly simplifies testing.
- Added `@cumulus/api/lib/assertions`, containing more complex AVA test assertions
- Added PublishGranule workflow to publish a granule to CMR without full reingest. (ingest-in-place capability)

- `@cumulus/integration-tests` new functionality:
  - `listCollections` to list collections from a provided data directory
  - `deleteCollection` to delete list of collections from a deployed stack
  - `cleanUpCollections` combines the above in one function.
  - `listProviders` to list providers from a provided data directory
  - `deleteProviders` to delete list of providers from a deployed stack
  - `cleanUpProviders` combines the above in one function.
  - `@cumulus/integrations-tests/api.js`: `deleteGranule` and `deletePdr` functions to make `DELETE` requests to Cumulus API
  - `rules` API functionality for posting and deleting a rule and listing all rules
  - `wait-for-deploy` lambda for use in the redeployment tests
- `@cumulus/ingest/granule.js`: `ingestFile` inserts new `duplicate_found: true` field in the file's record if a duplicate file already exists on S3.
- `@cumulus/api`: `/execution-status` endpoint requests and returns complete execution output if execution output is stored in S3 due to size.
- Added option to use environment variable to set CMR host in `@cumulus/cmrjs`.
- **CUMULUS-781** - Added integration tests for `@cumulus/sync-granule` when `duplicateHandling` is set to `replace` or `skip`
- **CUMULUS-791** - `@cumulus/move-granules`: `moveFileRequest` inserts new `duplicate_found: true` field in the file's record if a duplicate file already exists on S3. Updated output schema to document new `duplicate_found` field.

### Removed

- Removed `@cumulus/common/fake-earthdata-login-server`. Tests can now create a
  service stub based on `@cumulus/api/lib/OAuth2` if testing requires handling
  authentication.

### Changed

- **CUMULUS-940** - modified `@cumulus/common/aws` `receiveSQSMessages` to take a parameter object instead of positional parameters. All defaults remain the same, but now access to long polling is available through `options.waitTimeSeconds`.
- **CUMULUS-948** - Update lambda functions `CNMToCMA` and `CnmResponse` in the `cumulus-data-shared` bucket and point the default stack to them.
- **CUMULUS-782** - Updated `@cumulus/sync-granule` task and `Granule.ingestFile` in `@cumulus/ingest` to keep both old and new data when a destination file with different checksum already exists and `duplicateHandling` is `version`
- Updated the config schema in `@cumulus/move-granules` to include the `moveStagedFiles` param.
- **CUMULUS-778** - Updated config schema and documentation in `@cumulus/sync-granule` to include `duplicateHandling` parameter for specifying how duplicate filenames should be handled
- **CUMULUS-779** - Updated `@cumulus/sync-granule` to throw `DuplicateFile` error when destination files already exist and `duplicateHandling` is `error`
- **CUMULUS-780** - Updated `@cumulus/sync-granule` to use `error` as the default for `duplicateHandling` when it is not specified
- **CUMULUS-780** - Updated `@cumulus/api` to use `error` as the default value for `duplicateHandling` in the `Collection` model
- **CUMULUS-785** - Updated the config schema and documentation in `@cumulus/move-granules` to include `duplicateHandling` parameter for specifying how duplicate filenames should be handled
- **CUMULUS-786, CUMULUS-787** - Updated `@cumulus/move-granules` to throw `DuplicateFile` error when destination files already exist and `duplicateHandling` is `error` or not specified
- **CUMULUS-789** - Updated `@cumulus/move-granules` to keep both old and new data when a destination file with different checksum already exists and `duplicateHandling` is `version`

### Fixed

- `getGranuleId` in `@cumulus/ingest` bug: `getGranuleId` was constructing an error using `filename` which was undefined. The fix replaces `filename` with the `uri` argument.
- Fixes to `del` in `@cumulus/api/endpoints/granules.js` to not error/fail when not all files exist in S3 (e.g. delete granule which has only 2 of 3 files ingested).
- `@cumulus/deployment/lib/crypto.js` now checks for private key existence properly.

## [v1.10.1] - 2018-09-4

### Fixed

- Fixed cloudformation template errors in `@cumulus/deployment/`
  - Replaced references to Fn::Ref: with Ref:
  - Moved long form template references to a newline

## [v1.10.0] - 2018-08-31

### Removed

- Removed unused and broken code from `@cumulus/common`
  - Removed `@cumulus/common/test-helpers`
  - Removed `@cumulus/common/task`
  - Removed `@cumulus/common/message-source`
  - Removed the `getPossiblyRemote` function from `@cumulus/common/aws`
  - Removed the `startPromisedSfnExecution` function from `@cumulus/common/aws`
  - Removed the `getCurrentSfnTask` function from `@cumulus/common/aws`

### Changed

- **CUMULUS-839** - In `@cumulus/sync-granule`, 'collection' is now an optional config parameter

### Fixed

- **CUMULUS-859** Moved duplicate code in `@cumulus/move-granules` and `@cumulus/post-to-cmr` to `@cumulus/ingest`. Fixed imports making assumptions about directory structure.
- `@cumulus/ingest/consumer` correctly limits the number of messages being received and processed from SQS. Details:
  - **Background:** `@cumulus/api` includes a lambda `<stack-name>-sqs2sf` which processes messages from the `<stack-name>-startSF` SQS queue every minute. The `sqs2sf` lambda uses `@cumulus/ingest/consumer` to receive and process messages from SQS.
  - **Bug:** More than `messageLimit` number of messages were being consumed and processed from the `<stack-name>-startSF` SQS queue. Many step functions were being triggered simultaneously by the lambda `<stack-name>-sqs2sf` (which consumes every minute from the `startSF` queue) and resulting in step function failure with the error: `An error occurred (ThrottlingException) when calling the GetExecutionHistory`.
  - **Fix:** `@cumulus/ingest/consumer#processMessages` now processes messages until `timeLimit` has passed _OR_ once it receives up to `messageLimit` messages. `sqs2sf` is deployed with a [default `messageLimit` of 10](https://github.com/nasa/cumulus/blob/670000c8a821ff37ae162385f921c40956e293f7/packages/deployment/app/config.yml#L147).
  - **IMPORTANT NOTE:** `consumer` will actually process up to `messageLimit * 2 - 1` messages. This is because sometimes `receiveSQSMessages` will return less than `messageLimit` messages and thus the consumer will continue to make calls to `receiveSQSMessages`. For example, given a `messageLimit` of 10 and subsequent calls to `receiveSQSMessages` returns up to 9 messages, the loop will continue and a final call could return up to 10 messages.

## [v1.9.1] - 2018-08-22

**Please Note** To take advantage of the added granule tracking API functionality, updates are required for the message adapter and its libraries. You should be on the following versions:

- `cumulus-message-adapter` 1.0.9+
- `cumulus-message-adapter-js` 1.0.4+
- `cumulus-message-adapter-java` 1.2.7+
- `cumulus-message-adapter-python` 1.0.5+

### Added

- **CUMULUS-687** Added logs endpoint to search for logs from a specific workflow execution in `@cumulus/api`. Added integration test.
- **CUMULUS-836** - `@cumulus/deployment` supports a configurable docker storage driver for ECS. ECS can be configured with either `devicemapper` (the default storage driver for AWS ECS-optimized AMIs) or `overlay2` (the storage driver used by the NGAP 2.0 AMI). The storage driver can be configured in `app/config.yml` with `ecs.docker.storageDriver: overlay2 | devicemapper`. The default is `overlay2`.
  - To support this configuration, a [Handlebars](https://handlebarsjs.com/) helper `ifEquals` was added to `packages/deployment/lib/kes.js`.
- **CUMULUS-836** - `@cumulus/api` added IAM roles required by the NGAP 2.0 AMI. The NGAP 2.0 AMI runs a script `register_instances_with_ssm.py` which requires the ECS IAM role to include `ec2:DescribeInstances` and `ssm:GetParameter` permissions.

### Fixed

- **CUMULUS-836** - `@cumulus/deployment` uses `overlay2` driver by default and does not attempt to write `--storage-opt dm.basesize` to fix [this error](https://github.com/moby/moby/issues/37039).
- **CUMULUS-413** Kinesis processing now captures all errors.
  - Added kinesis fallback mechanism when errors occur during record processing.
  - Adds FallbackTopicArn to `@cumulus/api/lambdas.yml`
  - Adds fallbackConsumer lambda to `@cumulus/api`
  - Adds fallbackqueue option to lambda definitions capture lambda failures after three retries.
  - Adds kinesisFallback SNS topic to signal incoming errors from kinesis stream.
  - Adds kinesisFailureSQS to capture fully failed events from all retries.
- **CUMULUS-855** Adds integration test for kinesis' error path.
- **CUMULUS-686** Added workflow task name and version tracking via `@cumulus/api` executions endpoint under new `tasks` property, and under `workflow_tasks` in step input/output.
  - Depends on `cumulus-message-adapter` 1.0.9+, `cumulus-message-adapter-js` 1.0.4+, `cumulus-message-adapter-java` 1.2.7+ and `cumulus-message-adapter-python` 1.0.5+
- **CUMULUS-771**
  - Updated sync-granule to stream the remote file to s3
  - Added integration test for ingesting granules from ftp provider
  - Updated http/https integration tests for ingesting granules from http/https providers
- **CUMULUS-862** Updated `@cumulus/integration-tests` to handle remote lambda output
- **CUMULUS-856** Set the rule `state` to have default value `ENABLED`

### Changed

- In `@cumulus/deployment`, changed the example app config.yml to have additional IAM roles

## [v1.9.0] - 2018-08-06

**Please note** additional information and upgrade instructions [here](https://nasa.github.io/cumulus/docs/upgrade/1.9.0)

### Added

- **CUMULUS-712** - Added integration tests verifying expected behavior in workflows
- **GITC-776-2** - Add support for versioned collections

### Fixed

- **CUMULUS-832**
  - Fixed indentation in example config.yml in `@cumulus/deployment`
  - Fixed issue with new deployment using the default distribution endpoint in `@cumulus/deployment` and `@cumulus/api`

## [v1.8.1] - 2018-08-01

**Note** IAM roles should be re-deployed with this release.

- **Cumulus-726**
  - Added function to `@cumulus/integration-tests`: `sfnStep` includes `getStepInput` which returns the input to the schedule event of a given step function step.
  - Added IAM policy `@cumulus/deployment`: Lambda processing IAM role includes `kinesis::PutRecord` so step function lambdas can write to kinesis streams.
- **Cumulus Community Edition**
  - Added Google OAuth authentication token logic to `@cumulus/api`. Refactored token endpoint to use environment variable flag `OAUTH_PROVIDER` when determining with authentication method to use.
  - Added API Lambda memory configuration variable `api_lambda_memory` to `@cumulus/api` and `@cumulus/deployment`.

### Changed

- **Cumulus-726**
  - Changed function in `@cumulus/api`: `models/rules.js#addKinesisEventSource` was modified to call to `deleteKinesisEventSource` with all required parameters (rule's name, arn and type).
  - Changed function in `@cumulus/integration-tests`: `getStepOutput` can now be used to return output of failed steps. If users of this function want the output of a failed event, they can pass a third parameter `eventType` as `'failure'`. This function will work as always for steps which completed successfully.

### Removed

- **Cumulus-726**

  - Configuration change to `@cumulus/deployment`: Removed default auto scaling configuration for Granules and Files DynamoDB tables.

- **CUMULUS-688**
  - Add integration test for ExecutionStatus
  - Function addition to `@cumulus/integration-tests`: `api` includes `getExecutionStatus` which returns the execution status from the Cumulus API

## [v1.8.0] - 2018-07-23

### Added

- **CUMULUS-718** Adds integration test for Kinesis triggering a workflow.

- **GITC-776-3** Added more flexibility for rules. You can now edit all fields on the rule's record
  We may need to update the api documentation to reflect this.

- **CUMULUS-681** - Add ingest-in-place action to granules endpoint

  - new applyWorkflow action at PUT /granules/{granuleid} Applying a workflow starts an execution of the provided workflow and passes the granule record as payload.
    Parameter(s):
    - workflow - the workflow name

- **CUMULUS-685** - Add parent exeuction arn to the execution which is triggered from a parent step function

### Changed

- **CUMULUS-768** - Integration tests get S3 provider data from shared data folder

### Fixed

- **CUMULUS-746** - Move granule API correctly updates record in dynamo DB and cmr xml file
- **CUMULUS-766** - Populate database fileSize field from S3 if value not present in Ingest payload

## [v1.7.1] - 2018-07-27 - [BACKPORT]

### Fixed

- **CUMULUS-766** - Backport from 1.8.0 - Populate database fileSize field from S3 if value not present in Ingest payload

## [v1.7.0] - 2018-07-02

### Please note: [Upgrade Instructions](https://nasa.github.io/cumulus/docs/upgrade/1.7.0)

### Added

- **GITC-776-2** - Add support for versioned collections
- **CUMULUS-491** - Add granule reconciliation API endpoints.
- **CUMULUS-480** Add support for backup and recovery:
  - Add DynamoDB tables for granules, executions and pdrs
  - Add ability to write all records to S3
  - Add ability to download all DynamoDB records in form json files
  - Add ability to upload records to DynamoDB
  - Add migration scripts for copying granule, pdr and execution records from ElasticSearch to DynamoDB
  - Add IAM support for batchWrite on dynamoDB
-
- **CUMULUS-508** - `@cumulus/deployment` cloudformation template allows for lambdas and ECS clusters to have multiple AZ availability.
  - `@cumulus/deployment` also ensures docker uses `devicemapper` storage driver.
- **CUMULUS-755** - `@cumulus/deployment` Add DynamoDB autoscaling support.
  - Application developers can add autoscaling and override default values in their deployment's `app/config.yml` file using a `{TableName}Table:` key.

### Fixed

- **CUMULUS-747** - Delete granule API doesn't delete granule files in s3 and granule in elasticsearch
  - update the StreamSpecification DynamoDB tables to have StreamViewType: "NEW_AND_OLD_IMAGES"
  - delete granule files in s3
- **CUMULUS-398** - Fix not able to filter executions by workflow
- **CUMULUS-748** - Fix invalid lambda .zip files being validated/uploaded to AWS
- **CUMULUS-544** - Post to CMR task has UAT URL hard-coded
  - Made configurable: PostToCmr now requires CMR_ENVIRONMENT env to be set to 'SIT' or 'OPS' for those CMR environments. Default is UAT.

### Changed

- **GITC-776-4** - Changed Discover-pdrs to not rely on collection but use provider_path in config. It also has an optional filterPdrs regex configuration parameter

- **CUMULUS-710** - In the integration test suite, `getStepOutput` returns the output of the first successful step execution or last failed, if none exists

## [v1.6.0] - 2018-06-06

### Please note: [Upgrade Instructions](https://nasa.github.io/cumulus/docs/upgrade/1.6.0)

### Fixed

- **CUMULUS-602** - Format all logs sent to Elastic Search.
  - Extract cumulus log message and index it to Elastic Search.

### Added

- **CUMULUS-556** - add a mechanism for creating and running migration scripts on deployment.
- **CUMULUS-461** Support use of metadata date and other components in `url_path` property

### Changed

- **CUMULUS-477** Update bucket configuration to support multiple buckets of the same type:
  - Change the structure of the buckets to allow for more than one bucket of each type. The bucket structure is now:
    bucket-key:
    name: <bucket-name>
    type: <type> i.e. internal, public, etc.
  - Change IAM and app deployment configuration to support new bucket structure
  - Update tasks and workflows to support new bucket structure
  - Replace instances where buckets.internal is relied upon to either use the system bucket or a configured bucket
  - Move IAM template to the deployment package. NOTE: You now have to specify '--template node_modules/@cumulus/deployment/iam' in your IAM deployment
  - Add IAM cloudformation template support to filter buckets by type

## [v1.5.5] - 2018-05-30

### Added

- **CUMULUS-530** - PDR tracking through Queue-granules
  - Add optional `pdr` property to the sync-granule task's input config and output payload.
- **CUMULUS-548** - Create a Lambda task that generates EMS distribution reports
  - In order to supply EMS Distribution Reports, you must enable S3 Server
    Access Logging on any S3 buckets used for distribution. See [How Do I Enable Server Access Logging for an S3 Bucket?](https://docs.aws.amazon.com/AmazonS3/latest/user-guide/server-access-logging.html)
    The "Target bucket" setting should point at the Cumulus internal bucket.
    The "Target prefix" should be
    "<STACK_NAME>/ems-distribution/s3-server-access-logs/", where "STACK_NAME"
    is replaced with the name of your Cumulus stack.

### Fixed

- **CUMULUS-546 - Kinesis Consumer should catch and log invalid JSON**
  - Kinesis Consumer lambda catches and logs errors so that consumer doesn't get stuck in a loop re-processing bad json records.
- EMS report filenames are now based on their start time instead of the time
  instead of the time that the report was generated
- **CUMULUS-552 - Cumulus API returns different results for the same collection depending on query**
  - The collection, provider and rule records in elasticsearch are now replaced with records from dynamo db when the dynamo db records are updated.

### Added

- `@cumulus/deployment`'s default cloudformation template now configures storage for Docker to match the configured ECS Volume. The template defines Docker's devicemapper basesize (`dm.basesize`) using `ecs.volumeSize`. This addresses ECS default of limiting Docker containers to 10GB of storage ([Read more](https://aws.amazon.com/premiumsupport/knowledge-center/increase-default-ecs-docker-limit/)).

## [v1.5.4] - 2018-05-21

### Added

- **CUMULUS-535** - EMS Ingest, Archive, Archive Delete reports
  - Add lambda EmsReport to create daily EMS Ingest, Archive, Archive Delete reports
  - ems.provider property added to `@cumulus/deployment/app/config.yml`.
    To change the provider name, please add `ems: provider` property to `app/config.yml`.
- **CUMULUS-480** Use DynamoDB to store granules, pdrs and execution records
  - Activate PointInTime feature on DynamoDB tables
  - Increase test coverage on api package
  - Add ability to restore metadata records from json files to DynamoDB
- **CUMULUS-459** provide API endpoint for moving granules from one location on s3 to another

## [v1.5.3] - 2018-05-18

### Fixed

- **CUMULUS-557 - "Add dataType to DiscoverGranules output"**
  - Granules discovered by the DiscoverGranules task now include dataType
  - dataType is now a required property for granules used as input to the
    QueueGranules task
- **CUMULUS-550** Update deployment app/config.yml to force elasticsearch updates for deleted granules

## [v1.5.2] - 2018-05-15

### Fixed

- **CUMULUS-514 - "Unable to Delete the Granules"**
  - updated cmrjs.deleteConcept to return success if the record is not found
    in CMR.

### Added

- **CUMULUS-547** - The distribution API now includes an
  "earthdataLoginUsername" query parameter when it returns a signed S3 URL
- **CUMULUS-527 - "parse-pdr queues up all granules and ignores regex"**
  - Add an optional config property to the ParsePdr task called
    "granuleIdFilter". This property is a regular expression that is applied
    against the filename of the first file of each granule contained in the
    PDR. If the regular expression matches, then the granule is included in
    the output. Defaults to '.', which will match all granules in the PDR.
- File checksums in PDRs now support MD5
- Deployment support to subscribe to an SNS topic that already exists
- **CUMULUS-470, CUMULUS-471** In-region S3 Policy lambda added to API to update bucket policy for in-region access.
- **CUMULUS-533** Added fields to granule indexer to support EMS ingest and archive record creation
- **CUMULUS-534** Track deleted granules
  - added `deletedgranule` type to `cumulus` index.
  - **Important Note:** Force custom bootstrap to re-run by adding this to
    app/config.yml `es: elasticSearchMapping: 7`
- You can now deploy cumulus without ElasticSearch. Just add `es: null` to your `app/config.yml` file. This is only useful for debugging purposes. Cumulus still requires ElasticSearch to properly operate.
- `@cumulus/integration-tests` includes and exports the `addRules` function, which seeds rules into the DynamoDB table.
- Added capability to support EFS in cloud formation template. Also added
  optional capability to ssh to your instance and privileged lambda functions.
- Added support to force discovery of PDRs that have already been processed
  and filtering of selected data types
- `@cumulus/cmrjs` uses an environment variable `USER_IP_ADDRESS` or fallback
  IP address of `10.0.0.0` when a public IP address is not available. This
  supports lambda functions deployed into a VPC's private subnet, where no
  public IP address is available.

### Changed

- **CUMULUS-550** Custom bootstrap automatically adds new types to index on
  deployment

## [v1.5.1] - 2018-04-23

### Fixed

- add the missing dist folder to the hello-world task
- disable uglifyjs on the built version of the pdr-status-check (read: https://github.com/webpack-contrib/uglifyjs-webpack-plugin/issues/264)

## [v1.5.0] - 2018-04-23

### Changed

- Removed babel from all tasks and packages and increased minimum node requirements to version 8.10
- Lambda functions created by @cumulus/deployment will use node8.10 by default
- Moved [cumulus-integration-tests](https://github.com/nasa/cumulus-integration-tests) to the `example` folder CUMULUS-512
- Streamlined all packages dependencies (e.g. remove redundant dependencies and make sure versions are the same across packages)
- **CUMULUS-352:** Update Cumulus Elasticsearch indices to use [index aliases](https://www.elastic.co/guide/en/elasticsearch/reference/current/indices-aliases.html).
- **CUMULUS-519:** ECS tasks are no longer restarted after each CF deployment unless `ecs.restartTasksOnDeploy` is set to true
- **CUMULUS-298:** Updated log filterPattern to include all CloudWatch logs in ElasticSearch
- **CUMULUS-518:** Updates to the SyncGranule config schema
  - `granuleIdExtraction` is no longer a property
  - `process` is now an optional property
  - `provider_path` is no longer a property

### Fixed

- **CUMULUS-455 "Kes deployments using only an updated message adapter do not get automatically deployed"**
  - prepended the hash value of cumulus-message-adapter.zip file to the zip file name of lambda which uses message adapter.
  - the lambda function will be redeployed when message adapter or lambda function are updated
- Fixed a bug in the bootstrap lambda function where it stuck during update process
- Fixed a bug where the sf-sns-report task did not return the payload of the incoming message as the output of the task [CUMULUS-441]

### Added

- **CUMULUS-352:** Add reindex CLI to the API package.
- **CUMULUS-465:** Added mock http/ftp/sftp servers to the integration tests
- Added a `delete` method to the `@common/CollectionConfigStore` class
- **CUMULUS-467 "@cumulus/integration-tests or cumulus-integration-tests should seed provider and collection in deployed DynamoDB"**
  - `example` integration-tests populates providers and collections to database
  - `example` workflow messages are populated from workflow templates in s3, provider and collection information in database, and input payloads. Input templates are removed.
  - added `https` protocol to provider schema

## [v1.4.1] - 2018-04-11

### Fixed

- Sync-granule install

## [v1.4.0] - 2018-04-09

### Fixed

- **CUMULUS-392 "queue-granules not returning the sfn-execution-arns queued"**
  - updated queue-granules to return the sfn-execution-arns queued and pdr if exists.
  - added pdr to ingest message meta.pdr instead of payload, so the pdr information doesn't get lost in the ingest workflow, and ingested granule in elasticsearch has pdr name.
  - fixed sf-sns-report schema, remove the invalid part
  - fixed pdr-status-check schema, the failed execution contains arn and reason
- **CUMULUS-206** make sure homepage and repository urls exist in package.json files of tasks and packages

### Added

- Example folder with a cumulus deployment example

### Changed

- [CUMULUS-450](https://bugs.earthdata.nasa.gov/browse/CUMULUS-450) - Updated
  the config schema of the **queue-granules** task
  - The config no longer takes a "collection" property
  - The config now takes an "internalBucket" property
  - The config now takes a "stackName" property
- [CUMULUS-450](https://bugs.earthdata.nasa.gov/browse/CUMULUS-450) - Updated
  the config schema of the **parse-pdr** task
  - The config no longer takes a "collection" property
  - The "stack", "provider", and "bucket" config properties are now
    required
- **CUMULUS-469** Added a lambda to the API package to prototype creating an S3 bucket policy for direct, in-region S3 access for the prototype bucket

### Removed

- Removed the `findTmpTestDataDirectory()` function from
  `@cumulus/common/test-utils`

### Fixed

- [CUMULUS-450](https://bugs.earthdata.nasa.gov/browse/CUMULUS-450)
  - The **queue-granules** task now enqueues a **sync-granule** task with the
    correct collection config for that granule based on the granule's
    data-type. It had previously been using the collection config from the
    config of the **queue-granules** task, which was a problem if the granules
    being queued belonged to different data-types.
  - The **parse-pdr** task now handles the case where a PDR contains granules
    with different data types, and uses the correct granuleIdExtraction for
    each granule.

### Added

- **CUMULUS-448** Add code coverage checking using [nyc](https://github.com/istanbuljs/nyc).

## [v1.3.0] - 2018-03-29

### Deprecated

- discover-s3-granules is deprecated. The functionality is provided by the discover-granules task

### Fixed

- **CUMULUS-331:** Fix aws.downloadS3File to handle non-existent key
- Using test ftp provider for discover-granules testing [CUMULUS-427]
- **CUMULUS-304: "Add AWS API throttling to pdr-status-check task"** Added concurrency limit on SFN API calls. The default concurrency is 10 and is configurable through Lambda environment variable CONCURRENCY.
- **CUMULUS-414: "Schema validation not being performed on many tasks"** revised npm build scripts of tasks that use cumulus-message-adapter to place schema directories into dist directories.
- **CUMULUS-301:** Update all tests to use test-data package for testing data.
- **CUMULUS-271: "Empty response body from rules PUT endpoint"** Added the updated rule to response body.
- Increased memory allotment for `CustomBootstrap` lambda function. Resolves failed deployments where `CustomBootstrap` lambda function was failing with error `Process exited before completing request`. This was causing deployments to stall, fail to update and fail to rollback. This error is thrown when the lambda function tries to use more memory than it is allotted.
- Cumulus repository folders structure updated:
  - removed the `cumulus` folder altogether
  - moved `cumulus/tasks` to `tasks` folder at the root level
  - moved the tasks that are not converted to use CMA to `tasks/.not_CMA_compliant`
  - updated paths where necessary

### Added

- `@cumulus/integration-tests` - Added support for testing the output of an ECS activity as well as a Lambda function.

## [v1.2.0] - 2018-03-20

### Fixed

- Update vulnerable npm packages [CUMULUS-425]
- `@cumulus/api`: `kinesis-consumer.js` uses `sf-scheduler.js#schedule` instead of placing a message directly on the `startSF` SQS queue. This is a fix for [CUMULUS-359](https://bugs.earthdata.nasa.gov/browse/CUMULUS-359) because `sf-scheduler.js#schedule` looks up the provider and collection data in DynamoDB and adds it to the `meta` object of the enqueued message payload.
- `@cumulus/api`: `kinesis-consumer.js` catches and logs errors instead of doing an error callback. Before this change, `kinesis-consumer` was failing to process new records when an existing record caused an error because it would call back with an error and stop processing additional records. It keeps trying to process the record causing the error because it's "position" in the stream is unchanged. Catching and logging the errors is part 1 of the fix. Proposed part 2 is to enqueue the error and the message on a "dead-letter" queue so it can be processed later ([CUMULUS-413](https://bugs.earthdata.nasa.gov/browse/CUMULUS-413)).
- **CUMULUS-260: "PDR page on dashboard only shows zeros."** The PDR stats in LPDAAC are all 0s, even if the dashboard has been fixed to retrieve the correct fields. The current version of pdr-status-check has a few issues.
  - pdr is not included in the input/output schema. It's available from the input event. So the pdr status and stats are not updated when the ParsePdr workflow is complete. Adding the pdr to the input/output of the task will fix this.
  - pdr-status-check doesn't update pdr stats which prevent the real time pdr progress from showing up in the dashboard. To solve this, added lambda function sf-sns-report which is copied from @cumulus/api/lambdas/sf-sns-broadcast with modification, sf-sns-report can be used to report step function status anywhere inside a step function. So add step sf-sns-report after each pdr-status-check, we will get the PDR status progress at real time.
  - It's possible an execution is still in the queue and doesn't exist in sfn yet. Added code to handle 'ExecutionDoesNotExist' error when checking the execution status.
- Fixed `aws.cloudwatchevents()` typo in `packages/ingest/aws.js`. This typo was the root cause of the error: `Error: Could not process scheduled_ingest, Error: : aws.cloudwatchevents is not a constructor` seen when trying to update a rule.

### Removed

- `@cumulus/ingest/aws`: Remove queueWorkflowMessage which is no longer being used by `@cumulus/api`'s `kinesis-consumer.js`.

## [v1.1.4] - 2018-03-15

### Added

- added flag `useList` to parse-pdr [CUMULUS-404]

### Fixed

- Pass encrypted password to the ApiGranule Lambda function [CUMULUS-424]

## [v1.1.3] - 2018-03-14

### Fixed

- Changed @cumulus/deployment package install behavior. The build process will happen after installation

## [v1.1.2] - 2018-03-14

### Added

- added tools to @cumulus/integration-tests for local integration testing
- added end to end testing for discovering and parsing of PDRs
- `yarn e2e` command is available for end to end testing

### Fixed

- **CUMULUS-326: "Occasionally encounter "Too Many Requests" on deployment"** The api gateway calls will handle throttling errors
- **CUMULUS-175: "Dashboard providers not in sync with AWS providers."** The root cause of this bug - DynamoDB operations not showing up in Elasticsearch - was shared by collections and rules. The fix was to update providers', collections' and rules; POST, PUT and DELETE endpoints to operate on DynamoDB and using DynamoDB streams to update Elasticsearch. The following packages were made:
  - `@cumulus/deployment` deploys DynamoDB streams for the Collections, Providers and Rules tables as well as a new lambda function called `dbIndexer`. The `dbIndexer` lambda has an event source mapping which listens to each of the DynamoDB streams. The dbIndexer lambda receives events referencing operations on the DynamoDB table and updates the elasticsearch cluster accordingly.
  - The `@cumulus/api` endpoints for collections, providers and rules _only_ query DynamoDB, with the exception of LIST endpoints and the collections' GET endpoint.

### Updated

- Broke up `kes.override.js` of @cumulus/deployment to multiple modules and moved to a new location
- Expanded @cumulus/deployment test coverage
- all tasks were updated to use cumulus-message-adapter-js 1.0.1
- added build process to integration-tests package to babelify it before publication
- Update @cumulus/integration-tests lambda.js `getLambdaOutput` to return the entire lambda output. Previously `getLambdaOutput` returned only the payload.

## [v1.1.1] - 2018-03-08

### Removed

- Unused queue lambda in api/lambdas [CUMULUS-359]

### Fixed

- Kinesis message content is passed to the triggered workflow [CUMULUS-359]
- Kinesis message queues a workflow message and does not write to rules table [CUMULUS-359]

## [v1.1.0] - 2018-03-05

### Added

- Added a `jlog` function to `common/test-utils` to aid in test debugging
- Integration test package with command line tool [CUMULUS-200] by @laurenfrederick
- Test for FTP `useList` flag [CUMULUS-334] by @kkelly51

### Updated

- The `queue-pdrs` task now uses the [cumulus-message-adapter-js](https://github.com/nasa/cumulus-message-adapter-js)
  library
- Updated the `queue-pdrs` JSON schemas
- The test-utils schema validation functions now throw an error if validation
  fails
- The `queue-granules` task now uses the [cumulus-message-adapter-js](https://github.com/nasa/cumulus-message-adapter-js)
  library
- Updated the `queue-granules` JSON schemas

### Removed

- Removed the `getSfnExecutionByName` function from `common/aws`
- Removed the `getGranuleStatus` function from `common/aws`

## [v1.0.1] - 2018-02-27

### Added

- More tests for discover-pdrs, dicover-granules by @yjpa7145
- Schema validation utility for tests by @yjpa7145

### Changed

- Fix an FTP listing bug for servers that do not support STAT [CUMULUS-334] by @kkelly51

## [v1.0.0] - 2018-02-23

<<<<<<< HEAD
[unreleased]: https://github.com/nasa/cumulus/compare/v15.0.4...HEAD
[v15.0.4]: https://github.com/nasa/cumulus/compare/v15.0.3...v15.0.4
=======
[unreleased]: https://github.com/nasa/cumulus/compare/v16.0.0...HEAD
[v16.0.0]: https://github.com/nasa/cumulus/compare/v15.0.3...v16.0.0
>>>>>>> 49f3b088
[v15.0.3]: https://github.com/nasa/cumulus/compare/v15.0.2...v15.0.3
[v15.0.2]: https://github.com/nasa/cumulus/compare/v15.0.1...v15.0.2
[v15.0.1]: https://github.com/nasa/cumulus/compare/v15.0.0...v15.0.1
[v15.0.0]: https://github.com/nasa/cumulus/compare/v14.1.0...v15.0.0
[v14.1.0]: https://github.com/nasa/cumulus/compare/v14.0.0...v14.1.0
[v14.0.0]: https://github.com/nasa/cumulus/compare/v13.4.0...v14.0.0
[v13.4.0]: https://github.com/nasa/cumulus/compare/v13.3.2...v13.4.0
[v13.3.2]: https://github.com/nasa/cumulus/compare/v13.3.0...v13.3.2
[v13.3.0]: https://github.com/nasa/cumulus/compare/v13.2.1...v13.3.0
[v13.2.1]: https://github.com/nasa/cumulus/compare/v13.2.0...v13.2.1
[v13.2.0]: https://github.com/nasa/cumulus/compare/v13.1.0...v13.2.0
[v13.1.0]: https://github.com/nasa/cumulus/compare/v13.0.1...v13.1.0
[v13.0.1]: https://github.com/nasa/cumulus/compare/v13.0.0...v13.0.1
[v13.0.0]: https://github.com/nasa/cumulus/compare/v12.0.3...v13.0.0
[v12.0.3]: https://github.com/nasa/cumulus/compare/v12.0.2...v12.0.3
[v12.0.2]: https://github.com/nasa/cumulus/compare/v12.0.1...v12.0.2
[v12.0.1]: https://github.com/nasa/cumulus/compare/v12.0.0...v12.0.1
[v12.0.0]: https://github.com/nasa/cumulus/compare/v11.1.8...v12.0.0
[v11.1.8]: https://github.com/nasa/cumulus/compare/v11.1.7...v11.1.8
[v11.1.7]: https://github.com/nasa/cumulus/compare/v11.1.5...v11.1.7
[v11.1.5]: https://github.com/nasa/cumulus/compare/v11.1.4...v11.1.5
[v11.1.4]: https://github.com/nasa/cumulus/compare/v11.1.3...v11.1.4
[v11.1.3]: https://github.com/nasa/cumulus/compare/v11.1.2...v11.1.3
[v11.1.2]: https://github.com/nasa/cumulus/compare/v11.1.1...v11.1.2
[v11.1.1]: https://github.com/nasa/cumulus/compare/v11.1.0...v11.1.1
[v11.1.0]: https://github.com/nasa/cumulus/compare/v11.0.0...v11.1.0
[v11.0.0]: https://github.com/nasa/cumulus/compare/v10.1.3...v11.0.0
[v10.1.3]: https://github.com/nasa/cumulus/compare/v10.1.2...v10.1.3
[v10.1.2]: https://github.com/nasa/cumulus/compare/v10.1.1...v10.1.2
[v10.1.1]: https://github.com/nasa/cumulus/compare/v10.1.0...v10.1.1
[v10.1.0]: https://github.com/nasa/cumulus/compare/v10.0.1...v10.1.0
[v10.0.1]: https://github.com/nasa/cumulus/compare/v10.0.0...v10.0.1
[v10.0.0]: https://github.com/nasa/cumulus/compare/v9.9.0...v10.0.0
[v9.9.3]: https://github.com/nasa/cumulus/compare/v9.9.2...v9.9.3
[v9.9.2]: https://github.com/nasa/cumulus/compare/v9.9.1...v9.9.2
[v9.9.1]: https://github.com/nasa/cumulus/compare/v9.9.0...v9.9.1
[v9.9.0]: https://github.com/nasa/cumulus/compare/v9.8.0...v9.9.0
[v9.8.0]: https://github.com/nasa/cumulus/compare/v9.7.0...v9.8.0
[v9.7.1]: https://github.com/nasa/cumulus/compare/v9.7.0...v9.7.1
[v9.7.0]: https://github.com/nasa/cumulus/compare/v9.6.0...v9.7.0
[v9.6.0]: https://github.com/nasa/cumulus/compare/v9.5.0...v9.6.0
[v9.5.0]: https://github.com/nasa/cumulus/compare/v9.4.0...v9.5.0
[v9.4.1]: https://github.com/nasa/cumulus/compare/v9.3.0...v9.4.1
[v9.4.0]: https://github.com/nasa/cumulus/compare/v9.3.0...v9.4.0
[v9.3.0]: https://github.com/nasa/cumulus/compare/v9.2.2...v9.3.0
[v9.2.2]: https://github.com/nasa/cumulus/compare/v9.2.1...v9.2.2
[v9.2.1]: https://github.com/nasa/cumulus/compare/v9.2.0...v9.2.1
[v9.2.0]: https://github.com/nasa/cumulus/compare/v9.1.0...v9.2.0
[v9.1.0]: https://github.com/nasa/cumulus/compare/v9.0.1...v9.1.0
[v9.0.1]: https://github.com/nasa/cumulus/compare/v9.0.0...v9.0.1
[v9.0.0]: https://github.com/nasa/cumulus/compare/v8.1.0...v9.0.0
[v8.1.0]: https://github.com/nasa/cumulus/compare/v8.0.0...v8.1.0
[v8.0.0]: https://github.com/nasa/cumulus/compare/v7.2.0...v8.0.0
[v7.2.0]: https://github.com/nasa/cumulus/compare/v7.1.0...v7.2.0
[v7.1.0]: https://github.com/nasa/cumulus/compare/v7.0.0...v7.1.0
[v7.0.0]: https://github.com/nasa/cumulus/compare/v6.0.0...v7.0.0
[v6.0.0]: https://github.com/nasa/cumulus/compare/v5.0.1...v6.0.0
[v5.0.1]: https://github.com/nasa/cumulus/compare/v5.0.0...v5.0.1
[v5.0.0]: https://github.com/nasa/cumulus/compare/v4.0.0...v5.0.0
[v4.0.0]: https://github.com/nasa/cumulus/compare/v3.0.1...v4.0.0
[v3.0.1]: https://github.com/nasa/cumulus/compare/v3.0.0...v3.0.1
[v3.0.0]: https://github.com/nasa/cumulus/compare/v2.0.1...v3.0.0
[v2.0.7]: https://github.com/nasa/cumulus/compare/v2.0.6...v2.0.7
[v2.0.6]: https://github.com/nasa/cumulus/compare/v2.0.5...v2.0.6
[v2.0.5]: https://github.com/nasa/cumulus/compare/v2.0.4...v2.0.5
[v2.0.4]: https://github.com/nasa/cumulus/compare/v2.0.3...v2.0.4
[v2.0.3]: https://github.com/nasa/cumulus/compare/v2.0.2...v2.0.3
[v2.0.2]: https://github.com/nasa/cumulus/compare/v2.0.1...v2.0.2
[v2.0.1]: https://github.com/nasa/cumulus/compare/v1.24.0...v2.0.1
[v2.0.0]: https://github.com/nasa/cumulus/compare/v1.24.0...v2.0.0
[v1.24.0]: https://github.com/nasa/cumulus/compare/v1.23.2...v1.24.0
[v1.23.2]: https://github.com/nasa/cumulus/compare/v1.22.1...v1.23.2
[v1.22.1]: https://github.com/nasa/cumulus/compare/v1.21.0...v1.22.1
[v1.21.0]: https://github.com/nasa/cumulus/compare/v1.20.0...v1.21.0
[v1.20.0]: https://github.com/nasa/cumulus/compare/v1.19.0...v1.20.0
[v1.19.0]: https://github.com/nasa/cumulus/compare/v1.18.0...v1.19.0
[v1.18.0]: https://github.com/nasa/cumulus/compare/v1.17.0...v1.18.0
[v1.17.0]: https://github.com/nasa/cumulus/compare/v1.16.1...v1.17.0
[v1.16.1]: https://github.com/nasa/cumulus/compare/v1.16.0...v1.16.1
[v1.16.0]: https://github.com/nasa/cumulus/compare/v1.15.0...v1.16.0
[v1.15.0]: https://github.com/nasa/cumulus/compare/v1.14.5...v1.15.0
[v1.14.5]: https://github.com/nasa/cumulus/compare/v1.14.4...v1.14.5
[v1.14.4]: https://github.com/nasa/cumulus/compare/v1.14.3...v1.14.4
[v1.14.3]: https://github.com/nasa/cumulus/compare/v1.14.2...v1.14.3
[v1.14.2]: https://github.com/nasa/cumulus/compare/v1.14.1...v1.14.2
[v1.14.1]: https://github.com/nasa/cumulus/compare/v1.14.0...v1.14.1
[v1.14.0]: https://github.com/nasa/cumulus/compare/v1.13.5...v1.14.0
[v1.13.5]: https://github.com/nasa/cumulus/compare/v1.13.4...v1.13.5
[v1.13.4]: https://github.com/nasa/cumulus/compare/v1.13.3...v1.13.4
[v1.13.3]: https://github.com/nasa/cumulus/compare/v1.13.2...v1.13.3
[v1.13.2]: https://github.com/nasa/cumulus/compare/v1.13.1...v1.13.2
[v1.13.1]: https://github.com/nasa/cumulus/compare/v1.13.0...v1.13.1
[v1.13.0]: https://github.com/nasa/cumulus/compare/v1.12.1...v1.13.0
[v1.12.1]: https://github.com/nasa/cumulus/compare/v1.12.0...v1.12.1
[v1.12.0]: https://github.com/nasa/cumulus/compare/v1.11.3...v1.12.0
[v1.11.3]: https://github.com/nasa/cumulus/compare/v1.11.2...v1.11.3
[v1.11.2]: https://github.com/nasa/cumulus/compare/v1.11.1...v1.11.2
[v1.11.1]: https://github.com/nasa/cumulus/compare/v1.11.0...v1.11.1
[v1.11.0]: https://github.com/nasa/cumulus/compare/v1.10.4...v1.11.0
[v1.10.4]: https://github.com/nasa/cumulus/compare/v1.10.3...v1.10.4
[v1.10.3]: https://github.com/nasa/cumulus/compare/v1.10.2...v1.10.3
[v1.10.2]: https://github.com/nasa/cumulus/compare/v1.10.1...v1.10.2
[v1.10.1]: https://github.com/nasa/cumulus/compare/v1.10.0...v1.10.1
[v1.10.0]: https://github.com/nasa/cumulus/compare/v1.9.1...v1.10.0
[v1.9.1]: https://github.com/nasa/cumulus/compare/v1.9.0...v1.9.1
[v1.9.0]: https://github.com/nasa/cumulus/compare/v1.8.1...v1.9.0
[v1.8.1]: https://github.com/nasa/cumulus/compare/v1.8.0...v1.8.1
[v1.8.0]: https://github.com/nasa/cumulus/compare/v1.7.0...v1.8.0
[v1.7.0]: https://github.com/nasa/cumulus/compare/v1.6.0...v1.7.0
[v1.6.0]: https://github.com/nasa/cumulus/compare/v1.5.5...v1.6.0
[v1.5.5]: https://github.com/nasa/cumulus/compare/v1.5.4...v1.5.5
[v1.5.4]: https://github.com/nasa/cumulus/compare/v1.5.3...v1.5.4
[v1.5.3]: https://github.com/nasa/cumulus/compare/v1.5.2...v1.5.3
[v1.5.2]: https://github.com/nasa/cumulus/compare/v1.5.1...v1.5.2
[v1.5.1]: https://github.com/nasa/cumulus/compare/v1.5.0...v1.5.1
[v1.5.0]: https://github.com/nasa/cumulus/compare/v1.4.1...v1.5.0
[v1.4.1]: https://github.com/nasa/cumulus/compare/v1.4.0...v1.4.1
[v1.4.0]: https://github.com/nasa/cumulus/compare/v1.3.0...v1.4.0
[v1.3.0]: https://github.com/nasa/cumulus/compare/v1.2.0...v1.3.0
[v1.2.0]: https://github.com/nasa/cumulus/compare/v1.1.4...v1.2.0
[v1.1.4]: https://github.com/nasa/cumulus/compare/v1.1.3...v1.1.4
[v1.1.3]: https://github.com/nasa/cumulus/compare/v1.1.2...v1.1.3
[v1.1.2]: https://github.com/nasa/cumulus/compare/v1.1.1...v1.1.2
[v1.1.1]: https://github.com/nasa/cumulus/compare/v1.0.1...v1.1.1
[v1.1.0]: https://github.com/nasa/cumulus/compare/v1.0.1...v1.1.0
[v1.0.1]: https://github.com/nasa/cumulus/compare/v1.0.0...v1.0.1
[v1.0.0]: https://github.com/nasa/cumulus/compare/pre-v1-release...v1.0.0

[thin-egress-app]: <https://github.com/asfadmin/thin-egress-app> "Thin Egress App"<|MERGE_RESOLUTION|>--- conflicted
+++ resolved
@@ -269,50 +269,6 @@
     after receiving a 404 Not Found Response Error from the `cumulus-api`.
 - **CUMULUS-3165**
   - Update example/cumulus-tf/orca.tf to use orca v6.0.3
-
-### Fixed
-
-- **CUMULUS-3315**
-  - Update CI scripts to use shell logic/GNU timeout to bound test timeouts
-    instead of NPM `parallel` package, as timeouts were not resulting in
-    integration test failure
-- **CUMULUS-3223**
-  - Update `@cumulus/cmrjs/cmr-utils.getGranuleTemporalInfo` to handle the error when the cmr file s3url is not available
-  - Update `sfEventSqsToDbRecords` lambda to return [partial batch failure](https://docs.aws.amazon.com/lambda/latest/dg/with-sqs.html#services-sqs-batchfailurereporting),
-    and only reprocess messages when cumulus message can't be retrieved from the execution events.
-  - Update `@cumulus/cumulus-message-adapter-js` to `2.0.5` for all cumulus tasks
-
-## [v15.0.3] 2023-04-28
-
-### Fixed
-
-- **CUMULUS-3243**
-  - Updated granule delete logic to delete granule which is not in DynamoDB
-  - Updated granule unpublish logic to handle granule which is not in DynamoDB and/or CMR
-
-## [v15.0.2] 2023-04-25
-
-### Fixed
-
-- **CUMULUS-3120**
-  - Fixed a bug by adding in `default_log_retention_periods` and `cloudwatch_log_retention_periods`
-  to Cumulus modules so they can be used during deployment for configuring cloudwatch retention periods, for more information check here: [retention document](https://nasa.github.io/cumulus/docs/configuration/cloudwatch-retention)
-  - Updated cloudwatch retention documentation to reflect the bugfix changes
-
-## [v15.0.1] 2023-04-20
-
-### Changed
-
-- **CUMULUS-3279**
-  - Updated core dependencies on `xml2js` to `v0.5.0`
-  - Forcibly updated downstream dependency for `xml2js` in `saml2-js` to
-    `v0.5.0`
-  - Added audit-ci CVE override until July 1 to allow for Core package releases
-
-## Fixed
-
-- **CUMULUS-3285**
-  - Updated `api/lib/distribution.js isAuthBearTokenRequest` to handle non-Bearer authorization header
 
 ### Fixed
 
@@ -7282,13 +7238,10 @@
 
 ## [v1.0.0] - 2018-02-23
 
-<<<<<<< HEAD
-[unreleased]: https://github.com/nasa/cumulus/compare/v15.0.4...HEAD
+
+[unreleased]: https://github.com/nasa/cumulus/compare/v16.0.0...HEAD
+[v16.0.0]: https://github.com/nasa/cumulus/compare/v15.0.4...v16.0.0
 [v15.0.4]: https://github.com/nasa/cumulus/compare/v15.0.3...v15.0.4
-=======
-[unreleased]: https://github.com/nasa/cumulus/compare/v16.0.0...HEAD
-[v16.0.0]: https://github.com/nasa/cumulus/compare/v15.0.3...v16.0.0
->>>>>>> 49f3b088
 [v15.0.3]: https://github.com/nasa/cumulus/compare/v15.0.2...v15.0.3
 [v15.0.2]: https://github.com/nasa/cumulus/compare/v15.0.1...v15.0.2
 [v15.0.1]: https://github.com/nasa/cumulus/compare/v15.0.0...v15.0.1
