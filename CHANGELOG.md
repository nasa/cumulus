--- conflicted
+++ resolved
@@ -45,14 +45,11 @@
 
 ### Changed
 
-<<<<<<< HEAD
 - **[PR2224](https://github.com/nasa/cumulus/pull/2244)**
   - Changed timeout on `sfEventSqsToDbRecords` Lambda to 60 seconds to match timeout for Knex library to acquire database connections
-=======
 - **CUMULUS-2208**
   - Moved all `@cumulus/api/es/*` code to new `@cumulus/es-client` package
 - Changed timeout on `sfEventSqsToDbRecords` Lambda to 60 seconds to match timeout for Knex library to acquire database connections
->>>>>>> dc77d6f1
 - **CUMULUS-2517**
   - Updated postgres-migration-count-tool default concurrency to '1'
 
