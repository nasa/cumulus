# Changelog

All notable changes to this project will be documented in this file.

The format is based on [Keep a Changelog](http://keepachangelog.com/en/1.0.0/).

## Unreleased

<<<<<<< HEAD
### Added

- **CUMULUS-3220**
  - Created a new send-pan task
=======
- **CUMULUS-3188**
  - Updated QueueGranules to support queueing granules that meet the required API granule schema.
  - Added optional additional properties to queue-granules input schema
>>>>>>> 17baf91e
- **CUMULUS-3287**
  - Added variable to allow the aws_ecs_task_definition health check to be configurable.
  - Added clarity to how the bucket field needs to be configured for the move-granules task definition

### Changed

- Security upgrade node from 14.19.3-buster to 14.21.1-buster
- **CUMULUS-2985**
  - Changed `onetime` rules RuleTrigger to only execute when the state is `ENABLED` and updated documentation to reflect the change
  - Changed the `invokeRerun` function to only re-run enabled rules
- **CUMULUS-3188**
  - Updated QueueGranules to support queueing granules that meet the required API granule schema.
- **CUMULUS-3252**
  - Updated example/cumulus-tf/orca.tf to use orca v8.0.1
  - Added cumulus task `@cumulus/orca-copy-to-archive-adapter`, and add the task to `tf-modules/ingest`
  - Updated `tf-modules/cumulus` module to take variable `orca_lambda_copy_to_archive_arn` and pass to `tf-modules/ingest`
  - Updated `example/cumulus-tf/ingest_and_publish_granule_with_orca_workflow.tf` `CopyToGlacier` (renamed to `CopyToArchive`) step to call
    `orca_copy_to_archive_adapter_task`
- **CUMULUS-3253**
  - Added cumulus task `@cumulus/orca-recovery-adapter`, and add the task to `tf-modules/ingest`
  - Updated `tf-modules/cumulus` module to take variable `orca_sfn_recovery_workflow_arn` and pass to `tf-modules/ingest`
  - Added `example/cumulus-tf/orca_recovery_adapter_workflow.tf`, `OrcaRecoveryAdapterWorkflow` workflow has `OrcaRecoveryAdapter` task
    to call the ORCA recovery step-function.
  - Updated `example/data/collections/` collection configuration `meta.granuleRecoveryWorkflow` to use `OrcaRecoveryAdapterWorkflow`
- **CUMULUS-3215**
  - Create reconciliation reports will properly throw errors and set the async
    operation status correctly to failed if there is an error.
  - Knex calls relating to reconciliation reports will retry if there is a
    connection terminated unexpectedly error
  - Improved logging for async operation
  - Set default async_operation_image_version to 47
- **CUMULUS-3024**
  - Combined unit testing of @cumulus/api/lib/rulesHelpers to a single test file
    `api/tests/lib/test-rulesHelpers` and removed extraneous test files.
- **CUMULUS-3209**
  - Apply brand color with high contrast settings for both (light and dark) themes.
  - Cumulus logo can be seen when scrolling down.
  - "Back to Top" button matches the brand color for both themes.
  - Update "note", "info", "tip", "caution", and "warning" components to [new admonition styling](https://docusaurus.io/docs/markdown-features/admonitions).
  - Add updated arch diagram for both themes.
- **CUMULUS-3203**
  - Removed ACL setting of private on S3.multipartCopyObject() call
  - Removed ACL setting of private for s3PutObject()
  - Removed ACL confguration on sync-granules task
  - Update documentation on dashboard deployment to exclude ACL public-read setting
- **CUMULUS-3245**
  - Update SQS consumer logic to catch ExecutionAlreadyExists error and
    delete SQS message accordingly.
  - Add ReportBatchItemFailures to event source mapping start_sf_mapping

### Fixed

- **CUMULUS-2625**
  - Optimized heap memory and api load in queue-granules task to scale to larger workloads.

### Notable Changes

- The async_operation_image property of cumulus module should be updated to pull
  the ECR image for cumuluss/async-operation:47

## [v16.0.0] 2023-05-09

### MIGRATION notes

#### PI release version

When updating directly to v16 from prior releases older that V15, please make sure to
read through all prior release notes.

Notable migration concerns since the last PI release version (11.1.x):

- [v14.1.0] - Postgres compatibility update to Aurora PostgreSQL 11.13.
- [v13.1.0] - Postgres update to add `files_granules_cumulus_id_index` to the
  `files` table may require manual steps depending on load.

#### RDS Phase 3 migration notes

This release includes updates that remove existing DynamoDB tables as part of
release deployment process.   This release *cannot* be properly rolled back in
production as redeploying a prior version of Cumulus will not recover the
associated Dynamo tables.

Please read the full change log for RDS Phase 3 and consult the [RDS Phase 3 update
documentation](https://nasa.github.io/cumulus/docs/next/upgrade-notes/upgrade-rds-phase-3-release)

#### API Endpoint Versioning

As part of the work on CUMULUS-3072, we have added a required header for the
granule PUT/PATCH endpoints -- to ensure that older clients/utilities do not
unexpectedly make destructive use of those endpoints, a validation check of a
header value against supported versions has been implemented.

Moving forward, if a breaking change is made to an existing endpoint that
requires user updates, as part of that update we will set the current version of
the core API and require a header that confirms the client is compatible with
the version required or greater.

In this instance, the granule PUT/PATCH
endpoints will require a `Cumulus-API-Version` value of at least `2`.

```bash
 curl --request PUT https://example.com/granules/granuleId.A19990103.006.1000\
 --header 'Cumulus-API-Version': '2'\
 --header 'Authorization: Bearer ReplaceWithToken'\
 --data ...
```

Users/clients that do not make use of these endpoints will not be impacted.

### RDS Phase 3
#### Breaking Changes

- **CUMULUS-2688**
  - Updated bulk operation logic to use collectionId in addition to granuleId to fetch granules.
  - Tasks using the `bulk-operation` Lambda should provide collectionId and granuleId e.g. { granuleId: xxx, collectionId: xxx }
- **CUMULUS-2856**
  - Update execution PUT endpoint to no longer respect message write constraints and update all values passed in

#### Changed

- **CUMULUS-3282**
  - Updated internal granule endpoint parameters from :granuleName to :granuleId
    for maintenance/consistency reasons
- **CUMULUS-2312** - RDS Migration Epic Phase 3
  - **CUMULUS-2645**
    - Removed unused index functionality for all tables other than
      `ReconciliationReportsTable` from `dbIndexer` lambda
  - **CUMULUS-2398**
    - Remove all dynamoDB updates for `@cumulus/api/ecs/async-operation/*`
    - Updates all api endpoints with updated signature for
      `asyncOperationsStart` calls
    - Remove all dynamoDB models calls from async-operations api endpoints
  - **CUMULUS-2801**
    - Move `getFilesExistingAtLocation`from api granules model to api/lib, update granules put
      endpoint to remove model references
  - **CUMULUS-2804**
    - Updates api/lib/granule-delete.deleteGranuleAndFiles:
      - Updates dynamoGranule -> apiGranule in the signature and throughout the dependent code
      - Updates logic to make apiGranule optional, but pgGranule required, and
        all lookups use postgres instead of ES/implied apiGranule values
      - Updates logic to make pgGranule optional - in this case the logic removes the entry from ES only
    - Removes all dynamo model logic from api/endpoints/granules
    - Removes dynamo write logic from api/lib/writeRecords.*
    - Removes dynamo write logic from api/lib/ingest.*
    - Removes all granule model calls from api/lambdas/bulk-operations and any dependencies
    - Removes dynamo model calls from api/lib/granule-remove-from-cmr.unpublishGranule
    - Removes Post Deployment execution check from sf-event-sqs-to-db-records
    - Moves describeGranuleExecution from api granule model to api/lib/executions.js
  - **CUMULUS-2806**
    - Remove DynamoDB logic from executions `POST` endpoint
    - Remove DynamoDB logic from sf-event-sqs-to-db-records lambda execution writes.
    - Remove DynamoDB logic from executions `PUT` endpoint
  - **CUMULUS-2808**
    - Remove DynamoDB logic from executions `DELETE` endpoint
  - **CUMULUS-2809**
    - Remove DynamoDB logic from providers `PUT` endpoint
    - Updates DB models asyncOperation, provider and rule to return all fields on upsert.
  - **CUMULUS-2810**
    - Removes addition of DynamoDB record from API endpoint POST /provider/<name>
  - **CUMULUS-2811**
    - Removes deletion of DynamoDB record from API endpoint DELETE /provider/<name>
  - **CUMULUS-2817**
    - Removes deletion of DynamoDB record from API endpoint DELETE /collection/<name>/<version>
  - **CUMULUS-2814**
    - Move event resources deletion logic from `rulesModel` to `rulesHelper`
  - **CUMULUS-2815**
    - Move File Config and Core Config validation logic for Postgres Collections from `api/models/collections.js` to `api/lib/utils.js`
  - **CUMULUS-2813**
    - Removes creation and deletion of DynamoDB record from API endpoint POST /rules/
  - **CUMULUS-2816**
    - Removes addition of DynamoDB record from API endpoint POST /collections
  - **CUMULUS-2797**
    - Move rule helper functions to separate rulesHelpers file
  - **CUMULUS-2821**
    - Remove DynamoDB logic from `sfEventSqsToDbRecords` lambda
  - **CUMULUS-2856**
    - Update API/Message write logic to handle nulls as deletion in execution PUT/message write logic

#### Added

- **CUMULUS-2312** - RDS Migration Epic Phase 3
  - **CUMULUS-2813**
    - Added function `create` in the `db` model for Rules
      to return an array of objects containing all columns of the created record.
  - **CUMULUS-2812**
    - Move event resources logic from `rulesModel` to `rulesHelper`
  - **CUMULUS-2820**
    - Remove deletion of DynamoDB record from API endpoint DELETE /pdr/<pdrName>
  - **CUMULUS-2688**
    - Add new endpoint to fetch granules by collectionId as well as granuleId: GET /collectionId/granuleId
    - Add new endpoints to update and delete granules by collectionId as well as
      granuleId

#### Removed

- **CUMULUS-2994**
  - Delete code/lambdas that publish DynamoDB stream events to SNS
- **CUMULUS-3226**
  - Removed Dynamo Async Operations table
- **CUMULUS-3199**
  - Removed DbIndexer lambda and all associated terraform resources
- **CUMULUS-3009**
  - Removed Dynamo PDRs table
- **CUMULUS-3008**
  - Removed DynamoDB Collections table
- **CUMULUS-2815**
  - Remove update of DynamoDB record from API endpoint PUT /collections/<name>/<version>
- **CUMULUS-2814**
  - Remove DynamoDB logic from rules `DELETE` endpoint
- **CUMULUS-2812**
  - Remove DynamoDB logic from rules `PUT` endpoint
- **CUMULUS-2798**
  - Removed AsyncOperations model
- **CUMULUS-2797**
- **CUMULUS-2795**
  - Removed API executions model
- **CUMULUS-2796**
  - Remove API pdrs model and all related test code
  - Remove API Rules model and all related test code
- **CUMULUS-2794**
  - Remove API Collections model and all related test code
  - Remove lambdas/postgres-migration-count-tool, api/endpoints/migrationCounts and api-client/migrationCounts
  - Remove lambdas/data-migration1 tool
  - Remove lambdas/data-migration2 and
    lambdas/postgres-migration-async-operation
- **CUMULUS-2793**
  - Removed Provider Dynamo model and related test code
- **CUMULUS-2792**
  - Remove API Granule model and all related test code
  - Remove granule-csv endpoint
- **CUMULUS-2645**
  - Removed dynamo structural migrations and related code from `@cumulus/api`
  - Removed `executeMigrations` lambda
  - Removed `granuleFilesCacheUpdater` lambda
  - Removed dynamo files table from `data-persistence` module.  *This table and
    all of its data will be removed on deployment*.

### Added
- **CUMULUS-3072**
  - Added `replaceGranule` to `@cumulus/api-client/granules` to add usage of the
    updated RESTful PUT logic
- **CUMULUS-3121**
  - Added a map of variables for the cloud_watch_log retention_in_days for the various cloudwatch_log_groups, as opposed to keeping them hardcoded at 30 days. Can be configured by adding the <module>_<cloudwatch_log_group_name>_log_retention value in days to the cloudwatch_log_retention_groups map variable
- **CUMULUS-3201**
  - Added support for sha512 as checksumType for LZARDs backup task.

### Changed

- **CUMULUS-3315**
  - Updated `@cumulus/api-client/granules.bulkOperation` to remove `ids`
    parameter in favor of `granules` parameter, in the form of a
    `@cumulus/types/ApiGranule` that requires the following keys: `[granuleId, collectionId]`
- **CUMULUS-3307**
  - Pinned cumulus dependency on `pg` to `v8.10.x`
- **CUMULUS-3279**
  - Updated core dependencies on `xml2js` to `v0.5.0`
  - Forcibly updated downstream dependency for `xml2js` in `saml2-js` to
    `v0.5.0`
  - Added audit-ci CVE override until July 1 to allow for Core package releases
- **CUMULUS-3106**
  - Updated localstack version to 1.4.0 and removed 'skip' from all skipped tests
- **CUMULUS-3115**
  - Fixed DiscoverGranules' workflow's duplicateHandling when set to `skip` or `error` to stop retrying
    after receiving a 404 Not Found Response Error from the `cumulus-api`.
- **CUMULUS-3165**
  - Update example/cumulus-tf/orca.tf to use orca v6.0.3

### Fixed

- **CUMULUS-3315**
  - Update CI scripts to use shell logic/GNU timeout to bound test timeouts
    instead of NPM `parallel` package, as timeouts were not resulting in
    integration test failure
- **CUMULUS-3223**
  - Update `@cumulus/cmrjs/cmr-utils.getGranuleTemporalInfo` to handle the error when the cmr file s3url is not available
  - Update `sfEventSqsToDbRecords` lambda to return [partial batch failure](https://docs.aws.amazon.com/lambda/latest/dg/with-sqs.html#services-sqs-batchfailurereporting),
    and only reprocess messages when cumulus message can't be retrieved from the execution events.
  - Update `@cumulus/cumulus-message-adapter-js` to `2.0.5` for all cumulus tasks

## [v15.0.4] 2023-06-23

### Changed

- **CUMULUS-3307**
  - Pinned cumulus dependency on `pg` to `v8.10.x`

### Fixed

- **CUMULUS-3115**
  - Fixed DiscoverGranules' workflow's duplicateHandling when set to `skip` or `error` to stop retrying
    after receiving a 404 Not Found Response Error from the `cumulus-api`.
- **CUMULUS-3315**
  - Update CI scripts to use shell logic/GNU timeout to bound test timeouts
    instead of NPM `parallel` package, as timeouts were not resulting in
    integration test failure
- **CUMULUS-3223**
  - Update `@cumulus/cmrjs/cmr-utils.getGranuleTemporalInfo` to handle the error when the cmr file s3url is not available
  - Update `sfEventSqsToDbRecords` lambda to return [partial batch failure](https://docs.aws.amazon.com/lambda/latest/dg/with-sqs.html#services-sqs-batchfailurereporting),
    and only reprocess messages when cumulus message can't be retrieved from the execution events.
  - Update `@cumulus/cumulus-message-adapter-js` to `2.0.5` for all cumulus tasks

## [v15.0.3] 2023-04-28

### Fixed

- **CUMULUS-3243**
  - Updated granule delete logic to delete granule which is not in DynamoDB
  - Updated granule unpublish logic to handle granule which is not in DynamoDB and/or CMR

## [v15.0.2] 2023-04-25

### Fixed

- **CUMULUS-3120**
  - Fixed a bug by adding in `default_log_retention_periods` and `cloudwatch_log_retention_periods`
  to Cumulus modules so they can be used during deployment for configuring cloudwatch retention periods, for more information check here: [retention document](https://nasa.github.io/cumulus/docs/configuration/cloudwatch-retention)
  - Updated cloudwatch retention documentation to reflect the bugfix changes

## [v15.0.1] 2023-04-20

### Changed

- **CUMULUS-3279**
  - Updated core dependencies on `xml2js` to `v0.5.0`
  - Forcibly updated downstream dependency for `xml2js` in `saml2-js` to
    `v0.5.0`
  - Added audit-ci CVE override until July 1 to allow for Core package releases

## Fixed

- **CUMULUS-3285**
  - Updated `api/lib/distribution.js isAuthBearTokenRequest` to handle non-Bearer authorization header

## [v15.0.0] 2023-03-10

### Breaking Changes

- **CUMULUS-3147**
  - The minimum supported version for all published Cumulus Core npm packages is now Node 16.19.0
  - Tasks using the `cumuluss/cumulus-ecs-task` Docker image must be updated to `cumuluss/cumulus-ecs-task:1.9.0.` which is built with node:16.19.0-alpine.  This can be done by updating the `image` property of any tasks defined using the `cumulus_ecs_service` Terraform module.
  - Updated Dockerfile of async operation docker image to build from node:16.19.0-buster
  - Published new tag [`44` of `cumuluss/async-operation` to Docker Hub](https://hub.docker.com/layers/cumuluss/async-operation/44/images/sha256-8d757276714153e4ab8c24a2b7b6b9ffee14cc78b482d9924e7093af88362b04?context=explore).
  - The `async_operation_image` property of `cumulus` module must be updated to pull the ECR image for `cumuluss/async-operation:44`.

### Changed

- **CUMULUS-2997**
  - Migrate Cumulus Docs to Docusaurus v2 and DocSearch v3.
- **CUMULUS-3044**
  - Deployment section:
    - Consolidate and migrate Cumulus deployment (public facing) content from wiki to Cumulus Docs in GitHub.
    - Update links to make sure that the user can maintain flow between the wiki and GitHub deployment documentation.
    - Organize and update sidebar to include categories for similar deployment topics.
- **CUMULUS-3147**
  - Set example/cumulus-tf default async_operation_image_version to 44.
  - Set example/cumulus-tf default ecs_task_image_version to 1.9.0.
- **CUMULUS-3166**
  - Updated example/cumulus-tf/thin_egress_app.tf to use tea 1.3.2

### Fixed

- **CUMULUS-3187**
  - Restructured Earthdata Login class to be individual methods as opposed to a Class Object
  - Removed typescript no-checks and reformatted EarthdataLogin code to be more type friendly

## [v14.1.0] 2023-02-27

### MIGRATION notes

#### PostgreSQL compatibility update

From this release forward Core will be tested against PostgreSQL 11   Existing
release compatibility testing was done for release 11.1.8/14.0.0+.   Users
should migrate their datastores to Aurora PostgreSQL 11.13+ compatible data stores
as soon as possible.

Users utilizing the `cumulus-rds-tf` module will have upgraded/had their
database clusters forcibly upgraded at the next maintenance window after 31 Jan
2023.   Our guidance to mitigate this issue is to do a manual (outside of
terraform) upgrade.   This will result in the cluster being upgraded with a
manually set parameter group not managed by terraform.

If you manually upgraded and the cluster is now on version 11.13, to continue
using the `cumulus-rds-tf` module *once upgraded* update following module
configuration values if set, or allow their defaults to be utilized:

```terraform
parameter_group_family = "aurora-postgresql11"
engine_version = 11.13
```

When you apply this update, the original PostgreSQL v10 parameter group will be
removed, and recreated using PG11 defaults/configured terraform values and
update the database cluster to use the new configuration.

### Added

- **CUMULUS-3193**
  - Add a Python version file
- **CUMULUS-3121**
  - Added a map of variables in terraform for custom configuration of cloudwatch_log_groups' retention periods.
    Please refer to the [Cloudwatch-Retention] (https://nasa.github.io/cumulus/docs/configuration/cloudwatch-retention)
    section of the Cumulus documentation in order for more detailed information and an example into how to do this.
- **CUMULUS-3071**
  - Added 'PATCH' granules endpoint as an exact duplicate of the existing `PUT`
    endpoint.    In future releases the `PUT` endpoint will be replaced with valid PUT logic
    behavior (complete overwrite) in a future release.   **The existing PUT
    implementation is deprecated** and users should move all existing usage of
    `PUT` to `PATCH` before upgrading to a release with `CUMULUS-3072`.

### Fixed

- **CUMULUS-3033**
  - Fixed `granuleEsQuery` to properly terminate if `body.hit.total.value` is 0.

- The `getLambdaAliases` function has been removed from the `@cumulus/integration-tests` package
- The `getLambdaVersions` function has been removed from the `@cumulus/integration-tests` package
- **CUMULUS-3117**
  - Update `@cumulus/es-client/indexer.js` to properly handle framework write
    constraints for queued granules.    Queued writes will now be properly
    dropped from elasticsearch writes along with the primary datastore(s) when
    write constraints apply
- **CUMULUS-3134**
  - Get tests working on M1 Macs
- **CUMULUS-3148**:
  - Updates cumulus-rds-tf to use defaults for PostgreSQL 11.13
  - Update IngestGranuleSuccessSpec as test was dependant on file ordering and
    PostgreSQL 11 upgrade exposed dependency on database results in the API return
  - Update unit test container to utilize PostgreSQL 11.13 container
- **CUMULUS-3149**
  - Updates the api `/granules/bulkDelete` endpoint to take the
    following configuration keys for the bulkDelete:
    - concurrency - Number of concurrent bulk deletions to process at a time.
            Defaults to 10, increasing this value may improve throughput at the cost
            of additional database/CMR/etc load.
    - maxDbConnections - Defaults to `concurrency`, and generally should not be
        changed unless troubleshooting performance concerns.
  - Updates all bulk api endpoints to add knexDebug boolean query parameter to
    allow for debugging of database connection issues in the future.  Defaults
    to false.
  - Fixed logic defect in bulk deletion logic where an information query was
    nested in a transaction call, resulting in transactions holding knex
    connection pool connections in a blocking way that would not resolve,
    resulting in deletion failures.
- **CUMULUS-3142**
  - Fix issue from CUMULUS-3070 where undefined values for status results in
    unexpected insertion failure on PATCH.
- **CUMULUS-3181**
  - Fixed `sqsMessageRemover` lambda to correctly retrieve ENABLED sqs rules.

- **CUMULUS-3189**
  - Upgraded `cumulus-process` and `cumulus-message-adapter-python` versions to
    support pip 23.0
- **CUMULUS-3196**
  - Moved `createServer` initialization outside the `s3-credentials-endpoint` lambda
    handler to reduce file descriptor usage
- README shell snippets better support copying
- **CUMULUS-3111**
  - Fix issue where if granule update dropped due to write constraints for writeGranuleFromMessage, still possible for granule files to be written
  - Fix issue where if granule update is limited to status and timestamp values due to write constraints for writeGranuleFromMessage, Dynamo or ES granules could be out of sync with PG

### Breaking Changes

- **CUMULUS-3072**
  - Removed original PUT granule endpoint logic (in favor of utilizing new PATCH
    endpoint introduced in CUMULUS-3071)
  - Updated PUT granule endpoint to expected RESTful behavior:
    - PUT will now overwrite all non-provided fields as either non-defined or
      defaults, removing existing related database records (e.g. files,
      granule-execution linkages ) as appropriate.
    - PUT will continue to overwrite fields that are provided in the payload,
      excepting collectionId and granuleId which cannot be modified.
    - PUT will create a new granule record if one does not already exist
    - Like PATCH, the execution field is additive only - executions, once
      associated with a granule record cannot be unassociated via the granule
      endpoint.
  - /granule PUT and PATCH endpoints now require a header with values `{
    version: 2 }`
  - PUT endpoint will now only support /:collectionId/:granuleId formatted
    queries
  - `@cumulus/api-client.replaceGranule now utilizes body.collectionId to
    utilize the correct API PUT endpoint
  - Cumulus API version updated to `2`

### Changed

- **Snyk Security**
  - Upgraded jsonwebtoken from 8.5.1 to 9.0.0
  - CUMULUS-3160: Upgrade knex from 0.95.15 to 2.4.1
  - Upgraded got from 11.8.3 to ^11.8.5
- **Dependabot Security**
  - Upgraded the python package dependencies of the example lambdas
- **CUMULUS-3043**
  - Organize & link Getting Started public docs for better user guidance
  - Update Getting Started sections with current content
- **CUMULUS-3046**
  - Update 'Deployment' public docs
  - Apply grammar, link fixes, and continuity/taxonomy standards
- **CUMULUS-3071**
  - Updated `@cumulus/api-client` packages to use `PATCH` protocol for existing
    granule `PUT` calls, this change should not require user updates for
    `api-client` users.
    - `@cumulus/api-client/granules.updateGranule`
    - `@cumulus/api-client/granules.moveGranule`
    - `@cumulus/api-client/granules.updateGranule`
    - `@cumulus/api-client/granules.reingestGranule`
    - `@cumulus/api-client/granules.removeFromCMR`
    - `@cumulus/api-client/granules.applyWorkflow`
- **CUMULUS-3097**
  - Changed `@cumulus/cmr-client` package's token from Echo-Token to Earthdata Login (EDL) token in updateToken method
  - Updated CMR header and token tests to reflect the Earthdata Login changes
- **CUMULUS-3144**
  - Increased the memory of API lambda to 1280MB
- **CUMULUS-3140**
  - Update release note to include cumulus-api release
- **CUMULUS-3193**
  - Update eslint config to better support typing
- Improve linting of TS files

### Removed

- **CUMULUS-2798**
  - Removed AsyncOperations model

### Removed

- **CUMULUS-3009**
  - Removed Dynamo PDRs table

## [v14.0.0] 2022-12-08

### Breaking Changes

- **CUMULUS-2915**
  - API endpoint GET `/executions/status/${executionArn}` returns `presignedS3Url` and `data`
  - The user (dashboard) must read the `s3SignedURL` and `data` from the return
- **CUMULUS-3070/3074**
  - Updated granule PUT/POST endpoints to no longer respect message write
    constraints.  Functionally this means that:
    - Granules with older createdAt values will replace newer ones, instead of
        ignoring the write request
    - Granules that attempt to set a non-complete state (e.g. 'queued' and
        'running') will now ignore execution state/state change and always write
    - Granules being set to non-complete state will update all values passed in,
      instead of being restricted to `['createdAt', 'updatedAt', 'timestamp',
      'status', 'execution']`

### Added

- **CUMULUS-3070**
  - Remove granules dynamoDb model logic that sets default publish value on record
    validation
  - Update API granule write logic to not set default publish value on record
    updates to avoid overwrite (PATCH behavior)
  - Update API granule write logic to publish to false on record
    creation if not specified
  - Update message granule write logic to set default publish value on record
    creation update.
  - Update granule write logic to set published to default value of `false` if
    `null` is explicitly set with intention to delete the value.
  - Removed dataType/version from api granule schema
  - Added `@cumulus/api/endpoints/granules` unit to cover duration overwrite
    logic for PUT/PATCH endpoint.
- **CUMULUS-3098**
  - Added task configuration setting named `failTaskWhenFileBackupFail` to the
    `lzards-backup` task. This setting is `false` by default, but when set to
    `true`, task will fail if one of the file backup request fails.

### Changed

- Updated CI deploy process to utilize the distribution module in the published zip file which
    will be run against for the integration tests
- **CUMULUS-2915**
  - Updated API endpoint GET `/executions/status/${executionArn}` to return the
    presigned s3 URL in addition to execution status data
- **CUMULUS-3045**
  - Update GitHub FAQs:
    - Add new and refreshed content for previous sections
    - Add new dedicated Workflows section
- **CUMULUS-3070**
  - Updated API granule write logic to no longer require createdAt value in
    dynamo/API granule validation.   Write-time createdAt defaults will be set in the case
    of new API granule writes without the value set, and createdAt will be
    overwritten if it already exists.
  - Refactored granule write logic to allow PATCH behavior on API granule update
    such that existing createdAt values will be retained in case of overwrite
    across all API granule writes.
  - Updated granule write code to validate written createdAt is synced between
    datastores in cases where granule.createdAt is not provided for a new
    granule.
  - Updated @cumulus/db/translate/granules.translateApiGranuleToPostgresGranuleWithoutNilsRemoved to validate incoming values to ensure values that can't be set to null are not
  - Updated @cumulus/db/translate/granules.translateApiGranuleToPostgresGranuleWithoutNilsRemoved to handle null values in incoming ApiGranule
  - Updated @cumulus/db/types/granules.PostgresGranule typings to allow for null values
  - Added ApiGranuleRecord to @cumulus/api/granule type to represent a written/retrieved from datastore API granule record.
  - Update API/Message write logic to handle nulls as deletion in granule PUT/message write logic
- **CUMULUS-3075**
  - Changed the API endpoint return value for a granule with no files. When a granule has no files, the return value beforehand for
    the translatePostgresGranuletoApiGranule, the function which does the translation of a Postgres granule to an API granule, was
    undefined, now changed to an empty array.
  - Existing behavior which relied on the pre-disposed undefined value was changed to instead accept the empty array.
  - Standardized tests in order to expect an empty array for a granule with no files files' object instead of undefined.
- **CUMULUS-3077**
  - Updated `lambdas/data-migration2` granule and files migration to have a `removeExcessFiles` function like in write-granules that will remove file records no longer associated with a granule being migrated
- **CUMULUS-3080**
  - Changed the retention period in days from 14 to 30 for cloudwatch logs for NIST-5 compliance
- **CUMULUS-3100**
  - Updated `POST` granules endpoint to check if granuleId exists across all collections rather than a single collection.
  - Updated `PUT` granules endpoint to check if granuleId exists across a different collection and throw conflict error if so.
  - Updated logic for writing granules from a message to check if granuleId exists across a different collection and throw conflict error if so.

### Fixed

- **CUMULUS-3070**
  - Fixed inaccurate typings for PostgresGranule in @cumulus/db/types/granule
  - Fixed inaccurate typings for @cumulus/api/granules.ApiGranule and updated to
    allow null
- **CUMULUS-3104**
  - Fixed TS compilation error on aws-client package caused by @aws-sdk/client-s3 3.202.0 upgrade
- **CUMULUS-3116**
  - Reverted the default ElasticSearch sorting behavior to the pre-13.3.0 configuration
  - Results from ElasticSearch are sorted by default by the `timestamp` field. This means that the order
  is not guaranteed if two or more records have identical timestamps as there is no secondary sort/tie-breaker.

## [v13.4.0] 2022-10-31

### Notable changes

- **CUMULUS-3104**
  - Published new tag [`43` of `cumuluss/async-operation` to Docker Hub](https://hub.docker.com/layers/cumuluss/async-operation/43/images/sha256-5f989c7d45db3dde87c88c553182d1e4e250a1e09af691a84ff6aa683088b948?context=explore) which was built with node:14.19.3-buster.

### Added

- **CUMULUS-2998**
  - Added Memory Size and Timeout terraform variable configuration for the following Cumulus tasks:
    - fake_processing_task_timeout and fake_processing_task_memory_size
    - files_to_granules_task_timeout and files_to_granule_task_memory_size
    - hello_world_task_timeout and hello_world_task_memory_size
    - sf_sqs_report_task_timeout and sf_sqs_report_task_memory_size
- **CUMULUS-2986**
  - Adds Terraform memory_size configurations to lambda functions with customizable timeouts enabled (the minimum default size has also been raised from 256 MB to 512 MB)
    allowed properties include:
      - add_missing_file_checksums_task_memory_size
      - discover_granules_task_memory_size
      - discover_pdrs_task_memory_size
      - hyrax_metadata_updates_task_memory_size
      - lzards_backup_task_memory_size
      - move_granules_task_memory_size
      - parse_pdr_task_memory_size
      - pdr_status_check_task_memory_size
      - post_to_cmr_task_memory_size
      - queue_granules_task_memory_size
      - queue_pdrs_task_memory_size
      - queue_workflow_task_memory_size
      - sync_granule_task_memory_size
      - update_cmr_access_constraints_task_memory_size
      - update_granules_cmr_task_memory_size
  - Initializes the lambda_memory_size(s) variable in the Terraform variable list
  - Adds Terraform timeout variable for add_missing_file_checksums_task
- **CUMULUS-2631**
  - Added 'Bearer token' support to s3credentials endpoint
- **CUMULUS-2787**
  - Added `lzards-api-client` package to Cumulus with `submitQueryToLzards` method
- **CUMULUS-2944**
  - Added configuration to increase the limit for body-parser's JSON and URL encoded parsers to allow for larger input payloads

### Changed


- Updated `example/cumulus-tf/variables.tf` to have `cmr_oauth_provider` default to `launchpad`
- **CUMULUS-3024**
  - Update PUT /granules endpoint to operate consistently across datastores
    (PostgreSQL, ElasticSearch, DynamoDB). Previously it was possible, given a
    partial Granule payload to have different data in Dynamo/ElasticSearch and PostgreSQL
  - Given a partial Granule object, the /granules update endpoint now operates
    with behavior more consistent with a PATCH operation where fields not provided
    in the payload will not be updated in the datastores.
  - Granule translation (db/src/granules.ts) now supports removing null/undefined fields when converting from API to Postgres
    granule formats.
  - Update granule write logic: if a `null` files key is provided in an update payload (e.g. `files: null`),
    an error will be thrown. `null` files were not previously supported and would throw potentially unclear errors. This makes the error clearer and more explicit.
  - Update granule write logic: If an empty array is provided for the `files` key, all files will be removed in all datastores
- **CUMULUS-2787**
  - Updated `lzards-backup-task` to send Cumulus provider and granule createdAt values as metadata in LZARDS backup request to support querying LZARDS for reconciliation reports
- **CUMULUS-2913**
  - Changed `process-dead-letter-archive` lambda to put messages from S3 dead
    letter archive that fail to process to new S3 location.
- **CUMULUS-2974**
  - The `DELETE /granules/<granuleId>` endpoint now includes additional details about granule
    deletion, including collection, deleted granule ID, deleted files, and deletion time.
- **CUMULUS-3027**
  - Pinned typescript to ~4.7.x to address typing incompatibility issues
    discussed in https://github.com/knex/knex/pull/5279
  - Update generate-ts-build-cache script to always install root project dependencies
- **CUMULUS-3104**
  - Updated Dockerfile of async operation docker image to build from node:14.19.3-buster
  - Sets default async_operation_image version to 43.
  - Upgraded saml2-js 4.0.0, rewire to 6.0.0 to address security vulnerabilities
  - Fixed TS compilation error caused by @aws-sdk/client-s3 3.190->3.193 upgrade

## [v13.3.2] 2022-10-10 [BACKPORT]

**Please note** changes in 13.3.2 may not yet be released in future versions, as
this is a backport and patch release on the 13.3.x series of releases. Updates that
are included in the future will have a corresponding CHANGELOG entry in future
releases.

### Fixed

- **CUMULUS-2557**
  - Updated `@cumulus/aws-client/S3/moveObject` to handle zero byte files (0 byte files).
- **CUMULUS-2971**
  - Updated `@cumulus/aws-client/S3ObjectStore` class to take string query parameters and
    its methods `signGetObject` and `signHeadObject` to take parameter presignOptions
- **CUMULUS-3021**
  - Updated `@cumulus/api-client/collections` and `@cumulus/integration-tests/api` to encode
    collection version in the URI path
- **CUMULUS-3024**
  - Update PUT /granules endpoint to operate consistently across datastores
    (PostgreSQL, ElasticSearch, DynamoDB). Previously it was possible, given a
    partial Granule payload to have different data in Dynamo/ElasticSearch and PostgreSQL
  - Given a partial Granule object, the /granules update endpoint now operates
    with behavior more consistent with a PATCH operation where fields not provided
    in the payload will not be updated in the datastores.
  - Granule translation (db/src/granules.ts) now supports removing null/undefined fields when converting from API to Postgres
    granule formats.
  - Update granule write logic: if a `null` files key is provided in an update payload (e.g. `files: null`),
    an error will be thrown. `null` files were not previously supported and would throw potentially unclear errors. This makes the error clearer and more explicit.
  - Update granule write logic: If an empty array is provided for the `files` key, all files will be removed in all datastores

## [v13.3.0] 2022-8-19

### Notable Changes

- **CUMULUS-2930**
  - The `GET /granules` endpoint has a new optional query parameter:
    `searchContext`, which is used to resume listing within the same search
    context. It is provided in every response from the endpoint as
    `meta.searchContext`. The searchContext value must be submitted with every
    consequent API call, and must be fetched from each new response to maintain
    the context.
  - Use of the `searchContext` query string parameter allows listing past 10,000 results.
  - Note that using the `from` query param in a request will cause the `searchContext` to
    be ignored and also make the query subject to the 10,000 results cap again.
  - Updated `GET /granules` endpoint to leverage ElasticSearch search-after API.
    The endpoint will only use search-after when the `searchContext` parameter
    is provided in a request.

## [v13.2.1] 2022-8-10 [BACKPORT]

### Notable changes

- **CUMULUS-3019**
  - Fix file write logic to delete files by `granule_cumulus_id` instead of
    `cumulus_id`. Previous logic removed files by matching `file.cumulus_id`
    to `granule.cumulus_id`.

## [v13.2.0] 2022-8-04

### Changed

- **CUMULUS-2940**
  - Updated bulk operation lambda to utilize system wide rds_connection_timing
    configuration parameters from the main `cumulus` module
- **CUMULUS-2980**
  - Updated `ingestPdrWithNodeNameSpec.js` to use `deleteProvidersAndAllDependenciesByHost` function.
  - Removed `deleteProvidersByHost`function.
- **CUMULUS-2954**
  - Updated Backup LZARDS task to run as a single task in a step function workflow.
  - Updated task to allow user to provide `collectionId` in workflow input and
    updated task to use said `collectionId` to look up the corresponding collection record in RDS.

## [v13.1.0] 2022-7-22

### MIGRATION notes

- The changes introduced in CUMULUS-2962 will re-introduce a
  `files_granules_cumulus_id_index` on the `files` table in the RDS database.
  This index will be automatically created as part of the bootstrap lambda
  function *on deployment* of the `data-persistence` module.

  *In cases where the index is already applied, this update will have no effect*.

  **Please Note**: In some cases where ingest is occurring at high volume levels and/or the
  files table has > 150M file records, the migration may
  fail on deployment due to timing required to both acquire the table state needed for the
  migration and time to create the index given the resources available.

  For reference a rx.5 large Aurora/RDS database
  with *no activity* took roughly 6 minutes to create the index for a file table with 300M records and no active ingest, however timed out when the same migration was attempted
  in production with possible activity on the table.

  If you believe you are subject to the above consideration, you may opt to
  manually create the `files` table index *prior* to deploying this version of
  Core with the following procedure:

  -----

  - Verify you do not have the index:

  ```text
  select * from pg_indexes where tablename = 'files';

   schemaname | tablename |        indexname        | tablespace |                                       indexdef
  ------------+-----------+-------------------------+------------+---------------------------------------------------------------------------------------
   public     | files     | files_pkey              |            | CREATE UNIQUE INDEX files_pkey ON public.files USING btree (cumulus_id)
   public     | files     | files_bucket_key_unique |            | CREATE UNIQUE INDEX files_bucket_key_unique ON public.files USING btree (bucket, key)
  ```

  In this instance you should not see an `indexname` row with
  `files_granules_cumulus_id_index` as the value.     If you *do*, you should be
  clear to proceed with the installation.
  - Quiesce ingest

  Stop all ingest operations in Cumulus Core according to your operational
  procedures.    You should validate that it appears there are no active queries that
  appear to be inserting granules/files into the database as a secondary method
  of evaluating the database system state:

  ```text
  select pid, query, state, wait_event_type, wait_event from pg_stat_activity where state = 'active';
  ```

  If query rows are returned with a `query` value that involves the files table,
  make sure ingest is halted and no other granule-update activity is running on
  the system.

  Note: In rare instances if there are hung queries that are unable to resolve, it may be necessary to
  manually use psql [Server Signaling
  Functions](https://www.postgresql.org/docs/10/functions-admin.html#FUNCTIONS-ADMIN-SIGNAL)
  `pg_cancel_backend` and/or
  `pg_terminate_backend` if the migration will not complete in the next step.

  - Create the Index

  Run the following query to create the index.    Depending on the situation
  this may take many minutes to complete, and you will note your CPU load and
  disk I/O rates increase on your cluster:

  ```text
  CREATE INDEX files_granule_cumulus_id_index ON files (granule_cumulus_id);
  ```

  You should see a response like:

  ```text
  CREATE INDEX
  ```

  and can verify the index `files_granule_cumulus_id_index` was created:

  ```text
  => select * from pg_indexes where tablename = 'files';
  schemaname | tablename |           indexname            | tablespace |                                           indexdef
   ------------+-----------+--------------------------------+------------+----------------------------------------------------------------------------------------------
   public     | files     | files_pkey                     |            | CREATE UNIQUE INDEX files_pkey ON public.files USING btree (cumulus_id)
   public     | files     | files_bucket_key_unique        |            | CREATE UNIQUE INDEX files_bucket_key_unique ON public.files USING btree (bucket, key)
   public     | files     | files_granule_cumulus_id_index |            | CREATE INDEX files_granule_cumulus_id_index ON public.files USING btree (granule_cumulus_id)
  (3 rows)
  ```

  - Once this is complete, you may deploy this version of Cumulus as you
    normally would.
  **If you are unable to stop ingest for the above procedure** *and* cannot
  migrate with deployment, you may be able to manually create the index while
  writes are ongoing using postgres's `CONCURRENTLY` option for `CREATE INDEX`.
  This can have significant impacts on CPU/write IO, particularly if you are
  already using a significant amount of your cluster resources, and may result
  in failed writes or an unexpected index/database state.

  PostgreSQL's
  [documentation](https://www.postgresql.org/docs/10/sql-createindex.html#SQL-CREATEINDEX-CONCURRENTLY)
  provides more information on this option.   Please be aware it is
  **unsupported** by Cumulus at this time, so community members that opt to go
  this route should proceed with caution.

  -----

### Notable changes

- **CUMULUS-2962**
  - Re-added database structural migration to `files` table to add an index on `granule_cumulus_id`
- **CUMULUS-2929**
  - Updated `move-granule` task to check the optional collection configuration parameter
    `meta.granuleMetadataFileExtension` to determine the granule metadata file.
    If none is specified, the granule CMR metadata or ISO metadata file is used.

### Changed

- Updated Moment.js package to 2.29.4 to address security vulnerability
- **CUMULUS-2967**
  - Added fix example/spec/helpers/Provider that doesn't fail deletion 404 in
    case of deletion race conditions
### Fixed

- **CUMULUS-2995**
  - Updated Lerna package to 5.1.8 to address security vulnerability

- **CUMULUS-2863**
  - Fixed `@cumulus/api` `validateAndUpdateSqsRule` method to allow 0 retries and 0 visibilityTimeout
    in rule's meta.

- **CUMULUS-2959**
  - Fixed `@cumulus/api` `granules` module to convert numeric productVolume to string
    when an old granule record is retrieved from DynamoDB
- Fixed the following links on Cumulus docs' [Getting Started](https://nasa.github.io/cumulus/docs/getting-started) page:
    * Cumulus Deployment
    * Terraform Best Practices
    * Integrator Common Use Cases
- Also corrected the _How to Deploy Cumulus_ link in the [Glossary](https://nasa.github.io/cumulus/docs/glossary)


## [v13.0.1] 2022-7-12

- **CUMULUS-2995**
  - Updated Moment.js package to 2.29.4 to address security vulnerability

## [v13.0.0] 2022-06-13

### MIGRATION NOTES

- The changes introduced in CUMULUS-2955 should result in removal of
  `files_granule_cumulus_id_index` from the `files` table (added in the v11.1.1
  release).  The success of this operation is dependent on system ingest load.

  In rare cases where data-persistence deployment fails because the
  `postgres-db-migration` times out, it may be required to manually remove the
  index and then redeploy:

  ```text
  DROP INDEX IF EXISTS files_granule_cumulus_id_index;
  ```

### Breaking Changes

- **CUMULUS-2931**

  - Updates CustomBootstrap lambda to default to failing if attempting to remove
    a pre-existing `cumulus-alias` index that would collide with the required
    `cumulus-alias` *alias*.   A configuration parameter
    `elasticsearch_remove_index_alias_conflict`  on the `cumulus` and
    `archive` modules has been added to enable the original behavior that would
    remove the invalid index (and all it's data).
  - Updates `@cumulus/es-client.bootstrapElasticSearch` signature to be
    parameterized and accommodate a new parameter `removeAliasConflict` which
    allows/disallows the deletion of a conflicting `cumulus-alias` index

### Notable changes

- **CUMULUS-2929**
  - Updated `move-granule` task to check the optional collection configuration parameter
    `meta.granuleMetadataFileExtension` to determine the granule metadata file.
    If none is specified, the granule CMR metadata or ISO metadata file is used.

### Added

- **CUMULUS-2929**
  - Added optional collection configuration `meta.granuleMetadataFileExtension` to specify CMR metadata
    file extension for tasks that utilize metadata file lookups

- **CUMULUS-2939**
  - Added `@cumulus/api/lambdas/start-async-operation` to start an async operation

- **CUMULUS-2953**
  - Added `skipMetadataCheck` flag to config for Hyrax metadata updates task.
  - If this config flag is set to `true`, and a granule has no CMR file, the task will simply return the input values.

- **CUMULUS-2966**
  - Added extractPath operation and support of nested string replacement to `url_path` in the collection configuration

### Changed

- **CUMULUS-2965**
  - Update `cumulus-rds-tf` module to ignore `engine_version` lifecycle changes
- **CUMULUS-2967**
  - Added fix example/spec/helpers/Provider that doesn't fail deletion 404 in
    case of deletion race conditions
- **CUMULUS-2955**
  - Updates `20220126172008_files_granule_id_index` to *not* create an index on
    `granule_cumulus_id` on the files table.
  - Adds `20220609024044_remove_files_granule_id_index` migration to revert
    changes from `20220126172008_files_granule_id_index` on any deployed stacks
    that might have the index to ensure consistency in deployed stacks

- **CUMULUS-2923**
  - Changed public key setup for SFTP local testing.
- **CUMULUS-2939**
  - Updated `@cumulus/api` `granules/bulk*`, `elasticsearch/index-from-database` and
    `POST reconciliationReports` endpoints to invoke StartAsyncOperation lambda

### Fixed

- **CUMULUS-2863**
  - Fixed `@cumulus/api` `validateAndUpdateSqsRule` method to allow 0 retries
    and 0 visibilityTimeout in rule's meta.
- **CUMULUS-2961**
  - Fixed `data-migration2` granule migration logic to allow for DynamoDb granules that have a null/empty string value for `execution`.   The migration will now migrate them without a linked execution.
  - Fixed `@cumulus/api` `validateAndUpdateSqsRule` method to allow 0 retries and 0 visibilityTimeout
    in rule's meta.

- **CUMULUS-2959**
  - Fixed `@cumulus/api` `granules` module to convert numeric productVolume to string
    when an old granule record is retrieved from DynamoDB.

## [v12.0.3] 2022-10-03 [BACKPORT]

**Please note** changes in 12.0.3 may not yet be released in future versions, as
this is a backport and patch release on the 12.0.x series of releases. Updates that
are included in the future will have a corresponding CHANGELOG entry in future
releases.

### Fixed

- **CUMULUS-3024**
  - Update PUT /granules endpoint to operate consistently across datastores
    (PostgreSQL, ElasticSearch, DynamoDB). Previously it was possible, given a
    partial Granule payload to have different data in Dynamo/ElasticSearch and PostgreSQL
  - Given a partial Granule object, the /granules update endpoint now operates
    with behavior more consistent with a PATCH operation where fields not provided
    in the payload will not be updated in the datastores.
  - Granule translation (db/src/granules.ts) now supports removing null/undefined fields when converting from API to Postgres
    granule formats.
  - Update granule write logic: if a `null` files key is provided in an update payload (e.g. `files: null`),
    an error will be thrown. `null` files were not previously supported and would throw potentially unclear errors. This makes the error clearer and more explicit.
  - Update granule write logic: If an empty array is provided for the `files` key, all files will be removed in all datastores
- **CUMULUS-2971**
  - Updated `@cumulus/aws-client/S3ObjectStore` class to take string query parameters and
    its methods `signGetObject` and `signHeadObject` to take parameter presignOptions
- **CUMULUS-2557**
  - Updated `@cumulus/aws-client/S3/moveObject` to handle zero byte files (0 byte files).
- **CUMULUS-3021**
  - Updated `@cumulus/api-client/collections` and `@cumulus/integration-tests/api` to encode
    collection version in the URI path

## [v12.0.2] 2022-08-10 [BACKPORT]

**Please note** changes in 12.0.2 may not yet be released in future versions, as
this is a backport and patch release on the 12.0.x series of releases. Updates that
are included in the future will have a corresponding CHANGELOG entry in future
releases.

### Notable Changes

- **CUMULUS-3019**
  - Fix file write logic to delete files by `granule_cumulus_id` instead of
      `cumulus_id`. Previous logic removed files by matching `file.cumulus_id`
      to `granule.cumulus_id`.

## [v12.0.1] 2022-07-18

- **CUMULUS-2995**
  - Updated Moment.js package to 2.29.4 to address security vulnerability

## [v12.0.0] 2022-05-20

### Breaking Changes

- **CUMULUS-2903**

  - The minimum supported version for all published Cumulus Core npm packages is now Node 14.19.1
  - Tasks using the `cumuluss/cumulus-ecs-task` Docker image must be updated to
    `cumuluss/cumulus-ecs-task:1.8.0`. This can be done by updating the `image`
    property of any tasks defined using the `cumulus_ecs_service` Terraform
    module.

### Changed

- **CUMULUS-2932**

  - Updates `SyncGranule` task to include `disableOrDefaultAcl` function that uses
    the configuration ACL parameter to set ACL to private by default or disable ACL.
  - Updates `@cumulus/sync-granule` `download()` function to take in ACL parameter
  - Updates `@cumulus/ingest` `proceed()` function to take in ACL parameter
  - Updates `@cumulus/ingest` `addLock()` function to take in an optional ACL parameter
  - Updates `SyncGranule` example worfklow config
    `example/cumulus-tf/sync_granule_workflow.asl.json` to include `ACL`
    parameter.

## [v11.1.8] 2022-11-07 [BACKPORT]

**Please note** changes in 11.1.7 may not yet be released in future versions, as
this is a backport and patch release on the 11.1.x series of releases. Updates that
are included in the future will have a corresponding CHANGELOG entry in future
releases.

### Breaking Changes

- **CUMULUS-2903**
  - The minimum supported version for all published Cumulus Core npm packages is now Node 14.19.1
  - Tasks using the `cumuluss/cumulus-ecs-task` Docker image must be updated to
    `cumuluss/cumulus-ecs-task:1.8.0`. This can be done by updating the `image`
    property of any tasks defined using the `cumulus_ecs_service` Terraform
    module.

### Notable changes

- Published new tag [`43` of `cumuluss/async-operation` to Docker Hub](https://hub.docker.com/layers/cumuluss/async-operation/43/images/sha256-5f989c7d45db3dde87c88c553182d1e4e250a1e09af691a84ff6aa683088b948?context=explore) which was built with node:14.19.3-buster.

### Changed

- **CUMULUS-3104**
  - Updated Dockerfile of async operation docker image to build from node:14.19.3-buster
  - Sets default async_operation_image version to 43.
  - Upgraded saml2-js 4.0.0, rewire to 6.0.0 to address security vulnerabilities
  - Fixed TS compilation error on aws-client package caused by @aws-sdk/client-s3 3.202.0 upgrade

- **CUMULUS-3080**
  - Changed the retention period in days from 14 to 30 for cloudwatch logs for NIST-5 compliance

## [v11.1.7] 2022-10-05 [BACKPORT]

**Please note** changes in 11.1.7 may not yet be released in future versions, as
this is a backport and patch release on the 11.1.x series of releases. Updates that
are included in the future will have a corresponding CHANGELOG entry in future
releases.

### Fixed

- **CUMULUS-3024**
  - Update PUT /granules endpoint to operate consistently across datastores
    (PostgreSQL, ElasticSearch, DynamoDB). Previously it was possible, given a
    partial Granule payload to have different data in Dynamo/ElasticSearch and PostgreSQL
  - Given a partial Granule object, the /granules update endpoint now operates
    with behavior more consistent with a PATCH operation where fields not provided
    in the payload will not be updated in the datastores.
  - Granule translation (db/src/granules.ts) now supports removing null/undefined fields when converting from API to Postgres
    granule formats.
  - Update granule write logic: if a `null` files key is provided in an update payload (e.g. `files: null`),
    an error will be thrown. `null` files were not previously supported and would throw potentially unclear errors. This makes the error clearer and more explicit.
  - Update granule write logic: If an empty array is provided for the `files` key, all files will be removed in all datastores
- **CUMULUS-2971**
  - Updated `@cumulus/aws-client/S3ObjectStore` class to take string query parameters and
    its methods `signGetObject` and `signHeadObject` to take parameter presignOptions
- **CUMULUS-2557**
  - Updated `@cumulus/aws-client/S3/moveObject` to handle zero byte files (0 byte files).
- **CUMULUS-3021**
  - Updated `@cumulus/api-client/collections` and `@cumulus/integration-tests/api` to encode
    collection version in the URI path
- **CUMULUS-3027**
  - Pinned typescript to ~4.7.x to address typing incompatibility issues
    discussed in https://github.com/knex/knex/pull/5279
  - Update generate-ts-build-cache script to always install root project dependencies

## [v11.1.5] 2022-08-10 [BACKPORT]

**Please note** changes in 11.1.5 may not yet be released in future versions, as
this is a backport and patch release on the 11.1.x series of releases. Updates that
are included in the future will have a corresponding CHANGELOG entry in future
releases.

### Notable changes

- **CUMULUS-3019**
  - Fix file write logic to delete files by `granule_cumulus_id` instead of
      `cumulus_id`. Previous logic removed files by matching `file.cumulus_id`
      to `granule.cumulus_id`.

## [v11.1.4] 2022-07-18

**Please note** changes in 11.1.4 may not yet be released in future versions, as
this is a backport and patch release on the 11.1.x series of releases. Updates that
are included in the future will have a corresponding CHANGELOG entry in future
releases.

### MIGRATION notes


- The changes introduced in CUMULUS-2962 will re-introduce a
  `files_granules_cumulus_id_index` on the `files` table in the RDS database.
  This index will be automatically created as part of the bootstrap lambda
  function *on deployment* of the `data-persistence` module.

  *In cases where the index is already applied, this update will have no effect*.

  **Please Note**: In some cases where ingest is occurring at high volume levels and/or the
  files table has > 150M file records, the migration may
  fail on deployment due to timing required to both acquire the table state needed for the
  migration and time to create the index given the resources available.

  For reference a rx.5 large Aurora/RDS database
  with *no activity* took roughly 6 minutes to create the index for a file table with 300M records and no active ingest, however timed out when the same migration was attempted
  in production with possible activity on the table.

  If you believe you are subject to the above consideration, you may opt to
  manually create the `files` table index *prior* to deploying this version of
  Core with the following procedure:

  -----

  - Verify you do not have the index:

  ```text
  select * from pg_indexes where tablename = 'files';

   schemaname | tablename |        indexname        | tablespace |                                       indexdef
  ------------+-----------+-------------------------+------------+---------------------------------------------------------------------------------------
   public     | files     | files_pkey              |            | CREATE UNIQUE INDEX files_pkey ON public.files USING btree (cumulus_id)
   public     | files     | files_bucket_key_unique |            | CREATE UNIQUE INDEX files_bucket_key_unique ON public.files USING btree (bucket, key)
  ```

  In this instance you should not see an `indexname` row with
  `files_granules_cumulus_id_index` as the value.     If you *do*, you should be
  clear to proceed with the installation.
  - Quiesce ingest

  Stop all ingest operations in Cumulus Core according to your operational
  procedures.    You should validate that it appears there are no active queries that
  appear to be inserting granules/files into the database as a secondary method
  of evaluating the database system state:

  ```text
  select pid, query, state, wait_event_type, wait_event from pg_stat_activity where state = 'active';
  ```

  If query rows are returned with a `query` value that involves the files table,
  make sure ingest is halted and no other granule-update activity is running on
  the system.

  Note: In rare instances if there are hung queries that are unable to resolve, it may be necessary to
  manually use psql [Server Signaling
  Functions](https://www.postgresql.org/docs/10/functions-admin.html#FUNCTIONS-ADMIN-SIGNAL)
  `pg_cancel_backend` and/or
  `pg_terminate_backend` if the migration will not complete in the next step.

  - Create the Index

  Run the following query to create the index.    Depending on the situation
  this may take many minutes to complete, and you will note your CPU load and
  disk I/O rates increase on your cluster:

  ```text
  CREATE INDEX files_granule_cumulus_id_index ON files (granule_cumulus_id);
  ```

  You should see a response like:

  ```text
  CREATE INDEX
  ```

  and can verify the index `files_granule_cumulus_id_index` was created:

  ```text
  => select * from pg_indexes where tablename = 'files';
  schemaname | tablename |           indexname            | tablespace |                                           indexdef
   ------------+-----------+--------------------------------+------------+----------------------------------------------------------------------------------------------
   public     | files     | files_pkey                     |            | CREATE UNIQUE INDEX files_pkey ON public.files USING btree (cumulus_id)
   public     | files     | files_bucket_key_unique        |            | CREATE UNIQUE INDEX files_bucket_key_unique ON public.files USING btree (bucket, key)
   public     | files     | files_granule_cumulus_id_index |            | CREATE INDEX files_granule_cumulus_id_index ON public.files USING btree (granule_cumulus_id)
  (3 rows)
  ```

  - Once this is complete, you may deploy this version of Cumulus as you
    normally would.
  **If you are unable to stop ingest for the above procedure** *and* cannot
  migrate with deployment, you may be able to manually create the index while
  writes are ongoing using postgres's `CONCURRENTLY` option for `CREATE INDEX`.
  This can have significant impacts on CPU/write IO, particularly if you are
  already using a significant amount of your cluster resources, and may result
  in failed writes or an unexpected index/database state.

  PostgreSQL's
  [documentation](https://www.postgresql.org/docs/10/sql-createindex.html#SQL-CREATEINDEX-CONCURRENTLY)
  provides more information on this option.   Please be aware it is
  **unsupported** by Cumulus at this time, so community members that opt to go
  this route should proceed with caution.

  -----

### Changed

- Updated Moment.js package to 2.29.4 to address security vulnerability

## [v11.1.3] 2022-06-24

**Please note** changes in 11.1.3 may not yet be released in future versions, as
this is a backport and patch release on the 11.1.x series of releases. Updates that
are included in the future will have a corresponding CHANGELOG entry in future
releases.

### Notable changes

- **CUMULUS-2929**
  - Updated `move-granule` task to check the optional collection configuration parameter
    `meta.granuleMetadataFileExtension` to determine the granule metadata file.
    If none is specified, the granule CMR metadata or ISO metadata file is used.

### Added

- **CUMULUS-2929**
  - Added optional collection configuration `meta.granuleMetadataFileExtension` to specify CMR metadata
    file extension for tasks that utilize metadata file lookups
- **CUMULUS-2966**
  - Added extractPath operation and support of nested string replacement to `url_path` in the collection configuration
### Fixed

- **CUMULUS-2863**
  - Fixed `@cumulus/api` `validateAndUpdateSqsRule` method to allow 0 retries
    and 0 visibilityTimeout in rule's meta.
- **CUMULUS-2959**
  - Fixed `@cumulus/api` `granules` module to convert numeric productVolume to string
    when an old granule record is retrieved from DynamoDB.
- **CUMULUS-2961**
  - Fixed `data-migration2` granule migration logic to allow for DynamoDb granules that have a null/empty string value for `execution`.   The migration will now migrate them without a linked execution.

## [v11.1.2] 2022-06-13

**Please note** changes in 11.1.2 may not yet be released in future versions, as
this is a backport and patch release on the 11.1.x series of releases. Updates that
are included in the future will have a corresponding CHANGELOG entry in future
releases.

### MIGRATION NOTES

- The changes introduced in CUMULUS-2955 should result in removal of
  `files_granule_cumulus_id_index` from the `files` table (added in the v11.1.1
  release).  The success of this operation is dependent on system ingest load

  In rare cases where data-persistence deployment fails because the
  `postgres-db-migration` times out, it may be required to manually remove the
  index and then redeploy:

  ```text
  > DROP INDEX IF EXISTS postgres-db-migration;
  DROP INDEX
  ```

### Changed

- **CUMULUS-2955**
  - Updates `20220126172008_files_granule_id_index` to *not* create an index on
    `granule_cumulus_id` on the files table.
  - Adds `20220609024044_remove_files_granule_id_index` migration to revert
    changes from `20220126172008_files_granule_id_index` on any deployed stacks
    that might have the index to ensure consistency in deployed stacks

## [v11.1.1] 2022-04-26

### Added

### Changed

- **CUMULUS-2885**
  - Updated `@cumulus/aws-client` to use new AWS SDK v3 packages for S3 requests:
    - `@aws-sdk/client-s3`
    - `@aws-sdk/lib-storage`
    - `@aws-sdk/s3-request-presigner`
  - Updated code for compatibility with updated `@cumulus/aws-client` and AWS SDK v3 S3 packages:
    - `@cumulus/api`
    - `@cumulus/async-operations`
    - `@cumulus/cmrjs`
    - `@cumulus/common`
    - `@cumulus/collection-config-store`
    - `@cumulus/ingest`
    - `@cumulus/launchpad-auth`
    - `@cumulus/sftp-client`
    - `@cumulus/tf-inventory`
    - `lambdas/data-migration2`
    - `tasks/add-missing-file-checksums`
    - `tasks/hyrax-metadata-updates`
    - `tasks/lzards-backup`
    - `tasks/sync-granule`
- **CUMULUS-2886**
  - Updated `@cumulus/aws-client` to use new AWS SDK v3 packages for API Gateway requests:
    - `@aws-sdk/client-api-gateway`
- **CUMULUS-2920**
  - Update npm version for Core build to 8.6
- **CUMULUS-2922**
  - Added `@cumulus/example-lib` package to example project to allow unit tests `example/script/lib` dependency.
  - Updates Mutex unit test to address changes made in [#2902](https://github.com/nasa/cumulus/pull/2902/files)
- **CUMULUS-2924**
  - Update acquireTimeoutMillis to 400 seconds for the db-provision-lambda module to address potential timeout issues on RDS database start
- **CUMULUS-2925**
  - Updates CI to utilize `audit-ci` v6.2.0
  - Updates CI to utilize a on-container filesystem when building Core in 'uncached' mode
  - Updates CI to selectively bootstrap Core modules in the cleanup job phase
- **CUMULUS-2934**
  - Update CI Docker container build to install pipenv to prevent contention on parallel lambda builds


## [v11.1.0] 2022-04-07

### MIGRATION NOTES

- 11.1.0 is an amendment release and supersedes 11.0.0. However, follow the migration steps for 11.0.0.

- **CUMULUS-2905**
  - Updates migration script with new `migrateAndOverwrite` and
    `migrateOnlyFiles` options.

### Added

- **CUMULUS-2860**
  - Added an optional configuration parameter `skipMetadataValidation` to `hyrax-metadata-updates` task
- **CUMULUS-2870**
  - Added `last_modified_date` as output to all tasks in Terraform `ingest` module.
- **CUMULUS-NONE**
  - Added documentation on choosing and configuring RDS at `deployment/choosing_configuring_rds`.

### Changed

- **CUMULUS-2703**
  - Updated `ORCA Backup` reconciliation report to report `cumulusFilesCount` and `orcaFilesCount`
- **CUMULUS-2849**
  - Updated `@cumulus/aws-client` to use new AWS SDK v3 packages for DynamoDB requests:
    - `@aws-sdk/client-dynamodb`
    - `@aws-sdk/lib-dynamodb`
    - `@aws-sdk/util-dynamodb`
  - Updated code for compatibility with AWS SDK v3 Dynamo packages
    - `@cumulus/api`
    - `@cumulus/errors`
    - `@cumulus/tf-inventory`
    - `lambdas/data-migration2`
    - `packages/api/ecs/async-operation`
- **CUMULUS-2864**
  - Updated `@cumulus/cmr-client/ingestUMMGranule` and `@cumulus/cmr-client/ingestConcept`
    functions to not perform separate validation request
- **CUMULUS-2870**
  - Updated `hello_world_service` module to pass in `lastModified` parameter in command list to trigger a Terraform state change when the `hello_world_task` is modified.

### Fixed

- **CUMULUS-2849**
  - Fixed AWS service client memoization logic in `@cumulus/aws-client`

## [v11.0.0] 2022-03-24 [STABLE]

### v9.9->v11.0 MIGRATION NOTES

Release v11.0 is a maintenance release series, replacing v9.9.   If you are
upgrading to or past v11 from v9.9.x to this release, please pay attention to the following
migration notes from prior releases:

#### Migration steps

##### **After deploying the `data-persistence` module, but before deploying the main `cumulus` module**

- Due to a bug in the PUT `/rules/<name>` endpoint, the rule records in PostgreSQL may be
out of sync with records in DynamoDB. In order to bring the records into sync, re-deploy and re-run the
[`data-migration1` Lambda](https://nasa.github.io/cumulus/docs/upgrade-notes/upgrade-rds#3-deploy-and-run-data-migration1) with a payload of
`{"forceRulesMigration": true}`:

```shell
aws lambda invoke --function-name $PREFIX-data-migration1 \
  --payload $(echo '{"forceRulesMigration": true}' | base64) $OUTFILE
```

##### As part of the `cumulus` deployment

- Please read the [documentation on the updates to the granule files schema for our Cumulus workflow tasks and how to upgrade your deployment for compatibility](https://nasa.github.io/cumulus/docs/upgrade-notes/update-task-file-schemas).
- (Optional) Update the `task-config` for all workflows that use the `sync-granule` task to include `workflowStartTime` set to
`{$.cumulus_meta.workflow_start_time}`. See [here](https://github.com/nasa/cumulus/blob/master/example/cumulus-tf/sync_granule_workflow.asl.json#L9) for an example.

##### After the `cumulus` deployment

As part of the work on the RDS Phase 2 feature, it was decided to re-add the
granule file `type` property on the file table (detailed reasoning
https://wiki.earthdata.nasa.gov/pages/viewpage.action?pageId=219186829).  This
change was implemented as part of CUMULUS-2672/CUMULUS-2673, however granule
records ingested prior to v11 will *not* have the file.type property stored in the
PostGreSQL database, and on installation of v11 API calls to get granule.files
will not return this value. We anticipate most users are impacted by this issue.

Users that are impacted by these changes should re-run the granule migration
lambda to *only* migrate granule file records:

```shell
PAYLOAD=$(echo '{"migrationsList": ["granules"], "granuleMigrationParams": {"migrateOnlyFiles": "true"}}' | base64)
aws lambda invoke --function-name $PREFIX-postgres-migration-async-operation \
--payload $PAYLOAD $OUTFILE
```

You should note that this will *only* move files for granule records in
PostgreSQL.  **If you have not completed the phase 1 data migration or
have granule records in dynamo that are not in PostgreSQL, the migration will
report failure for both the DynamoDB granule and all the associated files and the file
records will not be updated**.

If you prefer to do a full granule and file migration, you may instead
opt to run the migration with the `migrateAndOverwrite` option instead, this will re-run a
full granule/files migration and overwrite all values in the PostgreSQL database from
what is in DynamoDB for both granules and associated files:

```shell
PAYLOAD=$(echo '{"migrationsList": ["granules"], "granuleMigrationParams": {"migrateAndOverwrite": "true"}}' | base64)
aws lambda invoke --function-name $PREFIX-postgres-migration-async-operation \
--payload $PAYLOAD $OUTFILE
```

*Please note*: Since this data migration is copying all of your granule data
from DynamoDB to PostgreSQL, it can take multiple hours (or even days) to run,
depending on how much data you have and how much parallelism you configure the
migration to use. In general, the more parallelism you configure the migration
to use, the faster it will go, but the higher load it will put on your
PostgreSQL database. Excessive database load can cause database outages and
result in data loss/recovery scenarios. Thus, the parallelism settings for the
migration are intentionally set by default to conservative values but are
configurable.      If this impacts only some of your data products you may want
to consider using other `granuleMigrationParams`.

Please see [the second data migration
docs](https://nasa.github.io/cumulus/docs/upgrade-notes/upgrade-rds#5-run-the-second-data-migration)
for more on this tool if you are unfamiliar with the various options.

### Notable changes

- **CUMULUS-2703**
  - `ORCA Backup` is now a supported `reportType` for the `POST /reconciliationReports` endpoint

### Added

- **CUMULUS-2311** - RDS Migration Epic Phase 2
  - **CUMULUS-2208**
    - Added `@cumulus/message/utils.parseException` to parse exception objects
    - Added helpers to `@cumulus/message/Granules`:
      - `getGranuleProductVolume`
      - `getGranuleTimeToPreprocess`
      - `getGranuleTimeToArchive`
      - `generateGranuleApiRecord`
    - Added `@cumulus/message/PDRs/generatePdrApiRecordFromMessage` to generate PDR from Cumulus workflow message
    - Added helpers to `@cumulus/es-client/indexer`:
      - `deleteAsyncOperation` to delete async operation records from Elasticsearch
      - `updateAsyncOperation` to update an async operation record in Elasticsearch
    - Added granules `PUT` endpoint to Cumulus API for updating a granule.
    Requests to this endpoint should be submitted **without an `action`**
    attribute in the request body.
    - Added `@cumulus/api-client/granules.updateGranule` to update granule via the API
  - **CUMULUS-2303**
    - Add translatePostgresProviderToApiProvider method to `@cumulus/db/translate/providers`
  - **CUMULUS-2306**
    - Updated API execution GET endpoint to read individual execution records
      from PostgreSQL database instead of DynamoDB
    - Updated API execution-status endpoint to read execution records from
      PostgreSQL database instead of DynamoDB
  - **CUMULUS-2302**
    - Added translatePostgresCollectionToApiCollection method to
      `@cumulus/db/translate/collections`
    - Added `searchWithUpdatedAtRange` method to
      `@cumulus/db/models/collections`
  - **CUMULUS-2301**
    - Created API asyncOperations POST endpoint to create async operations.
  - **CUMULUS-2307**
    - Updated API PDR GET endpoint to read individual PDR records from
      PostgreSQL database instead of DynamoDB
    - Added `deletePdr` to `@cumulus/api-client/pdrs`
  - **CUMULUS-2782**
    - Update API granules endpoint `move` action to update granules in the index
      and utilize postgres as the authoritative datastore
  - **CUMULUS-2769**
    - Update collection PUT endpoint to require existance of postgresql record
      and to ignore lack of dynamoDbRecord on update
  - **CUMULUS-2767**
    - Update provider PUT endpoint to require existence of PostgreSQL record
      and to ignore lack of DynamoDB record on update
  - **CUMULUS-2759**
    - Updates collection/provider/rules/granules creation (post) endpoints to
      primarily check for existence/collision in PostgreSQL database instead of DynamoDB
  - **CUMULUS-2714**
    - Added `@cumulus/db/base.deleteExcluding` method to allow for deletion of a
      record set with an exclusion list of cumulus_ids
  - **CUMULUS-2317**
    - Added `@cumulus/db/getFilesAndGranuleInfoQuery()` to build a query for searching file
    records in PostgreSQL and return specified granule information for each file
    - Added `@cumulus/db/QuerySearchClient` library to handle sequentially fetching and paging
    through results for an arbitrary PostgreSQL query
    - Added `insert` method to all `@cumulus/db` models to handle inserting multiple records into
    the database at once
    - Added `@cumulus/db/translatePostgresGranuleResultToApiGranule` helper to
    translate custom PostgreSQL granule result to API granule
  - **CUMULUS-2672**
    - Added migration to add `type` text column to Postgres database `files` table
  - **CUMULUS-2634**
    - Added new functions for upserting data to Elasticsearch:
      - `@cumulus/es-client/indexer.upsertExecution` to upsert an execution
      - `@cumulus/es-client/indexer.upsertPdr` to upsert a PDR
      - `@cumulus/es-client/indexer.upsertGranule` to upsert a granule
  - **CUMULUS-2510**
    - Added `execution_sns_topic_arn` environment variable to
      `sf_event_sqs_to_db_records` lambda TF definition.
    - Added to `sf_event_sqs_to_db_records_lambda` IAM policy to include
      permissions for SNS publish for `report_executions_topic`
    - Added `collection_sns_topic_arn` environment variable to
      `PrivateApiLambda` and `ApiEndpoints` lambdas.
    - Added `updateCollection` to `@cumulus/api-client`.
    - Added to `ecs_cluster` IAM policy to include permissions for SNS publish
      for `report_executions_sns_topic_arn`, `report_pdrs_sns_topic_arn`,
      `report_granules_sns_topic_arn`
    - Added variables for report topic ARNs to `process_dead_letter_archive.tf`
    - Added variable for granule report topic ARN to `bulk_operation.tf`
    - Added `pdr_sns_topic_arn` environment variable to
      `sf_event_sqs_to_db_records` lambda TF definition.
    - Added the new function `publishSnsMessageByDataType` in `@cumulus/api` to
      publish SNS messages to the report topics to PDRs, Collections, and
      Executions.
    - Added the following functions in `publishSnsMessageUtils` to handle
      publishing SNS messages for specific data and event types:
      - `publishCollectionUpdateSnsMessage`
      - `publishCollectionCreateSnsMessage`
      - `publishCollectionDeleteSnsMessage`
      - `publishGranuleUpdateSnsMessage`
      - `publishGranuleDeleteSnsMessage`
      - `publishGranuleCreateSnsMessage`
      - `publishExecutionSnsMessage`
      - `publishPdrSnsMessage`
      - `publishGranuleSnsMessageByEventType`
    - Added to `ecs_cluster` IAM policy to include permissions for SNS publish
      for `report_executions_topic` and `report_pdrs_topic`.
  - **CUMULUS-2315**
    - Added `paginateByCumulusId` to `@cumulus/db` `BasePgModel` to allow for paginated
      full-table select queries in support of elasticsearch indexing.
    - Added `getMaxCumulusId` to `@cumulus/db` `BasePgModel` to allow all
      derived table classes to support querying the current max `cumulus_id`.
  - **CUMULUS-2673**
    - Added `ES_HOST` environment variable to `postgres-migration-async-operation`
    Lambda using value of `elasticsearch_hostname` Terraform variable.
    - Added `elasticsearch_security_group_id` to security groups for
      `postgres-migration-async-operation` lambda.
    - Added permission for `DynamoDb:DeleteItem` to
      `postgres-migration-async-operation` lambda.
  - **CUMULUS-2778**
    - Updated default value of `async_operation_image` in
      `tf-modules/cumulus/variables.tf` to `cumuluss/async-operation:41`
    - Added `ES_HOST` environment variable to async operation ECS task
      definition to ensure that async operation tasks write to the correct
      Elasticsearch domain
- **CUMULUS-2642**
  - Reduces the reconcilation report's default maxResponseSize that returns
     the full report rather than an s3 signed url. Reports very close to the
     previous limits were failing to download, so the limit has been lowered to
     ensure all files are handled properly.
- **CUMULUS-2703**
  - Added `@cumulus/api/lambdas/reports/orca-backup-reconciliation-report` to create
    `ORCA Backup` reconciliation report

### Removed

- **CUMULUS-2311** - RDS Migration Epic Phase 2
  - **CUMULUS-2208**
    - Removed trigger for `dbIndexer` Lambda for DynamoDB tables:
      - `<prefix>-AsyncOperationsTable`
      - `<prefix>-CollectionsTable`
      - `<prefix>-ExecutionsTable`
      - `<prefix>-GranulesTable`
      - `<prefix>-PdrsTable`
      - `<prefix>-ProvidersTable`
      - `<prefix>-RulesTable`
  - **CUMULUS-2782**
    - Remove deprecated `@ingest/granule.moveGranuleFiles`
  - **CUMULUS-2770**
    - Removed `waitForModelStatus` from `example/spec/helpers/apiUtils` integration test helpers
  - **CUMULUS-2510**
    - Removed `stream_enabled` and `stream_view_type` from `executions_table` TF
      definition.
    - Removed `aws_lambda_event_source_mapping` TF definition on executions
      DynamoDB table.
    - Removed `stream_enabled` and `stream_view_type` from `collections_table`
      TF definition.
    - Removed `aws_lambda_event_source_mapping` TF definition on collections
      DynamoDB table.
    - Removed lambda `publish_collections` TF resource.
    - Removed `aws_lambda_event_source_mapping` TF definition on granules
    - Removed `stream_enabled` and `stream_view_type` from `pdrs_table` TF
      definition.
    - Removed `aws_lambda_event_source_mapping` TF definition on PDRs
      DynamoDB table.
  - **CUMULUS-2694**
    - Removed `@cumulus/api/models/granules.storeGranulesFromCumulusMessage()` method
  - **CUMULUS-2662**
    - Removed call to `addToLocalES` in POST `/granules` endpoint since it is
      redundant.
    - Removed call to `addToLocalES` in POST and PUT `/executions` endpoints
      since it is redundant.
    - Removed function `addToLocalES` from `es-client` package since it is no
      longer used.
  - **CUMULUS-2771**
    - Removed `_updateGranuleStatus` to update granule to "running" from `@cumulus/api/lib/ingest.reingestGranule`
    and `@cumulus/api/lib/ingest.applyWorkflow`

### Changed

- CVE-2022-2477
  - Update node-forge to 1.3.0 in `@cumulus/common` to address CVE-2022-2477
- **CUMULUS-2311** - RDS Migration Epic Phase 2
  - **CUMULUS_2641**
    - Update API granule schema to set productVolume as a string value
    - Update `@cumulus/message` package to set productVolume as string
      (calculated with `file.size` as a `BigInt`) to match API schema
    - Update `@cumulus/db` granule translation to translate `granule` objects to
      match the updated API schema
  - **CUMULUS-2714**
    - Updated
      - @cumulus/api/lib.writeRecords.writeGranulesFromMessage
      - @cumulus/api/lib.writeRecords.writeGranuleFromApi
      - @cumulus/api/lib.writeRecords.createGranuleFromApi
      - @cumulus/api/lib.writeRecords.updateGranuleFromApi
    - These methods now remove postgres file records that aren't contained in
        the write/update action if such file records exist.  This update
        maintains consistency with the writes to elasticsearch/dynamodb.
  - **CUMULUS-2672**
    - Updated `data-migration2` lambda to migrate Dynamo `granule.files[].type`
      instead of dropping it.
    - Updated `@cumlus/db` `translateApiFiletoPostgresFile` to retain `type`
    - Updated `@cumulus/db` `translatePostgresFileToApiFile` to retain `type`
    - Updated `@cumulus/types.api.file` to add `type` to the typing.
  - **CUMULUS-2315**
    - Update `index-from-database` lambda/ECS task and elasticsearch endpoint to read
      from PostgreSQL database
    - Update `index-from-database` endpoint to add the following configuration
      tuning parameters:
      - postgresResultPageSize -- The number of records to read from each
        postgres table per request.   Default is 1000.
      - postgresConnectionPoolSize -- The max number of connections to allow the
        index function to make to the database.  Default is 10.
      - esRequestConcurrency -- The maximium number of concurrent record
        translation/ES record update requests.   Default is 10.
  - **CUMULUS-2308**
    - Update `/granules/<granule_id>` GET endpoint to return PostgreSQL Granules instead of DynamoDB Granules
    - Update `/granules/<granule_id>` PUT endpoint to use PostgreSQL Granule as source rather than DynamoDB Granule
    - Update `unpublishGranule` (used in /granules PUT) to use PostgreSQL Granule as source rather than DynamoDB Granule
    - Update integration tests to use `waitForApiStatus` instead of `waitForModelStatus`
    - Update Granule ingest to update the Postgres Granule status as well as the DynamoDB Granule status
  - **CUMULUS-2302**
    - Update API collection GET endpoint to read individual provider records from
      PostgreSQL database instead of DynamoDB
    - Update sf-scheduler lambda to utilize API endpoint to get provider record
      from database via Private API lambda
    - Update API granule `reingest` endpoint to read collection from PostgreSQL
      database instead of DynamoDB
    - Update internal-reconciliation report to base report Collection comparison
      on PostgreSQL instead of DynamoDB
    - Moved createGranuleAndFiles `@cumulus/api` unit helper from `./lib` to
      `.test/helpers`
  - **CUMULUS-2208**
    - Moved all `@cumulus/api/es/*` code to new `@cumulus/es-client` package
    - Updated logic for collections API POST/PUT/DELETE to create/update/delete
      records directly in Elasticsearch in parallel with updates to
      DynamoDb/PostgreSQL
    - Updated logic for rules API POST/PUT/DELETE to create/update/delete
      records directly in Elasticsearch in parallel with updates to
      DynamoDb/PostgreSQL
    - Updated logic for providers API POST/PUT/DELETE to create/update/delete
      records directly in  Elasticsearch in parallel with updates to
      DynamoDb/PostgreSQL
    - Updated logic for PDRs API DELETE to delete records directly in
      Elasticsearch in parallel with deletes to DynamoDB/PostgreSQL
    - Updated logic for executions API DELETE to delete records directly in
      Elasticsearch in parallel with deletes to DynamoDB/PostgreSQL
    - Updated logic for granules API DELETE to delete records directly in
      Elasticsearch in parallel with deletes to DynamoDB/PostgreSQL
    - `sfEventSqsToDbRecords` Lambda now writes following data directly to
      Elasticsearch in parallel with writes to DynamoDB/PostgreSQL:
      - executions
      - PDRs
      - granules
    - All async operations are now written directly to Elasticsearch in parallel
      with DynamoDB/PostgreSQL
    - Updated logic for async operation API DELETE to delete records directly in
      Elasticsearch in parallel with deletes to DynamoDB/PostgreSQL
    - Moved:
      - `packages/api/lib/granules.getGranuleProductVolume` ->
      `@cumulus/message/Granules.getGranuleProductVolume`
      - `packages/api/lib/granules.getGranuleTimeToPreprocess`
      -> `@cumulus/message/Granules.getGranuleTimeToPreprocess`
      - `packages/api/lib/granules.getGranuleTimeToArchive` ->
      `@cumulus/message/Granules.getGranuleTimeToArchive`
      - `packages/api/models/Granule.generateGranuleRecord`
      -> `@cumulus/message/Granules.generateGranuleApiRecord`
  - **CUMULUS-2306**
    - Updated API local serve (`api/bin/serve.js`) setup code to add cleanup/executions
    related records
    - Updated @cumulus/db/models/granules-executions to add a delete method in
      support of local cleanup
    - Add spec/helpers/apiUtils/waitForApiStatus integration helper to retry API
      record retrievals on status in lieu of using `waitForModelStatus`
  - **CUMULUS-2303**
    - Update API provider GET endpoint to read individual provider records from
      PostgreSQL database instead of DynamoDB
    - Update sf-scheduler lambda to utilize API endpoint to get provider record
      from database via Private API lambda
  - **CUMULUS-2301**
    - Updated `getAsyncOperation` to read from PostgreSQL database instead of
      DynamoDB.
    - Added `translatePostgresAsyncOperationToApiAsyncOperation` function in
      `@cumulus/db/translate/async-operation`.
    - Updated `translateApiAsyncOperationToPostgresAsyncOperation` function to
      ensure that `output` is properly translated to an object for the
      PostgreSQL record for the following cases of `output` on the incoming API
      record:
      - `record.output` is a JSON stringified object
      - `record.output` is a JSON stringified array
      - `record.output` is a JSON stringified string
      - `record.output` is a string
  - **CUMULUS-2317**
    - Changed reconciliation reports to read file records from PostgreSQL instead of DynamoDB
  - **CUMULUS-2304**
    - Updated API rule GET endpoint to read individual rule records from
      PostgreSQL database instead of DynamoDB
    - Updated internal consumer lambdas for SNS, SQS and Kinesis to read
      rules from PostgreSQL.
  - **CUMULUS-2634**
    - Changed `sfEventSqsToDbRecords` Lambda to use new upsert helpers for executions, granules, and PDRs
    to ensure out-of-order writes are handled correctly when writing to Elasticsearch
  - **CUMULUS-2510**
    - Updated `@cumulus/api/lib/writeRecords/write-execution` to publish SNS
      messages after a successful write to Postgres, DynamoDB, and ES.
    - Updated functions `create` and `upsert` in the `db` model for Executions
      to return an array of objects containing all columns of the created or
      updated records.
    - Updated `@cumulus/api/endpoints/collections` to publish an SNS message
      after a successful collection delete, update (PUT), create (POST).
    - Updated functions `create` and `upsert` in the `db` model for Collections
      to return an array of objects containing all columns for the created or
      updated records.
    - Updated functions `create` and `upsert` in the `db` model for Granules
      to return an array of objects containing all columns for the created or
      updated records.
    - Updated `@cumulus/api/lib/writeRecords/write-granules` to publish SNS
      messages after a successful write to Postgres, DynamoDB, and ES.
    - Updated `@cumulus/api/lib/writeRecords/write-pdr` to publish SNS
      messages after a successful write to Postgres, DynamoDB, and ES.
  - **CUMULUS-2733**
    - Updated `_writeGranuleFiles` function creates an aggregate error which
      contains the workflow error, if any, as well as any error that may occur
      from writing granule files.
  - **CUMULUS-2674**
    - Updated `DELETE` endpoints for the following data types to check that record exists in
      PostgreSQL or Elasticsearch before proceeding with deletion:
      - `provider`
      - `async operations`
      - `collections`
      - `granules`
      - `executions`
      - `PDRs`
      - `rules`
  - **CUMULUS-2294**
    - Updated architecture and deployment documentation to reference RDS
  - **CUMULUS-2642**
    - Inventory and Granule Not Found Reconciliation Reports now compare
      Databse against S3 in on direction only, from Database to S3
      Objects. This means that only files in the database are compared against
      objects found on S3 and the filesInCumulus.onlyInS3 report key will
      always be empty. This significantly decreases the report output size and
      aligns with a users expectations.
    - Updates getFilesAndGranuleInfoQuery to take additional optional
      parameters `collectionIds`, `granuleIds`, and `providers` to allow
      targeting/filtering of the results.

  - **CUMULUS-2694**
    - Updated database write logic in `sfEventSqsToDbRccords` to log message if Cumulus
    workflow message is from pre-RDS deployment but still attempt parallel writing to DynamoDB
    and PostgreSQL
    - Updated database write logic in `sfEventSqsToDbRccords` to throw error if requirements to write execution to PostgreSQL cannot be met
  - **CUMULUS-2660**
    - Updated POST `/executions` endpoint to publish SNS message of created record to executions SNS topic
  - **CUMULUS-2661**
    - Updated PUT `/executions/<arn>` endpoint to publish SNS message of updated record to executions SNS topic
  - **CUMULUS-2765**
    - Updated `updateGranuleStatusToQueued` in `write-granules` to write to
      Elasticsearch and publish SNS message to granules topic.
  - **CUMULUS-2774**
    - Updated `constructGranuleSnsMessage` and `constructCollectionSnsMessage`
      to throw error if `eventType` is invalid or undefined.
  - **CUMULUS-2776**
    - Updated `getTableIndexDetails` in `db-indexer` to use correct
      `deleteFnName` for reconciliation reports.
  - **CUMULUS-2780**
    - Updated bulk granule reingest operation to read granules from PostgreSQL instead of DynamoDB.
  - **CUMULUS-2778**
    - Updated default value of `async_operation_image` in `tf-modules/cumulus/variables.tf` to `cumuluss/async-operation:38`
  - **CUMULUS-2854**
    - Updated rules model to decouple `createRuleTrigger` from `create`.
    - Updated rules POST endpoint to call `rulesModel.createRuleTrigger` directly to create rule trigger.
    - Updated rules PUT endpoints to call `rulesModel.createRuleTrigger` if update fails and reversion needs to occur.

### Fixed

- **CUMULUS-2311** - RDS Migration Epic Phase 2
  - **CUMULUS-2810**
    - Updated @cumulus/db/translate/translatePostgresProviderToApiProvider to
      correctly return provider password and updated tests to prevent
      reintroduction.
  - **CUMULUS-2778**
    - Fixed async operation docker image to correctly update record status in
    Elasticsearch
  - Updated localAPI to set additional env variable, and fixed `GET /executions/status` response
  - **CUMULUS-2877**
    - Ensure database records receive a timestamp when writing granules.

## [v10.1.3] 2022-06-28 [BACKPORT]

### Added

- **CUMULUS-2966**
  - Added extractPath operation and support of nested string replacement to `url_path` in the collection configuration

## [v10.1.2] 2022-03-11

### Added

- **CUMULUS-2859**
  - Update `postgres-db-migration` lambda timeout to default 900 seconds
  - Add `db_migration_lambda_timeout` variable to `data-persistence` module to
    allow this timeout to be user configurable
- **CUMULUS-2868**
  - Added `iam:PassRole` permission to `step_policy` in `tf-modules/ingest/iam.tf`

## [v10.1.1] 2022-03-04

### Migration steps

- Due to a bug in the PUT `/rules/<name>` endpoint, the rule records in PostgreSQL may be
out of sync with records in DynamoDB. In order to bring the records into sync, re-run the
[previously deployed `data-migration1` Lambda](https://nasa.github.io/cumulus/docs/upgrade-notes/upgrade-rds#3-deploy-and-run-data-migration1) with a payload of
`{"forceRulesMigration": true}`:

```shell
aws lambda invoke --function-name $PREFIX-data-migration1 \
  --payload $(echo '{"forceRulesMigration": true}' | base64) $OUTFILE
```

### Added

- **CUMULUS-2841**
  - Add integration test to validate PDR node provider that requires password
    credentials succeeds on ingest

- **CUMULUS-2846**
  - Added `@cumulus/db/translate/rule.translateApiRuleToPostgresRuleRaw` to translate API rule to PostgreSQL rules and
  **keep undefined fields**

### Changed

- **CUMULUS-NONE**
  - Adds logging to ecs/async-operation Docker container that launches async
    tasks on ECS. Sets default async_operation_image_version to 39.

- **CUMULUS-2845**
  - Updated rules model to decouple `createRuleTrigger` from `create`.
  - Updated rules POST endpoint to call `rulesModel.createRuleTrigger` directly to create rule trigger.
  - Updated rules PUT endpoints to call `rulesModel.createRuleTrigger` if update fails and reversion needs to occur.
- **CUMULUS-2846**
  - Updated version of `localstack/localstack` used in local unit testing to `0.11.5`

### Fixed

- Upgraded lodash to version 4.17.21 to fix vulnerability
- **CUMULUS-2845**
  - Fixed bug in POST `/rules` endpoint causing rule records to be created
  inconsistently in DynamoDB and PostgreSQL
- **CUMULUS-2846**
  - Fixed logic for `PUT /rules/<name>` endpoint causing rules to be saved
  inconsistently between DynamoDB and PostgreSQL
- **CUMULUS-2854**
  - Fixed queue granules behavior where the task was not accounting for granules that
  *already* had createdAt set. Workflows downstream in this scenario should no longer
  fail to write their granules due to order-of-db-writes constraints in the database
  update logic.

## [v10.1.0] 2022-02-23

### Added

- **CUMULUS-2775**
  - Added a configurable parameter group for the RDS serverless database cluster deployed by `tf-modules/rds-cluster-tf`. The allowed parameters for the parameter group can be found in the AWS documentation of [allowed parameters for an Aurora PostgreSQL cluster](https://docs.aws.amazon.com/AmazonRDS/latest/AuroraUserGuide/AuroraPostgreSQL.Reference.ParameterGroups.html). By default, the following parameters are specified:
    - `shared_preload_libraries`: `pg_stat_statements,auto_explain`
    - `log_min_duration_statement`: `250`
    - `auto_explain.log_min_duration`: `250`
- **CUMULUS-2781**
  - Add api_config secret to hold API/Private API lambda configuration values
- **CUMULUS-2840**
  - Added an index on `granule_cumulus_id` to the RDS files table.

### Changed

- **CUMULUS-2492**
  - Modify collectionId logic to accomodate trailing underscores in collection short names. e.g. `shortName____`
- **CUMULUS-2847**
  - Move DyanmoDb table name into API keystore and initialize only on lambda cold start
- **CUMULUS-2833**
  - Updates provider model schema titles to display on the dashboard.
- **CUMULUS-2837**
  - Update process-s3-dead-letter-archive to unpack SQS events in addition to
    Cumulus Messages
  - Update process-s3-dead-letter-archive to look up execution status using
    getCumulusMessageFromExecutionEvent (common method with sfEventSqsToDbRecords)
  - Move methods in api/lib/cwSfExecutionEventUtils to
    @cumulus/message/StepFunctions
- **CUMULUS-2775**
  - Changed the `timeout_action` to `ForceApplyCapacityChange` by default for the RDS serverless database cluster `tf-modules/rds-cluster-tf`
- **CUMULUS-2781**
  - Update API lambda to utilize api_config secret for initial environment variables

### Fixed

- **CUMULUS-2853**
  - Move OAUTH_PROVIDER to lambda env variables to address regression in CUMULUS-2781
  - Add logging output to api app router
- Added Cloudwatch permissions to `<prefix>-steprole` in `tf-modules/ingest/iam.tf` to address the
`Error: error creating Step Function State Machine (xxx): AccessDeniedException: 'arn:aws:iam::XXX:role/xxx-steprole' is not authorized to create managed-rule`
error in non-NGAP accounts:
  - `events:PutTargets`
  - `events:PutRule`
  - `events:DescribeRule`

## [v10.0.1] 2022-02-03

### Fixed

- Fixed IAM permissions issue with `<prefix>-postgres-migration-async-operation` Lambda
which prevented it from running a Fargate task for data migration.

## [v10.0.0] 2022-02-01

### Migration steps

- Please read the [documentation on the updates to the granule files schema for our Cumulus workflow tasks and how to upgrade your deployment for compatibility](https://nasa.github.io/cumulus/docs/upgrade-notes/update-task-file-schemas).
- (Optional) Update the `task-config` for all workflows that use the `sync-granule` task to include `workflowStartTime` set to
`{$.cumulus_meta.workflow_start_time}`. See [here](https://github.com/nasa/cumulus/blob/master/example/cumulus-tf/sync_granule_workflow.asl.json#L9) for an example.

### BREAKING CHANGES

- **NDCUM-624**
  - Functions in @cumulus/cmrjs renamed for consistency with `isCMRFilename` and `isCMRFile`
    - `isECHO10File` -> `isECHO10Filename`
    - `isUMMGFile` -> `isUMMGFilename`
    - `isISOFile` -> `isCMRISOFilename`
- **CUMULUS-2388**
  - In order to standardize task messaging formats, please note the updated input, output and config schemas for the following Cumulus workflow tasks:
    - add-missing-file-checksums
    - files-to-granules
    - hyrax-metadata-updates
    - lzards-backup
    - move-granules
    - post-to-cmr
    - sync-granule
    - update-cmr-access-constraints
    - update-granules-cmr-metadata-file-links
  The primary focus of the schema updates was to standardize the format of granules, and
  particularly their files data. The granule `files` object now matches the file schema in the
  Cumulus database and thus also matches the `files` object produced by the API with use cases like
  `applyWorkflow`. This includes removal of `name` and `filename` in favor of `bucket` and `key`,
  removal of certain properties such as `etag` and `duplicate_found` and outputting them as
  separate objects stored in `meta`.
  - Checksum values calculated by `@cumulus/checksum` are now converted to string to standardize
  checksum formatting across the Cumulus library.

### Notable changes

- **CUMULUS-2718**
  - The `sync-granule` task has been updated to support an optional configuration parameter `workflowStartTime`. The output payload of `sync-granule` now includes a `createdAt` time for each granule which is set to the
  provided `workflowStartTime` or falls back to `Date.now()` if not provided. Workflows using
  `sync-granule` may be updated to include this parameter with the value of `{$.cumulus_meta.workflow_start_time}` in the `task_config`.
- Updated version of `@cumulus/cumulus-message-adapter-js` from `2.0.3` to `2.0.4` for
all Cumulus workflow tasks
- **CUMULUS-2783**
  - A bug in the ECS cluster autoscaling configuration has been
resolved. ECS clusters should now correctly autoscale by adding new cluster
instances according to the [policy configuration](https://github.com/nasa/cumulus/blob/master/tf-modules/cumulus/ecs_cluster.tf).
  - Async operations that are started by these endpoints will be run as ECS tasks
  with a launch type of Fargate, not EC2:
    - `POST /deadLetterArchive/recoverCumulusMessages`
    - `POST /elasticsearch/index-from-database`
    - `POST /granules/bulk`
    - `POST /granules/bulkDelete`
    - `POST /granules/bulkReingest`
    - `POST /migrationCounts`
    - `POST /reconciliationReports`
    - `POST /replays`
    - `POST /replays/sqs`

### Added

- Upgraded version of dependencies on `knex` package from `0.95.11` to `0.95.15`
- Added Terraform data sources to `example/cumulus-tf` module to retrieve default VPC and subnets in NGAP accounts
  - Added `vpc_tag_name` variable which defines the tags used to look up a VPC. Defaults to VPC tag name used in NGAP accounts
  - Added `subnets_tag_name` variable which defines the tags used to look up VPC subnets. Defaults to a subnet tag name used in NGAP accounts
- Added Terraform data sources to `example/data-persistence-tf` module to retrieve default VPC and subnets in NGAP accounts
  - Added `vpc_tag_name` variable which defines the tags used to look up a VPC. Defaults to VPC tag name used in NGAP accounts
  - Added `subnets_tag_name` variable which defines the tags used to look up VPC subnets. Defaults to a subnet tag name used in NGAP accounts
- Added Terraform data sources to `example/rds-cluster-tf` module to retrieve default VPC and subnets in NGAP accounts
  - Added `vpc_tag_name` variable which defines the tags used to look up a VPC. Defaults to VPC tag name used in NGAP accounts
  - Added `subnets_tag_name` variable which defines the tags used to look up VPC subnets. Defaults to tag names used in subnets in for NGAP accounts
- **CUMULUS-2299**
  - Added support for SHA checksum types with hyphens (e.g. `SHA-256` vs `SHA256`) to tasks that calculate checksums.
- **CUMULUS-2439**
  - Added CMR search client setting to the CreateReconciliationReport lambda function.
  - Added `cmr_search_client_config` tfvars to the archive and cumulus terraform modules.
  - Updated CreateReconciliationReport lambda to search CMR collections with CMRSearchConceptQueue.
- **CUMULUS-2441**
  - Added support for 'PROD' CMR environment.
- **CUMULUS-2456**
  - Updated api lambdas to query ORCA Private API
  - Updated example/cumulus-tf/orca.tf to the ORCA release v4.0.0-Beta3
- **CUMULUS-2638**
  - Adds documentation to clarify bucket config object use.
- **CUMULUS-2684**
  - Added optional collection level parameter `s3MultipartChunksizeMb` to collection's `meta` field
  - Updated `move-granules` task to take in an optional config parameter s3MultipartChunksizeMb
- **CUMULUS-2747**
  - Updated data management type doc to include additional fields for provider configurations
- **CUMULUS-2773**
  - Added a document to the workflow-tasks docs describing deployment, configuration and usage of the LZARDS backup task.

### Changed

- Made `vpc_id` variable optional for `example/cumulus-tf` module
- Made `vpc_id` and `subnet_ids` variables optional for `example/data-persistence-tf` module
- Made `vpc_id` and `subnets` variables optional for `example/rds-cluster-tf` module
- Changes audit script to handle integration test failure when `USE\_CACHED\_BOOTSTRAP` is disabled.
- Increases wait time for CMR to return online resources in integration tests
- **CUMULUS-1823**
  - Updates to Cumulus rule/provider schemas to improve field titles and descriptions.
- **CUMULUS-2638**
  - Transparent to users, remove typescript type `BucketType`.
- **CUMULUS-2718**
  - Updated config for SyncGranules to support optional `workflowStartTime`
  - Updated SyncGranules to provide `createdAt` on output based on `workflowStartTime` if provided,
  falling back to `Date.now()` if not provided.
  - Updated `task_config` of SyncGranule in example workflows
- **CUMULUS-2735**
  - Updated reconciliation reports to write formatted JSON to S3 to improve readability for
    large reports
  - Updated TEA version from 102 to 121 to address TEA deployment issue with the max size of
    a policy role being exceeded
- **CUMULUS-2743**
  - Updated bamboo Dockerfile to upgrade pip as part of the image creation process
- **CUMULUS-2744**
  - GET executions/status returns associated granules for executions retrieved from the Step Function API
- **CUMULUS-2751**
  - Upgraded all Cumulus (node.js) workflow tasks to use
    `@cumulus/cumulus-message-adapter-js` version `2.0.3`, which includes an
    update cma-js to better expose CMA stderr stream output on lambda timeouts
    as well as minor logging enhancements.
- **CUMULUS-2752**
  - Add new mappings for execution records to prevent dynamic field expansion from exceeding
  Elasticsearch field limits
    - Nested objects under `finalPayload.*` will not dynamically add new fields to mapping
    - Nested objects under `originalPayload.*` will not dynamically add new fields to mapping
    - Nested keys under `tasks` will not dynamically add new fields to mapping
- **CUMULUS-2753**
  - Updated example/cumulus-tf/orca.tf to the latest ORCA release v4.0.0-Beta2 which is compatible with granule.files file schema
  - Updated /orca/recovery to call new lambdas request_status_for_granule and request_status_for_job.
  - Updated orca integration test
- [**PR #2569**](https://github.com/nasa/cumulus/pull/2569)
  - Fixed `TypeError` thrown by `@cumulus/cmrjs/cmr-utils.getGranuleTemporalInfo` when
    a granule's associated UMM-G JSON metadata file does not contain a `ProviderDates`
    element that has a `Type` of either `"Update"` or `"Insert"`.  If neither are
    present, the granule's last update date falls back to the `"Create"` type
    provider date, or `undefined`, if none is present.
- **CUMULUS-2775**
  - Changed `@cumulus/api-client/invokeApi()` to accept a single accepted status code or an array
  of accepted status codes via `expectedStatusCodes`
- [**PR #2611**](https://github.com/nasa/cumulus/pull/2611)
  - Changed `@cumulus/launchpad-auth/LaunchpadToken.requestToken` and `validateToken`
    to use the HTTPS request option `https.pfx` instead of the deprecated `pfx` option
    for providing the certificate.
- **CUMULUS-2836**
  - Updates `cmr-utils/getGranuleTemporalInfo` to search for a SingleDateTime
    element, when beginningDateTime value is not
    found in the metadata file.  The granule's temporal information is
    returned so that both beginningDateTime and endingDateTime are set to the
    discovered singleDateTimeValue.
- **CUMULUS-2756**
  - Updated `_writeGranule()` in `write-granules.js` to catch failed granule writes due to schema validation, log the failure and then attempt to set the status of the granule to `failed` if it already exists to prevent a failure from allowing the granule to get "stuck" in a non-failed status.

### Fixed

- **CUMULUS-2775**
  - Updated `@cumulus/api-client` to not log an error for 201 response from `updateGranule`
- **CUMULUS-2783**
  - Added missing lower bound on scale out policy for ECS cluster to ensure that
  the cluster will autoscale correctly.
- **CUMULUS-2835**
  - Updated `hyrax-metadata-updates` task to support reading the DatasetId from ECHO10 XML, and the EntryTitle from UMM-G JSON; these are both valid alternatives to the shortname and version ID.

## [v9.9.3] 2021-02-17 [BACKPORT]

**Please note** changes in 9.9.3 may not yet be released in future versions, as
this is a backport and patch release on the 9.9.x series of releases. Updates that
are included in the future will have a corresponding CHANGELOG entry in future
releases.

- **CUMULUS-2853**
  - Move OAUTH_PROVIDER to lambda env variables to address regression in 9.9.2/CUMULUS-2275
  - Add logging output to api app router

## [v9.9.2] 2021-02-10 [BACKPORT]

**Please note** changes in 9.9.2 may not yet be released in future versions, as
this is a backport and patch release on the 9.9.x series of releases. Updates that
are included in the future will have a corresponding CHANGELOG entry in future
releases.### Added

- **CUMULUS-2775**
  - Added a configurable parameter group for the RDS serverless database cluster deployed by `tf-modules/rds-cluster-tf`. The allowed parameters for the parameter group can be found in the AWS documentation of [allowed parameters for an Aurora PostgreSQL cluster](https://docs.aws.amazon.com/AmazonRDS/latest/AuroraUserGuide/AuroraPostgreSQL.Reference.ParameterGroups.html). By default, the following parameters are specified:
    - `shared_preload_libraries`: `pg_stat_statements,auto_explain`
    - `log_min_duration_statement`: `250`
    - `auto_explain.log_min_duration`: `250`
- **CUMULUS-2840**
  - Added an index on `granule_cumulus_id` to the RDS files table.

### Changed

- **CUMULUS-2847**
  - Move DyanmoDb table name into API keystore and initialize only on lambda cold start
- **CUMULUS-2781**
  - Add api_config secret to hold API/Private API lambda configuration values
- **CUMULUS-2775**
  - Changed the `timeout_action` to `ForceApplyCapacityChange` by default for the RDS serverless database cluster `tf-modules/rds-cluster-tf`

## [v9.9.1] 2021-02-10 [BACKPORT]

**Please note** changes in 9.9.1 may not yet be released in future versions, as
this is a backport and patch release on the 9.9.x series of releases. Updates that
are included in the future will have a corresponding CHANGELOG entry in future
releases.

### Fixed

- **CUMULUS-2775**
  - Updated `@cumulus/api-client` to not log an error for 201 response from `updateGranule`

### Changed

- Updated version of `@cumulus/cumulus-message-adapter-js` from `2.0.3` to `2.0.4` for
all Cumulus workflow tasks
- **CUMULUS-2775**
  - Changed `@cumulus/api-client/invokeApi()` to accept a single accepted status code or an array
  of accepted status codes via `expectedStatusCodes`
- **CUMULUS-2837**
  - Update process-s3-dead-letter-archive to unpack SQS events in addition to
    Cumulus Messages
  - Update process-s3-dead-letter-archive to look up execution status using
    getCumulusMessageFromExecutionEvent (common method with sfEventSqsToDbRecords)
  - Move methods in api/lib/cwSfExecutionEventUtils to
    @cumulus/message/StepFunctions

## [v9.9.0] 2021-11-03

### Added

- **NDCUM-624**: Add support for ISO metadata files for the `MoveGranules` step
  - Add function `isISOFile` to check if a given file object is an ISO file
  - `granuleToCmrFileObject` and `granulesToCmrFileObjects` now take a
    `filterFunc` argument
    - `filterFunc`'s default value is `isCMRFile`, so the previous behavior is
      maintained if no value is given for this argument
    - `MoveGranules` passes a custom filter function to
      `granulesToCmrFileObjects` to check for `isISOFile` in addition to
      `isCMRFile`, so that metadata from `.iso.xml` files can be used in the
      `urlPathTemplate`
- [**PR #2535**](https://github.com/nasa/cumulus/pull/2535)
  - NSIDC and other cumulus users had desire for returning formatted dates for
    the 'url_path' date extraction utilities. Added 'dateFormat' function as
    an option for extracting and formating the entire date. See
    docs/workflow/workflow-configuration-how-to.md for more information.
- [**PR #2548**](https://github.com/nasa/cumulus/pull/2548)
  - Updated webpack configuration for html-loader v2
- **CUMULUS-2640**
  - Added Elasticsearch client scroll setting to the CreateReconciliationReport lambda function.
  - Added `elasticsearch_client_config` tfvars to the archive and cumulus terraform modules.
- **CUMULUS-2683**
  - Added `default_s3_multipart_chunksize_mb` setting to the `move-granules` lambda function.
  - Added `default_s3_multipart_chunksize_mb` tfvars to the cumulus and ingest terraform modules.
  - Added optional parameter `chunkSize` to `@cumulus/aws-client/S3.moveObject` and
    `@cumulus/aws-client/S3.multipartCopyObject` to set the chunk size of the S3 multipart uploads.
  - Renamed optional parameter `maxChunkSize` to `chunkSize` in
    `@cumulus/aws-client/lib/S3MultipartUploads.createMultipartChunks`.

### Changed

- Upgraded all Cumulus workflow tasks to use `@cumulus/cumulus-message-adapter-js` version `2.0.1`
- **CUMULUS-2725**
  - Updated providers endpoint to return encrypted password
  - Updated providers model to try decrypting credentials before encryption to allow for better handling of updating providers
- **CUMULUS-2734**
  - Updated `@cumulus/api/launchpadSaml.launchpadPublicCertificate` to correctly retrieve
    certificate from launchpad IdP metadata with and without namespace prefix.

## [v9.8.0] 2021-10-19

### Notable changes

- Published new tag [`36` of `cumuluss/async-operation` to Docker Hub](https://hub.docker.com/layers/cumuluss/async-operation/35/images/sha256-cf777a6ef5081cd90a0f9302d45243b6c0a568e6d977c0ee2ccc5a90b12d45d0?context=explore) for compatibility with
upgrades to `knex` package and to address security vulnerabilities.

### Added

- Added `@cumulus/db/createRejectableTransaction()` to handle creating a Knex transaction that **will throw an error** if the transaction rolls back. [As of Knex 0.95+, promise rejection on transaction rollback is no longer the default behavior](https://github.com/knex/knex/blob/master/UPGRADING.md#upgrading-to-version-0950).

- **CUMULUS-2639**
  - Increases logging on reconciliation reports.

- **CUMULUS-2670**
  - Updated `lambda_timeouts` string map variable for `cumulus` module to accept a
  `update_granules_cmr_metadata_file_links_task_timeout` property
- **CUMULUS-2598**
  - Add unit and integration tests to describe queued granules as ignored when
    duplicate handling is 'skip'

### Changed

- Updated `knex` version from 0.23.11 to 0.95.11 to address security vulnerabilities
- Updated default version of async operations Docker image to `cumuluss/async-operation:36`
- **CUMULUS-2590**
  - Granule applyWorkflow, Reingest actions and Bulk operation now update granule status to `queued` when scheduling the granule.
- **CUMULUS-2643**
  - relocates system file `buckets.json` out of the
    `s3://internal-bucket/workflows` directory into
    `s3://internal-bucket/buckets`.


## [v9.7.1] 2021-12-08 [Backport]

Please note changes in 9.7.0 may not yet be released in future versions, as this is a backport and patch release on the 9.7.x series of releases. Updates that are included in the future will have a corresponding CHANGELOG entry in future releases.
Fixed

- **CUMULUS-2751**
  - Update all tasks to update to use cumulus-message-adapter-js version 2.0.4

## [v9.7.0] 2021-10-01

### Notable Changes

- **CUMULUS-2583**
  - The `queue-granules` task now updates granule status to `queued` when a granule is queued. In order to prevent issues with the private API endpoint and Lambda API request and concurrency limits, this functionality runs with limited concurrency, which may increase the task's overall runtime when large numbers of granules are being queued. If you are facing Lambda timeout errors with this task, we recommend converting your `queue-granules` task to an ECS activity. This concurrency is configurable via the task config's `concurrency` value.
- **CUMULUS-2676**
  - The `discover-granules` task has been updated to limit concurrency on checks to identify and skip already ingested granules in order to prevent issues with the private API endpoint and Lambda API request and concurrency limits. This may increase the task's overall runtime when large numbers of granules are discovered. If you are facing Lambda timeout errors with this task, we recommend converting your `discover-granules` task to an ECS activity. This concurrency is configurable via the task config's `concurrency` value.
- Updated memory of `<prefix>-sfEventSqsToDbRecords` Lambda to 1024MB

### Added

- **CUMULUS-2000**
  - Updated `@cumulus/queue-granules` to respect a new config parameter: `preferredQueueBatchSize`. Queue-granules will respect this batchsize as best as it can to batch granules into workflow payloads. As workflows generally rely on information such as collection and provider expected to be shared across all granules in a workflow, queue-granules will break batches up by collection, as well as provider if there is a `provider` field on the granule. This may result in batches that are smaller than the preferred size, but never larger ones. The default value is 1, which preserves current behavior of queueing 1 granule per workflow.
- **CUMULUS-2630**
  - Adds a new workflow `DiscoverGranulesToThrottledQueue` that discovers and writes
    granules to a throttled background queue.  This allows discovery and ingest
    of larger numbers of granules without running into limits with lambda
    concurrency.

### Changed

- **CUMULUS-2720**
  - Updated Core CI scripts to validate CHANGELOG diffs as part of the lint process
- **CUMULUS-2695**
  - Updates the example/cumulus-tf deployment to change
    `archive_api_reserved_concurrency` from 8 to 5 to use fewer reserved lambda
    functions. If you see throttling errors on the `<stack>-apiEndpoints` you
    should increase this value.
  - Updates cumulus-tf/cumulus/variables.tf to change
    `archive_api_reserved_concurrency` from 8 to 15 to prevent throttling on
    the dashboard for default deployments.
- **CUMULUS-2584**
  - Updates `api/endpoints/execution-status.js` `get` method to include associated granules, as
    an array, for the provided execution.
  - Added `getExecutionArnsByGranuleCumulusId` returning a list of executionArns sorted by most recent first,
    for an input Granule Cumulus ID in support of the move of `translatePostgresGranuleToApiGranule` from RDS-Phase2
    feature branch
  - Added `getApiExecutionCumulusIds` returning cumulus IDs for a given list of executions
- **CUMULUS-NONE**
  - Downgrades elasticsearch version in testing container to 5.3 to match AWS version.
  - Update serve.js -> `eraseDynamoTables()`. Changed the call `Promise.all()` to `Promise.allSettled()` to ensure all dynamo records (provider records in particular) are deleted prior to reseeding.

### Fixed

- **CUMULUS-2583**
  - Fixed a race condition where granules set as “queued” were not able to be set as “running” or “completed”

## [v9.6.0] 2021-09-20

### Added

- **CUMULUS-2576**
  - Adds `PUT /granules` API endpoint to update a granule
  - Adds helper `updateGranule` to `@cumulus/api-client/granules`
- **CUMULUS-2606**
  - Adds `POST /granules/{granuleId}/executions` API endpoint to associate an execution with a granule
  - Adds helper `associateExecutionWithGranule` to `@cumulus/api-client/granules`
- **CUMULUS-2583**
  - Adds `queued` as option for granule's `status` field

### Changed

- Moved `ssh2` package from `@cumulus/common` to `@cumulus/sftp-client` and
  upgraded package from `^0.8.7` to `^1.0.0` to address security vulnerability
  issue in previous version.
- **CUMULUS-2583**
  - `QueueGranules` task now updates granule status to `queued` once it is added to the queue.

- **CUMULUS-2617**
  - Use the `Authorization` header for CMR Launchpad authentication instead of the deprecated `Echo-Token` header.

### Fixed

- Added missing permission for `<prefix>_ecs_cluster_instance_role` IAM role (used when running ECS services/tasks)
to allow `kms:Decrypt` on the KMS key used to encrypt provider credentials. Adding this permission fixes the `sync-granule` task when run as an ECS activity in a Step Function, which previously failed trying to decrypt credentials for providers.

- **CUMULUS-2576**
  - Adds default value to granule's timestamp when updating a granule via API.

## [v9.5.0] 2021-09-07

### BREAKING CHANGES

- Removed `logs` record type from mappings from Elasticsearch. This change **should not have**
any adverse impact on existing deployments, even those which still contain `logs` records,
but technically it is a breaking change to the Elasticsearch mappings.
- Changed `@cumulus/api-client/asyncOperations.getAsyncOperation` to return parsed JSON body
of response and not the raw API endpoint response

### Added

- **CUMULUS-2670**
  - Updated core `cumulus` module to take lambda_timeouts string map variable that allows timeouts of ingest tasks to be configurable. Allowed properties for the mapping include:
  - discover_granules_task_timeout
  - discover_pdrs_task_timeout
  - hyrax_metadata_update_tasks_timeout
  - lzards_backup_task_timeout
  - move_granules_task_timeout
  - parse_pdr_task_timeout
  - pdr_status_check_task_timeout
  - post_to_cmr_task_timeout
  - queue_granules_task_timeout
  - queue_pdrs_task_timeout
  - queue_workflow_task_timeout
  - sync_granule_task_timeout
- **CUMULUS-2575**
  - Adds `POST /granules` API endpoint to create a granule
  - Adds helper `createGranule` to `@cumulus/api-client`
- **CUMULUS-2577**
  - Adds `POST /executions` endpoint to create an execution
- **CUMULUS-2578**
  - Adds `PUT /executions` endpoint to update an execution
- **CUMULUS-2592**
  - Adds logging when messages fail to be added to queue
- **CUMULUS-2644**
  - Pulled `delete` method for `granules-executions.ts` implemented as part of CUMULUS-2306
  from the RDS-Phase-2 feature branch in support of CUMULUS-2644.
  - Pulled `erasePostgresTables` method in `serve.js` implemented as part of CUMULUS-2644,
  and CUMULUS-2306 from the RDS-Phase-2 feature branch in support of CUMULUS-2644
  - Added `resetPostgresDb` method to support resetting between integration test suite runs

### Changed

- Updated `processDeadLetterArchive` Lambda to return an object where
`processingSucceededKeys` is an array of the S3 keys for successfully
processed objects and `processingFailedKeys` is an array of S3 keys
for objects that could not be processed
- Updated async operations to handle writing records to the databases
when output of the operation is `undefined`

- **CUMULUS-2644**
  - Moved `migration` directory from the `db-migration-lambda` to the `db` package and
  updated unit test references to migrationDir to be pulled from `@cumulus/db`
  - Updated `@cumulus/api/bin/serveUtils` to write records to PostgreSQL tables

- **CUMULUS-2575**
  - Updates model/granule to allow a granule created from API to not require an
    execution to be associated with it. This is a backwards compatible change
    that will not affect granules created in the normal way.
  - Updates `@cumulus/db/src/model/granules` functions `get` and `exists` to
    enforce parameter checking so that requests include either (granule\_id
    and collection\_cumulus\_id) or (cumulus\_id) to prevent incorrect results.
  - `@cumulus/message/src/Collections.deconstructCollectionId` has been
    modified to throw a descriptive error if the input `collectionId` is
    undefined rather than `TypeError: Cannot read property 'split' of
    undefined`. This function has also been updated to throw descriptive errors
    if an incorrectly formatted collectionId is input.

## [v9.4.1] 2022-02-14 [BACKPORT]

**Please note** changes in 9.4.1 may not yet be released in future versions, as
this is a backport and patch release on the 9.4.x series of releases. Updates that
are included in the future will have a corresponding CHANGELOG entry in future
releases.

- **CUMULUS-2847**
  - Update dynamo configuration to read from S3 instead of System Manager
    Parameter Store
  - Move api configuration initialization outside the lambda handler to
    eliminate unneded S3 calls/require config on cold-start only
  - Moved `ssh2` package from `@cumulus/common` to `@cumulus/sftp-client` and
    upgraded package from `^0.8.7` to `^1.0.0` to address security vulnerability
    issue in previous version.
  - Fixed hyrax task package.json dev dependency
  - Update CNM lambda dependencies for Core tasks
    - cumulus-cnm-response-task: 1.4.4
    - cumulus-cnm-to-granule: 1.5.4
  - Whitelist ssh2 re: https://github.com/advisories/GHSA-652h-xwhf-q4h6

## [v9.4.0] 2021-08-16

### Notable changes

- `@cumulus/sync-granule` task should now properly handle
syncing files from HTTP/HTTPS providers where basic auth is
required and involves a redirect to a different host (e.g.
downloading files protected by Earthdata Login)

### Added

- **CUMULUS-2591**
  - Adds `failedExecutionStepName` to failed execution's jsonb error records.
    This is the name of the Step Function step for the last failed event in the
    execution's event history.
- **CUMULUS-2548**
  - Added `allowed_redirects` field to PostgreSQL `providers` table
  - Added `allowedRedirects` field to DynamoDB `<prefix>-providers` table
  - Added `@cumulus/aws-client/S3.streamS3Upload` to handle uploading the contents
  of a readable stream to S3 and returning a promise
- **CUMULUS-2373**
  - Added `replaySqsMessages` lambda to replay archived incoming SQS
    messages from S3.
  - Added `/replays/sqs` endpoint to trigger an async operation for
    the `replaySqsMessages` lambda.
  - Added unit tests and integration tests for new endpoint and lambda.
  - Added `getS3PrefixForArchivedMessage` to `ingest/sqs` package to get prefix
    for an archived message.
  - Added new `async_operation` type `SQS Replay`.
- **CUMULUS-2460**
  - Adds `POST` /executions/workflows-by-granules for retrieving workflow names common to a set of granules
  - Adds `workflowsByGranules` to `@cumulus/api-client/executions`
- **CUMULUS-2635**
  - Added helper functions:
    - `@cumulus/db/translate/file/translateApiPdrToPostgresPdr`

### Fixed

- **CUMULUS-2548**
  - Fixed `@cumulus/ingest/HttpProviderClient.sync` to
properly handle basic auth when redirecting to a different
host and/or host with a different port
- **CUMULUS-2626**
  - Update [PDR migration](https://github.com/nasa/cumulus/blob/master/lambdas/data-migration2/src/pdrs.ts) to correctly find Executions by a Dynamo PDR's `execution` field
- **CUMULUS-2635**
  - Update `data-migration2` to migrate PDRs before migrating granules.
  - Update `data-migration2` unit tests testing granules migration to reference
    PDR records to better model the DB schema.
  - Update `migratePdrRecord` to use `translateApiPdrToPostgresPdr` function.

### Changed

- **CUMULUS-2373**
  - Updated `getS3KeyForArchivedMessage` in `ingest/sqs` to store SQS messages
    by `queueName`.
- **CUMULUS-2630**
  - Updates the example/cumulus-tf deployment to change
    `archive_api_reserved_concurrency` from 2 to 8 to prevent throttling with
    the dashboard.

## [v9.3.0] 2021-07-26

### BREAKING CHANGES

- All API requests made by `@cumulus/api-client` will now throw an error if the status code
does not match the expected response (200 for most requests and 202 for a few requests that
trigger async operations). Previously the helpers in this package would return the response
regardless of the status code, so you may need to update any code using helpers from this
package to catch or to otherwise handle errors that you may encounter.
- The Cumulus API Lambda function has now been configured with reserved concurrency to ensure
availability in a high-concurrency environment. However, this also caps max concurrency which
may result in throttling errors if trying to reach the Cumulus API multiple times in a short
period. Reserved concurrency can be configured with the `archive_api_reserved_concurrency`
terraform variable on the Cumulus module and increased if you are seeing throttling errors.
The default reserved concurrency value is 8.

### Notable changes

- `cmr_custom_host` variable for `cumulus` module can now be used to configure Cumulus to
  integrate with a custom CMR host name and protocol (e.g.
  `http://custom-cmr-host.com`). Note that you **must** include a protocol
  (`http://` or `https://)  if specifying a value for this variable.
- The cumulus module configuration value`rds_connetion_heartbeat` and it's
  behavior has been replaced by a more robust database connection 'retry'
  solution.   Users can remove this value from their configuration, regardless
  of value.  See the `Changed` section notes on CUMULUS-2528 for more details.

### Added

- Added user doc describing new features related to the Cumulus dead letter archive.
- **CUMULUS-2327**
  - Added reserved concurrency setting to the Cumulus API lambda function.
  - Added relevant tfvars to the archive and cumulus terraform modules.
- **CUMULUS-2460**
  - Adds `POST` /executions/search-by-granules for retrieving executions from a list of granules or granule query
  - Adds `searchExecutionsByGranules` to `@cumulus/api-client/executions`
- **CUMULUS-2475**
  - Adds `GET` endpoint to distribution API
- **CUMULUS-2463**
  - `PUT /granules` reingest action allows a user to override the default execution
    to use by providing an optional `workflowName` or `executionArn` parameter on
    the request body.
  - `PUT /granules/bulkReingest` action allows a user to override the default
    execution/workflow combination to reingest with by providing an optional
    `workflowName` on the request body.
- Adds `workflowName` and `executionArn` params to @cumulus/api-client/reingestGranules
- **CUMULUS-2476**
  - Adds handler for authenticated `HEAD` Distribution requests replicating current behavior of TEA
- **CUMULUS-2478**
  - Implemented [bucket map](https://github.com/asfadmin/thin-egress-app#bucket-mapping).
  - Implemented /locate endpoint
  - Cumulus distribution API checks the file request against bucket map:
    - retrieves the bucket and key from file path
    - determines if the file request is public based on the bucket map rather than the bucket type
    - (EDL only) restricts download from PRIVATE_BUCKETS to users who belong to certain EDL User Groups
    - bucket prefix and object prefix are supported
  - Add 'Bearer token' support as an authorization method
- **CUMULUS-2486**
  - Implemented support for custom headers
  - Added 'Bearer token' support as an authorization method
- **CUMULUS-2487**
  - Added integration test for cumulus distribution API
- **CUMULUS-2569**
  - Created bucket map cache for cumulus distribution API
- **CUMULUS-2568**
  - Add `deletePdr`/PDR deletion functionality to `@cumulus/api-client/pdrs`
  - Add `removeCollectionAndAllDependencies` to integration test helpers
  - Added `example/spec/apiUtils.waitForApiStatus` to wait for a
  record to be returned by the API with a specific value for
  `status`
  - Added `example/spec/discoverUtils.uploadS3GranuleDataForDiscovery` to upload granule data fixtures
  to S3 with a randomized granule ID for `discover-granules` based
  integration tests
  - Added `example/spec/Collections.removeCollectionAndAllDependencies` to remove a collection and
  all dependent objects (e.g. PDRs, granules, executions) from the
  database via the API
  - Added helpers to `@cumulus/api-client`:
    - `pdrs.deletePdr` - Delete a PDR via the API
    - `replays.postKinesisReplays` - Submit a POST request to the `/replays` endpoint for replaying Kinesis messages

- `@cumulus/api-client/granules.getGranuleResponse` to return the raw endpoint response from the GET `/granules/<granuleId>` endpoint

### Changed

- Moved functions from `@cumulus/integration-tests` to `example/spec/helpers/workflowUtils`:
  - `startWorkflowExecution`
  - `startWorkflow`
  - `executeWorkflow`
  - `buildWorkflow`
  - `testWorkflow`
  - `buildAndExecuteWorkflow`
  - `buildAndStartWorkflow`
- `example/spec/helpers/workflowUtils.executeWorkflow` now uses
`waitForApiStatus` to ensure that the execution is `completed` or
`failed` before resolving
- `example/spec/helpers/testUtils.updateAndUploadTestFileToBucket`
now accepts an object of parameters rather than positional
arguments
- Removed PDR from the `payload` in the input payload test fixture for reconciliation report integration tests
- The following integration tests for PDR-based workflows were
updated to use randomized granule IDs:
  - `example/spec/parallel/ingest/ingestFromPdrSpec.js`
  - `example/spec/parallel/ingest/ingestFromPdrWithChildWorkflowMetaSpec.js`
  - `example/spec/parallel/ingest/ingestFromPdrWithExecutionNamePrefixSpec.js`
  - `example/spec/parallel/ingest/ingestPdrWithNodeNameSpec.js`
- Updated the `@cumulus/api-client/CumulusApiClientError` error class to include new properties that can be accessed directly on
the error object:
  - `statusCode` - The HTTP status code of the API response
  - `apiMessage` - The message from the API response
- Added `params.pRetryOptions` parameter to
`@cumulus/api-client/granules.deleteGranule` to control the retry
behavior
- Updated `cmr_custom_host` variable to accept a full protocol and host name
(e.g. `http://cmr-custom-host.com`), whereas it previously only accepted a host name
- **CUMULUS-2482**
  - Switches the default distribution app in the `example/cumulus-tf` deployment to the new Cumulus Distribution
  - TEA is still available by following instructions in `example/README.md`
- **CUMULUS-2463**
  - Increases the duration of allowed backoff times for a successful test from
    0.5 sec to 1 sec.
- **CUMULUS-2528**
  - Removed `rds_connection_heartbeat` as a configuration option from all
    Cumulus terraform modules
  - Removed `dbHeartBeat` as an environmental switch from
    `@cumulus/db.getKnexClient` in favor of more comprehensive general db
    connect retry solution
  - Added new `rds_connection_timing_configuration` string map to allow for
    configuration and tuning of Core's internal database retry/connection
    timeout behaviors.  These values map to connection pool configuration
    values for tarn (https://github.com/vincit/tarn.js/) which Core's database
    module / knex(https://www.npmjs.com/package/knex) use for this purpose:
    - acquireTimeoutMillis
    - createRetryIntervalMillis
    - createTimeoutMillis
    - idleTimeoutMillis
    - reapIntervalMillis
      Connection errors will result in a log line prepended with 'knex failed on
      attempted connection error' and sent from '@cumulus/db/connection'
  - Updated `@cumulus/db` and all terraform mdules to set default retry
    configuration values for the database module to cover existing database
    heartbeat connection failures as well as all other knex/tarn connection
    creation failures.

### Fixed

- Fixed bug where `cmr_custom_host` variable was not properly forwarded into `archive`, `ingest`, and `sqs-message-remover` modules from `cumulus` module
- Fixed bug where `parse-pdr` set a granule's provider to the entire provider record when a `NODE_NAME`
  is present. Expected behavior consistent with other tasks is to set the provider name in that field.
- **CUMULUS-2568**
  - Update reconciliation report integration test to have better cleanup/failure behavior
  - Fixed `@cumulus/api-client/pdrs.getPdr` to request correct endpoint for returning a PDR from the API
- **CUMULUS-2620**
  - Fixed a bug where a granule could be removed from CMR but still be set as
  `published: true` and with a CMR link in the Dynamo/PostgreSQL databases. Now,
  the CMR deletion and the Dynamo/PostgreSQL record updates will all succeed or fail
  together, preventing the database records from being out of sync with CMR.
  - Fixed `@cumulus/api-client/pdrs.getPdr` to request correct
  endpoint for returning a PDR from the API

## [v9.2.2] 2021-08-06 - [BACKPORT]

**Please note** changes in 9.2.2 may not yet be released in future versions, as
this is a backport and patch release on the 9.2.x series of releases. Updates that
are included in the future will have a corresponding CHANGELOG entry in future
releases.

### Added

- **CUMULUS-2635**
  - Added helper functions:
    - `@cumulus/db/translate/file/translateApiPdrToPostgresPdr`

### Fixed

- **CUMULUS-2635**
  - Update `data-migration2` to migrate PDRs before migrating granules.
  - Update `data-migration2` unit tests testing granules migration to reference
    PDR records to better model the DB schema.
  - Update `migratePdrRecord` to use `translateApiPdrToPostgresPdr` function.

## [v9.2.1] 2021-07-29 - [BACKPORT]

### Fixed

- **CUMULUS-2626**
  - Update [PDR migration](https://github.com/nasa/cumulus/blob/master/lambdas/data-migration2/src/pdrs.ts) to correctly find Executions by a Dynamo PDR's `execution` field

## [v9.2.0] 2021-06-22

### Added

- **CUMULUS-2475**
  - Adds `GET` endpoint to distribution API
- **CUMULUS-2476**
  - Adds handler for authenticated `HEAD` Distribution requests replicating current behavior of TEA

### Changed

- **CUMULUS-2482**
  - Switches the default distribution app in the `example/cumulus-tf` deployment to the new Cumulus Distribution
  - TEA is still available by following instructions in `example/README.md`

### Fixed

- **CUMULUS-2520**
  - Fixed error that prevented `/elasticsearch/index-from-database` from starting.
- **CUMULUS-2558**
  - Fixed issue where executions original_payload would not be retained on successful execution

## [v9.1.0] 2021-06-03

### BREAKING CHANGES

- @cumulus/api-client/granules.getGranule now returns the granule record from the GET /granules/<granuleId> endpoint, not the raw endpoint response
- **CUMULUS-2434**
  - To use the updated `update-granules-cmr-metadata-file-links` task, the
    granule  UMM-G metadata should have version 1.6.2 or later, since CMR s3
    link type 'GET DATA VIA DIRECT ACCESS' is not valid until UMM-G version
    [1.6.2](https://cdn.earthdata.nasa.gov/umm/granule/v1.6.2/umm-g-json-schema.json)
- **CUMULUS-2488**
  - Removed all EMS reporting including lambdas, endpoints, params, etc as all
    reporting is now handled through Cloud Metrics
- **CUMULUS-2472**
  - Moved existing `EarthdataLoginClient` to
    `@cumulus/oauth-client/EarthdataLoginClient` and updated all references in
    Cumulus Core.
  - Rename `EarthdataLoginClient` property from `earthdataLoginUrl` to
    `loginUrl for consistency with new OAuth clients. See example in
    [oauth-client
    README](https://github.com/nasa/cumulus/blob/master/packages/oauth-client/README.md)

### Added

- **HYRAX-439** - Corrected README.md according to a new Hyrax URL format.
- **CUMULUS-2354**
  - Adds configuration options to allow `/s3credentials` endpoint to distribute
    same-region read-only tokens based on a user's CMR ACLs.
  - Configures the example deployment to enable this feature.
- **CUMULUS-2442**
  - Adds option to generate cloudfront URL to lzards-backup task. This will require a few new task config options that have been documented in the [task README](https://github.com/nasa/cumulus/blob/master/tasks/lzards-backup/README.md).
- **CUMULUS-2470**
  - Added `/s3credentials` endpoint for distribution API
- **CUMULUS-2471**
  - Add `/s3credentialsREADME` endpoint to distribution API
- **CUMULUS-2473**
  - Updated `tf-modules/cumulus_distribution` module to take earthdata or cognito credentials
  - Configured `example/cumulus-tf/cumulus_distribution.tf` to use CSDAP credentials
- **CUMULUS-2474**
  - Add `S3ObjectStore` to `aws-client`. This class allows for interaction with the S3 object store.
  - Add `object-store` package which contains abstracted object store functions for working with various cloud providers
- **CUMULUS-2477**
  - Added `/`, `/login` and `/logout` endpoints to cumulus distribution api
- **CUMULUS-2479**
  - Adds /version endpoint to distribution API
- **CUMULUS-2497**
  - Created `isISOFile()` to check if a CMR file is a CMR ISO file.
- **CUMULUS-2371**
  - Added helpers to `@cumulus/ingest/sqs`:
    - `archiveSqsMessageToS3` - archives an incoming SQS message to S3
    - `deleteArchivedMessageFromS3` - deletes a processed SQS message from S3
  - Added call to `archiveSqsMessageToS3` to `sqs-message-consumer` which
    archives all incoming SQS messages to S3.
  - Added call to `deleteArchivedMessageFrom` to `sqs-message-remover` which
    deletes archived SQS message from S3 once it has been processed.

### Changed

- **[PR2224](https://github.com/nasa/cumulus/pull/2244)**
- **CUMULUS-2208**
  - Moved all `@cumulus/api/es/*` code to new `@cumulus/es-client` package
- Changed timeout on `sfEventSqsToDbRecords` Lambda to 60 seconds to match
  timeout for Knex library to acquire database connections
- **CUMULUS-2517**
  - Updated postgres-migration-count-tool default concurrency to '1'
- **CUMULUS-2489**
  - Updated docs for Terraform references in FAQs, glossary, and in Deployment sections
- **CUMULUS-2434**
  - Updated `@cumulus/cmrjs` `updateCMRMetadata` and related functions to add
    both HTTPS URLS and S3 URIs to CMR metadata.
  - Updated `update-granules-cmr-metadata-file-links` task to add both HTTPS
    URLs and S3 URIs to the OnlineAccessURLs field of CMR metadata. The task
    configuration parameter `cmrGranuleUrlType` now has default value `both`.
  - To use the updated `update-granules-cmr-metadata-file-links` task, the
    granule UMM-G metadata should have version 1.6.2 or later, since CMR s3 link
    type 'GET DATA VIA DIRECT ACCESS' is not valid until UMM-G version
    [1.6.2](https://cdn.earthdata.nasa.gov/umm/granule/v1.6.2/umm-g-json-schema.json)
- **CUMULUS-2472**
  - Renamed `@cumulus/earthdata-login-client` to more generic
    `@cumulus/oauth-client` as a parent  class for new OAuth clients.
  - Added `@cumulus/oauth-client/CognitoClient` to interface with AWS cognito login service.
- **CUMULUS-2497**
  - Changed the `@cumulus/cmrjs` package:
    - Updated `@cumulus/cmrjs/cmr-utils.getGranuleTemporalInfo()` so it now
      returns temporal info for CMR ISO 19115 SMAP XML files.
    - Updated `@cumulus/cmrjs/cmr-utils.isCmrFilename()` to include
      `isISOFile()`.
- **CUMULUS-2532**
  - Changed integration tests to use `api-client/granules` functions as opposed to granulesApi from `@cumulus/integration-tests`.

### Fixed

- **CUMULUS-2519**
  - Update @cumulus/integration-tests.buildWorkflow to fail if provider/collection API response is not successful
- **CUMULUS-2518**
  - Update sf-event-sqs-to-db-records to not throw if a collection is not
    defined on a payload that has no granules/an empty granule payload object
- **CUMULUS-2512**
  - Updated ingest package S3 provider client to take additional parameter
    `remoteAltBucket` on `download` method to allow for per-file override of
    provider bucket for checksum
  - Updated @cumulus/ingest.fetchTextFile's signature to be parameterized and
    added `remoteAltBucket`to allow for an override of the passed in provider
    bucket for the source file
  - Update "eslint-plugin-import" to be pinned to 2.22.1
- **CUMULUS-2520**
  - Fixed error that prevented `/elasticsearch/index-from-database` from starting.
- **CUMULUS-2532**
  - Fixed integration tests to have granule deletion occur before provider and
    collection deletion in test cleanup.
- **[2231](https://github.com/nasa/cumulus/issues/2231)**
  - Fixes broken relative path links in `docs/README.md`

### Removed

- **CUMULUS-2502**
  - Removed outdated documentation regarding Kibana index patterns for metrics.

## [v9.0.1] 2021-05-07

### Migration Steps

Please review the migration steps for 9.0.0 as this release is only a patch to
correct a failure in our build script and push out corrected release artifacts. The previous migration steps still apply.

### Changed

- Corrected `@cumulus/db` configuration to correctly build package.

## [v9.0.0] 2021-05-03

### Migration steps

- This release of Cumulus enables integration with a PostgreSQL database for archiving Cumulus data. There are several upgrade steps involved, **some of which need to be done before redeploying Cumulus**. See the [documentation on upgrading to the RDS release](https://nasa.github.io/cumulus/docs/upgrade-notes/upgrade-rds).

### BREAKING CHANGES

- **CUMULUS-2185** - RDS Migration Epic
  - **CUMULUS-2191**
    - Removed the following from the `@cumulus/api/models.asyncOperation` class in
      favor of the added `@cumulus/async-operations` module:
      - `start`
      - `startAsyncOperations`
  - **CUMULUS-2187**
    - The `async-operations` endpoint will now omit `output` instead of
      returning `none` when the operation did not return output.
  - **CUMULUS-2309**
    - Removed `@cumulus/api/models/granule.unpublishAndDeleteGranule` in favor
      of `@cumulus/api/lib/granule-remove-from-cmr.unpublishGranule` and
      `@cumulus/api/lib/granule-delete.deleteGranuleAndFiles`.
  - **CUMULUS-2385**
    - Updated `sf-event-sqs-to-db-records` to write a granule's files to
      PostgreSQL only after the workflow has exited the `Running` status.
      Please note that any workflow that uses `sf_sqs_report_task` for
      mid-workflow updates will be impacted.
    - Changed PostgreSQL `file` schema and TypeScript type definition to require
      `bucket` and `key` fields.
    - Updated granule/file write logic to mark a granule's status as "failed"
  - **CUMULUS-2455**
    - API `move granule` endpoint now moves granule files on a per-file basis
    - API `move granule` endpoint on granule file move failure will retain the
      file at it's original location, but continue to move any other granule
      files.
    - Removed the `move` method from the `@cumulus/api/models.granule` class.
      logic is now handled in `@cumulus/api/endpoints/granules` and is
      accessible via the Core API.

### Added

- **CUMULUS-2185** - RDS Migration Epic
  - **CUMULUS-2130**
    - Added postgres-migration-count-tool lambda/ECS task to allow for
      evaluation of database state
    - Added /migrationCounts api endpoint that allows running of the
      postgres-migration-count-tool as an asyncOperation
  - **CUMULUS-2394**
    - Updated PDR and Granule writes to check the step function
      workflow_start_time against the createdAt field for each record to ensure
      old records do not overwrite newer ones for legacy Dynamo and PostgreSQL
      writes
  - **CUMULUS-2188**
    - Added `data-migration2` Lambda to be run after `data-migration1`
    - Added logic to `data-migration2` Lambda for migrating execution records
      from DynamoDB to PostgreSQL
  - **CUMULUS-2191**
    - Added `@cumulus/async-operations` to core packages, exposing
      `startAsyncOperation` which will handle starting an async operation and
      adding an entry to both PostgreSQL and DynamoDb
  - **CUMULUS-2127**
    - Add schema migration for `collections` table
  - **CUMULUS-2129**
    - Added logic to `data-migration1` Lambda for migrating collection records
      from Dynamo to PostgreSQL
  - **CUMULUS-2157**
    - Add schema migration for `providers` table
    - Added logic to `data-migration1` Lambda for migrating provider records
      from Dynamo to PostgreSQL
  - **CUMULUS-2187**
    - Added logic to `data-migration1` Lambda for migrating async operation
      records from Dynamo to PostgreSQL
  - **CUMULUS-2198**
    - Added logic to `data-migration1` Lambda for migrating rule records from
      DynamoDB to PostgreSQL
  - **CUMULUS-2182**
    - Add schema migration for PDRs table
  - **CUMULUS-2230**
    - Add schema migration for `rules` table
  - **CUMULUS-2183**
    - Add schema migration for `asyncOperations` table
  - **CUMULUS-2184**
    - Add schema migration for `executions` table
  - **CUMULUS-2257**
    - Updated PostgreSQL table and column names to snake_case
    - Added `translateApiAsyncOperationToPostgresAsyncOperation` function to `@cumulus/db`
  - **CUMULUS-2186**
    - Added logic to `data-migration2` Lambda for migrating PDR records from
      DynamoDB to PostgreSQL
  - **CUMULUS-2235**
    - Added initial ingest load spec test/utility
  - **CUMULUS-2167**
    - Added logic to `data-migration2` Lambda for migrating Granule records from
      DynamoDB to PostgreSQL and parse Granule records to store File records in
      RDS.
  - **CUMULUS-2367**
    - Added `granules_executions` table to PostgreSQL schema to allow for a
      many-to-many relationship between granules and executions
      - The table refers to granule and execution records using foreign keys
        defined with ON CASCADE DELETE, which means that any time a granule or
        execution record is deleted, all of the records in the
        `granules_executions` table referring to that record will also be
        deleted.
    - Added `upsertGranuleWithExecutionJoinRecord` helper to `@cumulus/db` to
      allow for upserting a granule record and its corresponding
      `granules_execution` record
  - **CUMULUS-2128**
    - Added helper functions:
      - `@cumulus/db/translate/file/translateApiFiletoPostgresFile`
      - `@cumulus/db/translate/file/translateApiGranuletoPostgresGranule`
      - `@cumulus/message/Providers/getMessageProvider`
  - **CUMULUS-2190**
    - Added helper functions:
      - `@cumulus/message/Executions/getMessageExecutionOriginalPayload`
      - `@cumulus/message/Executions/getMessageExecutionFinalPayload`
      - `@cumulus/message/workflows/getMessageWorkflowTasks`
      - `@cumulus/message/workflows/getMessageWorkflowStartTime`
      - `@cumulus/message/workflows/getMessageWorkflowStopTime`
      - `@cumulus/message/workflows/getMessageWorkflowName`
  - **CUMULUS-2192**
    - Added helper functions:
      - `@cumulus/message/PDRs/getMessagePdrRunningExecutions`
      - `@cumulus/message/PDRs/getMessagePdrCompletedExecutions`
      - `@cumulus/message/PDRs/getMessagePdrFailedExecutions`
      - `@cumulus/message/PDRs/getMessagePdrStats`
      - `@cumulus/message/PDRs/getPdrPercentCompletion`
      - `@cumulus/message/workflows/getWorkflowDuration`
  - **CUMULUS-2199**
    - Added `translateApiRuleToPostgresRule` to `@cumulus/db` to translate API
      Rule to conform to Postgres Rule definition.
  - **CUMUlUS-2128**
    - Added "upsert" logic to the `sfEventSqsToDbRecords` Lambda for granule and
      file writes to the core PostgreSQL database
  - **CUMULUS-2199**
    - Updated Rules endpoint to write rules to core PostgreSQL database in
      addition to DynamoDB and to delete rules from the PostgreSQL database in
      addition to DynamoDB.
    - Updated `create` in Rules Model to take in optional `createdAt` parameter
      which sets the value of createdAt if not specified during function call.
  - **CUMULUS-2189**
    - Updated Provider endpoint logic to write providers in parallel to Core
      PostgreSQL database
    - Update integration tests to utilize API calls instead of direct
      api/model/Provider calls
  - **CUMULUS-2191**
    - Updated cumuluss/async-operation task to write async-operations to the
      PostgreSQL database.
  - **CUMULUS-2228**
    - Added logic to the `sfEventSqsToDbRecords` Lambda to write execution, PDR,
      and granule records to the core PostgreSQL database in parallel with
      writes to DynamoDB
  - **CUMUlUS-2190**
    - Added "upsert" logic to the `sfEventSqsToDbRecords` Lambda for PDR writes
      to the core PostgreSQL database
  - **CUMUlUS-2192**
    - Added "upsert" logic to the `sfEventSqsToDbRecords` Lambda for execution
      writes to the core PostgreSQL database
  - **CUMULUS-2187**
    - The `async-operations` endpoint will now omit `output` instead of
      returning `none` when the operation did not return output.
  - **CUMULUS-2167**
    - Change PostgreSQL schema definition for `files` to remove `filename` and
      `name` and only support `file_name`.
    - Change PostgreSQL schema definition for `files` to remove `size` to only
      support `file_size`.
    - Change `PostgresFile` to remove duplicate fields `filename` and `name` and
      rename `size` to `file_size`.
  - **CUMULUS-2266**
    - Change `sf-event-sqs-to-db-records` behavior to discard and not throw an
      error on an out-of-order/delayed message so as not to have it be sent to
      the DLQ.
  - **CUMULUS-2305**
    - Changed `DELETE /pdrs/{pdrname}` API behavior to also delete record from
      PostgreSQL database.
  - **CUMULUS-2309**
    - Changed `DELETE /granules/{granuleName}` API behavior to also delete
      record from PostgreSQL database.
    - Changed `Bulk operation BULK_GRANULE_DELETE` API behavior to also delete
      records from PostgreSQL database.
  - **CUMULUS-2367**
    - Updated `granule_cumulus_id` foreign key to granule in PostgreSQL `files`
      table to use a CASCADE delete, so records in the files table are
      automatically deleted by the database when the corresponding granule is
      deleted.
  - **CUMULUS-2407**
    - Updated data-migration1 and data-migration2 Lambdas to use UPSERT instead
      of UPDATE when migrating dynamoDB records to PostgreSQL.
    - Changed data-migration1 and data-migration2 logic to only update already
      migrated records if the incoming record update has a newer timestamp
  - **CUMULUS-2329**
    - Add `write-db-dlq-records-to-s3` lambda.
    - Add terraform config to automatically write db records DLQ messages to an
      s3 archive on the system bucket.
    - Add unit tests and a component spec test for the above.
  - **CUMULUS-2380**
    - Add `process-dead-letter-archive` lambda to pick up and process dead letters in the S3 system bucket dead letter archive.
    - Add `/deadLetterArchive/recoverCumulusMessages` endpoint to trigger an async operation to leverage this capability on demand.
    - Add unit tests and integration test for all of the above.
  - **CUMULUS-2406**
    - Updated parallel write logic to ensure that updatedAt/updated_at
      timestamps are the same in Dynamo/PG on record write for the following
      data types:
      - async operations
      - granules
      - executions
      - PDRs
  - **CUMULUS-2446**
    - Remove schema validation check against DynamoDB table for collections when
      migrating records from DynamoDB to core PostgreSQL database.
  - **CUMULUS-2447**
    - Changed `translateApiAsyncOperationToPostgresAsyncOperation` to call
      `JSON.stringify` and then `JSON.parse` on output.
  - **CUMULUS-2313**
    - Added `postgres-migration-async-operation` lambda to start an ECS task to
      run a the `data-migration2` lambda.
    - Updated `async_operations` table to include `Data Migration 2` as a new
      `operation_type`.
    - Updated `cumulus-tf/variables.tf` to include `optional_dynamo_tables` that
      will be merged with `dynamo_tables`.
  - **CUMULUS-2451**
    - Added summary type file `packages/db/src/types/summary.ts` with
      `MigrationSummary` and `DataMigration1` and `DataMigration2` types.
    - Updated `data-migration1` and `data-migration2` lambdas to return
      `MigrationSummary` objects.
    - Added logging for every batch of 100 records processed for executions,
      granules and files, and PDRs.
    - Removed `RecordAlreadyMigrated` logs in `data-migration1` and
      `data-migration2`
  - **CUMULUS-2452**
    - Added support for only migrating certain granules by specifying the
      `granuleSearchParams.granuleId` or `granuleSearchParams.collectionId`
      properties in the payload for the
      `<prefix>-postgres-migration-async-operation` Lambda
    - Added support for only running certain migrations for data-migration2 by
      specifying the `migrationsList` property in the payload for the
      `<prefix>-postgres-migration-async-operation` Lambda
  - **CUMULUS-2453**
    - Created `storeErrors` function which stores errors in system bucket.
    - Updated `executions` and `granulesAndFiles` data migrations to call `storeErrors` to store migration errors.
    - Added `system_bucket` variable to `data-migration2`.
  - **CUMULUS-2455**
    - Move granules API endpoint records move updates for migrated granule files
      if writing any of the granule files fails.
  - **CUMULUS-2468**
    - Added support for doing [DynamoDB parallel scanning](https://docs.aws.amazon.com/amazondynamodb/latest/developerguide/Scan.html#Scan.ParallelScan) for `executions` and `granules` migrations to improve performance. The behavior of the parallel scanning and writes can be controlled via the following properties on the event input to the `<prefix>-postgres-migration-async-operation` Lambda:
      - `granuleMigrationParams.parallelScanSegments`: How many segments to divide your granules DynamoDB table into for parallel scanning
      - `granuleMigrationParams.parallelScanLimit`: The maximum number of granule records to evaluate for each parallel scanning segment of the DynamoDB table
      - `granuleMigrationParams.writeConcurrency`: The maximum number of concurrent granule/file writes to perform to the PostgreSQL database across all DynamoDB segments
      - `executionMigrationParams.parallelScanSegments`: How many segments to divide your executions DynamoDB table into for parallel scanning
      - `executionMigrationParams.parallelScanLimit`: The maximum number of execution records to evaluate for each parallel scanning segment of the DynamoDB table
      - `executionMigrationParams.writeConcurrency`: The maximum number of concurrent execution writes to perform to the PostgreSQL database across all DynamoDB segments
  - **CUMULUS-2468** - Added `@cumulus/aws-client/DynamoDb.parallelScan` helper to perform [parallel scanning on DynamoDb tables](https://docs.aws.amazon.com/amazondynamodb/latest/developerguide/Scan.html#Scan.ParallelScan)
  - **CUMULUS-2507**
    - Updated granule record write logic to set granule status to `failed` in both Postgres and DynamoDB if any/all of its files fail to write to the database.

### Deprecated

- **CUMULUS-2185** - RDS Migration Epic
  - **CUMULUS-2455**
    - `@cumulus/ingest/moveGranuleFiles`

## [v8.1.2] 2021-07-29

**Please note** changes in 8.1.2 may not yet be released in future versions, as this
is a backport/patch release on the 8.x series of releases.  Updates that are
included in the future will have a corresponding CHANGELOG entry in future releases.

### Notable changes

- `cmr_custom_host` variable for `cumulus` module can now be used to configure Cumulus to
integrate with a custom CMR host name and protocol (e.g. `http://custom-cmr-host.com`). Note
that you **must** include a protocol (`http://` or `https://`) if specifying a value for this
variable.
- `@cumulus/sync-granule` task should now properly handle
syncing files from HTTP/HTTPS providers where basic auth is
required and involves a redirect to a different host (e.g.
downloading files protected by Earthdata Login)

### Added

- **CUMULUS-2548**
  - Added `allowed_redirects` field to PostgreSQL `providers` table
  - Added `allowedRedirects` field to DynamoDB `<prefix>-providers` table
  - Added `@cumulus/aws-client/S3.streamS3Upload` to handle uploading the contents
  of a readable stream to S3 and returning a promise

### Changed

- Updated `cmr_custom_host` variable to accept a full protocol and host name
(e.g. `http://cmr-custom-host.com`), whereas it previously only accepted a host name

### Fixed

- Fixed bug where `cmr_custom_host` variable was not properly forwarded into `archive`, `ingest`, and `sqs-message-remover` modules from `cumulus` module
- **CUMULUS-2548**
  - Fixed `@cumulus/ingest/HttpProviderClient.sync` to
properly handle basic auth when redirecting to a different
host and/or host with a different port

## [v8.1.1] 2021-04-30 -- Patch Release

**Please note** changes in 8.1.1 may not yet be released in future versions, as this
is a backport/patch release on the 8.x series of releases.  Updates that are
included in the future will have a corresponding CHANGELOG entry in future releases.

### Added

- **CUMULUS-2497**
  - Created `isISOFile()` to check if a CMR file is a CMR ISO file.

### Fixed

- **CUMULUS-2512**
  - Updated ingest package S3 provider client to take additional parameter
    `remoteAltBucket` on `download` method to allow for per-file override of
    provider bucket for checksum
  - Updated @cumulus/ingest.fetchTextFile's signature to be parameterized and
    added `remoteAltBucket`to allow for an override of the passed in provider
    bucket for the source file
  - Update "eslint-plugin-import" to be pinned to 2.22.1

### Changed

- **CUMULUS-2497**
  - Changed the `@cumulus/cmrjs` package:
    - Updated `@cumulus/cmrjs/cmr-utils.getGranuleTemporalInfo()` so it now
      returns temporal info for CMR ISO 19115 SMAP XML files.
    - Updated `@cumulus/cmrjs/cmr-utils.isCmrFilename()` to include
      `isISOFile()`.

- **[2216](https://github.com/nasa/cumulus/issues/2216)**
  - Removed "node-forge", "xml-crypto" from audit whitelist, added "underscore"

## [v8.1.0] 2021-04-29

### Added

- **CUMULUS-2348**
  - The `@cumulus/api` `/granules` and `/granules/{granuleId}` endpoints now take `getRecoveryStatus` parameter
  to include recoveryStatus in result granule(s)
  - The `@cumulus/api-client.granules.getGranule` function takes a `query` parameter which can be used to
  request additional granule information.
  - Published `@cumulus/api@7.2.1-alpha.0` for dashboard testing
- **CUMULUS-2469**
  - Added `tf-modules/cumulus_distribution` module to standup a skeleton
    distribution api

## [v8.0.0] 2021-04-08

### BREAKING CHANGES

- **CUMULUS-2428**
  - Changed `/granules/bulk` to use `queueUrl` property instead of a `queueName` property for setting the queue to use for scheduling bulk granule workflows

### Notable changes

- Bulk granule operations endpoint now supports setting a custom queue for scheduling workflows via the `queueUrl` property in the request body. If provided, this value should be the full URL for an SQS queue.

### Added

- **CUMULUS-2374**
  - Add cookbok entry for queueing PostToCmr step
  - Add example workflow to go with cookbook
- **CUMULUS-2421**
  - Added **experimental** `ecs_include_docker_cleanup_cronjob` boolean variable to the Cumulus module to enable cron job to clean up docker root storage blocks in ECS cluster template for non-`device-mapper` storage drivers. Default value is `false`. This fulfills a specific user support request. This feature is otherwise untested and will remain so until we can iterate with a better, more general-purpose solution. Use of this feature is **NOT** recommended unless you are certain you need it.

- **CUMULUS-1808**
  - Add additional error messaging in `deleteSnsTrigger` to give users more context about where to look to resolve ResourceNotFound error when disabling or deleting a rule.

### Fixed

- **CUMULUS-2281**
  - Changed discover-granules task to write discovered granules directly to
    logger, instead of via environment variable. This fixes a problem where a
    large number of found granules prevents this lambda from running as an
    activity with an E2BIG error.

## [v7.2.0] 2021-03-23

### Added

- **CUMULUS-2346**
  - Added orca API endpoint to `@cumulus/api` to get recovery status
  - Add `CopyToGlacier` step to [example IngestAndPublishGranuleWithOrca workflow](https://github.com/nasa/cumulus/blob/master/example/cumulus-tf/ingest_and_publish_granule_with_orca_workflow.tf)

### Changed

- **HYRAX-357**
  - Format of NGAP OPeNDAP URL changed and by default now is referring to concept id and optionally can include short name and version of collection.
  - `addShortnameAndVersionIdToConceptId` field has been added to the config inputs of the `hyrax-metadata-updates` task

## [v7.1.0] 2021-03-12

### Notable changes

- `sync-granule` task will now properly handle syncing 0 byte files to S3
- SQS/Kinesis rules now support scheduling workflows to a custom queue via the `rule.queueUrl` property. If provided, this value should be the full URL for an SQS queue.

### Added

- `tf-modules/cumulus` module now supports a `cmr_custom_host` variable that can
  be used to set to an arbitrary  host for making CMR requests (e.g.
  `https://custom-cmr-host.com`).
- Added `buckets` variable to `tf-modules/archive`
- **CUMULUS-2345**
  - Deploy ORCA with Cumulus, see `example/cumulus-tf/orca.tf` and `example/cumulus-tf/terraform.tfvars.example`
  - Add `CopyToGlacier` step to [example IngestAndPublishGranule workflow](https://github.com/nasa/cumulus/blob/master/example/cumulus-tf/ingest_and_publish_granule_workflow.asl.json)
- **CUMULUS-2424**
  - Added `childWorkflowMeta` to `queue-pdrs` config. An object passed to this config value will be merged into a child workflow message's `meta` object. For an example of how this can be used, see `example/cumulus-tf/discover_and_queue_pdrs_with_child_workflow_meta_workflow.asl.json`.
- **CUMULUS-2427**
  - Added support for using a custom queue with SQS and Kinesis rules. Whatever queue URL is set on the `rule.queueUrl` property will be used to schedule workflows for that rule. This change allows SQS/Kinesis rules to use [any throttled queues defined for a deployment](https://nasa.github.io/cumulus/docs/data-cookbooks/throttling-queued-executions).

### Fixed

- **CUMULUS-2394**
  - Updated PDR and Granule writes to check the step function `workflow_start_time` against
      the `createdAt` field  for each record to ensure old records do not
      overwrite newer ones

### Changed

- `<prefix>-lambda-api-gateway` IAM role used by API Gateway Lambda now
  supports accessing all buckets defined in your `buckets` variable except
  "internal" buckets
- Updated the default scroll duration used in ESScrollSearch and part of the
  reconciliation report functions as a result of testing and seeing timeouts
  at its current value of 2min.
- **CUMULUS-2355**
  - Added logic to disable `/s3Credentials` endpoint based upon value for
    environment variable `DISABLE_S3_CREDENTIALS`. If set to "true", the
    endpoint will not dispense S3 credentials and instead return a message
    indicating that the endpoint has been disabled.
- **CUMULUS-2397**
  - Updated `/elasticsearch` endpoint's `reindex` function to prevent
    reindexing when source and destination indices are the same.
- **CUMULUS-2420**
  - Updated test function `waitForAsyncOperationStatus` to take a retryObject
    and use exponential backoff.  Increased the total test duration for both
    AsycOperation specs and the ReconciliationReports tests.
  - Updated the default scroll duration used in ESScrollSearch and part of the
    reconciliation report functions as a result of testing and seeing timeouts
    at its current value of 2min.
- **CUMULUS-2427**
  - Removed `queueUrl` from the parameters object for `@cumulus/message/Build.buildQueueMessageFromTemplate`
  - Removed `queueUrl` from the parameters object for `@cumulus/message/Build.buildCumulusMeta`

### Fixed

- Fixed issue in `@cumulus/ingest/S3ProviderClient.sync()` preventing 0 byte files from being synced to S3.

### Removed

- Removed variables from `tf-modules/archive`:
  - `private_buckets`
  - `protected_buckets`
  - `public_buckets`

## [v7.0.0] 2021-02-22

### BREAKING CHANGES

- **CUMULUS-2362** - Endpoints for the logs (/logs) will now throw an error unless Metrics is set up

### Added

- **CUMULUS-2345**
  - Deploy ORCA with Cumulus, see `example/cumulus-tf/orca.tf` and `example/cumulus-tf/terraform.tfvars.example`
  - Add `CopyToGlacier` step to [example IngestAndPublishGranule workflow](https://github.com/nasa/cumulus/blob/master/example/cumulus-tf/ingest_and_publish_granule_workflow.asl.json)
- **CUMULUS-2376**
  - Added `cmrRevisionId` as an optional parameter to `post-to-cmr` that will be used when publishing metadata to CMR.
- **CUMULUS-2412**
  - Adds function `getCollectionsByShortNameAndVersion` to @cumulus/cmrjs that performs a compound query to CMR to retrieve collection information on a list of collections. This replaces a series of calls to the CMR for each collection with a single call on the `/collections` endpoint and should improve performance when CMR return times are increased.

### Changed

- **CUMULUS-2362**
  - Logs endpoints only work with Metrics set up
- **CUMULUS-2376**
  - Updated `publishUMMGJSON2CMR` to take in an optional `revisionId` parameter.
  - Updated `publishUMMGJSON2CMR` to throw an error if optional `revisionId` does not match resulting revision ID.
  - Updated `publishECHO10XML2CMR` to take in an optional `revisionId` parameter.
  - Updated `publishECHO10XML2CMR` to throw an error if optional `revisionId` does not match resulting revision ID.
  - Updated `publish2CMR` to take in optional `cmrRevisionId`.
  - Updated `getWriteHeaders` to take in an optional CMR Revision ID.
  - Updated `ingestGranule` to take in an optional CMR Revision ID to pass to `getWriteHeaders`.
  - Updated `ingestUMMGranule` to take in an optional CMR Revision ID to pass to `getWriteHeaders`.
- **CUMULUS-2350**
  - Updates the examples on the `/s3credentialsREADME`, to include Python and
    JavaScript code demonstrating how to refrsh  the s3credential for
    programatic access.
- **CUMULUS-2383**
  - PostToCMR task will return CMRInternalError when a `500` status is returned from CMR

## [v6.0.0] 2021-02-16

### MIGRATION NOTES

- **CUMULUS-2255** - Cumulus has upgraded its supported version of Terraform
  from **0.12.12** to **0.13.6**. Please see the [instructions to upgrade your
  deployments](https://github.com/nasa/cumulus/blob/master/docs/upgrade-notes/upgrading-tf-version-0.13.6.md).

- **CUMULUS-2350**
  - If the  `/s3credentialsREADME`, does not appear to be working after
    deployment, [manual redeployment](https://docs.aws.amazon.com/apigateway/latest/developerguide/how-to-deploy-api-with-console.html)
    of the API-gateway stage may be necessary to finish the deployment.

### BREAKING CHANGES

- **CUMULUS-2255** - Cumulus has upgraded its supported version of Terraform from **0.12.12** to **0.13.6**.

### Added

- **CUMULUS-2291**
  - Add provider filter to Granule Inventory Report
- **CUMULUS-2300**
  - Added `childWorkflowMeta` to `queue-granules` config. Object passed to this
    value will be merged into a child workflow message's  `meta` object. For an
    example of how this can be used, see
    `example/cumulus-tf/discover_granules_workflow.asl.json`.
- **CUMULUS-2350**
  - Adds an unprotected endpoint, `/s3credentialsREADME`, to the
    s3-credentials-endpoint that displays  information on how to use the
    `/s3credentials` endpoint
- **CUMULUS-2368**
  - Add QueueWorkflow task
- **CUMULUS-2391**
  - Add reportToEms to collections.files file schema
- **CUMULUS-2395**
  - Add Core module parameter `ecs_custom_sg_ids` to Cumulus module to allow for
    custom security group mappings
- **CUMULUS-2402**
  - Officially expose `sftp()` for use in `@cumulus/sftp-client`

### Changed

- **CUMULUS-2323**
  - The sync granules task when used with the s3 provider now uses the
    `source_bucket` key in `granule.files` objects.  If incoming payloads using
    this task have a `source_bucket` value for a file using the s3 provider, the
    task will attempt to sync from the bucket defined in the file's
    `source_bucket` key instead of the `provider`.
    - Updated `S3ProviderClient.sync` to allow for an optional bucket parameter
      in support of the changed behavior.
  - Removed `addBucketToFile` and related code from sync-granules task

- **CUMULUS-2255**
  - Updated Terraform deployment code syntax for compatibility with version 0.13.6
- **CUMULUS-2321**
  - Updated API endpoint GET `/reconciliationReports/{name}` to return the
    presigned s3 URL in addition to report data

### Fixed

- Updated `hyrax-metadata-updates` task so the opendap url has Type 'USE SERVICE API'

- **CUMULUS-2310**
  - Use valid filename for reconciliation report
- **CUMULUS-2351**
  - Inventory report no longer includes the File/Granule relation object in the
    okCountByGranules key of a report.  The information is only included when a
    'Granule Not Found' report is run.

### Removed

- **CUMULUS-2364**
  - Remove the internal Cumulus logging lambda (log2elasticsearch)

## [v5.0.1] 2021-01-27

### Changed

- **CUMULUS-2344**
  - Elasticsearch API now allows you to reindex to an index that already exists
  - If using the Change Index operation and the new index doesn't exist, it will be created
  - Regarding instructions for CUMULUS-2020, you can now do a change index
    operation before a reindex operation. This will
    ensure that new data will end up in the new index while Elasticsearch is reindexing.

- **CUMULUS-2351**
  - Inventory report no longer includes the File/Granule relation object in the okCountByGranules key of a report. The information is only included when a 'Granule Not Found' report is run.

### Removed

- **CUMULUS-2367**
  - Removed `execution_cumulus_id` column from granules RDS schema and data type

## [v5.0.0] 2021-01-12

### BREAKING CHANGES

- **CUMULUS-2020**
  - Elasticsearch data mappings have been updated to improve search and the API
    has been update to reflect those changes. See Migration notes on how to
    update the Elasticsearch mappings.

### Migration notes

- **CUMULUS-2020**
  - Elasticsearch data mappings have been updated to improve search. For
    example, case insensitive searching will now work (e.g. 'MOD' and 'mod' will
    return the same granule results). To use the improved Elasticsearch queries,
    [reindex](https://nasa.github.io/cumulus-api/#reindex) to create a new index
    with the correct types. Then perform a [change
    index](https://nasa.github.io/cumulus-api/#change-index) operation to use
    the new index.
- **CUMULUS-2258**
  - Because the `egress_lambda_log_group` and
    `egress_lambda_log_subscription_filter` resource were removed from the
    `cumulus` module, new definitions for these resources must be added to
    `cumulus-tf/main.tf`. For reference on how to define these resources, see
    [`example/cumulus-tf/thin_egress_app.tf`](https://github.com/nasa/cumulus/blob/master/example/cumulus-tf/thin_egress_app.tf).
  - The `tea_stack_name` variable being passed into the `cumulus` module should be removed
- **CUMULUS-2344**
  - Regarding instructions for CUMULUS-2020, you can now do a change index operation before a reindex operation. This will
    ensure that new data will end up in the new index while Elasticsearch is reindexing.

### BREAKING CHANGES

- **CUMULUS-2020**
  - Elasticsearch data mappings have been updated to improve search and the API has been updated to reflect those changes. See Migration notes on how to update the Elasticsearch mappings.

### Added

- **CUMULUS-2318**
  - Added`async_operation_image` as `cumulus` module variable to allow for override of the async_operation container image.  Users can optionally specify a non-default docker image for use with Core async operations.
- **CUMULUS-2219**
  - Added `lzards-backup` Core task to facilitate making LZARDS backup requests in Cumulus ingest workflows
- **CUMULUS-2092**
  - Add documentation for Granule Not Found Reports
- **HYRAX-320**
  - `@cumulus/hyrax-metadata-updates`Add component URI encoding for entry title id and granule ur to allow for values with special characters in them. For example, EntryTitleId 'Sentinel-6A MF/Jason-CS L2 Advanced Microwave Radiometer (AMR-C) NRT Geophysical Parameters' Now, URLs generated from such values will be encoded correctly and parsable by HyraxInTheCloud
- **CUMULUS-1370**
  - Add documentation for Getting Started section including FAQs
- **CUMULUS-2092**
  - Add documentation for Granule Not Found Reports
- **CUMULUS-2219**
  - Added `lzards-backup` Core task to facilitate making LZARDS backup requests in Cumulus ingest workflows
- **CUMULUS-2280**
  - In local api, retry to create tables if they fail to ensure localstack has had time to start fully.
- **CUMULUS-2290**
  - Add `queryFields` to granule schema, and this allows workflow tasks to add queryable data to granule record. For reference on how to add data to `queryFields` field, see [`example/cumulus-tf/kinesis_trigger_test_workflow.tf`](https://github.com/nasa/cumulus/blob/master/example/cumulus-tf/kinesis_trigger_test_workflow.tf).
- **CUMULUS-2318**
  - Added`async_operation_image` as `cumulus` module variable to allow for override of the async_operation container image.  Users can optionally specify a non-default docker image for use with Core async operations.

### Changed

- **CUMULUS-2020**
  - Updated Elasticsearch mappings to support case-insensitive search
- **CUMULUS-2124**
  - cumulus-rds-tf terraform module now takes engine_version as an input variable.
- **CUMULUS-2279**
  - Changed the formatting of granule CMR links: instead of a link to the `/search/granules.json` endpoint, now it is a direct link to `/search/concepts/conceptid.format`
- **CUMULUS-2296**
  - Improved PDR spec compliance of `parse-pdr` by updating `@cumulus/pvl` to parse fields in a manner more consistent with the PDR ICD, with respect to numbers and dates. Anything not matching the ICD expectations, or incompatible with Javascript parsing, will be parsed as a string instead.
- **CUMULUS-2344**
  - Elasticsearch API now allows you to reindex to an index that already exists
  - If using the Change Index operation and the new index doesn't exist, it will be created

### Removed

- **CUMULUS-2258**
  - Removed `tea_stack_name` variable from `tf-modules/distribution/variables.tf` and `tf-modules/cumulus/variables.tf`
  - Removed `egress_lambda_log_group` and `egress_lambda_log_subscription_filter` resources from `tf-modules/distribution/main.tf`

## [v4.0.0] 2020-11-20

### Migration notes

- Update the name of your `cumulus_message_adapter_lambda_layer_arn` variable for the `cumulus` module to `cumulus_message_adapter_lambda_layer_version_arn`. The value of the variable should remain the same (a layer version ARN of a Lambda layer for the [`cumulus-message-adapter`](https://github.com/nasa/cumulus-message-adapter/).
- **CUMULUS-2138** - Update all workflows using the `MoveGranules` step to add `UpdateGranulesCmrMetadataFileLinksStep`that runs after it. See the example [`IngestAndPublishWorkflow`](https://github.com/nasa/cumulus/blob/master/example/cumulus-tf/ingest_and_publish_granule_workflow.asl.json) for reference.
- **CUMULUS-2251**
  - Because it has been removed from the `cumulus` module, a new resource definition for `egress_api_gateway_log_subscription_filter` must be added to `cumulus-tf/main.tf`. For reference on how to define this resource, see [`example/cumulus-tf/main.tf`](https://github.com/nasa/cumulus/blob/master/example/cumulus-tf/main.tf).

### Added

- **CUMULUS-2248**
  - Updates Integration Tests README to point to new fake provider template.
- **CUMULUS-2239**
  - Add resource declaration to create a VPC endpoint in tea-map-cache module if `deploy_to_ngap` is false.
- **CUMULUS-2063**
  - Adds a new, optional query parameter to the `/collections[&getMMT=true]` and `/collections/active[&getMMT=true]` endpoints. When a user provides a value of `true` for `getMMT` in the query parameters, the endpoint will search CMR and update each collection's results with new key `MMTLink` containing a link to the MMT (Metadata Management Tool) if a CMR collection id is found.
- **CUMULUS-2170**
  - Adds ability to filter granule inventory reports
- **CUMULUS-2211**
  - Adds `granules/bulkReingest` endpoint to `@cumulus/api`
- **CUMULUS-2251**
  - Adds `log_api_gateway_to_cloudwatch` variable to `example/cumulus-tf/variables.tf`.
  - Adds `log_api_gateway_to_cloudwatch` variable to `thin_egress_app` module definition.

### Changed

- **CUMULUS-2216**
  - `/collection` and `/collection/active` endpoints now return collections without granule aggregate statistics by default. The original behavior is preserved and can be found by including a query param of `includeStats=true` on the request to the endpoint.
  - The `es/collections` Collection class takes a new parameter includeStats. It no longer appends granule aggregate statistics to the returned results by default. One must set the new parameter to any non-false value.
- **CUMULUS-2201**
  - Update `dbIndexer` lambda to process requests in serial
  - Fixes ingestPdrWithNodeNameSpec parsePdr provider error
- **CUMULUS-2251**
  - Moves Egress Api Gateway Log Group Filter from `tf-modules/distribution/main.tf` to `example/cumulus-tf/main.tf`

### Fixed

- **CUMULUS-2251**
  - This fixes a deployment error caused by depending on the `thin_egress_app` module output for a resource count.

### Removed

- **CUMULUS-2251**
  - Removes `tea_api_egress_log_group` variable from `tf-modules/distribution/variables.tf` and `tf-modules/cumulus/variables.tf`.

### BREAKING CHANGES

- **CUMULUS-2138** - CMR metadata update behavior has been removed from the `move-granules` task into a
new `update-granules-cmr-metadata-file-links` task.
- **CUMULUS-2216**
  - `/collection` and `/collection/active` endpoints now return collections without granule aggregate statistics by default. The original behavior is preserved and can be found by including a query param of `includeStats=true` on the request to the endpoint.  This is likely to affect the dashboard only but included here for the change of behavior.
- **[1956](https://github.com/nasa/cumulus/issues/1956)**
  - Update the name of the `cumulus_message_adapter_lambda_layer_arn` output from the `cumulus-message-adapter` module to `cumulus_message_adapter_lambda_layer_version_arn`. The output value has changed from being the ARN of the Lambda layer **without a version** to the ARN of the Lambda layer **with a version**.
  - Update the variable name in the `cumulus` and `ingest` modules from `cumulus_message_adapter_lambda_layer_arn` to `cumulus_message_adapter_lambda_layer_version_arn`

## [v3.0.1] 2020-10-21

- **CUMULUS-2203**
  - Update Core tasks to use
    [cumulus-message-adapter-js](https://github.com/nasa/cumulus-message-adapter-js)
    v2.0.0 to resolve memory leak/lambda ENOMEM constant failure issue.   This
    issue caused lambdas to slowly use all memory in the run environment and
    prevented AWS from halting/restarting warmed instances when task code was
    throwing consistent errors under load.

- **CUMULUS-2232**
  - Updated versions for `ajv`, `lodash`, `googleapis`, `archiver`, and
    `@cumulus/aws-client` to remediate vulnerabilities found in SNYK scan.

### Fixed

- **CUMULUS-2233**
  - Fixes /s3credentials bug where the expiration time on the cookie was set to a time that is always expired, so authentication was never being recognized as complete by the API. Consequently, the user would end up in a redirect loop and requests to /s3credentials would never complete successfully. The bug was caused by the fact that the code setting the expiration time for the cookie was expecting a time value in milliseconds, but was receiving the expirationTime from the EarthdataLoginClient in seconds. This bug has been fixed by converting seconds into milliseconds. Unit tests were added to test that the expiration time has been converted to milliseconds and checking that the cookie's expiration time is greater than the current time.

## [v3.0.0] 2020-10-7

### MIGRATION STEPS

- **CUMULUS-2099**
  - All references to `meta.queues` in workflow configuration must be replaced with references to queue URLs from Terraform resources. See the updated [data cookbooks](https://nasa.github.io/cumulus/docs/data-cookbooks/about-cookbooks) or example [Discover Granules workflow configuration](https://github.com/nasa/cumulus/blob/master/example/cumulus-tf/discover_granules_workflow.asl.json).
  - The steps for configuring queued execution throttling have changed. See the [updated documentation](https://nasa.github.io/cumulus/docs/data-cookbooks/throttling-queued-executions).
  - In addition to the configuration for execution throttling, the internal mechanism for tracking executions by queue has changed. As a result, you should **disable any rules or workflows scheduling executions via a throttled queue** before upgrading. Otherwise, you may be at risk of having **twice as many executions** as are configured for the queue while the updated tracking is deployed. You can re-enable these rules/workflows once the upgrade is complete.

- **CUMULUS-2111**
  - **Before you re-deploy your `cumulus-tf` module**, note that the [`thin-egress-app`][thin-egress-app] is no longer deployed by default as part of the `cumulus` module, so you must add the TEA module to your deployment and manually modify your Terraform state **to avoid losing your API gateway and impacting any Cloudfront endpoints pointing to those gateways**. If you don't care about losing your API gateway and impacting Cloudfront endpoints, you can ignore the instructions for manually modifying state.

    1. Add the [`thin-egress-app`][thin-egress-app] module to your `cumulus-tf` deployment as shown in the [Cumulus example deployment](https://github.com/nasa/cumulus/tree/master/example/cumulus-tf/main.tf).

         - Note that the values for `tea_stack_name` variable to the `cumulus` module and the `stack_name` variable to the `thin_egress_app` module **must match**
         - Also, if you are specifying the `stage_name` variable to the `thin_egress_app` module, **the value of the `tea_api_gateway_stage` variable to the `cumulus` module must match it**

    2. **If you want to preserve your existing `thin-egress-app` API gateway and avoid having to update your Cloudfront endpoint for distribution, then you must follow these instructions**: <https://nasa.github.io/cumulus/docs/upgrade-notes/migrate_tea_standalone>. Otherwise, you can re-deploy as usual.

  - If you provide your own custom bucket map to TEA as a standalone module, **you must ensure that your custom bucket map includes mappings for the `protected` and `public` buckets specified in your `cumulus-tf/terraform.tfvars`, otherwise Cumulus may not be able to determine the correct distribution URL for ingested files and you may encounter errors**

- **CUMULUS-2197**
  - EMS resources are now optional, and `ems_deploy` is set to `false` by default, which will delete your EMS resources.
  - If you would like to keep any deployed EMS resources, add the `ems_deploy` variable set to `true` in your `cumulus-tf/terraform.tfvars`

### BREAKING CHANGES

- **CUMULUS-2200**
  - Changes return from 303 redirect to 200 success for `Granule Inventory`'s
    `/reconciliationReport` returns.  The user (dashboard) must read the value
    of `url` from the return to get the s3SignedURL and then download the report.
- **CUMULUS-2099**
  - `meta.queues` has been removed from Cumulus core workflow messages.
  - `@cumulus/sf-sqs-report` workflow task no longer reads the reporting queue URL from `input.meta.queues.reporting` on the incoming event. Instead, it requires that the queue URL be set as the `reporting_queue_url` environment variable on the deployed Lambda.
- **CUMULUS-2111**
  - The deployment of the `thin-egress-app` module has be removed from `tf-modules/distribution`, which is a part of the `tf-modules/cumulus` module. Thus, the `thin-egress-app` module is no longer deployed for you by default. See the migration steps for details about how to add deployment for the `thin-egress-app`.
- **CUMULUS-2141**
  - The `parse-pdr` task has been updated to respect the `NODE_NAME` property in
    a PDR's `FILE_GROUP`. If a `NODE_NAME` is present, the task will query the
    Cumulus API for a provider with that host. If a provider is found, the
    output granule from the task will contain a `provider` property containing
    that provider. If `NODE_NAME` is set but a provider with that host cannot be
    found in the API, or if multiple providers are found with that same host,
    the task will fail.
  - The `queue-granules` task has been updated to expect an optional
    `granule.provider` property on each granule. If present, the granule will be
    enqueued using that provider. If not present, the task's `config.provider`
    will be used instead.
- **CUMULUS-2197**
  - EMS resources are now optional and will not be deployed by default. See migration steps for information
    about how to deploy EMS resources.

#### CODE CHANGES

- The `@cumulus/api-client.providers.getProviders` function now takes a
  `queryStringParameters` parameter which can be used to filter the providers
  which are returned
- The `@cumulus/aws-client/S3.getS3ObjectReadStreamAsync` function has been
  removed. It read the entire S3 object into memory before returning a read
  stream, which could cause Lambdas to run out of memory. Use
  `@cumulus/aws-client/S3.getObjectReadStream` instead.
- The `@cumulus/ingest/util.lookupMimeType` function now returns `undefined`
  rather than `null` if the mime type could not be found.
- The `@cumulus/ingest/lock.removeLock` function now returns `undefined`
- The `@cumulus/ingest/granule.generateMoveFileParams` function now returns
  `source: undefined` and `target :undefined` on the response object if either could not be
  determined. Previously, `null` had been returned.
- The `@cumulus/ingest/recursion.recursion` function must now be imported using
  `const { recursion } = require('@cumulus/ingest/recursion');`
- The `@cumulus/ingest/granule.getRenamedS3File` function has been renamed to
  `listVersionedObjects`
- `@cumulus/common.http` has been removed
- `@cumulus/common/http.download` has been removed

### Added

- **CUMULUS-1855**
  - Fixed SyncGranule task to return an empty granules list when given an empty
    (or absent) granules list on input, rather than throwing an exception
- **CUMULUS-1955**
  - Added `@cumulus/aws-client/S3.getObject` to get an AWS S3 object
  - Added `@cumulus/aws-client/S3.waitForObject` to get an AWS S3 object,
    retrying, if necessary
- **CUMULUS-1961**
  - Adds `startTimestamp` and `endTimestamp` parameters to endpoint
    `reconcilationReports`.  Setting these values will filter the returned
    report to cumulus data that falls within the timestamps. It also causes the
    report to be one directional, meaning cumulus is only reconciled with CMR,
    but not the other direction. The Granules will be filtered by their
    `updatedAt` values. Collections are filtered by the updatedAt time of their
    granules, i.e. Collections with granules that are updatedAt a time between
    the time parameters will be returned in the reconciliation reports.
  - Adds `startTimestamp` and `endTimestamp` parameters to create-reconciliation-reports
    lambda function. If either of these params is passed in with a value that can be
    converted to a date object, the inter-platform comparison between Cumulus and CMR will
    be one way.  That is, collections, granules, and files will be filtered by time for
    those found in Cumulus and only those compared to the CMR holdings. For the moment
    there is not enough information to change the internal consistency check, and S3 vs
    Cumulus comparisons are unchanged by the timestamps.
- **CUMULUS-1962**
  - Adds `location` as parameter to `/reconciliationReports` endpoint. Options are `S3`
    resulting in a S3 vs. Cumulus database search or `CMR` resulting in CMR vs. Cumulus database search.
- **CUMULUS-1963**
  - Adds `granuleId` as input parameter to `/reconcilationReports`
    endpoint. Limits inputs parameters to either `collectionId` or `granuleId`
    and will fail to create the report if both are provided.  Adding granuleId
    will find collections in Cumulus by granuleId and compare those one way
    with those in CMR.
  - `/reconciliationReports` now validates any input json before starting the
    async operation and the lambda handler no longer validates input
    parameters.
- **CUMULUS-1964**
  - Reports can now be filtered on provider
- **CUMULUS-1965**
  - Adds `collectionId` parameter to the `/reconcilationReports`
    endpoint. Setting this value will limit the scope of the reconcilation
    report to only the input collectionId when comparing Cumulus and
    CMR. `collectionId` is provided an array of strings e.g. `[shortname___version, shortname2___version2]`
- **CUMULUS-2107**
  - Added a new task, `update-cmr-access-constraints`, that will set access constraints in CMR Metadata.
    Currently supports UMMG-JSON and Echo10XML, where it will configure `AccessConstraints` and
    `RestrictionFlag/RestrictionComment`, respectively.
  - Added an operator doc on how to configure and run the access constraint update workflow, which will update the metadata using the new task, and then publish the updated metadata to CMR.
  - Added an operator doc on bulk operations.
- **CUMULUS-2111**
  - Added variables to `cumulus` module:
    - `tea_api_egress_log_group`
    - `tea_external_api_endpoint`
    - `tea_internal_api_endpoint`
    - `tea_rest_api_id`
    - `tea_rest_api_root_resource_id`
    - `tea_stack_name`
  - Added variables to `distribution` module:
    - `tea_api_egress_log_group`
    - `tea_external_api_endpoint`
    - `tea_internal_api_endpoint`
    - `tea_rest_api_id`
    - `tea_rest_api_root_resource_id`
    - `tea_stack_name`
- **CUMULUS-2112**
  - Added `@cumulus/api/lambdas/internal-reconciliation-report`, so create-reconciliation-report
    lambda can create `Internal` reconciliation report
- **CUMULUS-2116**
  - Added `@cumulus/api/models/granule.unpublishAndDeleteGranule` which
  unpublishes a granule from CMR and deletes it from Cumulus, but does not
  update the record to `published: false` before deletion
- **CUMULUS-2113**
  - Added Granule not found report to reports endpoint
  - Update reports to return breakdown by Granule of files both in DynamoDB and S3
- **CUMULUS-2123**
  - Added `cumulus-rds-tf` DB cluster module to `tf-modules` that adds a
    serverless RDS Aurora/PostgreSQL database cluster to meet the PostgreSQL
    requirements for future releases.
  - Updated the default Cumulus module to take the following new required variables:
    - rds_user_access_secret_arn:
      AWS Secrets Manager secret ARN containing a JSON string of DB credentials
      (containing at least host, password, port as keys)
    - rds_security_group:
      RDS Security Group that provides connection access to the RDS cluster
  - Updated API lambdas and default ECS cluster to add them to the
    `rds_security_group` for database access
- **CUMULUS-2126**
  - The collections endpoint now writes to the RDS database
- **CUMULUS-2127**
  - Added migration to create collections relation for RDS database
- **CUMULUS-2129**
  - Added `data-migration1` Terraform module and Lambda to migrate data from Dynamo to RDS
    - Added support to Lambda for migrating collections data from Dynamo to RDS
- **CUMULUS-2155**
  - Added `rds_connection_heartbeat` to `cumulus` and `data-migration` tf
    modules.  If set to true, this diagnostic variable instructs Core's database
    code to fire off a connection 'heartbeat' query and log the timing/results
    for diagnostic purposes, and retry certain connection timeouts once.
    This option is disabled by default
- **CUMULUS-2156**
  - Support array inputs parameters for `Internal` reconciliation report
- **CUMULUS-2157**
  - Added support to `data-migration1` Lambda for migrating providers data from Dynamo to RDS
    - The migration process for providers will convert any credentials that are stored unencrypted or encrypted with an S3 keypair provider to be encrypted with a KMS key instead
- **CUMULUS-2161**
  - Rules now support an `executionNamePrefix` property. If set, any executions
    triggered as a result of that rule will use that prefix in the name of the
    execution.
  - The `QueueGranules` task now supports an `executionNamePrefix` property. Any
    executions queued by that task will use that prefix in the name of the
    execution. See the
    [example workflow](./example/cumulus-tf/discover_granules_with_execution_name_prefix_workflow.asl.json)
    for usage.
  - The `QueuePdrs` task now supports an `executionNamePrefix` config property.
    Any executions queued by that task will use that prefix in the name of the
    execution. See the
    [example workflow](./example/cumulus-tf/discover_and_queue_pdrs_with_execution_name_prefix_workflow.asl.json)
    for usage.
- **CUMULUS-2162**
  - Adds new report type to `/reconciliationReport` endpoint.  The new report
    is `Granule Inventory`. This report is a CSV file of all the granules in
    the Cumulus DB. This report will eventually replace the existing
    `granules-csv` endpoint which has been deprecated.
- **CUMULUS-2197**
  - Added `ems_deploy` variable to the `cumulus` module. This is set to false by default, except
    for our example deployment, where it is needed for integration tests.

### Changed

- Upgraded version of [TEA](https://github.com/asfadmin/thin-egress-app/) deployed with Cumulus to build 88.
- **CUMULUS-2107**
  - Updated the `applyWorkflow` functionality on the granules endpoint to take a `meta` property to pass into the workflow message.
  - Updated the `BULK_GRANULE` functionality on the granules endpoint to support the above `applyWorkflow` change.
- **CUMULUS-2111**
  - Changed `distribution_api_gateway_stage` variable for `cumulus` module to `tea_api_gateway_stage`
  - Changed `api_gateway_stage` variable for `distribution` module to `tea_api_gateway_stage`
- **CUMULUS-2224**
  - Updated `/reconciliationReport`'s file reconciliation to include `"EXTENDED METADATA"` as a valid CMR relatedUrls Type.

### Fixed

- **CUMULUS-2168**
  - Fixed issue where large number of documents (generally logs) in the
    `cumulus` elasticsearch index results in the collection granule stats
    queries failing for the collections list api endpoint
- **CUMULUS-1955**
  - Due to AWS's eventual consistency model, it was possible for PostToCMR to
    publish an earlier version of a CMR metadata file, rather than the latest
    version created in a workflow.  This fix guarantees that the latest version
    is published, as expected.
- **CUMULUS-1961**
  - Fixed `activeCollections` query only returning 10 results
- **CUMULUS-2201**
  - Fix Reconciliation Report integration test failures by waiting for collections appear
    in es list and ingesting a fake granule xml file to CMR
- **CUMULUS-2015**
  - Reduced concurrency of `QueueGranules` task. That task now has a
    `config.concurrency` option that defaults to `3`.
- **CUMULUS-2116**
  - Fixed a race condition with bulk granule delete causing deleted granules to still appear in Elasticsearch. Granules removed via bulk delete should now be removed from Elasticsearch.
- **CUMULUS-2163**
  - Remove the `public-read` ACL from the `move-granules` task
- **CUMULUS-2164**
  - Fix issue where `cumulus` index is recreated and attached to an alias if it has been previously deleted
- **CUMULUS-2195**
  - Fixed issue with redirect from `/token` not working when using a Cloudfront endpoint to access the Cumulus API with Launchpad authentication enabled. The redirect should now work properly whether you are using a plain API gateway URL or a Cloudfront endpoint pointing at an API gateway URL.
- **CUMULUS-2200**
  - Fixed issue where __in and __not queries were stripping spaces from values

### Deprecated

- **CUMULUS-1955**
  - `@cumulus/aws-client/S3.getS3Object()`
  - `@cumulus/message/Queue.getQueueNameByUrl()`
  - `@cumulus/message/Queue.getQueueName()`
- **CUMULUS-2162**
  - `@cumulus/api/endpoints/granules-csv/list()`

### Removed

- **CUMULUS-2111**
  - Removed `distribution_url` and `distribution_redirect_uri` outputs from the `cumulus` module
  - Removed variables from the `cumulus` module:
    - `distribution_url`
    - `log_api_gateway_to_cloudwatch`
    - `thin_egress_cookie_domain`
    - `thin_egress_domain_cert_arn`
    - `thin_egress_download_role_in_region_arn`
    - `thin_egress_jwt_algo`
    - `thin_egress_jwt_secret_name`
    - `thin_egress_lambda_code_dependency_archive_key`
    - `thin_egress_stack_name`
  - Removed outputs from the `distribution` module:
    - `distribution_url`
    - `internal_tea_api`
    - `rest_api_id`
    - `thin_egress_app_redirect_uri`
  - Removed variables from the `distribution` module:
    - `bucket_map_key`
    - `distribution_url`
    - `log_api_gateway_to_cloudwatch`
    - `thin_egress_cookie_domain`
    - `thin_egress_domain_cert_arn`
    - `thin_egress_download_role_in_region_arn`
    - `thin_egress_jwt_algo`
    - `thin_egress_jwt_secret_name`
    - `thin_egress_lambda_code_dependency_archive_key`
- **CUMULUS-2157**
  - Removed `providerSecretsMigration` and `verifyProviderSecretsMigration` lambdas
- Removed deprecated `@cumulus/sf-sns-report` task
- Removed code:
  - `@cumulus/aws-client/S3.calculateS3ObjectChecksum`
  - `@cumulus/aws-client/S3.getS3ObjectReadStream`
  - `@cumulus/cmrjs.getFullMetadata`
  - `@cumulus/cmrjs.getMetadata`
  - `@cumulus/common/util.isNil`
  - `@cumulus/common/util.isNull`
  - `@cumulus/common/util.isUndefined`
  - `@cumulus/common/util.lookupMimeType`
  - `@cumulus/common/util.mkdtempSync`
  - `@cumulus/common/util.negate`
  - `@cumulus/common/util.noop`
  - `@cumulus/common/util.omit`
  - `@cumulus/common/util.renameProperty`
  - `@cumulus/common/util.sleep`
  - `@cumulus/common/util.thread`
  - `@cumulus/ingest/granule.copyGranuleFile`
  - `@cumulus/ingest/granule.moveGranuleFile`
  - `@cumulus/integration-tests/api/rules.deleteRule`
  - `@cumulus/integration-tests/api/rules.getRule`
  - `@cumulus/integration-tests/api/rules.listRules`
  - `@cumulus/integration-tests/api/rules.postRule`
  - `@cumulus/integration-tests/api/rules.rerunRule`
  - `@cumulus/integration-tests/api/rules.updateRule`
  - `@cumulus/integration-tests/sfnStep.parseStepMessage`
  - `@cumulus/message/Queue.getQueueName`
  - `@cumulus/message/Queue.getQueueNameByUrl`

## v2.0.2+ Backport releases

Release v2.0.1 was the last release on the 2.0.x release series.

Changes after this version on the 2.0.x release series are limited
security/requested feature patches and will not be ported forward to future
releases unless there is a corresponding CHANGELOG entry.

For up-to-date CHANGELOG for the maintenance release branch see
[CHANGELOG.md](https://github.com/nasa/cumulus/blob/release-2.0.x/CHANGELOG.md)
from the 2.0.x branch.

For the most recent release information for the maintenance branch please see
the [release page](https://github.com/nasa/cumulus/releases)

## [v2.0.7] 2020-10-1 - [BACKPORT]

### Fixed

- CVE-2020-7720
  - Updated common `node-forge` dependency to 0.10.0 to address CVE finding

### [v2.0.6] 2020-09-25 - [BACKPORT]

### Fixed

- **CUMULUS-2168**
  - Fixed issue where large number of documents (generally logs) in the
    `cumulus` elasticsearch index results in the collection granule stats
    queries failing for the collections list api endpoint

### [v2.0.5] 2020-09-15 - [BACKPORT]

#### Added

- Added `thin_egress_stack_name` variable to `cumulus` and `distribution` Terraform modules to allow overriding the default Cloudformation stack name used for the `thin-egress-app`. **Please note that if you change/set this value for an existing deployment, it will destroy and re-create your API gateway for the `thin-egress-app`.**

#### Fixed

- Fix collection list queries. Removed fixes to collection stats, which break queries for a large number of granules.

### [v2.0.4] 2020-09-08 - [BACKPORT]

#### Changed

- Upgraded version of [TEA](https://github.com/asfadmin/thin-egress-app/) deployed with Cumulus to build 88.

### [v2.0.3] 2020-09-02 - [BACKPORT]

#### Fixed

- **CUMULUS-1961**
  - Fixed `activeCollections` query only returning 10 results

- **CUMULUS-2039**
  - Fix issue causing SyncGranules task to run out of memory on large granules

#### CODE CHANGES

- The `@cumulus/aws-client/S3.getS3ObjectReadStreamAsync` function has been
  removed. It read the entire S3 object into memory before returning a read
  stream, which could cause Lambdas to run out of memory. Use
  `@cumulus/aws-client/S3.getObjectReadStream` instead.

### [v2.0.2] 2020-08-17 - [BACKPORT]

#### CODE CHANGES

- The `@cumulus/ingest/util.lookupMimeType` function now returns `undefined`
  rather than `null` if the mime type could not be found.
- The `@cumulus/ingest/lock.removeLock` function now returns `undefined`

#### Added

- **CUMULUS-2116**
  - Added `@cumulus/api/models/granule.unpublishAndDeleteGranule` which
  unpublishes a granule from CMR and deletes it from Cumulus, but does not
  update the record to `published: false` before deletion

### Fixed

- **CUMULUS-2116**
  - Fixed a race condition with bulk granule delete causing deleted granules to still appear in Elasticsearch. Granules removed via bulk delete should now be removed from Elasticsearch.

## [v2.0.1] 2020-07-28

### Added

- **CUMULUS-1886**
  - Added `multiple sort keys` support to `@cumulus/api`
- **CUMULUS-2099**
  - `@cumulus/message/Queue.getQueueUrl` to get the queue URL specified in a Cumulus workflow message, if any.

### Fixed

- **[PR 1790](https://github.com/nasa/cumulus/pull/1790)**
  - Fixed bug with request headers in `@cumulus/launchpad-auth` causing Launchpad token requests to fail

## [v2.0.0] 2020-07-23

### BREAKING CHANGES

- Changes to the `@cumulus/api-client` package
  - The `CumulusApiClientError` class must now be imported using
    `const { CumulusApiClientError } = require('@cumulus/api-client/CumulusApiClientError')`
- The `@cumulus/sftp-client/SftpClient` class must now be imported using
  `const { SftpClient } = require('@cumulus/sftp-client');`
- Instances of `@cumulus/ingest/SftpProviderClient` no longer implicitly connect
  when `download`, `list`, or `sync` are called. You must call `connect` on the
  provider client before issuing one of those calls. Failure to do so will
  result in a "Client not connected" exception being thrown.
- Instances of `@cumulus/ingest/SftpProviderClient` no longer implicitly
  disconnect from the SFTP server when `list` is called.
- Instances of `@cumulus/sftp-client/SftpClient` must now be explicitly closed
  by calling `.end()`
- Instances of `@cumulus/sftp-client/SftpClient` no longer implicitly connect to
  the server when `download`, `unlink`, `syncToS3`, `syncFromS3`, and `list` are
  called. You must explicitly call `connect` before calling one of those
  methods.
- Changes to the `@cumulus/common` package
  - `cloudwatch-event.getSfEventMessageObject()` now returns `undefined` if the
    message could not be found or could not be parsed. It previously returned
    `null`.
  - `S3KeyPairProvider.decrypt()` now throws an exception if the bucket
    containing the key cannot be determined.
  - `S3KeyPairProvider.decrypt()` now throws an exception if the stack cannot be
    determined.
  - `S3KeyPairProvider.encrypt()` now throws an exception if the bucket
    containing the key cannot be determined.
  - `S3KeyPairProvider.encrypt()` now throws an exception if the stack cannot be
    determined.
  - `sns-event.getSnsEventMessageObject()` now returns `undefined` if it could
    not be parsed. It previously returned `null`.
  - The `aws` module has been removed.
  - The `BucketsConfig.buckets` property is now read-only and private
  - The `test-utils.validateConfig()` function now resolves to `undefined`
    rather than `true`.
  - The `test-utils.validateInput()` function now resolves to `undefined` rather
    than `true`.
  - The `test-utils.validateOutput()` function now resolves to `undefined`
    rather than `true`.
  - The static `S3KeyPairProvider.retrieveKey()` function has been removed.
- Changes to the `@cumulus/cmrjs` package
  - `@cumulus/cmrjs.constructOnlineAccessUrl()` and
    `@cumulus/cmrjs/cmr-utils.constructOnlineAccessUrl()` previously took a
    `buckets` parameter, which was an instance of
    `@cumulus/common/BucketsConfig`. They now take a `bucketTypes` parameter,
    which is a simple object mapping bucket names to bucket types. Example:
    `{ 'private-1': 'private', 'public-1': 'public' }`
  - `@cumulus/cmrjs.reconcileCMRMetadata()` and
    `@cumulus/cmrjs/cmr-utils.reconcileCMRMetadata()` now take a **required**
    `bucketTypes` parameter, which is a simple object mapping bucket names to
    bucket types. Example: `{ 'private-1': 'private', 'public-1': 'public' }`
  - `@cumulus/cmrjs.updateCMRMetadata()` and
    `@cumulus/cmrjs/cmr-utils.updateCMRMetadata()` previously took an optional
    `inBuckets` parameter, which was an instance of
    `@cumulus/common/BucketsConfig`. They now take a **required** `bucketTypes`
    parameter, which is a simple object mapping bucket names to bucket types.
    Example: `{ 'private-1': 'private', 'public-1': 'public' }`
- The minimum supported version of all published Cumulus packages is now Node
  12.18.0
  - Tasks using the `cumuluss/cumulus-ecs-task` Docker image must be updated to
    `cumuluss/cumulus-ecs-task:1.7.0`. This can be done by updating the `image`
    property of any tasks defined using the `cumulus_ecs_service` Terraform
    module.
- Changes to `@cumulus/aws-client/S3`
  - The signature of the `getObjectSize` function has changed. It now takes a
    params object with three properties:
    - **s3**: an instance of an AWS.S3 object
    - **bucket**
    - **key**
  - The `getObjectSize` function will no longer retry if the object does not
    exist
- **CUMULUS-1861**
  - `@cumulus/message/Collections.getCollectionIdFromMessage` now throws a
    `CumulusMessageError` if `collectionName` and `collectionVersion` are missing
    from `meta.collection`.   Previously this method would return
    `'undefined___undefined'` instead
  - `@cumulus/integration-tests/addCollections` now returns an array of collections that
    were added rather than the count of added collections
- **CUMULUS-1930**
  - The `@cumulus/common/util.uuid()` function has been removed
- **CUMULUS-1955**
  - `@cumulus/aws-client/S3.multipartCopyObject` now returns an object with the
    AWS `etag` of the destination object
  - `@cumulus/ingest/S3ProviderClient.list` now sets a file object's `path`
    property to `undefined` instead of `null` when the file is at the top level
    of its bucket
  - The `sync` methods of the following classes in the `@cumulus/ingest` package
    now return an object with the AWS `s3uri` and `etag` of the destination file
    (they previously returned only a string representing the S3 URI)
    - `FtpProviderClient`
    - `HttpProviderClient`
    - `S3ProviderClient`
    - `SftpProviderClient`
- **CUMULUS-1958**
  - The following methods exported from `@cumulus/cmr-js/cmr-utils` were made
    async, and added distributionBucketMap as a parameter:
    - constructOnlineAccessUrl
    - generateFileUrl
    - reconcileCMRMetadata
    - updateCMRMetadata
- **CUMULUS-1969**
  - The `DiscoverPdrs` task now expects `provider_path` to be provided at
    `event.config.provider_path`, not `event.config.collection.provider_path`
  - `event.config.provider_path` is now a required parameter of the
    `DiscoverPdrs` task
  - `event.config.collection` is no longer a parameter to the `DiscoverPdrs`
    task
  - Collections no longer support the `provider_path` property. The tasks that
    relied on that property are now referencing `config.meta.provider_path`.
    Workflows should be updated accordingly.
- **CUMULUS-1977**
  - Moved bulk granule deletion endpoint from `/bulkDelete` to
    `/granules/bulkDelete`
- **CUMULUS-1991**
  - Updated CMR metadata generation to use "Download file.hdf" (where `file.hdf` is the filename of the given resource) as the resource description instead of "File to download"
  - CMR metadata updates now respect changes to resource descriptions (previously only changes to resource URLs were respected)

### MIGRATION STEPS

- Due to an issue with the AWS API Gateway and how the Thin Egress App Cloudformation template applies updates, you may need to redeploy your
  `thin-egress-app-EgressGateway` manually as a one time migration step.    If your deployment fails with an
  error similar to:

  ```bash
  Error: Lambda function (<stack>-tf-TeaCache) returned error: ({"errorType":"HTTPError","errorMessage":"Response code 404 (Not Found)"})
  ```

  Then follow the [AWS
  instructions](https://docs.aws.amazon.com/apigateway/latest/developerguide/how-to-deploy-api-with-console.html)
  to `Redeploy a REST API to a stage` for your egress API and re-run `terraform
  apply`.

### Added

- **CUMULUS-2081**
  - Add Integrator Guide section for onboarding
  - Add helpful tips documentation

- **CUMULUS-1902**
  - Add Common Use Cases section under Operator Docs

- **CUMULUS-2058**
  - Added `lambda_processing_role_name` as an output from the `cumulus` module
    to provide the processing role name
- **CUMULUS-1417**
  - Added a `checksumFor` property to collection `files` config. Set this
    property on a checksum file's definition matching the `regex` of the target
    file. More details in the ['Data Cookbooks
    Setup'](https://nasa.github.io/cumulus/docs/next/data-cookbooks/setup)
    documentation.
  - Added `checksumFor` validation to collections model.
- **CUMULUS-1956**
  - Added `@cumulus/earthata-login-client` package
  - The `/s3credentials` endpoint that is deployed as part of distribution now
    supports authentication using tokens created by a different application. If
    a request contains the `EDL-ClientId` and `EDL-Token` headers,
    authentication will be handled using that token rather than attempting to
    use OAuth.
  - `@cumulus/earthata-login-client.getTokenUsername()` now accepts an
    `xRequestId` argument, which will be included as the `X-Request-Id` header
    when calling Earthdata Login.
  - If the `s3Credentials` endpoint is invoked with an EDL token and an
    `X-Request-Id` header, that `X-Request-Id` header will be forwarded to
    Earthata Login.
- **CUMULUS-1957**
  - If EDL token authentication is being used, and the `EDL-Client-Name` header
    is set, `@the-client-name` will be appended to the end of the Earthdata
    Login username that is used as the `RoleSessionName` of the temporary IAM
    credentials. This value will show up in the AWS S3 server access logs.
- **CUMULUS-1958**
  - Add the ability for users to specify a `bucket_map_key` to the `cumulus`
    terraform module as an override for the default .yaml values that are passed
    to TEA by Core.    Using this option *requires* that each configured
    Cumulus 'distribution' bucket (e.g. public/protected buckets) have a single
    TEA mapping.  Multiple maps per bucket are not supported.
  - Updated Generating a distribution URL, the MoveGranules task and all CMR
    reconciliation functionality to utilize the TEA bucket map override.
  - Updated deploy process to utilize a bootstrap 'tea-map-cache' lambda that
    will, after deployment of Cumulus Core's TEA instance, query TEA for all
    protected/public buckets and generate a mapping configuration used
    internally by Core.  This object is also exposed as an output of the Cumulus
    module as `distribution_bucket_map`.
- **CUMULUS-1961**
  - Replaces DynamoDB for Elasticsearch for reconciliationReportForCumulusCMR
    comparisons between Cumulus and CMR.
- **CUMULUS-1970**
  - Created the `add-missing-file-checksums` workflow task
  - Added `@cumulus/aws-client/S3.calculateObjectHash()` function
  - Added `@cumulus/aws-client/S3.getObjectReadStream()` function
- **CUMULUS-1887**
  - Add additional fields to the granule CSV download file
- **CUMULUS-2019**
  - Add `infix` search to es query builder `@cumulus/api/es/es/queries` to
    support partial matching of the keywords

### Changed

- **CUMULUS-2032**
  - Updated @cumulus/ingest/HttpProviderClient to utilize a configuration key
    `httpListTimeout` to set the default timeout for discovery HTTP/HTTPS
    requests, and updates the default for the provider to 5 minutes (300 seconds).
  - Updated the DiscoverGranules and DiscoverPDRs tasks to utilize the updated
    configuration value if set via workflow config, and updates the default for
    these tasks to 5 minutes (300 seconds).

- **CUMULUS-176**
  - The API will now respond with a 400 status code when a request body contains
    invalid JSON. It had previously returned a 500 status code.
- **CUMULUS-1861**
  - Updates Rule objects to no longer require a collection.
  - Changes the DLQ behavior for `sfEventSqsToDbRecords` and
    `sfEventSqsToDbRecordsInputQueue`. Previously failure to write a database
    record would result in lambda success, and an error log in the CloudWatch
    logs.   The lambda has been updated to manually add a record to
    the `sfEventSqsToDbRecordsDeadLetterQueue` if the granule, execution, *or*
    pdr record fails to write, in addition to the previous error logging.
- **CUMULUS-1956**
  - The `/s3credentials` endpoint that is deployed as part of distribution now
    supports authentication using tokens created by a different application. If
    a request contains the `EDL-ClientId` and `EDL-Token` headers,
    authentication will be handled using that token rather than attempting to
    use OAuth.
- **CUMULUS-1977**
  - API endpoint POST `/granules/bulk` now returns a 202 status on a successful
    response instead of a 200 response
  - API endpoint DELETE `/granules/<granule-id>` now returns a 404 status if the
    granule record was already deleted
  - `@cumulus/api/models/Granule.update()` now returns the updated granule
    record
  - Implemented POST `/granules/bulkDelete` API endpoint to support deleting
    granules specified by ID or returned by the provided query in the request
    body. If the request is successful, the endpoint returns the async operation
    ID that has been started to remove the granules.
    - To use a query in the request body, your deployment must be
      [configured to access the Elasticsearch host for ESDIS metrics](https://nasa.github.io/cumulus/docs/additional-deployment-options/cloudwatch-logs-delivery#esdis-metrics)
      in your environment
  - Added `@cumulus/api/models/Granule.getRecord()` method to return raw record
    from DynamoDB
  - Added `@cumulus/api/models/Granule.delete()` method which handles deleting
    the granule record from DynamoDB and the granule files from S3
- **CUMULUS-1982**
  - The `globalConnectionLimit` property of providers is now optional and
    defaults to "unlimited"
- **CUMULUS-1997**
  - Added optional `launchpad` configuration to `@cumulus/hyrax-metadata-updates` task config schema.
- **CUMULUS-1991**
  - `@cumulus/cmrjs/src/cmr-utils/constructOnlineAccessUrls()` now throws an error if `cmrGranuleUrlType = "distribution"` and no distribution endpoint argument is provided
- **CUMULUS-2011**
  - Reconciliation reports are now generated within an AsyncOperation
- **CUMULUS-2016**
  - Upgrade TEA to version 79

### Fixed

- **CUMULUS-1991**
  - Added missing `DISTRIBUTION_ENDPOINT` environment variable for API lambdas. This environment variable is required for API requests to move granules.

- **CUMULUS-1961**
  - Fixed granules and executions query params not getting sent to API in granule list operation in `@cumulus/api-client`

### Deprecated

- `@cumulus/aws-client/S3.calculateS3ObjectChecksum()`
- `@cumulus/aws-client/S3.getS3ObjectReadStream()`
- `@cumulus/common/log.convertLogLevel()`
- `@cumulus/collection-config-store`
- `@cumulus/common/util.sleep()`

- **CUMULUS-1930**
  - `@cumulus/common/log.convertLogLevel()`
  - `@cumulus/common/util.isNull()`
  - `@cumulus/common/util.isUndefined()`
  - `@cumulus/common/util.negate()`
  - `@cumulus/common/util.noop()`
  - `@cumulus/common/util.isNil()`
  - `@cumulus/common/util.renameProperty()`
  - `@cumulus/common/util.lookupMimeType()`
  - `@cumulus/common/util.thread()`
  - `@cumulus/common/util.mkdtempSync()`

### Removed

- The deprecated `@cumulus/common.bucketsConfigJsonObject` function has been
  removed
- The deprecated `@cumulus/common.CollectionConfigStore` class has been removed
- The deprecated `@cumulus/common.concurrency` module has been removed
- The deprecated `@cumulus/common.constructCollectionId` function has been
  removed
- The deprecated `@cumulus/common.launchpad` module has been removed
- The deprecated `@cumulus/common.LaunchpadToken` class has been removed
- The deprecated `@cumulus/common.Semaphore` class has been removed
- The deprecated `@cumulus/common.stringUtils` module has been removed
- The deprecated `@cumulus/common/aws.cloudwatchlogs` function has been removed
- The deprecated `@cumulus/common/aws.deleteS3Files` function has been removed
- The deprecated `@cumulus/common/aws.deleteS3Object` function has been removed
- The deprecated `@cumulus/common/aws.dynamodb` function has been removed
- The deprecated `@cumulus/common/aws.dynamodbDocClient` function has been
  removed
- The deprecated `@cumulus/common/aws.getExecutionArn` function has been removed
- The deprecated `@cumulus/common/aws.headObject` function has been removed
- The deprecated `@cumulus/common/aws.listS3ObjectsV2` function has been removed
- The deprecated `@cumulus/common/aws.parseS3Uri` function has been removed
- The deprecated `@cumulus/common/aws.promiseS3Upload` function has been removed
- The deprecated `@cumulus/common/aws.recursivelyDeleteS3Bucket` function has
  been removed
- The deprecated `@cumulus/common/aws.s3CopyObject` function has been removed
- The deprecated `@cumulus/common/aws.s3ObjectExists` function has been removed
- The deprecated `@cumulus/common/aws.s3PutObject` function has been removed
- The deprecated `@cumulus/common/bucketsConfigJsonObject` function has been
  removed
- The deprecated `@cumulus/common/CloudWatchLogger` class has been removed
- The deprecated `@cumulus/common/collection-config-store.CollectionConfigStore`
  class has been removed
- The deprecated `@cumulus/common/collection-config-store.constructCollectionId`
  function has been removed
- The deprecated `@cumulus/common/concurrency.limit` function has been removed
- The deprecated `@cumulus/common/concurrency.mapTolerant` function has been
  removed
- The deprecated `@cumulus/common/concurrency.promiseUrl` function has been
  removed
- The deprecated `@cumulus/common/concurrency.toPromise` function has been
  removed
- The deprecated `@cumulus/common/concurrency.unless` function has been removed
- The deprecated `@cumulus/common/config.parseConfig` function has been removed
- The deprecated `@cumulus/common/config.resolveResource` function has been
  removed
- The deprecated `@cumulus/common/DynamoDb.get` function has been removed
- The deprecated `@cumulus/common/DynamoDb.scan` function has been removed
- The deprecated `@cumulus/common/FieldPattern` class has been removed
- The deprecated `@cumulus/common/launchpad.getLaunchpadToken` function has been
  removed
- The deprecated `@cumulus/common/launchpad.validateLaunchpadToken` function has
  been removed
- The deprecated `@cumulus/common/LaunchpadToken` class has been removed
- The deprecated `@cumulus/common/message.buildCumulusMeta` function has been
  removed
- The deprecated `@cumulus/common/message.buildQueueMessageFromTemplate`
  function has been removed
- The deprecated `@cumulus/common/message.getCollectionIdFromMessage` function
  has been removed
- The deprecated `@cumulus/common/message.getMaximumExecutions` function has
  been removed
- The deprecated `@cumulus/common/message.getMessageExecutionArn` function has
  been removed
- The deprecated `@cumulus/common/message.getMessageExecutionName` function has
  been removed
- The deprecated `@cumulus/common/message.getMessageFromTemplate` function has
  been removed
- The deprecated `@cumulus/common/message.getMessageGranules` function has been
  removed
- The deprecated `@cumulus/common/message.getMessageStateMachineArn` function
  has been removed
- The deprecated `@cumulus/common/message.getQueueName` function has been
  removed
- The deprecated `@cumulus/common/message.getQueueNameByUrl` function has been
  removed
- The deprecated `@cumulus/common/message.hasQueueAndExecutionLimit` function
  has been removed
- The deprecated `@cumulus/common/Semaphore` class has been removed
- The deprecated `@cumulus/common/string.globalReplace` function has been removed
- The deprecated `@cumulus/common/string.isNonEmptyString` function has been
  removed
- The deprecated `@cumulus/common/string.isValidHostname` function has been
  removed
- The deprecated `@cumulus/common/string.match` function has been removed
- The deprecated `@cumulus/common/string.matches` function has been removed
- The deprecated `@cumulus/common/string.replace` function has been removed
- The deprecated `@cumulus/common/string.toLower` function has been removed
- The deprecated `@cumulus/common/string.toUpper` function has been removed
- The deprecated `@cumulus/common/testUtils.getLocalstackEndpoint` function has been removed
- The deprecated `@cumulus/common/util.setErrorStack` function has been removed
- The `@cumulus/common/util.uuid` function has been removed
- The deprecated `@cumulus/common/workflows.getWorkflowArn` function has been
  removed
- The deprecated `@cumulus/common/workflows.getWorkflowFile` function has been
  removed
- The deprecated `@cumulus/common/workflows.getWorkflowList` function has been
  removed
- The deprecated `@cumulus/common/workflows.getWorkflowTemplate` function has
  been removed
- `@cumulus/aws-client/StepFunctions.toSfnExecutionName()`
- `@cumulus/aws-client/StepFunctions.fromSfnExecutionName()`
- `@cumulus/aws-client/StepFunctions.getExecutionArn()`
- `@cumulus/aws-client/StepFunctions.getExecutionUrl()`
- `@cumulus/aws-client/StepFunctions.getStateMachineArn()`
- `@cumulus/aws-client/StepFunctions.pullStepFunctionEvent()`
- `@cumulus/common/test-utils/throttleOnce()`
- `@cumulus/integration-tests/api/distribution.invokeApiDistributionLambda()`
- `@cumulus/integration-tests/api/distribution.getDistributionApiRedirect()`
- `@cumulus/integration-tests/api/distribution.getDistributionApiFileStream()`

## [v1.24.0] 2020-06-03

### BREAKING CHANGES

- **CUMULUS-1969**
  - The `DiscoverPdrs` task now expects `provider_path` to be provided at
    `event.config.provider_path`, not `event.config.collection.provider_path`
  - `event.config.provider_path` is now a required parameter of the
    `DiscoverPdrs` task
  - `event.config.collection` is no longer a parameter to the `DiscoverPdrs`
    task
  - Collections no longer support the `provider_path` property. The tasks that
    relied on that property are now referencing `config.meta.provider_path`.
    Workflows should be updated accordingly.

- **CUMULUS-1997**
  - `@cumulus/cmr-client/CMRSearchConceptQueue` parameters have been changed to take a `cmrSettings` object containing clientId, provider, and auth information. This can be generated using `@cumulus/cmrjs/cmr-utils/getCmrSettings`. The `cmrEnvironment` variable has been removed.

### Added

- **CUMULUS-1800**
  - Added task configuration setting named `syncChecksumFiles` to the
    SyncGranule task. This setting is `false` by default, but when set to
    `true`, all checksum files associated with data files that are downloaded
    will be downloaded as well.
- **CUMULUS-1952**
  - Updated HTTP(S) provider client to accept username/password for Basic authorization. This change adds support for Basic Authorization such as Earthdata login redirects to ingest (i.e. as implemented in SyncGranule), but not to discovery (i.e. as implemented in DiscoverGranules). Discovery still expects the provider's file system to be publicly accessible, but not the individual files and their contents.
  - **NOTE**: Using this in combination with the HTTP protocol may expose usernames and passwords to intermediary network entities. HTTPS is highly recommended.
- **CUMULUS-1997**
  - Added optional `launchpad` configuration to `@cumulus/hyrax-metadata-updates` task config schema.

### Fixed

- **CUMULUS-1997**
  - Updated all CMR operations to use configured authentication scheme
- **CUMULUS-2010**
  - Updated `@cumulus/api/launchpadSaml` to support multiple userGroup attributes from the SAML response

## [v1.23.2] 2020-05-22

### BREAKING CHANGES

- Updates to the Cumulus archive API:
  - All endpoints now return a `401` response instead of a `403` for any request where the JWT passed as a Bearer token is invalid.
  - POST `/refresh` and DELETE `/token/<token>` endpoints now return a `401` response for requests with expired tokens

- **CUMULUS-1894**
  - `@cumulus/ingest/granule.handleDuplicateFile()`
    - The `copyOptions` parameter has been removed
    - An `ACL` parameter has been added
  - `@cumulus/ingest/granule.renameS3FileWithTimestamp()`
    - Now returns `undefined`

- **CUMULUS-1896**
  Updated all Cumulus core lambdas to utilize the new message adapter streaming interface via [cumulus-message-adapter-js v1.2.0](https://github.com/nasa/cumulus-message-adapter-js/releases/tag/v1.2.0).   Users of this version of Cumulus (or later) must utilize version 1.3.0 or greater of the [cumulus-message-adapter](https://github.com/nasa/cumulus-message-adapter) to support core lambdas.

- **CUMULUS-1912**
  - `@cumulus/api` reconciliationReports list endpoint returns a list of reconciliationReport records instead of S3Uri.

- **CUMULUS-1969**
  - The `DiscoverGranules` task now expects `provider_path` to be provided at
    `event.config.provider_path`, not `event.config.collection.provider_path`
  - `config.provider_path` is now a required parameter of the `DiscoverGranules`
    task

### MIGRATION STEPS

- To take advantage of the new TTL-based access token expiration implemented in CUMULUS-1777 (see notes below) and clear out existing records in your access tokens table, do the following:
  1. Log out of any active dashboard sessions
  2. Use the AWS console or CLI to delete your `<prefix>-AccessTokensTable` DynamoDB table
  3. [Re-deploy your `data-persistence` module](https://nasa.github.io/cumulus/docs/deployment/upgrade-readme#update-data-persistence-resources), which should re-create the `<prefix>-AccessTokensTable` DynamoDB table
  4. Return to using the Cumulus API/dashboard as normal
- This release requires the Cumulus Message Adapter layer deployed with Cumulus Core to be at least 1.3.0, as the core lambdas have updated to [cumulus-message-adapter-js v1.2.0](https://github.com/nasa/cumulus-message-adapter-js/releases/tag/v1.2.0) and the new CMA interface.  As a result, users should:
  1. Follow the [Cumulus Message Adapter (CMA) deployment instructions](https://nasa.github.io/cumulus/docs/deployment/deployment-readme#deploy-the-cumulus-message-adapter-layer) and install a CMA layer version >=1.3.0
  2. If you are using any custom Node.js Lambdas in your workflows **and** the Cumulus CMA layer/`cumulus-message-adapter-js`, you must update your lambda to use [cumulus-message-adapter-js v1.2.0](https://github.com/nasa/cumulus-message-adapter-js/releases/tag/v1.2.0) and follow the migration instructions in the release notes. Prior versions of `cumulus-message-adapter-js` are not compatible with CMA >= 1.3.0.
- Migrate existing s3 reconciliation report records to database (CUMULUS-1911):
  - After update your `data persistence` module and Cumulus resources, run the command:

  ```bash
  ./node_modules/.bin/cumulus-api migrate --stack `<your-terraform-deployment-prefix>` --migrationVersion migration5
  ```

### Added

- Added a limit for concurrent Elasticsearch requests when doing an index from database operation
- Added the `es_request_concurrency` parameter to the archive and cumulus Terraform modules

- **CUMULUS-1995**
  - Added the `es_index_shards` parameter to the archive and cumulus Terraform modules to configure the number of shards for the ES index
    - If you have an existing ES index, you will need to [reindex](https://nasa.github.io/cumulus-api/#reindex) and then [change index](https://nasa.github.io/cumulus-api/#change-index) to take advantage of shard updates

- **CUMULUS-1894**
  - Added `@cumulus/aws-client/S3.moveObject()`

- **CUMULUS-1911**
  - Added ReconciliationReports table
  - Updated CreateReconciliationReport lambda to save Reconciliation Report records to database
  - Updated dbIndexer and IndexFromDatabase lambdas to index Reconciliation Report records to Elasticsearch
  - Added migration_5 to migrate existing s3 reconciliation report records to database and Elasticsearch
  - Updated `@cumulus/api` package, `tf-modules/archive` and `tf-modules/data-persistence` Terraform modules

- **CUMULUS-1916**
  - Added util function for seeding reconciliation reports when running API locally in dashboard

### Changed

- **CUMULUS-1777**
  - The `expirationTime` property is now a **required field** of the access tokens model.
  - Updated the `AccessTokens` table to set a [TTL](https://docs.aws.amazon.com/amazondynamodb/latest/developerguide/howitworks-ttl.html) on the `expirationTime` field in `tf-modules/data-persistence/dynamo.tf`. As a result, access token records in this table whose `expirationTime` has passed should be **automatically deleted by DynamoDB**.
  - Updated all code creating access token records in the Dynamo `AccessTokens` table to set the `expirationTime` field value in seconds from the epoch.
- **CUMULUS-1912**
  - Updated reconciliationReports endpoints to query against Elasticsearch, delete report from both database and s3
  - Added `@cumulus/api-client/reconciliationReports`
- **CUMULUS-1999**
  - Updated `@cumulus/common/util.deprecate()` so that only a single deprecation notice is printed for each name/version combination

### Fixed

- **CUMULUS-1894**
  - The `SyncGranule` task can now handle files larger than 5 GB
- **CUMULUS-1987**
  - `Remove granule from CMR` operation in `@cumulus/api` now passes token to CMR when fetching granule metadata, allowing removal of private granules
- **CUMULUS-1993**
  - For a given queue, the `sqs-message-consumer` Lambda will now only schedule workflows for rules matching the queue **and the collection information in each queue message (if any)**
    - The consumer also now only reads each queue message **once per Lambda invocation**, whereas previously each message was read **once per queue rule per Lambda invocation**
  - Fixed bug preventing the deletion of multiple SNS rules that share the same SNS topic

### Deprecated

- **CUMULUS-1894**
  - `@cumulus/ingest/granule.copyGranuleFile()`
  - `@cumulus/ingest/granule.moveGranuleFile()`

- **CUMULUS-1987** - Deprecated the following functions:
  - `@cumulus/cmrjs/getMetadata(cmrLink)` -> `@cumulus/cmr-client/CMR.getGranuleMetadata(cmrLink)`
  - `@cumulus/cmrjs/getFullMetadata(cmrLink)`

## [v1.22.1] 2020-05-04

**Note**: v1.22.0 was not released as a package due to npm/release concerns.  Users upgrading to 1.22.x should start with 1.22.1

### Added

- **CUMULUS-1894**
  - Added `@cumulus/aws-client/S3.multipartCopyObject()`
- **CUMULUS-408**
  - Added `certificateUri` field to provider schema. This optional field allows operators to specify an S3 uri to a CA bundle to use for HTTPS requests.
- **CUMULUS-1787**
  - Added `collections/active` endpoint for returning collections with active granules in `@cumulus/api`
- **CUMULUS-1799**
  - Added `@cumulus/common/stack.getBucketsConfigKey()` to return the S3 key for the buckets config object
  - Added `@cumulus/common/workflows.getWorkflowFileKey()` to return the S3 key for a workflow definition object
  - Added `@cumulus/common/workflows.getWorkflowsListKeyPrefix()` to return the S3 key prefix for objects containing workflow definitions
  - Added `@cumulus/message` package containing utilities for building and parsing Cumulus messages
- **CUMULUS-1850**
  - Added `@cumulus/aws-client/Kinesis.describeStream()` to get a Kinesis stream description
- **CUMULUS-1853**
  - Added `@cumulus/integration-tests/collections.createCollection()`
  - Added `@cumulus/integration-tests/executions.findExecutionArn()`
  - Added `@cumulus/integration-tests/executions.getExecutionWithStatus()`
  - Added `@cumulus/integration-tests/granules.getGranuleWithStatus()`
  - Added `@cumulus/integration-tests/providers.createProvider()`
  - Added `@cumulus/integration-tests/rules.createOneTimeRule()`

### Changed

- **CUMULUS-1682**
  - Moved all `@cumulus/ingest/parse-pdr` code into the `parse-pdr` task as it had become tightly coupled with that task's handler and was not used anywhere else. Unit tests also restored.
- **CUMULUS-1820**
  - Updated the Thin Egress App module used in `tf-modules/distribution/main.tf` to build 74. [See the release notes](https://github.com/asfadmin/thin-egress-app/releases/tag/tea-build.74).
- **CUMULUS-1852**
  - Updated POST endpoints for `/collections`, `/providers`, and `/rules` to log errors when returning a 500 response
  - Updated POST endpoint for `/collections`:
    - Return a 400 response when the `name` or `version` fields are missing
    - Return a 409 response if the collection already exists
    - Improved error messages to be more explicit
  - Updated POST endpoint for `/providers`:
    - Return a 400 response if the `host` field value is invalid
    - Return a 409 response if the provider already exists
  - Updated POST endpoint for `/rules`:
    - Return a 400 response if rule `name` is invalid
    - Return a 400 response if rule `type` is invalid
- **CUMULUS-1891**
  - Updated the following endpoints using async operations to return a 503 error if the ECS task  cannot be started and a 500 response for a non-specific error:
    - POST `/replays`
    - POST `/bulkDelete`
    - POST `/elasticsearch/index-from-database`
    - POST `/granules/bulk`

### Fixed

- **CUMULUS-408**
  - Fixed HTTPS discovery and ingest.

- **CUMULUS-1850**
  - Fixed a bug in Kinesis event processing where the message consumer would not properly filter available rules based on the collection information in the event and the Kinesis stream ARN

- **CUMULUS-1853**
  - Fixed a bug where attempting to create a rule containing a payload property
    would fail schema validation.

- **CUMULUS-1854**
  - Rule schema is validated before starting workflows or creating event source mappings

- **CUMULUS-1974**
  - Fixed @cumulus/api webpack config for missing underscore object due to underscore update

- **CUMULUS-2210**
  - Fixed `cmr_oauth_provider` variable not being propagated to reconciliation reports

### Deprecated

- **CUMULUS-1799** - Deprecated the following code. For cases where the code was moved into another package, the new code location is noted:
  - `@cumulus/aws-client/StepFunctions.fromSfnExecutionName()`
  - `@cumulus/aws-client/StepFunctions.toSfnExecutionName()`
  - `@cumulus/aws-client/StepFunctions.getExecutionArn()` -> `@cumulus/message/Executions.buildExecutionArn()`
  - `@cumulus/aws-client/StepFunctions.getExecutionUrl()` -> `@cumulus/message/Executions.getExecutionUrlFromArn()`
  - `@cumulus/aws-client/StepFunctions.getStateMachineArn()` -> `@cumulus/message/Executions.getStateMachineArnFromExecutionArn()`
  - `@cumulus/aws-client/StepFunctions.pullStepFunctionEvent()` -> `@cumulus/message/StepFunctions.pullStepFunctionEvent()`
  - `@cumulus/common/bucketsConfigJsonObject()`
  - `@cumulus/common/CloudWatchLogger`
  - `@cumulus/common/collection-config-store/CollectionConfigStore` -> `@cumulus/collection-config-store`
  - `@cumulus/common/collection-config-store.constructCollectionId()` -> `@cumulus/message/Collections.constructCollectionId`
  - `@cumulus/common/concurrency.limit()`
  - `@cumulus/common/concurrency.mapTolerant()`
  - `@cumulus/common/concurrency.promiseUrl()`
  - `@cumulus/common/concurrency.toPromise()`
  - `@cumulus/common/concurrency.unless()`
  - `@cumulus/common/config.buildSchema()`
  - `@cumulus/common/config.parseConfig()`
  - `@cumulus/common/config.resolveResource()`
  - `@cumulus/common/config.resourceToArn()`
  - `@cumulus/common/FieldPattern`
  - `@cumulus/common/launchpad.getLaunchpadToken()` -> `@cumulus/launchpad-auth/index.getLaunchpadToken()`
  - `@cumulus/common/LaunchpadToken` -> `@cumulus/launchpad-auth/LaunchpadToken`
  - `@cumulus/common/launchpad.validateLaunchpadToken()` -> `@cumulus/launchpad-auth/index.validateLaunchpadToken()`
  - `@cumulus/common/message.buildCumulusMeta()` -> `@cumulus/message/Build.buildCumulusMeta()`
  - `@cumulus/common/message.buildQueueMessageFromTemplate()` -> `@cumulus/message/Build.buildQueueMessageFromTemplate()`
  - `@cumulus/common/message.getCollectionIdFromMessage()` -> `@cumulus/message/Collections.getCollectionIdFromMessage()`
  - `@cumulus/common/message.getMessageExecutionArn()` -> `@cumulus/message/Executions.getMessageExecutionArn()`
  - `@cumulus/common/message.getMessageExecutionName()` -> `@cumulus/message/Executions.getMessageExecutionName()`
  - `@cumulus/common/message.getMaximumExecutions()` -> `@cumulus/message/Queue.getMaximumExecutions()`
  - `@cumulus/common/message.getMessageFromTemplate()`
  - `@cumulus/common/message.getMessageStateMachineArn()` -> `@cumulus/message/Executions.getMessageStateMachineArn()`)
  - `@cumulus/common/message.getMessageGranules()` -> `@cumulus/message/Granules.getMessageGranules()`
  - `@cumulus/common/message.getQueueNameByUrl()` -> `@cumulus/message/Queue.getQueueNameByUrl()`
  - `@cumulus/common/message.getQueueName()` -> `@cumulus/message/Queue.getQueueName()`)
  - `@cumulus/common/message.hasQueueAndExecutionLimit()` -> `@cumulus/message/Queue.hasQueueAndExecutionLimit()`
  - `@cumulus/common/Semaphore`
  - `@cumulus/common/test-utils.throttleOnce()`
  - `@cumulus/common/workflows.getWorkflowArn()`
  - `@cumulus/common/workflows.getWorkflowFile()`
  - `@cumulus/common/workflows.getWorkflowList()`
  - `@cumulus/common/workflows.getWorkflowTemplate()`
  - `@cumulus/integration-tests/sfnStep/SfnStep.parseStepMessage()` -> `@cumulus/message/StepFunctions.parseStepMessage()`
- **CUMULUS-1858** - Deprecated the following functions.
  - `@cumulus/common/string.globalReplace()`
  - `@cumulus/common/string.isNonEmptyString()`
  - `@cumulus/common/string.isValidHostname()`
  - `@cumulus/common/string.match()`
  - `@cumulus/common/string.matches()`
  - `@cumulus/common/string.replace()`
  - `@cumulus/common/string.toLower()`
  - `@cumulus/common/string.toUpper()`

### Removed

- **CUMULUS-1799**: Deprecated code removals:
  - Removed from `@cumulus/common/aws`:
    - `pullStepFunctionEvent()`
  - Removed `@cumulus/common/sfnStep`
  - Removed `@cumulus/common/StepFunctions`

## [v1.21.0] 2020-03-30

### PLEASE NOTE

- **CUMULUS-1762**: the `messageConsumer` for `sns` and `kinesis`-type rules now fetches
  the collection information from the message. You should ensure that your rule's collection
  name and version match what is in the message for these ingest messages to be processed.
  If no matching rule is found, an error will be thrown and logged in the
  `messageConsumer` Lambda function's log group.

### Added

- **CUMULUS-1629**`
  - Updates discover-granules task to respect/utilize duplicateHandling configuration such that
    - skip:               Duplicates will be filtered from the granule list
    - error:              Duplicates encountered will result in step failure
    - replace, version:   Duplicates will be ignored and handled as normal.
  - Adds a new copy of the API lambda `PrivateApiLambda()` which is configured to not require authentication. This Lambda is not connected to an API gateway
  - Adds `@cumulus/api-client` with functions for use by workflow lambdas to call the API when needed

- **CUMULUS-1732**
  - Added Python task/activity workflow and integration test (`PythonReferenceSpec`) to test `cumulus-message-adapter-python`and `cumulus-process-py` integration.
- **CUMULUS-1795**
  - Added an IAM policy on the Cumulus EC2 creation to enable SSM when the `deploy_to_ngap` flag is true

### Changed

- **CUMULUS-1762**
  - the `messageConsumer` for `sns` and `kinesis`-type rules now fetches the collection
    information from the message.

### Deprecated

- **CUMULUS-1629**
  - Deprecate `granulesApi`, `rulesApi`, `emsApi`, `executionsAPI` from `@cumulus/integration-test/api` in favor of code moved to `@cumulus/api-client`

### Removed

- **CUMULUS-1799**: Deprecated code removals
  - Removed deprecated method `@cumulus/api/models/Granule.createGranulesFromSns()`
  - Removed deprecated method `@cumulus/api/models/Granule.removeGranuleFromCmr()`
  - Removed from `@cumulus/common/aws`:
    - `apigateway()`
    - `buildS3Uri()`
    - `calculateS3ObjectChecksum()`
    - `cf()`
    - `cloudwatch()`
    - `cloudwatchevents()`
    - `cloudwatchlogs()`
    - `createAndWaitForDynamoDbTable()`
    - `createQueue()`
    - `deleteSQSMessage()`
    - `describeCfStackResources()`
    - `downloadS3File()`
    - `downloadS3Files()`
    - `DynamoDbSearchQueue` class
    - `dynamodbstreams()`
    - `ec2()`
    - `ecs()`
    - `fileExists()`
    - `findResourceArn()`
    - `fromSfnExecutionName()`
    - `getFileBucketAndKey()`
    - `getJsonS3Object()`
    - `getQueueUrl()`
    - `getObjectSize()`
    - `getS3ObjectReadStream()`
    - `getSecretString()`
    - `getStateMachineArn()`
    - `headObject()`
    - `isThrottlingException()`
    - `kinesis()`
    - `lambda()`
    - `listS3Objects()`
    - `promiseS3Upload()`
    - `publishSnsMessage()`
    - `putJsonS3Object()`
    - `receiveSQSMessages()`
    - `s3CopyObject()`
    - `s3GetObjectTagging()`
    - `s3Join()`
    - `S3ListObjectsV2Queue` class
    - `s3TagSetToQueryString()`
    - `s3PutObjectTagging()`
    - `secretsManager()`
    - `sendSQSMessage()`
    - `sfn()`
    - `sns()`
    - `sqs()`
    - `sqsQueueExists()`
    - `toSfnExecutionName()`
    - `uploadS3FileStream()`
    - `uploadS3Files()`
    - `validateS3ObjectChecksum()`
  - Removed `@cumulus/common/CloudFormationGateway` class
  - Removed `@cumulus/common/concurrency/Mutex` class
  - Removed `@cumulus/common/errors`
  - Removed `@cumulus/common/sftp`
  - Removed `@cumulus/common/string.unicodeEscape`
  - Removed `@cumulus/cmrjs/cmr-utils.getGranuleId()`
  - Removed `@cumulus/cmrjs/cmr-utils.getCmrFiles()`
  - Removed `@cumulus/cmrjs/cmr/CMR` class
  - Removed `@cumulus/cmrjs/cmr/CMRSearchConceptQueue` class
  - Removed `@cumulus/cmrjs/utils.getHost()`
  - Removed `@cumulus/cmrjs/utils.getIp()`
  - Removed `@cumulus/cmrjs/utils.hostId()`
  - Removed `@cumulus/cmrjs/utils/ummVersion()`
  - Removed `@cumulus/cmrjs/utils.updateToken()`
  - Removed `@cumulus/cmrjs/utils.validateUMMG()`
  - Removed `@cumulus/ingest/aws.getEndpoint()`
  - Removed `@cumulus/ingest/aws.getExecutionUrl()`
  - Removed `@cumulus/ingest/aws/invoke()`
  - Removed `@cumulus/ingest/aws/CloudWatch` class
  - Removed `@cumulus/ingest/aws/ECS` class
  - Removed `@cumulus/ingest/aws/Events` class
  - Removed `@cumulus/ingest/aws/SQS` class
  - Removed `@cumulus/ingest/aws/StepFunction` class
  - Removed `@cumulus/ingest/util.normalizeProviderPath()`
  - Removed `@cumulus/integration-tests/index.listCollections()`
  - Removed `@cumulus/integration-tests/index.listProviders()`
  - Removed `@cumulus/integration-tests/index.rulesList()`
  - Removed `@cumulus/integration-tests/api/api.addCollectionApi()`

## [v1.20.0] 2020-03-12

### BREAKING CHANGES

- **CUMULUS-1714**
  - Changed the format of the message sent to the granule SNS Topic. Message includes the granule record under `record` and the type of event under `event`. Messages with `deleted` events will have the record that was deleted with a `deletedAt` timestamp. Options for `event` are `Create | Update | Delete`
- **CUMULUS-1769** - `deploy_to_ngap` is now a **required** variable for the `tf-modules/cumulus` module. **For those deploying to NGAP environments, this variable should always be set to `true`.**

### Notable changes

- **CUMULUS-1739** - You can now exclude Elasticsearch from your `tf-modules/data-persistence` deployment (via `include_elasticsearch = false`) and your `tf-modules/cumulus` module will still deploy successfully.

- **CUMULUS-1769** - If you set `deploy_to_ngap = true` for the `tf-modules/archive` Terraform module, **you can only deploy your archive API gateway as `PRIVATE`**, not `EDGE`.

### Added

- Added `@cumulus/aws-client/S3.getS3ObjectReadStreamAsync()` to deal with S3 eventual consistency issues by checking for the existence an S3 object with retries before getting a readable stream for that object.
- **CUMULUS-1769**
  - Added `deploy_to_ngap` boolean variable for the `tf-modules/cumulus` and `tf-modules/archive` Terraform modules. This variable is required. **For those deploying to NGAP environments, this variable should always be set to `true`.**
- **HYRAX-70**
  - Add the hyrax-metadata-update task

### Changed

- [`AccessToken.get()`](https://github.com/nasa/cumulus/blob/master/packages/api/models/access-tokens.js) now enforces [strongly consistent reads from DynamoDB](https://docs.aws.amazon.com/amazondynamodb/latest/developerguide/HowItWorks.ReadConsistency.html)
- **CUMULUS-1739**
  - Updated `tf-modules/data-persistence` to make Elasticsearch alarm resources and outputs conditional on the `include_elasticsearch` variable
  - Updated `@cumulus/aws-client/S3.getObjectSize` to include automatic retries for any failures from `S3.headObject`
- **CUMULUS-1784**
  - Updated `@cumulus/api/lib/DistributionEvent.remoteIP()` to parse the IP address in an S3 access log from the `A-sourceip` query parameter if present, otherwise fallback to the original parsing behavior.
- **CUMULUS-1768**
  - The `stats/summary` endpoint reports the distinct collections for the number of granules reported

### Fixed

- **CUMULUS-1739** - Fixed the `tf-modules/cumulus` and `tf-modules/archive` modules to make these Elasticsearch variables truly optional:
  - `elasticsearch_domain_arn`
  - `elasticsearch_hostname`
  - `elasticsearch_security_group_id`

- **CUMULUS-1768**
  - Fixed the `stats/` endpoint so that data is correctly filtered by timestamp and `processingTime` is calculated correctly.

- **CUMULUS-1769**
  - In the `tf-modules/archive` Terraform module, the `lifecycle` block ignoring changes to the `policy` of the archive API gateway is now only enforced if `deploy_to_ngap = true`. This fixes a bug where users deploying outside of NGAP could not update their API gateway's resource policy when going from `PRIVATE` to `EDGE`, preventing their API from being accessed publicly.

- **CUMULUS-1775**
  - Fix/update api endpoint to use updated google auth endpoints such that it will work with new accounts

### Removed

- **CUMULUS-1768**
  - Removed API endpoints `stats/histogram` and `stats/average`. All advanced stats needs should be acquired from Cloud Metrics or similarly configured ELK stack.

## [v1.19.0] 2020-02-28

### BREAKING CHANGES

- **CUMULUS-1736**
  - The `@cumulus/discover-granules` task now sets the `dataType` of discovered
    granules based on the `name` of the configured collection, not the
    `dataType`.
  - The config schema of the `@cumulus/discover-granules` task now requires that
    collections contain a `version`.
  - The `@cumulus/sync-granule` task will set the `dataType` and `version` of a
    granule based on the configured collection if those fields are not already
    set on the granule. Previously it was using the `dataType` field of the
    configured collection, then falling back to the `name` field of the
    collection. This update will just use the `name` field of the collection to
    set the `dataType` field of the granule.

- **CUMULUS-1446**
  - Update the `@cumulus/integration-tests/api/executions.getExecution()`
    function to parse the response and return the execution, rather than return
    the full API response.

- **CUMULUS-1672**
  - The `cumulus` Terraform module in previous releases set a
    `Deployment = var.prefix` tag on all resources that it managed. In this
    release, a `tags` input variable has been added to the `cumulus` Terraform
    module to allow resource tagging to be customized. No default tags will be
    applied to Cumulus-managed resources. To replicate the previous behavior,
    set `tags = { Deployment: var.prefix }` as an input variable for the
    `cumulus` Terraform module.

- **CUMULUS-1684 Migration Instructions**
  - In previous releases, a provider's username and password were encrypted
    using a custom encryption library. That has now been updated to use KMS.
    This release includes a Lambda function named
    `<prefix>-ProviderSecretsMigration`, which will re-encrypt existing
    provider credentials to use KMS. After this release has been deployed, you
    will need to manually invoke that Lambda function using either the AWS CLI
    or AWS Console. It should only need to be successfully run once.
  - Future releases of Cumulus will invoke a
    `<prefix>-VerifyProviderSecretsMigration` Lambda function as part of the
    deployment, which will cause the deployment to fail if the migration
    Lambda has not been run.

- **CUMULUS-1718**
  - The `@cumulus/sf-sns-report` task for reporting mid-workflow updates has been retired.
  This task was used as the `PdrStatusReport` task in our ParsePdr example workflow.
  If you have a ParsePdr or other workflow using this task, use `@cumulus/sf-sqs-report` instead.
  Trying to deploy the old task will result in an error as the cumulus module no longer exports `sf_sns_report_task`.
  - Migration instruction: In your workflow definition, for each step using the old task change:
  `"Resource": "${module.cumulus.sf_sns_report_task.task_arn}"`
  to
  `"Resource": "${module.cumulus.sf_sqs_report_task.task_arn}"`

- **CUMULUS-1755**
  - The `thin_egress_jwt_secret_name` variable for the `tf-modules/cumulus` Terraform module is now **required**. This variable is passed on to the Thin Egress App in `tf-modules/distribution/main.tf`, which uses the keys stored in the secret to sign JWTs. See the [Thin Egress App documentation on how to create a value for this secret](https://github.com/asfadmin/thin-egress-app#setting-up-the-jwt-cookie-secrets).

### Added

- **CUMULUS-1446**
  - Add `@cumulus/common/FileUtils.readJsonFile()` function
  - Add `@cumulus/common/FileUtils.readTextFile()` function
  - Add `@cumulus/integration-tests/api/collections.createCollection()` function
  - Add `@cumulus/integration-tests/api/collections.deleteCollection()` function
  - Add `@cumulus/integration-tests/api/collections.getCollection()` function
  - Add `@cumulus/integration-tests/api/providers.getProvider()` function
  - Add `@cumulus/integration-tests/index.getExecutionOutput()` function
  - Add `@cumulus/integration-tests/index.loadCollection()` function
  - Add `@cumulus/integration-tests/index.loadProvider()` function
  - Add `@cumulus/integration-tests/index.readJsonFilesFromDir()` function

- **CUMULUS-1672**
  - Add a `tags` input variable to the `archive` Terraform module
  - Add a `tags` input variable to the `cumulus` Terraform module
  - Add a `tags` input variable to the `cumulus_ecs_service` Terraform module
  - Add a `tags` input variable to the `data-persistence` Terraform module
  - Add a `tags` input variable to the `distribution` Terraform module
  - Add a `tags` input variable to the `ingest` Terraform module
  - Add a `tags` input variable to the `s3-replicator` Terraform module

- **CUMULUS-1707**
  - Enable logrotate on ECS cluster

- **CUMULUS-1684**
  - Add a `@cumulus/aws-client/KMS` library of KMS-related functions
  - Add `@cumulus/aws-client/S3.getTextObject()`
  - Add `@cumulus/sftp-client` package
  - Create `ProviderSecretsMigration` Lambda function
  - Create `VerifyProviderSecretsMigration` Lambda function

- **CUMULUS-1548**
  - Add ability to put default Cumulus logs in Metrics' ELK stack
  - Add ability to add custom logs to Metrics' ELK Stack

- **CUMULUS-1702**
  - When logs are sent to Metrics' ELK stack, the logs endpoints will return results from there

- **CUMULUS-1459**
  - Async Operations are indexed in Elasticsearch
  - To index any existing async operations you'll need to perform an index from
    database function.

- **CUMULUS-1717**
  - Add `@cumulus/aws-client/deleteAndWaitForDynamoDbTableNotExists`, which
    deletes a DynamoDB table and waits to ensure the table no longer exists
  - Added `publishGranules` Lambda to handle publishing granule messages to SNS when granule records are written to DynamoDB
  - Added `@cumulus/api/models/Granule.storeGranulesFromCumulusMessage` to store granules from a Cumulus message to DynamoDB

- **CUMULUS-1718**
  - Added `@cumulus/sf-sqs-report` task to allow mid-workflow reporting updates.
  - Added `stepfunction_event_reporter_queue_url` and `sf_sqs_report_task` outputs to the `cumulus` module.
  - Added `publishPdrs` Lambda to handle publishing PDR messages to SNS when PDR records are written to DynamoDB.
  - Added `@cumulus/api/models/Pdr.storePdrFromCumulusMessage` to store PDRs from a Cumulus message to DynamoDB.
  - Added `@cumulus/aws-client/parseSQSMessageBody` to parse an SQS message body string into an object.

- **Ability to set custom backend API url in the archive module**
  - Add `api_url` definition in `tf-modules/cumulus/archive.tf`
  - Add `archive_api_url` variable in `tf-modules/cumulus/variables.tf`

- **CUMULUS-1741**
  - Added an optional `elasticsearch_security_group_ids` variable to the
    `data-persistence` Terraform module to allow additional security groups to
    be assigned to the Elasticsearch Domain.

- **CUMULUS-1752**
  - Added `@cumulus/integration-tests/api/distribution.invokeTEADistributionLambda` to simulate a request to the [Thin Egress App](https://github.com/asfadmin/thin-egress-app) by invoking the Lambda and getting a response payload.
  - Added `@cumulus/integration-tests/api/distribution.getTEARequestHeaders` to generate necessary request headers for a request to the Thin Egress App
  - Added `@cumulus/integration-tests/api/distribution.getTEADistributionApiFileStream` to get a response stream for a file served by Thin Egress App
  - Added `@cumulus/integration-tests/api/distribution.getTEADistributionApiRedirect` to get a redirect response from the Thin Egress App

- **CUMULUS-1755**
  - Added `@cumulus/aws-client/CloudFormation.describeCfStack()` to describe a Cloudformation stack
  - Added `@cumulus/aws-client/CloudFormation.getCfStackParameterValues()` to get multiple parameter values for a Cloudformation stack

### Changed

- **CUMULUS-1725**
  - Moved the logic that updates the granule files cache Dynamo table into its
    own Lambda function called `granuleFilesCacheUpdater`.

- **CUMULUS-1736**
  - The `collections` model in the API package now determines the name of a
    collection based on the `name` property, rather than using `dataType` and
    then falling back to `name`.
  - The `@cumulus/integration-tests.loadCollection()` function no longer appends
    the postfix to the end of the collection's `dataType`.
  - The `@cumulus/integration-tests.addCollections()` function no longer appends
    the postfix to the end of the collection's `dataType`.

- **CUMULUS-1672**
  - Add a `retryOptions` parameter to the `@cumulus/aws-client/S3.headObject`
     function, which will retry if the object being queried does not exist.

- **CUMULUS-1446**
  - Mark the `@cumulus/integration-tests/api.addCollectionApi()` function as
    deprecated
  - Mark the `@cumulus/integration-tests/index.listCollections()` function as
    deprecated
  - Mark the `@cumulus/integration-tests/index.listProviders()` function as
    deprecated
  - Mark the `@cumulus/integration-tests/index.rulesList()` function as
    deprecated

- **CUMULUS-1672**
  - Previously, the `cumulus` module defaulted to setting a
    `Deployment = var.prefix` tag on all resources that it managed. In this
    release, the `cumulus` module will now accept a `tags` input variable that
    defines the tags to be assigned to all resources that it manages.
  - Previously, the `data-persistence` module defaulted to setting a
    `Deployment = var.prefix` tag on all resources that it managed. In this
    release, the `data-persistence` module will now accept a `tags` input
    variable that defines the tags to be assigned to all resources that it
    manages.
  - Previously, the `distribution` module defaulted to setting a
    `Deployment = var.prefix` tag on all resources that it managed. In this
    release, the `distribution` module will now accept a `tags` input variable
    that defines the tags to be assigned to all resources that it manages.
  - Previously, the `ingest` module defaulted to setting a
    `Deployment = var.prefix` tag on all resources that it managed. In this
    release, the `ingest` module will now accept a `tags` input variable that
    defines the tags to be assigned to all resources that it manages.
  - Previously, the `s3-replicator` module defaulted to setting a
    `Deployment = var.prefix` tag on all resources that it managed. In this
    release, the `s3-replicator` module will now accept a `tags` input variable
    that defines the tags to be assigned to all resources that it manages.

- **CUMULUS-1684**
  - Update the API package to encrypt provider credentials using KMS instead of
    using RSA keys stored in S3

- **CUMULUS-1717**
  - Changed name of `cwSfExecutionEventToDb` Lambda to `cwSfEventToDbRecords`
  - Updated `cwSfEventToDbRecords` to write granule records to DynamoDB from the incoming Cumulus message

- **CUMULUS-1718**
  - Renamed `cwSfEventToDbRecords` to `sfEventSqsToDbRecords` due to architecture change to being a consumer of an SQS queue of Step Function Cloudwatch events.
  - Updated `sfEventSqsToDbRecords` to write PDR records to DynamoDB from the incoming Cumulus message
  - Moved `data-cookbooks/sns.md` to `data-cookbooks/ingest-notifications.md` and updated it to reflect recent changes.

- **CUMULUS-1748**
  - (S)FTP discovery tasks now use the provider-path as-is instead of forcing it to a relative path.
  - Improved error handling to catch permission denied FTP errors better and log them properly. Workflows will still fail encountering this error and we intend to consider that approach in a future ticket.

- **CUMULUS-1752**
  - Moved class for parsing distribution events to its own file: `@cumulus/api/lib/DistributionEvent.js`
    - Updated `DistributionEvent` to properly parse S3 access logs generated by requests from the [Thin Egress App](https://github.com/asfadmin/thin-egress-app)

- **CUMULUS-1753** - Changes to `@cumulus/ingest/HttpProviderClient.js`:
  - Removed regex filter in `HttpProviderClient.list()` that was used to return only files with an extension between 1 and 4 characters long. `HttpProviderClient.list()` will now return all files linked from the HTTP provider host.

- **CUMULUS-1755**
  - Updated the Thin Egress App module used in `tf-modules/distribution/main.tf` to build 61. [See the release notes](https://github.com/asfadmin/thin-egress-app/releases/tag/tea-build.61).

- **CUMULUS-1757**
  - Update @cumulus/cmr-client CMRSearchConceptQueue to take optional cmrEnvironment parameter

### Deprecated

- **CUMULUS-1684**
  - Deprecate `@cumulus/common/key-pair-provider/S3KeyPairProvider`
  - Deprecate `@cumulus/common/key-pair-provider/S3KeyPairProvider.encrypt()`
  - Deprecate `@cumulus/common/key-pair-provider/S3KeyPairProvider.decrypt()`
  - Deprecate `@cumulus/common/kms/KMS`
  - Deprecate `@cumulus/common/kms/KMS.encrypt()`
  - Deprecate `@cumulus/common/kms/KMS.decrypt()`
  - Deprecate `@cumulus/common/sftp.Sftp`

- **CUMULUS-1717**
  - Deprecate `@cumulus/api/models/Granule.createGranulesFromSns`

- **CUMULUS-1718**
  - Deprecate `@cumulus/sf-sns-report`.
    - This task has been updated to always throw an error directing the user to use `@cumulus/sf-sqs-report` instead. This was done because there is no longer an SNS topic to which to publish, and no consumers to listen to it.

- **CUMULUS-1748**
  - Deprecate `@cumulus/ingest/util.normalizeProviderPath`

- **CUMULUS-1752**
  - Deprecate `@cumulus/integration-tests/api/distribution.getDistributionApiFileStream`
  - Deprecate `@cumulus/integration-tests/api/distribution.getDistributionApiRedirect`
  - Deprecate `@cumulus/integration-tests/api/distribution.invokeApiDistributionLambda`

### Removed

- **CUMULUS-1684**
  - Remove the deployment script that creates encryption keys and stores them to
    S3

- **CUMULUS-1768**
  - Removed API endpoints `stats/histogram` and `stats/average`. All advanced stats needs should be acquired from Cloud Metrics or similarly configured ELK stack.

### Fixed

- **Fix default values for urs_url in variables.tf files**
  - Remove trailing `/` from default `urs_url` values.

- **CUMULUS-1610** - Add the Elasticsearch security group to the EC2 security groups

- **CUMULUS-1740** - `cumulus_meta.workflow_start_time` is now set in Cumulus
  messages

- **CUMULUS-1753** - Fixed `@cumulus/ingest/HttpProviderClient.js` to properly handle HTTP providers with:
  - Multiple link tags (e.g. `<a>`) per line of source code
  - Link tags in uppercase or lowercase (e.g. `<A>`)
  - Links with filepaths in the link target (e.g. `<a href="/path/to/file.txt">`). These files will be returned from HTTP file discovery **as the file name only** (e.g. `file.txt`).

- **CUMULUS-1768**
  - Fix an issue in the stats endpoints in `@cumulus/api` to send back stats for the correct type

## [v1.18.0] 2020-02-03

### BREAKING CHANGES

- **CUMULUS-1686**

  - `ecs_cluster_instance_image_id` is now a _required_ variable of the `cumulus` module, instead of optional.

- **CUMULUS-1698**

  - Change variable `saml_launchpad_metadata_path` to `saml_launchpad_metadata_url` in the `tf-modules/cumulus` Terraform module.

- **CUMULUS-1703**
  - Remove the unused `forceDownload` option from the `sync-granule` tasks's config
  - Remove the `@cumulus/ingest/granule.Discover` class
  - Remove the `@cumulus/ingest/granule.Granule` class
  - Remove the `@cumulus/ingest/pdr.Discover` class
  - Remove the `@cumulus/ingest/pdr.Granule` class
  - Remove the `@cumulus/ingest/parse-pdr.parsePdr` function

### Added

- **CUMULUS-1040**

  - Added `@cumulus/aws-client` package to provide utilities for working with AWS services and the Node.js AWS SDK
  - Added `@cumulus/errors` package which exports error classes for use in Cumulus workflow code
  - Added `@cumulus/integration-tests/sfnStep` to provide utilities for parsing step function execution histories

- **CUMULUS-1102**

  - Adds functionality to the @cumulus/api package for better local testing.
    - Adds data seeding for @cumulus/api's localAPI.
      - seed functions allow adding collections, executions, granules, pdrs, providers, and rules to a Localstack Elasticsearch and DynamoDB via `addCollections`, `addExecutions`, `addGranules`, `addPdrs`, `addProviders`, and `addRules`.
    - Adds `eraseDataStack` function to local API server code allowing resetting of local datastack for testing (ES and DynamoDB).
    - Adds optional parameters to the @cumulus/api bin serve to allow for launching the api without destroying the current data.

- **CUMULUS-1697**

  - Added the `@cumulus/tf-inventory` package that provides command line utilities for managing Terraform resources in your AWS account

- **CUMULUS-1703**

  - Add `@cumulus/aws-client/S3.createBucket` function
  - Add `@cumulus/aws-client/S3.putFile` function
  - Add `@cumulus/common/string.isNonEmptyString` function
  - Add `@cumulus/ingest/FtpProviderClient` class
  - Add `@cumulus/ingest/HttpProviderClient` class
  - Add `@cumulus/ingest/S3ProviderClient` class
  - Add `@cumulus/ingest/SftpProviderClient` class
  - Add `@cumulus/ingest/providerClientUtils.buildProviderClient` function
  - Add `@cumulus/ingest/providerClientUtils.fetchTextFile` function

- **CUMULUS-1731**

  - Add new optional input variables to the Cumulus Terraform module to support TEA upgrade:
    - `thin_egress_cookie_domain` - Valid domain for Thin Egress App cookie
    - `thin_egress_domain_cert_arn` - Certificate Manager SSL Cert ARN for Thin
      Egress App if deployed outside NGAP/CloudFront
    - `thin_egress_download_role_in_region_arn` - ARN for reading of Thin Egress
      App data buckets for in-region requests
    - `thin_egress_jwt_algo` - Algorithm with which to encode the Thin Egress
      App JWT cookie
    - `thin_egress_jwt_secret_name` - Name of AWS secret where keys for the Thin
      Egress App JWT encode/decode are stored
    - `thin_egress_lambda_code_dependency_archive_key` - Thin Egress App - S3
      Key of packaged python modules for lambda dependency layer

- **CUMULUS-1733**
  - Add `discovery-filtering` operator doc to document previously undocumented functionality.

- **CUMULUS-1737**
  - Added the `cumulus-test-cleanup` module to run a nightly cleanup on resources left over from the integration tests run from the `example/spec` directory.

### Changed

- **CUMULUS-1102**

  - Updates `@cumulus/api/auth/testAuth` to use JWT instead of random tokens.
  - Updates the default AMI for the ecs_cluster_instance_image_id.

- **CUMULUS-1622**

  - Mutex class has been deprecated in `@cumulus/common/concurrency` and will be removed in a future release.

- **CUMULUS-1686**

  - Changed `ecs_cluster_instance_image_id` to be a required variable of the `cumulus` module and removed the default value.
    The default was not available across accounts and regions, nor outside of NGAP and therefore not particularly useful.

- **CUMULUS-1688**

  - Updated `@cumulus/aws.receiveSQSMessages` not to replace `message.Body` with a parsed object. This behavior was undocumented and confusing as received messages appeared to contradict AWS docs that state `message.Body` is always a string.
  - Replaced `sf_watcher` CloudWatch rule from `cloudwatch-events.tf` with an EventSourceMapping on `sqs2sf` mapped to the `start_sf` SQS queue (in `event-sources.tf`).
  - Updated `sqs2sf` with an EventSourceMapping handler and unit test.

- **CUMULUS-1698**

  - Change variable `saml_launchpad_metadata_path` to `saml_launchpad_metadata_url` in the `tf-modules/cumulus` Terraform module.
  - Updated `@cumulus/api/launchpadSaml` to download launchpad IDP metadata from configured location when the metadata in s3 is not valid, and to work with updated IDP metadata and SAML response.

- **CUMULUS-1731**
  - Upgrade the version of the Thin Egress App deployed by Cumulus to v48
    - Note: New variables available, see the 'Added' section of this changelog.

### Fixed

- **CUMULUS-1664**

  - Updated `dbIndexer` Lambda to remove hardcoded references to DynamoDB table names.

- **CUMULUS-1733**
  - Fixed granule discovery recursion algorithm used in S/FTP protocols.

### Removed

- **CUMULUS-1481**
  - removed `process` config and output from PostToCmr as it was not required by the task nor downstream steps, and should still be in the output message's `meta` regardless.

### Deprecated

- **CUMULUS-1040**
  - Deprecated the following code. For cases where the code was moved into another package, the new code location is noted:
    - `@cumulus/common/CloudFormationGateway` -> `@cumulus/aws-client/CloudFormationGateway`
    - `@cumulus/common/DynamoDb` -> `@cumulus/aws-client/DynamoDb`
    - `@cumulus/common/errors` -> `@cumulus/errors`
    - `@cumulus/common/StepFunctions` -> `@cumulus/aws-client/StepFunctions`
    - All of the exported functions in `@cumulus/commmon/aws` (moved into `@cumulus/aws-client`), except:
      - `@cumulus/common/aws/isThrottlingException` -> `@cumulus/errors/isThrottlingException`
      - `@cumulus/common/aws/improveStackTrace` (not deprecated)
      - `@cumulus/common/aws/retryOnThrottlingException` (not deprecated)
    - `@cumulus/common/sfnStep/SfnStep.parseStepMessage` -> `@cumulus/integration-tests/sfnStep/SfnStep.parseStepMessage`
    - `@cumulus/common/sfnStep/ActivityStep` -> `@cumulus/integration-tests/sfnStep/ActivityStep`
    - `@cumulus/common/sfnStep/LambdaStep` -> `@cumulus/integration-tests/sfnStep/LambdaStep`
    - `@cumulus/common/string/unicodeEscape` -> `@cumulus/aws-client/StepFunctions.unicodeEscape`
    - `@cumulus/common/util/setErrorStack` -> `@cumulus/aws-client/util/setErrorStack`
    - `@cumulus/ingest/aws/invoke` -> `@cumulus/aws-client/Lambda/invoke`
    - `@cumulus/ingest/aws/CloudWatch.bucketSize`
    - `@cumulus/ingest/aws/CloudWatch.cw`
    - `@cumulus/ingest/aws/ECS.ecs`
    - `@cumulus/ingest/aws/ECS`
    - `@cumulus/ingest/aws/Events.putEvent` -> `@cumulus/aws-client/CloudwatchEvents.putEvent`
    - `@cumulus/ingest/aws/Events.deleteEvent` -> `@cumulus/aws-client/CloudwatchEvents.deleteEvent`
    - `@cumulus/ingest/aws/Events.deleteTarget` -> `@cumulus/aws-client/CloudwatchEvents.deleteTarget`
    - `@cumulus/ingest/aws/Events.putTarget` -> `@cumulus/aws-client/CloudwatchEvents.putTarget`
    - `@cumulus/ingest/aws/SQS.attributes` -> `@cumulus/aws-client/SQS.getQueueAttributes`
    - `@cumulus/ingest/aws/SQS.deleteMessage` -> `@cumulus/aws-client/SQS.deleteSQSMessage`
    - `@cumulus/ingest/aws/SQS.deleteQueue` -> `@cumulus/aws-client/SQS.deleteQueue`
    - `@cumulus/ingest/aws/SQS.getUrl` -> `@cumulus/aws-client/SQS.getQueueUrlByName`
    - `@cumulus/ingest/aws/SQS.receiveMessage` -> `@cumulus/aws-client/SQS.receiveSQSMessages`
    - `@cumulus/ingest/aws/SQS.sendMessage` -> `@cumulus/aws-client/SQS.sendSQSMessage`
    - `@cumulus/ingest/aws/StepFunction.getExecutionStatus` -> `@cumulus/aws-client/StepFunction.getExecutionStatus`
    - `@cumulus/ingest/aws/StepFunction.getExecutionUrl` -> `@cumulus/aws-client/StepFunction.getExecutionUrl`

## [v1.17.0] - 2019-12-31

### BREAKING CHANGES

- **CUMULUS-1498**
  - The `@cumulus/cmrjs.publish2CMR` function expects that the value of its
    `creds.password` parameter is a plaintext password.
  - Rather than using an encrypted password from the `cmr_password` environment
    variable, the `@cumulus/cmrjs.updateCMRMetadata` function now looks for an
    environment variable called `cmr_password_secret_name` and fetches the CMR
    password from that secret in AWS Secrets Manager.
  - The `@cumulus/post-to-cmr` task now expects a
    `config.cmr.passwordSecretName` value, rather than `config.cmr.password`.
    The CMR password will be fetched from that secret in AWS Secrets Manager.

### Added

- **CUMULUS-630**

  - Added support for replaying Kinesis records on a stream into the Cumulus Kinesis workflow triggering mechanism: either all the records, or some time slice delimited by start and end timestamps.
  - Added `/replays` endpoint to the operator API for triggering replays.
  - Added `Replay Kinesis Messages` documentation to Operator Docs.
  - Added `manualConsumer` lambda function to consume a Kinesis stream. Used by the replay AsyncOperation.

- **CUMULUS-1687**
  - Added new API endpoint for listing async operations at `/asyncOperations`
  - All asyncOperations now include the fields `description` and `operationType`. `operationType` can be one of the following. [`Bulk Delete`, `Bulk Granules`, `ES Index`, `Kinesis Replay`]

### Changed

- **CUMULUS-1626**

  - Updates Cumulus to use node10/CMA 1.1.2 for all of its internal lambdas in prep for AWS node 8 EOL

- **CUMULUS-1498**
  - Remove the DynamoDB Users table. The list of OAuth users who are allowed to
    use the API is now stored in S3.
  - The CMR password and Launchpad passphrase are now stored in Secrets Manager

## [v1.16.1] - 2019-12-6

**Please note**:

- The `region` argument to the `cumulus` Terraform module has been removed. You may see a warning or error if you have that variable populated.
- Your workflow tasks should use the following versions of the CMA libraries to utilize new granule, parentArn, asyncOperationId, and stackName fields on the logs:
  - `cumulus-message-adapter-js` version 1.0.10+
  - `cumulus-message-adapter-python` version 1.1.1+
  - `cumulus-message-adapter-java` version 1.2.11+
- The `data-persistence` module no longer manages the creation of an Elasticsearch service-linked role for deploying Elasticsearch to a VPC. Follow the [deployment instructions on preparing your VPC](https://nasa.github.io/cumulus/docs/deployment/deployment-readme#vpc-subnets-and-security-group) for guidance on how to create the Elasticsearch service-linked role manually.
- There is now a `distribution_api_gateway_stage` variable for the `tf-modules/cumulus` Terraform module that will be used as the API gateway stage name used for the distribution API (Thin Egress App)
- Default value for the `urs_url` variable is now `https://uat.urs.earthdata.nasa.gov/` in the `tf-modules/cumulus` and `tf-modules/archive` Terraform modules. So deploying the `cumulus` module without a `urs_url` variable set will integrate your Cumulus deployment with the UAT URS environment.

### Added

- **CUMULUS-1563**

  - Added `custom_domain_name` variable to `tf-modules/data-persistence` module

- **CUMULUS-1654**
  - Added new helpers to `@cumulus/common/execution-history`:
    - `getStepExitedEvent()` returns the `TaskStateExited` event in a workflow execution history after the given step completion/failure event
    - `getTaskExitedEventOutput()` returns the output message for a `TaskStateExited` event in a workflow execution history

### Changed

- **CUMULUS-1578**

  - Updates SAML launchpad configuration to authorize via configured userGroup.
    [See the NASA specific documentation (protected)](https://wiki.earthdata.nasa.gov/display/CUMULUS/Cumulus+SAML+Launchpad+Integration)

- **CUMULUS-1579**

  - Elasticsearch list queries use `match` instead of `term`. `term` had been analyzing the terms and not supporting `-` in the field values.

- **CUMULUS-1619**

  - Adds 4 new keys to `@cumulus/logger` to display granules, parentArn, asyncOperationId, and stackName.
  - Depends on `cumulus-message-adapter-js` version 1.0.10+. Cumulus tasks updated to use this version.

- **CUMULUS-1654**

  - Changed `@cumulus/common/SfnStep.parseStepMessage()` to a static class method

- **CUMULUS-1641**
  - Added `meta.retries` and `meta.visibilityTimeout` properties to sqs-type rule. To create sqs-type rule, you're required to configure a dead-letter queue on your queue.
  - Added `sqsMessageRemover` lambda which removes the message from SQS queue upon successful workflow execution.
  - Updated `sqsMessageConsumer` lambda to not delete message from SQS queue, and to retry the SQS message for configured number of times.

### Removed

- Removed `create_service_linked_role` variable from `tf-modules/data-persistence` module.

- **CUMULUS-1321**
  - The `region` argument to the `cumulus` Terraform module has been removed

### Fixed

- **CUMULUS-1668** - Fixed a race condition where executions may not have been
  added to the database correctly
- **CUMULUS-1654** - Fixed issue with `publishReports` Lambda not including workflow execution error information for failed workflows with a single step
- Fixed `tf-modules/cumulus` module so that the `urs_url` variable is passed on to its invocation of the `tf-modules/archive` module

## [v1.16.0] - 2019-11-15

### Added

- **CUMULUS-1321**

  - A `deploy_distribution_s3_credentials_endpoint` variable has been added to
    the `cumulus` Terraform module. If true, the NGAP-backed S3 credentials
    endpoint will be added to the Thin Egress App's API. Default: true

- **CUMULUS-1544**

  - Updated the `/granules/bulk` endpoint to correctly query Elasticsearch when
    granule ids are not provided.

- **CUMULUS-1580**
  - Added `/granules/bulk` endpoint to `@cumulus/api` to perform bulk actions on granules given either a list of granule ids or an Elasticsearch query and the workflow to perform.

### Changed

- **CUMULUS-1561**

  - Fix the way that we are handling Terraform provider version requirements
  - Pass provider configs into child modules using the method that the
    [Terraform documentation](https://www.terraform.io/docs/configuration/modules.html#providers-within-modules)
    suggests
  - Remove the `region` input variable from the `s3_access_test` Terraform module
  - Remove the `aws_profile` and `aws_region` input variables from the
    `s3-replicator` Terraform module

- **CUMULUS-1639**
  - Because of
    [S3's Data Consistency Model](https://docs.aws.amazon.com/AmazonS3/latest/dev/Introduction.html#BasicsObjects),
    there may be situations where a GET operation for an object can temporarily
    return a `NoSuchKey` response even if that object _has_ been created. The
    `@cumulus/common/aws.getS3Object()` function has been updated to support
    retries if a `NoSuchKey` response is returned by S3. This behavior can be
    enabled by passing a `retryOptions` object to that function. Supported
    values for that object can be found here:
    <https://github.com/tim-kos/node-retry#retryoperationoptions>

### Removed

- **CUMULUS-1559**
  - `logToSharedDestination` has been migrated to the Terraform deployment as `log_api_gateway_to_cloudwatch` and will ONLY apply to egress lambdas.
    Due to the differences in the Terraform deployment model, we cannot support a global log subscription toggle for a configurable subset of lambdas.
    However, setting up your own log forwarding for a Lambda with Terraform is fairly simple, as you will only need to add SubscriptionFilters to your Terraform configuration, one per log group.
    See [the Terraform documentation](https://www.terraform.io/docs/providers/aws/r/cloudwatch_log_subscription_filter.html) for details on how to do this.
    An empty FilterPattern ("") will capture all logs in a group.

## [v1.15.0] - 2019-11-04

### BREAKING CHANGES

- **CUMULUS-1644** - When a workflow execution begins or ends, the workflow
  payload is parsed and any new or updated PDRs or granules referenced in that
  workflow are stored to the Cumulus archive. The defined interface says that a
  PDR in `payload.pdr` will be added to the archive, and any granules in
  `payload.granules` will also be added to the archive. In previous releases,
  PDRs found in `meta.pdr` and granules found in `meta.input_granules` were also
  added to the archive. This caused unexpected behavior and has been removed.
  Only PDRs from `payload.pdr` and granules from `payload.granules` will now be
  added to the Cumulus archive.

- **CUMULUS-1449** - Cumulus now uses a universal workflow template when
  starting a workflow that contains general information specific to the
  deployment, but not specific to the workflow. Workflow task configs must be
  defined using AWS step function parameters. As part of this change,
  `CumulusConfig` has been retired and task configs must now be defined under
  the `cma.task_config` key in the Parameters section of a step function
  definition.

  **Migration instructions**:

  NOTE: These instructions require the use of Cumulus Message Adapter v1.1.x+.
  Please ensure you are using a compatible version before attempting to migrate
  workflow configurations. When defining workflow steps, remove any
  `CumulusConfig` section, as shown below:

  ```yaml
  ParsePdr:
    CumulusConfig:
      provider: "{$.meta.provider}"
      bucket: "{$.meta.buckets.internal.name}"
      stack: "{$.meta.stack}"
  ```

  Instead, use AWS Parameters to pass `task_config` for the task directly into
  the Cumulus Message Adapter:

  ```yaml
  ParsePdr:
    Parameters:
      cma:
        event.$: "$"
        task_config:
          provider: "{$.meta.provider}"
          bucket: "{$.meta.buckets.internal.name}"
          stack: "{$.meta.stack}"
  ```

  In this example, the `cma` key is used to pass parameters to the message
  adapter. Using `task_config` in combination with `event.$: '$'` allows the
  message adapter to process `task_config` as the `config` passed to the Cumulus
  task. See `example/workflows/sips.yml` in the core repository for further
  examples of how to set the Parameters.

  Additionally, workflow configurations for the `QueueGranules` and `QueuePdrs`
  tasks need to be updated:

  - `queue-pdrs` config changes:
    - `parsePdrMessageTemplateUri` replaced with `parsePdrWorkflow`, which is
      the workflow name (i.e. top-level name in `config.yml`, e.g. 'ParsePdr').
    - `internalBucket` and `stackName` configs now required to look up
      configuration from the deployment. Brings the task config in line with
      that of `queue-granules`.
  - `queue-granules` config change: `ingestGranuleMessageTemplateUri` replaced
    with `ingestGranuleWorkflow`, which is the workflow name (e.g.
    'IngestGranule').

- **CUMULUS-1396** - **Workflow steps at the beginning and end of a workflow
  using the `SfSnsReport` Lambda have now been deprecated (e.g. `StartStatus`,
  `StopStatus`) and should be removed from your workflow definitions**. These
  steps were used for publishing ingest notifications and have been replaced by
  an implementation using Cloudwatch events for Step Functions to trigger a
  Lambda that publishes ingest notifications. For further detail on how ingest
  notifications are published, see the notes below on **CUMULUS-1394**. For
  examples of how to update your workflow definitions, see our
  [example workflow definitions](https://github.com/nasa/cumulus/blob/master/example/workflows/).

- **CUMULUS-1470**
  - Remove Cumulus-defined ECS service autoscaling, allowing integrators to
    better customize autoscaling to meet their needs. In order to use
    autoscaling with ECS services, appropriate
    `AWS::ApplicationAutoScaling::ScalableTarget`,
    `AWS::ApplicationAutoScaling::ScalingPolicy`, and `AWS::CloudWatch::Alarm`
    resources should be defined in a kes overrides file. See
    [this example](https://github.com/nasa/cumulus/blob/release-1.15.x/example/overrides/app/cloudformation.template.yml)
    for an example.
  - The following config parameters are no longer used:
    - ecs.services.\<NAME\>.minTasks
    - ecs.services.\<NAME\>.maxTasks
    - ecs.services.\<NAME\>.scaleInActivityScheduleTime
    - ecs.services.\<NAME\>.scaleInAdjustmentPercent
    - ecs.services.\<NAME\>.scaleOutActivityScheduleTime
    - ecs.services.\<NAME\>.scaleOutAdjustmentPercent
    - ecs.services.\<NAME\>.activityName

### Added

- **CUMULUS-1100**

  - Added 30-day retention properties to all log groups that were missing those policies.

- **CUMULUS-1396**

  - Added `@cumulus/common/sfnStep`:
    - `LambdaStep` - A class for retrieving and parsing input and output to Lambda steps in AWS Step Functions
    - `ActivityStep` - A class for retrieving and parsing input and output to ECS activity steps in AWS Step Functions

- **CUMULUS-1574**

  - Added `GET /token` endpoint for SAML authorization when cumulus is protected by Launchpad.
    This lets a user retrieve a token by hand that can be presented to the API.

- **CUMULUS-1625**

  - Added `sf_start_rate` variable to the `ingest` Terraform module, equivalent to `sqs_consumer_rate` in the old model, but will not be automatically applied to custom queues as that was.

- **CUMULUS-1513**
  - Added `sqs`-type rule support in the Cumulus API `@cumulus/api`
  - Added `sqsMessageConsumer` lambda which processes messages from the SQS queues configured in the `sqs` rules.

### Changed

- **CUMULUS-1639**

  - Because of
    [S3's Data Consistency Model](https://docs.aws.amazon.com/AmazonS3/latest/dev/Introduction.html#BasicsObjects),
    there may be situations where a GET operation for an object can temporarily
    return a `NoSuchKey` response even if that object _has_ been created. The
    `@cumulus/common/aws.getS3Object()` function will now retry up to 10 times
    if a `NoSuchKey` response is returned by S3. This can behavior can be
    overridden by passing `{ retries: 0 }` as the `retryOptions` argument.

- **CUMULUS-1449**

  - `queue-pdrs` & `queue-granules` config changes. Details in breaking changes section.
  - Cumulus now uses a universal workflow template when starting workflow that contains general information specific to the deployment, but not specific to the workflow.
  - Changed the way workflow configs are defined, from `CumulusConfig` to a `task_config` AWS Parameter.

- **CUMULUS-1452**

  - Changed the default ECS docker storage drive to `devicemapper`

- **CUMULUS-1453**
  - Removed config schema for `@cumulus/sf-sns-report` task
  - Updated `@cumulus/sf-sns-report` to always assume that it is running as an intermediate step in a workflow, not as the first or last step

### Removed

- **CUMULUS-1449**
  - Retired `CumulusConfig` as part of step function definitions, as this is an artifact of the way Kes parses workflow definitions that was not possible to migrate to Terraform. Use AWS Parameters and the `task_config` key instead. See change note above.
  - Removed individual workflow templates.

### Fixed

- **CUMULUS-1620** - Fixed bug where `message_adapter_version` does not correctly inject the CMA

- **CUMULUS-1396** - Updated `@cumulus/common/StepFunctions.getExecutionHistory()` to recursively fetch execution history when `nextToken` is returned in response

- **CUMULUS-1571** - Updated `@cumulus/common/DynamoDb.get()` to throw any errors encountered when trying to get a record and the record does exist

- **CUMULUS-1452**
  - Updated the EC2 initialization scripts to use full volume size for docker storage
  - Changed the default ECS docker storage drive to `devicemapper`

## [v1.14.5] - 2019-12-30 - [BACKPORT]

### Updated

- **CUMULUS-1626**
  - Updates Cumulus to use node10/CMA 1.1.2 for all of its internal lambdas in prep for AWS node 8 EOL

## [v1.14.4] - 2019-10-28

### Fixed

- **CUMULUS-1632** - Pinned `aws-elasticsearch-connector` package in `@cumulus/api` to version `8.1.3`, since `8.2.0` includes breaking changes

## [v1.14.3] - 2019-10-18

### Fixed

- **CUMULUS-1620** - Fixed bug where `message_adapter_version` does not correctly inject the CMA

- **CUMULUS-1572** - A granule is now included in discovery results even when
  none of its files has a matching file type in the associated collection
  configuration. Previously, if all files for a granule were unmatched by a file
  type configuration, the granule was excluded from the discovery results.
  Further, added support for a `boolean` property
  `ignoreFilesConfigForDiscovery`, which controls how a granule's files are
  filtered at discovery time.

## [v1.14.2] - 2019-10-08

### BREAKING CHANGES

Your Cumulus Message Adapter version should be pinned to `v1.0.13` or lower in your `app/config.yml` using `message_adapter_version: v1.0.13` OR you should use the workflow migration steps below to work with CMA v1.1.1+.

- **CUMULUS-1394** - The implementation of the `SfSnsReport` Lambda requires additional environment variables for integration with the new ingest notification SNS topics. Therefore, **you must update the definition of `SfSnsReport` in your `lambdas.yml` like so**:

```yaml
SfSnsReport:
  handler: index.handler
  timeout: 300
  source: node_modules/@cumulus/sf-sns-report/dist
  tables:
    - ExecutionsTable
  envs:
    execution_sns_topic_arn:
      function: Ref
      value: reportExecutionsSns
    granule_sns_topic_arn:
      function: Ref
      value: reportGranulesSns
    pdr_sns_topic_arn:
      function: Ref
      value: reportPdrsSns
```

- **CUMULUS-1447** -
  The newest release of the Cumulus Message Adapter (v1.1.1) requires that parameterized configuration be used for remote message functionality. Once released, Kes will automatically bring in CMA v1.1.1 without additional configuration.

  **Migration instructions**
  Oversized messages are no longer written to S3 automatically. In order to utilize remote messaging functionality, configure a `ReplaceConfig` AWS Step Function parameter on your CMA task:

  ```yaml
  ParsePdr:
    Parameters:
      cma:
        event.$: "$"
        ReplaceConfig:
          FullMessage: true
  ```

  Accepted fields in `ReplaceConfig` include `MaxSize`, `FullMessage`, `Path` and `TargetPath`.
  See https://github.com/nasa/cumulus-message-adapter/blob/master/CONTRACT.md#remote-message-configuration for full details.

  As this change is backward compatible in Cumulus Core, users wishing to utilize the previous version of the CMA may opt to transition to using a CMA lambda layer, or set `message_adapter_version` in their configuration to a version prior to v1.1.0.

### PLEASE NOTE

- **CUMULUS-1394** - Ingest notifications are now provided via 3 separate SNS topics for executions, granules, and PDRs, instead of a single `sftracker` SNS topic. Whereas the `sftracker` SNS topic received a full Cumulus execution message, the new topics all receive generated records for the given object. The new topics are only published to if the given object exists for the current execution. For a given execution/granule/PDR, **two messages will be received by each topic**: one message indicating that ingest is running and another message indicating that ingest has completed or failed. The new SNS topics are:

  - `reportExecutions` - Receives 1 message per execution
  - `reportGranules` - Receives 1 message per granule in an execution
  - `reportPdrs` - Receives 1 message per PDR

### Added

- **CUMULUS-639**

  - Adds SAML JWT and launchpad token authentication to Cumulus API (configurable)
    - **NOTE** to authenticate with Launchpad ensure your launchpad user_id is in the `<prefix>-UsersTable`
    - when Cumulus configured to protect API via Launchpad:
      - New endpoints
        - `GET /saml/login` - starting point for SAML SSO creates the login request url and redirects to the SAML Identity Provider Service (IDP)
        - `POST /saml/auth` - SAML Assertion Consumer Service. POST receiver from SAML IDP. Validates response, logs the user in, and returns a SAML-based JWT.
    - Disabled endpoints
      - `POST /refresh`
      - Changes authorization worklow:
      - `ensureAuthorized` now presumes the bearer token is a JWT and tries to validate. If the token is malformed, it attempts to validate the token against Launchpad. This allows users to bring their own token as described here https://wiki.earthdata.nasa.gov/display/CUMULUS/Cumulus+API+with+Launchpad+Authentication. But it also allows dashboard users to manually authenticate via Launchpad SAML to receive a Launchpad-based JWT.

- **CUMULUS-1394**
  - Added `Granule.generateGranuleRecord()` method to granules model to generate a granule database record from a Cumulus execution message
  - Added `Pdr.generatePdrRecord()` method to PDRs model to generate a granule database record from a Cumulus execution message
  - Added helpers to `@cumulus/common/message`:
    - `getMessageExecutionName()` - Get the execution name from a Cumulus execution message
    - `getMessageStateMachineArn()` - Get the state machine ARN from a Cumulus execution message
    - `getMessageExecutionArn()` - Get the execution ARN for a Cumulus execution message
    - `getMessageGranules()` - Get the granules from a Cumulus execution message, if any.
  - Added `@cumulus/common/cloudwatch-event/isFailedSfStatus()` to determine if a Step Function status from a Cloudwatch event is a failed status

### Changed

- **CUMULUS-1308**

  - HTTP PUT of a Collection, Provider, or Rule via the Cumulus API now
    performs full replacement of the existing object with the object supplied
    in the request payload. Previous behavior was to perform a modification
    (partial update) by merging the existing object with the (possibly partial)
    object in the payload, but this did not conform to the HTTP standard, which
    specifies PATCH as the means for modifications rather than replacements.

- **CUMULUS-1375**

  - Migrate Cumulus from deprecated Elasticsearch JS client to new, supported one in `@cumulus/api`

- **CUMULUS-1485** Update `@cumulus/cmr-client` to return error message from CMR for validation failures.

- **CUMULUS-1394**

  - Renamed `Execution.generateDocFromPayload()` to `Execution.generateRecord()` on executions model. The method generates an execution database record from a Cumulus execution message.

- **CUMULUS-1432**

  - `logs` endpoint takes the level parameter as a string and not a number
  - Elasticsearch term query generation no longer converts numbers to boolean

- **CUMULUS-1447**

  - Consolidated all remote message handling code into @common/aws
  - Update remote message code to handle updated CMA remote message flags
  - Update example SIPS workflows to utilize Parameterized CMA configuration

- **CUMULUS-1448** Refactor workflows that are mutating cumulus_meta to utilize meta field

- **CUMULUS-1451**

  - Elasticsearch cluster setting `auto_create_index` will be set to false. This had been causing issues in the bootstrap lambda on deploy.

- **CUMULUS-1456**
  - `@cumulus/api` endpoints default error handler uses `boom` package to format errors, which is consistent with other API endpoint errors.

### Fixed

- **CUMULUS-1432** `logs` endpoint filter correctly filters logs by level
- **CUMULUS-1484** `useMessageAdapter` now does not set CUMULUS_MESSAGE_ADAPTER_DIR when `true`

### Removed

- **CUMULUS-1394**
  - Removed `sfTracker` SNS topic. Replaced by three new SNS topics for granule, execution, and PDR ingest notifications.
  - Removed unused functions from `@cumulus/common/aws`:
    - `getGranuleS3Params()`
    - `setGranuleStatus()`

## [v1.14.1] - 2019-08-29

### Fixed

- **CUMULUS-1455**

  - CMR token links updated to point to CMR legacy services rather than echo

- **CUMULUS-1211**
  - Errors thrown during granule discovery are no longer swallowed and ignored.
    Rather, errors are propagated to allow for proper error-handling and
    meaningful messaging.

## [v1.14.0] - 2019-08-22

### PLEASE NOTE

- We have encountered transient lambda service errors in our integration testing. Please handle transient service errors following [these guidelines](https://docs.aws.amazon.com/step-functions/latest/dg/bp-lambda-serviceexception.html). The workflows in the `example/workflows` folder have been updated with retries configured for these errors.

- **CUMULUS-799** added additional IAM permissions to support reading CloudWatch and API Gateway, so **you will have to redeploy your IAM stack.**

- **CUMULUS-800** Several items:

  - **Delete existing API Gateway stages**: To allow enabling of API Gateway logging, Cumulus now creates and manages a Stage resource during deployment. Before upgrading Cumulus, it is necessary to delete the API Gateway stages on both the Backend API and the Distribution API. Instructions are included in the documentation under [Delete API Gateway Stages](https://nasa.github.io/cumulus/docs/additional-deployment-options/delete-api-gateway-stages).

  - **Set up account permissions for API Gateway to write to CloudWatch**: In a one time operation for your AWS account, to enable CloudWatch Logs for API Gateway, you must first grant the API Gateway permission to read and write logs to CloudWatch for your account. The `AmazonAPIGatewayPushToCloudWatchLogs` managed policy (with an ARN of `arn:aws:iam::aws:policy/service-role/AmazonAPIGatewayPushToCloudWatchLogs`) has all the required permissions. You can find a simple how to in the documentation under [Enable API Gateway Logging.](https://nasa.github.io/cumulus/docs/additional-deployment-options/enable-gateway-logging-permissions)

  - **Configure API Gateway to write logs to CloudWatch** To enable execution logging for the distribution API set `config.yaml` `apiConfigs.distribution.logApigatewayToCloudwatch` value to `true`. More information [Enable API Gateway Logs](https://nasa.github.io/cumulus/docs/additional-deployment-options/enable-api-logs)

  - **Configure CloudWatch log delivery**: It is possible to deliver CloudWatch API execution and access logs to a cross-account shared AWS::Logs::Destination. An operator does this by adding the key `logToSharedDestination` to the `config.yml` at the default level with a value of a writable log destination. More information in the documentation under [Configure CloudWatch Logs Delivery.](https://nasa.github.io/cumulus/docs/additional-deployment-options/configure-cloudwatch-logs-delivery)

  - **Additional Lambda Logging**: It is now possible to configure any lambda to deliver logs to a shared subscriptions by setting `logToSharedDestination` to the ARN of a writable location (either an AWS::Logs::Destination or a Kinesis Stream) on any lambda config. Documentation for [Lambda Log Subscriptions](https://nasa.github.io/cumulus/docs/additional-deployment-options/additional-lambda-logging)

  - **Configure S3 Server Access Logs**: If you are running Cumulus in an NGAP environment you may [configure S3 Server Access Logs](https://nasa.github.io/cumulus/docs/next/deployment/server_access_logging) to be delivered to a shared bucket where the Metrics Team will ingest the logs into their ELK stack. Contact the Metrics team for permission and location.

- **CUMULUS-1368** The Cumulus distribution API has been deprecated and is being replaced by ASF's Thin Egress App. By default, the distribution API will not deploy. Please follow [the instructions for deploying and configuring Thin Egress](https://nasa.github.io/cumulus/docs/deployment/thin_egress_app).

To instead continue to deploy and use the legacy Cumulus distribution app, add the following to your `config.yml`:

```yaml
deployDistributionApi: true
```

If you deploy with no distribution app your deployment will succeed but you may encounter errors in your workflows, particularly in the `MoveGranule` task.

- **CUMULUS-1418** Users who are packaging the CMA in their Lambdas outside of Cumulus may need to update their Lambda configuration. Please see `BREAKING CHANGES` below for details.

### Added

- **CUMULUS-642**
  - Adds Launchpad as an authentication option for the Cumulus API.
  - Updated deployment documentation and added [instructions to setup Cumulus API Launchpad authentication](https://wiki.earthdata.nasa.gov/display/CUMULUS/Cumulus+API+with+Launchpad+Authentication)
- **CUMULUS-1418**
  - Adds usage docs/testing of lambda layers (introduced in PR1125), updates Core example tasks to use the updated `cumulus-ecs-task` and a CMA layer instead of kes CMA injection.
  - Added Terraform module to publish CMA as layer to user account.
- **PR1125** - Adds `layers` config option to support deploying Lambdas with layers
- **PR1128** - Added `useXRay` config option to enable AWS X-Ray for Lambdas.
- **CUMULUS-1345**
  - Adds new variables to the app deployment under `cmr`.
  - `cmrEnvironment` values are `SIT`, `UAT`, or `OPS` with `UAT` as the default.
  - `cmrLimit` and `cmrPageSize` have been added as configurable options.
- **CUMULUS-1273**
  - Added lambda function EmsProductMetadataReport to generate EMS Product Metadata report
- **CUMULUS-1226**
  - Added API endpoint `elasticsearch/index-from-database` to index to an Elasticsearch index from the database for recovery purposes and `elasticsearch/indices-status` to check the status of Elasticsearch indices via the API.
- **CUMULUS-824**
  - Added new Collection parameter `reportToEms` to configure whether the collection is reported to EMS
- **CUMULUS-1357**
  - Added new BackendApi endpoint `ems` that generates EMS reports.
- **CUMULUS-1241**
  - Added information about queues with maximum execution limits defined to default workflow templates (`meta.queueExecutionLimits`)
- **CUMULUS-1311**
  - Added `@cumulus/common/message` with various message parsing/preparation helpers
- **CUMULUS-812**

  - Added support for limiting the number of concurrent executions started from a queue. [See the data cookbook](https://nasa.github.io/cumulus/docs/data-cookbooks/throttling-queued-executions) for more information.

- **CUMULUS-1337**

  - Adds `cumulus.stackName` value to the `instanceMetadata` endpoint.

- **CUMULUS-1368**

  - Added `cmrGranuleUrlType` to the `@cumulus/move-granules` task. This determines what kind of links go in the CMR files. The options are `distribution`, `s3`, or `none`, with the default being distribution. If there is no distribution API being used with Cumulus, you must set the value to `s3` or `none`.

- Added `packages/s3-replicator` Terraform module to allow same-region s3 replication to metrics bucket.

- **CUMULUS-1392**

  - Added `tf-modules/report-granules` Terraform module which processes granule ingest notifications received via SNS and stores granule data to a database. The module includes:
    - SNS topic for publishing granule ingest notifications
    - Lambda to process granule notifications and store data
    - IAM permissions for the Lambda
    - Subscription for the Lambda to the SNS topic

- **CUMULUS-1393**

  - Added `tf-modules/report-pdrs` Terraform module which processes PDR ingest notifications received via SNS and stores PDR data to a database. The module includes:
    - SNS topic for publishing PDR ingest notifications
    - Lambda to process PDR notifications and store data
    - IAM permissions for the Lambda
    - Subscription for the Lambda to the SNS topic
  - Added unit tests for `@cumulus/api/models/pdrs.createPdrFromSns()`

- **CUMULUS-1400**

  - Added `tf-modules/report-executions` Terraform module which processes workflow execution information received via SNS and stores it to a database. The module includes:
    - SNS topic for publishing execution data
    - Lambda to process and store execution data
    - IAM permissions for the Lambda
    - Subscription for the Lambda to the SNS topic
  - Added `@cumulus/common/sns-event` which contains helpers for SNS events:
    - `isSnsEvent()` returns true if event is from SNS
    - `getSnsEventMessage()` extracts and parses the message from an SNS event
    - `getSnsEventMessageObject()` extracts and parses message object from an SNS event
  - Added `@cumulus/common/cloudwatch-event` which contains helpers for Cloudwatch events:
    - `isSfExecutionEvent()` returns true if event is from Step Functions
    - `isTerminalSfStatus()` determines if a Step Function status from a Cloudwatch event is a terminal status
    - `getSfEventStatus()` gets the Step Function status from a Cloudwatch event
    - `getSfEventDetailValue()` extracts a Step Function event detail field from a Cloudwatch event
    - `getSfEventMessageObject()` extracts and parses Step Function detail object from a Cloudwatch event

- **CUMULUS-1429**

  - Added `tf-modules/data-persistence` Terraform module which includes resources for data persistence in Cumulus:
    - DynamoDB tables
    - Elasticsearch with optional support for VPC
    - Cloudwatch alarm for number of Elasticsearch nodes

- **CUMULUS-1379** CMR Launchpad Authentication
  - Added `launchpad` configuration to `@cumulus/deployment/app/config.yml`, and cloudformation templates, workflow message, lambda configuration, api endpoint configuration
  - Added `@cumulus/common/LaunchpadToken` and `@cumulus/common/launchpad` to provide methods to get token and validate token
  - Updated lambdas to use Launchpad token for CMR actions (ingest and delete granules)
  - Updated deployment documentation and added [instructions to setup CMR client for Launchpad authentication](https://wiki.earthdata.nasa.gov/display/CUMULUS/CMR+Launchpad+Authentication)

## Changed

- **CUMULUS-1232**

  - Added retries to update `@cumulus/cmr-client` `updateToken()`

- **CUMULUS-1245 CUMULUS-795**

  - Added additional `ems` configuration parameters for sending the ingest reports to EMS
  - Added functionality to send daily ingest reports to EMS

- **CUMULUS-1241**

  - Removed the concept of "priority levels" and added ability to define a number of maximum concurrent executions per SQS queue
  - Changed mapping of Cumulus message properties for the `sqs2sfThrottle` lambda:
    - Queue name is read from `cumulus_meta.queueName`
    - Maximum executions for the queue is read from `meta.queueExecutionLimits[queueName]`, where `queueName` is `cumulus_meta.queueName`
  - Changed `sfSemaphoreDown` lambda to only attempt decrementing semaphores when:
    - the message is for a completed/failed/aborted/timed out workflow AND
    - `cumulus_meta.queueName` exists on the Cumulus message AND
    - An entry for the queue name (`cumulus_meta.queueName`) exists in the the object `meta.queueExecutionLimits` on the Cumulus message

- **CUMULUS-1338**

  - Updated `sfSemaphoreDown` lambda to be triggered via AWS Step Function Cloudwatch events instead of subscription to `sfTracker` SNS topic

- **CUMULUS-1311**

  - Updated `@cumulus/queue-granules` to set `cumulus_meta.queueName` for queued execution messages
  - Updated `@cumulus/queue-pdrs` to set `cumulus_meta.queueName` for queued execution messages
  - Updated `sqs2sfThrottle` lambda to immediately decrement queue semaphore value if dispatching Step Function execution throws an error

- **CUMULUS-1362**

  - Granule `processingStartTime` and `processingEndTime` will be set to the execution start time and end time respectively when there is no sync granule or post to cmr task present in the workflow

- **CUMULUS-1400**
  - Deprecated `@cumulus/ingest/aws/getExecutionArn`. Use `@cumulus/common/aws/getExecutionArn` instead.

### Fixed

- **CUMULUS-1439**

  - Fix bug with rule.logEventArn deletion on Kinesis rule update and fix unit test to verify

- **CUMULUS-796**

  - Added production information (collection ShortName and Version, granuleId) to EMS distribution report
  - Added functionality to send daily distribution reports to EMS

- **CUMULUS-1319**

  - Fixed a bug where granule ingest times were not being stored to the database

- **CUMULUS-1356**

  - The `Collection` model's `delete` method now _removes_ the specified item
    from the collection config store that was inserted by the `create` method.
    Previously, this behavior was missing.

- **CUMULUS-1374**
  - Addressed audit concerns (https://www.npmjs.com/advisories/782) in api package

### BREAKING CHANGES

### Changed

- **CUMULUS-1418**
  - Adding a default `cmaDir` key to configuration will cause `CUMULUS_MESSAGE_ADAPTER_DIR` to be set by default to `/opt` for any Lambda not setting `useCma` to true, or explicitly setting the CMA environment variable. In lambdas that package the CMA independently of the Cumulus packaging. Lambdas manually packaging the CMA should have their Lambda configuration updated to set the CMA path, or alternately if not using the CMA as a Lambda layer in this deployment set `cmaDir` to `./cumulus-message-adapter`.

### Removed

- **CUMULUS-1337**

  - Removes the S3 Access Metrics package added in CUMULUS-799

- **PR1130**
  - Removed code deprecated since v1.11.1:
    - Removed `@cumulus/common/step-functions`. Use `@cumulus/common/StepFunctions` instead.
    - Removed `@cumulus/api/lib/testUtils.fakeFilesFactory`. Use `@cumulus/api/lib/testUtils.fakeFileFactory` instead.
    - Removed `@cumulus/cmrjs/cmr` functions: `searchConcept`, `ingestConcept`, `deleteConcept`. Use the functions in `@cumulus/cmr-client` instead.
    - Removed `@cumulus/ingest/aws.getExecutionHistory`. Use `@cumulus/common/StepFunctions.getExecutionHistory` instead.

## [v1.13.5] - 2019-08-29 - [BACKPORT]

### Fixed

- **CUMULUS-1455** - CMR token links updated to point to CMR legacy services rather than echo

## [v1.13.4] - 2019-07-29

- **CUMULUS-1411** - Fix deployment issue when using a template override

## [v1.13.3] - 2019-07-26

- **CUMULUS-1345** Full backport of CUMULUS-1345 features - Adds new variables to the app deployment under `cmr`.
  - `cmrEnvironment` values are `SIT`, `UAT`, or `OPS` with `UAT` as the default.
  - `cmrLimit` and `cmrPageSize` have been added as configurable options.

## [v1.13.2] - 2019-07-25

- Re-release of v1.13.1 to fix broken npm packages.

## [v1.13.1] - 2019-07-22

- **CUMULUS-1374** - Resolve audit compliance with lodash version for api package subdependency
- **CUMULUS-1412** - Resolve audit compliance with googleapi package
- **CUMULUS-1345** - Backported CMR environment setting in getUrl to address immediate user need. CMR_ENVIRONMENT can now be used to set the CMR environment to OPS/SIT

## [v1.13.0] - 2019-5-20

### PLEASE NOTE

**CUMULUS-802** added some additional IAM permissions to support ECS autoscaling, so **you will have to redeploy your IAM stack.**
As a result of the changes for **CUMULUS-1193**, **CUMULUS-1264**, and **CUMULUS-1310**, **you must delete your existing stacks (except IAM) before deploying this version of Cumulus.**
If running Cumulus within a VPC and extended downtime is acceptable, we recommend doing this at the end of the day to allow AWS backend resources and network interfaces to be cleaned up overnight.

### BREAKING CHANGES

- **CUMULUS-1228**

  - The default AMI used by ECS instances is now an NGAP-compliant AMI. This
    will be a breaking change for non-NGAP deployments. If you do not deploy to
    NGAP, you will need to find the AMI ID of the
    [most recent Amazon ECS-optimized AMI](https://docs.aws.amazon.com/AmazonECS/latest/developerguide/ecs-optimized_AMI.html),
    and set the `ecs.amiid` property in your config. Instructions for finding
    the most recent NGAP AMI can be found using
    [these instructions](https://wiki.earthdata.nasa.gov/display/ESKB/Select+an+NGAP+Created+AMI).

- **CUMULUS-1310**

  - Database resources (DynamoDB, ElasticSearch) have been moved to an independent `db` stack.
    Migrations for this version will need to be user-managed. (e.g. [elasticsearch](https://docs.aws.amazon.com/elasticsearch-service/latest/developerguide/es-version-migration.html#snapshot-based-migration) and [dynamoDB](https://docs.aws.amazon.com/datapipeline/latest/DeveloperGuide/dp-template-exports3toddb.html)).
    Order of stack deployment is `iam` -> `db` -> `app`.
  - All stacks can now be deployed using a single `config.yml` file, i.e.: `kes cf deploy --kes-folder app --template node_modules/@cumulus/deployment/[iam|db|app] [...]`
    Backwards-compatible. For development, please re-run `npm run bootstrap` to build new `kes` overrides.
    Deployment docs have been updated to show how to deploy a single-config Cumulus instance.
  - `params` have been moved: Nest `params` fields under `app`, `db` or `iam` to override all Parameters for a particular stack's cloudformation template. Backwards-compatible with multi-config setups.
  - `stackName` and `stackNameNoDash` have been retired. Use `prefix` and `prefixNoDash` instead.
  - The `iams` section in `app/config.yml` IAM roles has been deprecated as a user-facing parameter,
    _unless_ your IAM role ARNs do not match the convention shown in `@cumulus/deployment/app/config.yml`
  - The `vpc.securityGroup` will need to be set with a pre-existing security group ID to use Cumulus in a VPC. Must allow inbound HTTP(S) (Port 443).

- **CUMULUS-1212**

  - `@cumulus/post-to-cmr` will now fail if any granules being processed are missing a metadata file. You can set the new config option `skipMetaCheck` to `true` to pass post-to-cmr without a metadata file.

- **CUMULUS-1232**

  - `@cumulus/sync-granule` will no longer silently pass if no checksum data is provided. It will use input
    from the granule object to:
    - Verify checksum if `checksumType` and `checksumValue` are in the file record OR a checksum file is provided
      (throws `InvalidChecksum` on fail), else log warning that no checksum is available.
    - Then, verify synced S3 file size if `file.size` is in the file record (throws `UnexpectedFileSize` on fail),
      else log warning that no file size is available.
    - Pass the step.

- **CUMULUS-1264**

  - The Cloudformation templating and deployment configuration has been substantially refactored.
    - `CumulusApiDefault` nested stack resource has been renamed to `CumulusApiDistribution`
    - `CumulusApiV1` nested stack resource has been renamed to `CumulusApiBackend`
  - The `urs: true` config option for when defining your lambdas (e.g. in `lambdas.yml`) has been deprecated. There are two new options to replace it:
    - `urs_redirect: 'token'`: This will expose a `TOKEN_REDIRECT_ENDPOINT` environment variable to your lambda that references the `/token` endpoint on the Cumulus backend API
    - `urs_redirect: 'distribution'`: This will expose a `DISTRIBUTION_REDIRECT_ENDPOINT` environment variable to your lambda that references the `/redirect` endpoint on the Cumulus distribution API

- **CUMULUS-1193**

  - The elasticsearch instance is moved behind the VPC.
  - Your account will need an Elasticsearch Service Linked role. This is a one-time setup for the account. You can follow the instructions to use the AWS console or AWS CLI [here](https://docs.aws.amazon.com/IAM/latest/UserGuide/using-service-linked-roles.html) or use the following AWS CLI command: `aws iam create-service-linked-role --aws-service-name es.amazonaws.com`

- **CUMULUS-802**

  - ECS `maxInstances` must be greater than `minInstances`. If you use defaults, no change is required.

- **CUMULUS-1269**
  - Brought Cumulus data models in line with CNM JSON schema:
    - Renamed file object `fileType` field to `type`
    - Renamed file object `fileSize` field to `size`
    - Renamed file object `checksumValue` field to `checksum` where not already done.
    - Added `ancillary` and `linkage` type support to file objects.

### Added

- **CUMULUS-799**

  - Added an S3 Access Metrics package which will take S3 Server Access Logs and
    write access metrics to CloudWatch

- **CUMULUS-1242** - Added `sqs2sfThrottle` lambda. The lambda reads SQS messages for queued executions and uses semaphores to only start new executions if the maximum number of executions defined for the priority key (`cumulus_meta.priorityKey`) has not been reached. Any SQS messages that are read but not used to start executions remain in the queue.

- **CUMULUS-1240**

  - Added `sfSemaphoreDown` lambda. This lambda receives SNS messages and for each message it decrements the semaphore used to track the number of running executions if:
    - the message is for a completed/failed workflow AND
    - the message contains a level of priority (`cumulus_meta.priorityKey`)
  - Added `sfSemaphoreDown` lambda as a subscriber to the `sfTracker` SNS topic

- **CUMULUS-1265**

  - Added `apiConfigs` configuration option to configure API Gateway to be private
  - All internal lambdas configured to run inside the VPC by default
  - Removed references to `NoVpc` lambdas from documentation and `example` folder.

- **CUMULUS-802**
  - Adds autoscaling of ECS clusters
  - Adds autoscaling of ECS services that are handling StepFunction activities

## Changed

- Updated `@cumulus/ingest/http/httpMixin.list()` to trim trailing spaces on discovered filenames

- **CUMULUS-1310**

  - Database resources (DynamoDB, ElasticSearch) have been moved to an independent `db` stack.
    This will enable future updates to avoid affecting database resources or requiring migrations.
    Migrations for this version will need to be user-managed.
    (e.g. [elasticsearch](https://docs.aws.amazon.com/elasticsearch-service/latest/developerguide/es-version-migration.html#snapshot-based-migration) and [dynamoDB](https://docs.aws.amazon.com/datapipeline/latest/DeveloperGuide/dp-template-exports3toddb.html)).
    Order of stack deployment is `iam` -> `db` -> `app`.
  - All stacks can now be deployed using a single `config.yml` file, i.e.: `kes cf deploy --kes-folder app --template node_modules/@cumulus/deployment/[iam|db|app] [...]`
    Backwards-compatible. Please re-run `npm run bootstrap` to build new `kes` overrides.
    Deployment docs have been updated to show how to deploy a single-config Cumulus instance.
  - `params` fields should now be nested under the stack key (i.e. `app`, `db` or `iam`) to provide Parameters for a particular stack's cloudformation template,
    for use with single-config instances. Keys _must_ match the name of the deployment package folder (`app`, `db`, or `iam`).
    Backwards-compatible with multi-config setups.
  - `stackName` and `stackNameNoDash` have been retired as user-facing config parameters. Use `prefix` and `prefixNoDash` instead.
    This will be used to create stack names for all stacks in a single-config use case.
    `stackName` may still be used as an override in multi-config usage, although this is discouraged.
    Warning: overriding the `db` stack's `stackName` will require you to set `dbStackName` in your `app/config.yml`.
    This parameter is required to fetch outputs from the `db` stack to reference in the `app` stack.
  - The `iams` section in `app/config.yml` IAM roles has been retired as a user-facing parameter,
    _unless_ your IAM role ARNs do not match the convention shown in `@cumulus/deployment/app/config.yml`
    In that case, overriding `iams` in your own config is recommended.
  - `iam` and `db` `cloudformation.yml` file names will have respective prefixes (e.g `iam.cloudformation.yml`).
  - Cumulus will now only attempt to create reconciliation reports for buckets of the `private`, `public` and `protected` types.
  - Cumulus will no longer set up its own security group.
    To pass a pre-existing security group for in-VPC deployments as a parameter to the Cumulus template, populate `vpc.securityGroup` in `config.yml`.
    This security group must allow inbound HTTP(S) traffic (Port 443). SSH traffic (Port 22) must be permitted for SSH access to ECS instances.
  - Deployment docs have been updated with examples for the new deployment model.

- **CUMULUS-1236**

  - Moves access to public files behind the distribution endpoint. Authentication is not required, but direct http access has been disallowed.

- **CUMULUS-1223**

  - Adds unauthenticated access for public bucket files to the Distribution API. Public files should be requested the same way as protected files, but for public files a redirect to a self-signed S3 URL will happen without requiring authentication with Earthdata login.

- **CUMULUS-1232**

  - Unifies duplicate handling in `ingest/granule.handleDuplicateFile` for maintainability.
  - Changed `ingest/granule.ingestFile` and `move-granules/index.moveFileRequest` to use new function.
  - Moved file versioning code to `ingest/granule.moveGranuleFileWithVersioning`
  - `ingest/granule.verifyFile` now also tests `file.size` for verification if it is in the file record and throws
    `UnexpectedFileSize` error for file size not matching input.
  - `ingest/granule.verifyFile` logs warnings if checksum and/or file size are not available.

- **CUMULUS-1193**

  - Moved reindex CLI functionality to an API endpoint. See [API docs](https://nasa.github.io/cumulus-api/#elasticsearch-1)

- **CUMULUS-1207**
  - No longer disable lambda event source mappings when disabling a rule

### Fixed

- Updated Lerna publish script so that published Cumulus packages will pin their dependencies on other Cumulus packages to exact versions (e.g. `1.12.1` instead of `^1.12.1`)

- **CUMULUS-1203**

  - Fixes IAM template's use of intrinsic functions such that IAM template overrides now work with kes

- **CUMULUS-1268**
  - Deployment will not fail if there are no ES alarms or ECS services

## [v1.12.1] - 2019-4-8

## [v1.12.0] - 2019-4-4

Note: There was an issue publishing 1.12.0. Upgrade to 1.12.1.

### BREAKING CHANGES

- **CUMULUS-1139**

  - `granule.applyWorkflow` uses the new-style granule record as input to workflows.

- **CUMULUS-1171**

  - Fixed provider handling in the API to make it consistent between protocols.
    NOTE: This is a breaking change. When applying this upgrade, users will need to:
    1. Disable all workflow rules
    2. Update any `http` or `https` providers so that the host field only
       contains a valid hostname or IP address, and the port field contains the
       provider port.
    3. Perform the deployment
    4. Re-enable workflow rules

- **CUMULUS-1176**:

  - `@cumulus/move-granules` input expectations have changed. `@cumulus/files-to-granules` is a new intermediate task to perform input translation in the old style.
    See the Added and Changed sections of this release changelog for more information.

- **CUMULUS-670**

  - The behavior of ParsePDR and related code has changed in this release. PDRs with FILE_TYPEs that do not conform to the PDR ICD (+ TGZ) (https://cdn.earthdata.nasa.gov/conduit/upload/6376/ESDS-RFC-030v1.0.pdf) will fail to parse.

- **CUMULUS-1208**
  - The granule object input to `@cumulus/queue-granules` will now be added to ingest workflow messages **as is**. In practice, this means that if you are using `@cumulus/queue-granules` to trigger ingest workflows and your granule objects input have invalid properties, then your ingest workflows will fail due to schema validation errors.

### Added

- **CUMULUS-777**
  - Added new cookbook entry on configuring Cumulus to track ancillary files.
- **CUMULUS-1183**
  - Kes overrides will now abort with a warning if a workflow step is configured without a corresponding
    lambda configuration
- **CUMULUS-1223**

  - Adds convenience function `@cumulus/common/bucketsConfigJsonObject` for fetching stack's bucket configuration as an object.

- **CUMULUS-853**
  - Updated FakeProcessing example lambda to include option to generate fake browse
  - Added feature documentation for ancillary metadata export, a new cookbook entry describing a workflow with ancillary metadata generation(browse), and related task definition documentation
- **CUMULUS-805**
  - Added a CloudWatch alarm to check running ElasticSearch instances, and a CloudWatch dashboard to view the health of ElasticSearch
  - Specify `AWS_REGION` in `.env` to be used by deployment script
- **CUMULUS-803**
  - Added CloudWatch alarms to check running tasks of each ECS service, and add the alarms to CloudWatch dashboard
- **CUMULUS-670**
  - Added Ancillary Metadata Export feature (see https://nasa.github.io/cumulus/docs/features/ancillary_metadata for more information)
  - Added new Collection file parameter "fileType" that allows configuration of workflow granule file fileType
- **CUMULUS-1184** - Added kes logging output to ensure we always see the state machine reference before failures due to configuration
- **CUMULUS-1105** - Added a dashboard endpoint to serve the dashboard from an S3 bucket
- **CUMULUS-1199** - Moves `s3credentials` endpoint from the backend to the distribution API.
- **CUMULUS-666**
  - Added `@api/endpoints/s3credentials` to allow EarthData Login authorized users to retrieve temporary security credentials for same-region direct S3 access.
- **CUMULUS-671**
  - Added `@packages/integration-tests/api/distribution/getDistributionApiS3SignedUrl()` to return the S3 signed URL for a file protected by the distribution API
- **CUMULUS-672**
  - Added `cmrMetadataFormat` and `cmrConceptId` to output for individual granules from `@cumulus/post-to-cmr`. `cmrMetadataFormat` will be read from the `cmrMetadataFormat` generated for each granule in `@cumulus/cmrjs/publish2CMR()`
  - Added helpers to `@packages/integration-tests/api/distribution`:
    - `getDistributionApiFileStream()` returns a stream to download files protected by the distribution API
    - `getDistributionFileUrl()` constructs URLs for requesting files from the distribution API
- **CUMULUS-1185** `@cumulus/api/models/Granule.removeGranuleFromCmrByGranule` to replace `@cumulus/api/models/Granule.removeGranuleFromCmr` and use the Granule UR from the CMR metadata to remove the granule from CMR

- **CUMULUS-1101**

  - Added new `@cumulus/checksum` package. This package provides functions to calculate and validate checksums.
  - Added new checksumming functions to `@cumulus/common/aws`: `calculateS3ObjectChecksum` and `validateS3ObjectChecksum`, which depend on the `checksum` package.

- CUMULUS-1171

  - Added `@cumulus/common` API documentation to `packages/common/docs/API.md`
  - Added an `npm run build-docs` task to `@cumulus/common`
  - Added `@cumulus/common/string#isValidHostname()`
  - Added `@cumulus/common/string#match()`
  - Added `@cumulus/common/string#matches()`
  - Added `@cumulus/common/string#toLower()`
  - Added `@cumulus/common/string#toUpper()`
  - Added `@cumulus/common/URLUtils#buildURL()`
  - Added `@cumulus/common/util#isNil()`
  - Added `@cumulus/common/util#isNull()`
  - Added `@cumulus/common/util#isUndefined()`
  - Added `@cumulus/common/util#negate()`

- **CUMULUS-1176**

  - Added new `@cumulus/files-to-granules` task to handle converting file array output from `cumulus-process` tasks into granule objects.
    Allows simplification of `@cumulus/move-granules` and `@cumulus/post-to-cmr`, see Changed section for more details.

- CUMULUS-1151 Compare the granule holdings in CMR with Cumulus' internal data store
- CUMULUS-1152 Compare the granule file holdings in CMR with Cumulus' internal data store

### Changed

- **CUMULUS-1216** - Updated `@cumulus/ingest/granule/ingestFile` to download files to expected staging location.
- **CUMULUS-1208** - Updated `@cumulus/ingest/queue/enqueueGranuleIngestMessage()` to not transform granule object passed to it when building an ingest message
- **CUMULUS-1198** - `@cumulus/ingest` no longer enforces any expectations about whether `provider_path` contains a leading slash or not.
- **CUMULUS-1170**
  - Update scripts and docs to use `npm` instead of `yarn`
  - Use `package-lock.json` files to ensure matching versions of npm packages
  - Update CI builds to use `npm ci` instead of `npm install`
- **CUMULUS-670**
  - Updated ParsePDR task to read standard PDR types+ (+ tgz as an external customer requirement) and add a fileType to granule-files on Granule discovery
  - Updated ParsePDR to fail if unrecognized type is used
  - Updated all relevant task schemas to include granule->files->filetype as a string value
  - Updated tests/test fixtures to include the fileType in the step function/task inputs and output validations as needed
  - Updated MoveGranules task to handle incoming configuration with new "fileType" values and to add them as appropriate to the lambda output.
  - Updated DiscoverGranules step/related workflows to read new Collection file parameter fileType that will map a discovered file to a workflow fileType
  - Updated CNM parser to add the fileType to the defined granule file fileType on ingest and updated integration tests to verify/validate that behavior
  - Updated generateEcho10XMLString in cmr-utils.js to use a map/related library to ensure order as CMR requires ordering for their online resources.
  - Updated post-to-cmr task to appropriately export CNM filetypes to CMR in echo10/UMM exports
- **CUMULUS-1139** - Granules stored in the API contain a `files` property. That schema has been greatly
  simplified and now better matches the CNM format.
  - The `name` property has been renamed to `fileName`.
  - The `filepath` property has been renamed to `key`.
  - The `checksumValue` property has been renamed to `checksum`.
  - The `path` property has been removed.
  - The `url_path` property has been removed.
  - The `filename` property (which contained an `s3://` URL) has been removed, and the `bucket`
    and `key` properties should be used instead. Any requests sent to the API containing a `granule.files[].filename`
    property will be rejected, and any responses coming back from the API will not contain that
    `filename` property.
  - A `source` property has been added, which is a URL indicating the original source of the file.
  - `@cumulus/ingest/granule.moveGranuleFiles()` no longer includes a `filename` field in its
    output. The `bucket` and `key` fields should be used instead.
- **CUMULUS-672**

  - Changed `@cumulus/integration-tests/api/EarthdataLogin.getEarthdataLoginRedirectResponse` to `@cumulus/integration-tests/api/EarthdataLogin.getEarthdataAccessToken`. The new function returns an access response from Earthdata login, if successful.
  - `@cumulus/integration-tests/cmr/getOnlineResources` now accepts an object of options, including `cmrMetadataFormat`. Based on the `cmrMetadataFormat`, the function will correctly retrieve the online resources for each metadata format (ECHO10, UMM-G)

- **CUMULUS-1101**

  - Moved `@cumulus/common/file/getFileChecksumFromStream` into `@cumulus/checksum`, and renamed it to `generateChecksumFromStream`.
    This is a breaking change for users relying on `@cumulus/common/file/getFileChecksumFromStream`.
  - Refactored `@cumulus/ingest/Granule` to depend on new `common/aws` checksum functions and remove significantly present checksumming code.
    - Deprecated `@cumulus/ingest/granule.validateChecksum`. Replaced with `@cumulus/ingest/granule.verifyFile`.
    - Renamed `granule.getChecksumFromFile` to `granule.retrieveSuppliedFileChecksumInformation` to be more accurate.
  - Deprecated `@cumulus/common/aws.checksumS3Objects`. Use `@cumulus/common/aws.calculateS3ObjectChecksum` instead.

- CUMULUS-1171

  - Fixed provider handling in the API to make it consistent between protocols.
    Before this change, FTP providers were configured using the `host` and
    `port` properties. HTTP providers ignored `port` and `protocol`, and stored
    an entire URL in the `host` property. Updated the API to only accept valid
    hostnames or IP addresses in the `provider.host` field. Updated ingest code
    to properly build HTTP and HTTPS URLs from `provider.protocol`,
    `provider.host`, and `provider.port`.
  - The default provider port was being set to 21, no matter what protocol was
    being used. Removed that default.

- **CUMULUS-1176**

  - `@cumulus/move-granules` breaking change:
    Input to `move-granules` is now expected to be in the form of a granules object (i.e. `{ granules: [ { ... }, { ... } ] }`);
    For backwards compatibility with array-of-files outputs from processing steps, use the new `@cumulus/files-to-granules` task as an intermediate step.
    This task will perform the input translation. This change allows `move-granules` to be simpler and behave more predictably.
    `config.granuleIdExtraction` and `config.input_granules` are no longer needed/used by `move-granules`.
  - `@cumulus/post-to-cmr`: `config.granuleIdExtraction` is no longer needed/used by `post-to-cmr`.

- CUMULUS-1174
  - Better error message and stacktrace for S3KeyPairProvider error reporting.

### Fixed

- **CUMULUS-1218** Reconciliation report will now scan only completed granules.
- `@cumulus/api` files and granules were not getting indexed correctly because files indexing was failing in `db-indexer`
- `@cumulus/deployment` A bug in the Cloudformation template was preventing the API from being able to be launched in a VPC, updated the IAM template to give the permissions to be able to run the API in a VPC

### Deprecated

- `@cumulus/api/models/Granule.removeGranuleFromCmr`, instead use `@cumulus/api/models/Granule.removeGranuleFromCmrByGranule`
- `@cumulus/ingest/granule.validateChecksum`, instead use `@cumulus/ingest/granule.verifyFile`
- `@cumulus/common/aws.checksumS3Objects`, instead use `@cumulus/common/aws.calculateS3ObjectChecksum`
- `@cumulus/cmrjs`: `getGranuleId` and `getCmrFiles` are deprecated due to changes in input handling.

## [v1.11.3] - 2019-3-5

### Added

- **CUMULUS-1187** - Added `@cumulus/ingest/granule/duplicateHandlingType()` to determine how duplicate files should be handled in an ingest workflow

### Fixed

- **CUMULUS-1187** - workflows not respecting the duplicate handling value specified in the collection
- Removed refreshToken schema requirement for OAuth

## [v1.11.2] - 2019-2-15

### Added

- CUMULUS-1169
  - Added a `@cumulus/common/StepFunctions` module. It contains functions for querying the AWS
    StepFunctions API. These functions have the ability to retry when a ThrottlingException occurs.
  - Added `@cumulus/common/aws.retryOnThrottlingException()`, which will wrap a function in code to
    retry on ThrottlingExceptions.
  - Added `@cumulus/common/test-utils.throttleOnce()`, which will cause a function to return a
    ThrottlingException the first time it is called, then return its normal result after that.
- CUMULUS-1103 Compare the collection holdings in CMR with Cumulus' internal data store
- CUMULUS-1099 Add support for UMMG JSON metadata versions > 1.4.
  - If a version is found in the metadata object, that version is used for processing and publishing to CMR otherwise, version 1.4 is assumed.
- CUMULUS-678
  - Added support for UMMG json v1.4 metadata files.
    `reconcileCMRMetadata` added to `@cumulus/cmrjs` to update metadata record with new file locations.
    `@cumulus/common/errors` adds two new error types `CMRMetaFileNotFound` and `InvalidArgument`.
    `@cumulus/common/test-utils` adds new function `randomId` to create a random string with id to help in debugging.
    `@cumulus/common/BucketsConfig` adds a new helper class `BucketsConfig` for working with bucket stack configuration and bucket names.
    `@cumulus/common/aws` adds new function `s3PutObjectTagging` as a convenience for the aws [s3().putObjectTagging](https://docs.aws.amazon.com/AWSJavaScriptSDK/latest/AWS/S3.html#putObjectTagging-property) function.
    `@cumulus/cmrjs` Adds: - `isCMRFile` - Identify an echo10(xml) or UMMG(json) metadata file. - `metadataObjectFromCMRFile` Read and parse CMR XML file from s3. - `updateCMRMetadata` Modify a cmr metadata (xml/json) file with updated information. - `publish2CMR` Posts XML or UMMG CMR data to CMR service. - `reconcileCMRMetadata` Reconciles cmr metadata file after a file moves.
- Adds some ECS and other permissions to StepRole to enable running ECS tasks from a workflow
- Added Apache logs to cumulus api and distribution lambdas
- **CUMULUS-1119** - Added `@cumulus/integration-tests/api/EarthdataLogin.getEarthdataLoginRedirectResponse` helper for integration tests to handle login with Earthdata and to return response from redirect to Cumulus API
- **CUMULUS-673** Added `@cumulus/common/file/getFileChecksumFromStream` to get file checksum from a readable stream

### Fixed

- CUMULUS-1123
  - Cloudformation template overrides now work as expected

### Changed

- CUMULUS-1169
  - Deprecated the `@cumulus/common/step-functions` module.
  - Updated code that queries the StepFunctions API to use the retry-enabled functions from
    `@cumulus/common/StepFunctions`
- CUMULUS-1121
  - Schema validation is now strongly enforced when writing to the database.
    Additional properties are not allowed and will result in a validation error.
- CUMULUS-678
  `tasks/move-granules` simplified and refactored to use functionality from cmrjs.
  `ingest/granules.moveGranuleFiles` now just moves granule files and returns a list of the updated files. Updating metadata now handled by `@cumulus/cmrjs/reconcileCMRMetadata`.
  `move-granules.updateGranuleMetadata` refactored and bugs fixed in the case of a file matching multiple collection.files.regexps.
  `getCmrXmlFiles` simplified and now only returns an object with the cmrfilename and the granuleId.
  `@cumulus/test-processing` - test processing task updated to generate UMM-G metadata

- CUMULUS-1043

  - `@cumulus/api` now uses [express](http://expressjs.com/) as the API engine.
  - All `@cumulus/api` endpoints on ApiGateway are consolidated to a single endpoint the uses `{proxy+}` definition.
  - All files under `packages/api/endpoints` along with associated tests are updated to support express's request and response objects.
  - Replaced environment variables `internal`, `bucket` and `systemBucket` with `system_bucket`.
  - Update `@cumulus/integration-tests` to work with updated cumulus-api express endpoints

- `@cumulus/integration-tests` - `buildAndExecuteWorkflow` and `buildWorkflow` updated to take a `meta` param to allow for additional fields to be added to the workflow `meta`

- **CUMULUS-1049** Updated `Retrieve Execution Status API` in `@cumulus/api`: If the execution doesn't exist in Step Function API, Cumulus API returns the execution status information from the database.

- **CUMULUS-1119**
  - Renamed `DISTRIBUTION_URL` environment variable to `DISTRIBUTION_ENDPOINT`
  - Renamed `DEPLOYMENT_ENDPOINT` environment variable to `DISTRIBUTION_REDIRECT_ENDPOINT`
  - Renamed `API_ENDPOINT` environment variable to `TOKEN_REDIRECT_ENDPOINT`

### Removed

- Functions deprecated before 1.11.0:
  - @cumulus/api/models/base: static Manager.createTable() and static Manager.deleteTable()
  - @cumulus/ingest/aws/S3
  - @cumulus/ingest/aws/StepFunction.getExecution()
  - @cumulus/ingest/aws/StepFunction.pullEvent()
  - @cumulus/ingest/consumer.Consume
  - @cumulus/ingest/granule/Ingest.getBucket()

### Deprecated

`@cmrjs/ingestConcept`, instead use the CMR object methods. `@cmrjs/CMR.ingestGranule` or `@cmrjs/CMR.ingestCollection`
`@cmrjs/searchConcept`, instead use the CMR object methods. `@cmrjs/CMR.searchGranules` or `@cmrjs/CMR.searchCollections`
`@cmrjs/deleteConcept`, instead use the CMR object methods. `@cmrjs/CMR.deleteGranule` or `@cmrjs/CMR.deleteCollection`

## [v1.11.1] - 2018-12-18

**Please Note**

- Ensure your `app/config.yml` has a `clientId` specified in the `cmr` section. This will allow CMR to identify your requests for better support and metrics.
  - For an example, please see [the example config](https://github.com/nasa/cumulus/blob/1c7e2bf41b75da9f87004c4e40fbcf0f39f56794/example/app/config.yml#L128).

### Added

- Added a `/tokenDelete` endpoint in `@cumulus/api` to delete access token records

### Changed

- CUMULUS-678
  `@cumulus/ingest/crypto` moved and renamed to `@cumulus/common/key-pair-provider`
  `@cumulus/ingest/aws` function: `KMSDecryptionFailed` and class: `KMS` extracted and moved to `@cumulus/common` and `KMS` is exported as `KMSProvider` from `@cumulus/common/key-pair-provider`
  `@cumulus/ingest/granule` functions: `publish`, `getGranuleId`, `getXMLMetadataAsString`, `getMetadataBodyAndTags`, `parseXmlString`, `getCmrXMLFiles`, `postS3Object`, `contructOnlineAccessUrls`, `updateMetadata`, extracted and moved to `@cumulus/cmrjs`
  `getGranuleId`, `getCmrXMLFiles`, `publish`, `updateMetadata` removed from `@cumulus/ingest/granule` and added to `@cumulus/cmrjs`;
  `updateMetadata` renamed `updateCMRMetadata`.
  `@cumulus/ingest` test files renamed.
- **CUMULUS-1070**
  - Add `'Client-Id'` header to all `@cumulus/cmrjs` requests (made via `searchConcept`, `ingestConcept`, and `deleteConcept`).
  - Updated `cumulus/example/app/config.yml` entry for `cmr.clientId` to use stackName for easier CMR-side identification.

## [v1.11.0] - 2018-11-30

**Please Note**

- Redeploy IAM roles:
  - CUMULUS-817 includes a migration that requires reconfiguration/redeployment of IAM roles. Please see the [upgrade instructions](https://nasa.github.io/cumulus/docs/upgrade/1.11.0) for more information.
  - CUMULUS-977 includes a few new SNS-related permissions added to the IAM roles that will require redeployment of IAM roles.
- `cumulus-message-adapter` v1.0.13+ is required for `@cumulus/api` granule reingest API to work properly. The latest version should be downloaded automatically by kes.
- A `TOKEN_SECRET` value (preferably 256-bit for security) must be added to `.env` to securely sign JWTs used for authorization in `@cumulus/api`

### Changed

- **CUUMULUS-1000** - Distribution endpoint now persists logins, instead of
  redirecting to Earthdata Login on every request
- **CUMULUS-783 CUMULUS-790** - Updated `@cumulus/sync-granule` and `@cumulus/move-granules` tasks to always overwrite existing files for manually-triggered reingest.
- **CUMULUS-906** - Updated `@cumulus/api` granule reingest API to
  - add `reingestGranule: true` and `forceDuplicateOverwrite: true` to Cumulus message `cumulus_meta.cumulus_context` field to indicate that the workflow is a manually triggered re-ingest.
  - return warning message to operator when duplicateHandling is not `replace`
  - `cumulus-message-adapter` v1.0.13+ is required.
- **CUMULUS-793** - Updated the granule move PUT request in `@cumulus/api` to reject the move with a 409 status code if one or more of the files already exist at the destination location
- Updated `@cumulus/helloworld` to use S3 to store state for pass on retry tests
- Updated `@cumulus/ingest`:
  - [Required for MAAP] `http.js#list` will now find links with a trailing whitespace
  - Removed code from `granule.js` which looked for files in S3 using `{ Bucket: discoveredFile.bucket, Key: discoveredFile.name }`. This is obsolete since `@cumulus/ingest` uses a `file-staging` and `constructCollectionId()` directory prefixes by default.
- **CUMULUS-989**
  - Updated `@cumulus/api` to use [JWT (JSON Web Token)](https://jwt.io/introduction/) as the transport format for API authorization tokens and to use JWT verification in the request authorization
  - Updated `/token` endpoint in `@cumulus/api` to return tokens as JWTs
  - Added a `/refresh` endpoint in `@cumulus/api` to request new access tokens from the OAuth provider using the refresh token
  - Added `refreshAccessToken` to `@cumulus/api/lib/EarthdataLogin` to manage refresh token requests with the Earthdata OAuth provider

### Added

- **CUMULUS-1050**
  - Separated configuration flags for originalPayload/finalPayload cleanup such that they can be set to different retention times
- **CUMULUS-798**
  - Added daily Executions cleanup CloudWatch event that triggers cleanExecutions lambda
  - Added cleanExecutions lambda that removes finalPayload/originalPayload field entries for records older than configured timeout value (execution_payload_retention_period), with a default of 30 days
- **CUMULUS-815/816**
  - Added 'originalPayload' and 'finalPayload' fields to Executions table
  - Updated Execution model to populate originalPayload with the execution payload on record creation
  - Updated Execution model code to populate finalPayload field with the execution payload on execution completion
  - Execution API now exposes the above fields
- **CUMULUS-977**
  - Rename `kinesisConsumer` to `messageConsumer` as it handles both Kinesis streams and SNS topics as of this version.
  - Add `sns`-type rule support. These rules create a subscription between an SNS topic and the `messageConsumer`.
    When a message is received, `messageConsumer` is triggered and passes the SNS message (JSON format expected) in
    its entirety to the workflow in the `payload` field of the Cumulus message. For more information on sns-type rules,
    see the [documentation](https://nasa.github.io/cumulus/docs/data-cookbooks/setup#rules).
- **CUMULUS-975**
  - Add `KinesisInboundEventLogger` and `KinesisOutboundEventLogger` API lambdas. These lambdas
    are utilized to dump incoming and outgoing ingest workflow kinesis streams
    to cloudwatch for analytics in case of AWS/stream failure.
  - Update rules model to allow tracking of log_event ARNs related to
    Rule event logging. Kinesis rule types will now automatically log
    incoming events via a Kinesis event triggered lambda.
    CUMULUS-975-migration-4
  - Update migration code to require explicit migration names per run
  - Added migration_4 to migrate/update existing Kinesis rules to have a log event mapping
  - Added new IAM policy for migration lambda
- **CUMULUS-775**
  - Adds a instance metadata endpoint to the `@cumulus/api` package.
  - Adds a new convenience function `hostId` to the `@cumulus/cmrjs` to help build environment specific cmr urls.
  - Fixed `@cumulus/cmrjs.searchConcept` to search and return CMR results.
  - Modified `@cumulus/cmrjs.CMR.searchGranule` and `@cumulus/cmrjs.CMR.searchCollection` to include CMR's provider as a default parameter to searches.
- **CUMULUS-965**
  - Add `@cumulus/test-data.loadJSONTestData()`,
    `@cumulus/test-data.loadTestData()`, and
    `@cumulus/test-data.streamTestData()` to safely load test data. These
    functions should be used instead of using `require()` to load test data,
    which could lead to tests interfering with each other.
  - Add a `@cumulus/common/util/deprecate()` function to mark a piece of code as
    deprecated
- **CUMULUS-986**
  - Added `waitForTestExecutionStart` to `@cumulus/integration-tests`
- **CUMULUS-919**
  - In `@cumulus/deployment`, added support for NGAP permissions boundaries for IAM roles with `useNgapPermissionBoundary` flag in `iam/config.yml`. Defaults to false.

### Fixed

- Fixed a bug where FTP sockets were not closed after an error, keeping the Lambda function active until it timed out [CUMULUS-972]
- **CUMULUS-656**
  - The API will no longer allow the deletion of a provider if that provider is
    referenced by a rule
  - The API will no longer allow the deletion of a collection if that collection
    is referenced by a rule
- Fixed a bug where `@cumulus/sf-sns-report` was not pulling large messages from S3 correctly.

### Deprecated

- `@cumulus/ingest/aws/StepFunction.pullEvent()`. Use `@cumulus/common/aws.pullStepFunctionEvent()`.
- `@cumulus/ingest/consumer.Consume` due to unpredictable implementation. Use `@cumulus/ingest/consumer.Consumer`.
  Call `Consumer.consume()` instead of `Consume.read()`.

## [v1.10.4] - 2018-11-28

### Added

- **CUMULUS-1008**
  - New `config.yml` parameter for SQS consumers: `sqs_consumer_rate: (default 500)`, which is the maximum number of
    messages the consumer will attempt to process per execution. Currently this is only used by the sf-starter consumer,
    which runs every minute by default, making this a messages-per-minute upper bound. SQS does not guarantee the number
    of messages returned per call, so this is not a fixed rate of consumption, only attempted number of messages received.

### Deprecated

- `@cumulus/ingest/consumer.Consume` due to unpredictable implementation. Use `@cumulus/ingest/consumer.Consumer`.

### Changed

- Backported update of `packages/api` dependency `@mapbox/dyno` to `1.4.2` to mitigate `event-stream` vulnerability.

## [v1.10.3] - 2018-10-31

### Added

- **CUMULUS-817**
  - Added AWS Dead Letter Queues for lambdas that are scheduled asynchronously/such that failures show up only in cloudwatch logs.
- **CUMULUS-956**
  - Migrated developer documentation and data-cookbooks to Docusaurus
    - supports versioning of documentation
  - Added `docs/docs-how-to.md` to outline how to do things like add new docs or locally install for testing.
  - Deployment/CI scripts have been updated to work with the new format
- **CUMULUS-811**
  - Added new S3 functions to `@cumulus/common/aws`:
    - `aws.s3TagSetToQueryString`: converts S3 TagSet array to querystring (for use with upload()).
    - `aws.s3PutObject`: Returns promise of S3 `putObject`, which puts an object on S3
    - `aws.s3CopyObject`: Returns promise of S3 `copyObject`, which copies an object in S3 to a new S3 location
    - `aws.s3GetObjectTagging`: Returns promise of S3 `getObjectTagging`, which returns an object containing an S3 TagSet.
  - `@/cumulus/common/aws.s3PutObject` defaults to an explicit `ACL` of 'private' if not overridden.
  - `@/cumulus/common/aws.s3CopyObject` defaults to an explicit `TaggingDirective` of 'COPY' if not overridden.

### Deprecated

- **CUMULUS-811**
  - Deprecated `@cumulus/ingest/aws.S3`. Member functions of this class will now
    log warnings pointing to similar functionality in `@cumulus/common/aws`.

## [v1.10.2] - 2018-10-24

### Added

- **CUMULUS-965**
  - Added a `@cumulus/logger` package
- **CUMULUS-885**
  - Added 'human readable' version identifiers to Lambda Versioning lambda aliases
- **CUMULUS-705**
  - Note: Make sure to update the IAM stack when deploying this update.
  - Adds an AsyncOperations model and associated DynamoDB table to the
    `@cumulus/api` package
  - Adds an /asyncOperations endpoint to the `@cumulus/api` package, which can
    be used to fetch the status of an AsyncOperation.
  - Adds a /bulkDelete endpoint to the `@cumulus/api` package, which performs an
    asynchronous bulk-delete operation. This is a stub right now which is only
    intended to demonstration how AsyncOperations work.
  - Adds an AsyncOperation ECS task to the `@cumulus/api` package, which will
    fetch an Lambda function, run it in ECS, and then store the result to the
    AsyncOperations table in DynamoDB.
- **CUMULUS-851** - Added workflow lambda versioning feature to allow in-flight workflows to use lambda versions that were in place when a workflow was initiated

  - Updated Kes custom code to remove logic that used the CMA file key to determine template compilation logic. Instead, utilize a `customCompilation` template configuration flag to indicate a template should use Cumulus's kes customized methods instead of 'core'.
  - Added `useWorkflowLambdaVersions` configuration option to enable the lambdaVersioning feature set. **This option is set to true by default** and should be set to false to disable the feature.
  - Added uniqueIdentifier configuration key to S3 sourced lambdas to optionally support S3 lambda resource versioning within this scheme. This key must be unique for each modified version of the lambda package and must be updated in configuration each time the source changes.
  - Added a new nested stack template that will create a `LambdaVersions` stack that will take lambda parameters from the base template, generate lambda versions/aliases and return outputs with references to the most 'current' lambda alias reference, and updated 'core' template to utilize these outputs (if `useWorkflowLambdaVersions` is enabled).

- Created a `@cumulus/api/lib/OAuth2` interface, which is implemented by the
  `@cumulus/api/lib/EarthdataLogin` and `@cumulus/api/lib/GoogleOAuth2` classes.
  Endpoints that need to handle authentication will determine which class to use
  based on environment variables. This also greatly simplifies testing.
- Added `@cumulus/api/lib/assertions`, containing more complex AVA test assertions
- Added PublishGranule workflow to publish a granule to CMR without full reingest. (ingest-in-place capability)

- `@cumulus/integration-tests` new functionality:
  - `listCollections` to list collections from a provided data directory
  - `deleteCollection` to delete list of collections from a deployed stack
  - `cleanUpCollections` combines the above in one function.
  - `listProviders` to list providers from a provided data directory
  - `deleteProviders` to delete list of providers from a deployed stack
  - `cleanUpProviders` combines the above in one function.
  - `@cumulus/integrations-tests/api.js`: `deleteGranule` and `deletePdr` functions to make `DELETE` requests to Cumulus API
  - `rules` API functionality for posting and deleting a rule and listing all rules
  - `wait-for-deploy` lambda for use in the redeployment tests
- `@cumulus/ingest/granule.js`: `ingestFile` inserts new `duplicate_found: true` field in the file's record if a duplicate file already exists on S3.
- `@cumulus/api`: `/execution-status` endpoint requests and returns complete execution output if execution output is stored in S3 due to size.
- Added option to use environment variable to set CMR host in `@cumulus/cmrjs`.
- **CUMULUS-781** - Added integration tests for `@cumulus/sync-granule` when `duplicateHandling` is set to `replace` or `skip`
- **CUMULUS-791** - `@cumulus/move-granules`: `moveFileRequest` inserts new `duplicate_found: true` field in the file's record if a duplicate file already exists on S3. Updated output schema to document new `duplicate_found` field.

### Removed

- Removed `@cumulus/common/fake-earthdata-login-server`. Tests can now create a
  service stub based on `@cumulus/api/lib/OAuth2` if testing requires handling
  authentication.

### Changed

- **CUMULUS-940** - modified `@cumulus/common/aws` `receiveSQSMessages` to take a parameter object instead of positional parameters. All defaults remain the same, but now access to long polling is available through `options.waitTimeSeconds`.
- **CUMULUS-948** - Update lambda functions `CNMToCMA` and `CnmResponse` in the `cumulus-data-shared` bucket and point the default stack to them.
- **CUMULUS-782** - Updated `@cumulus/sync-granule` task and `Granule.ingestFile` in `@cumulus/ingest` to keep both old and new data when a destination file with different checksum already exists and `duplicateHandling` is `version`
- Updated the config schema in `@cumulus/move-granules` to include the `moveStagedFiles` param.
- **CUMULUS-778** - Updated config schema and documentation in `@cumulus/sync-granule` to include `duplicateHandling` parameter for specifying how duplicate filenames should be handled
- **CUMULUS-779** - Updated `@cumulus/sync-granule` to throw `DuplicateFile` error when destination files already exist and `duplicateHandling` is `error`
- **CUMULUS-780** - Updated `@cumulus/sync-granule` to use `error` as the default for `duplicateHandling` when it is not specified
- **CUMULUS-780** - Updated `@cumulus/api` to use `error` as the default value for `duplicateHandling` in the `Collection` model
- **CUMULUS-785** - Updated the config schema and documentation in `@cumulus/move-granules` to include `duplicateHandling` parameter for specifying how duplicate filenames should be handled
- **CUMULUS-786, CUMULUS-787** - Updated `@cumulus/move-granules` to throw `DuplicateFile` error when destination files already exist and `duplicateHandling` is `error` or not specified
- **CUMULUS-789** - Updated `@cumulus/move-granules` to keep both old and new data when a destination file with different checksum already exists and `duplicateHandling` is `version`

### Fixed

- `getGranuleId` in `@cumulus/ingest` bug: `getGranuleId` was constructing an error using `filename` which was undefined. The fix replaces `filename` with the `uri` argument.
- Fixes to `del` in `@cumulus/api/endpoints/granules.js` to not error/fail when not all files exist in S3 (e.g. delete granule which has only 2 of 3 files ingested).
- `@cumulus/deployment/lib/crypto.js` now checks for private key existence properly.

## [v1.10.1] - 2018-09-4

### Fixed

- Fixed cloudformation template errors in `@cumulus/deployment/`
  - Replaced references to Fn::Ref: with Ref:
  - Moved long form template references to a newline

## [v1.10.0] - 2018-08-31

### Removed

- Removed unused and broken code from `@cumulus/common`
  - Removed `@cumulus/common/test-helpers`
  - Removed `@cumulus/common/task`
  - Removed `@cumulus/common/message-source`
  - Removed the `getPossiblyRemote` function from `@cumulus/common/aws`
  - Removed the `startPromisedSfnExecution` function from `@cumulus/common/aws`
  - Removed the `getCurrentSfnTask` function from `@cumulus/common/aws`

### Changed

- **CUMULUS-839** - In `@cumulus/sync-granule`, 'collection' is now an optional config parameter

### Fixed

- **CUMULUS-859** Moved duplicate code in `@cumulus/move-granules` and `@cumulus/post-to-cmr` to `@cumulus/ingest`. Fixed imports making assumptions about directory structure.
- `@cumulus/ingest/consumer` correctly limits the number of messages being received and processed from SQS. Details:
  - **Background:** `@cumulus/api` includes a lambda `<stack-name>-sqs2sf` which processes messages from the `<stack-name>-startSF` SQS queue every minute. The `sqs2sf` lambda uses `@cumulus/ingest/consumer` to receive and process messages from SQS.
  - **Bug:** More than `messageLimit` number of messages were being consumed and processed from the `<stack-name>-startSF` SQS queue. Many step functions were being triggered simultaneously by the lambda `<stack-name>-sqs2sf` (which consumes every minute from the `startSF` queue) and resulting in step function failure with the error: `An error occurred (ThrottlingException) when calling the GetExecutionHistory`.
  - **Fix:** `@cumulus/ingest/consumer#processMessages` now processes messages until `timeLimit` has passed _OR_ once it receives up to `messageLimit` messages. `sqs2sf` is deployed with a [default `messageLimit` of 10](https://github.com/nasa/cumulus/blob/670000c8a821ff37ae162385f921c40956e293f7/packages/deployment/app/config.yml#L147).
  - **IMPORTANT NOTE:** `consumer` will actually process up to `messageLimit * 2 - 1` messages. This is because sometimes `receiveSQSMessages` will return less than `messageLimit` messages and thus the consumer will continue to make calls to `receiveSQSMessages`. For example, given a `messageLimit` of 10 and subsequent calls to `receiveSQSMessages` returns up to 9 messages, the loop will continue and a final call could return up to 10 messages.

## [v1.9.1] - 2018-08-22

**Please Note** To take advantage of the added granule tracking API functionality, updates are required for the message adapter and its libraries. You should be on the following versions:

- `cumulus-message-adapter` 1.0.9+
- `cumulus-message-adapter-js` 1.0.4+
- `cumulus-message-adapter-java` 1.2.7+
- `cumulus-message-adapter-python` 1.0.5+

### Added

- **CUMULUS-687** Added logs endpoint to search for logs from a specific workflow execution in `@cumulus/api`. Added integration test.
- **CUMULUS-836** - `@cumulus/deployment` supports a configurable docker storage driver for ECS. ECS can be configured with either `devicemapper` (the default storage driver for AWS ECS-optimized AMIs) or `overlay2` (the storage driver used by the NGAP 2.0 AMI). The storage driver can be configured in `app/config.yml` with `ecs.docker.storageDriver: overlay2 | devicemapper`. The default is `overlay2`.
  - To support this configuration, a [Handlebars](https://handlebarsjs.com/) helper `ifEquals` was added to `packages/deployment/lib/kes.js`.
- **CUMULUS-836** - `@cumulus/api` added IAM roles required by the NGAP 2.0 AMI. The NGAP 2.0 AMI runs a script `register_instances_with_ssm.py` which requires the ECS IAM role to include `ec2:DescribeInstances` and `ssm:GetParameter` permissions.

### Fixed

- **CUMULUS-836** - `@cumulus/deployment` uses `overlay2` driver by default and does not attempt to write `--storage-opt dm.basesize` to fix [this error](https://github.com/moby/moby/issues/37039).
- **CUMULUS-413** Kinesis processing now captures all errors.
  - Added kinesis fallback mechanism when errors occur during record processing.
  - Adds FallbackTopicArn to `@cumulus/api/lambdas.yml`
  - Adds fallbackConsumer lambda to `@cumulus/api`
  - Adds fallbackqueue option to lambda definitions capture lambda failures after three retries.
  - Adds kinesisFallback SNS topic to signal incoming errors from kinesis stream.
  - Adds kinesisFailureSQS to capture fully failed events from all retries.
- **CUMULUS-855** Adds integration test for kinesis' error path.
- **CUMULUS-686** Added workflow task name and version tracking via `@cumulus/api` executions endpoint under new `tasks` property, and under `workflow_tasks` in step input/output.
  - Depends on `cumulus-message-adapter` 1.0.9+, `cumulus-message-adapter-js` 1.0.4+, `cumulus-message-adapter-java` 1.2.7+ and `cumulus-message-adapter-python` 1.0.5+
- **CUMULUS-771**
  - Updated sync-granule to stream the remote file to s3
  - Added integration test for ingesting granules from ftp provider
  - Updated http/https integration tests for ingesting granules from http/https providers
- **CUMULUS-862** Updated `@cumulus/integration-tests` to handle remote lambda output
- **CUMULUS-856** Set the rule `state` to have default value `ENABLED`

### Changed

- In `@cumulus/deployment`, changed the example app config.yml to have additional IAM roles

## [v1.9.0] - 2018-08-06

**Please note** additional information and upgrade instructions [here](https://nasa.github.io/cumulus/docs/upgrade/1.9.0)

### Added

- **CUMULUS-712** - Added integration tests verifying expected behavior in workflows
- **GITC-776-2** - Add support for versioned collections

### Fixed

- **CUMULUS-832**
  - Fixed indentation in example config.yml in `@cumulus/deployment`
  - Fixed issue with new deployment using the default distribution endpoint in `@cumulus/deployment` and `@cumulus/api`

## [v1.8.1] - 2018-08-01

**Note** IAM roles should be re-deployed with this release.

- **Cumulus-726**
  - Added function to `@cumulus/integration-tests`: `sfnStep` includes `getStepInput` which returns the input to the schedule event of a given step function step.
  - Added IAM policy `@cumulus/deployment`: Lambda processing IAM role includes `kinesis::PutRecord` so step function lambdas can write to kinesis streams.
- **Cumulus Community Edition**
  - Added Google OAuth authentication token logic to `@cumulus/api`. Refactored token endpoint to use environment variable flag `OAUTH_PROVIDER` when determining with authentication method to use.
  - Added API Lambda memory configuration variable `api_lambda_memory` to `@cumulus/api` and `@cumulus/deployment`.

### Changed

- **Cumulus-726**
  - Changed function in `@cumulus/api`: `models/rules.js#addKinesisEventSource` was modified to call to `deleteKinesisEventSource` with all required parameters (rule's name, arn and type).
  - Changed function in `@cumulus/integration-tests`: `getStepOutput` can now be used to return output of failed steps. If users of this function want the output of a failed event, they can pass a third parameter `eventType` as `'failure'`. This function will work as always for steps which completed successfully.

### Removed

- **Cumulus-726**

  - Configuration change to `@cumulus/deployment`: Removed default auto scaling configuration for Granules and Files DynamoDB tables.

- **CUMULUS-688**
  - Add integration test for ExecutionStatus
  - Function addition to `@cumulus/integration-tests`: `api` includes `getExecutionStatus` which returns the execution status from the Cumulus API

## [v1.8.0] - 2018-07-23

### Added

- **CUMULUS-718** Adds integration test for Kinesis triggering a workflow.

- **GITC-776-3** Added more flexibility for rules. You can now edit all fields on the rule's record
  We may need to update the api documentation to reflect this.

- **CUMULUS-681** - Add ingest-in-place action to granules endpoint

  - new applyWorkflow action at PUT /granules/{granuleid} Applying a workflow starts an execution of the provided workflow and passes the granule record as payload.
    Parameter(s):
    - workflow - the workflow name

- **CUMULUS-685** - Add parent exeuction arn to the execution which is triggered from a parent step function

### Changed

- **CUMULUS-768** - Integration tests get S3 provider data from shared data folder

### Fixed

- **CUMULUS-746** - Move granule API correctly updates record in dynamo DB and cmr xml file
- **CUMULUS-766** - Populate database fileSize field from S3 if value not present in Ingest payload

## [v1.7.1] - 2018-07-27 - [BACKPORT]

### Fixed

- **CUMULUS-766** - Backport from 1.8.0 - Populate database fileSize field from S3 if value not present in Ingest payload

## [v1.7.0] - 2018-07-02

### Please note: [Upgrade Instructions](https://nasa.github.io/cumulus/docs/upgrade/1.7.0)

### Added

- **GITC-776-2** - Add support for versioned collections
- **CUMULUS-491** - Add granule reconciliation API endpoints.
- **CUMULUS-480** Add support for backup and recovery:
  - Add DynamoDB tables for granules, executions and pdrs
  - Add ability to write all records to S3
  - Add ability to download all DynamoDB records in form json files
  - Add ability to upload records to DynamoDB
  - Add migration scripts for copying granule, pdr and execution records from ElasticSearch to DynamoDB
  - Add IAM support for batchWrite on dynamoDB
-
- **CUMULUS-508** - `@cumulus/deployment` cloudformation template allows for lambdas and ECS clusters to have multiple AZ availability.
  - `@cumulus/deployment` also ensures docker uses `devicemapper` storage driver.
- **CUMULUS-755** - `@cumulus/deployment` Add DynamoDB autoscaling support.
  - Application developers can add autoscaling and override default values in their deployment's `app/config.yml` file using a `{TableName}Table:` key.

### Fixed

- **CUMULUS-747** - Delete granule API doesn't delete granule files in s3 and granule in elasticsearch
  - update the StreamSpecification DynamoDB tables to have StreamViewType: "NEW_AND_OLD_IMAGES"
  - delete granule files in s3
- **CUMULUS-398** - Fix not able to filter executions by workflow
- **CUMULUS-748** - Fix invalid lambda .zip files being validated/uploaded to AWS
- **CUMULUS-544** - Post to CMR task has UAT URL hard-coded
  - Made configurable: PostToCmr now requires CMR_ENVIRONMENT env to be set to 'SIT' or 'OPS' for those CMR environments. Default is UAT.

### Changed

- **GITC-776-4** - Changed Discover-pdrs to not rely on collection but use provider_path in config. It also has an optional filterPdrs regex configuration parameter

- **CUMULUS-710** - In the integration test suite, `getStepOutput` returns the output of the first successful step execution or last failed, if none exists

## [v1.6.0] - 2018-06-06

### Please note: [Upgrade Instructions](https://nasa.github.io/cumulus/docs/upgrade/1.6.0)

### Fixed

- **CUMULUS-602** - Format all logs sent to Elastic Search.
  - Extract cumulus log message and index it to Elastic Search.

### Added

- **CUMULUS-556** - add a mechanism for creating and running migration scripts on deployment.
- **CUMULUS-461** Support use of metadata date and other components in `url_path` property

### Changed

- **CUMULUS-477** Update bucket configuration to support multiple buckets of the same type:
  - Change the structure of the buckets to allow for more than one bucket of each type. The bucket structure is now:
    bucket-key:
    name: <bucket-name>
    type: <type> i.e. internal, public, etc.
  - Change IAM and app deployment configuration to support new bucket structure
  - Update tasks and workflows to support new bucket structure
  - Replace instances where buckets.internal is relied upon to either use the system bucket or a configured bucket
  - Move IAM template to the deployment package. NOTE: You now have to specify '--template node_modules/@cumulus/deployment/iam' in your IAM deployment
  - Add IAM cloudformation template support to filter buckets by type

## [v1.5.5] - 2018-05-30

### Added

- **CUMULUS-530** - PDR tracking through Queue-granules
  - Add optional `pdr` property to the sync-granule task's input config and output payload.
- **CUMULUS-548** - Create a Lambda task that generates EMS distribution reports
  - In order to supply EMS Distribution Reports, you must enable S3 Server
    Access Logging on any S3 buckets used for distribution. See [How Do I Enable Server Access Logging for an S3 Bucket?](https://docs.aws.amazon.com/AmazonS3/latest/user-guide/server-access-logging.html)
    The "Target bucket" setting should point at the Cumulus internal bucket.
    The "Target prefix" should be
    "<STACK_NAME>/ems-distribution/s3-server-access-logs/", where "STACK_NAME"
    is replaced with the name of your Cumulus stack.

### Fixed

- **CUMULUS-546 - Kinesis Consumer should catch and log invalid JSON**
  - Kinesis Consumer lambda catches and logs errors so that consumer doesn't get stuck in a loop re-processing bad json records.
- EMS report filenames are now based on their start time instead of the time
  instead of the time that the report was generated
- **CUMULUS-552 - Cumulus API returns different results for the same collection depending on query**
  - The collection, provider and rule records in elasticsearch are now replaced with records from dynamo db when the dynamo db records are updated.

### Added

- `@cumulus/deployment`'s default cloudformation template now configures storage for Docker to match the configured ECS Volume. The template defines Docker's devicemapper basesize (`dm.basesize`) using `ecs.volumeSize`. This addresses ECS default of limiting Docker containers to 10GB of storage ([Read more](https://aws.amazon.com/premiumsupport/knowledge-center/increase-default-ecs-docker-limit/)).

## [v1.5.4] - 2018-05-21

### Added

- **CUMULUS-535** - EMS Ingest, Archive, Archive Delete reports
  - Add lambda EmsReport to create daily EMS Ingest, Archive, Archive Delete reports
  - ems.provider property added to `@cumulus/deployment/app/config.yml`.
    To change the provider name, please add `ems: provider` property to `app/config.yml`.
- **CUMULUS-480** Use DynamoDB to store granules, pdrs and execution records
  - Activate PointInTime feature on DynamoDB tables
  - Increase test coverage on api package
  - Add ability to restore metadata records from json files to DynamoDB
- **CUMULUS-459** provide API endpoint for moving granules from one location on s3 to another

## [v1.5.3] - 2018-05-18

### Fixed

- **CUMULUS-557 - "Add dataType to DiscoverGranules output"**
  - Granules discovered by the DiscoverGranules task now include dataType
  - dataType is now a required property for granules used as input to the
    QueueGranules task
- **CUMULUS-550** Update deployment app/config.yml to force elasticsearch updates for deleted granules

## [v1.5.2] - 2018-05-15

### Fixed

- **CUMULUS-514 - "Unable to Delete the Granules"**
  - updated cmrjs.deleteConcept to return success if the record is not found
    in CMR.

### Added

- **CUMULUS-547** - The distribution API now includes an
  "earthdataLoginUsername" query parameter when it returns a signed S3 URL
- **CUMULUS-527 - "parse-pdr queues up all granules and ignores regex"**
  - Add an optional config property to the ParsePdr task called
    "granuleIdFilter". This property is a regular expression that is applied
    against the filename of the first file of each granule contained in the
    PDR. If the regular expression matches, then the granule is included in
    the output. Defaults to '.', which will match all granules in the PDR.
- File checksums in PDRs now support MD5
- Deployment support to subscribe to an SNS topic that already exists
- **CUMULUS-470, CUMULUS-471** In-region S3 Policy lambda added to API to update bucket policy for in-region access.
- **CUMULUS-533** Added fields to granule indexer to support EMS ingest and archive record creation
- **CUMULUS-534** Track deleted granules
  - added `deletedgranule` type to `cumulus` index.
  - **Important Note:** Force custom bootstrap to re-run by adding this to
    app/config.yml `es: elasticSearchMapping: 7`
- You can now deploy cumulus without ElasticSearch. Just add `es: null` to your `app/config.yml` file. This is only useful for debugging purposes. Cumulus still requires ElasticSearch to properly operate.
- `@cumulus/integration-tests` includes and exports the `addRules` function, which seeds rules into the DynamoDB table.
- Added capability to support EFS in cloud formation template. Also added
  optional capability to ssh to your instance and privileged lambda functions.
- Added support to force discovery of PDRs that have already been processed
  and filtering of selected data types
- `@cumulus/cmrjs` uses an environment variable `USER_IP_ADDRESS` or fallback
  IP address of `10.0.0.0` when a public IP address is not available. This
  supports lambda functions deployed into a VPC's private subnet, where no
  public IP address is available.

### Changed

- **CUMULUS-550** Custom bootstrap automatically adds new types to index on
  deployment

## [v1.5.1] - 2018-04-23

### Fixed

- add the missing dist folder to the hello-world task
- disable uglifyjs on the built version of the pdr-status-check (read: https://github.com/webpack-contrib/uglifyjs-webpack-plugin/issues/264)

## [v1.5.0] - 2018-04-23

### Changed

- Removed babel from all tasks and packages and increased minimum node requirements to version 8.10
- Lambda functions created by @cumulus/deployment will use node8.10 by default
- Moved [cumulus-integration-tests](https://github.com/nasa/cumulus-integration-tests) to the `example` folder CUMULUS-512
- Streamlined all packages dependencies (e.g. remove redundant dependencies and make sure versions are the same across packages)
- **CUMULUS-352:** Update Cumulus Elasticsearch indices to use [index aliases](https://www.elastic.co/guide/en/elasticsearch/reference/current/indices-aliases.html).
- **CUMULUS-519:** ECS tasks are no longer restarted after each CF deployment unless `ecs.restartTasksOnDeploy` is set to true
- **CUMULUS-298:** Updated log filterPattern to include all CloudWatch logs in ElasticSearch
- **CUMULUS-518:** Updates to the SyncGranule config schema
  - `granuleIdExtraction` is no longer a property
  - `process` is now an optional property
  - `provider_path` is no longer a property

### Fixed

- **CUMULUS-455 "Kes deployments using only an updated message adapter do not get automatically deployed"**
  - prepended the hash value of cumulus-message-adapter.zip file to the zip file name of lambda which uses message adapter.
  - the lambda function will be redeployed when message adapter or lambda function are updated
- Fixed a bug in the bootstrap lambda function where it stuck during update process
- Fixed a bug where the sf-sns-report task did not return the payload of the incoming message as the output of the task [CUMULUS-441]

### Added

- **CUMULUS-352:** Add reindex CLI to the API package.
- **CUMULUS-465:** Added mock http/ftp/sftp servers to the integration tests
- Added a `delete` method to the `@common/CollectionConfigStore` class
- **CUMULUS-467 "@cumulus/integration-tests or cumulus-integration-tests should seed provider and collection in deployed DynamoDB"**
  - `example` integration-tests populates providers and collections to database
  - `example` workflow messages are populated from workflow templates in s3, provider and collection information in database, and input payloads. Input templates are removed.
  - added `https` protocol to provider schema

## [v1.4.1] - 2018-04-11

### Fixed

- Sync-granule install

## [v1.4.0] - 2018-04-09

### Fixed

- **CUMULUS-392 "queue-granules not returning the sfn-execution-arns queued"**
  - updated queue-granules to return the sfn-execution-arns queued and pdr if exists.
  - added pdr to ingest message meta.pdr instead of payload, so the pdr information doesn't get lost in the ingest workflow, and ingested granule in elasticsearch has pdr name.
  - fixed sf-sns-report schema, remove the invalid part
  - fixed pdr-status-check schema, the failed execution contains arn and reason
- **CUMULUS-206** make sure homepage and repository urls exist in package.json files of tasks and packages

### Added

- Example folder with a cumulus deployment example

### Changed

- [CUMULUS-450](https://bugs.earthdata.nasa.gov/browse/CUMULUS-450) - Updated
  the config schema of the **queue-granules** task
  - The config no longer takes a "collection" property
  - The config now takes an "internalBucket" property
  - The config now takes a "stackName" property
- [CUMULUS-450](https://bugs.earthdata.nasa.gov/browse/CUMULUS-450) - Updated
  the config schema of the **parse-pdr** task
  - The config no longer takes a "collection" property
  - The "stack", "provider", and "bucket" config properties are now
    required
- **CUMULUS-469** Added a lambda to the API package to prototype creating an S3 bucket policy for direct, in-region S3 access for the prototype bucket

### Removed

- Removed the `findTmpTestDataDirectory()` function from
  `@cumulus/common/test-utils`

### Fixed

- [CUMULUS-450](https://bugs.earthdata.nasa.gov/browse/CUMULUS-450)
  - The **queue-granules** task now enqueues a **sync-granule** task with the
    correct collection config for that granule based on the granule's
    data-type. It had previously been using the collection config from the
    config of the **queue-granules** task, which was a problem if the granules
    being queued belonged to different data-types.
  - The **parse-pdr** task now handles the case where a PDR contains granules
    with different data types, and uses the correct granuleIdExtraction for
    each granule.

### Added

- **CUMULUS-448** Add code coverage checking using [nyc](https://github.com/istanbuljs/nyc).

## [v1.3.0] - 2018-03-29

### Deprecated

- discover-s3-granules is deprecated. The functionality is provided by the discover-granules task

### Fixed

- **CUMULUS-331:** Fix aws.downloadS3File to handle non-existent key
- Using test ftp provider for discover-granules testing [CUMULUS-427]
- **CUMULUS-304: "Add AWS API throttling to pdr-status-check task"** Added concurrency limit on SFN API calls. The default concurrency is 10 and is configurable through Lambda environment variable CONCURRENCY.
- **CUMULUS-414: "Schema validation not being performed on many tasks"** revised npm build scripts of tasks that use cumulus-message-adapter to place schema directories into dist directories.
- **CUMULUS-301:** Update all tests to use test-data package for testing data.
- **CUMULUS-271: "Empty response body from rules PUT endpoint"** Added the updated rule to response body.
- Increased memory allotment for `CustomBootstrap` lambda function. Resolves failed deployments where `CustomBootstrap` lambda function was failing with error `Process exited before completing request`. This was causing deployments to stall, fail to update and fail to rollback. This error is thrown when the lambda function tries to use more memory than it is allotted.
- Cumulus repository folders structure updated:
  - removed the `cumulus` folder altogether
  - moved `cumulus/tasks` to `tasks` folder at the root level
  - moved the tasks that are not converted to use CMA to `tasks/.not_CMA_compliant`
  - updated paths where necessary

### Added

- `@cumulus/integration-tests` - Added support for testing the output of an ECS activity as well as a Lambda function.

## [v1.2.0] - 2018-03-20

### Fixed

- Update vulnerable npm packages [CUMULUS-425]
- `@cumulus/api`: `kinesis-consumer.js` uses `sf-scheduler.js#schedule` instead of placing a message directly on the `startSF` SQS queue. This is a fix for [CUMULUS-359](https://bugs.earthdata.nasa.gov/browse/CUMULUS-359) because `sf-scheduler.js#schedule` looks up the provider and collection data in DynamoDB and adds it to the `meta` object of the enqueued message payload.
- `@cumulus/api`: `kinesis-consumer.js` catches and logs errors instead of doing an error callback. Before this change, `kinesis-consumer` was failing to process new records when an existing record caused an error because it would call back with an error and stop processing additional records. It keeps trying to process the record causing the error because it's "position" in the stream is unchanged. Catching and logging the errors is part 1 of the fix. Proposed part 2 is to enqueue the error and the message on a "dead-letter" queue so it can be processed later ([CUMULUS-413](https://bugs.earthdata.nasa.gov/browse/CUMULUS-413)).
- **CUMULUS-260: "PDR page on dashboard only shows zeros."** The PDR stats in LPDAAC are all 0s, even if the dashboard has been fixed to retrieve the correct fields. The current version of pdr-status-check has a few issues.
  - pdr is not included in the input/output schema. It's available from the input event. So the pdr status and stats are not updated when the ParsePdr workflow is complete. Adding the pdr to the input/output of the task will fix this.
  - pdr-status-check doesn't update pdr stats which prevent the real time pdr progress from showing up in the dashboard. To solve this, added lambda function sf-sns-report which is copied from @cumulus/api/lambdas/sf-sns-broadcast with modification, sf-sns-report can be used to report step function status anywhere inside a step function. So add step sf-sns-report after each pdr-status-check, we will get the PDR status progress at real time.
  - It's possible an execution is still in the queue and doesn't exist in sfn yet. Added code to handle 'ExecutionDoesNotExist' error when checking the execution status.
- Fixed `aws.cloudwatchevents()` typo in `packages/ingest/aws.js`. This typo was the root cause of the error: `Error: Could not process scheduled_ingest, Error: : aws.cloudwatchevents is not a constructor` seen when trying to update a rule.

### Removed

- `@cumulus/ingest/aws`: Remove queueWorkflowMessage which is no longer being used by `@cumulus/api`'s `kinesis-consumer.js`.

## [v1.1.4] - 2018-03-15

### Added

- added flag `useList` to parse-pdr [CUMULUS-404]

### Fixed

- Pass encrypted password to the ApiGranule Lambda function [CUMULUS-424]

## [v1.1.3] - 2018-03-14

### Fixed

- Changed @cumulus/deployment package install behavior. The build process will happen after installation

## [v1.1.2] - 2018-03-14

### Added

- added tools to @cumulus/integration-tests for local integration testing
- added end to end testing for discovering and parsing of PDRs
- `yarn e2e` command is available for end to end testing

### Fixed

- **CUMULUS-326: "Occasionally encounter "Too Many Requests" on deployment"** The api gateway calls will handle throttling errors
- **CUMULUS-175: "Dashboard providers not in sync with AWS providers."** The root cause of this bug - DynamoDB operations not showing up in Elasticsearch - was shared by collections and rules. The fix was to update providers', collections' and rules; POST, PUT and DELETE endpoints to operate on DynamoDB and using DynamoDB streams to update Elasticsearch. The following packages were made:
  - `@cumulus/deployment` deploys DynamoDB streams for the Collections, Providers and Rules tables as well as a new lambda function called `dbIndexer`. The `dbIndexer` lambda has an event source mapping which listens to each of the DynamoDB streams. The dbIndexer lambda receives events referencing operations on the DynamoDB table and updates the elasticsearch cluster accordingly.
  - The `@cumulus/api` endpoints for collections, providers and rules _only_ query DynamoDB, with the exception of LIST endpoints and the collections' GET endpoint.

### Updated

- Broke up `kes.override.js` of @cumulus/deployment to multiple modules and moved to a new location
- Expanded @cumulus/deployment test coverage
- all tasks were updated to use cumulus-message-adapter-js 1.0.1
- added build process to integration-tests package to babelify it before publication
- Update @cumulus/integration-tests lambda.js `getLambdaOutput` to return the entire lambda output. Previously `getLambdaOutput` returned only the payload.

## [v1.1.1] - 2018-03-08

### Removed

- Unused queue lambda in api/lambdas [CUMULUS-359]

### Fixed

- Kinesis message content is passed to the triggered workflow [CUMULUS-359]
- Kinesis message queues a workflow message and does not write to rules table [CUMULUS-359]

## [v1.1.0] - 2018-03-05

### Added

- Added a `jlog` function to `common/test-utils` to aid in test debugging
- Integration test package with command line tool [CUMULUS-200] by @laurenfrederick
- Test for FTP `useList` flag [CUMULUS-334] by @kkelly51

### Updated

- The `queue-pdrs` task now uses the [cumulus-message-adapter-js](https://github.com/nasa/cumulus-message-adapter-js)
  library
- Updated the `queue-pdrs` JSON schemas
- The test-utils schema validation functions now throw an error if validation
  fails
- The `queue-granules` task now uses the [cumulus-message-adapter-js](https://github.com/nasa/cumulus-message-adapter-js)
  library
- Updated the `queue-granules` JSON schemas

### Removed

- Removed the `getSfnExecutionByName` function from `common/aws`
- Removed the `getGranuleStatus` function from `common/aws`

## [v1.0.1] - 2018-02-27

### Added

- More tests for discover-pdrs, dicover-granules by @yjpa7145
- Schema validation utility for tests by @yjpa7145

### Changed

- Fix an FTP listing bug for servers that do not support STAT [CUMULUS-334] by @kkelly51

## [v1.0.0] - 2018-02-23


[unreleased]: https://github.com/nasa/cumulus/compare/v16.0.0...HEAD
[v16.0.0]: https://github.com/nasa/cumulus/compare/v15.0.4...v16.0.0
[v15.0.4]: https://github.com/nasa/cumulus/compare/v15.0.3...v15.0.4
[v15.0.3]: https://github.com/nasa/cumulus/compare/v15.0.2...v15.0.3
[v15.0.2]: https://github.com/nasa/cumulus/compare/v15.0.1...v15.0.2
[v15.0.1]: https://github.com/nasa/cumulus/compare/v15.0.0...v15.0.1
[v15.0.0]: https://github.com/nasa/cumulus/compare/v14.1.0...v15.0.0
[v14.1.0]: https://github.com/nasa/cumulus/compare/v14.0.0...v14.1.0
[v14.0.0]: https://github.com/nasa/cumulus/compare/v13.4.0...v14.0.0
[v13.4.0]: https://github.com/nasa/cumulus/compare/v13.3.2...v13.4.0
[v13.3.2]: https://github.com/nasa/cumulus/compare/v13.3.0...v13.3.2
[v13.3.0]: https://github.com/nasa/cumulus/compare/v13.2.1...v13.3.0
[v13.2.1]: https://github.com/nasa/cumulus/compare/v13.2.0...v13.2.1
[v13.2.0]: https://github.com/nasa/cumulus/compare/v13.1.0...v13.2.0
[v13.1.0]: https://github.com/nasa/cumulus/compare/v13.0.1...v13.1.0
[v13.0.1]: https://github.com/nasa/cumulus/compare/v13.0.0...v13.0.1
[v13.0.0]: https://github.com/nasa/cumulus/compare/v12.0.3...v13.0.0
[v12.0.3]: https://github.com/nasa/cumulus/compare/v12.0.2...v12.0.3
[v12.0.2]: https://github.com/nasa/cumulus/compare/v12.0.1...v12.0.2
[v12.0.1]: https://github.com/nasa/cumulus/compare/v12.0.0...v12.0.1
[v12.0.0]: https://github.com/nasa/cumulus/compare/v11.1.8...v12.0.0
[v11.1.8]: https://github.com/nasa/cumulus/compare/v11.1.7...v11.1.8
[v11.1.7]: https://github.com/nasa/cumulus/compare/v11.1.5...v11.1.7
[v11.1.5]: https://github.com/nasa/cumulus/compare/v11.1.4...v11.1.5
[v11.1.4]: https://github.com/nasa/cumulus/compare/v11.1.3...v11.1.4
[v11.1.3]: https://github.com/nasa/cumulus/compare/v11.1.2...v11.1.3
[v11.1.2]: https://github.com/nasa/cumulus/compare/v11.1.1...v11.1.2
[v11.1.1]: https://github.com/nasa/cumulus/compare/v11.1.0...v11.1.1
[v11.1.0]: https://github.com/nasa/cumulus/compare/v11.0.0...v11.1.0
[v11.0.0]: https://github.com/nasa/cumulus/compare/v10.1.3...v11.0.0
[v10.1.3]: https://github.com/nasa/cumulus/compare/v10.1.2...v10.1.3
[v10.1.2]: https://github.com/nasa/cumulus/compare/v10.1.1...v10.1.2
[v10.1.1]: https://github.com/nasa/cumulus/compare/v10.1.0...v10.1.1
[v10.1.0]: https://github.com/nasa/cumulus/compare/v10.0.1...v10.1.0
[v10.0.1]: https://github.com/nasa/cumulus/compare/v10.0.0...v10.0.1
[v10.0.0]: https://github.com/nasa/cumulus/compare/v9.9.0...v10.0.0
[v9.9.3]: https://github.com/nasa/cumulus/compare/v9.9.2...v9.9.3
[v9.9.2]: https://github.com/nasa/cumulus/compare/v9.9.1...v9.9.2
[v9.9.1]: https://github.com/nasa/cumulus/compare/v9.9.0...v9.9.1
[v9.9.0]: https://github.com/nasa/cumulus/compare/v9.8.0...v9.9.0
[v9.8.0]: https://github.com/nasa/cumulus/compare/v9.7.0...v9.8.0
[v9.7.1]: https://github.com/nasa/cumulus/compare/v9.7.0...v9.7.1
[v9.7.0]: https://github.com/nasa/cumulus/compare/v9.6.0...v9.7.0
[v9.6.0]: https://github.com/nasa/cumulus/compare/v9.5.0...v9.6.0
[v9.5.0]: https://github.com/nasa/cumulus/compare/v9.4.0...v9.5.0
[v9.4.1]: https://github.com/nasa/cumulus/compare/v9.3.0...v9.4.1
[v9.4.0]: https://github.com/nasa/cumulus/compare/v9.3.0...v9.4.0
[v9.3.0]: https://github.com/nasa/cumulus/compare/v9.2.2...v9.3.0
[v9.2.2]: https://github.com/nasa/cumulus/compare/v9.2.1...v9.2.2
[v9.2.1]: https://github.com/nasa/cumulus/compare/v9.2.0...v9.2.1
[v9.2.0]: https://github.com/nasa/cumulus/compare/v9.1.0...v9.2.0
[v9.1.0]: https://github.com/nasa/cumulus/compare/v9.0.1...v9.1.0
[v9.0.1]: https://github.com/nasa/cumulus/compare/v9.0.0...v9.0.1
[v9.0.0]: https://github.com/nasa/cumulus/compare/v8.1.0...v9.0.0
[v8.1.0]: https://github.com/nasa/cumulus/compare/v8.0.0...v8.1.0
[v8.0.0]: https://github.com/nasa/cumulus/compare/v7.2.0...v8.0.0
[v7.2.0]: https://github.com/nasa/cumulus/compare/v7.1.0...v7.2.0
[v7.1.0]: https://github.com/nasa/cumulus/compare/v7.0.0...v7.1.0
[v7.0.0]: https://github.com/nasa/cumulus/compare/v6.0.0...v7.0.0
[v6.0.0]: https://github.com/nasa/cumulus/compare/v5.0.1...v6.0.0
[v5.0.1]: https://github.com/nasa/cumulus/compare/v5.0.0...v5.0.1
[v5.0.0]: https://github.com/nasa/cumulus/compare/v4.0.0...v5.0.0
[v4.0.0]: https://github.com/nasa/cumulus/compare/v3.0.1...v4.0.0
[v3.0.1]: https://github.com/nasa/cumulus/compare/v3.0.0...v3.0.1
[v3.0.0]: https://github.com/nasa/cumulus/compare/v2.0.1...v3.0.0
[v2.0.7]: https://github.com/nasa/cumulus/compare/v2.0.6...v2.0.7
[v2.0.6]: https://github.com/nasa/cumulus/compare/v2.0.5...v2.0.6
[v2.0.5]: https://github.com/nasa/cumulus/compare/v2.0.4...v2.0.5
[v2.0.4]: https://github.com/nasa/cumulus/compare/v2.0.3...v2.0.4
[v2.0.3]: https://github.com/nasa/cumulus/compare/v2.0.2...v2.0.3
[v2.0.2]: https://github.com/nasa/cumulus/compare/v2.0.1...v2.0.2
[v2.0.1]: https://github.com/nasa/cumulus/compare/v1.24.0...v2.0.1
[v2.0.0]: https://github.com/nasa/cumulus/compare/v1.24.0...v2.0.0
[v1.24.0]: https://github.com/nasa/cumulus/compare/v1.23.2...v1.24.0
[v1.23.2]: https://github.com/nasa/cumulus/compare/v1.22.1...v1.23.2
[v1.22.1]: https://github.com/nasa/cumulus/compare/v1.21.0...v1.22.1
[v1.21.0]: https://github.com/nasa/cumulus/compare/v1.20.0...v1.21.0
[v1.20.0]: https://github.com/nasa/cumulus/compare/v1.19.0...v1.20.0
[v1.19.0]: https://github.com/nasa/cumulus/compare/v1.18.0...v1.19.0
[v1.18.0]: https://github.com/nasa/cumulus/compare/v1.17.0...v1.18.0
[v1.17.0]: https://github.com/nasa/cumulus/compare/v1.16.1...v1.17.0
[v1.16.1]: https://github.com/nasa/cumulus/compare/v1.16.0...v1.16.1
[v1.16.0]: https://github.com/nasa/cumulus/compare/v1.15.0...v1.16.0
[v1.15.0]: https://github.com/nasa/cumulus/compare/v1.14.5...v1.15.0
[v1.14.5]: https://github.com/nasa/cumulus/compare/v1.14.4...v1.14.5
[v1.14.4]: https://github.com/nasa/cumulus/compare/v1.14.3...v1.14.4
[v1.14.3]: https://github.com/nasa/cumulus/compare/v1.14.2...v1.14.3
[v1.14.2]: https://github.com/nasa/cumulus/compare/v1.14.1...v1.14.2
[v1.14.1]: https://github.com/nasa/cumulus/compare/v1.14.0...v1.14.1
[v1.14.0]: https://github.com/nasa/cumulus/compare/v1.13.5...v1.14.0
[v1.13.5]: https://github.com/nasa/cumulus/compare/v1.13.4...v1.13.5
[v1.13.4]: https://github.com/nasa/cumulus/compare/v1.13.3...v1.13.4
[v1.13.3]: https://github.com/nasa/cumulus/compare/v1.13.2...v1.13.3
[v1.13.2]: https://github.com/nasa/cumulus/compare/v1.13.1...v1.13.2
[v1.13.1]: https://github.com/nasa/cumulus/compare/v1.13.0...v1.13.1
[v1.13.0]: https://github.com/nasa/cumulus/compare/v1.12.1...v1.13.0
[v1.12.1]: https://github.com/nasa/cumulus/compare/v1.12.0...v1.12.1
[v1.12.0]: https://github.com/nasa/cumulus/compare/v1.11.3...v1.12.0
[v1.11.3]: https://github.com/nasa/cumulus/compare/v1.11.2...v1.11.3
[v1.11.2]: https://github.com/nasa/cumulus/compare/v1.11.1...v1.11.2
[v1.11.1]: https://github.com/nasa/cumulus/compare/v1.11.0...v1.11.1
[v1.11.0]: https://github.com/nasa/cumulus/compare/v1.10.4...v1.11.0
[v1.10.4]: https://github.com/nasa/cumulus/compare/v1.10.3...v1.10.4
[v1.10.3]: https://github.com/nasa/cumulus/compare/v1.10.2...v1.10.3
[v1.10.2]: https://github.com/nasa/cumulus/compare/v1.10.1...v1.10.2
[v1.10.1]: https://github.com/nasa/cumulus/compare/v1.10.0...v1.10.1
[v1.10.0]: https://github.com/nasa/cumulus/compare/v1.9.1...v1.10.0
[v1.9.1]: https://github.com/nasa/cumulus/compare/v1.9.0...v1.9.1
[v1.9.0]: https://github.com/nasa/cumulus/compare/v1.8.1...v1.9.0
[v1.8.1]: https://github.com/nasa/cumulus/compare/v1.8.0...v1.8.1
[v1.8.0]: https://github.com/nasa/cumulus/compare/v1.7.0...v1.8.0
[v1.7.0]: https://github.com/nasa/cumulus/compare/v1.6.0...v1.7.0
[v1.6.0]: https://github.com/nasa/cumulus/compare/v1.5.5...v1.6.0
[v1.5.5]: https://github.com/nasa/cumulus/compare/v1.5.4...v1.5.5
[v1.5.4]: https://github.com/nasa/cumulus/compare/v1.5.3...v1.5.4
[v1.5.3]: https://github.com/nasa/cumulus/compare/v1.5.2...v1.5.3
[v1.5.2]: https://github.com/nasa/cumulus/compare/v1.5.1...v1.5.2
[v1.5.1]: https://github.com/nasa/cumulus/compare/v1.5.0...v1.5.1
[v1.5.0]: https://github.com/nasa/cumulus/compare/v1.4.1...v1.5.0
[v1.4.1]: https://github.com/nasa/cumulus/compare/v1.4.0...v1.4.1
[v1.4.0]: https://github.com/nasa/cumulus/compare/v1.3.0...v1.4.0
[v1.3.0]: https://github.com/nasa/cumulus/compare/v1.2.0...v1.3.0
[v1.2.0]: https://github.com/nasa/cumulus/compare/v1.1.4...v1.2.0
[v1.1.4]: https://github.com/nasa/cumulus/compare/v1.1.3...v1.1.4
[v1.1.3]: https://github.com/nasa/cumulus/compare/v1.1.2...v1.1.3
[v1.1.2]: https://github.com/nasa/cumulus/compare/v1.1.1...v1.1.2
[v1.1.1]: https://github.com/nasa/cumulus/compare/v1.0.1...v1.1.1
[v1.1.0]: https://github.com/nasa/cumulus/compare/v1.0.1...v1.1.0
[v1.0.1]: https://github.com/nasa/cumulus/compare/v1.0.0...v1.0.1
[v1.0.0]: https://github.com/nasa/cumulus/compare/pre-v1-release...v1.0.0

[thin-egress-app]: <https://github.com/asfadmin/thin-egress-app> "Thin Egress App"<|MERGE_RESOLUTION|>--- conflicted
+++ resolved
@@ -6,16 +6,10 @@
 
 ## Unreleased
 
-<<<<<<< HEAD
 ### Added
 
 - **CUMULUS-3220**
   - Created a new send-pan task
-=======
-- **CUMULUS-3188**
-  - Updated QueueGranules to support queueing granules that meet the required API granule schema.
-  - Added optional additional properties to queue-granules input schema
->>>>>>> 17baf91e
 - **CUMULUS-3287**
   - Added variable to allow the aws_ecs_task_definition health check to be configurable.
   - Added clarity to how the bucket field needs to be configured for the move-granules task definition
@@ -28,6 +22,7 @@
   - Changed the `invokeRerun` function to only re-run enabled rules
 - **CUMULUS-3188**
   - Updated QueueGranules to support queueing granules that meet the required API granule schema.
+  - Added optional additional properties to queue-granules input schema
 - **CUMULUS-3252**
   - Updated example/cumulus-tf/orca.tf to use orca v8.0.1
   - Added cumulus task `@cumulus/orca-copy-to-archive-adapter`, and add the task to `tf-modules/ingest`
