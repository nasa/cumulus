# Changelog

All notable changes to this project will be documented in this file.

The format is based on [Keep a Changelog](http://keepachangelog.com/en/1.0.0/).

## [Unreleased]

### BREAKING CHANGES

- `@cumulus/api-client/granules.getGranule` now returns the granule record from the GET `/granules/<granuleId>` endpoint, not the raw endpoint response
- Removed `logs` record type from mappings from Elasticsearch. This change **should not have**
any adverse impact on existing deployments, even those which still contain `logs` records,
but technically it is a breaking change to the Elasticsearch mappings.
- Changed `@cumulus/api-client/asyncOperations.getAsyncOperation` to return parsed JSON body
of response and not the raw API endpoint response

### Added

- **CUMULUS-2311** - RDS Migration Epic Phase 2
  - **CUMULUS-2634**
    - Added new functions for upserting data to Elasticsearch:
      - `@cumulus/es-client/indexer.upsertExecution` to upsert an execution
      - `@cumulus/es-client/indexer.upsertPdr` to upsert a PDR
      - `@cumulus/es-client/indexer.upsertGranule` to upsert a granule
  - **CUMULUS-2510**
    - Added `execution_sns_topic_arn` environment variable to
      `sf_event_sqs_to_db_records` lambda TF definition.
    - Added to `sf_event_sqs_to_db_records_lambda` IAM policy to include
      permissions for SNS publish for `report_executions_topic`
    - Added the new function `publishExecutionSnsMessage` in `@cumulus/api` to
      publish SNS messages to the report executions topic.
    - Added `collection_sns_topic_arn` environment variable to
      `PrivateApiLambda` and `ApiEndpoints` lambdas.
    - Added the new function `publishCollectionSnsMessage` in `@cumulus/api` to
      publish SNS messages to the report collections topic.
    - Added `updateCollection` to `@cumulus/api-client`.
    - Added `pdr_sns_topic_arn` environment variable to
      `sf_event_sqs_to_db_records` lambda TF definition.
    - Added the new function `publishPdrSnsMessage` in `@cumulus/api` to
      publish SNS messages to the report PDRs topic.
- **CUMULUS-2592**
  - Adds logging when messages fail to be added to queue
- **CUMULUS-2575**
  - Adds `POST /granules` API endpoint to create a granule
  - Adds helper `createGranule` to `@cumulus/api-client`
- **CUMULUS-2577**
  - Adds `POST /executions` endpoint to create an execution
- **CUMULUS-2578**
  - Adds `PUT /executions` endpoint to update an execution
- **CUMULUS-2592**
  - Adds logging when messages fail to be added to queue

### Changed

- `@cumulus/api-client/granules.getGranule` now returns the granule record from the GET `/granules/<granuleId>` endpoint, not the raw endpoint response
- **CUMULUS-2311** - RDS Migration Epic Phase 2
  - **CUMULUS-2302**
    - Update API collection GET endpoint to read individual provider records from
      PostgreSQL database instead of DynamoDB
    - Update sf-scheduler lambda to utilize API endpoint to get provider record
      from database via Private API lambda
    - Update API granule `reingest` endpoint to read collection from PostgreSQL
      database instead of DynamoDB
    - Update internal-reconciliation report to base report Collection comparison
      on PostgreSQL instead of DynamoDB
    - Moved createGranuleAndFiles `@cumulus/api` unit helper from `./lib` to
      `.test/helpers`
  - **CUMULUS-2208**
    - Moved all `@cumulus/api/es/*` code to new `@cumulus/es-client` package
    - Updated logic for collections API POST/PUT/DELETE to create/update/delete records directly in Elasticsearch in parallel with updates to DynamoDb/PostgreSQL
    - Updated logic for rules API POST/PUT/DELETE to create/update/delete records directly in Elasticsearch in parallel with updates to DynamoDb/PostgreSQL
    - Updated logic for providers API POST/PUT/DELETE to create/update/delete records directly in Elasticsearch in parallel with updates to DynamoDb/PostgreSQL
    - Updated logic for PDRs API DELETE to delete records directly in Elasticsearch in parallel with deletes to DynamoDB/PostgreSQL
    - Updated logic for executions API DELETE to delete records directly in Elasticsearch in parallel with deletes to DynamoDB/PostgreSQL
    - Updated logic for granules API DELETE to delete records directly in Elasticsearch in parallel with deletes to DynamoDB/PostgreSQL
    - `sfEventSqsToDbRecords` Lambda now writes following data directly to Elasticsearch in parallel with writes to DynamoDB/PostgreSQL:
      - executions
      - PDRs
      - granules
    - All async operations are now written directly to Elasticsearch in parallel with DynamoDB/PostgreSQL
    - Updated logic for async operation API DELETE to delete records directly in Elasticsearch in parallel with deletes to DynamoDB/PostgreSQL
    - Moved:
      - `packages/api/lib/granules.getGranuleProductVolume` ->
      `@cumulus/message/Granules.getGranuleProductVolume`
      - `packages/api/lib/granules.getGranuleTimeToPreprocess`
      -> `@cumulus/message/Granules.getGranuleTimeToPreprocess`
      - `packages/api/lib/granules.getGranuleTimeToArchive` ->
      `@cumulus/message/Granules.getGranuleTimeToArchive`
      - `packages/api/models/Granule.generateGranuleRecord`
      -> `@cumulus/message/Granules.generateGranuleApiRecord`
  - **CUMULUS-2306**
    - Updated API local serve (`api/bin/serve.js`) setup code to add cleanup/executions
    related records
    - Updated @cumulus/db/models/granules-executions to add a delete method in
      support of local cleanup
    - Add spec/helpers/apiUtils/waitForApiStatus integration helper to retry API
      record retrievals on status in lieu of using `waitForModelStatus`
  - **CUMULUS-2303**
    - Update API provider GET endpoint to read individual provider records from
      PostgreSQL database instead of DynamoDB
    - Update sf-scheduler lambda to utilize API endpoint to get provider record
      from database via Private API lambda
  - **CUMULUS-2301**
    - Updated `getAsyncOperation` to read from PostgreSQL database instead of
      DynamoDB.
    - Added `translatePostgresAsyncOperationToApiAsyncOperation` function in
      `@cumulus/db/translate/async-operation`.
    - Updated `translateApiAsyncOperationToPostgresAsyncOperation` function to
      ensure that `output` is properly translated to an object for the
      PostgreSQL record for the following cases of `output` on the incoming API
      record:
      - `record.output` is a JSON stringified object
      - `record.output` is a JSON stringified array
      - `record.output` is a JSON stringified string
      - `record.output` is a string
  - **CUMULUS-2304**
    - Updated API rule GET endpoint to read individual rule records from
      PostgreSQL database instead of DynamoDB
    - Updated internal consumer lambdas for SNS, SQS and Kinesis to read
      rules from PostgreSQL.
  - **CUMULUS-2634**
    - Changed `sfEventSqsToDbRecords` Lambda to use new upsert helpers for executions, granules, and PDRs
    to ensure out-of-order writes are handled correctly when writing to Elasticsearch
  - **CUMULUS-2510**
    - Updated `@cumulus/api/lib/writeRecords/write-execution` to publish SNS
      messages after a successful write to Postgres, DynamoDB, and ES.
    - Updated functions `create` and `upsert` in the `db` model for Executions
    to return an array of objects containing all columns of the created or
    updated records.
    - Updated `@cumulus/api/endpoints/collections` to publish an SNS message
      after a successful collection delete, update (PUT), create (POST).
    - Updated functions `create` and `upsert` in the `db` model for Collections
      to return an array of objects containing all columns for the created or
      updated records.
<<<<<<< HEAD
    - Updated `@cumulus/api/lib/writeRecords/write-pdr` to publish SNS
      messages after a successful write to Postgres, DynamoDB, and ES.
- **CUMULUS-2577**
  - Adds `POST /executions` endpoint to create an execution

- **CUMULUS-2592**
  - Adds logging when messages fail to be added to queue

=======
>>>>>>> be1eb7b5
- **CUMULUS-2644**
  - Pulled `delete` method for `granules-executions.ts` implemented as part of CUMULUS-2306
  from the RDS-Phase-2 feature branch in support of CUMULUS-2644.
  - Changed `erasePostgresTables` in serve.js to ensure granules_executions, granules, pdrs, are
    deleted before executions
- Updated `processDeadLetterArchive` Lambda to return an object where
`processingSucceededKeys` is an array of the S3 keys for successfully
processed objects and `processingFailedKeys` is an array of S3 keys
for objects that could not be processed
- Updated async operations to handle writing records to the databases
when output of the operation is `undefined`
- **CUMULUS-2575**
  - Updates model/granule to allow a granule created from API to not require an
    execution to be associated with it. This is a backwards compatible change
    that will not affect granules created in the normal way.
  - Updates `@cumulus/db/src/model/granules` functions `get` and `exists` to
    enforce parameter checking so that requests include either (granule\_id
    and collection\_cumulus\_id) or (cumulus\_id) to prevent incorrect results.
  - `@cumulus/message/src/Collections.deconstructCollectionId` has been
    modified to throw a descriptive error if the input `collectionId` is
    undefined rather than `TypeError: Cannot read property 'split' of
    undefined`. This function has also been updated to throw descriptive errors
    if an incorrectly formated collectionId is input.

### Removed

- **CUMULUS-2311** - RDS Migration Epic Phase 2
  - **CUMULUS-2510**
    - Removed `stream_enabled` and `stream_view_type` from `executions_table` TF
      definition.
    - Removed `aws_lambda_event_source_mapping` TF definition on executions
      DynamoDB table.
    - Removed `stream_enabled` and `stream_view_type` from `collections_table`
      TF definition.
    - Removed `aws_lambda_event_source_mapping` TF definition on collections
      DynamoDB table.
    - Removed lambda `publish_collections` TF resource.
    - Removed `stream_enabled` and `stream_view_type` from `pdrs_table` TF
      definition.
    - Removed `aws_lambda_event_source_mapping` TF definition on PDRs
      DynamoDB table.

## [v9.4.0] 2021-08-16

### Notable changes

- `@cumulus/sync-granule` task should now properly handle
syncing files from HTTP/HTTPS providers where basic auth is
required and involves a redirect to a different host (e.g.
downloading files protected by Earthdata Login)

### Added

- **CUMULUS-2591**
  - Adds `failedExecutionStepName` to failed execution's jsonb error records.
    This is the name of the Step Function step for the last failed event in the
    execution's event history.
- **CUMULUS-2548**
  - Added `allowed_redirects` field to PostgreSQL `providers` table
  - Added `allowedRedirects` field to DynamoDB `<prefix>-providers` table
  - Added `@cumulus/aws-client/S3.streamS3Upload` to handle uploading the contents
  of a readable stream to S3 and returning a promise
- **CUMULUS-2373**
  - Added `replaySqsMessages` lambda to replay archived incoming SQS
    messages from S3.
  - Added `/replays/sqs` endpoint to trigger an async operation for
    the `replaySqsMessages` lambda.
  - Added unit tests and integration tests for new endpoint and lambda.
  - Added `getS3PrefixForArchivedMessage` to `ingest/sqs` package to get prefix
    for an archived message.
  - Added new `async_operation` type `SQS Replay`.
- **CUMULUS-2460**
  - Adds `POST` /executions/workflows-by-granules for retrieving workflow names common to a set of granules
  - Adds `workflowsByGranules` to `@cumulus/api-client/executions`
- **CUMULUS-2635**
  - Added helper functions:
    - `@cumulus/db/translate/file/translateApiPdrToPostgresPdr`

### Fixed

- **CUMULUS-2548**
  - Fixed `@cumulus/ingest/HttpProviderClient.sync` to
properly handle basic auth when redirecting to a different
host and/or host with a different port
- **CUMULUS-2626**
  - Update [PDR migration](https://github.com/nasa/cumulus/blob/master/lambdas/data-migration2/src/pdrs.ts) to correctly find Executions by a Dynamo PDR's `execution` field
- **CUMULUS-2635**
  - Update `data-migration2` to migrate PDRs before migrating granules.
  - Update `data-migration2` unit tests testing granules migration to reference
    PDR records to better model the DB schema.
  - Update `migratePdrRecord` to use `translateApiPdrToPostgresPdr` function.

### Changed

- **CUMULUS-2373**
  - Updated `getS3KeyForArchivedMessage` in `ingest/sqs` to store SQS messages
    by `queueName`.
- **CUMULUS-2630**
  - Updates the example/cumulus-tf deployment to change
    `archive_api_reserved_concurrency` from 2 to 8 to prevent throttling with
    the dashboard.

## [v9.3.0] 2021-07-26

### BREAKING CHANGES

- All API requests made by `@cumulus/api-client` will now throw an error if the status code
does not match the expected response (200 for most requests and 202 for a few requests that
trigger async operations). Previously the helpers in this package would return the response
regardless of the status code, so you may need to update any code using helpers from this
package to catch or to otherwise handle errors that you may encounter.
- The Cumulus API Lambda function has now been configured with reserved concurrency to ensure
availability in a high-concurrency environment. However, this also caps max concurrency which
may result in throttling errors if trying to reach the Cumulus API multiple times in a short
period. Reserved concurrency can be configured with the `archive_api_reserved_concurrency`
terraform variable on the Cumulus module and increased if you are seeing throttling erorrs.
The default reserved concurrency value is 8.

### Notable changes

- `cmr_custom_host` variable for `cumulus` module can now be used to configure Cumulus to
  integrate with a custom CMR host name and protocol (e.g.
  `http://custom-cmr-host.com`). Note that you **must** include a protocol
  (`http://` or `https://)  if specifying a value for this variable.
- The cumulus module configuration value`rds_connetion_heartbeat` and it's
  behavior has been replaced by a more robust database connection 'retry'
  solution.   Users can remove this value from their configuration, regardless
  of value.  See the `Changed` section notes on CUMULUS-2528 for more details.

### Added

- Added user doc describing new features related to the Cumulus dead letter archive.
- **CUMULUS-2327**
  - Added reserved concurrency setting to the Cumulus API lambda function.
  - Added relevant tfvars to the archive and cumulus terraform modules.
- **CUMULUS-2460**
  - Adds `POST` /executions/search-by-granules for retrieving executions from a list of granules or granule query
  - Adds `searchExecutionsByGranules` to `@cumulus/api-client/executions`
- **CUMULUS-2475**
  - Adds `GET` endpoint to distribution API
- **CUMULUS-2463**
  - `PUT /granules` reingest action allows a user to override the default execution
    to use by providing an optional `workflowName` or `executionArn` parameter on
    the request body.
  - `PUT /granules/bulkReingest` action allows a user to override the default
    execution/workflow combination to reingest with by providing an optional
    `workflowName` on the request body.
- Adds `workflowName` and `executionArn` params to @cumulus/api-client/reingestGranules
- **CUMULUS-2476**
  - Adds handler for authenticated `HEAD` Distribution requests replicating current behavior of TEA
- **CUMULUS-2478**
  - Implemented [bucket map](https://github.com/asfadmin/thin-egress-app#bucket-mapping).
  - Implemented /locate endpoint
  - Cumulus distribution API checks the file request against bucket map:
    - retrieves the bucket and key from file path
    - determines if the file request is public based on the bucket map rather than the bucket type
    - (EDL only) restricts download from PRIVATE_BUCKETS to users who belong to certain EDL User Groups
    - bucket prefix and object prefix are supported
  - Add 'Bearer token' support as an authorization method
- **CUMULUS-2486**
  - Implemented support for custom headers
  - Added 'Bearer token' support as an authorization method
- **CUMULUS-2487**
  - Added integration test for cumulus distribution API
- **CUMULUS-2569**
  - Created bucket map cache for cumulus distribution API
- **CUMULUS-2568**
  - Add `deletePdr`/PDR deletion functionality to `@cumulus/api-client/pdrs`
  - Add `removeCollectionAndAllDependencies` to integration test helpers
  - Added `example/spec/apiUtils.waitForApiStatus` to wait for a
  record to be returned by the API with a specific value for
  `status`
  - Added `example/spec/discoverUtils.uploadS3GranuleDataForDiscovery` to upload granule data fixtures
  to S3 with a randomized granule ID for `discover-granules` based
  integration tests
  - Added `example/spec/Collections.removeCollectionAndAllDependencies` to remove a collection and
  all dependent objects (e.g. PDRs, granules, executions) from the
  database via the API
  - Added helpers to `@cumulus/api-client`:
    - `pdrs.deletePdr` - Delete a PDR via the API
    - `replays.postKinesisReplays` - Submit a POST request to the `/replays` endpoint for replaying Kinesis messages

- `@cumulus/api-client/granules.getGranuleResponse` to return the raw endpoint response from the GET `/granules/<granuleId>` endpoint
- **CUMULUS-2311** - RDS Migration Epic Phase 2
  - **CUMULUS-2208**
    - Added `@cumulus/message/utils.parseException` to parse exception objects
    - Added helpers to `@cumulus/message/Granules`:
      - `getGranuleProductVolume`
      - `getGranuleTimeToPreprocess`
      - `getGranuleTimeToArchive`
      - `generateGranuleApiRecord`
    - Added `@cumulus/message/PDRs/generatePdrApiRecordFromMessage` to generate PDR from Cumulus workflow message
    - Added helpers to `@cumulus/es-client/indexer`:
      - `deleteAsyncOperation` to delete async operation records from Elasticsearch
      - `updateAsyncOperation` to update an async operation record in Elasticsearch
    - Added granules `PUT` endpoint to Cumulus API for updating a granule.
    Requests to this endpoint should be submitted **without an `action`**
    attribute in the request body.
    - Added `@cumulus/api-client/granules.updateGranule` to update granule via the API
  - **CUMULUS-2303**
    - Add translatePostgresProviderToApiProvider method to `@cumulus/db/translate/providers`
  - **CUMULUS-2306**
    - Updated API execution GET endpoint to read individual execution records
      from PostgreSQL database instead of DynamoDB
    - Updated API execution-status endpoint to read execution records from
      PostgreSQL database instead of DynamoDB
  - **CUMULUS-2302**
    - Added translatePostgresCollectionToApiCollection method to
      `@cumulus/db/translate/collections`
    - Added `searchWithUpdatedAtRange` method to
      `@cumulus/db/models/collections`
  - **CUMULUS-2301**
    - Created API asyncOperations POST endpoint to create async operations.
  - **CUMULUS-2307**
    - Updated API PDR GET endpoint to read individual PDR records from
      PostgreSQL database instead of DynamoDB
    - Added `deletePdr` to `@cumulus/api-client/pdrs`

### Changed

- Moved functions from `@cumulus/integration-tests` to `example/spec/helpers/workflowUtils`:
  - `startWorkflowExecution`
  - `startWorkflow`
  - `executeWorkflow`
  - `buildWorkflow`
  - `testWorkflow`
  - `buildAndExecuteWorkflow`
  - `buildAndStartWorkflow`
- `example/spec/helpers/workflowUtils.executeWorkflow` now uses
`waitForApiStatus` to ensure that the execution is `completed` or
`failed` before resolving
- `example/spec/helpers/testUtils.updateAndUploadTestFileToBucket`
now accepts an object of parameters rather than positional
arguments
- Removed PDR from the `payload` in the input payload test fixture for reconciliation report integration tests
- The following integration tests for PDR-based workflows were
updated to use randomized granule IDs:
  - `example/spec/parallel/ingest/ingestFromPdrSpec.js`
  - `example/spec/parallel/ingest/ingestFromPdrWithChildWorkflowMetaSpec.js`
  - `example/spec/parallel/ingest/ingestFromPdrWithExecutionNamePrefixSpec.js`
  - `example/spec/parallel/ingest/ingestPdrWithNodeNameSpec.js`
- Updated the `@cumulus/api-client/CumulusApiClientError` error class to include new properties that can be accessed directly on
the error object:
  - `statusCode` - The HTTP status code of the API response
  - `apiMessage` - The message from the API response
- Added `params.pRetryOptions` parameter to
`@cumulus/api-client/granules.deleteGranule` to control the retry
behavior
- Updated `cmr_custom_host` variable to accept a full protocol and host name
(e.g. `http://cmr-custom-host.com`), whereas it previously only accepted a host name
- **CUMULUS-2482**
  - Switches the default distribution app in the `example/cumulus-tf` deployment to the new Cumulus Distribution
  - TEA is still available by following instructions in `example/README.md`
- **CUMULUS-2463**
  - Increases the duration of allowed backoff times for a successful test from
    0.5 sec to 1 sec.
- **CUMULUS-2528**
  - Removed `rds_connection_heartbeat` as a configuration option from all
    Cumulus terraform modules
  - Removed `dbHeartBeat` as an environmental switch from
    `@cumulus/db.getKnexClient` in favor of more comprehensive general db
    connect retry solution
  - Added new `rds_connection_timing_configuration` string map to allow for
    configuration and tuning of Core's internal database retry/connection
    timeout behaviors.  These values map to connection pool configuration
    values for tarn (https://github.com/vincit/tarn.js/) which Core's database
    module / knex(https://www.npmjs.com/package/knex) use for this purpose:
    - acquireTimeoutMillis
    - createRetryIntervalMillis
    - createTimeoutMillis
    - idleTimeoutMillis
    - reapIntervalMillis
      Connection errors will result in a log line prepended with 'knex failed on
      attempted connection error' and sent from '@cumulus/db/connection'
  - Updated `@cumulus/db` and all terraform mdules to set default retry
    configuration values for the database module to cover existing database
    heartbeat connection failures as well as all other knex/tarn connection
    creation failures.

### Fixed

- Fixed bug where `cmr_custom_host` variable was not properly forwarded into `archive`, `ingest`, and `sqs-message-remover` modules from `cumulus` module
- Fixed bug where `parse-pdr` set a granule's provider to the entire provider record when a `NODE_NAME`
  is present. Expected behavior consistent with other tasks is to set the provider name in that field.
- **CUMULUS-2568**
  - Update reconciliation report integration test to have better cleanup/failure behavior
  - Fixed `@cumulus/api-client/pdrs.getPdr` to request correct endpoint for returning a PDR from the API
- **CUMULUS-2620**
  - Fixed a bug where a granule could be removed from CMR but still be set as
  `published: true` and with a CMR link in the Dynamo/PostgreSQL databases. Now,
  the CMR deletion and the Dynamo/PostgreSQL record updates will all succeed or fail
  together, preventing the database records from being out of sync with CMR.
  - Fixed `@cumulus/api-client/pdrs.getPdr` to request correct
  endpoint for returning a PDR from the API

## [v9.2.2] 2021-08-06 - [BACKPORT]

**Please note** changes in 9.2.2 may not yet be released in future versions, as
this is a backport and patch release on the 9.2.x series of releases. Updates that
are included in the future will have a corresponding CHANGELOG entry in future
releases.

### Added

- **CUMULUS-2635**
  - Added helper functions:
    - `@cumulus/db/translate/file/translateApiPdrToPostgresPdr`

### Fixed

- **CUMULUS-2635**
  - Update `data-migration2` to migrate PDRs before migrating granules.
  - Update `data-migration2` unit tests testing granules migration to reference
    PDR records to better model the DB schema.
  - Update `migratePdrRecord` to use `translateApiPdrToPostgresPdr` function.

## [v9.2.1] 2021-07-29 - [BACKPORT]

### Fixed

- **CUMULUS-2626**
  - Update [PDR migration](https://github.com/nasa/cumulus/blob/master/lambdas/data-migration2/src/pdrs.ts) to correctly find Executions by a Dynamo PDR's `execution` field

## [v9.2.0] 2021-06-22

### Added

- **CUMULUS-2475**
  - Adds `GET` endpoint to distribution API
- **CUMULUS-2476**
  - Adds handler for authenticated `HEAD` Distribution requests replicating current behavior of TEA

### Changed

- **CUMULUS-2482**
  - Switches the default distribution app in the `example/cumulus-tf` deployment to the new Cumulus Distribution
  - TEA is still available by following instructions in `example/README.md`

### Fixed

- **CUMULUS-2520**
  - Fixed error that prevented `/elasticsearch/index-from-database` from starting.
- **CUMULUS-2558**
  - Fixed issue where executions original_payload would not be retained on successful execution

### Removed

- **CUMULUS-2311** - RDS Migration Epic Phase 2
  - **CUMULUS-2208**
    - Removed trigger for `dbIndexer` Lambda for DynamoDB tables:
      - `<prefix>-AsyncOperationsTable`
      - `<prefix>-CollectionsTable`
      - `<prefix>-ExecutionsTable`
      - `<prefix>-GranulesTable`
      - `<prefix>-PdrsTable`
      - `<prefix>-ProvidersTable`
      - `<prefix>-RulesTable`

## [v9.1.0] 2021-06-03

### BREAKING CHANGES

- **CUMULUS-2434**
  - To use the updated `update-granules-cmr-metadata-file-links` task, the
    granule  UMM-G metadata should have version 1.6.2 or later, since CMR s3
    link type 'GET DATA VIA DIRECT ACCESS' is not valid until UMM-G version
    [1.6.2](https://cdn.earthdata.nasa.gov/umm/granule/v1.6.2/umm-g-json-schema.json)
- **CUMULUS-2488**
  - Removed all EMS reporting including lambdas, endpoints, params, etc as all
    reporting is now handled through Cloud Metrics
- **CUMULUS-2472**
  - Moved existing `EarthdataLoginClient` to
    `@cumulus/oauth-client/EarthdataLoginClient` and updated all references in
    Cumulus Core.
  - Rename `EarthdataLoginClient` property from `earthdataLoginUrl` to
    `loginUrl for consistency with new OAuth clients. See example in
    [oauth-client
    README](https://github.com/nasa/cumulus/blob/master/packages/oauth-client/README.md)

### Added

- **HYRAX-439** - Corrected README.md according to a new Hyrax URL format.
- **CUMULUS-2354**
  - Adds configuration options to allow `/s3credentials` endpoint to distribute
    same-region read-only tokens based on a user's CMR ACLs.
  - Configures the example deployment to enable this feature.
- **CUMULUS-2442**
  - Adds option to generate cloudfront URL to lzards-backup task. This will require a few new task config options that have been documented in the [task README](https://github.com/nasa/cumulus/blob/master/tasks/lzards-backup/README.md).
- **CUMULUS-2470**
  - Added `/s3credentials` endpoint for distribution API
- **CUMULUS-2471**
  - Add `/s3credentialsREADME` endpoint to distribution API
- **CUMULUS-2473**
  - Updated `tf-modules/cumulus_distribution` module to take earthdata or cognito credentials
  - Configured `example/cumulus-tf/cumulus_distribution.tf` to use CSDAP credentials
- **CUMULUS-2474**
  - Add `S3ObjectStore` to `aws-client`. This class allows for interaction with the S3 object store.
  - Add `object-store` package which contains abstracted object store functions for working with various cloud providers
- **CUMULUS-2477**
  - Added `/`, `/login` and `/logout` endpoints to cumulus distribution api
- **CUMULUS-2479**
  - Adds /version endpoint to distribution API
- **CUMULUS-2497**
  - Created `isISOFile()` to check if a CMR file is a CMR ISO file.
- **CUMULUS-2371**
  - Added helpers to `@cumulus/ingest/sqs`:
    - `archiveSqsMessageToS3` - archives an incoming SQS message to S3
    - `deleteArchivedMessageFromS3` - deletes a processed SQS message from S3
  - Added call to `archiveSqsMessageToS3` to `sqs-message-consumer` which
    archives all incoming SQS messages to S3.
  - Added call to `deleteArchivedMessageFrom` to `sqs-message-remover` which
    deletes archived SQS message from S3 once it has been processed.

### Changed

- **[PR2224](https://github.com/nasa/cumulus/pull/2244)**
  - Changed timeout on `sfEventSqsToDbRecords` Lambda to 60 seconds to match
    timeout for Knex library to acquire dataase connections
- **CUMULUS-2517**
  - Updated postgres-migration-count-tool default concurrency to '1'
- **CUMULUS-2489**
  - Updated docs for Terraform references in FAQs, glossary, and in Deployment sections
- **CUMULUS-2434**
  - Updated `@cumulus/cmrjs` `updateCMRMetadata` and related functions to add
    both HTTPS URLS and S3 URIs to CMR metadata.
  - Updated `update-granules-cmr-metadata-file-links` task to add both HTTPS
    URLs and S3 URIs to the OnlineAccessURLs field of CMR metadata. The task
    configuration parameter `cmrGranuleUrlType` now has default value `both`.
  - To use the updated `update-granules-cmr-metadata-file-links` task, the
    granule UMM-G metadata should have version 1.6.2 or later, since CMR s3 link
    type 'GET DATA VIA DIRECT ACCESS' is not valid until UMM-G version
    [1.6.2](https://cdn.earthdata.nasa.gov/umm/granule/v1.6.2/umm-g-json-schema.json)
- **CUMULUS-2472**
  - Renamed `@cumulus/earthdata-login-client` to more generic
    `@cumulus/oauth-client` as a parnt  class for new OAuth clients.
  - Added `@cumulus/oauth-client/CognitoClient` to interface with AWS cognito login service.
- **CUMULUS-2497**
  - Changed the `@cumulus/cmrjs` package:
    - Updated `@cumulus/cmrjs/cmr-utils.getGranuleTemporalInfo()` so it now
      returns temporal info for CMR ISO 19115 SMAP XML files.
    - Updated `@cumulus/cmrjs/cmr-utils.isCmrFilename()` to include
      `isISOFile()`.
- **CUMULUS-2532**
  - Changed integration tests to use `api-client/granules` functions as opposed to granulesApi from `@cumulus/integration-tests`.

### Fixed

- **CUMULUS-2519**
  - Update @cumulus/integration-tests.buildWorkflow to fail if provider/collection API response is not successful
- **CUMULUS-2518**
  - Update sf-event-sqs-to-db-records to not throw if a collection is not
    defined on a payload that has no granules/an empty granule payload object
- **CUMULUS-2512**
  - Updated ingest package S3 provider client to take additional parameter
    `remoteAltBucket` on `download` method to allow for per-file override of
    provider bucket for checksum
  - Updated @cumulus/ingest.fetchTextFile's signature to be parameterized and
    added `remoteAltBucket`to allow for an override of the passed in provider
    bucket for the source file
  - Update "eslint-plugin-import" to be pinned to 2.22.1
- **CUMULUS-2520**
  - Fixed error that prevented `/elasticsearch/index-from-database` from starting.
- **CUMULUS-2532**
  - Fixed integration tests to have granule deletion occur before provider and
    collection deletion in test cleanup.
- **[2231](https://github.com/nasa/cumulus/issues/2231)**
  - Fixes broken relative path links in `docs/README.md`

### Removed

- **CUMULUS-2502**
  - Removed outdated documenation regarding Kibana index patterns for metrics.

## [v9.0.1] 2021-05-07

### Migration Steps

Please review the migration steps for 9.0.0 as this release is only a patch to
correct a failure in our build script and push out corrected release artifacts. The previous migration steps still apply.

### Changed

- Corrected `@cumulus/db` configuration to correctly build package.

## [v9.0.0] 2021-05-03

### Migration steps

- This release of Cumulus enables integration with a PostgreSQL database for archiving Cumulus data. There are several upgrade steps involved, **some of which need to be done before redeploying Cumulus**. See the [documentation on upgrading to the RDS release](https://nasa.github.io/cumulus/docs/upgrade-notes/upgrade-rds).

### BREAKING CHANGES

- **CUMULUS-2185** - RDS Migration Epic
  - **CUMULUS-2191**
    - Removed the following from the `@cumulus/api/models.asyncOperation` class in
      favor of the added `@cumulus/async-operations` module:
      - `start`
      - `startAsyncOperations`
  - **CUMULUS-2187**
    - The `async-operations` endpoint will now omit `output` instead of
      returning `none` when the operation did not return output.
  - **CUMULUS-2309**
    - Removed `@cumulus/api/models/granule.unpublishAndDeleteGranule` in favor
      of `@cumulus/api/lib/granule-remove-from-cmr.unpublishGranule` and
      `@cumulus/api/lib/granule-delete.deleteGranuleAndFiles`.
  - **CUMULUS-2385**
    - Updated `sf-event-sqs-to-db-records` to write a granule's files to
      PostgreSQL only after the workflow has exited the `Running` status.
      Please note that any workflow that uses `sf_sqs_report_task` for
      mid-workflow updates will be impacted.
    - Changed PostgreSQL `file` schema and TypeScript type definition to require
      `bucket` and `key` fields.
    - Updated granule/file write logic to mark a granule's status as "failed"
  - **CUMULUS-2455**
    - API `move granule` endpoint now moves granule files on a per-file basis
    - API `move granule` endpoint on granule file move failure will retain the
      file at it's original location, but continue to move any other granule
      files.
    - Removed the `move` method from the `@cumulus/api/models.granule` class.
      logic is now handled in `@cumulus/api/endpoints/granules` and is
      accessible via the Core API.

### Added

- **CUMULUS-2185** - RDS Migration Epic
  - **CUMULUS-2130**
    - Added postgres-migration-count-tool lambda/ECS task to allow for
      evaluation of database state
    - Added /migrationCounts api endpoint that allows running of the
      postgres-migration-count-tool as an asyncOperation
  - **CUMULUS-2394**
    - Updated PDR and Granule writes to check the step function
      workflow_start_time against the createdAt field for each record to ensure
      old records do not overwrite newer ones for legacy Dynamo and PostgreSQL
      writes
  - **CUMULUS-2188**
    - Added `data-migration2` Lambda to be run after `data-migration1`
    - Added logic to `data-migration2` Lambda for migrating execution records
      from DynamoDB to PostgreSQL
  - **CUMULUS-2191**
    - Added `@cumulus/async-operations` to core packages, exposing
      `startAsyncOperation` which will handle starting an async operation and
      adding an entry to both PostgreSQL and DynamoDb
  - **CUMULUS-2127**
    - Add schema migration for `collections` table
  - **CUMULUS-2129**
    - Added logic to `data-migration1` Lambda for migrating collection records
      from Dynamo to PostgreSQL
  - **CUMULUS-2157**
    - Add schema migration for `providers` table
    - Added logic to `data-migration1` Lambda for migrating provider records
      from Dynamo to PostgreSQL
  - **CUMULUS-2187**
    - Added logic to `data-migration1` Lambda for migrating async operation
      records from Dynamo to PostgreSQL
  - **CUMULUS-2198**
    - Added logic to `data-migration1` Lambda for migrating rule records from
      DynamoDB to PostgreSQL
  - **CUMULUS-2182**
    - Add schema migration for PDRs table
  - **CUMULUS-2230**
    - Add schema migration for `rules` table
  - **CUMULUS-2183**
    - Add schema migration for `asyncOperations` table
  - **CUMULUS-2184**
    - Add schema migration for `executions` table
  - **CUMULUS-2257**
    - Updated PostgreSQL table and column names to snake_case
    - Added `translateApiAsyncOperationToPostgresAsyncOperation` function to `@cumulus/db`
  - **CUMULUS-2186**
    - Added logic to `data-migration2` Lambda for migrating PDR records from
      DynamoDB to PostgreSQL
  - **CUMULUS-2235**
    - Added initial ingest load spec test/utility
  - **CUMULUS-2167**
    - Added logic to `data-migration2` Lambda for migrating Granule records from
      DynamoDB to PostgreSQL and parse Granule records to store File records in
      RDS.
  - **CUMULUS-2367**
    - Added `granules_executions` table to PostgreSQL schema to allow for a
      many-to-many relationship between granules and executions
      - The table refers to granule and execution records using foreign keys
        defined with ON CASCADE DELETE, which means that any time a granule or
        execution record is deleted, all of the records in the
        `granules_executions` table referring to that record will also be
        deleted.
    - Added `upsertGranuleWithExecutionJoinRecord` helper to `@cumulus/db` to
      allow for upserting a granule record and its corresponding
      `granules_execution` record
  - **CUMULUS-2128**
    - Added helper functions:
      - `@cumulus/db/translate/file/translateApiFiletoPostgresFile`
      - `@cumulus/db/translate/file/translateApiGranuletoPostgresGranule`
      - `@cumulus/message/Providers/getMessageProvider`
  - **CUMULUS-2190**
    - Added helper functions:
      - `@cumulus/message/Executions/getMessageExecutionOriginalPayload`
      - `@cumulus/message/Executions/getMessageExecutionFinalPayload`
      - `@cumulus/message/workflows/getMessageWorkflowTasks`
      - `@cumulus/message/workflows/getMessageWorkflowStartTime`
      - `@cumulus/message/workflows/getMessageWorkflowStopTime`
      - `@cumulus/message/workflows/getMessageWorkflowName`
  - **CUMULUS-2192**
    - Added helper functions:
      - `@cumulus/message/PDRs/getMessagePdrRunningExecutions`
      - `@cumulus/message/PDRs/getMessagePdrCompletedExecutions`
      - `@cumulus/message/PDRs/getMessagePdrFailedExecutions`
      - `@cumulus/message/PDRs/getMessagePdrStats`
      - `@cumulus/message/PDRs/getPdrPercentCompletion`
      - `@cumulus/message/workflows/getWorkflowDuration`
  - **CUMULUS-2199**
    - Added `translateApiRuleToPostgresRule` to `@cumulus/db` to translate API
      Rule to conform to Postgres Rule definition.
  - **CUMUlUS-2128**
    - Added "upsert" logic to the `sfEventSqsToDbRecords` Lambda for granule and
      file writes to the core PostgreSQL database
  - **CUMULUS-2199**
    - Updated Rules endpoint to write rules to core PostgreSQL database in
      addition to DynamoDB and to delete rules from the PostgreSQL database in
      addition to DynamoDB.
    - Updated `create` in Rules Model to take in optional `createdAt` parameter
      which sets the value of createdAt if not specified during function call.
  - **CUMULUS-2189**
    - Updated Provider endpoint logic to write providers in parallel to Core
      PostgreSQL database
    - Update integration tests to utilize API calls instead of direct
      api/model/Provider calls
  - **CUMULUS-2191**
    - Updated cumuluss/async-operation task to write async-operations to the
      PostgreSQL database.
  - **CUMULUS-2228**
    - Added logic to the `sfEventSqsToDbRecords` Lambda to write execution, PDR,
      and granule records to the core PostgreSQL database in parallel with
      writes to DynamoDB
  - **CUMUlUS-2190**
    - Added "upsert" logic to the `sfEventSqsToDbRecords` Lambda for PDR writes
      to the core PostgreSQL database
  - **CUMUlUS-2192**
    - Added "upsert" logic to the `sfEventSqsToDbRecords` Lambda for execution
      writes to the core PostgreSQL database
  - **CUMULUS-2187**
    - The `async-operations` endpoint will now omit `output` instead of
      returning `none` when the operation did not return output.
  - **CUMULUS-2167**
    - Change PostgreSQL schema definition for `files` to remove `filename` and
      `name` and only support `file_name`.
    - Change PostgreSQL schema definition for `files` to remove `size` to only
      support `file_size`.
    - Change `PostgresFile` to remove duplicate fields `filename` and `name` and
      rename `size` to `file_size`.
  - **CUMULUS-2266**
    - Change `sf-event-sqs-to-db-records` behavior to discard and not throw an
      error on an out-of-order/delayed message so as not to have it be sent to
      the DLQ.
  - **CUMULUS-2305**
    - Changed `DELETE /pdrs/{pdrname}` API behavior to also delete record from
      PostgreSQL database.
  - **CUMULUS-2309**
    - Changed `DELETE /granules/{granuleName}` API behavior to also delete
      record from PostgreSQL database.
    - Changed `Bulk operation BULK_GRANULE_DELETE` API behavior to also delete
      records from PostgreSQL database.
  - **CUMULUS-2367**
    - Updated `granule_cumulus_id` foreign key to granule in PostgreSQL `files`
      table to use a CASCADE delete, so records in the files table are
      automatically deleted by the database when the corresponding granule is
      deleted.
  - **CUMULUS-2407**
    - Updated data-migration1 and data-migration2 Lambdas to use UPSERT instead
      of UPDATE when migrating dynamoDB records to PostgreSQL.
    - Changed data-migration1 and data-migration2 logic to only update already
      migrated records if the incoming record update has a newer timestamp
  - **CUMULUS-2329**
    - Add `write-db-dlq-records-to-s3` lambda.
    - Add terraform config to automatically write db records DLQ messages to an
      s3 archive on the system bucket.
    - Add unit tests and a component spec test for the above.
  - **CUMULUS-2380**
    - Add `process-dead-letter-archive` lambda to pick up and process dead letters in the S3 system bucket dead letter archive.
    - Add `/deadLetterArchive/recoverCumulusMessages` endpoint to trigger an async operation to leverage this capability on demand.
    - Add unit tests and integration test for all of the above.
  - **CUMULUS-2406**
    - Updated parallel write logic to ensure that updatedAt/updated_at
      timestamps are the same in Dynamo/PG on record write for the following
      data types:
      - async operations
      - granules
      - executions
      - PDRs
  - **CUMULUS-2446**
    - Remove schema validation check against DynamoDB table for collections when
      migrating records from DynamoDB to core PostgreSQL database.
  - **CUMULUS-2447**
    - Changed `translateApiAsyncOperationToPostgresAsyncOperation` to call
      `JSON.stringify` and then `JSON.parse` on output.
  - **CUMULUS-2313**
    - Added `postgres-migration-async-operation` lambda to start an ECS task to
      run a the `data-migration2` lambda.
    - Updated `async_operations` table to include `Data Migration 2` as a new
      `operation_type`.
    - Updated `cumulus-tf/variables.tf` to include `optional_dynamo_tables` that
      will be merged with `dynamo_tables`.
  - **CUMULUS-2451**
    - Added summary type file `packages/db/src/types/summary.ts` with
      `MigrationSummary` and `DataMigration1` and `DataMigration2` types.
    - Updated `data-migration1` and `data-migration2` lambdas to return
      `MigrationSummary` objects.
    - Added logging for every batch of 100 records processed for executions,
      granules and files, and PDRs.
    - Removed `RecordAlreadyMigrated` logs in `data-migration1` and
      `data-migration2`
  - **CUMULUS-2452**
    - Added support for only migrating certain granules by specifying the
      `granuleSearchParams.granuleId` or `granuleSearchParams.collectionId`
      properties in the payload for the
      `<prefix>-postgres-migration-async-operation` Lambda
    - Added support for only running certain migrations for data-migration2 by
      specifying the `migrationsList` property in the payload for the
      `<prefix>-postgres-migration-async-operation` Lambda
  - **CUMULUS-2453**
    - Created `storeErrors` function which stores errors in system bucket.
    - Updated `executions` and `granulesAndFiles` data migrations to call `storeErrors` to store migration errors.
    - Added `system_bucket` variable to `data-migration2`.
  - **CUMULUS-2455**
    - Move granules API endpoint records move updates for migrated granule files
      if writing any of the granule files fails.
  - **CUMULUS-2468**
    - Added support for doing [DynamoDB parallel scanning](https://docs.aws.amazon.com/amazondynamodb/latest/developerguide/Scan.html#Scan.ParallelScan) for `executions` and `granules` migrations to improve performance. The behavior of the parallel scanning and writes can be controlled via the following properties on the event input to the `<prefix>-postgres-migration-async-operation` Lambda:
      - `granuleMigrationParams.parallelScanSegments`: How many segments to divide your granules DynamoDB table into for parallel scanning
      - `granuleMigrationParams.parallelScanLimit`: The maximum number of granule records to evaluate for each parallel scanning segment of the DynamoDB table
      - `granuleMigrationParams.writeConcurrency`: The maximum number of concurrent granule/file writes to perform to the PostgreSQL database across all DynamoDB segments
      - `executionMigrationParams.parallelScanSegments`: How many segments to divide your executions DynamoDB table into for parallel scanning
      - `executionMigrationParams.parallelScanLimit`: The maximum number of execution records to evaluate for each parallel scanning segment of the DynamoDB table
      - `executionMigrationParams.writeConcurrency`: The maximum number of concurrent execution writes to perform to the PostgreSQL database across all DynamoDB segments
  - **CUMULUS-2468** - Added `@cumulus/aws-client/DynamoDb.parallelScan` helper to perform [parallel scanning on DynamoDb tables](https://docs.aws.amazon.com/amazondynamodb/latest/developerguide/Scan.html#Scan.ParallelScan)
  - **CUMULUS-2507**
    - Updated granule record write logic to set granule status to `failed` in both Postgres and DynamoDB if any/all of its files fail to write to the database.

### Deprecated

- **CUMULUS-2185** - RDS Migration Epic
  - **CUMULUS-2455**
    - `@cumulus/ingest/moveGranuleFiles`

## [v8.1.2] 2021-07-29

**Please note** changes in 8.1.2 may not yet be released in future versions, as this
is a backport/patch release on the 8.x series of releases.  Updates that are
included in the future will have a corresponding CHANGELOG entry in future releases.

### Notable changes

- `cmr_custom_host` variable for `cumulus` module can now be used to configure Cumulus to
integrate with a custom CMR host name and protocol (e.g. `http://custom-cmr-host.com`). Note
that you **must** include a protocol (`http://` or `https://`) if specifying a value for this
variable.
- `@cumulus/sync-granule` task should now properly handle
syncing files from HTTP/HTTPS providers where basic auth is
required and involves a redirect to a different host (e.g.
downloading files protected by Earthdata Login)

### Added

- **CUMULUS-2548**
  - Added `allowed_redirects` field to PostgreSQL `providers` table
  - Added `allowedRedirects` field to DynamoDB `<prefix>-providers` table
  - Added `@cumulus/aws-client/S3.streamS3Upload` to handle uploading the contents
  of a readable stream to S3 and returning a promise

### Changed

- Updated `cmr_custom_host` variable to accept a full protocol and host name
(e.g. `http://cmr-custom-host.com`), whereas it previously only accepted a host name

### Fixed

- Fixed bug where `cmr_custom_host` variable was not properly forwarded into `archive`, `ingest`, and `sqs-message-remover` modules from `cumulus` module
- **CUMULUS-2548**
  - Fixed `@cumulus/ingest/HttpProviderClient.sync` to
properly handle basic auth when redirecting to a different
host and/or host with a different port

## [v8.1.1] 2021-04-30 -- Patch Release

**Please note** changes in 8.1.1 may not yet be released in future versions, as this
is a backport/patch release on the 8.x series of releases.  Updates that are
included in the future will have a corresponding CHANGELOG entry in future releases.

### Added

- **CUMULUS-2497**
  - Created `isISOFile()` to check if a CMR file is a CMR ISO file.

### Fixed

- **CUMULUS-2512**
  - Updated ingest package S3 provider client to take additional parameter
    `remoteAltBucket` on `download` method to allow for per-file override of
    provider bucket for checksum
  - Updated @cumulus/ingest.fetchTextFile's signature to be parameterized and
    added `remoteAltBucket`to allow for an override of the passed in provider
    bucket for the source file
  - Update "eslint-plugin-import" to be pinned to 2.22.1

### Changed

- **CUMULUS-2497**
  - Changed the `@cumulus/cmrjs` package:
    - Updated `@cumulus/cmrjs/cmr-utils.getGranuleTemporalInfo()` so it now
      returns temporal info for CMR ISO 19115 SMAP XML files.
    - Updated `@cumulus/cmrjs/cmr-utils.isCmrFilename()` to include
      `isISOFile()`.

- **[2216](https://github.com/nasa/cumulus/issues/2216)**
  - Removed "node-forge", "xml-crypto" from audit whitelist, added "underscore"

## [v8.1.0] 2021-04-29

### Added

- **CUMULUS-2348**
  - The `@cumulus/api` `/granules` and `/granules/{granuleId}` endpoints now take `getRecoveryStatus` parameter
  to include recoveryStatus in result granule(s)
  - The `@cumulus/api-client.granules.getGranule` function takes a `query` parameter which can be used to
  request additional granule information.
  - Published `@cumulus/api@7.2.1-alpha.0` for dashboard testing
- **CUMULUS-2469**
  - Added `tf-modules/cumulus_distribution` module to standup a skeleton
    distribution api

## [v8.0.0] 2021-04-08

### BREAKING CHANGES

- **CUMULUS-2428**
  - Changed `/granules/bulk` to use `queueUrl` property instead of a `queueName` property for setting the queue to use for scheduling bulk granule workflows

### Notable changes

- Bulk granule operations endpoint now supports setting a custom queue for scheduling workflows via the `queueUrl` property in the request body. If provided, this value should be the full URL for an SQS queue.

### Added

- **CUMULUS-2374**
  - Add cookbok entry for queueing PostToCmr step
  - Add example workflow to go with cookbook
- **CUMULUS-2421**
  - Added **experimental** `ecs_include_docker_cleanup_cronjob` boolean variable to the Cumulus module to enable cron job to clean up docker root storage blocks in ECS cluster template for non-`device-mapper` storage drivers. Default value is `false`. This fulfills a specific user support request. This feature is otherwise untested and will remain so until we can iterate with a better, more general-purpose solution. Use of this feature is **NOT** recommended unless you are certain you need it.

- **CUMULUS-1808**
  - Add additional error messaging in `deleteSnsTrigger` to give users more context about where to look to resolve ResourceNotFound error when disabling or deleting a rule.

### Fixed

- **CUMULUS-2281**
  - Changed discover-granules task to write discovered granules directly to
    logger, instead of via environment variable. This fixes a problem where a
    large number of found granules prevents this lambda from running as an
    activity with an E2BIG error.

## [v7.2.0] 2021-03-23

### Added

- **CUMULUS-2346**
  - Added orca API endpoint to `@cumulus/api` to get recovery status
  - Add `CopyToGlacier` step to [example IngestAndPublishGranuleWithOrca workflow](https://github.com/nasa/cumulus/blob/master/example/cumulus-tf/ingest_and_publish_granule_with_orca_workflow.tf)

### Changed

- **HYRAX-357**
  - Format of NGAP OPeNDAP URL changed and by default now is referring to concept id and optionally can include short name and version of collection.
  - `addShortnameAndVersionIdToConceptId` field has been added to the config inputs of the `hyrax-metadata-updates` task

## [v7.1.0] 2021-03-12

### Notable changes

- `sync-granule` task will now properly handle syncing 0 byte files to S3
- SQS/Kinesis rules now support scheduling workflows to a custom queue via the `rule.queueUrl` property. If provided, this value should be the full URL for an SQS queue.

### Added

- `tf-modules/cumulus` module now supports a `cmr_custom_host` variable that can
  be used to set to an arbitray  host for making CMR requests (e.g.
  `https://custom-cmr-host.com`).
- Added `buckets` variable to `tf-modules/archive`
- **CUMULUS-2345**
  - Deploy ORCA with Cumulus, see `example/cumulus-tf/orca.tf` and `example/cumulus-tf/terraform.tfvars.example`
  - Add `CopyToGlacier` step to [example IngestAndPublishGranule workflow](https://github.com/nasa/cumulus/blob/master/example/cumulus-tf/ingest_and_publish_granule_workflow.asl.json)
- **CUMULUS-2424**
  - Added `childWorkflowMeta` to `queue-pdrs` config. An object passed to this config value will be merged into a child workflow message's `meta` object. For an example of how this can be used, see `example/cumulus-tf/discover_and_queue_pdrs_with_child_workflow_meta_workflow.asl.json`.
- **CUMULUS-2427**
  - Added support for using a custom queue with SQS and Kinesis rules. Whatever queue URL is set on the `rule.queueUrl` property will be used to schedule workflows for that rule. This change allows SQS/Kinesis rules to use [any throttled queues defined for a deployment](https://nasa.github.io/cumulus/docs/data-cookbooks/throttling-queued-executions).

### Fixed

- **CUMULUS-2394**
  - Updated PDR and Granule writes to check the step function `workflow_start_time` against
      the `createdAt` field  for each record to ensure old records do not
      overwrite newer ones

### Changed

- `<prefix>-lambda-api-gateway` IAM role used by API Gateway Lambda now
  supports accessing all buckets defined in your `buckets` variable except
  "internal" buckets
- Updated the default scroll duration used in ESScrollSearch and part of the
  reconcilation report functions as a result of testing and seeing timeouts
  at its current value of 2min.
- **CUMULUS-2355**
  - Added logic to disable `/s3Credentials` endpoint based upon value for
    environment variable `DISABLE_S3_CREDENTIALS`. If set to "true", the
    endpoint will not dispense S3 credentials and instead return a message
    indicating that the endpoint has been disabled.
- **CUMULUS-2397**
  - Updated `/elasticsearch` endpoint's `reindex` function to prevent
    reindexing when source and destination indices are the same.
- **CUMULUS-2420**
  - Updated test function `waitForAsyncOperationStatus` to take a retryObject
    and use exponential backoff.  Increased the total test duration for both
    AsycOperation specs and the ReconciliationReports tests.
  - Updated the default scroll duration used in ESScrollSearch and part of the
    reconcilation report functions as a result of testing and seeing timeouts
    at its current value of 2min.
- **CUMULUS-2427**
  - Removed `queueUrl` from the parameters object for `@cumulus/message/Build.buildQueueMessageFromTemplate`
  - Removed `queueUrl` from the parameters object for `@cumulus/message/Build.buildCumulusMeta`

### Fixed

- Fixed issue in `@cumulus/ingest/S3ProviderClient.sync()` preventing 0 byte files from being synced to S3.

### Removed

- Removed variables from `tf-modules/archive`:
  - `private_buckets`
  - `protected_buckets`
  - `public_buckets`

## [v7.0.0] 2021-02-22

### BREAKING CHANGES

- **CUMULUS-2362** - Endpoints for the logs (/logs) will now throw an error unless Metrics is set up

### Added

- **CUMULUS-2345**
  - Deploy ORCA with Cumulus, see `example/cumulus-tf/orca.tf` and `example/cumulus-tf/terraform.tfvars.example`
  - Add `CopyToGlacier` step to [example IngestAndPublishGranule workflow](https://github.com/nasa/cumulus/blob/master/example/cumulus-tf/ingest_and_publish_granule_workflow.asl.json)
- **CUMULUS-2376**
  - Added `cmrRevisionId` as an optional parameter to `post-to-cmr` that will be used when publishing metadata to CMR.
- **CUMULUS-2412**
  - Adds function `getCollectionsByShortNameAndVersion` to @cumulus/cmrjs that performs a compound query to CMR to retrieve collection information on a list of collections. This replaces a series of calls to the CMR for each collection with a single call on the `/collections` endpoint and should improve performance when CMR return times are increased.

### Changed

- **CUMULUS-2362**
  - Logs endpoints only work with Metrics set up
- **CUMULUS-2376**
  - Updated `publishUMMGJSON2CMR` to take in an optional `revisionId` parameter.
  - Updated `publishUMMGJSON2CMR` to throw an error if optional `revisionId` does not match resulting revision ID.
  - Updated `publishECHO10XML2CMR` to take in an optional `revisionId` parameter.
  - Updated `publishECHO10XML2CMR` to throw an error if optional `revisionId` does not match resulting revision ID.
  - Updated `publish2CMR` to take in optional `cmrRevisionId`.
  - Updated `getWriteHeaders` to take in an optional CMR Revision ID.
  - Updated `ingestGranule` to take in an optional CMR Revision ID to pass to `getWriteHeaders`.
  - Updated `ingestUMMGranule` to take in an optional CMR Revision ID to pass to `getWriteHeaders`.
- **CUMULUS-2350**
  - Updates the examples on the `/s3credentialsREADME`, to include Python and
    JavaScript code demonstrating how to refrsh  the s3credential for
    programatic access.
- **CUMULUS-2383**
  - PostToCMR task will return CMRInternalError when a `500` status is returned from CMR

## [v6.0.0] 2021-02-16

### MIGRATION NOTES

- **CUMULUS-2255** - Cumulus has upgraded its supported version of Terraform
  from **0.12.12** to **0.13.6**. Please see the [instructions to upgrade your
  deployments](https://github.com/nasa/cumulus/blob/master/docs/upgrade-notes/upgrading-tf-version-0.13.6.md).

- **CUMULUS-2350**
  - If the  `/s3credentialsREADME`, does not appear to be working after
    deploymnt, [manual redeployment](https://docs.aws.amazon.com/apigateway/latest/developerguide/how-to-deploy-api-with-console.html)
    of the API-gateway stage may be necessary to finish the deployment.

### BREAKING CHANGES

- **CUMULUS-2255** - Cumulus has upgraded its supported version of Terraform from **0.12.12** to **0.13.6**.

### Added

- **CUMULUS-2291**
  - Add provider filter to Granule Inventory Report
- **CUMULUS-2300**
  - Added `childWorkflowMeta` to `queue-granules` config. Object passed to this
    value will be merged into a child workflow message's  `meta` object. For an
    example of how this can be used, see
    `example/cumulus-tf/discover_granules_workflow.asl.json`.
- **CUMULUS-2350**
  - Adds an unprotected endpoint, `/s3credentialsREADME`, to the
    s3-credentials-endpoint that displays  information on how to use the
    `/s3credentials` endpoint
- **CUMULUS-2368**
  - Add QueueWorkflow task
- **CUMULUS-2391**
  - Add reportToEms to collections.files file schema
- **CUMULUS-2395**
  - Add Core module parameter `ecs_custom_sg_ids` to Cumulus module to allow for
    custom security group mappings
- **CUMULUS-2402**
  - Officially expose `sftp()` for use in `@cumulus/sftp-client`

### Changed

- **CUMULUS-2323**
  - The sync granules task when used with the s3 provider now uses the
    `source_bucket` key in `granule.files` objects.  If incoming payloads using
    this task have a `source_bucket` value for a file using the s3 provider, the
    task will attempt to sync from the bucket defined in the file's
    `source_bucket` key instead of the `provider`.
    - Updated `S3ProviderClient.sync` to allow for an optional bucket parameter
      in support of the changed behavior.
  - Removed `addBucketToFile` and related code from sync-granules task

- **CUMULUS-2255**
  - Updated Terraform deployment code syntax for compatibility with version 0.13.6
- **CUMULUS-2321**
  - Updated API endpoint GET `/reconciliationReports/{name}` to return the
    pre-signe s3 URL in addition to report data

### Fixed

- Updated `hyrax-metadata-updates` task so the opendap url has Type 'USE SERVICE API'

- **CUMULUS-2310**
  - Use valid filename for reconciliation report
- **CUMULUS-2351**
  - Inventory report no longer includes the File/Granule relation object in the
    okCountByGranules key of a report.  The information is only included when a
    'Granule Not Found' report is run.

### Removed

- **CUMULUS-2364**
  - Remove the internal Cumulus logging lambda (log2elasticsearch)

## [v5.0.1] 2021-01-27

### Changed

- **CUMULUS-2344**
  - Elasticsearch API now allows you to reindex to an index that already exists
  - If using the Change Index operation and the new index doesn't exist, it will be created
  - Regarding instructions for CUMULUS-2020, you can now do a change index
    operation before a reindex operation. This will
    ensure that new data will end up in the new index while Elasticsearch is reindexing.

- **CUMULUS-2351**
  - Inventory report no longer includes the File/Granule relation object in the okCountByGranules key of a report. The information is only included when a 'Granule Not Found' report is run.

### Removed

- **CUMULUS-2367**
  - Removed `execution_cumulus_id` column from granules RDS schema and data type

## [v5.0.0] 2021-01-12

### BREAKING CHANGES

- **CUMULUS-2020**
  - Elasticsearch data mappings have been updated to improve search and the API
    has been update to reflect those changes. See Migration notes on how to
    update the Elasticsearch mappings.

### Migration notes

- **CUMULUS-2020**
  - Elasticsearch data mappings have been updated to improve search. For
    example, case insensitive searching will now work (e.g. 'MOD' and 'mod' will
    return the same granule results). To use the improved Elasticsearch queries,
    [reindex](https://nasa.github.io/cumulus-api/#reindex) to create a new index
    with the correct types. Then perform a [change
    index](https://nasa.github.io/cumulus-api/#change-index) operation to use
    the new index.
- **CUMULUS-2258**
  - Because the `egress_lambda_log_group` and
    `egress_lambda_log_subscription_filter` resource were removed from the
    `cumulus` module, new definitions for these resources must be added to
    `cumulus-tf/main.tf`. For reference on how to define these resources, see
    [`example/cumulus-tf/thin_egress_app.tf`](https://github.com/nasa/cumulus/blob/master/example/cumulus-tf/thin_egress_app.tf).
  - The `tea_stack_name` variable being passed into the `cumulus` module should be removed
- **CUMULUS-2344**
  - Regarding instructions for CUMULUS-2020, you can now do a change index operation before a reindex operation. This will
    ensure that new data will end up in the new index while Elasticsearch is reindexing.

### BREAKING CHANGES

- **CUMULUS-2020**
  - Elasticsearch data mappings have been updated to improve search and the API has been updated to reflect those changes. See Migration notes on how to update the Elasticsearch mappings.

### Added

- **CUMULUS-2318**
  - Added`async_operation_image` as `cumulus` module variable to allow for override of the async_operation container image.  Users can optionally specify a non-default docker image for use with Core async operations.
- **CUMULUS-2219**
  - Added `lzards-backup` Core task to facilitate making LZARDS backup requests in Cumulus ingest workflows
- **CUMULUS-2092**
  - Add documentation for Granule Not Found Reports
- **HYRAX-320**
  - `@cumulus/hyrax-metadata-updates`Add component URI encoding for entry title id and granule ur to allow for values with special characters in them. For example, EntryTitleId 'Sentinel-6A MF/Jason-CS L2 Advanced Microwave Radiometer (AMR-C) NRT Geophysical Parameters' Now, URLs generated from such values will be encoded correctly and parsable by HyraxInTheCloud
- **CUMULUS-1370**
  - Add documentation for Getting Started section including FAQs
- **CUMULUS-2092**
  - Add documentation for Granule Not Found Reports
- **CUMULUS-2219**
  - Added `lzards-backup` Core task to facilitate making LZARDS backup requests in Cumulus ingest workflows
- **CUMULUS-2280**
  - In local api, retry to create tables if they fail to ensure localstack has had time to start fully.
- **CUMULUS-2290**
  - Add `queryFields` to granule schema, and this allows workflow tasks to add queryable data to granule record. For reference on how to add data to `queryFields` field, see [`example/cumulus-tf/kinesis_trigger_test_workflow.tf`](https://github.com/nasa/cumulus/blob/master/example/cumulus-tf/kinesis_trigger_test_workflow.tf).
- **CUMULUS-2318**
  - Added`async_operation_image` as `cumulus` module variable to allow for override of the async_operation container image.  Users can optionally specify a non-default docker image for use with Core async operations.

### Changed

- **CUMULUS-2020**
  - Updated Elasticsearch mappings to support case-insensitive search
- **CUMULUS-2124**
  - cumulus-rds-tf terraform module now takes engine_version as an input variable.
- **CUMULUS-2279**
  - Changed the formatting of granule CMR links: instead of a link to the `/search/granules.json` endpoint, now it is a direct link to `/search/concepts/conceptid.format`
- **CUMULUS-2296**
  - Improved PDR spec compliance of `parse-pdr` by updating `@cumulus/pvl` to parse fields in a manner more consistent with the PDR ICD, with respect to numbers and dates. Anything not matching the ICD expectations, or incompatible with Javascript parsing, will be parsed as a string instead.
- **CUMULUS-2344**
  - Elasticsearch API now allows you to reindex to an index that already exists
  - If using the Change Index operation and the new index doesn't exist, it will be created

### Removed

- **CUMULUS-2258**
  - Removed `tea_stack_name` variable from `tf-modules/distribution/variables.tf` and `tf-modules/cumulus/variables.tf`
  - Removed `egress_lambda_log_group` and `egress_lambda_log_subscription_filter` resources from `tf-modules/distribution/main.tf`

## [v4.0.0] 2020-11-20

### Migration notes

- Update the name of your `cumulus_message_adapter_lambda_layer_arn` variable for the `cumulus` module to `cumulus_message_adapter_lambda_layer_version_arn`. The value of the variable should remain the same (a layer version ARN of a Lambda layer for the [`cumulus-message-adapter`](https://github.com/nasa/cumulus-message-adapter/).
- **CUMULUS-2138** - Update all workflows using the `MoveGranules` step to add `UpdateGranulesCmrMetadataFileLinksStep`that runs after it. See the example [`IngestAndPublishWorkflow`](https://github.com/nasa/cumulus/blob/master/example/cumulus-tf/ingest_and_publish_granule_workflow.asl.json) for reference.
- **CUMULUS-2251**
  - Because it has been removed from the `cumulus` module, a new resource definition for `egress_api_gateway_log_subscription_filter` must be added to `cumulus-tf/main.tf`. For reference on how to define this resource, see [`example/cumulus-tf/main.tf`](https://github.com/nasa/cumulus/blob/master/example/cumulus-tf/main.tf).

### Added

- **CUMULUS-2248**
  - Updates Integration Tests README to point to new fake provider template.
- **CUMULUS-2239**
  - Add resource declaration to create a VPC endpoint in tea-map-cache module if `deploy_to_ngap` is false.
- **CUMULUS-2063**
  - Adds a new, optional query parameter to the `/collections[&getMMT=true]` and `/collections/active[&getMMT=true]` endpoints. When a user provides a value of `true` for `getMMT` in the query parameters, the endpoint will search CMR and update each collection's results with new key `MMTLink` containing a link to the MMT (Metadata Management Tool) if a CMR collection id is found.
- **CUMULUS-2170**
  - Adds ability to filter granule inventory reports
- **CUMULUS-2211**
  - Adds `granules/bulkReingest` endpoint to `@cumulus/api`
- **CUMULUS-2251**
  - Adds `log_api_gateway_to_cloudwatch` variable to `example/cumulus-tf/variables.tf`.
  - Adds `log_api_gateway_to_cloudwatch` variable to `thin_egress_app` module definition.

### Changed

- **CUMULUS-2216**
  - `/collection` and `/collection/active` endpoints now return collections without granule aggregate statistics by default. The original behavior is preserved and can be found by including a query param of `includeStats=true` on the request to the endpoint.
  - The `es/collections` Collection class takes a new parameter includeStats. It no longer appends granule aggregate statistics to the returned results by default. One must set the new parameter to any non-false value.
- **CUMULUS-2201**
  - Update `dbIndexer` lambda to process requests in serial
  - Fixes ingestPdrWithNodeNameSpec parsePdr provider error
- **CUMULUS-2251**
  - Moves Egress Api Gateway Log Group Filter from `tf-modules/distribution/main.tf` to `example/cumulus-tf/main.tf`

### Fixed

- **CUMULUS-2251**
  - This fixes a deployment error caused by depending on the `thin_egress_app` module output for a resource count.

### Removed

- **CUMULUS-2251**
  - Removes `tea_api_egress_log_group` variable from `tf-modules/distribution/variables.tf` and `tf-modules/cumulus/variables.tf`.

### BREAKING CHANGES

- **CUMULUS-2138** - CMR metadata update behavior has been removed from the `move-granules` task into a
new `update-granules-cmr-metadata-file-links` task.
- **CUMULUS-2216**
  - `/collection` and `/collection/active` endpoints now return collections without granule aggregate statistics by default. The original behavior is preserved and can be found by including a query param of `includeStats=true` on the request to the endpoint.  This is likely to affect the dashboard only but included here for the change of behavior.
- **[1956](https://github.com/nasa/cumulus/issues/1956)**
  - Update the name of the `cumulus_message_adapter_lambda_layer_arn` output from the `cumulus-message-adapter` module to `cumulus_message_adapter_lambda_layer_version_arn`. The output value has changed from being the ARN of the Lambda layer **without a version** to the ARN of the Lambda layer **with a version**.
  - Update the variable name in the `cumulus` and `ingest` modules from `cumulus_message_adapter_lambda_layer_arn` to `cumulus_message_adapter_lambda_layer_version_arn`

## [v3.0.1] 2020-10-21

- **CUMULUS-2203**
  - Update Core tasks to use
    [cumulus-message-adapter-js](https://github.com/nasa/cumulus-message-adapter-js)
    v2.0.0 to resolve memory leak/lambda ENOMEM constant failure issue.   This
    issue caused lambdas to slowly use all memory in the run environment and
    prevented AWS from halting/restarting warmed instances when task code was
    throwing consistent errors under load.

- **CUMULUS-2232**
  - Updated versions for `ajv`, `lodash`, `googleapis`, `archiver`, and
    `@cumulus/aws-client` to remediate vulnerabilities found in SNYK scan.

### Fixed

- **CUMULUS-2233**
  - Fixes /s3credentials bug where the expiration time on the cookie was set to a time that is always expired, so authentication was never being recognized as complete by the API. Consequently, the user would end up in a redirect loop and requests to /s3credentials would never complete successfully. The bug was caused by the fact that the code setting the expiration time for the cookie was expecting a time value in milliseconds, but was receiving the expirationTime from the EarthdataLoginClient in seconds. This bug has been fixed by converting seconds into milliseconds. Unit tests were added to test that the expiration time has been converted to milliseconds and checking that the cookie's expiration time is greater than the current time.

## [v3.0.0] 2020-10-7

### MIGRATION STEPS

- **CUMULUS-2099**
  - All references to `meta.queues` in workflow configuration must be replaced with references to queue URLs from Terraform resources. See the updated [data cookbooks](https://nasa.github.io/cumulus/docs/data-cookbooks/about-cookbooks) or example [Discover Granules workflow configuration](https://github.com/nasa/cumulus/blob/master/example/cumulus-tf/discover_granules_workflow.asl.json).
  - The steps for configuring queued execution throttling have changed. See the [updated documentation](https://nasa.github.io/cumulus/docs/data-cookbooks/throttling-queued-executions).
  - In addition to the configuration for execution throttling, the internal mechanism for tracking executions by queue has changed. As a result, you should **disable any rules or workflows scheduling executions via a throttled queue** before upgrading. Otherwise, you may be at risk of having **twice as many executions** as are configured for the queue while the updated tracking is deployed. You can re-enable these rules/workflows once the upgrade is complete.

- **CUMULUS-2111**
  - **Before you re-deploy your `cumulus-tf` module**, note that the [`thin-egress-app`][thin-egress-app] is no longer deployed by default as part of the `cumulus` module, so you must add the TEA module to your deployment and manually modify your Terraform state **to avoid losing your API gateway and impacting any Cloudfront endpoints pointing to those gateways**. If you don't care about losing your API gateway and impacting Cloudfront endpoints, you can ignore the instructions for manually modifying state.

    1. Add the [`thin-egress-app`][thin-egress-app] module to your `cumulus-tf` deployment as shown in the [Cumulus example deployment](https://github.com/nasa/cumulus/tree/master/example/cumulus-tf/main.tf).

         - Note that the values for `tea_stack_name` variable to the `cumulus` module and the `stack_name` variable to the `thin_egress_app` module **must match**
         - Also, if you are specifying the `stage_name` variable to the `thin_egress_app` module, **the value of the `tea_api_gateway_stage` variable to the `cumulus` module must match it**

    2. **If you want to preserve your existing `thin-egress-app` API gateway and avoid having to update your Cloudfront endpoint for distribution, then you must follow these instructions**: <https://nasa.github.io/cumulus/docs/upgrade-notes/migrate_tea_standalone>. Otherwise, you can re-deploy as usual.

  - If you provide your own custom bucket map to TEA as a standalone module, **you must ensure that your custom bucket map includes mappings for the `protected` and `public` buckets specified in your `cumulus-tf/terraform.tfvars`, otherwise Cumulus may not be able to determine the correct distribution URL for ingested files and you may encounter errors**

- **CUMULUS-2197**
  - EMS resources are now optional, and `ems_deploy` is set to `false` by default, which will delete your EMS resources.
  - If you would like to keep any deployed EMS resources, add the `ems_deploy` variable set to `true` in your `cumulus-tf/terraform.tfvars`

### BREAKING CHANGES

- **CUMULUS-2200**
  - Changes return from 303 redirect to 200 success for `Granule Inventory`'s
    `/reconciliationReport` returns.  The user (dashboard) must read the value
    of `url` from the return to get the s3SignedURL and then download the report.
- **CUMULUS-2099**
  - `meta.queues` has been removed from Cumulus core workflow messages.
  - `@cumulus/sf-sqs-report` workflow task no longer reads the reporting queue URL from `input.meta.queues.reporting` on the incoming event. Instead, it requires that the queue URL be set as the `reporting_queue_url` environment variable on the deployed Lambda.
- **CUMULUS-2111**
  - The deployment of the `thin-egress-app` module has be removed from `tf-modules/distribution`, which is a part of the `tf-modules/cumulus` module. Thus, the `thin-egress-app` module is no longer deployed for you by default. See the migration steps for details about how to add deployment for the `thin-egress-app`.
- **CUMULUS-2141**
  - The `parse-pdr` task has been updated to respect the `NODE_NAME` property in
    a PDR's `FILE_GROUP`. If a `NODE_NAME` is present, the task will query the
    Cumulus API for a provider with that host. If a provider is found, the
    output granule from the task will contain a `provider` property containing
    that provider. If `NODE_NAME` is set but a provider with that host cannot be
    found in the API, or if multiple providers are found with that same host,
    the task will fail.
  - The `queue-granules` task has been updated to expect an optional
    `granule.provider` property on each granule. If present, the granule will be
    enqueued using that provider. If not present, the task's `config.provider`
    will be used instead.
- **CUMULUS-2197**
  - EMS resources are now optional and will not be deployed by default. See migration steps for information
    about how to deploy EMS resources.

#### CODE CHANGES

- The `@cumulus/api-client.providers.getProviders` function now takes a
  `queryStringParameters` parameter which can be used to filter the providers
  which are returned
- The `@cumulus/aws-client/S3.getS3ObjectReadStreamAsync` function has been
  removed. It read the entire S3 object into memory before returning a read
  stream, which could cause Lambdas to run out of memory. Use
  `@cumulus/aws-client/S3.getObjectReadStream` instead.
- The `@cumulus/ingest/util.lookupMimeType` function now returns `undefined`
  rather than `null` if the mime type could not be found.
- The `@cumulus/ingest/lock.removeLock` function now returns `undefined`
- The `@cumulus/ingest/granule.generateMoveFileParams` function now returns
  `source: undefined` and `target :undefined` on the response object if either could not be
  determined. Previously, `null` had been returned.
- The `@cumulus/ingest/recursion.recursion` function must now be imported using
  `const { recursion } = require('@cumulus/ingest/recursion');`
- The `@cumulus/ingest/granule.getRenamedS3File` function has been renamed to
  `listVersionedObjects`
- `@cumulus/common.http` has been removed
- `@cumulus/common/http.download` has been removed

### Added

- **CUMULUS-1855**
  - Fixed SyncGranule task to return an empty granules list when given an empty
    (or absent) granules list on input, rather than throwing an exception
- **CUMULUS-1955**
  - Added `@cumulus/aws-client/S3.getObject` to get an AWS S3 object
  - Added `@cumulus/aws-client/S3.waitForObject` to get an AWS S3 object,
    retrying, if necessary
- **CUMULUS-1961**
  - Adds `startTimestamp` and `endTimestamp` parameters to endpoint
    `reconcilationReports`.  Setting these values will filter the returned
    report to cumulus data that falls within the timestamps. It also causes the
    report to be one directional, meaning cumulus is only reconciled with CMR,
    but not the other direction. The Granules will be filtered by their
    `updatedAt` values. Collections are filtered by the updatedAt time of their
    granules, i.e. Collections with granules that are updatedAt a time between
    the time parameters will be returned in the reconciliation reports.
  - Adds `startTimestamp` and `endTimestamp` parameters to create-reconciliation-reports
    lambda function. If either of these params is passed in with a value that can be
    converted to a date object, the inter-platform comparison between Cumulus and CMR will
    be one way.  That is, collections, granules, and files will be filtered by time for
    those found in Cumulus and only those compared to the CMR holdings. For the moment
    there is not enough information to change the internal consistency check, and S3 vs
    Cumulus comparisons are unchanged by the timestamps.
- **CUMULUS-1962**
  - Adds `location` as parameter to `/reconciliationReports` endpoint. Options are `S3`
    resulting in a S3 vs. Cumulus database search or `CMR` resulting in CMR vs. Cumulus database search.
- **CUMULUS-1963**
  - Adds `granuleId` as input parameter to `/reconcilationReports`
    endpoint. Limits inputs parameters to either `collectionId` or `granuleId`
    and will fail to create the report if both are provided.  Adding granuleId
    will find collections in Cumulus by granuleId and compare those one way
    with those in CMR.
  - `/reconciliationReports` now validates any input json before starting the
    async operation and the lambda handler no longer validates input
    parameters.
- **CUMULUS-1964**
  - Reports can now be filtered on provider
- **CUMULUS-1965**
  - Adds `collectionId` parameter to the `/reconcilationReports`
    endpoint. Setting this value will limit the scope of the reconcilation
    report to only the input collectionId when comparing Cumulus and
    CMR. `collectionId` is provided an array of strings e.g. `[shortname___version, shortname2___version2]`
- **CUMULUS-2107**
  - Added a new task, `update-cmr-access-constraints`, that will set access constraints in CMR Metadata.
    Currently supports UMMG-JSON and Echo10XML, where it will configure `AccessConstraints` and
    `RestrictionFlag/RestrictionComment`, respectively.
  - Added an operator doc on how to configure and run the access constraint update workflow, which will update the metadata using the new task, and then publish the updated metadata to CMR.
  - Added an operator doc on bulk operations.
- **CUMULUS-2111**
  - Added variables to `cumulus` module:
    - `tea_api_egress_log_group`
    - `tea_external_api_endpoint`
    - `tea_internal_api_endpoint`
    - `tea_rest_api_id`
    - `tea_rest_api_root_resource_id`
    - `tea_stack_name`
  - Added variables to `distribution` module:
    - `tea_api_egress_log_group`
    - `tea_external_api_endpoint`
    - `tea_internal_api_endpoint`
    - `tea_rest_api_id`
    - `tea_rest_api_root_resource_id`
    - `tea_stack_name`
- **CUMULUS-2112**
  - Added `@cumulus/api/lambdas/internal-reconciliation-report`, so create-reconciliation-report
    lambda can create `Internal` reconciliation report
- **CUMULUS-2116**
  - Added `@cumulus/api/models/granule.unpublishAndDeleteGranule` which
  unpublishes a granule from CMR and deletes it from Cumulus, but does not
  update the record to `published: false` before deletion
- **CUMULUS-2113**
  - Added Granule not found report to reports endpoint
  - Update reports to return breakdown by Granule of files both in DynamoDB and S3
- **CUMULUS-2123**
  - Added `cumulus-rds-tf` DB cluster module to `tf-modules` that adds a
    severless RDS Aurora/ PostgreSQL  database cluster to meet the PostgreSQL
    requirements for future releases.
  - Updated the default Cumulus module to take the following new required variables:
    - rds_user_access_secret_arn:
      AWS Secrets Manager secret ARN containing a JSON string of DB credentials
      (containing at least host, password, port as keys)
    - rds_security_group:
      RDS Security Group that provides connection access to the RDS cluster
  - Updated API lambdas and default ECS cluster to add them to the
    `rds_security_group` for database access
- **CUMULUS-2126**
  - The collections endpoint now writes to the RDS database
- **CUMULUS-2127**
  - Added migration to create collections relation for RDS database
- **CUMULUS-2129**
  - Added `data-migration1` Terraform module and Lambda to migrate data from Dynamo to RDS
    - Added support to Lambda for migrating collections data from Dynamo to RDS
- **CUMULUS-2155**
  - Added `rds_connection_heartbeat` to `cumulus` and `data-migration` tf
    modules.  If set to true, this diagnostic variable instructs Core's database
    code to fire off a connection 'heartbeat' query and log the timing/results
    for diagnostic purposes, and retry certain connection timeouts once.
    This option is disabled by default
- **CUMULUS-2156**
  - Support array inputs parameters for `Internal` reconciliation report
- **CUMULUS-2157**
  - Added support to `data-migration1` Lambda for migrating providers data from Dynamo to RDS
    - The migration process for providers will convert any credentials that are stored unencrypted or encrypted with an S3 keypair provider to be encrypted with a KMS key instead
- **CUMULUS-2161**
  - Rules now support an `executionNamePrefix` property. If set, any executions
    triggered as a result of that rule will use that prefix in the name of the
    execution.
  - The `QueueGranules` task now supports an `executionNamePrefix` property. Any
    executions queued by that task will use that prefix in the name of the
    execution. See the
    [example workflow](./example/cumulus-tf/discover_granules_with_execution_name_prefix_workflow.asl.json)
    for usage.
  - The `QueuePdrs` task now supports an `executionNamePrefix` config property.
    Any executions queued by that task will use that prefix in the name of the
    execution. See the
    [example workflow](./example/cumulus-tf/discover_and_queue_pdrs_with_execution_name_prefix_workflow.asl.json)
    for usage.
- **CUMULUS-2162**
  - Adds new report type to `/reconciliationReport` endpoint.  The new report
    is `Granule Inventory`. This report is a CSV file of all the granules in
    the Cumulus DB. This report will eventually replace the existing
    `granules-csv` endpoint which has been deprecated.
- **CUMULUS-2197**
  - Added `ems_deploy` variable to the `cumulus` module. This is set to false by default, except
    for our example deployment, where it is needed for integration tests.

### Changed

- Upgraded version of [TEA](https://github.com/asfadmin/thin-egress-app/) deployed with Cumulus to build 88.
- **CUMULUS-2107**
  - Updated the `applyWorkflow` functionality on the granules endpoint to take a `meta` property to pass into the workflow message.
  - Updated the `BULK_GRANULE` functionality on the granules endpoint to support the above `applyWorkflow` change.
- **CUMULUS-2111**
  - Changed `distribution_api_gateway_stage` variable for `cumulus` module to `tea_api_gateway_stage`
  - Changed `api_gateway_stage` variable for `distribution` module to `tea_api_gateway_stage`
- **CUMULUS-2224**
  - Updated `/reconciliationReport`'s file reconciliation to include `"EXTENDED METADATA"` as a valid CMR relatedUrls Type.

### Fixed

- **CUMULUS-2168**
  - Fixed issue where large number of documents (generally logs) in the
    `cumulus` elasticsearch index results in the collection granule stats
    queries failing for the collections list api endpoint
- **CUMULUS-1955**
  - Due to AWS's eventual consistency model, it was possible for PostToCMR to
    publish an earlier version of a CMR metadata file, rather than the latest
    version created in a workflow.  This fix guarantees that the latest version
    is published, as expected.
- **CUMULUS-1961**
  - Fixed `activeCollections` query only returning 10 results
- **CUMULUS-2201**
  - Fix Reconciliation Report integration test failures by waiting for collections appear
    in es list and ingesting a fake granule xml file to CMR
- **CUMULUS-2015**
  - Reduced concurrency of `QueueGranules` task. That task now has a
    `config.concurrency` option that defaults to `3`.
- **CUMULUS-2116**
  - Fixed a race condition with bulk granule delete causing deleted granules to still appear in Elasticsearch. Granules removed via bulk delete should now be removed from Elasticsearch.
- **CUMULUS-2163**
  - Remove the `public-read` ACL from the `move-granules` task
- **CUMULUS-2164**
  - Fix issue where `cumulus` index is recreated and attached to an alias if it has been previously deleted
- **CUMULUS-2195**
  - Fixed issue with redirect from `/token` not working when using a Cloudfront endpoint to access the Cumulus API with Launchpad authentication enabled. The redirect should now work properly whether you are using a plain API gateway URL or a Cloudfront endpoint pointing at an API gateway URL.
- **CUMULUS-2200**
  - Fixed issue where __in and __not queries were stripping spaces from values

### Deprecated

- **CUMULUS-1955**
  - `@cumulus/aws-client/S3.getS3Object()`
  - `@cumulus/message/Queue.getQueueNameByUrl()`
  - `@cumulus/message/Queue.getQueueName()`
- **CUMULUS-2162**
  - `@cumulus/api/endpoints/granules-csv/list()`

### Removed

- **CUMULUS-2111**
  - Removed `distribution_url` and `distribution_redirect_uri` outputs from the `cumulus` module
  - Removed variables from the `cumulus` module:
    - `distribution_url`
    - `log_api_gateway_to_cloudwatch`
    - `thin_egress_cookie_domain`
    - `thin_egress_domain_cert_arn`
    - `thin_egress_download_role_in_region_arn`
    - `thin_egress_jwt_algo`
    - `thin_egress_jwt_secret_name`
    - `thin_egress_lambda_code_dependency_archive_key`
    - `thin_egress_stack_name`
  - Removed outputs from the `distribution` module:
    - `distribution_url`
    - `internal_tea_api`
    - `rest_api_id`
    - `thin_egress_app_redirect_uri`
  - Removed variables from the `distribution` module:
    - `bucket_map_key`
    - `distribution_url`
    - `log_api_gateway_to_cloudwatch`
    - `thin_egress_cookie_domain`
    - `thin_egress_domain_cert_arn`
    - `thin_egress_download_role_in_region_arn`
    - `thin_egress_jwt_algo`
    - `thin_egress_jwt_secret_name`
    - `thin_egress_lambda_code_dependency_archive_key`
- **CUMULUS-2157**
  - Removed `providerSecretsMigration` and `verifyProviderSecretsMigration` lambdas
- Removed deprecated `@cumulus/sf-sns-report` task
- Removed code:
  - `@cumulus/aws-client/S3.calculateS3ObjectChecksum`
  - `@cumulus/aws-client/S3.getS3ObjectReadStream`
  - `@cumulus/cmrjs.getFullMetadata`
  - `@cumulus/cmrjs.getMetadata`
  - `@cumulus/common/util.isNil`
  - `@cumulus/common/util.isNull`
  - `@cumulus/common/util.isUndefined`
  - `@cumulus/common/util.lookupMimeType`
  - `@cumulus/common/util.mkdtempSync`
  - `@cumulus/common/util.negate`
  - `@cumulus/common/util.noop`
  - `@cumulus/common/util.omit`
  - `@cumulus/common/util.renameProperty`
  - `@cumulus/common/util.sleep`
  - `@cumulus/common/util.thread`
  - `@cumulus/ingest/granule.copyGranuleFile`
  - `@cumulus/ingest/granule.moveGranuleFile`
  - `@cumulus/integration-tests/api/rules.deleteRule`
  - `@cumulus/integration-tests/api/rules.getRule`
  - `@cumulus/integration-tests/api/rules.listRules`
  - `@cumulus/integration-tests/api/rules.postRule`
  - `@cumulus/integration-tests/api/rules.rerunRule`
  - `@cumulus/integration-tests/api/rules.updateRule`
  - `@cumulus/integration-tests/sfnStep.parseStepMessage`
  - `@cumulus/message/Queue.getQueueName`
  - `@cumulus/message/Queue.getQueueNameByUrl`

## v2.0.2+ Backport releases

Release v2.0.1 was the last release on the 2.0.x release series.

Changes after this version on the 2.0.x release series are limited
security/requested feature patches and will not be ported forward to future
releases unless there is a corresponding CHANGELOG entry.

For up-to-date CHANGELOG for the maintenance release branch see
[CHANGELOG.md](https://github.com/nasa/cumulus/blob/release-2.0.x/CHANGELOG.md)
from the 2.0.x branch.

For the most recent release information for the maintenance branch please see
the [release page](https://github.com/nasa/cumulus/releases)

## [v2.0.7] 2020-10-1 - [BACKPORT]

### Fixed

- CVE-2020-7720
  - Updated common `node-forge` dependency to 0.10.0 to address CVE finding

### [v2.0.6] 2020-09-25 - [BACKPORT]

### Fixed

- **CUMULUS-2168**
  - Fixed issue where large number of documents (generally logs) in the
    `cumulus` elasticsearch index results in the collection granule stats
    queries failing for the collections list api endpoint

### [v2.0.5] 2020-09-15 - [BACKPORT]

#### Added

- Added `thin_egress_stack_name` variable to `cumulus` and `distribution` Terraform modules to allow overriding the default Cloudformation stack name used for the `thin-egress-app`. **Please note that if you change/set this value for an existing deployment, it will destroy and re-create your API gateway for the `thin-egress-app`.**

#### Fixed

- Fix collection list queries. Removed fixes to collection stats, which break queries for a large number of granules.

### [v2.0.4] 2020-09-08 - [BACKPORT]

#### Changed

- Upgraded version of [TEA](https://github.com/asfadmin/thin-egress-app/) deployed with Cumulus to build 88.

### [v2.0.3] 2020-09-02 - [BACKPORT]

#### Fixed

- **CUMULUS-1961**
  - Fixed `activeCollections` query only returning 10 results

- **CUMULUS-2039**
  - Fix issue causing SyncGranules task to run out of memory on large granules

#### CODE CHANGES

- The `@cumulus/aws-client/S3.getS3ObjectReadStreamAsync` function has been
  removed. It read the entire S3 object into memory before returning a read
  stream, which could cause Lambdas to run out of memory. Use
  `@cumulus/aws-client/S3.getObjectReadStream` instead.

### [v2.0.2] 2020-08-17 - [BACKPORT]

#### CODE CHANGES

- The `@cumulus/ingest/util.lookupMimeType` function now returns `undefined`
  rather than `null` if the mime type could not be found.
- The `@cumulus/ingest/lock.removeLock` function now returns `undefined`

#### Added

- **CUMULUS-2116**
  - Added `@cumulus/api/models/granule.unpublishAndDeleteGranule` which
  unpublishes a granule from CMR and deletes it from Cumulus, but does not
  update the record to `published: false` before deletion

### Fixed

- **CUMULUS-2116**
  - Fixed a race condition with bulk granule delete causing deleted granules to still appear in Elasticsearch. Granules removed via bulk delete should now be removed from Elasticsearch.

## [v2.0.1] 2020-07-28

### Added

- **CUMULUS-1886**
  - Added `multiple sort keys` support to `@cumulus/api`
- **CUMULUS-2099**
  - `@cumulus/message/Queue.getQueueUrl` to get the queue URL specified in a Cumulus workflow message, if any.

### Fixed

- **[PR 1790](https://github.com/nasa/cumulus/pull/1790)**
  - Fixed bug with request headers in `@cumulus/launchpad-auth` causing Launchpad token requests to fail

## [v2.0.0] 2020-07-23

### BREAKING CHANGES

- Changes to the `@cumulus/api-client` package
  - The `CumulusApiClientError` class must now be imported using
    `const { CumulusApiClientError } = require('@cumulus/api-client/CumulusApiClientError')`
- The `@cumulus/sftp-client/SftpClient` class must now be imported using
  `const { SftpClient } = require('@cumulus/sftp-client');`
- Instances of `@cumulus/ingest/SftpProviderClient` no longer implicitly connect
  when `download`, `list`, or `sync` are called. You must call `connect` on the
  provider client before issuing one of those calls. Failure to do so will
  result in a "Client not connected" exception being thrown.
- Instances of `@cumulus/ingest/SftpProviderClient` no longer implicitly
  disconnect from the SFTP server when `list` is called.
- Instances of `@cumulus/sftp-client/SftpClient` must now be expclicitly closed
  by calling `.end()`
- Instances of `@cumulus/sftp-client/SftpClient` no longer implicitly connect to
  the server when `download`, `unlink`, `syncToS3`, `syncFromS3`, and `list` are
  called. You must explicitly call `connect` before calling one of those
  methods.
- Changes to the `@cumulus/common` package
  - `cloudwatch-event.getSfEventMessageObject()` now returns `undefined` if the
    message could not be found or could not be parsed. It previously returned
    `null`.
  - `S3KeyPairProvider.decrypt()` now throws an exception if the bucket
    containing the key cannot be determined.
  - `S3KeyPairProvider.decrypt()` now throws an exception if the stack cannot be
    determined.
  - `S3KeyPairProvider.encrypt()` now throws an exception if the bucket
    containing the key cannot be determined.
  - `S3KeyPairProvider.encrypt()` now throws an exception if the stack cannot be
    determined.
  - `sns-event.getSnsEventMessageObject()` now returns `undefined` if it could
    not be parsed. It previously returned `null`.
  - The `aws` module has been removed.
  - The `BucketsConfig.buckets` property is now read-only and private
  - The `test-utils.validateConfig()` function now resolves to `undefined`
    rather than `true`.
  - The `test-utils.validateInput()` function now resolves to `undefined` rather
    than `true`.
  - The `test-utils.validateOutput()` function now resolves to `undefined`
    rather than `true`.
  - The static `S3KeyPairProvider.retrieveKey()` function has been removed.
- Changes to the `@cumulus/cmrjs` package
  - `@cumulus/cmrjs.constructOnlineAccessUrl()` and
    `@cumulus/cmrjs/cmr-utils.constructOnlineAccessUrl()` previously took a
    `buckets` parameter, which was an instance of
    `@cumulus/common/BucketsConfig`. They now take a `bucketTypes` parameter,
    which is a simple object mapping bucket names to bucket types. Example:
    `{ 'private-1': 'private', 'public-1': 'public' }`
  - `@cumulus/cmrjs.reconcileCMRMetadata()` and
    `@cumulus/cmrjs/cmr-utils.reconcileCMRMetadata()` now take a **required**
    `bucketTypes` parameter, which is a simple object mapping bucket names to
    bucket types. Example: `{ 'private-1': 'private', 'public-1': 'public' }`
  - `@cumulus/cmrjs.updateCMRMetadata()` and
    `@cumulus/cmrjs/cmr-utils.updateCMRMetadata()` previously took an optional
    `inBuckets` parameter, which was an instance of
    `@cumulus/common/BucketsConfig`. They now take a **required** `bucketTypes`
    parameter, which is a simple object mapping bucket names to bucket types.
    Example: `{ 'private-1': 'private', 'public-1': 'public' }`
- The minimum supported version of all published Cumulus packages is now Node
  12.18.0
  - Tasks using the `cumuluss/cumulus-ecs-task` Docker image must be updated to
    `cumuluss/cumulus-ecs-task:1.7.0`. This can be done by updating the `image`
    property of any tasks defined using the `cumulus_ecs_service` Terraform
    module.
- Changes to `@cumulus/aws-client/S3`
  - The signature of the `getObjectSize` function has changed. It now takes a
    params object with three properties:
    - **s3**: an instance of an AWS.S3 object
    - **bucket**
    - **key**
  - The `getObjectSize` function will no longer retry if the object does not
    exist
- **CUMULUS-1861**
  - `@cumulus/message/Collections.getCollectionIdFromMessage` now throws a
    `CumulusMessageError` if `collectionName` and `collectionVersion` are missing
    from `meta.collection`.   Previously this method would return
    `'undefined___undefined'` instead
  - `@cumulus/integration-tests/addCollections` now returns an array of collections that
    were added rather than the count of added collections
- **CUMULUS-1930**
  - The `@cumulus/common/util.uuid()` function has been removed
- **CUMULUS-1955**
  - `@cumulus/aws-client/S3.multipartCopyObject` now returns an object with the
    AWS `etag` of the destination object
  - `@cumulus/ingest/S3ProviderClient.list` now sets a file object's `path`
    property to `undefined` instead of `null` when the file is at the top level
    of its bucket
  - The `sync` methods of the following classes in the `@cumulus/ingest` package
    now return an object with the AWS `s3uri` and `etag` of the destination file
    (they previously returned only a string representing the S3 URI)
    - `FtpProviderClient`
    - `HttpProviderClient`
    - `S3ProviderClient`
    - `SftpProviderClient`
- **CUMULUS-1958**
  - The following methods exported from `@cumulus/cmr-js/cmr-utils` were made
    async, and added distributionBucketMap as a parameter:
    - constructOnlineAccessUrl
    - generateFileUrl
    - reconcileCMRMetadata
    - updateCMRMetadata
- **CUMULUS-1969**
  - The `DiscoverPdrs` task now expects `provider_path` to be provided at
    `event.config.provider_path`, not `event.config.collection.provider_path`
  - `event.config.provider_path` is now a required parameter of the
    `DiscoverPdrs` task
  - `event.config.collection` is no longer a parameter to the `DiscoverPdrs`
    task
  - Collections no longer support the `provider_path` property. The tasks that
    relied on that property are now referencing `config.meta.provider_path`.
    Workflows should be updated accordingly.
- **CUMULUS-1977**
  - Moved bulk granule deletion endpoint from `/bulkDelete` to
    `/granules/bulkDelete`
- **CUMULUS-1991**
  - Updated CMR metadata generation to use "Download file.hdf" (where `file.hdf` is the filename of the given resource) as the resource description instead of "File to download"
  - CMR metadata updates now respect changes to resource descriptions (previously only changes to resource URLs were respected)

### MIGRATION STEPS

- Due to an issue with the AWS API Gateway and how the Thin Egress App Cloudformation template applies updates, you may need to redeploy your
  `thin-egress-app-EgressGateway` manually as a one time migration step.    If your deployment fails with an
  error similar to:

  ```bash
  Error: Lambda function (<stack>-tf-TeaCache) returned error: ({"errorType":"HTTPError","errorMessage":"Response code 404 (Not Found)"})
  ```

  Then follow the [AWS
  instructions](https://docs.aws.amazon.com/apigateway/latest/developerguide/how-to-deploy-api-with-console.html)
  to `Redeploy a REST API to a stage` for your egress API and re-run `terraform
  apply`.

### Added

- **CUMULUS-2081**
  - Add Integrator Guide section for onboarding
  - Add helpful tips documentation

- **CUMULUS-1902**
  - Add Common Use Cases section under Operator Docs

- **CUMULUS-2058**
  - Added `lambda_processing_role_name` as an output from the `cumulus` module
    to provide the processing role name
- **CUMULUS-1417**
  - Added a `checksumFor` property to collection `files` config. Set this
    property on a checksum file's definition matching the `regex` of the target
    file. More details in the ['Data Cookbooks
    Setup'](https://nasa.github.io/cumulus/docs/next/data-cookbooks/setup)
    documentation.
  - Added `checksumFor` validation to collections model.
- **CUMULUS-1956**
  - Added `@cumulus/earthata-login-client` package
  - The `/s3credentials` endpoint that is deployed as part of distribution now
    supports authentication using tokens created by a different application. If
    a request contains the `EDL-ClientId` and `EDL-Token` headers,
    authentication will be handled using that token rather than attempting to
    use OAuth.
  - `@cumulus/earthata-login-client.getTokenUsername()` now accepts an
    `xRequestId` argument, which will be included as the `X-Request-Id` header
    when calling Earthdata Login.
  - If the `s3Credentials` endpoint is invoked with an EDL token and an
    `X-Request-Id` header, that `X-Request-Id` header will be forwarded to
    Earthata Login.
- **CUMULUS-1957**
  - If EDL token authentication is being used, and the `EDL-Client-Name` header
    is set, `@the-client-name` will be appended to the end of the Earthdata
    Login username that is used as the `RoleSessionName` of the temporary IAM
    credentials. This value will show up in the AWS S3 server access logs.
- **CUMULUS-1958**
  - Add the ability for users to specify a `bucket_map_key` to the `cumulus`
    terraform module as an override for the default .yaml values that are passed
    to TEA by Core.    Using this option *requires* that each configured
    Cumulus 'distribution' bucket (e.g. public/protected buckets) have a single
    TEA mapping.  Multiple maps per bucket are not supported.
  - Updated Generating a distribution URL, the MoveGranules task and all CMR
    reconciliation functionality to utilize the TEA bucket map override.
  - Updated deploy process to utilize a bootstrap 'tea-map-cache' lambda that
    will, after deployment of Cumulus Core's TEA instance, query TEA for all
    protected/public buckets and generate a mapping configuration used
    internally by Core.  This object is also exposed as an output of the Cumulus
    module as `distribution_bucket_map`.
- **CUMULUS-1961**
  - Replaces DynamoDB for Elasticsearch for reconciliationReportForCumulusCMR
    comparisons between Cumulus and CMR.
- **CUMULUS-1970**
  - Created the `add-missing-file-checksums` workflow task
  - Added `@cumulus/aws-client/S3.calculateObjectHash()` function
  - Added `@cumulus/aws-client/S3.getObjectReadStream()` function
- **CUMULUS-1887**
  - Add additional fields to the granule CSV download file
- **CUMULUS-2019**
  - Add `infix` search to es query builder `@cumulus/api/es/es/queries` to
    support partial matching of the keywords

### Changed

- **CUMULUS-2032**
  - Updated @cumulus/ingest/HttpProviderClient to utilize a configuration key
    `httpListTimeout` to set the default timeout for discovery HTTP/HTTPS
    requests, and updates the default for the provider to 5 minutes (300 seconds).
  - Updated the DiscoverGranules and DiscoverPDRs tasks to utilize the updated
    configuration value if set via workflow config, and updates the default for
    these tasks to 5 minutes (300 seconds).

- **CUMULUS-176**
  - The API will now respond with a 400 status code when a request body contains
    invalid JSON. It had previously returned a 500 status code.
- **CUMULUS-1861**
  - Updates Rule objects to no longer require a collection.
  - Changes the DLQ behavior for `sfEventSqsToDbRecords` and
    `sfEventSqsToDbRecordsInputQueue`. Previously failure to write a database
    record would result in lambda success, and an error log in the CloudWatch
    logs.   The lambda has been updated to manually add a record to
    the `sfEventSqsToDbRecordsDeadLetterQueue` if the granule, execution, *or*
    pdr record fails to write, in addition to the previous error logging.
- **CUMULUS-1956**
  - The `/s3credentials` endpoint that is deployed as part of distribution now
    supports authentication using tokens created by a different application. If
    a request contains the `EDL-ClientId` and `EDL-Token` headers,
    authentication will be handled using that token rather than attempting to
    use OAuth.
- **CUMULUS-1977**
  - API endpoint POST `/granules/bulk` now returns a 202 status on a successful
    response instead of a 200 response
  - API endpoint DELETE `/granules/<granule-id>` now returns a 404 status if the
    granule record was already deleted
  - `@cumulus/api/models/Granule.update()` now returns the updated granule
    record
  - Implemented POST `/granules/bulkDelete` API endpoint to support deleting
    granules specified by ID or returned by the provided query in the request
    body. If the request is successful, the endpoint returns the async operation
    ID that has been started to remove the granules.
    - To use a query in the request body, your deployment must be
      [configured to access the Elasticsearch host for ESDIS metrics](https://nasa.github.io/cumulus/docs/additional-deployment-options/cloudwatch-logs-delivery#esdis-metrics)
      in your environment
  - Added `@cumulus/api/models/Granule.getRecord()` method to return raw record
    from DynamoDB
  - Added `@cumulus/api/models/Granule.delete()` method which handles deleting
    the granule record from DynamoDB and the granule files from S3
- **CUMULUS-1982**
  - The `globalConnectionLimit` property of providers is now optional and
    defaults to "unlimited"
- **CUMULUS-1997**
  - Added optional `launchpad` configuration to `@cumulus/hyrax-metadata-updates` task config schema.
- **CUMULUS-1991**
  - `@cumulus/cmrjs/src/cmr-utils/constructOnlineAccessUrls()` now throws an error if `cmrGranuleUrlType = "distribution"` and no distribution endpoint argument is provided
- **CUMULUS-2011**
  - Reconciliation reports are now generated within an AsyncOperation
- **CUMULUS-2016**
  - Upgrade TEA to version 79

### Fixed

- **CUMULUS-1991**
  - Added missing `DISTRIBUTION_ENDPOINT` environment variable for API lambdas. This environment variable is required for API requests to move granules.

- **CUMULUS-1961**
  - Fixed granules and executions query params not getting sent to API in granule list operation in `@cumulus/api-client`

### Deprecated

- `@cumulus/aws-client/S3.calculateS3ObjectChecksum()`
- `@cumulus/aws-client/S3.getS3ObjectReadStream()`
- `@cumulus/common/log.convertLogLevel()`
- `@cumulus/collection-config-store`
- `@cumulus/common/util.sleep()`

- **CUMULUS-1930**
  - `@cumulus/common/log.convertLogLevel()`
  - `@cumulus/common/util.isNull()`
  - `@cumulus/common/util.isUndefined()`
  - `@cumulus/common/util.negate()`
  - `@cumulus/common/util.noop()`
  - `@cumulus/common/util.isNil()`
  - `@cumulus/common/util.renameProperty()`
  - `@cumulus/common/util.lookupMimeType()`
  - `@cumulus/common/util.thread()`
  - `@cumulus/common/util.mkdtempSync()`

### Removed

- The deprecated `@cumulus/common.bucketsConfigJsonObject` function has been
  removed
- The deprecated `@cumulus/common.CollectionConfigStore` class has been removed
- The deprecated `@cumulus/common.concurrency` module has been removed
- The deprecated `@cumulus/common.constructCollectionId` function has been
  removed
- The deprecated `@cumulus/common.launchpad` module has been removed
- The deprecated `@cumulus/common.LaunchpadToken` class has been removed
- The deprecated `@cumulus/common.Semaphore` class has been removed
- The deprecated `@cumulus/common.stringUtils` module has been removed
- The deprecated `@cumulus/common/aws.cloudwatchlogs` function has been removed
- The deprecated `@cumulus/common/aws.deleteS3Files` function has been removed
- The deprecated `@cumulus/common/aws.deleteS3Object` function has been removed
- The deprecated `@cumulus/common/aws.dynamodb` function has been removed
- The deprecated `@cumulus/common/aws.dynamodbDocClient` function has been
  removed
- The deprecated `@cumulus/common/aws.getExecutionArn` function has been removed
- The deprecated `@cumulus/common/aws.headObject` function has been removed
- The deprecated `@cumulus/common/aws.listS3ObjectsV2` function has been removed
- The deprecated `@cumulus/common/aws.parseS3Uri` function has been removed
- The deprecated `@cumulus/common/aws.promiseS3Upload` function has been removed
- The deprecated `@cumulus/common/aws.recursivelyDeleteS3Bucket` function has
  been removed
- The deprecated `@cumulus/common/aws.s3CopyObject` function has been removed
- The deprecated `@cumulus/common/aws.s3ObjectExists` function has been removed
- The deprecated `@cumulus/common/aws.s3PutObject` function has been removed
- The deprecated `@cumulus/common/bucketsConfigJsonObject` function has been
  removed
- The deprecated `@cumulus/common/CloudWatchLogger` class has been removed
- The deprecated `@cumulus/common/collection-config-store.CollectionConfigStore`
  class has been removed
- The deprecated `@cumulus/common/collection-config-store.constructCollectionId`
  function has been removed
- The deprecated `@cumulus/common/concurrency.limit` function has been removed
- The deprecated `@cumulus/common/concurrency.mapTolerant` function has been
  removed
- The deprecated `@cumulus/common/concurrency.promiseUrl` function has been
  removed
- The deprecated `@cumulus/common/concurrency.toPromise` function has been
  removed
- The deprecated `@cumulus/common/concurrency.unless` function has been removed
- The deprecated `@cumulus/common/config.parseConfig` function has been removed
- The deprecated `@cumulus/common/config.resolveResource` function has been
  removed
- The deprecated `@cumulus/common/DynamoDb.get` function has been removed
- The deprecated `@cumulus/common/DynamoDb.scan` function has been removed
- The deprecated `@cumulus/common/FieldPattern` class has been removed
- The deprecated `@cumulus/common/launchpad.getLaunchpadToken` function has been
  removed
- The deprecated `@cumulus/common/launchpad.validateLaunchpadToken` function has
  been removed
- The deprecated `@cumulus/common/LaunchpadToken` class has been removed
- The deprecated `@cumulus/common/message.buildCumulusMeta` function has been
  removed
- The deprecated `@cumulus/common/message.buildQueueMessageFromTemplate`
  function has been removed
- The deprecated `@cumulus/common/message.getCollectionIdFromMessage` function
  has been removed
- The deprecated `@cumulus/common/message.getMaximumExecutions` function has
  been removed
- The deprecated `@cumulus/common/message.getMessageExecutionArn` function has
  been removed
- The deprecated `@cumulus/common/message.getMessageExecutionName` function has
  been removed
- The deprecated `@cumulus/common/message.getMessageFromTemplate` function has
  been removed
- The deprecated `@cumulus/common/message.getMessageGranules` function has been
  removed
- The deprecated `@cumulus/common/message.getMessageStateMachineArn` function
  has been removed
- The deprecated `@cumulus/common/message.getQueueName` function has been
  removed
- The deprecated `@cumulus/common/message.getQueueNameByUrl` function has been
  removed
- The deprecated `@cumulus/common/message.hasQueueAndExecutionLimit` function
  has been removed
- The deprecated `@cumulus/common/Semaphore` class has been removed
- The deprecated `@cumulus/common/string.globalReplace` functon has been removed
- The deprecated `@cumulus/common/string.isNonEmptyString` functon has been
  removed
- The deprecated `@cumulus/common/string.isValidHostname` functon has been
  removed
- The deprecated `@cumulus/common/string.match` functon has been removed
- The deprecated `@cumulus/common/string.matches` functon has been removed
- The deprecated `@cumulus/common/string.replace` functon has been removed
- The deprecated `@cumulus/common/string.toLower` functon has been removed
- The deprecated `@cumulus/common/string.toUpper` functon has been removed
- The deprecated `@cumulus/common/testUtils.getLocalstackEndpoint` function has been removed
- The deprecated `@cumulus/common/util.setErrorStack` function has been removed
- The `@cumulus/common/util.uuid` function has been removed
- The deprecated `@cumulus/common/workflows.getWorkflowArn` function has been
  removed
- The deprecated `@cumulus/common/workflows.getWorkflowFile` function has been
  removed
- The deprecated `@cumulus/common/workflows.getWorkflowList` function has been
  removed
- The deprecated `@cumulus/common/workflows.getWorkflowTemplate` function has
  been removed
- `@cumulus/aws-client/StepFunctions.toSfnExecutionName()`
- `@cumulus/aws-client/StepFunctions.fromSfnExecutionName()`
- `@cumulus/aws-client/StepFunctions.getExecutionArn()`
- `@cumulus/aws-client/StepFunctions.getExecutionUrl()`
- `@cumulus/aws-client/StepFunctions.getStateMachineArn()`
- `@cumulus/aws-client/StepFunctions.pullStepFunctionEvent()`
- `@cumulus/common/test-utils/throttleOnce()`
- `@cumulus/integration-tests/api/distribution.invokeApiDistributionLambda()`
- `@cumulus/integration-tests/api/distribution.getDistributionApiRedirect()`
- `@cumulus/integration-tests/api/distribution.getDistributionApiFileStream()`

## [v1.24.0] 2020-06-03

### BREAKING CHANGES

- **CUMULUS-1969**
  - The `DiscoverPdrs` task now expects `provider_path` to be provided at
    `event.config.provider_path`, not `event.config.collection.provider_path`
  - `event.config.provider_path` is now a required parameter of the
    `DiscoverPdrs` task
  - `event.config.collection` is no longer a parameter to the `DiscoverPdrs`
    task
  - Collections no longer support the `provider_path` property. The tasks that
    relied on that property are now referencing `config.meta.provider_path`.
    Workflows should be updated accordingly.

- **CUMULUS-1997**
  - `@cumulus/cmr-client/CMRSearchConceptQueue` parameters have been changed to take a `cmrSettings` object containing clientId, provider, and auth information. This can be generated using `@cumulus/cmrjs/cmr-utils/getCmrSettings`. The `cmrEnvironment` variable has been removed.

### Added

- **CUMULUS-1800**
  - Added task configuration setting named `syncChecksumFiles` to the
    SyncGranule task. This setting is `false` by default, but when set to
    `true`, all checksum files associated with data files that are downloaded
    will be downloaded as well.
- **CUMULUS-1952**
  - Updated HTTP(S) provider client to accept username/password for Basic authorization. This change adds support for Basic Authorization such as Earthdata login redirects to ingest (i.e. as implemented in SyncGranule), but not to discovery (i.e. as implemented in DiscoverGranules). Discovery still expects the provider's file system to be publicly accessible, but not the individual files and their contents.
  - **NOTE**: Using this in combination with the HTTP protocol may expose usernames and passwords to intermediary network entities. HTTPS is highly recommended.
- **CUMULUS-1997**
  - Added optional `launchpad` configuration to `@cumulus/hyrax-metadata-updates` task config schema.

### Fixed

- **CUMULUS-1997**
  - Updated all CMR operations to use configured authentication scheme
- **CUMULUS-2010**
  - Updated `@cumulus/api/launchpadSaml` to support multiple userGroup attributes from the SAML response

## [v1.23.2] 2020-05-22

### BREAKING CHANGES

- Updates to the Cumulus archive API:
  - All endpoints now return a `401` response instead of a `403` for any request where the JWT passed as a Bearer token is invalid.
  - POST `/refresh` and DELETE `/token/<token>` endpoints now return a `401` response for requests with expired tokens

- **CUMULUS-1894**
  - `@cumulus/ingest/granule.handleDuplicateFile()`
    - The `copyOptions` parameter has been removed
    - An `ACL` parameter has been added
  - `@cumulus/ingest/granule.renameS3FileWithTimestamp()`
    - Now returns `undefined`

- **CUMULUS-1896**
  Updated all Cumulus core lambdas to utilize the new message adapter streaming interface via [cumulus-message-adapter-js v1.2.0](https://github.com/nasa/cumulus-message-adapter-js/releases/tag/v1.2.0).   Users of this version of Cumulus (or later) must utilize version 1.3.0 or greater of the [cumulus-message-adapter](https://github.com/nasa/cumulus-message-adapter) to support core lambdas.

- **CUMULUS-1912**
  - `@cumulus/api` reconciliationReports list endpoint returns a list of reconciliationReport records instead of S3Uri.

- **CUMULUS-1969**
  - The `DiscoverGranules` task now expects `provider_path` to be provided at
    `event.config.provider_path`, not `event.config.collection.provider_path`
  - `config.provider_path` is now a required parameter of the `DiscoverGranules`
    task

### MIGRATION STEPS

- To take advantage of the new TTL-based access token expiration implemented in CUMULUS-1777 (see notes below) and clear out existing records in your access tokens table, do the following:
  1. Log out of any active dashboard sessions
  2. Use the AWS console or CLI to delete your `<prefix>-AccessTokensTable` DynamoDB table
  3. [Re-deploy your `data-persistence` module](https://nasa.github.io/cumulus/docs/deployment/upgrade-readme#update-data-persistence-resources), which should re-create the `<prefix>-AccessTokensTable` DynamoDB table
  4. Return to using the Cumulus API/dashboard as normal
- This release requires the Cumulus Message Adapter layer deployed with Cumulus Core to be at least 1.3.0, as the core lambdas have updated to [cumulus-message-adapter-js v1.2.0](https://github.com/nasa/cumulus-message-adapter-js/releases/tag/v1.2.0) and the new CMA interface.  As a result, users should:
  1. Follow the [Cumulus Message Adapter (CMA) deployment instructions](https://nasa.github.io/cumulus/docs/deployment/deployment-readme#deploy-the-cumulus-message-adapter-layer) and install a CMA layer version >=1.3.0
  2. If you are using any custom Node.js Lambdas in your workflows **and** the Cumulus CMA layer/`cumulus-message-adapter-js`, you must update your lambda to use [cumulus-message-adapter-js v1.2.0](https://github.com/nasa/cumulus-message-adapter-js/releases/tag/v1.2.0) and follow the migration instructions in the release notes. Prior versions of `cumulus-message-adapter-js` are not compatible with CMA >= 1.3.0.
- Migrate existing s3 reconciliation report records to database (CUMULUS-1911):
  - After update your `data persistence` module and Cumulus resources, run the command:

  ```bash
  ./node_modules/.bin/cumulus-api migrate --stack `<your-terraform-deployment-prefix>` --migrationVersion migration5
  ```

### Added

- Added a limit for concurrent Elasticsearch requests when doing an index from database operation
- Added the `es_request_concurrency` parameter to the archive and cumulus Terraform modules

- **CUMULUS-1995**
  - Added the `es_index_shards` parameter to the archive and cumulus Terraform modules to configure the number of shards for the ES index
    - If you have an existing ES index, you will need to [reindex](https://nasa.github.io/cumulus-api/#reindex) and then [change index](https://nasa.github.io/cumulus-api/#change-index) to take advantage of shard updates

- **CUMULUS-1894**
  - Added `@cumulus/aws-client/S3.moveObject()`

- **CUMULUS-1911**
  - Added ReconciliationReports table
  - Updated CreateReconciliationReport lambda to save Reconciliation Report records to database
  - Updated dbIndexer and IndexFromDatabase lambdas to index Reconciliation Report records to Elasticsearch
  - Added migration_5 to migrate existing s3 reconciliation report records to database and Elasticsearch
  - Updated `@cumulus/api` package, `tf-modules/archive` and `tf-modules/data-persistence` Terraform modules

- **CUMULUS-1916**
  - Added util function for seeding reconciliation reports when running API locally in dashboard

### Changed

- **CUMULUS-1777**
  - The `expirationTime` property is now a **required field** of the access tokens model.
  - Updated the `AccessTokens` table to set a [TTL](https://docs.aws.amazon.com/amazondynamodb/latest/developerguide/howitworks-ttl.html) on the `expirationTime` field in `tf-modules/data-persistence/dynamo.tf`. As a result, access token records in this table whose `expirationTime` has passed should be **automatically deleted by DynamoDB**.
  - Updated all code creating access token records in the Dynamo `AccessTokens` table to set the `expirationTime` field value in seconds from the epoch.
- **CUMULUS-1912**
  - Updated reconciliationReports endpoints to query against Elasticsearch, delete report from both database and s3
  - Added `@cumulus/api-client/reconciliationReports`
- **CUMULUS-1999**
  - Updated `@cumulus/common/util.deprecate()` so that only a single deprecation notice is printed for each name/version combination

### Fixed

- **CUMULUS-1894**
  - The `SyncGranule` task can now handle files larger than 5 GB
- **CUMULUS-1987**
  - `Remove granule from CMR` operation in `@cumulus/api` now passes token to CMR when fetching granule metadata, allowing removal of private granules
- **CUMULUS-1993**
  - For a given queue, the `sqs-message-consumer` Lambda will now only schedule workflows for rules matching the queue **and the collection information in each queue message (if any)**
    - The consumer also now only reads each queue message **once per Lambda invocation**, whereas previously each message was read **once per queue rule per Lambda invocation**
  - Fixed bug preventing the deletion of multiple SNS rules that share the same SNS topic

### Deprecated

- **CUMULUS-1894**
  - `@cumulus/ingest/granule.copyGranuleFile()`
  - `@cumulus/ingest/granule.moveGranuleFile()`

- **CUMULUS-1987** - Deprecated the following functions:
  - `@cumulus/cmrjs/getMetadata(cmrLink)` -> `@cumulus/cmr-client/CMR.getGranuleMetadata(cmrLink)`
  - `@cumulus/cmrjs/getFullMetadata(cmrLink)`

## [v1.22.1] 2020-05-04

**Note**: v1.22.0 was not released as a package due to npm/release concerns.  Users upgrading to 1.22.x should start with 1.22.1

### Added

- **CUMULUS-1894**
  - Added `@cumulus/aws-client/S3.multipartCopyObject()`
- **CUMULUS-408**
  - Added `certificateUri` field to provider schema. This optional field allows operators to specify an S3 uri to a CA bundle to use for HTTPS requests.
- **CUMULUS-1787**
  - Added `collections/active` endpoint for returning collections with active granules in `@cumulus/api`
- **CUMULUS-1799**
  - Added `@cumulus/common/stack.getBucketsConfigKey()` to return the S3 key for the buckets config object
  - Added `@cumulus/common/workflows.getWorkflowFileKey()` to return the S3 key for a workflow definition object
  - Added `@cumulus/common/workflows.getWorkflowsListKeyPrefix()` to return the S3 key prefix for objects containing workflow definitions
  - Added `@cumulus/message` package containing utilities for building and parsing Cumulus messages
- **CUMULUS-1850**
  - Added `@cumulus/aws-client/Kinesis.describeStream()` to get a Kinesis stream description
- **CUMULUS-1853**
  - Added `@cumulus/integration-tests/collections.createCollection()`
  - Added `@cumulus/integration-tests/executions.findExecutionArn()`
  - Added `@cumulus/integration-tests/executions.getExecutionWithStatus()`
  - Added `@cumulus/integration-tests/granules.getGranuleWithStatus()`
  - Added `@cumulus/integration-tests/providers.createProvider()`
  - Added `@cumulus/integration-tests/rules.createOneTimeRule()`

### Changed

- **CUMULUS-1682**
  - Moved all `@cumulus/ingest/parse-pdr` code into the `parse-pdr` task as it had become tightly coupled with that task's handler and was not used anywhere else. Unit tests also restored.
- **CUMULUS-1820**
  - Updated the Thin Egress App module used in `tf-modules/distribution/main.tf` to build 74. [See the release notes](https://github.com/asfadmin/thin-egress-app/releases/tag/tea-build.74).
- **CUMULUS-1852**
  - Updated POST endpoints for `/collections`, `/providers`, and `/rules` to log errors when returning a 500 response
  - Updated POST endpoint for `/collections`:
    - Return a 400 response when the `name` or `version` fields are missing
    - Return a 409 response if the collection already exists
    - Improved error messages to be more explicit
  - Updated POST endpoint for `/providers`:
    - Return a 400 response if the `host` field value is invalid
    - Return a 409 response if the provider already exists
  - Updated POST endpoint for `/rules`:
    - Return a 400 response if rule `name` is invalid
    - Return a 400 response if rule `type` is invalid
- **CUMULUS-1891**
  - Updated the following endpoints using async operations to return a 503 error if the ECS task  cannot be started and a 500 response for a non-specific error:
    - POST `/replays`
    - POST `/bulkDelete`
    - POST `/elasticsearch/index-from-database`
    - POST `/granules/bulk`

### Fixed

- **CUMULUS-408**
  - Fixed HTTPS discovery and ingest.

- **CUMULUS-1850**
  - Fixed a bug in Kinesis event processing where the message consumer would not properly filter available rules based on the collection information in the event and the Kinesis stream ARN

- **CUMULUS-1853**
  - Fixed a bug where attempting to create a rule containing a payload property
    would fail schema validation.

- **CUMULUS-1854**
  - Rule schema is validated before starting workflows or creating event source mappings

- **CUMULUS-1974**
  - Fixed @cumulus/api webpack config for missing underscore object due to underscore update

- **CUMULUS-2210**
  - Fixed `cmr_oauth_provider` variable not being propogated to reconciliation reports

### Deprecated

- **CUMULUS-1799** - Deprecated the following code. For cases where the code was moved into another package, the new code location is noted:
  - `@cumulus/aws-client/StepFunctions.fromSfnExecutionName()`
  - `@cumulus/aws-client/StepFunctions.toSfnExecutionName()`
  - `@cumulus/aws-client/StepFunctions.getExecutionArn()` -> `@cumulus/message/Executions.buildExecutionArn()`
  - `@cumulus/aws-client/StepFunctions.getExecutionUrl()` -> `@cumulus/message/Executions.getExecutionUrlFromArn()`
  - `@cumulus/aws-client/StepFunctions.getStateMachineArn()` -> `@cumulus/message/Executions.getStateMachineArnFromExecutionArn()`
  - `@cumulus/aws-client/StepFunctions.pullStepFunctionEvent()` -> `@cumulus/message/StepFunctions.pullStepFunctionEvent()`
  - `@cumulus/common/bucketsConfigJsonObject()`
  - `@cumulus/common/CloudWatchLogger`
  - `@cumulus/common/collection-config-store/CollectionConfigStore` -> `@cumulus/collection-config-store`
  - `@cumulus/common/collection-config-store.constructCollectionId()` -> `@cumulus/message/Collections.constructCollectionId`
  - `@cumulus/common/concurrency.limit()`
  - `@cumulus/common/concurrency.mapTolerant()`
  - `@cumulus/common/concurrency.promiseUrl()`
  - `@cumulus/common/concurrency.toPromise()`
  - `@cumulus/common/concurrency.unless()`
  - `@cumulus/common/config.buildSchema()`
  - `@cumulus/common/config.parseConfig()`
  - `@cumulus/common/config.resolveResource()`
  - `@cumulus/common/config.resourceToArn()`
  - `@cumulus/common/FieldPattern`
  - `@cumulus/common/launchpad.getLaunchpadToken()` -> `@cumulus/launchpad-auth/index.getLaunchpadToken()`
  - `@cumulus/common/LaunchpadToken` -> `@cumulus/launchpad-auth/LaunchpadToken`
  - `@cumulus/common/launchpad.validateLaunchpadToken()` -> `@cumulus/launchpad-auth/index.validateLaunchpadToken()`
  - `@cumulus/common/message.buildCumulusMeta()` -> `@cumulus/message/Build.buildCumulusMeta()`
  - `@cumulus/common/message.buildQueueMessageFromTemplate()` -> `@cumulus/message/Build.buildQueueMessageFromTemplate()`
  - `@cumulus/common/message.getCollectionIdFromMessage()` -> `@cumulus/message/Collections.getCollectionIdFromMessage()`
  - `@cumulus/common/message.getMessageExecutionArn()` -> `@cumulus/message/Executions.getMessageExecutionArn()`
  - `@cumulus/common/message.getMessageExecutionName()` -> `@cumulus/message/Executions.getMessageExecutionName()`
  - `@cumulus/common/message.getMaximumExecutions()` -> `@cumulus/message/Queue.getMaximumExecutions()`
  - `@cumulus/common/message.getMessageFromTemplate()`
  - `@cumulus/common/message.getMessageStateMachineArn()` -> `@cumulus/message/Executions.getMessageStateMachineArn()`)
  - `@cumulus/common/message.getMessageGranules()` -> `@cumulus/message/Granules.getMessageGranules()`
  - `@cumulus/common/message.getQueueNameByUrl()` -> `@cumulus/message/Queue.getQueueNameByUrl()`
  - `@cumulus/common/message.getQueueName()` -> `@cumulus/message/Queue.getQueueName()`)
  - `@cumulus/common/message.hasQueueAndExecutionLimit()` -> `@cumulus/message/Queue.hasQueueAndExecutionLimit()`
  - `@cumulus/common/Semaphore`
  - `@cumulus/common/test-utils.throttleOnce()`
  - `@cumulus/common/workflows.getWorkflowArn()`
  - `@cumulus/common/workflows.getWorkflowFile()`
  - `@cumulus/common/workflows.getWorkflowList()`
  - `@cumulus/common/workflows.getWorkflowTemplate()`
  - `@cumulus/integration-tests/sfnStep/SfnStep.parseStepMessage()` -> `@cumulus/message/StepFunctions.parseStepMessage()`
- **CUMULUS-1858** - Deprecated the following functions.
  - `@cumulus/common/string.globalReplace()`
  - `@cumulus/common/string.isNonEmptyString()`
  - `@cumulus/common/string.isValidHostname()`
  - `@cumulus/common/string.match()`
  - `@cumulus/common/string.matches()`
  - `@cumulus/common/string.replace()`
  - `@cumulus/common/string.toLower()`
  - `@cumulus/common/string.toUpper()`

### Removed

- **CUMULUS-1799**: Deprecated code removals:
  - Removed from `@cumulus/common/aws`:
    - `pullStepFunctionEvent()`
  - Removed `@cumulus/common/sfnStep`
  - Removed `@cumulus/common/StepFunctions`

## [v1.21.0] 2020-03-30

### PLEASE NOTE

- **CUMULUS-1762**: the `messageConsumer` for `sns` and `kinesis`-type rules now fetches
  the collection information from the message. You should ensure that your rule's collection
  name and version match what is in the message for these ingest messages to be processed.
  If no matching rule is found, an error will be thrown and logged in the
  `messageConsumer` Lambda function's log group.

### Added

- **CUMULUS-1629**`
  - Updates discover-granules task to respect/utilize duplicateHandling configuration such that
    - skip:               Duplicates will be filtered from the granule list
    - error:              Duplicates encountered will result in step failure
    - replace, version:   Duplicates will be ignored and handled as normal.
  - Adds a new copy of the API lambda `PrivateApiLambda()` which is configured to not require authentication. This Lambda is not connected to an API gateway
  - Adds `@cumulus/api-client` with functions for use by workflow lambdas to call the API when needed

- **CUMULUS-1732**
  - Added Python task/activity workflow and integration test (`PythonReferenceSpec`) to test `cumulus-message-adapter-python`and `cumulus-process-py` integration.
- **CUMULUS-1795**
  - Added an IAM policy on the Cumulus EC2 creation to enable SSM when the `deploy_to_ngap` flag is true

### Changed

- **CUMULUS-1762**
  - the `messageConsumer` for `sns` and `kinesis`-type rules now fetches the collection
    information from the message.

### Deprecated

- **CUMULUS-1629**
  - Deprecate `granulesApi`, `rulesApi`, `emsApi`, `executionsAPI` from `@cumulus/integration-test/api` in favor of code moved to `@cumulus/api-client`

### Removed

- **CUMULUS-1799**: Deprecated code removals
  - Removed deprecated method `@cumulus/api/models/Granule.createGranulesFromSns()`
  - Removed deprecated method `@cumulus/api/models/Granule.removeGranuleFromCmr()`
  - Removed from `@cumulus/common/aws`:
    - `apigateway()`
    - `buildS3Uri()`
    - `calculateS3ObjectChecksum()`
    - `cf()`
    - `cloudwatch()`
    - `cloudwatchevents()`
    - `cloudwatchlogs()`
    - `createAndWaitForDynamoDbTable()`
    - `createQueue()`
    - `deleteSQSMessage()`
    - `describeCfStackResources()`
    - `downloadS3File()`
    - `downloadS3Files()`
    - `DynamoDbSearchQueue` class
    - `dynamodbstreams()`
    - `ec2()`
    - `ecs()`
    - `fileExists()`
    - `findResourceArn()`
    - `fromSfnExecutionName()`
    - `getFileBucketAndKey()`
    - `getJsonS3Object()`
    - `getQueueUrl()`
    - `getObjectSize()`
    - `getS3ObjectReadStream()`
    - `getSecretString()`
    - `getStateMachineArn()`
    - `headObject()`
    - `isThrottlingException()`
    - `kinesis()`
    - `lambda()`
    - `listS3Objects()`
    - `promiseS3Upload()`
    - `publishSnsMessage()`
    - `putJsonS3Object()`
    - `receiveSQSMessages()`
    - `s3CopyObject()`
    - `s3GetObjectTagging()`
    - `s3Join()`
    - `S3ListObjectsV2Queue` class
    - `s3TagSetToQueryString()`
    - `s3PutObjectTagging()`
    - `secretsManager()`
    - `sendSQSMessage()`
    - `sfn()`
    - `sns()`
    - `sqs()`
    - `sqsQueueExists()`
    - `toSfnExecutionName()`
    - `uploadS3FileStream()`
    - `uploadS3Files()`
    - `validateS3ObjectChecksum()`
  - Removed `@cumulus/common/CloudFormationGateway` class
  - Removed `@cumulus/common/concurrency/Mutex` class
  - Removed `@cumulus/common/errors`
  - Removed `@cumulus/common/sftp`
  - Removed `@cumulus/common/string.unicodeEscape`
  - Removed `@cumulus/cmrjs/cmr-utils.getGranuleId()`
  - Removed `@cumulus/cmrjs/cmr-utils.getCmrFiles()`
  - Removed `@cumulus/cmrjs/cmr/CMR` class
  - Removed `@cumulus/cmrjs/cmr/CMRSearchConceptQueue` class
  - Removed `@cumulus/cmrjs/utils.getHost()`
  - Removed `@cumulus/cmrjs/utils.getIp()`
  - Removed `@cumulus/cmrjs/utils.hostId()`
  - Removed `@cumulus/cmrjs/utils/ummVersion()`
  - Removed `@cumulus/cmrjs/utils.updateToken()`
  - Removed `@cumulus/cmrjs/utils.validateUMMG()`
  - Removed `@cumulus/ingest/aws.getEndpoint()`
  - Removed `@cumulus/ingest/aws.getExecutionUrl()`
  - Removed `@cumulus/ingest/aws/invoke()`
  - Removed `@cumulus/ingest/aws/CloudWatch` class
  - Removed `@cumulus/ingest/aws/ECS` class
  - Removed `@cumulus/ingest/aws/Events` class
  - Removed `@cumulus/ingest/aws/SQS` class
  - Removed `@cumulus/ingest/aws/StepFunction` class
  - Removed `@cumulus/ingest/util.normalizeProviderPath()`
  - Removed `@cumulus/integration-tests/index.listCollections()`
  - Removed `@cumulus/integration-tests/index.listProviders()`
  - Removed `@cumulus/integration-tests/index.rulesList()`
  - Removed `@cumulus/integration-tests/api/api.addCollectionApi()`

## [v1.20.0] 2020-03-12

### BREAKING CHANGES

- **CUMULUS-1714**
  - Changed the format of the message sent to the granule SNS Topic. Message includes the granule record under `record` and the type of event under `event`. Messages with `deleted` events will have the record that was deleted with a `deletedAt` timestamp. Options for `event` are `Create | Update | Delete`
- **CUMULUS-1769** - `deploy_to_ngap` is now a **required** variable for the `tf-modules/cumulus` module. **For those deploying to NGAP environments, this variable should always be set to `true`.**

### Notable changes

- **CUMULUS-1739** - You can now exclude Elasticsearch from your `tf-modules/data-persistence` deployment (via `include_elasticsearch = false`) and your `tf-modules/cumulus` module will still deploy successfully.

- **CUMULUS-1769** - If you set `deploy_to_ngap = true` for the `tf-modules/archive` Terraform module, **you can only deploy your archive API gateway as `PRIVATE`**, not `EDGE`.

### Added

- Added `@cumulus/aws-client/S3.getS3ObjectReadStreamAsync()` to deal with S3 eventual consistency issues by checking for the existence an S3 object with retries before getting a readable stream for that object.
- **CUMULUS-1769**
  - Added `deploy_to_ngap` boolean variable for the `tf-modules/cumulus` and `tf-modules/archive` Terraform modules. This variable is required. **For those deploying to NGAP environments, this variable should always be set to `true`.**
- **HYRAX-70**
  - Add the hyrax-metadata-update task

### Changed

- [`AccessToken.get()`](https://github.com/nasa/cumulus/blob/master/packages/api/models/access-tokens.js) now enforces [strongly consistent reads from DynamoDB](https://docs.aws.amazon.com/amazondynamodb/latest/developerguide/HowItWorks.ReadConsistency.html)
- **CUMULUS-1739**
  - Updated `tf-modules/data-persistence` to make Elasticsearch alarm resources and outputs conditional on the `include_elasticsearch` variable
  - Updated `@cumulus/aws-client/S3.getObjectSize` to include automatic retries for any failures from `S3.headObject`
- **CUMULUS-1784**
  - Updated `@cumulus/api/lib/DistributionEvent.remoteIP()` to parse the IP address in an S3 access log from the `A-sourceip` query parameter if present, otherwise fallback to the original parsing behavior.
- **CUMULUS-1768**
  - The `stats/summary` endpoint reports the distinct collections for the number of granules reported

### Fixed

- **CUMULUS-1739** - Fixed the `tf-modules/cumulus` and `tf-modules/archive` modules to make these Elasticsearch variables truly optional:
  - `elasticsearch_domain_arn`
  - `elasticsearch_hostname`
  - `elasticsearch_security_group_id`

- **CUMULUS-1768**
  - Fixed the `stats/` endpoint so that data is correctly filtered by timestamp and `processingTime` is calculated correctly.

- **CUMULUS-1769**
  - In the `tf-modules/archive` Terraform module, the `lifecycle` block ignoring changes to the `policy` of the archive API gateway is now only enforced if `deploy_to_ngap = true`. This fixes a bug where users deploying outside of NGAP could not update their API gateway's resource policy when going from `PRIVATE` to `EDGE`, preventing their API from being accessed publicly.

- **CUMULUS-1775**
  - Fix/update api endpoint to use updated google auth endpoints such that it will work with new accounts

### Removed

- **CUMULUS-1768**
  - Removed API endpoints `stats/histogram` and `stats/average`. All advanced stats needs should be acquired from Cloud Metrics or similarly configured ELK stack.

## [v1.19.0] 2020-02-28

### BREAKING CHANGES

- **CUMULUS-1736**
  - The `@cumulus/discover-granules` task now sets the `dataType` of discovered
    granules based on the `name` of the configured collection, not the
    `dataType`.
  - The config schema of the `@cumulus/discover-granules` task now requires that
    collections contain a `version`.
  - The `@cumulus/sync-granule` task will set the `dataType` and `version` of a
    granule based on the configured collection if those fields are not already
    set on the granule. Previously it was using the `dataType` field of the
    configured collection, then falling back to the `name` field of the
    collection. This update will just use the `name` field of the collection to
    set the `dataType` field of the granule.

- **CUMULUS-1446**
  - Update the `@cumulus/integration-tests/api/executions.getExecution()`
    function to parse the response and return the execution, rather than return
    the full API response.

- **CUMULUS-1672**
  - The `cumulus` Terraform module in previous releases set a
    `Deployment = var.prefix` tag on all resources that it managed. In this
    release, a `tags` input variable has been added to the `cumulus` Terraform
    module to allow resource tagging to be customized. No default tags will be
    applied to Cumulus-managed resources. To replicate the previous behavior,
    set `tags = { Deployment: var.prefix }` as an input variable for the
    `cumulus` Terraform module.

- **CUMULUS-1684 Migration Instructions**
  - In previous releases, a provider's username and password were encrypted
    using a custom encryption library. That has now been updated to use KMS.
    This release includes a Lambda function named
    `<prefix>-ProviderSecretsMigration`, which will re-encrypt existing
    provider credentials to use KMS. After this release has been deployed, you
    will need to manually invoke that Lambda function using either the AWS CLI
    or AWS Console. It should only need to be successfully run once.
  - Future releases of Cumulus will invoke a
    `<prefix>-VerifyProviderSecretsMigration` Lambda function as part of the
    deployment, which will cause the deployment to fail if the migration
    Lambda has not been run.

- **CUMULUS-1718**
  - The `@cumulus/sf-sns-report` task for reporting mid-workflow updates has been retired.
  This task was used as the `PdrStatusReport` task in our ParsePdr example workflow.
  If you have a ParsePdr or other workflow using this task, use `@cumulus/sf-sqs-report` instead.
  Trying to deploy the old task will result in an error as the cumulus module no longer exports `sf_sns_report_task`.
  - Migration instruction: In your workflow definition, for each step using the old task change:
  `"Resource": "${module.cumulus.sf_sns_report_task.task_arn}"`
  to
  `"Resource": "${module.cumulus.sf_sqs_report_task.task_arn}"`

- **CUMULUS-1755**
  - The `thin_egress_jwt_secret_name` variable for the `tf-modules/cumulus` Terraform module is now **required**. This variable is passed on to the Thin Egress App in `tf-modules/distribution/main.tf`, which uses the keys stored in the secret to sign JWTs. See the [Thin Egress App documentation on how to create a value for this secret](https://github.com/asfadmin/thin-egress-app#setting-up-the-jwt-cookie-secrets).

### Added

- **CUMULUS-1446**
  - Add `@cumulus/common/FileUtils.readJsonFile()` function
  - Add `@cumulus/common/FileUtils.readTextFile()` function
  - Add `@cumulus/integration-tests/api/collections.createCollection()` function
  - Add `@cumulus/integration-tests/api/collections.deleteCollection()` function
  - Add `@cumulus/integration-tests/api/collections.getCollection()` function
  - Add `@cumulus/integration-tests/api/providers.getProvider()` function
  - Add `@cumulus/integration-tests/index.getExecutionOutput()` function
  - Add `@cumulus/integration-tests/index.loadCollection()` function
  - Add `@cumulus/integration-tests/index.loadProvider()` function
  - Add `@cumulus/integration-tests/index.readJsonFilesFromDir()` function

- **CUMULUS-1672**
  - Add a `tags` input variable to the `archive` Terraform module
  - Add a `tags` input variable to the `cumulus` Terraform module
  - Add a `tags` input variable to the `cumulus_ecs_service` Terraform module
  - Add a `tags` input variable to the `data-persistence` Terraform module
  - Add a `tags` input variable to the `distribution` Terraform module
  - Add a `tags` input variable to the `ingest` Terraform module
  - Add a `tags` input variable to the `s3-replicator` Terraform module

- **CUMULUS-1707**
  - Enable logrotate on ECS cluster

- **CUMULUS-1684**
  - Add a `@cumulus/aws-client/KMS` library of KMS-related functions
  - Add `@cumulus/aws-client/S3.getTextObject()`
  - Add `@cumulus/sftp-client` package
  - Create `ProviderSecretsMigration` Lambda function
  - Create `VerifyProviderSecretsMigration` Lambda function

- **CUMULUS-1548**
  - Add ability to put default Cumulus logs in Metrics' ELK stack
  - Add ability to add custom logs to Metrics' ELK Stack

- **CUMULUS-1702**
  - When logs are sent to Metrics' ELK stack, the logs endpoints will return results from there

- **CUMULUS-1459**
  - Async Operations are indexed in Elasticsearch
  - To index any existing async operations you'll need to perform an index from
    database function.

- **CUMULUS-1717**
  - Add `@cumulus/aws-client/deleteAndWaitForDynamoDbTableNotExists`, which
    deletes a DynamoDB table and waits to ensure the table no longer exists
  - Added `publishGranules` Lambda to handle publishing granule messages to SNS when granule records are written to DynamoDB
  - Added `@cumulus/api/models/Granule.storeGranulesFromCumulusMessage` to store granules from a Cumulus message to DynamoDB

- **CUMULUS-1718**
  - Added `@cumulus/sf-sqs-report` task to allow mid-workflow reporting updates.
  - Added `stepfunction_event_reporter_queue_url` and `sf_sqs_report_task` outputs to the `cumulus` module.
  - Added `publishPdrs` Lambda to handle publishing PDR messages to SNS when PDR records are written to DynamoDB.
  - Added `@cumulus/api/models/Pdr.storePdrFromCumulusMessage` to store PDRs from a Cumulus message to DynamoDB.
  - Added `@cumulus/aws-client/parseSQSMessageBody` to parse an SQS message body string into an object.

- **Ability to set custom backend API url in the archive module**
  - Add `api_url` definition in `tf-modules/cumulus/archive.tf`
  - Add `archive_api_url` variable in `tf-modules/cumulus/variables.tf`

- **CUMULUS-1741**
  - Added an optional `elasticsearch_security_group_ids` variable to the
    `data-persistence` Terraform module to allow additional security groups to
    be assigned to the Elasticsearch Domain.

- **CUMULUS-1752**
  - Added `@cumulus/integration-tests/api/distribution.invokeTEADistributionLambda` to simulate a request to the [Thin Egress App](https://github.com/asfadmin/thin-egress-app) by invoking the Lambda and getting a response payload.
  - Added `@cumulus/integration-tests/api/distribution.getTEARequestHeaders` to generate necessary request headers for a request to the Thin Egress App
  - Added `@cumulus/integration-tests/api/distribution.getTEADistributionApiFileStream` to get a response stream for a file served by Thin Egress App
  - Added `@cumulus/integration-tests/api/distribution.getTEADistributionApiRedirect` to get a redirect response from the Thin Egress App

- **CUMULUS-1755**
  - Added `@cumulus/aws-client/CloudFormation.describeCfStack()` to describe a Cloudformation stack
  - Added `@cumulus/aws-client/CloudFormation.getCfStackParameterValues()` to get multiple parameter values for a Cloudformation stack

### Changed

- **CUMULUS-1725**
  - Moved the logic that updates the granule files cache Dynamo table into its
    own Lambda function called `granuleFilesCacheUpdater`.

- **CUMULUS-1736**
  - The `collections` model in the API package now determines the name of a
    collection based on the `name` property, rather than using `dataType` and
    then falling back to `name`.
  - The `@cumulus/integration-tests.loadCollection()` function no longer appends
    the postfix to the end of the collection's `dataType`.
  - The `@cumulus/integration-tests.addCollections()` function no longer appends
    the postfix to the end of the collection's `dataType`.

- **CUMULUS-1672**
  - Add a `retryOptions` parameter to the `@cumulus/aws-client/S3.headObject`
     function, which will retry if the object being queried does not exist.

- **CUMULUS-1446**
  - Mark the `@cumulus/integration-tests/api.addCollectionApi()` function as
    deprecated
  - Mark the `@cumulus/integration-tests/index.listCollections()` function as
    deprecated
  - Mark the `@cumulus/integration-tests/index.listProviders()` function as
    deprecated
  - Mark the `@cumulus/integration-tests/index.rulesList()` function as
    deprecated

- **CUMULUS-1672**
  - Previously, the `cumulus` module defaulted to setting a
    `Deployment = var.prefix` tag on all resources that it managed. In this
    release, the `cumulus` module will now accept a `tags` input variable that
    defines the tags to be assigned to all resources that it manages.
  - Previously, the `data-persistence` module defaulted to setting a
    `Deployment = var.prefix` tag on all resources that it managed. In this
    release, the `data-persistence` module will now accept a `tags` input
    variable that defines the tags to be assigned to all resources that it
    manages.
  - Previously, the `distribution` module defaulted to setting a
    `Deployment = var.prefix` tag on all resources that it managed. In this
    release, the `distribution` module will now accept a `tags` input variable
    that defines the tags to be assigned to all resources that it manages.
  - Previously, the `ingest` module defaulted to setting a
    `Deployment = var.prefix` tag on all resources that it managed. In this
    release, the `ingest` module will now accept a `tags` input variable that
    defines the tags to be assigned to all resources that it manages.
  - Previously, the `s3-replicator` module defaulted to setting a
    `Deployment = var.prefix` tag on all resources that it managed. In this
    release, the `s3-replicator` module will now accept a `tags` input variable
    that defines the tags to be assigned to all resources that it manages.

- **CUMULUS-1684**
  - Update the API package to encrypt provider credentials using KMS instead of
    using RSA keys stored in S3

- **CUMULUS-1717**
  - Changed name of `cwSfExecutionEventToDb` Lambda to `cwSfEventToDbRecords`
  - Updated `cwSfEventToDbRecords` to write granule records to DynamoDB from the incoming Cumulus message

- **CUMULUS-1718**
  - Renamed `cwSfEventToDbRecords` to `sfEventSqsToDbRecords` due to architecture change to being a consumer of an SQS queue of Step Function Cloudwatch events.
  - Updated `sfEventSqsToDbRecords` to write PDR records to DynamoDB from the incoming Cumulus message
  - Moved `data-cookbooks/sns.md` to `data-cookbooks/ingest-notifications.md` and updated it to reflect recent changes.

- **CUMULUS-1748**
  - (S)FTP discovery tasks now use the provider-path as-is instead of forcing it to a relative path.
  - Improved error handling to catch permission denied FTP errors better and log them properly. Workflows will still fail encountering this error and we intend to consider that approach in a future ticket.

- **CUMULUS-1752**
  - Moved class for parsing distribution events to its own file: `@cumulus/api/lib/DistributionEvent.js`
    - Updated `DistributionEvent` to properly parse S3 access logs generated by requests from the [Thin Egress App](https://github.com/asfadmin/thin-egress-app)

- **CUMULUS-1753** - Changes to `@cumulus/ingest/HttpProviderClient.js`:
  - Removed regex filter in `HttpProviderClient.list()` that was used to return only files with an extension between 1 and 4 characters long. `HttpProviderClient.list()` will now return all files linked from the HTTP provider host.

- **CUMULUS-1755**
  - Updated the Thin Egress App module used in `tf-modules/distribution/main.tf` to build 61. [See the release notes](https://github.com/asfadmin/thin-egress-app/releases/tag/tea-build.61).

- **CUMULUS-1757**
  - Update @cumulus/cmr-client CMRSearchConceptQueue to take optional cmrEnvironment parameter

### Deprecated

- **CUMULUS-1684**
  - Deprecate `@cumulus/common/key-pair-provider/S3KeyPairProvider`
  - Deprecate `@cumulus/common/key-pair-provider/S3KeyPairProvider.encrypt()`
  - Deprecate `@cumulus/common/key-pair-provider/S3KeyPairProvider.decrypt()`
  - Deprecate `@cumulus/common/kms/KMS`
  - Deprecate `@cumulus/common/kms/KMS.encrypt()`
  - Deprecate `@cumulus/common/kms/KMS.decrypt()`
  - Deprecate `@cumulus/common/sftp.Sftp`

- **CUMULUS-1717**
  - Deprecate `@cumulus/api/models/Granule.createGranulesFromSns`

- **CUMULUS-1718**
  - Deprecate `@cumulus/sf-sns-report`.
    - This task has been updated to always throw an error directing the user to use `@cumulus/sf-sqs-report` instead. This was done because there is no longer an SNS topic to which to publish, and no consumers to listen to it.

- **CUMULUS-1748**
  - Deprecate `@cumulus/ingest/util.normalizeProviderPath`

- **CUMULUS-1752**
  - Deprecate `@cumulus/integration-tests/api/distribution.getDistributionApiFileStream`
  - Deprecate `@cumulus/integration-tests/api/distribution.getDistributionApiRedirect`
  - Deprecate `@cumulus/integration-tests/api/distribution.invokeApiDistributionLambda`

### Removed

- **CUMULUS-1684**
  - Remove the deployment script that creates encryption keys and stores them to
    S3

- **CUMULUS-1768**
  - Removed API endpoints `stats/histogram` and `stats/average`. All advanced stats needs should be acquired from Cloud Metrics or similarly configured ELK stack.

### Fixed

- **Fix default values for urs_url in variables.tf files**
  - Remove trailing `/` from default `urs_url` values.

- **CUMULUS-1610** - Add the Elasticsearch security group to the EC2 security groups

- **CUMULUS-1740** - `cumulus_meta.workflow_start_time` is now set in Cumulus
  messages

- **CUMULUS-1753** - Fixed `@cumulus/ingest/HttpProviderClient.js` to properly handle HTTP providers with:
  - Multiple link tags (e.g. `<a>`) per line of source code
  - Link tags in uppercase or lowercase (e.g. `<A>`)
  - Links with filepaths in the link target (e.g. `<a href="/path/to/file.txt">`). These files will be returned from HTTP file discovery **as the file name only** (e.g. `file.txt`).

- **CUMULUS-1768**
  - Fix an issue in the stats endpoints in `@cumulus/api` to send back stats for the correct type

## [v1.18.0] 2020-02-03

### BREAKING CHANGES

- **CUMULUS-1686**

  - `ecs_cluster_instance_image_id` is now a _required_ variable of the `cumulus` module, instead of optional.

- **CUMULUS-1698**

  - Change variable `saml_launchpad_metadata_path` to `saml_launchpad_metadata_url` in the `tf-modules/cumulus` Terraform module.

- **CUMULUS-1703**
  - Remove the unused `forceDownload` option from the `sync-granule` tasks's config
  - Remove the `@cumulus/ingest/granule.Discover` class
  - Remove the `@cumulus/ingest/granule.Granule` class
  - Remove the `@cumulus/ingest/pdr.Discover` class
  - Remove the `@cumulus/ingest/pdr.Granule` class
  - Remove the `@cumulus/ingest/parse-pdr.parsePdr` function

### Added

- **CUMULUS-1040**

  - Added `@cumulus/aws-client` package to provide utilities for working with AWS services and the Node.js AWS SDK
  - Added `@cumulus/errors` package which exports error classes for use in Cumulus workflow code
  - Added `@cumulus/integration-tests/sfnStep` to provide utilities for parsing step function execution histories

- **CUMULUS-1102**

  - Adds functionality to the @cumulus/api package for better local testing.
    - Adds data seeding for @cumulus/api's localAPI.
      - seed functions allow adding collections, executions, granules, pdrs, providers, and rules to a Localstack Elasticsearch and DynamoDB via `addCollections`, `addExecutions`, `addGranules`, `addPdrs`, `addProviders`, and `addRules`.
    - Adds `eraseDataStack` function to local API server code allowing resetting of local datastack for testing (ES and DynamoDB).
    - Adds optional parameters to the @cumulus/api bin serve to allow for launching the api without destroying the current data.

- **CUMULUS-1697**

  - Added the `@cumulus/tf-inventory` package that provides command line utilities for managing Terraform resources in your AWS account

- **CUMULUS-1703**

  - Add `@cumulus/aws-client/S3.createBucket` function
  - Add `@cumulus/aws-client/S3.putFile` function
  - Add `@cumulus/common/string.isNonEmptyString` function
  - Add `@cumulus/ingest/FtpProviderClient` class
  - Add `@cumulus/ingest/HttpProviderClient` class
  - Add `@cumulus/ingest/S3ProviderClient` class
  - Add `@cumulus/ingest/SftpProviderClient` class
  - Add `@cumulus/ingest/providerClientUtils.buildProviderClient` function
  - Add `@cumulus/ingest/providerClientUtils.fetchTextFile` function

- **CUMULUS-1731**

  - Add new optional input variables to the Cumulus Terraform module to support TEA upgrade:
    - `thin_egress_cookie_domain` - Valid domain for Thin Egress App cookie
    - `thin_egress_domain_cert_arn` - Certificate Manager SSL Cert ARN for Thin
      Egress App if deployed outside NGAP/CloudFront
    - `thin_egress_download_role_in_region_arn` - ARN for reading of Thin Egress
      App data buckets for in-region requests
    - `thin_egress_jwt_algo` - Algorithm with which to encode the Thin Egress
      App JWT cookie
    - `thin_egress_jwt_secret_name` - Name of AWS secret where keys for the Thin
      Egress App JWT encode/decode are stored
    - `thin_egress_lambda_code_dependency_archive_key` - Thin Egress App - S3
      Key of packaged python modules for lambda dependency layer

- **CUMULUS-1733**
  - Add `discovery-filtering` operator doc to document previously undocumented functionality.

- **CUMULUS-1737**
  - Added the `cumulus-test-cleanup` module to run a nightly cleanup on resources left over from the integration tests run from the `example/spec` directory.

### Changed

- **CUMULUS-1102**

  - Updates `@cumulus/api/auth/testAuth` to use JWT instead of random tokens.
  - Updates the default AMI for the ecs_cluster_instance_image_id.

- **CUMULUS-1622**

  - Mutex class has been deprecated in `@cumulus/common/concurrency` and will be removed in a future release.

- **CUMULUS-1686**

  - Changed `ecs_cluster_instance_image_id` to be a required variable of the `cumulus` module and removed the default value.
    The default was not available across accounts and regions, nor outside of NGAP and therefore not particularly useful.

- **CUMULUS-1688**

  - Updated `@cumulus/aws.receiveSQSMessages` not to replace `message.Body` with a parsed object. This behavior was undocumented and confusing as received messages appeared to contradict AWS docs that state `message.Body` is always a string.
  - Replaced `sf_watcher` CloudWatch rule from `cloudwatch-events.tf` with an EventSourceMapping on `sqs2sf` mapped to the `start_sf` SQS queue (in `event-sources.tf`).
  - Updated `sqs2sf` with an EventSourceMapping handler and unit test.

- **CUMULUS-1698**

  - Change variable `saml_launchpad_metadata_path` to `saml_launchpad_metadata_url` in the `tf-modules/cumulus` Terraform module.
  - Updated `@cumulus/api/launchpadSaml` to download launchpad IDP metadata from configured location when the metadata in s3 is not valid, and to work with updated IDP metadata and SAML response.

- **CUMULUS-1731**
  - Upgrade the version of the Thin Egress App deployed by Cumulus to v48
    - Note: New variables available, see the 'Added' section of this changelog.

### Fixed

- **CUMULUS-1664**

  - Updated `dbIndexer` Lambda to remove hardcoded references to DynamoDB table names.

- **CUMULUS-1733**
  - Fixed granule discovery recursion algorithm used in S/FTP protocols.

### Removed

- **CUMULUS-1481**
  - removed `process` config and output from PostToCmr as it was not required by the task nor downstream steps, and should still be in the output message's `meta` regardless.

### Deprecated

- **CUMULUS-1040**
  - Deprecated the following code. For cases where the code was moved into another package, the new code location is noted:
    - `@cumulus/common/CloudFormationGateway` -> `@cumulus/aws-client/CloudFormationGateway`
    - `@cumulus/common/DynamoDb` -> `@cumulus/aws-client/DynamoDb`
    - `@cumulus/common/errors` -> `@cumulus/errors`
    - `@cumulus/common/StepFunctions` -> `@cumulus/aws-client/StepFunctions`
    - All of the exported functions in `@cumulus/commmon/aws` (moved into `@cumulus/aws-client`), except:
      - `@cumulus/common/aws/isThrottlingException` -> `@cumulus/errors/isThrottlingException`
      - `@cumulus/common/aws/improveStackTrace` (not deprecated)
      - `@cumulus/common/aws/retryOnThrottlingException` (not deprecated)
    - `@cumulus/common/sfnStep/SfnStep.parseStepMessage` -> `@cumulus/integration-tests/sfnStep/SfnStep.parseStepMessage`
    - `@cumulus/common/sfnStep/ActivityStep` -> `@cumulus/integration-tests/sfnStep/ActivityStep`
    - `@cumulus/common/sfnStep/LambdaStep` -> `@cumulus/integration-tests/sfnStep/LambdaStep`
    - `@cumulus/common/string/unicodeEscape` -> `@cumulus/aws-client/StepFunctions.unicodeEscape`
    - `@cumulus/common/util/setErrorStack` -> `@cumulus/aws-client/util/setErrorStack`
    - `@cumulus/ingest/aws/invoke` -> `@cumulus/aws-client/Lambda/invoke`
    - `@cumulus/ingest/aws/CloudWatch.bucketSize`
    - `@cumulus/ingest/aws/CloudWatch.cw`
    - `@cumulus/ingest/aws/ECS.ecs`
    - `@cumulus/ingest/aws/ECS`
    - `@cumulus/ingest/aws/Events.putEvent` -> `@cumulus/aws-client/CloudwatchEvents.putEvent`
    - `@cumulus/ingest/aws/Events.deleteEvent` -> `@cumulus/aws-client/CloudwatchEvents.deleteEvent`
    - `@cumulus/ingest/aws/Events.deleteTarget` -> `@cumulus/aws-client/CloudwatchEvents.deleteTarget`
    - `@cumulus/ingest/aws/Events.putTarget` -> `@cumulus/aws-client/CloudwatchEvents.putTarget`
    - `@cumulus/ingest/aws/SQS.attributes` -> `@cumulus/aws-client/SQS.getQueueAttributes`
    - `@cumulus/ingest/aws/SQS.deleteMessage` -> `@cumulus/aws-client/SQS.deleteSQSMessage`
    - `@cumulus/ingest/aws/SQS.deleteQueue` -> `@cumulus/aws-client/SQS.deleteQueue`
    - `@cumulus/ingest/aws/SQS.getUrl` -> `@cumulus/aws-client/SQS.getQueueUrlByName`
    - `@cumulus/ingest/aws/SQS.receiveMessage` -> `@cumulus/aws-client/SQS.receiveSQSMessages`
    - `@cumulus/ingest/aws/SQS.sendMessage` -> `@cumulus/aws-client/SQS.sendSQSMessage`
    - `@cumulus/ingest/aws/StepFunction.getExecutionStatus` -> `@cumulus/aws-client/StepFunction.getExecutionStatus`
    - `@cumulus/ingest/aws/StepFunction.getExecutionUrl` -> `@cumulus/aws-client/StepFunction.getExecutionUrl`

## [v1.17.0] - 2019-12-31

### BREAKING CHANGES

- **CUMULUS-1498**
  - The `@cumulus/cmrjs.publish2CMR` function expects that the value of its
    `creds.password` parameter is a plaintext password.
  - Rather than using an encrypted password from the `cmr_password` environment
    variable, the `@cumulus/cmrjs.updateCMRMetadata` function now looks for an
    environment variable called `cmr_password_secret_name` and fetches the CMR
    password from that secret in AWS Secrets Manager.
  - The `@cumulus/post-to-cmr` task now expects a
    `config.cmr.passwordSecretName` value, rather than `config.cmr.password`.
    The CMR password will be fetched from that secret in AWS Secrets Manager.

### Added

- **CUMULUS-630**

  - Added support for replaying Kinesis records on a stream into the Cumulus Kinesis workflow triggering mechanism: either all the records, or some time slice delimited by start and end timestamps.
  - Added `/replays` endpoint to the operator API for triggering replays.
  - Added `Replay Kinesis Messages` documentation to Operator Docs.
  - Added `manualConsumer` lambda function to consume a Kinesis stream. Used by the replay AsyncOperation.

- **CUMULUS-1687**
  - Added new API endpoint for listing async operations at `/asyncOperations`
  - All asyncOperations now include the fields `description` and `operationType`. `operationType` can be one of the following. [`Bulk Delete`, `Bulk Granules`, `ES Index`, `Kinesis Replay`]

### Changed

- **CUMULUS-1626**

  - Updates Cumulus to use node10/CMA 1.1.2 for all of its internal lambdas in prep for AWS node 8 EOL

- **CUMULUS-1498**
  - Remove the DynamoDB Users table. The list of OAuth users who are allowed to
    use the API is now stored in S3.
  - The CMR password and Launchpad passphrase are now stored in Secrets Manager

## [v1.16.1] - 2019-12-6

**Please note**:

- The `region` argument to the `cumulus` Terraform module has been removed. You may see a warning or error if you have that variable populated.
- Your workflow tasks should use the following versions of the CMA libraries to utilize new granule, parentArn, asyncOperationId, and stackName fields on the logs:
  - `cumulus-message-adapter-js` version 1.0.10+
  - `cumulus-message-adapter-python` version 1.1.1+
  - `cumulus-message-adapter-java` version 1.2.11+
- The `data-persistence` module no longer manages the creation of an Elasticsearch service-linked role for deploying Elasticsearch to a VPC. Follow the [deployment instructions on preparing your VPC](https://nasa.github.io/cumulus/docs/deployment/deployment-readme#vpc-subnets-and-security-group) for guidance on how to create the Elasticsearch service-linked role manually.
- There is now a `distribution_api_gateway_stage` variable for the `tf-modules/cumulus` Terraform module that will be used as the API gateway stage name used for the distribution API (Thin Egress App)
- Default value for the `urs_url` variable is now `https://uat.urs.earthdata.nasa.gov/` in the `tf-modules/cumulus` and `tf-modules/archive` Terraform modules. So deploying the `cumulus` module without a `urs_url` variable set will integrate your Cumulus deployment with the UAT URS environment.

### Added

- **CUMULUS-1563**

  - Added `custom_domain_name` variable to `tf-modules/data-persistence` module

- **CUMULUS-1654**
  - Added new helpers to `@cumulus/common/execution-history`:
    - `getStepExitedEvent()` returns the `TaskStateExited` event in a workflow execution history after the given step completion/failure event
    - `getTaskExitedEventOutput()` returns the output message for a `TaskStateExited` event in a workflow execution history

### Changed

- **CUMULUS-1578**

  - Updates SAML launchpad configuration to authorize via configured userGroup.
    [See the NASA specific documentation (protected)](https://wiki.earthdata.nasa.gov/display/CUMULUS/Cumulus+SAML+Launchpad+Integration)

- **CUMULUS-1579**

  - Elasticsearch list queries use `match` instead of `term`. `term` had been analyzing the terms and not supporting `-` in the field values.

- **CUMULUS-1619**

  - Adds 4 new keys to `@cumulus/logger` to display granules, parentArn, asyncOperationId, and stackName.
  - Depends on `cumulus-message-adapter-js` version 1.0.10+. Cumulus tasks updated to use this version.

- **CUMULUS-1654**

  - Changed `@cumulus/common/SfnStep.parseStepMessage()` to a static class method

- **CUMULUS-1641**
  - Added `meta.retries` and `meta.visibilityTimeout` properties to sqs-type rule. To create sqs-type rule, you're required to configure a dead-letter queue on your queue.
  - Added `sqsMessageRemover` lambda which removes the message from SQS queue upon successful workflow execution.
  - Updated `sqsMessageConsumer` lambda to not delete message from SQS queue, and to retry the SQS message for configured number of times.

### Removed

- Removed `create_service_linked_role` variable from `tf-modules/data-persistence` module.

- **CUMULUS-1321**
  - The `region` argument to the `cumulus` Terraform module has been removed

### Fixed

- **CUMULUS-1668** - Fixed a race condition where executions may not have been
  added to the database correctly
- **CUMULUS-1654** - Fixed issue with `publishReports` Lambda not including workflow execution error information for failed workflows with a single step
- Fixed `tf-modules/cumulus` module so that the `urs_url` variable is passed on to its invocation of the `tf-modules/archive` module

## [v1.16.0] - 2019-11-15

### Added

- **CUMULUS-1321**

  - A `deploy_distribution_s3_credentials_endpoint` variable has been added to
    the `cumulus` Terraform module. If true, the NGAP-backed S3 credentials
    endpoint will be added to the Thin Egress App's API. Default: true

- **CUMULUS-1544**

  - Updated the `/granules/bulk` endpoint to correctly query Elasticsearch when
    granule ids are not provided.

- **CUMULUS-1580**
  - Added `/granules/bulk` endpoint to `@cumulus/api` to perform bulk actions on granules given either a list of granule ids or an Elasticsearch query and the workflow to perform.

### Changed

- **CUMULUS-1561**

  - Fix the way that we are handling Terraform provider version requirements
  - Pass provider configs into child modules using the method that the
    [Terraform documentation](https://www.terraform.io/docs/configuration/modules.html#providers-within-modules)
    suggests
  - Remove the `region` input variable from the `s3_access_test` Terraform module
  - Remove the `aws_profile` and `aws_region` input variables from the
    `s3-replicator` Terraform module

- **CUMULUS-1639**
  - Because of
    [S3's Data Consistency Model](https://docs.aws.amazon.com/AmazonS3/latest/dev/Introduction.html#BasicsObjects),
    there may be situations where a GET operation for an object can temporarily
    return a `NoSuchKey` response even if that object _has_ been created. The
    `@cumulus/common/aws.getS3Object()` function has been updated to support
    retries if a `NoSuchKey` response is returned by S3. This behavior can be
    enabled by passing a `retryOptions` object to that function. Supported
    values for that object can be found here:
    <https://github.com/tim-kos/node-retry#retryoperationoptions>

### Removed

- **CUMULUS-1559**
  - `logToSharedDestination` has been migrated to the Terraform deployment as `log_api_gateway_to_cloudwatch` and will ONLY apply to egress lambdas.
    Due to the differences in the Terraform deployment model, we cannot support a global log subscription toggle for a configurable subset of lambdas.
    However, setting up your own log forwarding for a Lambda with Terraform is fairly simple, as you will only need to add SubscriptionFilters to your Terraform configuration, one per log group.
    See [the Terraform documentation](https://www.terraform.io/docs/providers/aws/r/cloudwatch_log_subscription_filter.html) for details on how to do this.
    An empty FilterPattern ("") will capture all logs in a group.

## [v1.15.0] - 2019-11-04

### BREAKING CHANGES

- **CUMULUS-1644** - When a workflow execution begins or ends, the workflow
  payload is parsed and any new or updated PDRs or granules referenced in that
  workflow are stored to the Cumulus archive. The defined interface says that a
  PDR in `payload.pdr` will be added to the archive, and any granules in
  `payload.granules` will also be added to the archive. In previous releases,
  PDRs found in `meta.pdr` and granules found in `meta.input_granules` were also
  added to the archive. This caused unexpected behavior and has been removed.
  Only PDRs from `payload.pdr` and granules from `payload.granules` will now be
  added to the Cumulus archive.

- **CUMULUS-1449** - Cumulus now uses a universal workflow template when
  starting a workflow that contains general information specific to the
  deployment, but not specific to the workflow. Workflow task configs must be
  defined using AWS step function parameters. As part of this change,
  `CumulusConfig` has been retired and task configs must now be defined under
  the `cma.task_config` key in the Parameters section of a step function
  definition.

  **Migration instructions**:

  NOTE: These instructions require the use of Cumulus Message Adapter v1.1.x+.
  Please ensure you are using a compatible version before attempting to migrate
  workflow configurations. When defining workflow steps, remove any
  `CumulusConfig` section, as shown below:

  ```yaml
  ParsePdr:
    CumulusConfig:
      provider: "{$.meta.provider}"
      bucket: "{$.meta.buckets.internal.name}"
      stack: "{$.meta.stack}"
  ```

  Instead, use AWS Parameters to pass `task_config` for the task directly into
  the Cumulus Message Adapter:

  ```yaml
  ParsePdr:
    Parameters:
      cma:
        event.$: "$"
        task_config:
          provider: "{$.meta.provider}"
          bucket: "{$.meta.buckets.internal.name}"
          stack: "{$.meta.stack}"
  ```

  In this example, the `cma` key is used to pass parameters to the message
  adapter. Using `task_config` in combination with `event.$: '$'` allows the
  message adapter to process `task_config` as the `config` passed to the Cumulus
  task. See `example/workflows/sips.yml` in the core repository for further
  examples of how to set the Parameters.

  Additionally, workflow configurations for the `QueueGranules` and `QueuePdrs`
  tasks need to be updated:

  - `queue-pdrs` config changes:
    - `parsePdrMessageTemplateUri` replaced with `parsePdrWorkflow`, which is
      the workflow name (i.e. top-level name in `config.yml`, e.g. 'ParsePdr').
    - `internalBucket` and `stackName` configs now required to look up
      configuration from the deployment. Brings the task config in line with
      that of `queue-granules`.
  - `queue-granules` config change: `ingestGranuleMessageTemplateUri` replaced
    with `ingestGranuleWorkflow`, which is the workflow name (e.g.
    'IngestGranule').

- **CUMULUS-1396** - **Workflow steps at the beginning and end of a workflow
  using the `SfSnsReport` Lambda have now been deprecated (e.g. `StartStatus`,
  `StopStatus`) and should be removed from your workflow definitions**. These
  steps were used for publishing ingest notifications and have been replaced by
  an implementation using Cloudwatch events for Step Functions to trigger a
  Lambda that publishes ingest notifications. For further detail on how ingest
  notifications are published, see the notes below on **CUMULUS-1394**. For
  examples of how to update your workflow definitions, see our
  [example workflow definitions](https://github.com/nasa/cumulus/blob/master/example/workflows/).

- **CUMULUS-1470**
  - Remove Cumulus-defined ECS service autoscaling, allowing integrators to
    better customize autoscaling to meet their needs. In order to use
    autoscaling with ECS services, appropriate
    `AWS::ApplicationAutoScaling::ScalableTarget`,
    `AWS::ApplicationAutoScaling::ScalingPolicy`, and `AWS::CloudWatch::Alarm`
    resources should be defined in a kes overrides file. See
    [this example](https://github.com/nasa/cumulus/blob/release-1.15.x/example/overrides/app/cloudformation.template.yml)
    for an example.
  - The following config parameters are no longer used:
    - ecs.services.\<NAME\>.minTasks
    - ecs.services.\<NAME\>.maxTasks
    - ecs.services.\<NAME\>.scaleInActivityScheduleTime
    - ecs.services.\<NAME\>.scaleInAdjustmentPercent
    - ecs.services.\<NAME\>.scaleOutActivityScheduleTime
    - ecs.services.\<NAME\>.scaleOutAdjustmentPercent
    - ecs.services.\<NAME\>.activityName

### Added

- **CUMULUS-1100**

  - Added 30-day retention properties to all log groups that were missing those policies.

- **CUMULUS-1396**

  - Added `@cumulus/common/sfnStep`:
    - `LambdaStep` - A class for retrieving and parsing input and output to Lambda steps in AWS Step Functions
    - `ActivityStep` - A class for retrieving and parsing input and output to ECS activity steps in AWS Step Functions

- **CUMULUS-1574**

  - Added `GET /token` endpoint for SAML authorization when cumulus is protected by Launchpad.
    This lets a user retieve a token by hand that can be presented to the API.

- **CUMULUS-1625**

  - Added `sf_start_rate` variable to the `ingest` Terraform module, equivalent to `sqs_consumer_rate` in the old model, but will not be automatically applied to custom queues as that was.

- **CUMULUS-1513**
  - Added `sqs`-type rule support in the Cumulus API `@cumulus/api`
  - Added `sqsMessageConsumer` lambda which processes messages from the SQS queues configured in the `sqs` rules.

### Changed

- **CUMULUS-1639**

  - Because of
    [S3's Data Consistency Model](https://docs.aws.amazon.com/AmazonS3/latest/dev/Introduction.html#BasicsObjects),
    there may be situations where a GET operation for an object can temporarily
    return a `NoSuchKey` response even if that object _has_ been created. The
    `@cumulus/common/aws.getS3Object()` function will now retry up to 10 times
    if a `NoSuchKey` response is returned by S3. This can behavior can be
    overridden by passing `{ retries: 0 }` as the `retryOptions` argument.

- **CUMULUS-1449**

  - `queue-pdrs` & `queue-granules` config changes. Details in breaking changes section.
  - Cumulus now uses a universal workflow template when starting workflow that contains general information specific to the deployment, but not specific to the workflow.
  - Changed the way workflow configs are defined, from `CumulusConfig` to a `task_config` AWS Parameter.

- **CUMULUS-1452**

  - Changed the default ECS docker storage drive to `devicemapper`

- **CUMULUS-1453**
  - Removed config schema for `@cumulus/sf-sns-report` task
  - Updated `@cumulus/sf-sns-report` to always assume that it is running as an intermediate step in a workflow, not as the first or last step

### Removed

- **CUMULUS-1449**
  - Retired `CumulusConfig` as part of step function definitions, as this is an artifact of the way Kes parses workflow definitions that was not possible to migrate to Terraform. Use AWS Parameters and the `task_config` key instead. See change note above.
  - Removed individual workflow templates.

### Fixed

- **CUMULUS-1620** - Fixed bug where `message_adapter_version` does not correctly inject the CMA

- **CUMULUS-1396** - Updated `@cumulus/common/StepFunctions.getExecutionHistory()` to recursively fetch execution history when `nextToken` is returned in response

- **CUMULUS-1571** - Updated `@cumulus/common/DynamoDb.get()` to throw any errors encountered when trying to get a record and the record does exist

- **CUMULUS-1452**
  - Updated the EC2 initialization scripts to use full volume size for docker storage
  - Changed the default ECS docker storage drive to `devicemapper`

## [v1.14.5] - 2019-12-30 - [BACKPORT]

### Updated

- **CUMULUS-1626**
  - Updates Cumulus to use node10/CMA 1.1.2 for all of its internal lambdas in prep for AWS node 8 EOL

## [v1.14.4] - 2019-10-28

### Fixed

- **CUMULUS-1632** - Pinned `aws-elasticsearch-connector` package in `@cumulus/api` to version `8.1.3`, since `8.2.0` includes breaking changes

## [v1.14.3] - 2019-10-18

### Fixed

- **CUMULUS-1620** - Fixed bug where `message_adapter_version` does not correctly inject the CMA

- **CUMULUS-1572** - A granule is now included in discovery results even when
  none of its files has a matching file type in the associated collection
  configuration. Previously, if all files for a granule were unmatched by a file
  type configuration, the granule was excluded from the discovery results.
  Further, added support for a `boolean` property
  `ignoreFilesConfigForDiscovery`, which controls how a granule's files are
  filtered at discovery time.

## [v1.14.2] - 2019-10-08

### BREAKING CHANGES

Your Cumulus Message Adapter version should be pinned to `v1.0.13` or lower in your `app/config.yml` using `message_adapter_version: v1.0.13` OR you should use the workflow migration steps below to work with CMA v1.1.1+.

- **CUMULUS-1394** - The implementation of the `SfSnsReport` Lambda requires additional environment variables for integration with the new ingest notification SNS topics. Therefore, **you must update the definition of `SfSnsReport` in your `lambdas.yml` like so**:

```yaml
SfSnsReport:
  handler: index.handler
  timeout: 300
  source: node_modules/@cumulus/sf-sns-report/dist
  tables:
    - ExecutionsTable
  envs:
    execution_sns_topic_arn:
      function: Ref
      value: reportExecutionsSns
    granule_sns_topic_arn:
      function: Ref
      value: reportGranulesSns
    pdr_sns_topic_arn:
      function: Ref
      value: reportPdrsSns
```

- **CUMULUS-1447** -
  The newest release of the Cumulus Message Adapter (v1.1.1) requires that parameterized configuration be used for remote message functionality. Once released, Kes will automatically bring in CMA v1.1.1 without additional configuration.

  **Migration instructions**
  Oversized messages are no longer written to S3 automatically. In order to utilize remote messaging functionality, configure a `ReplaceConfig` AWS Step Function parameter on your CMA task:

  ```yaml
  ParsePdr:
    Parameters:
      cma:
        event.$: "$"
        ReplaceConfig:
          FullMessage: true
  ```

  Accepted fields in `ReplaceConfig` include `MaxSize`, `FullMessage`, `Path` and `TargetPath`.
  See https://github.com/nasa/cumulus-message-adapter/blob/master/CONTRACT.md#remote-message-configuration for full details.

  As this change is backward compatible in Cumulus Core, users wishing to utilize the previous version of the CMA may opt to transition to using a CMA lambda layer, or set `message_adapter_version` in their configuration to a version prior to v1.1.0.

### PLEASE NOTE

- **CUMULUS-1394** - Ingest notifications are now provided via 3 separate SNS topics for executions, granules, and PDRs, instead of a single `sftracker` SNS topic. Whereas the `sftracker` SNS topic received a full Cumulus execution message, the new topics all receive generated records for the given object. The new topics are only published to if the given object exists for the current execution. For a given execution/granule/PDR, **two messages will be received by each topic**: one message indicating that ingest is running and another message indicating that ingest has completed or failed. The new SNS topics are:

  - `reportExecutions` - Receives 1 message per execution
  - `reportGranules` - Receives 1 message per granule in an execution
  - `reportPdrs` - Receives 1 message per PDR

### Added

- **CUMULUS-639**

  - Adds SAML JWT and launchpad token authentication to Cumulus API (configurable)
    - **NOTE** to authenticate with Launchpad ensure your launchpad user_id is in the `<prefix>-UsersTable`
    - when Cumulus configured to protect API via Launchpad:
      - New endpoints
        - `GET /saml/login` - starting point for SAML SSO creates the login request url and redirects to the SAML Identity Provider Service (IDP)
        - `POST /saml/auth` - SAML Assertion Consumer Service. POST receiver from SAML IDP. Validates response, logs the user in, and returnes a SAML-based JWT.
    - Disabled endpoints
      - `POST /refresh`
      - Changes authorization worklow:
      - `ensureAuthorized` now presumes the bearer token is a JWT and tries to validate. If the token is malformed, it attempts to validate the token against Launchpad. This allows users to bring their own token as described here https://wiki.earthdata.nasa.gov/display/CUMULUS/Cumulus+API+with+Launchpad+Authentication. But it also allows dashboard users to manually authenticate via Launchpad SAML to receive a Launchpad-based JWT.

- **CUMULUS-1394**
  - Added `Granule.generateGranuleRecord()` method to granules model to generate a granule database record from a Cumulus execution message
  - Added `Pdr.generatePdrRecord()` method to PDRs model to generate a granule database record from a Cumulus execution message
  - Added helpers to `@cumulus/common/message`:
    - `getMessageExecutionName()` - Get the execution name from a Cumulus execution message
    - `getMessageStateMachineArn()` - Get the state machine ARN from a Cumulus execution message
    - `getMessageExecutionArn()` - Get the execution ARN for a Cumulus execution message
    - `getMessageGranules()` - Get the granules from a Cumulus execution message, if any.
  - Added `@cumulus/common/cloudwatch-event/isFailedSfStatus()` to determine if a Step Function status from a Cloudwatch event is a failed status

### Changed

- **CUMULUS-1308**

  - HTTP PUT of a Collection, Provider, or Rule via the Cumulus API now
    performs full replacement of the existing object with the object supplied
    in the request payload. Previous behavior was to perform a modification
    (partial update) by merging the existing object with the (possibly partial)
    object in the payload, but this did not conform to the HTTP standard, which
    specifies PATCH as the means for modifications rather than replacements.

- **CUMULUS-1375**

  - Migrate Cumulus from deprecated Elasticsearch JS client to new, supported one in `@cumulus/api`

- **CUMULUS-1485** Update `@cumulus/cmr-client` to return error message from CMR for validation failures.

- **CUMULUS-1394**

  - Renamed `Execution.generateDocFromPayload()` to `Execution.generateRecord()` on executions model. The method generates an execution database record from a Cumulus execution message.

- **CUMULUS-1432**

  - `logs` endpoint takes the level parameter as a string and not a number
  - Elasticsearch term query generation no longer converts numbers to boolean

- **CUMULUS-1447**

  - Consolidated all remote message handling code into @common/aws
  - Update remote message code to handle updated CMA remote message flags
  - Update example SIPS workflows to utilize Parameterized CMA configuration

- **CUMULUS-1448** Refactor workflows that are mutating cumulus_meta to utilize meta field

- **CUMULUS-1451**

  - Elasticsearch cluster setting `auto_create_index` will be set to false. This had been causing issues in the bootstrap lambda on deploy.

- **CUMULUS-1456**
  - `@cumulus/api` endpoints default error handler uses `boom` package to format errors, which is consistent with other API endpoint errors.

### Fixed

- **CUMULUS-1432** `logs` endpoint filter correctly filters logs by level
- **CUMULUS-1484** `useMessageAdapter` now does not set CUMULUS_MESSAGE_ADAPTER_DIR when `true`

### Removed

- **CUMULUS-1394**
  - Removed `sfTracker` SNS topic. Replaced by three new SNS topics for granule, execution, and PDR ingest notifications.
  - Removed unused functions from `@cumulus/common/aws`:
    - `getGranuleS3Params()`
    - `setGranuleStatus()`

## [v1.14.1] - 2019-08-29

### Fixed

- **CUMULUS-1455**

  - CMR token links updated to point to CMR legacy services rather than echo

- **CUMULUS-1211**
  - Errors thrown during granule discovery are no longer swallowed and ignored.
    Rather, errors are propagated to allow for proper error-handling and
    meaningful messaging.

## [v1.14.0] - 2019-08-22

### PLEASE NOTE

- We have encountered transient lambda service errors in our integration testing. Please handle transient service errors following [these guidelines](https://docs.aws.amazon.com/step-functions/latest/dg/bp-lambda-serviceexception.html). The workflows in the `example/workflows` folder have been updated with retries configured for these errors.

- **CUMULUS-799** added additional IAM permissions to support reading CloudWatch and API Gateway, so **you will have to redeploy your IAM stack.**

- **CUMULUS-800** Several items:

  - **Delete existing API Gateway stages**: To allow enabling of API Gateway logging, Cumulus now creates and manages a Stage resource during deployment. Before upgrading Cumulus, it is necessary to delete the API Gateway stages on both the Backend API and the Distribution API. Instructions are included in the documenation under [Delete API Gateway Stages](https://nasa.github.io/cumulus/docs/additional-deployment-options/delete-api-gateway-stages).

  - **Set up account permissions for API Gateway to write to CloudWatch**: In a one time operation for your AWS account, to enable CloudWatch Logs for API Gateway, you must first grant the API Gateway permission to read and write logs to CloudWatch for your account. The `AmazonAPIGatewayPushToCloudWatchLogs` managed policy (with an ARN of `arn:aws:iam::aws:policy/service-role/AmazonAPIGatewayPushToCloudWatchLogs`) has all the required permissions. You can find a simple how to in the documentation under [Enable API Gateway Logging.](https://nasa.github.io/cumulus/docs/additional-deployment-options/enable-gateway-logging-permissions)

  - **Configure API Gateway to write logs to CloudWatch** To enable execution logging for the distribution API set `config.yaml` `apiConfigs.distribution.logApigatewayToCloudwatch` value to `true`. More information [Enable API Gateway Logs](https://nasa.github.io/cumulus/docs/additional-deployment-options/enable-api-logs)

  - **Configure CloudWatch log delivery**: It is possible to deliver CloudWatch API execution and access logs to a cross-account shared AWS::Logs::Destination. An operator does this by adding the key `logToSharedDestination` to the `config.yml` at the default level with a value of a writable log destination. More information in the documenation under [Configure CloudWatch Logs Delivery.](https://nasa.github.io/cumulus/docs/additional-deployment-options/configure-cloudwatch-logs-delivery)

  - **Additional Lambda Logging**: It is now possible to configure any lambda to deliver logs to a shared subscriptions by setting `logToSharedDestination` to the ARN of a writable location (either an AWS::Logs::Destination or a Kinesis Stream) on any lambda config. Documentation for [Lambda Log Subscriptions](https://nasa.github.io/cumulus/docs/additional-deployment-options/additional-lambda-logging)

  - **Configure S3 Server Access Logs**: If you are running Cumulus in an NGAP environment you may [configure S3 Server Access Logs](https://nasa.github.io/cumulus/docs/next/deployment/server_access_logging) to be delivered to a shared bucket where the Metrics Team will ingest the logs into their ELK stack. Contact the Metrics team for permission and location.

- **CUMULUS-1368** The Cumulus distribution API has been deprecated and is being replaced by ASF's Thin Egress App. By default, the distribution API will not deploy. Please follow [the instructions for deploying and configuring Thin Egress](https://nasa.github.io/cumulus/docs/deployment/thin_egress_app).

To instead continue to deploy and use the legacy Cumulus distribution app, add the following to your `config.yml`:

```yaml
deployDistributionApi: true
```

If you deploy with no distribution app your deployment will succeed but you may encounter errors in your workflows, particularly in the `MoveGranule` task.

- **CUMULUS-1418** Users who are packaging the CMA in their Lambdas outside of Cumulus may need to update their Lambda configuration. Please see `BREAKING CHANGES` below for details.

### Added

- **CUMULUS-642**
  - Adds Launchpad as an authentication option for the Cumulus API.
  - Updated deployment documentation and added [instructions to setup Cumulus API Launchpad authentication](https://wiki.earthdata.nasa.gov/display/CUMULUS/Cumulus+API+with+Launchpad+Authentication)
- **CUMULUS-1418**
  - Adds usage docs/testing of lambda layers (introduced in PR1125), updates Core example tasks to use the updated `cumulus-ecs-task` and a CMA layer instead of kes CMA injection.
  - Added Terraform module to publish CMA as layer to user account.
- **PR1125** - Adds `layers` config option to support deploying Lambdas with layers
- **PR1128** - Added `useXRay` config option to enable AWS X-Ray for Lambdas.
- **CUMULUS-1345**
  - Adds new variables to the app deployment under `cmr`.
  - `cmrEnvironment` values are `SIT`, `UAT`, or `OPS` with `UAT` as the default.
  - `cmrLimit` and `cmrPageSize` have been added as configurable options.
- **CUMULUS-1273**
  - Added lambda function EmsProductMetadataReport to generate EMS Product Metadata report
- **CUMULUS-1226**
  - Added API endpoint `elasticsearch/index-from-database` to index to an Elasticsearch index from the database for recovery purposes and `elasticsearch/indices-status` to check the status of Elasticsearch indices via the API.
- **CUMULUS-824**
  - Added new Collection parameter `reportToEms` to configure whether the collection is reported to EMS
- **CUMULUS-1357**
  - Added new BackendApi endpoint `ems` that generates EMS reports.
- **CUMULUS-1241**
  - Added information about queues with maximum execution limits defined to default workflow templates (`meta.queueExecutionLimits`)
- **CUMULUS-1311**
  - Added `@cumulus/common/message` with various message parsing/preparation helpers
- **CUMULUS-812**

  - Added support for limiting the number of concurrent executions started from a queue. [See the data cookbook](https://nasa.github.io/cumulus/docs/data-cookbooks/throttling-queued-executions) for more information.

- **CUMULUS-1337**

  - Adds `cumulus.stackName` value to the `instanceMetadata` endpoint.

- **CUMULUS-1368**

  - Added `cmrGranuleUrlType` to the `@cumulus/move-granules` task. This determines what kind of links go in the CMR files. The options are `distribution`, `s3`, or `none`, with the default being distribution. If there is no distribution API being used with Cumulus, you must set the value to `s3` or `none`.

- Added `packages/s3-replicator` Terraform module to allow same-region s3 replication to metrics bucket.

- **CUMULUS-1392**

  - Added `tf-modules/report-granules` Terraform module which processes granule ingest notifications received via SNS and stores granule data to a database. The module includes:
    - SNS topic for publishing granule ingest notifications
    - Lambda to process granule notifications and store data
    - IAM permissions for the Lambda
    - Subscription for the Lambda to the SNS topic

- **CUMULUS-1393**

  - Added `tf-modules/report-pdrs` Terraform module which processes PDR ingest notifications received via SNS and stores PDR data to a database. The module includes:
    - SNS topic for publishing PDR ingest notifications
    - Lambda to process PDR notifications and store data
    - IAM permissions for the Lambda
    - Subscription for the Lambda to the SNS topic
  - Added unit tests for `@cumulus/api/models/pdrs.createPdrFromSns()`

- **CUMULUS-1400**

  - Added `tf-modules/report-executions` Terraform module which processes workflow execution information received via SNS and stores it to a database. The module includes:
    - SNS topic for publishing execution data
    - Lambda to process and store execution data
    - IAM permissions for the Lambda
    - Subscription for the Lambda to the SNS topic
  - Added `@cumulus/common/sns-event` which contains helpers for SNS events:
    - `isSnsEvent()` returns true if event is from SNS
    - `getSnsEventMessage()` extracts and parses the message from an SNS event
    - `getSnsEventMessageObject()` extracts and parses message object from an SNS event
  - Added `@cumulus/common/cloudwatch-event` which contains helpers for Cloudwatch events:
    - `isSfExecutionEvent()` returns true if event is from Step Functions
    - `isTerminalSfStatus()` determines if a Step Function status from a Cloudwatch event is a terminal status
    - `getSfEventStatus()` gets the Step Function status from a Cloudwatch event
    - `getSfEventDetailValue()` extracts a Step Function event detail field from a Cloudwatch event
    - `getSfEventMessageObject()` extracts and parses Step Function detail object from a Cloudwatch event

- **CUMULUS-1429**

  - Added `tf-modules/data-persistence` Terraform module which includes resources for data persistence in Cumulus:
    - DynamoDB tables
    - Elasticsearch with optional support for VPC
    - Cloudwatch alarm for number of Elasticsearch nodes

- **CUMULUS-1379** CMR Launchpad Authentication
  - Added `launchpad` configuration to `@cumulus/deployment/app/config.yml`, and cloudformation templates, workflow message, lambda configuration, api endpoint configuration
  - Added `@cumulus/common/LaunchpadToken` and `@cumulus/common/launchpad` to provide methods to get token and validate token
  - Updated lambdas to use Launchpad token for CMR actions (ingest and delete granules)
  - Updated deployment documentation and added [instructions to setup CMR client for Launchpad authentication](https://wiki.earthdata.nasa.gov/display/CUMULUS/CMR+Launchpad+Authentication)

## Changed

- **CUMULUS-1232**

  - Added retries to update `@cumulus/cmr-client` `updateToken()`

- **CUMULUS-1245 CUMULUS-795**

  - Added additional `ems` configuration parameters for sending the ingest reports to EMS
  - Added functionality to send daily ingest reports to EMS

- **CUMULUS-1241**

  - Removed the concept of "priority levels" and added ability to define a number of maximum concurrent executions per SQS queue
  - Changed mapping of Cumulus message properties for the `sqs2sfThrottle` lambda:
    - Queue name is read from `cumulus_meta.queueName`
    - Maximum executions for the queue is read from `meta.queueExecutionLimits[queueName]`, where `queueName` is `cumulus_meta.queueName`
  - Changed `sfSemaphoreDown` lambda to only attempt decrementing semaphores when:
    - the message is for a completed/failed/aborted/timed out workflow AND
    - `cumulus_meta.queueName` exists on the Cumulus message AND
    - An entry for the queue name (`cumulus_meta.queueName`) exists in the the object `meta.queueExecutionLimits` on the Cumulus message

- **CUMULUS-1338**

  - Updated `sfSemaphoreDown` lambda to be triggered via AWS Step Function Cloudwatch events instead of subscription to `sfTracker` SNS topic

- **CUMULUS-1311**

  - Updated `@cumulus/queue-granules` to set `cumulus_meta.queueName` for queued execution messages
  - Updated `@cumulus/queue-pdrs` to set `cumulus_meta.queueName` for queued execution messages
  - Updated `sqs2sfThrottle` lambda to immediately decrement queue semaphore value if dispatching Step Function execution throws an error

- **CUMULUS-1362**

  - Granule `processingStartTime` and `processingEndTime` will be set to the execution start time and end time respectively when there is no sync granule or post to cmr task present in the workflow

- **CUMULUS-1400**
  - Deprecated `@cumulus/ingest/aws/getExecutionArn`. Use `@cumulus/common/aws/getExecutionArn` instead.

### Fixed

- **CUMULUS-1439**

  - Fix bug with rule.logEventArn deletion on Kinesis rule update and fix unit test to verify

- **CUMULUS-796**

  - Added production information (collection ShortName and Version, granuleId) to EMS distribution report
  - Added functionality to send daily distribution reports to EMS

- **CUMULUS-1319**

  - Fixed a bug where granule ingest times were not being stored to the database

- **CUMULUS-1356**

  - The `Collection` model's `delete` method now _removes_ the specified item
    from the collection config store that was inserted by the `create` method.
    Previously, this behavior was missing.

- **CUMULUS-1374**
  - Addressed audit concerns (https://www.npmjs.com/advisories/782) in api package

### BREAKING CHANGES

### Changed

- **CUMULUS-1418**
  - Adding a default `cmaDir` key to configuration will cause `CUMULUS_MESSAGE_ADAPTER_DIR` to be set by default to `/opt` for any Lambda not setting `useCma` to true, or explicitly setting the CMA environment variable. In lambdas that package the CMA independently of the Cumulus packaging. Lambdas manually packaging the CMA should have their Lambda configuration updated to set the CMA path, or alternately if not using the CMA as a Lambda layer in this deployment set `cmaDir` to `./cumulus-message-adapter`.

### Removed

- **CUMULUS-1337**

  - Removes the S3 Access Metrics package added in CUMULUS-799

- **PR1130**
  - Removed code deprecated since v1.11.1:
    - Removed `@cumulus/common/step-functions`. Use `@cumulus/common/StepFunctions` instead.
    - Removed `@cumulus/api/lib/testUtils.fakeFilesFactory`. Use `@cumulus/api/lib/testUtils.fakeFileFactory` instead.
    - Removed `@cumulus/cmrjs/cmr` functions: `searchConcept`, `ingestConcept`, `deleteConcept`. Use the functions in `@cumulus/cmr-client` instead.
    - Removed `@cumulus/ingest/aws.getExecutionHistory`. Use `@cumulus/common/StepFunctions.getExecutionHistory` instead.

## [v1.13.5] - 2019-08-29 - [BACKPORT]

### Fixed

- **CUMULUS-1455** - CMR token links updated to point to CMR legacy services rather than echo

## [v1.13.4] - 2019-07-29

- **CUMULUS-1411** - Fix deployment issue when using a template override

## [v1.13.3] - 2019-07-26

- **CUMULUS-1345** Full backport of CUMULUS-1345 features - Adds new variables to the app deployment under `cmr`.
  - `cmrEnvironment` values are `SIT`, `UAT`, or `OPS` with `UAT` as the default.
  - `cmrLimit` and `cmrPageSize` have been added as configurable options.

## [v1.13.2] - 2019-07-25

- Re-release of v1.13.1 to fix broken npm packages.

## [v1.13.1] - 2019-07-22

- **CUMULUS-1374** - Resolve audit compliance with lodash version for api package subdependency
- **CUMULUS-1412** - Resolve audit compliance with googleapi package
- **CUMULUS-1345** - Backported CMR environment setting in getUrl to address immediate user need. CMR_ENVIRONMENT can now be used to set the CMR environment to OPS/SIT

## [v1.13.0] - 2019-5-20

### PLEASE NOTE

**CUMULUS-802** added some additional IAM permissions to support ECS autoscaling, so **you will have to redeploy your IAM stack.**
As a result of the changes for **CUMULUS-1193**, **CUMULUS-1264**, and **CUMULUS-1310**, **you must delete your existing stacks (except IAM) before deploying this version of Cumulus.**
If running Cumulus within a VPC and extended downtime is acceptable, we recommend doing this at the end of the day to allow AWS backend resources and network interfaces to be cleaned up overnight.

### BREAKING CHANGES

- **CUMULUS-1228**

  - The default AMI used by ECS instances is now an NGAP-compliant AMI. This
    will be a breaking change for non-NGAP deployments. If you do not deploy to
    NGAP, you will need to find the AMI ID of the
    [most recent Amazon ECS-optimized AMI](https://docs.aws.amazon.com/AmazonECS/latest/developerguide/ecs-optimized_AMI.html),
    and set the `ecs.amiid` property in your config. Instructions for finding
    the most recent NGAP AMI can be found using
    [these instructions](https://wiki.earthdata.nasa.gov/display/ESKB/Select+an+NGAP+Created+AMI).

- **CUMULUS-1310**

  - Database resources (DynamoDB, ElasticSearch) have been moved to an independent `db` stack.
    Migrations for this version will need to be user-managed. (e.g. [elasticsearch](https://docs.aws.amazon.com/elasticsearch-service/latest/developerguide/es-version-migration.html#snapshot-based-migration) and [dynamoDB](https://docs.aws.amazon.com/datapipeline/latest/DeveloperGuide/dp-template-exports3toddb.html)).
    Order of stack deployment is `iam` -> `db` -> `app`.
  - All stacks can now be deployed using a single `config.yml` file, i.e.: `kes cf deploy --kes-folder app --template node_modules/@cumulus/deployment/[iam|db|app] [...]`
    Backwards-compatible. For development, please re-run `npm run bootstrap` to build new `kes` overrides.
    Deployment docs have been updated to show how to deploy a single-config Cumulus instance.
  - `params` have been moved: Nest `params` fields under `app`, `db` or `iam` to override all Parameters for a particular stack's cloudformation template. Backwards-compatible with multi-config setups.
  - `stackName` and `stackNameNoDash` have been retired. Use `prefix` and `prefixNoDash` instead.
  - The `iams` section in `app/config.yml` IAM roles has been deprecated as a user-facing parameter,
    _unless_ your IAM role ARNs do not match the convention shown in `@cumulus/deployment/app/config.yml`
  - The `vpc.securityGroup` will need to be set with a pre-existing security group ID to use Cumulus in a VPC. Must allow inbound HTTP(S) (Port 443).

- **CUMULUS-1212**

  - `@cumulus/post-to-cmr` will now fail if any granules being processed are missing a metadata file. You can set the new config option `skipMetaCheck` to `true` to pass post-to-cmr without a metadata file.

- **CUMULUS-1232**

  - `@cumulus/sync-granule` will no longer silently pass if no checksum data is provided. It will use input
    from the granule object to:
    - Verify checksum if `checksumType` and `checksumValue` are in the file record OR a checksum file is provided
      (throws `InvalidChecksum` on fail), else log warning that no checksum is available.
    - Then, verify synced S3 file size if `file.size` is in the file record (throws `UnexpectedFileSize` on fail),
      else log warning that no file size is available.
    - Pass the step.

- **CUMULUS-1264**

  - The Cloudformation templating and deployment configuration has been substantially refactored.
    - `CumulusApiDefault` nested stack resource has been renamed to `CumulusApiDistribution`
    - `CumulusApiV1` nested stack resource has been renamed to `CumulusApiBackend`
  - The `urs: true` config option for when defining your lambdas (e.g. in `lambdas.yml`) has been deprecated. There are two new options to replace it:
    - `urs_redirect: 'token'`: This will expose a `TOKEN_REDIRECT_ENDPOINT` environment variable to your lambda that references the `/token` endpoint on the Cumulus backend API
    - `urs_redirect: 'distribution'`: This will expose a `DISTRIBUTION_REDIRECT_ENDPOINT` environment variable to your lambda that references the `/redirect` endpoint on the Cumulus distribution API

- **CUMULUS-1193**

  - The elasticsearch instance is moved behind the VPC.
  - Your account will need an Elasticsearch Service Linked role. This is a one-time setup for the account. You can follow the instructions to use the AWS console or AWS CLI [here](https://docs.aws.amazon.com/IAM/latest/UserGuide/using-service-linked-roles.html) or use the following AWS CLI command: `aws iam create-service-linked-role --aws-service-name es.amazonaws.com`

- **CUMULUS-802**

  - ECS `maxInstances` must be greater than `minInstances`. If you use defaults, no change is required.

- **CUMULUS-1269**
  - Brought Cumulus data models in line with CNM JSON schema:
    - Renamed file object `fileType` field to `type`
    - Renamed file object `fileSize` field to `size`
    - Renamed file object `checksumValue` field to `checksum` where not already done.
    - Added `ancillary` and `linkage` type support to file objects.

### Added

- **CUMULUS-799**

  - Added an S3 Access Metrics package which will take S3 Server Access Logs and
    write access metrics to CloudWatch

- **CUMULUS-1242** - Added `sqs2sfThrottle` lambda. The lambda reads SQS messages for queued executions and uses semaphores to only start new executions if the maximum number of executions defined for the priority key (`cumulus_meta.priorityKey`) has not been reached. Any SQS messages that are read but not used to start executions remain in the queue.

- **CUMULUS-1240**

  - Added `sfSemaphoreDown` lambda. This lambda receives SNS messages and for each message it decrements the semaphore used to track the number of running executions if:
    - the message is for a completed/failed workflow AND
    - the message contains a level of priority (`cumulus_meta.priorityKey`)
  - Added `sfSemaphoreDown` lambda as a subscriber to the `sfTracker` SNS topic

- **CUMULUS-1265**

  - Added `apiConfigs` configuration option to configure API Gateway to be private
  - All internal lambdas configured to run inside the VPC by default
  - Removed references to `NoVpc` lambdas from documentation and `example` folder.

- **CUMULUS-802**
  - Adds autoscaling of ECS clusters
  - Adds autoscaling of ECS services that are handling StepFunction activities

## Changed

- Updated `@cumulus/ingest/http/httpMixin.list()` to trim trailing spaces on discovered filenames

- **CUMULUS-1310**

  - Database resources (DynamoDB, ElasticSearch) have been moved to an independent `db` stack.
    This will enable future updates to avoid affecting database resources or requiring migrations.
    Migrations for this version will need to be user-managed.
    (e.g. [elasticsearch](https://docs.aws.amazon.com/elasticsearch-service/latest/developerguide/es-version-migration.html#snapshot-based-migration) and [dynamoDB](https://docs.aws.amazon.com/datapipeline/latest/DeveloperGuide/dp-template-exports3toddb.html)).
    Order of stack deployment is `iam` -> `db` -> `app`.
  - All stacks can now be deployed using a single `config.yml` file, i.e.: `kes cf deploy --kes-folder app --template node_modules/@cumulus/deployment/[iam|db|app] [...]`
    Backwards-compatible. Please re-run `npm run bootstrap` to build new `kes` overrides.
    Deployment docs have been updated to show how to deploy a single-config Cumulus instance.
  - `params` fields should now be nested under the stack key (i.e. `app`, `db` or `iam`) to provide Parameters for a particular stack's cloudformation template,
    for use with single-config instances. Keys _must_ match the name of the deployment package folder (`app`, `db`, or `iam`).
    Backwards-compatible with multi-config setups.
  - `stackName` and `stackNameNoDash` have been retired as user-facing config parameters. Use `prefix` and `prefixNoDash` instead.
    This will be used to create stack names for all stacks in a single-config use case.
    `stackName` may still be used as an override in multi-config usage, although this is discouraged.
    Warning: overriding the `db` stack's `stackName` will require you to set `dbStackName` in your `app/config.yml`.
    This parameter is required to fetch outputs from the `db` stack to reference in the `app` stack.
  - The `iams` section in `app/config.yml` IAM roles has been retired as a user-facing parameter,
    _unless_ your IAM role ARNs do not match the convention shown in `@cumulus/deployment/app/config.yml`
    In that case, overriding `iams` in your own config is recommended.
  - `iam` and `db` `cloudformation.yml` file names will have respective prefixes (e.g `iam.cloudformation.yml`).
  - Cumulus will now only attempt to create reconciliation reports for buckets of the `private`, `public` and `protected` types.
  - Cumulus will no longer set up its own security group.
    To pass a pre-existing security group for in-VPC deployments as a parameter to the Cumulus template, populate `vpc.securityGroup` in `config.yml`.
    This security group must allow inbound HTTP(S) traffic (Port 443). SSH traffic (Port 22) must be permitted for SSH access to ECS instances.
  - Deployment docs have been updated with examples for the new deployment model.

- **CUMULUS-1236**

  - Moves access to public files behind the distribution endpoint. Authentication is not required, but direct http access has been disallowed.

- **CUMULUS-1223**

  - Adds unauthenticated access for public bucket files to the Distribution API. Public files should be requested the same way as protected files, but for public files a redirect to a self-signed S3 URL will happen without requiring authentication with Earthdata login.

- **CUMULUS-1232**

  - Unifies duplicate handling in `ingest/granule.handleDuplicateFile` for maintainability.
  - Changed `ingest/granule.ingestFile` and `move-granules/index.moveFileRequest` to use new function.
  - Moved file versioning code to `ingest/granule.moveGranuleFileWithVersioning`
  - `ingest/granule.verifyFile` now also tests `file.size` for verification if it is in the file record and throws
    `UnexpectedFileSize` error for file size not matching input.
  - `ingest/granule.verifyFile` logs warnings if checksum and/or file size are not available.

- **CUMULUS-1193**

  - Moved reindex CLI functionality to an API endpoint. See [API docs](https://nasa.github.io/cumulus-api/#elasticsearch-1)

- **CUMULUS-1207**
  - No longer disable lambda event source mappings when disabling a rule

### Fixed

- Updated Lerna publish script so that published Cumulus packages will pin their dependencies on other Cumulus packages to exact versions (e.g. `1.12.1` instead of `^1.12.1`)

- **CUMULUS-1203**

  - Fixes IAM template's use of intrinsic functions such that IAM template overrides now work with kes

- **CUMULUS-1268**
  - Deployment will not fail if there are no ES alarms or ECS services

## [v1.12.1] - 2019-4-8

## [v1.12.0] - 2019-4-4

Note: There was an issue publishing 1.12.0. Upgrade to 1.12.1.

### BREAKING CHANGES

- **CUMULUS-1139**

  - `granule.applyWorkflow` uses the new-style granule record as input to workflows.

- **CUMULUS-1171**

  - Fixed provider handling in the API to make it consistent between protocols.
    NOTE: This is a breaking change. When applying this upgrade, users will need to:
    1. Disable all workflow rules
    2. Update any `http` or `https` providers so that the host field only
       contains a valid hostname or IP address, and the port field contains the
       provider port.
    3. Perform the deployment
    4. Re-enable workflow rules

- **CUMULUS-1176**:

  - `@cumulus/move-granules` input expectations have changed. `@cumulus/files-to-granules` is a new intermediate task to perform input translation in the old style.
    See the Added and Changed sections of this release changelog for more information.

- **CUMULUS-670**

  - The behavior of ParsePDR and related code has changed in this release. PDRs with FILE_TYPEs that do not conform to the PDR ICD (+ TGZ) (https://cdn.earthdata.nasa.gov/conduit/upload/6376/ESDS-RFC-030v1.0.pdf) will fail to parse.

- **CUMULUS-1208**
  - The granule object input to `@cumulus/queue-granules` will now be added to ingest workflow messages **as is**. In practice, this means that if you are using `@cumulus/queue-granules` to trigger ingest workflows and your granule objects input have invalid properties, then your ingest workflows will fail due to schema validation errors.

### Added

- **CUMULUS-777**
  - Added new cookbook entry on configuring Cumulus to track ancillary files.
- **CUMULUS-1183**
  - Kes overrides will now abort with a warning if a workflow step is configured without a corresponding
    lambda configuration
- **CUMULUS-1223**

  - Adds convenience function `@cumulus/common/bucketsConfigJsonObject` for fetching stack's bucket configuration as an object.

- **CUMULUS-853**
  - Updated FakeProcessing example lambda to include option to generate fake browse
  - Added feature documentation for ancillary metadata export, a new cookbook entry describing a workflow with ancillary metadata generation(browse), and related task definition documentation
- **CUMULUS-805**
  - Added a CloudWatch alarm to check running ElasticSearch instances, and a CloudWatch dashboard to view the health of ElasticSearch
  - Specify `AWS_REGION` in `.env` to be used by deployment script
- **CUMULUS-803**
  - Added CloudWatch alarms to check running tasks of each ECS service, and add the alarms to CloudWatch dashboard
- **CUMULUS-670**
  - Added Ancillary Metadata Export feature (see https://nasa.github.io/cumulus/docs/features/ancillary_metadata for more information)
  - Added new Collection file parameter "fileType" that allows configuration of workflow granule file fileType
- **CUMULUS-1184** - Added kes logging output to ensure we always see the state machine reference before failures due to configuration
- **CUMULUS-1105** - Added a dashboard endpoint to serve the dashboard from an S3 bucket
- **CUMULUS-1199** - Moves `s3credentials` endpoint from the backend to the distribution API.
- **CUMULUS-666**
  - Added `@api/endpoints/s3credentials` to allow EarthData Login authorized users to retrieve temporary security credentials for same-region direct S3 access.
- **CUMULUS-671**
  - Added `@packages/integration-tests/api/distribution/getDistributionApiS3SignedUrl()` to return the S3 signed URL for a file protected by the distribution API
- **CUMULUS-672**
  - Added `cmrMetadataFormat` and `cmrConceptId` to output for individual granules from `@cumulus/post-to-cmr`. `cmrMetadataFormat` will be read from the `cmrMetadataFormat` generated for each granule in `@cumulus/cmrjs/publish2CMR()`
  - Added helpers to `@packages/integration-tests/api/distribution`:
    - `getDistributionApiFileStream()` returns a stream to download files protected by the distribution API
    - `getDistributionFileUrl()` constructs URLs for requesting files from the distribution API
- **CUMULUS-1185** `@cumulus/api/models/Granule.removeGranuleFromCmrByGranule` to replace `@cumulus/api/models/Granule.removeGranuleFromCmr` and use the Granule UR from the CMR metadata to remove the granule from CMR

- **CUMULUS-1101**

  - Added new `@cumulus/checksum` package. This package provides functions to calculate and validate checksums.
  - Added new checksumming functions to `@cumulus/common/aws`: `calculateS3ObjectChecksum` and `validateS3ObjectChecksum`, which depend on the `checksum` package.

- CUMULUS-1171

  - Added `@cumulus/common` API documentation to `packages/common/docs/API.md`
  - Added an `npm run build-docs` task to `@cumulus/common`
  - Added `@cumulus/common/string#isValidHostname()`
  - Added `@cumulus/common/string#match()`
  - Added `@cumulus/common/string#matches()`
  - Added `@cumulus/common/string#toLower()`
  - Added `@cumulus/common/string#toUpper()`
  - Added `@cumulus/common/URLUtils#buildURL()`
  - Added `@cumulus/common/util#isNil()`
  - Added `@cumulus/common/util#isNull()`
  - Added `@cumulus/common/util#isUndefined()`
  - Added `@cumulus/common/util#negate()`

- **CUMULUS-1176**

  - Added new `@cumulus/files-to-granules` task to handle converting file array output from `cumulus-process` tasks into granule objects.
    Allows simplification of `@cumulus/move-granules` and `@cumulus/post-to-cmr`, see Changed section for more details.

- CUMULUS-1151 Compare the granule holdings in CMR with Cumulus' internal data store
- CUMULUS-1152 Compare the granule file holdings in CMR with Cumulus' internal data store

### Changed

- **CUMULUS-1216** - Updated `@cumulus/ingest/granule/ingestFile` to download files to expected staging location.
- **CUMULUS-1208** - Updated `@cumulus/ingest/queue/enqueueGranuleIngestMessage()` to not transform granule object passed to it when building an ingest message
- **CUMULUS-1198** - `@cumulus/ingest` no longer enforces any expectations about whether `provider_path` contains a leading slash or not.
- **CUMULUS-1170**
  - Update scripts and docs to use `npm` instead of `yarn`
  - Use `package-lock.json` files to ensure matching versions of npm packages
  - Update CI builds to use `npm ci` instead of `npm install`
- **CUMULUS-670**
  - Updated ParsePDR task to read standard PDR types+ (+ tgz as an external customer requirement) and add a fileType to granule-files on Granule discovery
  - Updated ParsePDR to fail if unrecognized type is used
  - Updated all relevant task schemas to include granule->files->filetype as a string value
  - Updated tests/test fixtures to include the fileType in the step function/task inputs and output validations as needed
  - Updated MoveGranules task to handle incoming configuration with new "fileType" values and to add them as appropriate to the lambda output.
  - Updated DiscoverGranules step/related workflows to read new Collection file parameter fileType that will map a discovered file to a workflow fileType
  - Updated CNM parser to add the fileType to the defined granule file fileType on ingest and updated integration tests to verify/validate that behavior
  - Updated generateEcho10XMLString in cmr-utils.js to use a map/related library to ensure order as CMR requires ordering for their online resources.
  - Updated post-to-cmr task to appropriately export CNM filetypes to CMR in echo10/UMM exports
- **CUMULUS-1139** - Granules stored in the API contain a `files` property. That schema has been greatly
  simplified and now better matches the CNM format.
  - The `name` property has been renamed to `fileName`.
  - The `filepath` property has been renamed to `key`.
  - The `checksumValue` property has been renamed to `checksum`.
  - The `path` property has been removed.
  - The `url_path` property has been removed.
  - The `filename` property (which contained an `s3://` URL) has been removed, and the `bucket`
    and `key` properties should be used instead. Any requests sent to the API containing a `granule.files[].filename`
    property will be rejected, and any responses coming back from the API will not contain that
    `filename` property.
  - A `source` property has been added, which is a URL indicating the original source of the file.
  - `@cumulus/ingest/granule.moveGranuleFiles()` no longer includes a `filename` field in its
    output. The `bucket` and `key` fields should be used instead.
- **CUMULUS-672**

  - Changed `@cumulus/integration-tests/api/EarthdataLogin.getEarthdataLoginRedirectResponse` to `@cumulus/integration-tests/api/EarthdataLogin.getEarthdataAccessToken`. The new function returns an access response from Earthdata login, if successful.
  - `@cumulus/integration-tests/cmr/getOnlineResources` now accepts an object of options, including `cmrMetadataFormat`. Based on the `cmrMetadataFormat`, the function will correctly retrieve the online resources for each metadata format (ECHO10, UMM-G)

- **CUMULUS-1101**

  - Moved `@cumulus/common/file/getFileChecksumFromStream` into `@cumulus/checksum`, and renamed it to `generateChecksumFromStream`.
    This is a breaking change for users relying on `@cumulus/common/file/getFileChecksumFromStream`.
  - Refactored `@cumulus/ingest/Granule` to depend on new `common/aws` checksum functions and remove significantly present checksumming code.
    - Deprecated `@cumulus/ingest/granule.validateChecksum`. Replaced with `@cumulus/ingest/granule.verifyFile`.
    - Renamed `granule.getChecksumFromFile` to `granule.retrieveSuppliedFileChecksumInformation` to be more accurate.
  - Deprecated `@cumulus/common/aws.checksumS3Objects`. Use `@cumulus/common/aws.calculateS3ObjectChecksum` instead.

- CUMULUS-1171

  - Fixed provider handling in the API to make it consistent between protocols.
    Before this change, FTP providers were configured using the `host` and
    `port` properties. HTTP providers ignored `port` and `protocol`, and stored
    an entire URL in the `host` property. Updated the API to only accept valid
    hostnames or IP addresses in the `provider.host` field. Updated ingest code
    to properly build HTTP and HTTPS URLs from `provider.protocol`,
    `provider.host`, and `provider.port`.
  - The default provider port was being set to 21, no matter what protocol was
    being used. Removed that default.

- **CUMULUS-1176**

  - `@cumulus/move-granules` breaking change:
    Input to `move-granules` is now expected to be in the form of a granules object (i.e. `{ granules: [ { ... }, { ... } ] }`);
    For backwards compatibility with array-of-files outputs from processing steps, use the new `@cumulus/files-to-granules` task as an intermediate step.
    This task will perform the input translation. This change allows `move-granules` to be simpler and behave more predictably.
    `config.granuleIdExtraction` and `config.input_granules` are no longer needed/used by `move-granules`.
  - `@cumulus/post-to-cmr`: `config.granuleIdExtraction` is no longer needed/used by `post-to-cmr`.

- CUMULUS-1174
  - Better error message and stacktrace for S3KeyPairProvider error reporting.

### Fixed

- **CUMULUS-1218** Reconciliation report will now scan only completed granules.
- `@cumulus/api` files and granules were not getting indexed correctly because files indexing was failing in `db-indexer`
- `@cumulus/deployment` A bug in the Cloudformation template was preventing the API from being able to be launched in a VPC, updated the IAM template to give the permissions to be able to run the API in a VPC

### Deprecated

- `@cumulus/api/models/Granule.removeGranuleFromCmr`, instead use `@cumulus/api/models/Granule.removeGranuleFromCmrByGranule`
- `@cumulus/ingest/granule.validateChecksum`, instead use `@cumulus/ingest/granule.verifyFile`
- `@cumulus/common/aws.checksumS3Objects`, instead use `@cumulus/common/aws.calculateS3ObjectChecksum`
- `@cumulus/cmrjs`: `getGranuleId` and `getCmrFiles` are deprecated due to changes in input handling.

## [v1.11.3] - 2019-3-5

### Added

- **CUMULUS-1187** - Added `@cumulus/ingest/granule/duplicateHandlingType()` to determine how duplicate files should be handled in an ingest workflow

### Fixed

- **CUMULUS-1187** - workflows not respecting the duplicate handling value specified in the collection
- Removed refreshToken schema requirement for OAuth

## [v1.11.2] - 2019-2-15

### Added

- CUMULUS-1169
  - Added a `@cumulus/common/StepFunctions` module. It contains functions for querying the AWS
    StepFunctions API. These functions have the ability to retry when a ThrottlingException occurs.
  - Added `@cumulus/common/aws.retryOnThrottlingException()`, which will wrap a function in code to
    retry on ThrottlingExceptions.
  - Added `@cumulus/common/test-utils.throttleOnce()`, which will cause a function to return a
    ThrottlingException the first time it is called, then return its normal result after that.
- CUMULUS-1103 Compare the collection holdings in CMR with Cumulus' internal data store
- CUMULUS-1099 Add support for UMMG JSON metadata versions > 1.4.
  - If a version is found in the metadata object, that version is used for processing and publishing to CMR otherwise, version 1.4 is assumed.
- CUMULUS-678
  - Added support for UMMG json v1.4 metadata files.
    `reconcileCMRMetadata` added to `@cumulus/cmrjs` to update metadata record with new file locations.
    `@cumulus/common/errors` adds two new error types `CMRMetaFileNotFound` and `InvalidArgument`.
    `@cumulus/common/test-utils` adds new function `randomId` to create a random string with id to help in debugging.
    `@cumulus/common/BucketsConfig` adds a new helper class `BucketsConfig` for working with bucket stack configuration and bucket names.
    `@cumulus/common/aws` adds new function `s3PutObjectTagging` as a convenience for the aws [s3().putObjectTagging](https://docs.aws.amazon.com/AWSJavaScriptSDK/latest/AWS/S3.html#putObjectTagging-property) function.
    `@cumulus/cmrjs` Adds: - `isCMRFile` - Identify an echo10(xml) or UMMG(json) metadata file. - `metadataObjectFromCMRFile` Read and parse CMR XML file from s3. - `updateCMRMetadata` Modify a cmr metadata (xml/json) file with updated information. - `publish2CMR` Posts XML or UMMG CMR data to CMR service. - `reconcileCMRMetadata` Reconciles cmr metadata file after a file moves.
- Adds some ECS and other permissions to StepRole to enable running ECS tasks from a workflow
- Added Apache logs to cumulus api and distribution lambdas
- **CUMULUS-1119** - Added `@cumulus/integration-tests/api/EarthdataLogin.getEarthdataLoginRedirectResponse` helper for integration tests to handle login with Earthdata and to return response from redirect to Cumulus API
- **CUMULUS-673** Added `@cumulus/common/file/getFileChecksumFromStream` to get file checksum from a readable stream

### Fixed

- CUMULUS-1123
  - Cloudformation template overrides now work as expected

### Changed

- CUMULUS-1169
  - Deprecated the `@cumulus/common/step-functions` module.
  - Updated code that queries the StepFunctions API to use the retry-enabled functions from
    `@cumulus/common/StepFunctions`
- CUMULUS-1121
  - Schema validation is now strongly enforced when writing to the database.
    Additional properties are not allowed and will result in a validation error.
- CUMULUS-678
  `tasks/move-granules` simplified and refactored to use functionality from cmrjs.
  `ingest/granules.moveGranuleFiles` now just moves granule files and returns a list of the updated files. Updating metadata now handled by `@cumulus/cmrjs/reconcileCMRMetadata`.
  `move-granules.updateGranuleMetadata` refactored and bugs fixed in the case of a file matching multiple collection.files.regexps.
  `getCmrXmlFiles` simplified and now only returns an object with the cmrfilename and the granuleId.
  `@cumulus/test-processing` - test processing task updated to generate UMM-G metadata

- CUMULUS-1043

  - `@cumulus/api` now uses [express](http://expressjs.com/) as the API engine.
  - All `@cumulus/api` endpoints on ApiGateway are consolidated to a single endpoint the uses `{proxy+}` definition.
  - All files under `packages/api/endpoints` along with associated tests are updated to support express's request and response objects.
  - Replaced environment variables `internal`, `bucket` and `systemBucket` with `system_bucket`.
  - Update `@cumulus/integration-tests` to work with updated cumulus-api express endpoints

- `@cumulus/integration-tests` - `buildAndExecuteWorkflow` and `buildWorkflow` updated to take a `meta` param to allow for additional fields to be added to the workflow `meta`

- **CUMULUS-1049** Updated `Retrieve Execution Status API` in `@cumulus/api`: If the execution doesn't exist in Step Function API, Cumulus API returns the execution status information from the database.

- **CUMULUS-1119**
  - Renamed `DISTRIBUTION_URL` environment variable to `DISTRIBUTION_ENDPOINT`
  - Renamed `DEPLOYMENT_ENDPOINT` environment variable to `DISTRIBUTION_REDIRECT_ENDPOINT`
  - Renamed `API_ENDPOINT` environment variable to `TOKEN_REDIRECT_ENDPOINT`

### Removed

- Functions deprecated before 1.11.0:
  - @cumulus/api/models/base: static Manager.createTable() and static Manager.deleteTable()
  - @cumulus/ingest/aws/S3
  - @cumulus/ingest/aws/StepFunction.getExecution()
  - @cumulus/ingest/aws/StepFunction.pullEvent()
  - @cumulus/ingest/consumer.Consume
  - @cumulus/ingest/granule/Ingest.getBucket()

### Deprecated

`@cmrjs/ingestConcept`, instead use the CMR object methods. `@cmrjs/CMR.ingestGranule` or `@cmrjs/CMR.ingestCollection`
`@cmrjs/searchConcept`, instead use the CMR object methods. `@cmrjs/CMR.searchGranules` or `@cmrjs/CMR.searchCollections`
`@cmrjs/deleteConcept`, instead use the CMR object methods. `@cmrjs/CMR.deleteGranule` or `@cmrjs/CMR.deleteCollection`

## [v1.11.1] - 2018-12-18

**Please Note**

- Ensure your `app/config.yml` has a `clientId` specified in the `cmr` section. This will allow CMR to identify your requests for better support and metrics.
  - For an example, please see [the example config](https://github.com/nasa/cumulus/blob/1c7e2bf41b75da9f87004c4e40fbcf0f39f56794/example/app/config.yml#L128).

### Added

- Added a `/tokenDelete` endpoint in `@cumulus/api` to delete access token records

### Changed

- CUMULUS-678
  `@cumulus/ingest/crypto` moved and renamed to `@cumulus/common/key-pair-provider`
  `@cumulus/ingest/aws` function: `KMSDecryptionFailed` and class: `KMS` extracted and moved to `@cumulus/common` and `KMS` is exported as `KMSProvider` from `@cumulus/common/key-pair-provider`
  `@cumulus/ingest/granule` functions: `publish`, `getGranuleId`, `getXMLMetadataAsString`, `getMetadataBodyAndTags`, `parseXmlString`, `getCmrXMLFiles`, `postS3Object`, `contructOnlineAccessUrls`, `updateMetadata`, extracted and moved to `@cumulus/cmrjs`
  `getGranuleId`, `getCmrXMLFiles`, `publish`, `updateMetadata` removed from `@cumulus/ingest/granule` and added to `@cumulus/cmrjs`;
  `updateMetadata` renamed `updateCMRMetadata`.
  `@cumulus/ingest` test files renamed.
- **CUMULUS-1070**
  - Add `'Client-Id'` header to all `@cumulus/cmrjs` requests (made via `searchConcept`, `ingestConcept`, and `deleteConcept`).
  - Updated `cumulus/example/app/config.yml` entry for `cmr.clientId` to use stackName for easier CMR-side identification.

## [v1.11.0] - 2018-11-30

**Please Note**

- Redeploy IAM roles:
  - CUMULUS-817 includes a migration that requires reconfiguration/redeployment of IAM roles. Please see the [upgrade instructions](https://nasa.github.io/cumulus/docs/upgrade/1.11.0) for more information.
  - CUMULUS-977 includes a few new SNS-related permissions added to the IAM roles that will require redeployment of IAM roles.
- `cumulus-message-adapter` v1.0.13+ is required for `@cumulus/api` granule reingest API to work properly. The latest version should be downloaded automatically by kes.
- A `TOKEN_SECRET` value (preferably 256-bit for security) must be added to `.env` to securely sign JWTs used for authorization in `@cumulus/api`

### Changed

- **CUUMULUS-1000** - Distribution endpoint now persists logins, instead of
  redirecting to Earthdata Login on every request
- **CUMULUS-783 CUMULUS-790** - Updated `@cumulus/sync-granule` and `@cumulus/move-granules` tasks to always overwrite existing files for manually-triggered reingest.
- **CUMULUS-906** - Updated `@cumulus/api` granule reingest API to
  - add `reingestGranule: true` and `forceDuplicateOverwrite: true` to Cumulus message `cumulus_meta.cumulus_context` field to indicate that the workflow is a manually triggered re-ingest.
  - return warning message to operator when duplicateHandling is not `replace`
  - `cumulus-message-adapter` v1.0.13+ is required.
- **CUMULUS-793** - Updated the granule move PUT request in `@cumulus/api` to reject the move with a 409 status code if one or more of the files already exist at the destination location
- Updated `@cumulus/helloworld` to use S3 to store state for pass on retry tests
- Updated `@cumulus/ingest`:
  - [Required for MAAP] `http.js#list` will now find links with a trailing whitespace
  - Removed code from `granule.js` which looked for files in S3 using `{ Bucket: discoveredFile.bucket, Key: discoveredFile.name }`. This is obsolete since `@cumulus/ingest` uses a `file-staging` and `constructCollectionId()` directory prefixes by default.
- **CUMULUS-989**
  - Updated `@cumulus/api` to use [JWT (JSON Web Token)](https://jwt.io/introduction/) as the transport format for API authorization tokens and to use JWT verification in the request authorization
  - Updated `/token` endpoint in `@cumulus/api` to return tokens as JWTs
  - Added a `/refresh` endpoint in `@cumulus/api` to request new access tokens from the OAuth provider using the refresh token
  - Added `refreshAccessToken` to `@cumulus/api/lib/EarthdataLogin` to manage refresh token requests with the Earthdata OAuth provider

### Added

- **CUMULUS-1050**
  - Separated configuration flags for originalPayload/finalPayload cleanup such that they can be set to different retention times
- **CUMULUS-798**
  - Added daily Executions cleanup CloudWatch event that triggers cleanExecutions lambda
  - Added cleanExecutions lambda that removes finalPayload/originalPayload field entries for records older than configured timeout value (execution_payload_retention_period), with a default of 30 days
- **CUMULUS-815/816**
  - Added 'originalPayload' and 'finalPayload' fields to Executions table
  - Updated Execution model to populate originalPayload with the execution payload on record creation
  - Updated Execution model code to populate finalPayload field with the execution payload on execution completion
  - Execution API now exposes the above fields
- **CUMULUS-977**
  - Rename `kinesisConsumer` to `messageConsumer` as it handles both Kinesis streams and SNS topics as of this version.
  - Add `sns`-type rule support. These rules create a subscription between an SNS topic and the `messageConsumer`.
    When a message is received, `messageConsumer` is triggered and passes the SNS message (JSON format expected) in
    its entirety to the workflow in the `payload` field of the Cumulus message. For more information on sns-type rules,
    see the [documentation](https://nasa.github.io/cumulus/docs/data-cookbooks/setup#rules).
- **CUMULUS-975**
  - Add `KinesisInboundEventLogger` and `KinesisOutboundEventLogger` API lambdas. These lambdas
    are utilized to dump incoming and outgoing ingest workflow kinesis streams
    to cloudwatch for analytics in case of AWS/stream failure.
  - Update rules model to allow tracking of log_event ARNs related to
    Rule event logging. Kinesis rule types will now automatically log
    incoming events via a Kinesis event triggered lambda.
    CUMULUS-975-migration-4
  - Update migration code to require explicit migration names per run
  - Added migration_4 to migrate/update exisitng Kinesis rules to have a log event mapping
  - Added new IAM policy for migration lambda
- **CUMULUS-775**
  - Adds a instance metadata endpoint to the `@cumulus/api` package.
  - Adds a new convenience function `hostId` to the `@cumulus/cmrjs` to help build environment specific cmr urls.
  - Fixed `@cumulus/cmrjs.searchConcept` to search and return CMR results.
  - Modified `@cumulus/cmrjs.CMR.searchGranule` and `@cumulus/cmrjs.CMR.searchCollection` to include CMR's provider as a default parameter to searches.
- **CUMULUS-965**
  - Add `@cumulus/test-data.loadJSONTestData()`,
    `@cumulus/test-data.loadTestData()`, and
    `@cumulus/test-data.streamTestData()` to safely load test data. These
    functions should be used instead of using `require()` to load test data,
    which could lead to tests interferring with each other.
  - Add a `@cumulus/common/util/deprecate()` function to mark a piece of code as
    deprecated
- **CUMULUS-986**
  - Added `waitForTestExecutionStart` to `@cumulus/integration-tests`
- **CUMULUS-919**
  - In `@cumulus/deployment`, added support for NGAP permissions boundaries for IAM roles with `useNgapPermissionBoundary` flag in `iam/config.yml`. Defaults to false.

### Fixed

- Fixed a bug where FTP sockets were not closed after an error, keeping the Lambda function active until it timed out [CUMULUS-972]
- **CUMULUS-656**
  - The API will no longer allow the deletion of a provider if that provider is
    referenced by a rule
  - The API will no longer allow the deletion of a collection if that collection
    is referenced by a rule
- Fixed a bug where `@cumulus/sf-sns-report` was not pulling large messages from S3 correctly.

### Deprecated

- `@cumulus/ingest/aws/StepFunction.pullEvent()`. Use `@cumulus/common/aws.pullStepFunctionEvent()`.
- `@cumulus/ingest/consumer.Consume` due to unpredictable implementation. Use `@cumulus/ingest/consumer.Consumer`.
  Call `Consumer.consume()` instead of `Consume.read()`.

## [v1.10.4] - 2018-11-28

### Added

- **CUMULUS-1008**
  - New `config.yml` parameter for SQS consumers: `sqs_consumer_rate: (default 500)`, which is the maximum number of
    messages the consumer will attempt to process per execution. Currently this is only used by the sf-starter consumer,
    which runs every minute by default, making this a messages-per-minute upper bound. SQS does not guarantee the number
    of messages returned per call, so this is not a fixed rate of consumption, only attempted number of messages received.

### Deprecated

- `@cumulus/ingest/consumer.Consume` due to unpredictable implementation. Use `@cumulus/ingest/consumer.Consumer`.

### Changed

- Backported update of `packages/api` dependency `@mapbox/dyno` to `1.4.2` to mitigate `event-stream` vulnerability.

## [v1.10.3] - 2018-10-31

### Added

- **CUMULUS-817**
  - Added AWS Dead Letter Queues for lambdas that are scheduled asynchronously/such that failures show up only in cloudwatch logs.
- **CUMULUS-956**
  - Migrated developer documentation and data-cookbooks to Docusaurus
    - supports versioning of documentation
  - Added `docs/docs-how-to.md` to outline how to do things like add new docs or locally install for testing.
  - Deployment/CI scripts have been updated to work with the new format
- **CUMULUS-811**
  - Added new S3 functions to `@cumulus/common/aws`:
    - `aws.s3TagSetToQueryString`: converts S3 TagSet array to querystring (for use with upload()).
    - `aws.s3PutObject`: Returns promise of S3 `putObject`, which puts an object on S3
    - `aws.s3CopyObject`: Returns promise of S3 `copyObject`, which copies an object in S3 to a new S3 location
    - `aws.s3GetObjectTagging`: Returns promise of S3 `getObjectTagging`, which returns an object containing an S3 TagSet.
  - `@/cumulus/common/aws.s3PutObject` defaults to an explicit `ACL` of 'private' if not overridden.
  - `@/cumulus/common/aws.s3CopyObject` defaults to an explicit `TaggingDirective` of 'COPY' if not overridden.

### Deprecated

- **CUMULUS-811**
  - Deprecated `@cumulus/ingest/aws.S3`. Member functions of this class will now
    log warnings pointing to similar functionality in `@cumulus/common/aws`.

## [v1.10.2] - 2018-10-24

### Added

- **CUMULUS-965**
  - Added a `@cumulus/logger` package
- **CUMULUS-885**
  - Added 'human readable' version identifiers to Lambda Versioning lambda aliases
- **CUMULUS-705**
  - Note: Make sure to update the IAM stack when deploying this update.
  - Adds an AsyncOperations model and associated DynamoDB table to the
    `@cumulus/api` package
  - Adds an /asyncOperations endpoint to the `@cumulus/api` package, which can
    be used to fetch the status of an AsyncOperation.
  - Adds a /bulkDelete endpoint to the `@cumulus/api` package, which performs an
    asynchronous bulk-delete operation. This is a stub right now which is only
    intended to demonstration how AsyncOperations work.
  - Adds an AsyncOperation ECS task to the `@cumulus/api` package, which will
    fetch an Lambda function, run it in ECS, and then store the result to the
    AsyncOperations table in DynamoDB.
- **CUMULUS-851** - Added workflow lambda versioning feature to allow in-flight workflows to use lambda versions that were in place when a workflow was initiated

  - Updated Kes custom code to remove logic that used the CMA file key to determine template compilation logic. Instead, utilize a `customCompilation` template configuration flag to indicate a template should use Cumulus's kes customized methods instead of 'core'.
  - Added `useWorkflowLambdaVersions` configuration option to enable the lambdaVersioning feature set. **This option is set to true by default** and should be set to false to disable the feature.
  - Added uniqueIdentifier configuration key to S3 sourced lambdas to optionally support S3 lambda resource versioning within this scheme. This key must be unique for each modified version of the lambda package and must be updated in configuration each time the source changes.
  - Added a new nested stack template that will create a `LambdaVersions` stack that will take lambda parameters from the base template, generate lambda versions/aliases and return outputs with references to the most 'current' lambda alias reference, and updated 'core' template to utilize these outputs (if `useWorkflowLambdaVersions` is enabled).

- Created a `@cumulus/api/lib/OAuth2` interface, which is implemented by the
  `@cumulus/api/lib/EarthdataLogin` and `@cumulus/api/lib/GoogleOAuth2` classes.
  Endpoints that need to handle authentication will determine which class to use
  based on environment variables. This also greatly simplifies testing.
- Added `@cumulus/api/lib/assertions`, containing more complex AVA test assertions
- Added PublishGranule workflow to publish a granule to CMR without full reingest. (ingest-in-place capability)

- `@cumulus/integration-tests` new functionality:
  - `listCollections` to list collections from a provided data directory
  - `deleteCollection` to delete list of collections from a deployed stack
  - `cleanUpCollections` combines the above in one function.
  - `listProviders` to list providers from a provided data directory
  - `deleteProviders` to delete list of providers from a deployed stack
  - `cleanUpProviders` combines the above in one function.
  - `@cumulus/integrations-tests/api.js`: `deleteGranule` and `deletePdr` functions to make `DELETE` requests to Cumulus API
  - `rules` API functionality for posting and deleting a rule and listing all rules
  - `wait-for-deploy` lambda for use in the redeployment tests
- `@cumulus/ingest/granule.js`: `ingestFile` inserts new `duplicate_found: true` field in the file's record if a duplicate file already exists on S3.
- `@cumulus/api`: `/execution-status` endpoint requests and returns complete execution output if execution output is stored in S3 due to size.
- Added option to use environment variable to set CMR host in `@cumulus/cmrjs`.
- **CUMULUS-781** - Added integration tests for `@cumulus/sync-granule` when `duplicateHandling` is set to `replace` or `skip`
- **CUMULUS-791** - `@cumulus/move-granules`: `moveFileRequest` inserts new `duplicate_found: true` field in the file's record if a duplicate file already exists on S3. Updated output schema to document new `duplicate_found` field.

### Removed

- Removed `@cumulus/common/fake-earthdata-login-server`. Tests can now create a
  service stub based on `@cumulus/api/lib/OAuth2` if testing requires handling
  authentication.

### Changed

- **CUMULUS-940** - modified `@cumulus/common/aws` `receiveSQSMessages` to take a parameter object instead of positional parameters. All defaults remain the same, but now access to long polling is available through `options.waitTimeSeconds`.
- **CUMULUS-948** - Update lambda functions `CNMToCMA` and `CnmResponse` in the `cumulus-data-shared` bucket and point the default stack to them.
- **CUMULUS-782** - Updated `@cumulus/sync-granule` task and `Granule.ingestFile` in `@cumulus/ingest` to keep both old and new data when a destination file with different checksum already exists and `duplicateHandling` is `version`
- Updated the config schema in `@cumulus/move-granules` to include the `moveStagedFiles` param.
- **CUMULUS-778** - Updated config schema and documentation in `@cumulus/sync-granule` to include `duplicateHandling` parameter for specifying how duplicate filenames should be handled
- **CUMULUS-779** - Updated `@cumulus/sync-granule` to throw `DuplicateFile` error when destination files already exist and `duplicateHandling` is `error`
- **CUMULUS-780** - Updated `@cumulus/sync-granule` to use `error` as the default for `duplicateHandling` when it is not specified
- **CUMULUS-780** - Updated `@cumulus/api` to use `error` as the default value for `duplicateHandling` in the `Collection` model
- **CUMULUS-785** - Updated the config schema and documentation in `@cumulus/move-granules` to include `duplicateHandling` parameter for specifying how duplicate filenames should be handled
- **CUMULUS-786, CUMULUS-787** - Updated `@cumulus/move-granules` to throw `DuplicateFile` error when destination files already exist and `duplicateHandling` is `error` or not specified
- **CUMULUS-789** - Updated `@cumulus/move-granules` to keep both old and new data when a destination file with different checksum already exists and `duplicateHandling` is `version`

### Fixed

- `getGranuleId` in `@cumulus/ingest` bug: `getGranuleId` was constructing an error using `filename` which was undefined. The fix replaces `filename` with the `uri` argument.
- Fixes to `del` in `@cumulus/api/endpoints/granules.js` to not error/fail when not all files exist in S3 (e.g. delete granule which has only 2 of 3 files ingested).
- `@cumulus/deployment/lib/crypto.js` now checks for private key existence properly.

## [v1.10.1] - 2018-09-4

### Fixed

- Fixed cloudformation template errors in `@cumulus/deployment/`
  - Replaced references to Fn::Ref: with Ref:
  - Moved long form template references to a newline

## [v1.10.0] - 2018-08-31

### Removed

- Removed unused and broken code from `@cumulus/common`
  - Removed `@cumulus/common/test-helpers`
  - Removed `@cumulus/common/task`
  - Removed `@cumulus/common/message-source`
  - Removed the `getPossiblyRemote` function from `@cumulus/common/aws`
  - Removed the `startPromisedSfnExecution` function from `@cumulus/common/aws`
  - Removed the `getCurrentSfnTask` function from `@cumulus/common/aws`

### Changed

- **CUMULUS-839** - In `@cumulus/sync-granule`, 'collection' is now an optional config parameter

### Fixed

- **CUMULUS-859** Moved duplicate code in `@cumulus/move-granules` and `@cumulus/post-to-cmr` to `@cumulus/ingest`. Fixed imports making assumptions about directory structure.
- `@cumulus/ingest/consumer` correctly limits the number of messages being received and processed from SQS. Details:
  - **Background:** `@cumulus/api` includes a lambda `<stack-name>-sqs2sf` which processes messages from the `<stack-name>-startSF` SQS queue every minute. The `sqs2sf` lambda uses `@cumulus/ingest/consumer` to receive and process messages from SQS.
  - **Bug:** More than `messageLimit` number of messages were being consumed and processed from the `<stack-name>-startSF` SQS queue. Many step functions were being triggered simultaneously by the lambda `<stack-name>-sqs2sf` (which consumes every minute from the `startSF` queue) and resulting in step function failure with the error: `An error occurred (ThrottlingException) when calling the GetExecutionHistory`.
  - **Fix:** `@cumulus/ingest/consumer#processMessages` now processes messages until `timeLimit` has passed _OR_ once it receives up to `messageLimit` messages. `sqs2sf` is deployed with a [default `messageLimit` of 10](https://github.com/nasa/cumulus/blob/670000c8a821ff37ae162385f921c40956e293f7/packages/deployment/app/config.yml#L147).
  - **IMPORTANT NOTE:** `consumer` will actually process up to `messageLimit * 2 - 1` messages. This is because sometimes `receiveSQSMessages` will return less than `messageLimit` messages and thus the consumer will continue to make calls to `receiveSQSMessages`. For example, given a `messageLimit` of 10 and subsequent calls to `receiveSQSMessages` returns up to 9 messages, the loop will continue and a final call could return up to 10 messages.

## [v1.9.1] - 2018-08-22

**Please Note** To take advantage of the added granule tracking API functionality, updates are required for the message adapter and its libraries. You should be on the following versions:

- `cumulus-message-adapter` 1.0.9+
- `cumulus-message-adapter-js` 1.0.4+
- `cumulus-message-adapter-java` 1.2.7+
- `cumulus-message-adapter-python` 1.0.5+

### Added

- **CUMULUS-687** Added logs endpoint to search for logs from a specific workflow execution in `@cumulus/api`. Added integration test.
- **CUMULUS-836** - `@cumulus/deployment` supports a configurable docker storage driver for ECS. ECS can be configured with either `devicemapper` (the default storage driver for AWS ECS-optimized AMIs) or `overlay2` (the storage driver used by the NGAP 2.0 AMI). The storage driver can be configured in `app/config.yml` with `ecs.docker.storageDriver: overlay2 | devicemapper`. The default is `overlay2`.
  - To support this configuration, a [Handlebars](https://handlebarsjs.com/) helper `ifEquals` was added to `packages/deployment/lib/kes.js`.
- **CUMULUS-836** - `@cumulus/api` added IAM roles required by the NGAP 2.0 AMI. The NGAP 2.0 AMI runs a script `register_instances_with_ssm.py` which requires the ECS IAM role to include `ec2:DescribeInstances` and `ssm:GetParameter` permissions.

### Fixed

- **CUMULUS-836** - `@cumulus/deployment` uses `overlay2` driver by default and does not attempt to write `--storage-opt dm.basesize` to fix [this error](https://github.com/moby/moby/issues/37039).
- **CUMULUS-413** Kinesis processing now captures all errrors.
  - Added kinesis fallback mechanism when errors occur during record processing.
  - Adds FallbackTopicArn to `@cumulus/api/lambdas.yml`
  - Adds fallbackConsumer lambda to `@cumulus/api`
  - Adds fallbackqueue option to lambda definitions capture lambda failures after three retries.
  - Adds kinesisFallback SNS topic to signal incoming errors from kinesis stream.
  - Adds kinesisFailureSQS to capture fully failed events from all retries.
- **CUMULUS-855** Adds integration test for kinesis' error path.
- **CUMULUS-686** Added workflow task name and version tracking via `@cumulus/api` executions endpoint under new `tasks` property, and under `workflow_tasks` in step input/output.
  - Depends on `cumulus-message-adapter` 1.0.9+, `cumulus-message-adapter-js` 1.0.4+, `cumulus-message-adapter-java` 1.2.7+ and `cumulus-message-adapter-python` 1.0.5+
- **CUMULUS-771**
  - Updated sync-granule to stream the remote file to s3
  - Added integration test for ingesting granules from ftp provider
  - Updated http/https integration tests for ingesting granules from http/https providers
- **CUMULUS-862** Updated `@cumulus/integration-tests` to handle remote lambda output
- **CUMULUS-856** Set the rule `state` to have default value `ENABLED`

### Changed

- In `@cumulus/deployment`, changed the example app config.yml to have additional IAM roles

## [v1.9.0] - 2018-08-06

**Please note** additional information and upgrade instructions [here](https://nasa.github.io/cumulus/docs/upgrade/1.9.0)

### Added

- **CUMULUS-712** - Added integration tests verifying expected behavior in workflows
- **GITC-776-2** - Add support for versioned collections

### Fixed

- **CUMULUS-832**
  - Fixed indentation in example config.yml in `@cumulus/deployment`
  - Fixed issue with new deployment using the default distribution endpoint in `@cumulus/deployment` and `@cumulus/api`

## [v1.8.1] - 2018-08-01

**Note** IAM roles should be re-deployed with this release.

- **Cumulus-726**
  - Added function to `@cumulus/integration-tests`: `sfnStep` includes `getStepInput` which returns the input to the schedule event of a given step function step.
  - Added IAM policy `@cumulus/deployment`: Lambda processing IAM role includes `kinesis::PutRecord` so step function lambdas can write to kinesis streams.
- **Cumulus Community Edition**
  - Added Google OAuth authentication token logic to `@cumulus/api`. Refactored token endpoint to use environment variable flag `OAUTH_PROVIDER` when determining with authentication method to use.
  - Added API Lambda memory configuration variable `api_lambda_memory` to `@cumulus/api` and `@cumulus/deployment`.

### Changed

- **Cumulus-726**
  - Changed function in `@cumulus/api`: `models/rules.js#addKinesisEventSource` was modified to call to `deleteKinesisEventSource` with all required parameters (rule's name, arn and type).
  - Changed function in `@cumulus/integration-tests`: `getStepOutput` can now be used to return output of failed steps. If users of this function want the output of a failed event, they can pass a third parameter `eventType` as `'failure'`. This function will work as always for steps which completed successfully.

### Removed

- **Cumulus-726**

  - Configuration change to `@cumulus/deployment`: Removed default auto scaling configuration for Granules and Files DynamoDB tables.

- **CUMULUS-688**
  - Add integration test for ExecutionStatus
  - Function addition to `@cumulus/integration-tests`: `api` includes `getExecutionStatus` which returns the execution status from the Cumulus API

## [v1.8.0] - 2018-07-23

### Added

- **CUMULUS-718** Adds integration test for Kinesis triggering a workflow.

- **GITC-776-3** Added more flexibility for rules. You can now edit all fields on the rule's record
  We may need to update the api documentation to reflect this.

- **CUMULUS-681** - Add ingest-in-place action to granules endpoint

  - new applyWorkflow action at PUT /granules/{granuleid} Applying a workflow starts an execution of the provided workflow and passes the granule record as payload.
    Parameter(s):
    - workflow - the workflow name

- **CUMULUS-685** - Add parent exeuction arn to the execution which is triggered from a parent step function

### Changed

- **CUMULUS-768** - Integration tests get S3 provider data from shared data folder

### Fixed

- **CUMULUS-746** - Move granule API correctly updates record in dynamo DB and cmr xml file
- **CUMULUS-766** - Populate database fileSize field from S3 if value not present in Ingest payload

## [v1.7.1] - 2018-07-27 - [BACKPORT]

### Fixed

- **CUMULUS-766** - Backport from 1.8.0 - Populate database fileSize field from S3 if value not present in Ingest payload

## [v1.7.0] - 2018-07-02

### Please note: [Upgrade Instructions](https://nasa.github.io/cumulus/docs/upgrade/1.7.0)

### Added

- **GITC-776-2** - Add support for versioned collectons
- **CUMULUS-491** - Add granule reconciliation API endpoints.
- **CUMULUS-480** Add suport for backup and recovery:
  - Add DynamoDB tables for granules, executions and pdrs
  - Add ability to write all records to S3
  - Add ability to download all DynamoDB records in form json files
  - Add ability to upload records to DynamoDB
  - Add migration scripts for copying granule, pdr and execution records from ElasticSearch to DynamoDB
  - Add IAM support for batchWrite on dynamoDB
-
- **CUMULUS-508** - `@cumulus/deployment` cloudformation template allows for lambdas and ECS clusters to have multiple AZ availability.
  - `@cumulus/deployment` also ensures docker uses `devicemapper` storage driver.
- **CUMULUS-755** - `@cumulus/deployment` Add DynamoDB autoscaling support.
  - Application developers can add autoscaling and override default values in their deployment's `app/config.yml` file using a `{TableName}Table:` key.

### Fixed

- **CUMULUS-747** - Delete granule API doesn't delete granule files in s3 and granule in elasticsearch
  - update the StreamSpecification DynamoDB tables to have StreamViewType: "NEW_AND_OLD_IMAGES"
  - delete granule files in s3
- **CUMULUS-398** - Fix not able to filter executions by workflow
- **CUMULUS-748** - Fix invalid lambda .zip files being validated/uploaded to AWS
- **CUMULUS-544** - Post to CMR task has UAT URL hard-coded
  - Made configurable: PostToCmr now requires CMR_ENVIRONMENT env to be set to 'SIT' or 'OPS' for those CMR environments. Default is UAT.

### Changed

- **GITC-776-4** - Changed Discover-pdrs to not rely on collection but use provider_path in config. It also has an optional filterPdrs regex configuration parameter

- **CUMULUS-710** - In the integration test suite, `getStepOutput` returns the output of the first successful step execution or last failed, if none exists

## [v1.6.0] - 2018-06-06

### Please note: [Upgrade Instructions](https://nasa.github.io/cumulus/docs/upgrade/1.6.0)

### Fixed

- **CUMULUS-602** - Format all logs sent to Elastic Search.
  - Extract cumulus log message and index it to Elastic Search.

### Added

- **CUMULUS-556** - add a mechanism for creating and running migration scripts on deployment.
- **CUMULUS-461** Support use of metadata date and other components in `url_path` property

### Changed

- **CUMULUS-477** Update bucket configuration to support multiple buckets of the same type:
  - Change the structure of the buckets to allow for more than one bucket of each type. The bucket structure is now:
    bucket-key:
    name: <bucket-name>
    type: <type> i.e. internal, public, etc.
  - Change IAM and app deployment configuration to support new bucket structure
  - Update tasks and workflows to support new bucket structure
  - Replace instances where buckets.internal is relied upon to either use the system bucket or a configured bucket
  - Move IAM template to the deployment package. NOTE: You now have to specify '--template node_modules/@cumulus/deployment/iam' in your IAM deployment
  - Add IAM cloudformation template support to filter buckets by type

## [v1.5.5] - 2018-05-30

### Added

- **CUMULUS-530** - PDR tracking through Queue-granules
  - Add optional `pdr` property to the sync-granule task's input config and output payload.
- **CUMULUS-548** - Create a Lambda task that generates EMS distribution reports
  - In order to supply EMS Distribution Reports, you must enable S3 Server
    Access Logging on any S3 buckets used for distribution. See [How Do I Enable Server Access Logging for an S3 Bucket?](https://docs.aws.amazon.com/AmazonS3/latest/user-guide/server-access-logging.html)
    The "Target bucket" setting should point at the Cumulus internal bucket.
    The "Target prefix" should be
    "<STACK_NAME>/ems-distribution/s3-server-access-logs/", where "STACK_NAME"
    is replaced with the name of your Cumulus stack.

### Fixed

- **CUMULUS-546 - Kinesis Consumer should catch and log invalid JSON**
  - Kinesis Consumer lambda catches and logs errors so that consumer doesn't get stuck in a loop re-processing bad json records.
- EMS report filenames are now based on their start time instead of the time
  instead of the time that the report was generated
- **CUMULUS-552 - Cumulus API returns different results for the same collection depending on query**
  - The collection, provider and rule records in elasticsearch are now replaced with records from dynamo db when the dynamo db records are updated.

### Added

- `@cumulus/deployment`'s default cloudformation template now configures storage for Docker to match the configured ECS Volume. The template defines Docker's devicemapper basesize (`dm.basesize`) using `ecs.volumeSize`. This addresses ECS default of limiting Docker containers to 10GB of storage ([Read more](https://aws.amazon.com/premiumsupport/knowledge-center/increase-default-ecs-docker-limit/)).

## [v1.5.4] - 2018-05-21

### Added

- **CUMULUS-535** - EMS Ingest, Archive, Archive Delete reports
  - Add lambda EmsReport to create daily EMS Ingest, Archive, Archive Delete reports
  - ems.provider property added to `@cumulus/deployment/app/config.yml`.
    To change the provider name, please add `ems: provider` property to `app/config.yml`.
- **CUMULUS-480** Use DynamoDB to store granules, pdrs and execution records
  - Activate PointInTime feature on DynamoDB tables
  - Increase test coverage on api package
  - Add ability to restore metadata records from json files to DynamoDB
- **CUMULUS-459** provide API endpoint for moving granules from one location on s3 to another

## [v1.5.3] - 2018-05-18

### Fixed

- **CUMULUS-557 - "Add dataType to DiscoverGranules output"**
  - Granules discovered by the DiscoverGranules task now include dataType
  - dataType is now a required property for granules used as input to the
    QueueGranules task
- **CUMULUS-550** Update deployment app/config.yml to force elasticsearch updates for deleted granules

## [v1.5.2] - 2018-05-15

### Fixed

- **CUMULUS-514 - "Unable to Delete the Granules"**
  - updated cmrjs.deleteConcept to return success if the record is not found
    in CMR.

### Added

- **CUMULUS-547** - The distribution API now includes an
  "earthdataLoginUsername" query parameter when it returns a signed S3 URL
- **CUMULUS-527 - "parse-pdr queues up all granules and ignores regex"**
  - Add an optional config property to the ParsePdr task called
    "granuleIdFilter". This property is a regular expression that is applied
    against the filename of the first file of each granule contained in the
    PDR. If the regular expression matches, then the granule is included in
    the output. Defaults to '.', which will match all granules in the PDR.
- File checksums in PDRs now support MD5
- Deployment support to subscribe to an SNS topic that already exists
- **CUMULUS-470, CUMULUS-471** In-region S3 Policy lambda added to API to update bucket policy for in-region access.
- **CUMULUS-533** Added fields to granule indexer to support EMS ingest and archive record creation
- **CUMULUS-534** Track deleted granules
  - added `deletedgranule` type to `cumulus` index.
  - **Important Note:** Force custom bootstrap to re-run by adding this to
    app/config.yml `es: elasticSearchMapping: 7`
- You can now deploy cumulus without ElasticSearch. Just add `es: null` to your `app/config.yml` file. This is only useful for debugging purposes. Cumulus still requires ElasticSearch to properly operate.
- `@cumulus/integration-tests` includes and exports the `addRules` function, which seeds rules into the DynamoDB table.
- Added capability to support EFS in cloud formation template. Also added
  optional capability to ssh to your instance and privileged lambda functions.
- Added support to force discovery of PDRs that have already been processed
  and filtering of selected data types
- `@cumulus/cmrjs` uses an environment variable `USER_IP_ADDRESS` or fallback
  IP address of `10.0.0.0` when a public IP address is not available. This
  supports lambda functions deployed into a VPC's private subnet, where no
  public IP address is available.

### Changed

- **CUMULUS-550** Custom bootstrap automatically adds new types to index on
  deployment

## [v1.5.1] - 2018-04-23

### Fixed

- add the missing dist folder to the hello-world task
- disable uglifyjs on the built version of the pdr-status-check (read: https://github.com/webpack-contrib/uglifyjs-webpack-plugin/issues/264)

## [v1.5.0] - 2018-04-23

### Changed

- Removed babel from all tasks and packages and increased minimum node requirements to version 8.10
- Lambda functions created by @cumulus/deployment will use node8.10 by default
- Moved [cumulus-integration-tests](https://github.com/nasa/cumulus-integration-tests) to the `example` folder CUMULUS-512
- Streamlined all packages dependencies (e.g. remove redundant dependencies and make sure versions are the same across packages)
- **CUMULUS-352:** Update Cumulus Elasticsearch indices to use [index aliases](https://www.elastic.co/guide/en/elasticsearch/reference/current/indices-aliases.html).
- **CUMULUS-519:** ECS tasks are no longer restarted after each CF deployment unless `ecs.restartTasksOnDeploy` is set to true
- **CUMULUS-298:** Updated log filterPattern to include all CloudWatch logs in ElasticSearch
- **CUMULUS-518:** Updates to the SyncGranule config schema
  - `granuleIdExtraction` is no longer a property
  - `process` is now an optional property
  - `provider_path` is no longer a property

### Fixed

- **CUMULUS-455 "Kes deployments using only an updated message adapter do not get automatically deployed"**
  - prepended the hash value of cumulus-message-adapter.zip file to the zip file name of lambda which uses message adapter.
  - the lambda function will be redeployed when message adapter or lambda function are updated
- Fixed a bug in the bootstrap lambda function where it stuck during update process
- Fixed a bug where the sf-sns-report task did not return the payload of the incoming message as the output of the task [CUMULUS-441]

### Added

- **CUMULUS-352:** Add reindex CLI to the API package.
- **CUMULUS-465:** Added mock http/ftp/sftp servers to the integration tests
- Added a `delete` method to the `@common/CollectionConfigStore` class
- **CUMULUS-467 "@cumulus/integration-tests or cumulus-integration-tests should seed provider and collection in deployed DynamoDB"**
  - `example` integration-tests populates providers and collections to database
  - `example` workflow messages are populated from workflow templates in s3, provider and collection information in database, and input payloads. Input templates are removed.
  - added `https` protocol to provider schema

## [v1.4.1] - 2018-04-11

### Fixed

- Sync-granule install

## [v1.4.0] - 2018-04-09

### Fixed

- **CUMULUS-392 "queue-granules not returning the sfn-execution-arns queued"**
  - updated queue-granules to return the sfn-execution-arns queued and pdr if exists.
  - added pdr to ingest message meta.pdr instead of payload, so the pdr information doesn't get lost in the ingest workflow, and ingested granule in elasticsearch has pdr name.
  - fixed sf-sns-report schema, remove the invalid part
  - fixed pdr-status-check schema, the failed execution contains arn and reason
- **CUMULUS-206** make sure homepage and repository urls exist in package.json files of tasks and packages

### Added

- Example folder with a cumulus deployment example

### Changed

- [CUMULUS-450](https://bugs.earthdata.nasa.gov/browse/CUMULUS-450) - Updated
  the config schema of the **queue-granules** task
  - The config no longer takes a "collection" property
  - The config now takes an "internalBucket" property
  - The config now takes a "stackName" property
- [CUMULUS-450](https://bugs.earthdata.nasa.gov/browse/CUMULUS-450) - Updated
  the config schema of the **parse-pdr** task
  - The config no longer takes a "collection" property
  - The "stack", "provider", and "bucket" config properties are now
    required
- **CUMULUS-469** Added a lambda to the API package to prototype creating an S3 bucket policy for direct, in-region S3 access for the prototype bucket

### Removed

- Removed the `findTmpTestDataDirectory()` function from
  `@cumulus/common/test-utils`

### Fixed

- [CUMULUS-450](https://bugs.earthdata.nasa.gov/browse/CUMULUS-450)
  - The **queue-granules** task now enqueues a **sync-granule** task with the
    correct collection config for that granule based on the granule's
    data-type. It had previously been using the collection config from the
    config of the **queue-granules** task, which was a problem if the granules
    being queued belonged to different data-types.
  - The **parse-pdr** task now handles the case where a PDR contains granules
    with different data types, and uses the correct granuleIdExtraction for
    each granule.

### Added

- **CUMULUS-448** Add code coverage checking using [nyc](https://github.com/istanbuljs/nyc).

## [v1.3.0] - 2018-03-29

### Deprecated

- discover-s3-granules is deprecated. The functionality is provided by the discover-granules task

### Fixed

- **CUMULUS-331:** Fix aws.downloadS3File to handle non-existent key
- Using test ftp provider for discover-granules testing [CUMULUS-427]
- **CUMULUS-304: "Add AWS API throttling to pdr-status-check task"** Added concurrency limit on SFN API calls. The default concurrency is 10 and is configurable through Lambda environment variable CONCURRENCY.
- **CUMULUS-414: "Schema validation not being performed on many tasks"** revised npm build scripts of tasks that use cumulus-message-adapter to place schema directories into dist directories.
- **CUMULUS-301:** Update all tests to use test-data package for testing data.
- **CUMULUS-271: "Empty response body from rules PUT endpoint"** Added the updated rule to response body.
- Increased memory allotment for `CustomBootstrap` lambda function. Resolves failed deployments where `CustomBootstrap` lambda function was failing with error `Process exited before completing request`. This was causing deployments to stall, fail to update and fail to rollback. This error is thrown when the lambda function tries to use more memory than it is allotted.
- Cumulus repository folders structure updated:
  - removed the `cumulus` folder altogether
  - moved `cumulus/tasks` to `tasks` folder at the root level
  - moved the tasks that are not converted to use CMA to `tasks/.not_CMA_compliant`
  - updated paths where necessary

### Added

- `@cumulus/integration-tests` - Added support for testing the output of an ECS activity as well as a Lambda function.

## [v1.2.0] - 2018-03-20

### Fixed

- Update vulnerable npm packages [CUMULUS-425]
- `@cumulus/api`: `kinesis-consumer.js` uses `sf-scheduler.js#schedule` instead of placing a message directly on the `startSF` SQS queue. This is a fix for [CUMULUS-359](https://bugs.earthdata.nasa.gov/browse/CUMULUS-359) because `sf-scheduler.js#schedule` looks up the provider and collection data in DynamoDB and adds it to the `meta` object of the enqueued message payload.
- `@cumulus/api`: `kinesis-consumer.js` catches and logs errors instead of doing an error callback. Before this change, `kinesis-consumer` was failing to process new records when an existing record caused an error because it would call back with an error and stop processing additional records. It keeps trying to process the record causing the error because it's "position" in the stream is unchanged. Catching and logging the errors is part 1 of the fix. Proposed part 2 is to enqueue the error and the message on a "dead-letter" queue so it can be processed later ([CUMULUS-413](https://bugs.earthdata.nasa.gov/browse/CUMULUS-413)).
- **CUMULUS-260: "PDR page on dashboard only shows zeros."** The PDR stats in LPDAAC are all 0s, even if the dashboard has been fixed to retrieve the correct fields. The current version of pdr-status-check has a few issues.
  - pdr is not included in the input/output schema. It's available from the input event. So the pdr status and stats are not updated when the ParsePdr workflow is complete. Adding the pdr to the input/output of the task will fix this.
  - pdr-status-check doesn't update pdr stats which prevent the real time pdr progress from showing up in the dashboard. To solve this, added lambda function sf-sns-report which is copied from @cumulus/api/lambdas/sf-sns-broadcast with modification, sf-sns-report can be used to report step function status anywhere inside a step function. So add step sf-sns-report after each pdr-status-check, we will get the PDR status progress at real time.
  - It's possible an execution is still in the queue and doesn't exist in sfn yet. Added code to handle 'ExecutionDoesNotExist' error when checking the execution status.
- Fixed `aws.cloudwatchevents()` typo in `packages/ingest/aws.js`. This typo was the root cause of the error: `Error: Could not process scheduled_ingest, Error: : aws.cloudwatchevents is not a constructor` seen when trying to update a rule.

### Removed

- `@cumulus/ingest/aws`: Remove queueWorkflowMessage which is no longer being used by `@cumulus/api`'s `kinesis-consumer.js`.

## [v1.1.4] - 2018-03-15

### Added

- added flag `useList` to parse-pdr [CUMULUS-404]

### Fixed

- Pass encrypted password to the ApiGranule Lambda function [CUMULUS-424]

## [v1.1.3] - 2018-03-14

### Fixed

- Changed @cumulus/deployment package install behavior. The build process will happen after installation

## [v1.1.2] - 2018-03-14

### Added

- added tools to @cumulus/integration-tests for local integration testing
- added end to end testing for discovering and parsing of PDRs
- `yarn e2e` command is available for end to end testing

### Fixed

- **CUMULUS-326: "Occasionally encounter "Too Many Requests" on deployment"** The api gateway calls will handle throttling errors
- **CUMULUS-175: "Dashboard providers not in sync with AWS providers."** The root cause of this bug - DynamoDB operations not showing up in Elasticsearch - was shared by collections and rules. The fix was to update providers', collections' and rules; POST, PUT and DELETE endpoints to operate on DynamoDB and using DynamoDB streams to update Elasticsearch. The following packages were made:
  - `@cumulus/deployment` deploys DynamoDB streams for the Collections, Providers and Rules tables as well as a new lambda function called `dbIndexer`. The `dbIndexer` lambda has an event source mapping which listens to each of the DynamoDB streams. The dbIndexer lambda receives events referencing operations on the DynamoDB table and updates the elasticsearch cluster accordingly.
  - The `@cumulus/api` endpoints for collections, providers and rules _only_ query DynamoDB, with the exception of LIST endpoints and the collections' GET endpoint.

### Updated

- Broke up `kes.override.js` of @cumulus/deployment to multiple modules and moved to a new location
- Expanded @cumulus/deployment test coverage
- all tasks were updated to use cumulus-message-adapter-js 1.0.1
- added build process to integration-tests package to babelify it before publication
- Update @cumulus/integration-tests lambda.js `getLambdaOutput` to return the entire lambda output. Previously `getLambdaOutput` returned only the payload.

## [v1.1.1] - 2018-03-08

### Removed

- Unused queue lambda in api/lambdas [CUMULUS-359]

### Fixed

- Kinesis message content is passed to the triggered workflow [CUMULUS-359]
- Kinesis message queues a workflow message and does not write to rules table [CUMULUS-359]

## [v1.1.0] - 2018-03-05

### Added

- Added a `jlog` function to `common/test-utils` to aid in test debugging
- Integration test package with command line tool [CUMULUS-200] by @laurenfrederick
- Test for FTP `useList` flag [CUMULUS-334] by @kkelly51

### Updated

- The `queue-pdrs` task now uses the [cumulus-message-adapter-js](https://github.com/nasa/cumulus-message-adapter-js)
  library
- Updated the `queue-pdrs` JSON schemas
- The test-utils schema validation functions now throw an error if validation
  fails
- The `queue-granules` task now uses the [cumulus-message-adapter-js](https://github.com/nasa/cumulus-message-adapter-js)
  library
- Updated the `queue-granules` JSON schemas

### Removed

- Removed the `getSfnExecutionByName` function from `common/aws`
- Removed the `getGranuleStatus` function from `common/aws`

## [v1.0.1] - 2018-02-27

### Added

- More tests for discover-pdrs, dicover-granules by @yjpa7145
- Schema validation utility for tests by @yjpa7145

### Changed

- Fix an FTP listing bug for servers that do not support STAT [CUMULUS-334] by @kkelly51

## [v1.0.0] - 2018-02-23

[unreleased]: https://github.com/nasa/cumulus/compare/v9.4.0...HEAD
[v9.4.0]: https://github.com/nasa/cumulus/compare/v9.3.0...v9.4.0
[v9.3.0]: https://github.com/nasa/cumulus/compare/v9.2.2...v9.3.0
[v9.2.2]: https://github.com/nasa/cumulus/compare/v9.2.1...v9.2.2
[v9.2.1]: https://github.com/nasa/cumulus/compare/v9.2.0...v9.2.1
[v9.2.0]: https://github.com/nasa/cumulus/compare/v9.1.0...v9.2.0
[v9.1.0]: https://github.com/nasa/cumulus/compare/v9.0.1...v9.1.0
[v9.0.1]: https://github.com/nasa/cumulus/compare/v9.0.0...v9.0.1
[v9.0.0]: https://github.com/nasa/cumulus/compare/v8.1.0...v9.0.0
[v8.1.0]: https://github.com/nasa/cumulus/compare/v8.0.0...v8.1.0
[v8.0.0]: https://github.com/nasa/cumulus/compare/v7.2.0...v8.0.0
[v7.2.0]: https://github.com/nasa/cumulus/compare/v7.1.0...v7.2.0
[v7.1.0]: https://github.com/nasa/cumulus/compare/v7.0.0...v7.1.0
[v7.0.0]: https://github.com/nasa/cumulus/compare/v6.0.0...v7.0.0
[v6.0.0]: https://github.com/nasa/cumulus/compare/v5.0.1...v6.0.0
[v5.0.1]: https://github.com/nasa/cumulus/compare/v5.0.0...v5.0.1
[v5.0.0]: https://github.com/nasa/cumulus/compare/v4.0.0...v5.0.0
[v4.0.0]: https://github.com/nasa/cumulus/compare/v3.0.1...v4.0.0
[v3.0.1]: https://github.com/nasa/cumulus/compare/v3.0.0...v3.0.1
[v3.0.0]: https://github.com/nasa/cumulus/compare/v2.0.1...v3.0.0
[v2.0.7]: https://github.com/nasa/cumulus/compare/v2.0.6...v2.0.7
[v2.0.6]: https://github.com/nasa/cumulus/compare/v2.0.5...v2.0.6
[v2.0.5]: https://github.com/nasa/cumulus/compare/v2.0.4...v2.0.5
[v2.0.4]: https://github.com/nasa/cumulus/compare/v2.0.3...v2.0.4
[v2.0.3]: https://github.com/nasa/cumulus/compare/v2.0.2...v2.0.3
[v2.0.2]: https://github.com/nasa/cumulus/compare/v2.0.1...v2.0.2
[v2.0.1]: https://github.com/nasa/cumulus/compare/v1.24.0...v2.0.1
[v2.0.0]: https://github.com/nasa/cumulus/compare/v1.24.0...v2.0.0
[v1.24.0]: https://github.com/nasa/cumulus/compare/v1.23.2...v1.24.0
[v1.23.2]: https://github.com/nasa/cumulus/compare/v1.22.1...v1.23.2
[v1.22.1]: https://github.com/nasa/cumulus/compare/v1.21.0...v1.22.1
[v1.21.0]: https://github.com/nasa/cumulus/compare/v1.20.0...v1.21.0
[v1.20.0]: https://github.com/nasa/cumulus/compare/v1.19.0...v1.20.0
[v1.19.0]: https://github.com/nasa/cumulus/compare/v1.18.0...v1.19.0
[v1.18.0]: https://github.com/nasa/cumulus/compare/v1.17.0...v1.18.0
[v1.17.0]: https://github.com/nasa/cumulus/compare/v1.16.1...v1.17.0
[v1.16.1]: https://github.com/nasa/cumulus/compare/v1.16.0...v1.16.1
[v1.16.0]: https://github.com/nasa/cumulus/compare/v1.15.0...v1.16.0
[v1.15.0]: https://github.com/nasa/cumulus/compare/v1.14.5...v1.15.0
[v1.14.5]: https://github.com/nasa/cumulus/compare/v1.14.4...v1.14.5
[v1.14.4]: https://github.com/nasa/cumulus/compare/v1.14.3...v1.14.4
[v1.14.3]: https://github.com/nasa/cumulus/compare/v1.14.2...v1.14.3
[v1.14.2]: https://github.com/nasa/cumulus/compare/v1.14.1...v1.14.2
[v1.14.1]: https://github.com/nasa/cumulus/compare/v1.14.0...v1.14.1
[v1.14.0]: https://github.com/nasa/cumulus/compare/v1.13.5...v1.14.0
[v1.13.5]: https://github.com/nasa/cumulus/compare/v1.13.4...v1.13.5
[v1.13.4]: https://github.com/nasa/cumulus/compare/v1.13.3...v1.13.4
[v1.13.3]: https://github.com/nasa/cumulus/compare/v1.13.2...v1.13.3
[v1.13.2]: https://github.com/nasa/cumulus/compare/v1.13.1...v1.13.2
[v1.13.1]: https://github.com/nasa/cumulus/compare/v1.13.0...v1.13.1
[v1.13.0]: https://github.com/nasa/cumulus/compare/v1.12.1...v1.13.0
[v1.12.1]: https://github.com/nasa/cumulus/compare/v1.12.0...v1.12.1
[v1.12.0]: https://github.com/nasa/cumulus/compare/v1.11.3...v1.12.0
[v1.11.3]: https://github.com/nasa/cumulus/compare/v1.11.2...v1.11.3
[v1.11.2]: https://github.com/nasa/cumulus/compare/v1.11.1...v1.11.2
[v1.11.1]: https://github.com/nasa/cumulus/compare/v1.11.0...v1.11.1
[v1.11.0]: https://github.com/nasa/cumulus/compare/v1.10.4...v1.11.0
[v1.10.4]: https://github.com/nasa/cumulus/compare/v1.10.3...v1.10.4
[v1.10.3]: https://github.com/nasa/cumulus/compare/v1.10.2...v1.10.3
[v1.10.2]: https://github.com/nasa/cumulus/compare/v1.10.1...v1.10.2
[v1.10.1]: https://github.com/nasa/cumulus/compare/v1.10.0...v1.10.1
[v1.10.0]: https://github.com/nasa/cumulus/compare/v1.9.1...v1.10.0
[v1.9.1]: https://github.com/nasa/cumulus/compare/v1.9.0...v1.9.1
[v1.9.0]: https://github.com/nasa/cumulus/compare/v1.8.1...v1.9.0
[v1.8.1]: https://github.com/nasa/cumulus/compare/v1.8.0...v1.8.1
[v1.8.0]: https://github.com/nasa/cumulus/compare/v1.7.0...v1.8.0
[v1.7.0]: https://github.com/nasa/cumulus/compare/v1.6.0...v1.7.0
[v1.6.0]: https://github.com/nasa/cumulus/compare/v1.5.5...v1.6.0
[v1.5.5]: https://github.com/nasa/cumulus/compare/v1.5.4...v1.5.5
[v1.5.4]: https://github.com/nasa/cumulus/compare/v1.5.3...v1.5.4
[v1.5.3]: https://github.com/nasa/cumulus/compare/v1.5.2...v1.5.3
[v1.5.2]: https://github.com/nasa/cumulus/compare/v1.5.1...v1.5.2
[v1.5.1]: https://github.com/nasa/cumulus/compare/v1.5.0...v1.5.1
[v1.5.0]: https://github.com/nasa/cumulus/compare/v1.4.1...v1.5.0
[v1.4.1]: https://github.com/nasa/cumulus/compare/v1.4.0...v1.4.1
[v1.4.0]: https://github.com/nasa/cumulus/compare/v1.3.0...v1.4.0
[v1.3.0]: https://github.com/nasa/cumulus/compare/v1.2.0...v1.3.0
[v1.2.0]: https://github.com/nasa/cumulus/compare/v1.1.4...v1.2.0
[v1.1.4]: https://github.com/nasa/cumulus/compare/v1.1.3...v1.1.4
[v1.1.3]: https://github.com/nasa/cumulus/compare/v1.1.2...v1.1.3
[v1.1.2]: https://github.com/nasa/cumulus/compare/v1.1.1...v1.1.2
[v1.1.1]: https://github.com/nasa/cumulus/compare/v1.0.1...v1.1.1
[v1.1.0]: https://github.com/nasa/cumulus/compare/v1.0.1...v1.1.0
[v1.0.1]: https://github.com/nasa/cumulus/compare/v1.0.0...v1.0.1
[v1.0.0]: https://github.com/nasa/cumulus/compare/pre-v1-release...v1.0.0

[thin-egress-app]: <https://github.com/asfadmin/thin-egress-app> "Thin Egress App"<|MERGE_RESOLUTION|>--- conflicted
+++ resolved
@@ -133,7 +133,6 @@
     - Updated functions `create` and `upsert` in the `db` model for Collections
       to return an array of objects containing all columns for the created or
       updated records.
-<<<<<<< HEAD
     - Updated `@cumulus/api/lib/writeRecords/write-pdr` to publish SNS
       messages after a successful write to Postgres, DynamoDB, and ES.
 - **CUMULUS-2577**
@@ -142,8 +141,6 @@
 - **CUMULUS-2592**
   - Adds logging when messages fail to be added to queue
 
-=======
->>>>>>> be1eb7b5
 - **CUMULUS-2644**
   - Pulled `delete` method for `granules-executions.ts` implemented as part of CUMULUS-2306
   from the RDS-Phase-2 feature branch in support of CUMULUS-2644.
