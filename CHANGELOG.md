# Changelog

All notable changes to this project will be documented in this file.

The format is based on [Keep a Changelog](http://keepachangelog.com/en/1.0.0/).

## Unreleased

### MIGRATION NOTES

- The changes introduced in CUMULUS-2955 should result in removal of
  `files_granule_cumulus_id_index` from the `files` table (added in the v11.1.1
  release).  The success of this operation is dependent on system ingest load

  In rare cases where data-persistence deployment fails because the
  `postgres-db-migration` times out, it may be required to manually remove the
  index and then redeploy:

  ```text
  DROP INDEX IF EXISTS postgres-db-migration;
  DROP INDEX
  ```

### Breaking Changes

- **CUMULUS-2931**

  - Updates CustomBootstrap lambda to default to failing if attempting to remove
    a pre-existing `cumulus-alias` index that would collide with the required
    `cumulus-alias` *alias*.   A configuration parameter
    `elasticsearch_remove_index_alias_conflict`  on the `cumulus` and
    `archive` modules has been added to enable the original behavior that would
    remove the invalid index (and all it's data).
  - Updates `@cumulus/es-client.bootstrapElasticSearch` signature to be
    parameterized and accommodate a new parameter `removeAliasConflict` which
    allows/disallows the deletion of a conflicting `cumulus-alias` index

- **CUMULUS-2903**

  - The minimum supported version for all published Cumulus Core npm packages is
    now  Node 14.19.1
  - Tasks using the `cumuluss/cumulus-ecs-task` Docker image must be updated to
    `cumuluss/cumulus-ecs-task:1.8.0`. This can be done by updating the `image`
    property of any tasks defined using the `cumulus_ecs_service` Terraform
    module.

### Notable changes

- **CUMULUS-2929**
  - Updated `move-granule` task to check the optional collection configuration parameter
    `meta.granuleMetadataFileExtension` to determine the granule metadata file.
    If none is specified, the granule CMR metadata or ISO metadata file is used.

### Added

- **CUMULUS-2929**
  - Added optional collection configuration `meta.granuleMetadataFileExtension` to specify CMR metadata
    file extension for tasks that utilize metadata file lookups

- **CUMULUS-2939**
  - Added `@cumulus/api/lambdas/start-async-operation` to start an async operation

### Changed

- **CUMULUS-2967**
  - Added fix example/spec/helpers/Provider that doesn't fail deletion 404 in
    case of deletion race conditions
- **CUMULUS-2955**
  - Updates `20220126172008_files_granule_id_index` to *not* create an index on
    `granule_cumulus_id` on the files table.
  - Adds `20220609024044_remove_files_granule_id_index` migration to revert
    changes from `20220126172008_files_granule_id_index` on any deployed stacks
    that might have the index to ensure consistency in deployed stacks

- **CUMULUS-2923**
  - Changed public key setup for SFTP local testing.

- **CUMULUS-2939**
  - Updated `@cumulus/api` `granules/bulk*`, `elasticsearch/index-from-database` and
    `POST reconciliationReports` endpoints to invoke StartAsyncOperation lambda

### Fixed

- **CUMULUS-2863**
<<<<<<< HEAD
  - Fixed `@cumulus/api` `validateAndUpdateSqsRule` method to allow 0 retries
    and 0 visibilityTimeout in rule's meta.
- **CUMULUS-2961**
  - Fixed `data-migration-2` granule migration logic to allow for DynamoDb granules that have a null/empty string value for `execution`.   The migration will now migrate them without a linked execution.
=======
  - Fixed `@cumulus/api` `validateAndUpdateSqsRule` method to allow 0 retries and 0 visibilityTimeout
    in rule's meta.

- **CUMULUS-2959**
  - Fixed `@cumulus/api` `granules` module to convert numeric productVolume to string
    when an old granule record is retrieved from DynamoDB.
>>>>>>> 26683d59

## [v12.0.0] 2022-05-20

### Breaking Changes

- **CUMULUS-2903**

  - The minimum supported version for all published Cumulus Core npm packages is now Node 14.19.1
  - Tasks using the `cumuluss/cumulus-ecs-task` Docker image must be updated to
    `cumuluss/cumulus-ecs-task:1.8.0`. This can be done by updating the `image`
    property of any tasks defined using the `cumulus_ecs_service` Terraform
    module.

### Changed

- **CUMULUS-2932**

  - Updates `SyncGranule` task to include `disableOrDefaultAcl` function that uses
    the configuration ACL parameter to set ACL to private by default or disable ACL.
  - Updates `@cumulus/sync-granule` `download()` function to take in ACL parameter
  - Updates `@cumulus/ingest` `proceed()` function to take in ACL parameter
  - Updates `@cumulus/ingest` `addLock()` function to take in an optional ACL parameter
  - Updates `SyncGranule` example worfklow config
    `example/cumulus-tf/sync_granule_workflow.asl.json` to include `ACL`
    parameter.

## [v11.1.1] 2022-04-26

### Added

### Changed

- **CUMULUS-2885**
  - Updated `@cumulus/aws-client` to use new AWS SDK v3 packages for S3 requests:
    - `@aws-sdk/client-s3`
    - `@aws-sdk/lib-storage`
    - `@aws-sdk/s3-request-presigner`
  - Updated code for compatibility with updated `@cumulus/aws-client` and AWS SDK v3 S3 packages:
    - `@cumulus/api`
    - `@cumulus/async-operations`
    - `@cumulus/cmrjs`
    - `@cumulus/common`
    - `@cumulus/collection-config-store`
    - `@cumulus/ingest`
    - `@cumulus/launchpad-auth`
    - `@cumulus/sftp-client`
    - `@cumulus/tf-inventory`
    - `lambdas/data-migration2`
    - `tasks/add-missing-file-checksums`
    - `tasks/hyrax-metadata-updates`
    - `tasks/lzards-backup`
    - `tasks/sync-granule`
- **CUMULUS-2886**
  - Updated `@cumulus/aws-client` to use new AWS SDK v3 packages for API Gateway requests:
    - `@aws-sdk/client-api-gateway`
- **CUMULUS-2920**
  - Update npm version for Core build to 8.6
- **CUMULUS-2922**
  - Added `@cumulus/example-lib` package to example project to allow unit tests `example/script/lib` dependency.
  - Updates Mutex unit test to address changes made in [#2902](https://github.com/nasa/cumulus/pull/2902/files)
- **CUMULUS-2924**
  - Update acquireTimeoutMillis to 400 seconds for the db-provision-lambda module to address potential timeout issues on RDS database start
- **CUMULUS-2925**
  - Updates CI to utilize `audit-ci` v6.2.0
  - Updates CI to utilize a on-container filesystem when building Core in 'uncached' mode
  - Updates CI to selectively bootstrap Core modules in the cleanup job phase
- **CUMULUS-2934**
  - Update CI Docker container build to install pipenv to prevent contention on parallel lambda builds


## [v11.1.0] 2022-04-07

### MIGRATION NOTES

- 11.1.0 is an amendment release and supersedes 11.0.0. However, follow the migration steps for 11.0.0.

- **CUMULUS-2905**
  - Updates migration script with new `migrateAndOverwrite` and
    `migrateOnlyFiles` options.

### Added

- **CUMULUS-2860**
  - Added an optional configuration parameter `skipMetadataValidation` to `hyrax-metadata-updates` task
- **CUMULUS-2870**
  - Added `last_modified_date` as output to all tasks in Terraform `ingest` module.
- **CUMULUS-NONE**
  - Added documentation on choosing and configuring RDS at `deployment/choosing_configuring_rds`.

### Changed

- **CUMULUS-2703**
  - Updated `ORCA Backup` reconciliation report to report `cumulusFilesCount` and `orcaFilesCount`
- **CUMULUS-2849**
  - Updated `@cumulus/aws-client` to use new AWS SDK v3 packages for DynamoDB requests:
    - `@aws-sdk/client-dynamodb`
    - `@aws-sdk/lib-dynamodb`
    - `@aws-sdk/util-dynamodb`
  - Updated code for compatibility with AWS SDK v3 Dynamo packages
    - `@cumulus/api`
    - `@cumulus/errors`
    - `@cumulus/tf-inventory`
    - `lambdas/data-migration2`
    - `packages/api/ecs/async-operation`
- **CUMULUS-2864**
  - Updated `@cumulus/cmr-client/ingestUMMGranule` and `@cumulus/cmr-client/ingestConcept`
    functions to not perform separate validation request
- **CUMULUS-2870**
  - Updated `hello_world_service` module to pass in `lastModified` parameter in command list to trigger a Terraform state change when the `hello_world_task` is modified.

### Fixed

- **CUMULUS-2849**
  - Fixed AWS service client memoization logic in `@cumulus/aws-client`

## [v11.0.0] 2022-03-24 [STABLE]

### v9.9->v11.0 MIGRATION NOTES

Release v11.0 is a maintenance release series, replacing v9.9.   If you are
upgrading to or past v11 from v9.9.x to this release, please pay attention to the following
migration notes from prior releases:

#### Migration steps

##### **After deploying the `data-persistence` module, but before deploying the main `cumulus` module**

- Due to a bug in the PUT `/rules/<name>` endpoint, the rule records in PostgreSQL may be
out of sync with records in DynamoDB. In order to bring the records into sync, re-deploy and re-run the
[`data-migration1` Lambda](https://nasa.github.io/cumulus/docs/upgrade-notes/upgrade-rds#3-deploy-and-run-data-migration1) with a payload of
`{"forceRulesMigration": true}`:

```shell
aws lambda invoke --function-name $PREFIX-data-migration1 \
  --payload $(echo '{"forceRulesMigration": true}' | base64) $OUTFILE
```

##### As part of the `cumulus` deployment

- Please read the [documentation on the updates to the granule files schema for our Cumulus workflow tasks and how to upgrade your deployment for compatibility](https://nasa.github.io/cumulus/docs/upgrade-notes/update-task-file-schemas).
- (Optional) Update the `task-config` for all workflows that use the `sync-granule` task to include `workflowStartTime` set to
`{$.cumulus_meta.workflow_start_time}`. See [here](https://github.com/nasa/cumulus/blob/master/example/cumulus-tf/sync_granule_workflow.asl.json#L9) for an example.

##### After the `cumulus` deployment

As part of the work on the RDS Phase 2 feature, it was decided to re-add the
granule file `type` property on the file table (detailed reasoning
https://wiki.earthdata.nasa.gov/pages/viewpage.action?pageId=219186829).  This
change was implemented as part of CUMULUS-2672/CUMULUS-2673, however granule
records ingested prior to v11 will *not* have the file.type property stored in the
PostGreSQL database, and on installation of v11 API calls to get granule.files
will not return this value. We anticipate most users are impacted by this issue.

Users that are impacted by these changes should re-run the granule migration
lambda to *only* migrate granule file records:

```shell
PAYLOAD=$(echo '{"migrationsList": ["granules"], "granuleMigrationParams": {"migrateOnlyFiles": "true"}}' | base64)
aws lambda invoke --function-name $PREFIX-postgres-migration-async-operation \
--payload $PAYLOAD $OUTFILE
```

You should note that this will *only* move files for granule records in
PostgreSQL.  **If you have not completed the phase 1 data migration or
have granule records in dynamo that are not in PostgreSQL, the migration will
report failure for both the DynamoDB granule and all the associated files and the file
records will not be updated**.

If you prefer to do a full granule and file migration, you may instead
opt to run the migration with the `migrateAndOverwrite` option instead, this will re-run a
full granule/files migration and overwrite all values in the PostgreSQL database from
what is in DynamoDB for both granules and associated files:

```shell
PAYLOAD=$(echo '{"migrationsList": ["granules"], "granuleMigrationParams": {"migrateAndOverwrite": "true"}}' | base64)
aws lambda invoke --function-name $PREFIX-postgres-migration-async-operation \
--payload $PAYLOAD $OUTFILE
```

*Please note*: Since this data migration is copying all of your granule data
from DynamoDB to PostgreSQL, it can take multiple hours (or even days) to run,
depending on how much data you have and how much parallelism you configure the
migration to use. In general, the more parallelism you configure the migration
to use, the faster it will go, but the higher load it will put on your
PostgreSQL database. Excessive database load can cause database outages and
result in data loss/recovery scenarios. Thus, the parallelism settings for the
migration are intentionally set by default to conservative values but are
configurable.      If this impacts only some of your data products you may want
to consider using other `granuleMigrationParams`.

Please see [the second data migration
docs](https://nasa.github.io/cumulus/docs/upgrade-notes/upgrade-rds#5-run-the-second-data-migration)
for more on this tool if you are unfamiliar with the various options.

### Notable changes

- **CUMULUS-2703**
  - `ORCA Backup` is now a supported `reportType` for the `POST /reconciliationReports` endpoint

### Added

- **CUMULUS-2311** - RDS Migration Epic Phase 2
  - **CUMULUS-2208**
    - Added `@cumulus/message/utils.parseException` to parse exception objects
    - Added helpers to `@cumulus/message/Granules`:
      - `getGranuleProductVolume`
      - `getGranuleTimeToPreprocess`
      - `getGranuleTimeToArchive`
      - `generateGranuleApiRecord`
    - Added `@cumulus/message/PDRs/generatePdrApiRecordFromMessage` to generate PDR from Cumulus workflow message
    - Added helpers to `@cumulus/es-client/indexer`:
      - `deleteAsyncOperation` to delete async operation records from Elasticsearch
      - `updateAsyncOperation` to update an async operation record in Elasticsearch
    - Added granules `PUT` endpoint to Cumulus API for updating a granule.
    Requests to this endpoint should be submitted **without an `action`**
    attribute in the request body.
    - Added `@cumulus/api-client/granules.updateGranule` to update granule via the API
  - **CUMULUS-2303**
    - Add translatePostgresProviderToApiProvider method to `@cumulus/db/translate/providers`
  - **CUMULUS-2306**
    - Updated API execution GET endpoint to read individual execution records
      from PostgreSQL database instead of DynamoDB
    - Updated API execution-status endpoint to read execution records from
      PostgreSQL database instead of DynamoDB
  - **CUMULUS-2302**
    - Added translatePostgresCollectionToApiCollection method to
      `@cumulus/db/translate/collections`
    - Added `searchWithUpdatedAtRange` method to
      `@cumulus/db/models/collections`
  - **CUMULUS-2301**
    - Created API asyncOperations POST endpoint to create async operations.
  - **CUMULUS-2307**
    - Updated API PDR GET endpoint to read individual PDR records from
      PostgreSQL database instead of DynamoDB
    - Added `deletePdr` to `@cumulus/api-client/pdrs`
  - **CUMULUS-2782**
    - Update API granules endpoint `move` action to update granules in the index
      and utilize postgres as the authoritative datastore
  - **CUMULUS-2769**
    - Update collection PUT endpoint to require existance of postgresql record
      and to ignore lack of dynamoDbRecord on update
  - **CUMULUS-2767**
    - Update provider PUT endpoint to require existence of PostgreSQL record
      and to ignore lack of DynamoDB record on update
  - **CUMULUS-2759**
    - Updates collection/provider/rules/granules creation (post) endpoints to
      primarily check for existence/collision in PostgreSQL database instead of DynamoDB
  - **CUMULUS-2714**
    - Added `@cumulus/db/base.deleteExcluding` method to allow for deletion of a
      record set with an exclusion list of cumulus_ids
  - **CUMULUS-2317**
    - Added `@cumulus/db/getFilesAndGranuleInfoQuery()` to build a query for searching file
    records in PostgreSQL and return specified granule information for each file
    - Added `@cumulus/db/QuerySearchClient` library to handle sequentially fetching and paging
    through results for an arbitrary PostgreSQL query
    - Added `insert` method to all `@cumulus/db` models to handle inserting multiple records into
    the database at once
    - Added `@cumulus/db/translatePostgresGranuleResultToApiGranule` helper to
    translate custom PostgreSQL granule result to API granule
  - **CUMULUS-2672**
    - Added migration to add `type` text column to Postgres database `files` table
  - **CUMULUS-2634**
    - Added new functions for upserting data to Elasticsearch:
      - `@cumulus/es-client/indexer.upsertExecution` to upsert an execution
      - `@cumulus/es-client/indexer.upsertPdr` to upsert a PDR
      - `@cumulus/es-client/indexer.upsertGranule` to upsert a granule
  - **CUMULUS-2510**
    - Added `execution_sns_topic_arn` environment variable to
      `sf_event_sqs_to_db_records` lambda TF definition.
    - Added to `sf_event_sqs_to_db_records_lambda` IAM policy to include
      permissions for SNS publish for `report_executions_topic`
    - Added `collection_sns_topic_arn` environment variable to
      `PrivateApiLambda` and `ApiEndpoints` lambdas.
    - Added `updateCollection` to `@cumulus/api-client`.
    - Added to `ecs_cluster` IAM policy to include permissions for SNS publish
      for `report_executions_sns_topic_arn`, `report_pdrs_sns_topic_arn`,
      `report_granules_sns_topic_arn`
    - Added variables for report topic ARNs to `process_dead_letter_archive.tf`
    - Added variable for granule report topic ARN to `bulk_operation.tf`
    - Added `pdr_sns_topic_arn` environment variable to
      `sf_event_sqs_to_db_records` lambda TF definition.
    - Added the new function `publishSnsMessageByDataType` in `@cumulus/api` to
      publish SNS messages to the report topics to PDRs, Collections, and
      Executions.
    - Added the following functions in `publishSnsMessageUtils` to handle
      publishing SNS messages for specific data and event types:
      - `publishCollectionUpdateSnsMessage`
      - `publishCollectionCreateSnsMessage`
      - `publishCollectionDeleteSnsMessage`
      - `publishGranuleUpdateSnsMessage`
      - `publishGranuleDeleteSnsMessage`
      - `publishGranuleCreateSnsMessage`
      - `publishExecutionSnsMessage`
      - `publishPdrSnsMessage`
      - `publishGranuleSnsMessageByEventType`
    - Added to `ecs_cluster` IAM policy to include permissions for SNS publish
      for `report_executions_topic` and `report_pdrs_topic`.
  - **CUMULUS-2315**
    - Added `paginateByCumulusId` to `@cumulus/db` `BasePgModel` to allow for paginated
      full-table select queries in support of elasticsearch indexing.
    - Added `getMaxCumulusId` to `@cumulus/db` `BasePgModel` to allow all
      derived table classes to support querying the current max `cumulus_id`.
  - **CUMULUS-2673**
    - Added `ES_HOST` environment variable to `postgres-migration-async-operation`
    Lambda using value of `elasticsearch_hostname` Terraform variable.
    - Added `elasticsearch_security_group_id` to security groups for
      `postgres-migration-async-operation` lambda.
    - Added permission for `DynamoDb:DeleteItem` to
      `postgres-migration-async-operation` lambda.
  - **CUMULUS-2778**
    - Updated default value of `async_operation_image` in
      `tf-modules/cumulus/variables.tf` to `cumuluss/async-operation:41`
    - Added `ES_HOST` environment variable to async operation ECS task
      definition to ensure that async operation tasks write to the correct
      Elasticsearch domain
- **CUMULUS-2642**
  - Reduces the reconcilation report's default maxResponseSize that returns
     the full report rather than an s3 signed url. Reports very close to the
     previous limits were failing to download, so the limit has been lowered to
     ensure all files are handled properly.
- **CUMULUS-2703**
  - Added `@cumulus/api/lambdas/reports/orca-backup-reconciliation-report` to create
    `ORCA Backup` reconciliation report

### Removed

- **CUMULUS-2311** - RDS Migration Epic Phase 2
  - **CUMULUS-2208**
    - Removed trigger for `dbIndexer` Lambda for DynamoDB tables:
      - `<prefix>-AsyncOperationsTable`
      - `<prefix>-CollectionsTable`
      - `<prefix>-ExecutionsTable`
      - `<prefix>-GranulesTable`
      - `<prefix>-PdrsTable`
      - `<prefix>-ProvidersTable`
      - `<prefix>-RulesTable`
  - **CUMULUS-2782**
    - Remove deprecated `@ingest/granule.moveGranuleFiles`
  - **CUMULUS-2770**
    - Removed `waitForModelStatus` from `example/spec/helpers/apiUtils` integration test helpers
  - **CUMULUS-2510**
    - Removed `stream_enabled` and `stream_view_type` from `executions_table` TF
      definition.
    - Removed `aws_lambda_event_source_mapping` TF definition on executions
      DynamoDB table.
    - Removed `stream_enabled` and `stream_view_type` from `collections_table`
      TF definition.
    - Removed `aws_lambda_event_source_mapping` TF definition on collections
      DynamoDB table.
    - Removed lambda `publish_collections` TF resource.
    - Removed `aws_lambda_event_source_mapping` TF definition on granules
    - Removed `stream_enabled` and `stream_view_type` from `pdrs_table` TF
      definition.
    - Removed `aws_lambda_event_source_mapping` TF definition on PDRs
      DynamoDB table.
  - **CUMULUS-2694**
    - Removed `@cumulus/api/models/granules.storeGranulesFromCumulusMessage()` method
  - **CUMULUS-2662**
    - Removed call to `addToLocalES` in POST `/granules` endpoint since it is
      redundant.
    - Removed call to `addToLocalES` in POST and PUT `/executions` endpoints
      since it is redundant.
    - Removed function `addToLocalES` from `es-client` package since it is no
      longer used.
  - **CUMULUS-2771**
    - Removed `_updateGranuleStatus` to update granule to "running" from `@cumulus/api/lib/ingest.reingestGranule`
    and `@cumulus/api/lib/ingest.applyWorkflow`

### Changed

- CVE-2022-2477
  - Update node-forge to 1.3.0 in `@cumulus/common` to address CVE-2022-2477
- **CUMULUS-2311** - RDS Migration Epic Phase 2
  - **CUMULUS_2641**
    - Update API granule schema to set productVolume as a string value
    - Update `@cumulus/message` package to set productVolume as string
      (calculated with `file.size` as a `BigInt`) to match API schema
    - Update `@cumulus/db` granule translation to translate `granule` objects to
      match the updated API schema
  - **CUMULUS-2714**
    - Updated
      - @cumulus/api/lib.writeRecords.writeGranulesFromMessage
      - @cumulus/api/lib.writeRecords.writeGranuleFromApi
      - @cumulus/api/lib.writeRecords.createGranuleFromApi
      - @cumulus/api/lib.writeRecords.updateGranuleFromApi
    - These methods now remove postgres file records that aren't contained in
        the write/update action if such file records exist.  This update
        maintains consistency with the writes to elasticsearch/dynamodb.
  - **CUMULUS-2672**
    - Updated `data-migration2` lambda to migrate Dynamo `granule.files[].type`
      instead of dropping it.
    - Updated `@cumlus/db` `translateApiFiletoPostgresFile` to retain `type`
    - Updated `@cumulus/db` `translatePostgresFileToApiFile` to retain `type`
    - Updated `@cumulus/types.api.file` to add `type` to the typing.
  - **CUMULUS-2315**
    - Update `index-from-database` lambda/ECS task and elasticsearch endpoint to read
      from PostgreSQL database
    - Update `index-from-database` endpoint to add the following configuration
      tuning parameters:
      - postgresResultPageSize -- The number of records to read from each
        postgres table per request.   Default is 1000.
      - postgresConnectionPoolSize -- The max number of connections to allow the
        index function to make to the database.  Default is 10.
      - esRequestConcurrency -- The maximium number of concurrent record
        translation/ES record update requests.   Default is 10.
  - **CUMULUS-2308**
    - Update `/granules/<granule_id>` GET endpoint to return PostgreSQL Granules instead of DynamoDB Granules
    - Update `/granules/<granule_id>` PUT endpoint to use PostgreSQL Granule as source rather than DynamoDB Granule
    - Update `unpublishGranule` (used in /granules PUT) to use PostgreSQL Granule as source rather than DynamoDB Granule
    - Update integration tests to use `waitForApiStatus` instead of `waitForModelStatus`
    - Update Granule ingest to update the Postgres Granule status as well as the DynamoDB Granule status
  - **CUMULUS-2302**
    - Update API collection GET endpoint to read individual provider records from
      PostgreSQL database instead of DynamoDB
    - Update sf-scheduler lambda to utilize API endpoint to get provider record
      from database via Private API lambda
    - Update API granule `reingest` endpoint to read collection from PostgreSQL
      database instead of DynamoDB
    - Update internal-reconciliation report to base report Collection comparison
      on PostgreSQL instead of DynamoDB
    - Moved createGranuleAndFiles `@cumulus/api` unit helper from `./lib` to
      `.test/helpers`
  - **CUMULUS-2208**
    - Moved all `@cumulus/api/es/*` code to new `@cumulus/es-client` package
    - Updated logic for collections API POST/PUT/DELETE to create/update/delete
      records directly in Elasticsearch in parallel with updates to
      DynamoDb/PostgreSQL
    - Updated logic for rules API POST/PUT/DELETE to create/update/delete
      records directly in Elasticsearch in parallel with updates to
      DynamoDb/PostgreSQL
    - Updated logic for providers API POST/PUT/DELETE to create/update/delete
      records directly in  Elasticsearch in parallel with updates to
      DynamoDb/PostgreSQL
    - Updated logic for PDRs API DELETE to delete records directly in
      Elasticsearch in parallel with deletes to DynamoDB/PostgreSQL
    - Updated logic for executions API DELETE to delete records directly in
      Elasticsearch in parallel with deletes to DynamoDB/PostgreSQL
    - Updated logic for granules API DELETE to delete records directly in
      Elasticsearch in parallel with deletes to DynamoDB/PostgreSQL
    - `sfEventSqsToDbRecords` Lambda now writes following data directly to
      Elasticsearch in parallel with writes to DynamoDB/PostgreSQL:
      - executions
      - PDRs
      - granules
    - All async operations are now written directly to Elasticsearch in parallel
      with DynamoDB/PostgreSQL
    - Updated logic for async operation API DELETE to delete records directly in
      Elasticsearch in parallel with deletes to DynamoDB/PostgreSQL
    - Moved:
      - `packages/api/lib/granules.getGranuleProductVolume` ->
      `@cumulus/message/Granules.getGranuleProductVolume`
      - `packages/api/lib/granules.getGranuleTimeToPreprocess`
      -> `@cumulus/message/Granules.getGranuleTimeToPreprocess`
      - `packages/api/lib/granules.getGranuleTimeToArchive` ->
      `@cumulus/message/Granules.getGranuleTimeToArchive`
      - `packages/api/models/Granule.generateGranuleRecord`
      -> `@cumulus/message/Granules.generateGranuleApiRecord`
  - **CUMULUS-2306**
    - Updated API local serve (`api/bin/serve.js`) setup code to add cleanup/executions
    related records
    - Updated @cumulus/db/models/granules-executions to add a delete method in
      support of local cleanup
    - Add spec/helpers/apiUtils/waitForApiStatus integration helper to retry API
      record retrievals on status in lieu of using `waitForModelStatus`
  - **CUMULUS-2303**
    - Update API provider GET endpoint to read individual provider records from
      PostgreSQL database instead of DynamoDB
    - Update sf-scheduler lambda to utilize API endpoint to get provider record
      from database via Private API lambda
  - **CUMULUS-2301**
    - Updated `getAsyncOperation` to read from PostgreSQL database instead of
      DynamoDB.
    - Added `translatePostgresAsyncOperationToApiAsyncOperation` function in
      `@cumulus/db/translate/async-operation`.
    - Updated `translateApiAsyncOperationToPostgresAsyncOperation` function to
      ensure that `output` is properly translated to an object for the
      PostgreSQL record for the following cases of `output` on the incoming API
      record:
      - `record.output` is a JSON stringified object
      - `record.output` is a JSON stringified array
      - `record.output` is a JSON stringified string
      - `record.output` is a string
  - **CUMULUS-2317**
    - Changed reconciliation reports to read file records from PostgreSQL instead of DynamoDB
  - **CUMULUS-2304**
    - Updated API rule GET endpoint to read individual rule records from
      PostgreSQL database instead of DynamoDB
    - Updated internal consumer lambdas for SNS, SQS and Kinesis to read
      rules from PostgreSQL.
  - **CUMULUS-2634**
    - Changed `sfEventSqsToDbRecords` Lambda to use new upsert helpers for executions, granules, and PDRs
    to ensure out-of-order writes are handled correctly when writing to Elasticsearch
  - **CUMULUS-2510**
    - Updated `@cumulus/api/lib/writeRecords/write-execution` to publish SNS
      messages after a successful write to Postgres, DynamoDB, and ES.
    - Updated functions `create` and `upsert` in the `db` model for Executions
      to return an array of objects containing all columns of the created or
      updated records.
    - Updated `@cumulus/api/endpoints/collections` to publish an SNS message
      after a successful collection delete, update (PUT), create (POST).
    - Updated functions `create` and `upsert` in the `db` model for Collections
      to return an array of objects containing all columns for the created or
      updated records.
    - Updated functions `create` and `upsert` in the `db` model for Granules
      to return an array of objects containing all columns for the created or
      updated records.
    - Updated `@cumulus/api/lib/writeRecords/write-granules` to publish SNS
      messages after a successful write to Postgres, DynamoDB, and ES.
    - Updated `@cumulus/api/lib/writeRecords/write-pdr` to publish SNS
      messages after a successful write to Postgres, DynamoDB, and ES.
  - **CUMULUS-2733**
    - Updated `_writeGranuleFiles` function creates an aggregate error which
      contains the workflow error, if any, as well as any error that may occur
      from writing granule files.
  - **CUMULUS-2674**
    - Updated `DELETE` endpoints for the following data types to check that record exists in
      PostgreSQL or Elasticsearch before proceeding with deletion:
      - `provider`
      - `async operations`
      - `collections`
      - `granules`
      - `executions`
      - `PDRs`
      - `rules`
  - **CUMULUS-2294**
    - Updated architecture and deployment documentation to reference RDS
  - **CUMULUS-2642**
    - Inventory and Granule Not Found Reconciliation Reports now compare
      Databse against S3 in on direction only, from Database to S3
      Objects. This means that only files in the database are compared against
      objects found on S3 and the filesInCumulus.onlyInS3 report key will
      always be empty. This significantly decreases the report output size and
      aligns with a users expectations.
    - Updates getFilesAndGranuleInfoQuery to take additional optional
      parameters `collectionIds`, `granuleIds`, and `providers` to allow
      targeting/filtering of the results.

  - **CUMULUS-2694**
    - Updated database write logic in `sfEventSqsToDbRccords` to log message if Cumulus
    workflow message is from pre-RDS deployment but still attempt parallel writing to DynamoDB
    and PostgreSQL
    - Updated database write logic in `sfEventSqsToDbRccords` to throw error if requirements to write execution to PostgreSQL cannot be met
  - **CUMULUS-2660**
    - Updated POST `/executions` endpoint to publish SNS message of created record to executions SNS topic
  - **CUMULUS-2661**
    - Updated PUT `/executions/<arn>` endpoint to publish SNS message of updated record to executions SNS topic
  - **CUMULUS-2765**
    - Updated `updateGranuleStatusToQueued` in `write-granules` to write to
      Elasticsearch and publish SNS message to granules topic.
  - **CUMULUS-2774**
    - Updated `constructGranuleSnsMessage` and `constructCollectionSnsMessage`
      to throw error if `eventType` is invalid or undefined.
  - **CUMULUS-2776**
    - Updated `getTableIndexDetails` in `db-indexer` to use correct
      `deleteFnName` for reconciliation reports.
  - **CUMULUS-2780**
    - Updated bulk granule reingest operation to read granules from PostgreSQL instead of DynamoDB.
  - **CUMULUS-2778**
    - Updated default value of `async_operation_image` in `tf-modules/cumulus/variables.tf` to `cumuluss/async-operation:38`
  - **CUMULUS-2854**
    - Updated rules model to decouple `createRuleTrigger` from `create`.
    - Updated rules POST endpoint to call `rulesModel.createRuleTrigger` directly to create rule trigger.
    - Updated rules PUT endpoints to call `rulesModel.createRuleTrigger` if update fails and reversion needs to occur.

### Fixed

- **CUMULUS-2311** - RDS Migration Epic Phase 2
  - **CUMULUS-2810**
    - Updated @cumulus/db/translate/translatePostgresProviderToApiProvider to
      correctly return provider password and updated tests to prevent
      reintroduction.
  - **CUMULUS-2778**
    - Fixed async operation docker image to correctly update record status in
    Elasticsearch
  - Updated localAPI to set additional env variable, and fixed `GET /executions/status` response
  - **CUMULUS-2877**
    - Ensure database records receive a timestamp when writing granules.

## [v10.1.2] 2022-03-11

### Added

- **CUMULUS-2859**
  - Update `postgres-db-migration` lambda timeout to default 900 seconds
  - Add `db_migration_lambda_timeout` variable to `data-persistence` module to
    allow this timeout to be user configurable
- **CUMULUS-2868**
  - Added `iam:PassRole` permission to `step_policy` in `tf-modules/ingest/iam.tf`

## [v10.1.1] 2022-03-04

### Migration steps

- Due to a bug in the PUT `/rules/<name>` endpoint, the rule records in PostgreSQL may be
out of sync with records in DynamoDB. In order to bring the records into sync, re-run the
[previously deployed `data-migration1` Lambda](https://nasa.github.io/cumulus/docs/upgrade-notes/upgrade-rds#3-deploy-and-run-data-migration1) with a payload of
`{"forceRulesMigration": true}`:

```shell
aws lambda invoke --function-name $PREFIX-data-migration1 \
  --payload $(echo '{"forceRulesMigration": true}' | base64) $OUTFILE
```

### Added

- **CUMULUS-2841**
  - Add integration test to validate PDR node provider that requires password
    credentials succeeds on ingest

- **CUMULUS-2846**
  - Added `@cumulus/db/translate/rule.translateApiRuleToPostgresRuleRaw` to translate API rule to PostgreSQL rules and
  **keep undefined fields**

### Changed

- **CUMULUS-NONE**
  - Adds logging to ecs/async-operation Docker conatiner that launches async
    tasks on ECS. Sets default async_operation_image_version to 39.

- **CUMULUS-2845**
  - Updated rules model to decouple `createRuleTrigger` from `create`.
  - Updated rules POST endpoint to call `rulesModel.createRuleTrigger` directly to create rule trigger.
  - Updated rules PUT endpoints to call `rulesModel.createRuleTrigger` if update fails and reversion needs to occur.
- **CUMULUS-2846**
  - Updated version of `localstack/localstack` used in local unit testing to `0.11.5`

### Fixed

- Upgraded lodash to version 4.17.21 to fix vulnerability
- **CUMULUS-2845**
  - Fixed bug in POST `/rules` endpoint causing rule records to be created
  inconsistently in DynamoDB and PostgreSQL
- **CUMULUS-2846**
  - Fixed logic for `PUT /rules/<name>` endpoint causing rules to be saved
  inconsistently between DynamoDB and PostgreSQL
- **CUMULUS-2854**
  - Fixed queue granules behavior where the task was not accounting for granules that
  *already* had createdAt set. Workflows downstream in this scenario should no longer
  fail to write their granules due to order-of-db-writes constraints in the database
  update logic.

## [v10.1.0] 2022-02-23

### Added

- **CUMULUS-2775**
  - Added a configurable parameter group for the RDS serverless database cluster deployed by `tf-modules/rds-cluster-tf`. The allowed parameters for the parameter group can be found in the AWS documentation of [allowed parameters for an Aurora PostgreSQL cluster](https://docs.aws.amazon.com/AmazonRDS/latest/AuroraUserGuide/AuroraPostgreSQL.Reference.ParameterGroups.html). By default, the following parameters are specified:
    - `shared_preload_libraries`: `pg_stat_statements,auto_explain`
    - `log_min_duration_statement`: `250`
    - `auto_explain.log_min_duration`: `250`
- **CUMULUS-2781**
  - Add api_config secret to hold API/Private API lambda configuration values
- **CUMULUS-2840**
  - Added an index on `granule_cumulus_id` to the RDS files table.

### Changed

- **CUMULUS-2492**
  - Modify collectionId logic to accomodate trailing underscores in collection short names. e.g. `shortName____`
- **CUMULUS-2847**
  - Move DyanmoDb table name into API keystore and initialize only on lambda cold start
- **CUMULUS-2833**
  - Updates provider model schema titles to display on the dashboard.
- **CUMULUS-2837**
  - Update process-s3-dead-letter-archive to unpack SQS events in addition to
    Cumulus Messages
  - Update process-s3-dead-letter-archive to look up execution status using
    getCumulusMessageFromExecutionEvent (common method with sfEventSqsToDbRecords)
  - Move methods in api/lib/cwSfExecutionEventUtils to
    @cumulus/message/StepFunctions
- **CUMULUS-2775**
  - Changed the `timeout_action` to `ForceApplyCapacityChange` by default for the RDS serverless database cluster `tf-modules/rds-cluster-tf`
- **CUMULUS-2781**
  - Update API lambda to utilize api_config secret for initial environment variables

### Fixed

- **CUMULUS-2853**
  - Move OAUTH_PROVIDER to lambda env variables to address regression in CUMULUS-2781
  - Add logging output to api app router
- Added Cloudwatch permissions to `<prefix>-steprole` in `tf-modules/ingest/iam.tf` to address the
`Error: error creating Step Function State Machine (xxx): AccessDeniedException: 'arn:aws:iam::XXX:role/xxx-steprole' is not authorized to create managed-rule`
error in non-NGAP accounts:
  - `events:PutTargets`
  - `events:PutRule`
  - `events:DescribeRule`

## [v10.0.1] 2022-02-03

### Fixed

- Fixed IAM permissions issue with `<prefix>-postgres-migration-async-operation` Lambda
which prevented it from running a Fargate task for data migration.

## [v10.0.0] 2022-02-01

### Migration steps

- Please read the [documentation on the updates to the granule files schema for our Cumulus workflow tasks and how to upgrade your deployment for compatibility](https://nasa.github.io/cumulus/docs/upgrade-notes/update-task-file-schemas).
- (Optional) Update the `task-config` for all workflows that use the `sync-granule` task to include `workflowStartTime` set to
`{$.cumulus_meta.workflow_start_time}`. See [here](https://github.com/nasa/cumulus/blob/master/example/cumulus-tf/sync_granule_workflow.asl.json#L9) for an example.

### BREAKING CHANGES

- **NDCUM-624**
  - Functions in @cumulus/cmrjs renamed for consistency with `isCMRFilename` and `isCMRFile`
    - `isECHO10File` -> `isECHO10Filename`
    - `isUMMGFile` -> `isUMMGFilename`
    - `isISOFile` -> `isCMRISOFilename`
- **CUMULUS-2388**
  - In order to standardize task messaging formats, please note the updated input, output and config schemas for the following Cumulus workflow tasks:
    - add-missing-file-checksums
    - files-to-granules
    - hyrax-metadata-updates
    - lzards-backup
    - move-granules
    - post-to-cmr
    - sync-granule
    - update-cmr-access-constraints
    - update-granules-cmr-metadata-file-links
  The primary focus of the schema updates was to standardize the format of granules, and
  particularly their files data. The granule `files` object now matches the file schema in the
  Cumulus database and thus also matches the `files` object produced by the API with use cases like
  `applyWorkflow`. This includes removal of `name` and `filename` in favor of `bucket` and `key`,
  removal of certain properties such as `etag` and `duplicate_found` and outputting them as
  separate objects stored in `meta`.
  - Checksum values calculated by `@cumulus/checksum` are now converted to string to standardize
  checksum formatting across the Cumulus library.

### Notable changes

- **CUMULUS-2718**
  - The `sync-granule` task has been updated to support an optional configuration parameter `workflowStartTime`. The output payload of `sync-granule` now includes a `createdAt` time for each granule which is set to the
  provided `workflowStartTime` or falls back to `Date.now()` if not provided. Workflows using
  `sync-granule` may be updated to include this parameter with the value of `{$.cumulus_meta.workflow_start_time}` in the `task_config`.
- Updated version of `@cumulus/cumulus-message-adapter-js` from `2.0.3` to `2.0.4` for
all Cumulus workflow tasks
- **CUMULUS-2783**
  - A bug in the ECS cluster autoscaling configuration has been
resolved. ECS clusters should now correctly autoscale by adding new cluster
instances according to the [policy configuration](https://github.com/nasa/cumulus/blob/master/tf-modules/cumulus/ecs_cluster.tf).
  - Async operations that are started by these endpoints will be run as ECS tasks
  with a launch type of Fargate, not EC2:
    - `POST /deadLetterArchive/recoverCumulusMessages`
    - `POST /elasticsearch/index-from-database`
    - `POST /granules/bulk`
    - `POST /granules/bulkDelete`
    - `POST /granules/bulkReingest`
    - `POST /migrationCounts`
    - `POST /reconciliationReports`
    - `POST /replays`
    - `POST /replays/sqs`

### Added

- Upgraded version of dependencies on `knex` package from `0.95.11` to `0.95.15`
- Added Terraform data sources to `example/cumulus-tf` module to retrieve default VPC and subnets in NGAP accounts
  - Added `vpc_tag_name` variable which defines the tags used to look up a VPC. Defaults to VPC tag name used in NGAP accounts
  - Added `subnets_tag_name` variable which defines the tags used to look up VPC subnets. Defaults to a subnet tag name used in NGAP accounts
- Added Terraform data sources to `example/data-persistence-tf` module to retrieve default VPC and subnets in NGAP accounts
  - Added `vpc_tag_name` variable which defines the tags used to look up a VPC. Defaults to VPC tag name used in NGAP accounts
  - Added `subnets_tag_name` variable which defines the tags used to look up VPC subnets. Defaults to a subnet tag name used in NGAP accounts
- Added Terraform data sources to `example/rds-cluster-tf` module to retrieve default VPC and subnets in NGAP accounts
  - Added `vpc_tag_name` variable which defines the tags used to look up a VPC. Defaults to VPC tag name used in NGAP accounts
  - Added `subnets_tag_name` variable which defines the tags used to look up VPC subnets. Defaults to tag names used in subnets in for NGAP accounts
- **CUMULUS-2299**
  - Added support for SHA checksum types with hyphens (e.g. `SHA-256` vs `SHA256`) to tasks that calculate checksums.
- **CUMULUS-2439**
  - Added CMR search client setting to the CreateReconciliationReport lambda function.
  - Added `cmr_search_client_config` tfvars to the archive and cumulus terraform modules.
  - Updated CreateReconciliationReport lambda to search CMR collections with CMRSearchConceptQueue.
- **CUMULUS-2441**
  - Added support for 'PROD' CMR environment.
- **CUMULUS-2456**
  - Updated api lambdas to query ORCA Private API
  - Updated example/cumulus-tf/orca.tf to the ORCA release v4.0.0-Beta3
- **CUMULUS-2638**
  - Adds documentation to clarify bucket config object use.
- **CUMULUS-2684**
  - Added optional collection level parameter `s3MultipartChunksizeMb` to collection's `meta` field
  - Updated `move-granules` task to take in an optional config parameter s3MultipartChunksizeMb
- **CUMULUS-2747**
  - Updated data management type doc to include additional fields for provider configurations
- **CUMULUS-2773**
  - Added a document to the workflow-tasks docs describing deployment, configuration and usage of the LZARDS backup task.

### Changed

- Made `vpc_id` variable optional for `example/cumulus-tf` module
- Made `vpc_id` and `subnet_ids` variables optional for `example/data-persistence-tf` module
- Made `vpc_id` and `subnets` variables optional for `example/rds-cluster-tf` module
- Changes audit script to handle integration test failure when `USE\_CACHED\_BOOTSTRAP` is disabled.
- Increases wait time for CMR to return online resources in integration tests
- **CUMULUS-1823**
  - Updates to Cumulus rule/provider schemas to improve field titles and descriptions.
- **CUMULUS-2638**
  - Transparent to users, remove typescript type `BucketType`.
- **CUMULUS-2718**
  - Updated config for SyncGranules to support optional `workflowStartTime`
  - Updated SyncGranules to provide `createdAt` on output based on `workflowStartTime` if provided,
  falling back to `Date.now()` if not provided.
  - Updated `task_config` of SyncGranule in example workflows
- **CUMULUS-2735**
  - Updated reconciliation reports to write formatted JSON to S3 to improve readability for
    large reports
  - Updated TEA version from 102 to 121 to address TEA deployment issue with the max size of
    a policy role being exceeded
- **CUMULUS-2743**
  - Updated bamboo Dockerfile to upgrade pip as part of the image creation process
- **CUMULUS-2744**
  - GET executions/status returns associated granules for executions retrieved from the Step Function API
- **CUMULUS-2751**
  - Upgraded all Cumulus (node.js) workflow tasks to use
    `@cumulus/cumulus-message-adapter-js` version `2.0.3`, which includes an
    update cma-js to better expose CMA stderr stream output on lambda timeouts
    as well as minor logging enhancements.
- **CUMULUS-2752**
  - Add new mappings for execution records to prevent dynamic field expansion from exceeding
  Elasticsearch field limits
    - Nested objects under `finalPayload.*` will not dynamically add new fields to mapping
    - Nested objects under `originalPayload.*` will not dynamically add new fields to mapping
    - Nested keys under `tasks` will not dynamically add new fields to mapping
- **CUMULUS-2753**
  - Updated example/cumulus-tf/orca.tf to the latest ORCA release v4.0.0-Beta2 which is compatible with granule.files file schema
  - Updated /orca/recovery to call new lambdas request_status_for_granule and request_status_for_job.
  - Updated orca integration test
- [**PR #2569**](https://github.com/nasa/cumulus/pull/2569)
  - Fixed `TypeError` thrown by `@cumulus/cmrjs/cmr-utils.getGranuleTemporalInfo` when
    a granule's associated UMM-G JSON metadata file does not contain a `ProviderDates`
    element that has a `Type` of either `"Update"` or `"Insert"`.  If neither are
    present, the granule's last update date falls back to the `"Create"` type
    provider date, or `undefined`, if none is present.
- **CUMULUS-2775**
  - Changed `@cumulus/api-client/invokeApi()` to accept a single accepted status code or an array
  of accepted status codes via `expectedStatusCodes`
- [**PR #2611**](https://github.com/nasa/cumulus/pull/2611)
  - Changed `@cumulus/launchpad-auth/LaunchpadToken.requestToken` and `validateToken`
    to use the HTTPS request option `https.pfx` instead of the deprecated `pfx` option
    for providing the certificate.
- **CUMULUS-2836**
  - Updates `cmr-utils/getGranuleTemporalInfo` to search for a SingleDateTime
    element, when beginningDateTime value is not
    found in the metadata file.  The granule's temporal information is
    returned so that both beginningDateTime and endingDateTime are set to the
    discovered singleDateTimeValue.
- **CUMULUS-2756**
  - Updated `_writeGranule()` in `write-granules.js` to catch failed granule writes due to schema validation, log the failure and then attempt to set the status of the granule to `failed` if it already exists to prevent a failure from allowing the granule to get "stuck" in a non-failed status.

### Fixed

- **CUMULUS-2775**
  - Updated `@cumulus/api-client` to not log an error for 201 response from `updateGranule`
- **CUMULUS-2783**
  - Added missing lower bound on scale out policy for ECS cluster to ensure that
  the cluster will autoscale correctly.
- **CUMULUS-2835**
  - Updated `hyrax-metadata-updates` task to support reading the DatasetId from ECHO10 XML, and the EntryTitle from UMM-G JSON; these are both valid alternatives to the shortname and version ID.

## [v9.9.3] 2021-02-17 [BACKPORT]

**Please note** changes in 9.9.3 may not yet be released in future versions, as
this is a backport and patch release on the 9.9.x series of releases. Updates that
are included in the future will have a corresponding CHANGELOG entry in future
releases.

- **CUMULUS-2853**
  - Move OAUTH_PROVIDER to lambda env variables to address regression in 9.9.2/CUMULUS-2275
  - Add logging output to api app router

## [v9.9.2] 2021-02-10 [BACKPORT]

**Please note** changes in 9.9.2 may not yet be released in future versions, as
this is a backport and patch release on the 9.9.x series of releases. Updates that
are included in the future will have a corresponding CHANGELOG entry in future
releases.### Added

- **CUMULUS-2775**
  - Added a configurable parameter group for the RDS serverless database cluster deployed by `tf-modules/rds-cluster-tf`. The allowed parameters for the parameter group can be found in the AWS documentation of [allowed parameters for an Aurora PostgreSQL cluster](https://docs.aws.amazon.com/AmazonRDS/latest/AuroraUserGuide/AuroraPostgreSQL.Reference.ParameterGroups.html). By default, the following parameters are specified:
    - `shared_preload_libraries`: `pg_stat_statements,auto_explain`
    - `log_min_duration_statement`: `250`
    - `auto_explain.log_min_duration`: `250`
- **CUMULUS-2840**
  - Added an index on `granule_cumulus_id` to the RDS files table.

### Changed

- **CUMULUS-2847**
  - Move DyanmoDb table name into API keystore and initialize only on lambda cold start
- **CUMULUS-2781**
  - Add api_config secret to hold API/Private API lambda configuration values
- **CUMULUS-2775**
  - Changed the `timeout_action` to `ForceApplyCapacityChange` by default for the RDS serverless database cluster `tf-modules/rds-cluster-tf`

## [v9.9.1] 2021-02-10 [BACKPORT]

**Please note** changes in 9.9.1 may not yet be released in future versions, as
this is a backport and patch release on the 9.9.x series of releases. Updates that
are included in the future will have a corresponding CHANGELOG entry in future
releases.

### Fixed

- **CUMULUS-2775**
  - Updated `@cumulus/api-client` to not log an error for 201 response from `updateGranule`

### Changed

- Updated version of `@cumulus/cumulus-message-adapter-js` from `2.0.3` to `2.0.4` for
all Cumulus workflow tasks
- **CUMULUS-2775**
  - Changed `@cumulus/api-client/invokeApi()` to accept a single accepted status code or an array
  of accepted status codes via `expectedStatusCodes`
- **CUMULUS-2837**
  - Update process-s3-dead-letter-archive to unpack SQS events in addition to
    Cumulus Messages
  - Update process-s3-dead-letter-archive to look up execution status using
    getCumulusMessageFromExecutionEvent (common method with sfEventSqsToDbRecords)
  - Move methods in api/lib/cwSfExecutionEventUtils to
    @cumulus/message/StepFunctions

## [v9.9.0] 2021-11-03

### Added

- **NDCUM-624**: Add support for ISO metadata files for the `MoveGranules` step
  - Add function `isISOFile` to check if a given file object is an ISO file
  - `granuleToCmrFileObject` and `granulesToCmrFileObjects` now take a
    `filterFunc` argument
    - `filterFunc`'s default value is `isCMRFile`, so the previous behavior is
      maintained if no value is given for this argument
    - `MoveGranules` passes a custom filter function to
      `granulesToCmrFileObjects` to check for `isISOFile` in addition to
      `isCMRFile`, so that metadata from `.iso.xml` files can be used in the
      `urlPathTemplate`
- [**PR #2535**](https://github.com/nasa/cumulus/pull/2535)
  - NSIDC and other cumulus users had desire for returning formatted dates for
    the 'url_path' date extraction utilities. Added 'dateFormat' function as
    an option for extracting and formating the entire date. See
    docs/workflow/workflow-configuration-how-to.md for more information.
- [**PR #2548**](https://github.com/nasa/cumulus/pull/2548)
  - Updated webpack configuration for html-loader v2
- **CUMULUS-2640**
  - Added Elasticsearch client scroll setting to the CreateReconciliationReport lambda function.
  - Added `elasticsearch_client_config` tfvars to the archive and cumulus terraform modules.
- **CUMULUS-2683**
  - Added `default_s3_multipart_chunksize_mb` setting to the `move-granules` lambda function.
  - Added `default_s3_multipart_chunksize_mb` tfvars to the cumulus and ingest terraform modules.
  - Added optional parameter `chunkSize` to `@cumulus/aws-client/S3.moveObject` and
    `@cumulus/aws-client/S3.multipartCopyObject` to set the chunk size of the S3 multipart uploads.
  - Renamed optional parameter `maxChunkSize` to `chunkSize` in
    `@cumulus/aws-client/lib/S3MultipartUploads.createMultipartChunks`.

### Changed

- Upgraded all Cumulus workflow tasks to use `@cumulus/cumulus-message-adapter-js` version `2.0.1`
- **CUMULUS-2725**
  - Updated providers endpoint to return encrypted password
  - Updated providers model to try decrypting credentials before encryption to allow for better handling of updating providers
- **CUMULUS-2734**
  - Updated `@cumulus/api/launchpadSaml.launchpadPublicCertificate` to correctly retrieve
    certificate from launchpad IdP metadata with and without namespace prefix.

## [v9.8.0] 2021-10-19

### Notable changes

- Published new tag [`36` of `cumuluss/async-operation` to Docker Hub](https://hub.docker.com/layers/cumuluss/async-operation/35/images/sha256-cf777a6ef5081cd90a0f9302d45243b6c0a568e6d977c0ee2ccc5a90b12d45d0?context=explore) for compatibility with
upgrades to `knex` package and to address security vulnerabilities.

### Added

- Added `@cumulus/db/createRejectableTransaction()` to handle creating a Knex transaction that **will throw an error** if the transaction rolls back. [As of Knex 0.95+, promise rejection on transaction rollback is no longer the default behavior](https://github.com/knex/knex/blob/master/UPGRADING.md#upgrading-to-version-0950).

- **CUMULUS-2639**
  - Increases logging on reconciliation reports.

- **CUMULUS-2670**
  - Updated `lambda_timeouts` string map variable for `cumulus` module to accept a
  `update_granules_cmr_metadata_file_links_task_timeout` property
- **CUMULUS-2598**
  - Add unit and integration tests to describe queued granules as ignored when
    duplicate handling is 'skip'

### Changed

- Updated `knex` version from 0.23.11 to 0.95.11 to address security vulnerabilities
- Updated default version of async operations Docker image to `cumuluss/async-operation:36`
- **CUMULUS-2590**
  - Granule applyWorkflow, Reingest actions and Bulk operation now update granule status to `queued` when scheduling the granule.
- **CUMULUS-2643**
  - relocates system file `buckets.json` out of the
    `s3://internal-bucket/workflows` directory into
    `s3://internal-bucket/buckets`.


## [v9.7.1] 2021-12-08 [Backport]

Please note changes in 9.7.0 may not yet be released in future versions, as this is a backport and patch release on the 9.7.x series of releases. Updates that are included in the future will have a corresponding CHANGELOG entry in future releases.
Fixed

- **CUMULUS-2751**
  - Update all tasks to update to use cumulus-message-adapter-js version 2.0.4

## [v9.7.0] 2021-10-01

### Notable Changes

- **CUMULUS-2583**
  - The `queue-granules` task now updates granule status to `queued` when a granule is queued. In order to prevent issues with the private API endpoint and Lambda API request and concurrency limits, this functionality runs with limited concurrency, which may increase the task's overall runtime when large numbers of granules are being queued. If you are facing Lambda timeout errors with this task, we recommend converting your `queue-granules` task to an ECS activity. This concurrency is configurable via the task config's `concurrency` value.
- **CUMULUS-2676**
  - The `discover-granules` task has been updated to limit concurrency on checks to identify and skip already ingested granules in order to prevent issues with the private API endpoint and Lambda API request and concurrency limits. This may increase the task's overall runtime when large numbers of granules are discovered. If you are facing Lambda timeout errors with this task, we recommend converting your `discover-granules` task to an ECS activity. This concurrency is configurable via the task config's `concurrency` value.
- Updated memory of `<prefix>-sfEventSqsToDbRecords` Lambda to 1024MB

### Added

- **CUMULUS-2000**
  - Updated `@cumulus/queue-granules` to respect a new config parameter: `preferredQueueBatchSize`. Queue-granules will respect this batchsize as best as it can to batch granules into workflow payloads. As workflows generally rely on information such as collection and provider expected to be shared across all granules in a workflow, queue-granules will break batches up by collection, as well as provider if there is a `provider` field on the granule. This may result in batches that are smaller than the preferred size, but never larger ones. The default value is 1, which preserves current behavior of queueing 1 granule per workflow.
- **CUMULUS-2630**
  - Adds a new workflow `DiscoverGranulesToThrottledQueue` that discovers and writes
    granules to a throttled background queue.  This allows discovery and ingest
    of larger numbers of granules without running into limits with lambda
    concurrency.

### Changed

- **CUMULUS-2720**
  - Updated Core CI scripts to validate CHANGELOG diffs as part of the lint process
- **CUMULUS-2695**
  - Updates the example/cumulus-tf deployment to change
    `archive_api_reserved_concurrency` from 8 to 5 to use fewer reserved lambda
    functions. If you see throttling errors on the `<stack>-apiEndpoints` you
    should increase this value.
  - Updates cumulus-tf/cumulus/variables.tf to change
    `archive_api_reserved_concurrency` from 8 to 15 to prevent throttling on
    the dashboard for default deployments.
- **CUMULUS-2584**
  - Updates `api/endpoints/execution-status.js` `get` method to include associated granules, as
    an array, for the provided execution.
  - Added `getExecutionArnsByGranuleCumulusId` returning a list of executionArns sorted by most recent first,
    for an input Granule Cumulus ID in support of the move of `translatePostgresGranuleToApiGranule` from RDS-Phase2
    feature branch
  - Added `getApiExecutionCumulusIds` returning cumulus IDs for a given list of executions
- **CUMULUS-NONE**
  - Downgrades elasticsearch version in testing container to 5.3 to match AWS version.
  - Update serve.js -> `eraseDynamoTables()`. Changed the call `Promise.all()` to `Promise.allSettled()` to ensure all dynamo records (provider records in particular) are deleted prior to reseeding.

### Fixed

- **CUMULUS-2583**
  - Fixed a race condition where granules set as “queued” were not able to be set as “running” or “completed”

## [v9.6.0] 2021-09-20

### Added

- **CUMULUS-2576**
  - Adds `PUT /granules` API endpoint to update a granule
  - Adds helper `updateGranule` to `@cumulus/api-client/granules`
- **CUMULUS-2606**
  - Adds `POST /granules/{granuleId}/executions` API endpoint to associate an execution with a granule
  - Adds helper `associateExecutionWithGranule` to `@cumulus/api-client/granules`
- **CUMULUS-2583**
  - Adds `queued` as option for granule's `status` field

### Changed

- Moved `ssh2` package from `@cumulus/common` to `@cumulus/sftp-client` and
  upgraded package from `^0.8.7` to `^1.0.0` to address security vulnerability
  issue in previous version.
- **CUMULUS-2583**
  - `QueueGranules` task now updates granule status to `queued` once it is added to the queue.

- **CUMULUS-2617**
  - Use the `Authorization` header for CMR Launchpad authentication instead of the deprecated `Echo-Token` header.

### Fixed

- Added missing permission for `<prefix>_ecs_cluster_instance_role` IAM role (used when running ECS services/tasks)
to allow `kms:Decrypt` on the KMS key used to encrypt provider credentials. Adding this permission fixes the `sync-granule` task when run as an ECS activity in a Step Function, which previously failed trying to decrypt credentials for providers.

- **CUMULUS-2576**
  - Adds default value to granule's timestamp when updating a granule via API.

## [v9.5.0] 2021-09-07

### BREAKING CHANGES

- Removed `logs` record type from mappings from Elasticsearch. This change **should not have**
any adverse impact on existing deployments, even those which still contain `logs` records,
but technically it is a breaking change to the Elasticsearch mappings.
- Changed `@cumulus/api-client/asyncOperations.getAsyncOperation` to return parsed JSON body
of response and not the raw API endpoint response

### Added

- **CUMULUS-2670**
  - Updated core `cumulus` module to take lambda_timeouts string map variable that allows timeouts of ingest tasks to be configurable. Allowed properties for the mapping include:
  - discover_granules_task_timeout
  - discover_pdrs_task_timeout
  - hyrax_metadata_update_tasks_timeout
  - lzards_backup_task_timeout
  - move_granules_task_timeout
  - parse_pdr_task_timeout
  - pdr_status_check_task_timeout
  - post_to_cmr_task_timeout
  - queue_granules_task_timeout
  - queue_pdrs_task_timeout
  - queue_workflow_task_timeout
  - sync_granule_task_timeout
- **CUMULUS-2575**
  - Adds `POST /granules` API endpoint to create a granule
  - Adds helper `createGranule` to `@cumulus/api-client`
- **CUMULUS-2577**
  - Adds `POST /executions` endpoint to create an execution
- **CUMULUS-2578**
  - Adds `PUT /executions` endpoint to update an execution
- **CUMULUS-2592**
  - Adds logging when messages fail to be added to queue
- **CUMULUS-2644**
  - Pulled `delete` method for `granules-executions.ts` implemented as part of CUMULUS-2306
  from the RDS-Phase-2 feature branch in support of CUMULUS-2644.
  - Pulled `erasePostgresTables` method in `serve.js` implemented as part of CUMULUS-2644,
  and CUMULUS-2306 from the RDS-Phase-2 feature branch in support of CUMULUS-2644
  - Added `resetPostgresDb` method to support resetting between integration test suite runs

### Changed

- Updated `processDeadLetterArchive` Lambda to return an object where
`processingSucceededKeys` is an array of the S3 keys for successfully
processed objects and `processingFailedKeys` is an array of S3 keys
for objects that could not be processed
- Updated async operations to handle writing records to the databases
when output of the operation is `undefined`

- **CUMULUS-2644**
  - Moved `migration` directory from the `db-migration-lambda` to the `db` package and
  updated unit test references to migrationDir to be pulled from `@cumulus/db`
  - Updated `@cumulus/api/bin/serveUtils` to write records to PostgreSQL tables

- **CUMULUS-2575**
  - Updates model/granule to allow a granule created from API to not require an
    execution to be associated with it. This is a backwards compatible change
    that will not affect granules created in the normal way.
  - Updates `@cumulus/db/src/model/granules` functions `get` and `exists` to
    enforce parameter checking so that requests include either (granule\_id
    and collection\_cumulus\_id) or (cumulus\_id) to prevent incorrect results.
  - `@cumulus/message/src/Collections.deconstructCollectionId` has been
    modified to throw a descriptive error if the input `collectionId` is
    undefined rather than `TypeError: Cannot read property 'split' of
    undefined`. This function has also been updated to throw descriptive errors
    if an incorrectly formatted collectionId is input.

## [v9.4.1] 2022-02-14 [BACKPORT]

**Please note** changes in 9.4.1 may not yet be released in future versions, as
this is a backport and patch release on the 9.4.x series of releases. Updates that
are included in the future will have a corresponding CHANGELOG entry in future
releases.

- **CUMULUS-2847**
  - Update dynamo configuration to read from S3 instead of System Manager
    Parameter Store
  - Move api configuration initialization outside the lambda handler to
    eliminate unneded S3 calls/require config on cold-start only
  - Moved `ssh2` package from `@cumulus/common` to `@cumulus/sftp-client` and
    upgraded package from `^0.8.7` to `^1.0.0` to address security vulnerability
    issue in previous version.
  - Fixed hyrax task package.json dev dependency
  - Update CNM lambda dependencies for Core tasks
    - cumulus-cnm-response-task: 1.4.4
    - cumulus-cnm-to-granule: 1.5.4
  - Whitelist ssh2 re: https://github.com/advisories/GHSA-652h-xwhf-q4h6

## [v9.4.0] 2021-08-16

### Notable changes

- `@cumulus/sync-granule` task should now properly handle
syncing files from HTTP/HTTPS providers where basic auth is
required and involves a redirect to a different host (e.g.
downloading files protected by Earthdata Login)

### Added

- **CUMULUS-2591**
  - Adds `failedExecutionStepName` to failed execution's jsonb error records.
    This is the name of the Step Function step for the last failed event in the
    execution's event history.
- **CUMULUS-2548**
  - Added `allowed_redirects` field to PostgreSQL `providers` table
  - Added `allowedRedirects` field to DynamoDB `<prefix>-providers` table
  - Added `@cumulus/aws-client/S3.streamS3Upload` to handle uploading the contents
  of a readable stream to S3 and returning a promise
- **CUMULUS-2373**
  - Added `replaySqsMessages` lambda to replay archived incoming SQS
    messages from S3.
  - Added `/replays/sqs` endpoint to trigger an async operation for
    the `replaySqsMessages` lambda.
  - Added unit tests and integration tests for new endpoint and lambda.
  - Added `getS3PrefixForArchivedMessage` to `ingest/sqs` package to get prefix
    for an archived message.
  - Added new `async_operation` type `SQS Replay`.
- **CUMULUS-2460**
  - Adds `POST` /executions/workflows-by-granules for retrieving workflow names common to a set of granules
  - Adds `workflowsByGranules` to `@cumulus/api-client/executions`
- **CUMULUS-2635**
  - Added helper functions:
    - `@cumulus/db/translate/file/translateApiPdrToPostgresPdr`

### Fixed

- **CUMULUS-2548**
  - Fixed `@cumulus/ingest/HttpProviderClient.sync` to
properly handle basic auth when redirecting to a different
host and/or host with a different port
- **CUMULUS-2626**
  - Update [PDR migration](https://github.com/nasa/cumulus/blob/master/lambdas/data-migration2/src/pdrs.ts) to correctly find Executions by a Dynamo PDR's `execution` field
- **CUMULUS-2635**
  - Update `data-migration2` to migrate PDRs before migrating granules.
  - Update `data-migration2` unit tests testing granules migration to reference
    PDR records to better model the DB schema.
  - Update `migratePdrRecord` to use `translateApiPdrToPostgresPdr` function.

### Changed

- **CUMULUS-2373**
  - Updated `getS3KeyForArchivedMessage` in `ingest/sqs` to store SQS messages
    by `queueName`.
- **CUMULUS-2630**
  - Updates the example/cumulus-tf deployment to change
    `archive_api_reserved_concurrency` from 2 to 8 to prevent throttling with
    the dashboard.

## [v9.3.0] 2021-07-26

### BREAKING CHANGES

- All API requests made by `@cumulus/api-client` will now throw an error if the status code
does not match the expected response (200 for most requests and 202 for a few requests that
trigger async operations). Previously the helpers in this package would return the response
regardless of the status code, so you may need to update any code using helpers from this
package to catch or to otherwise handle errors that you may encounter.
- The Cumulus API Lambda function has now been configured with reserved concurrency to ensure
availability in a high-concurrency environment. However, this also caps max concurrency which
may result in throttling errors if trying to reach the Cumulus API multiple times in a short
period. Reserved concurrency can be configured with the `archive_api_reserved_concurrency`
terraform variable on the Cumulus module and increased if you are seeing throttling errors.
The default reserved concurrency value is 8.

### Notable changes

- `cmr_custom_host` variable for `cumulus` module can now be used to configure Cumulus to
  integrate with a custom CMR host name and protocol (e.g.
  `http://custom-cmr-host.com`). Note that you **must** include a protocol
  (`http://` or `https://)  if specifying a value for this variable.
- The cumulus module configuration value`rds_connetion_heartbeat` and it's
  behavior has been replaced by a more robust database connection 'retry'
  solution.   Users can remove this value from their configuration, regardless
  of value.  See the `Changed` section notes on CUMULUS-2528 for more details.

### Added

- Added user doc describing new features related to the Cumulus dead letter archive.
- **CUMULUS-2327**
  - Added reserved concurrency setting to the Cumulus API lambda function.
  - Added relevant tfvars to the archive and cumulus terraform modules.
- **CUMULUS-2460**
  - Adds `POST` /executions/search-by-granules for retrieving executions from a list of granules or granule query
  - Adds `searchExecutionsByGranules` to `@cumulus/api-client/executions`
- **CUMULUS-2475**
  - Adds `GET` endpoint to distribution API
- **CUMULUS-2463**
  - `PUT /granules` reingest action allows a user to override the default execution
    to use by providing an optional `workflowName` or `executionArn` parameter on
    the request body.
  - `PUT /granules/bulkReingest` action allows a user to override the default
    execution/workflow combination to reingest with by providing an optional
    `workflowName` on the request body.
- Adds `workflowName` and `executionArn` params to @cumulus/api-client/reingestGranules
- **CUMULUS-2476**
  - Adds handler for authenticated `HEAD` Distribution requests replicating current behavior of TEA
- **CUMULUS-2478**
  - Implemented [bucket map](https://github.com/asfadmin/thin-egress-app#bucket-mapping).
  - Implemented /locate endpoint
  - Cumulus distribution API checks the file request against bucket map:
    - retrieves the bucket and key from file path
    - determines if the file request is public based on the bucket map rather than the bucket type
    - (EDL only) restricts download from PRIVATE_BUCKETS to users who belong to certain EDL User Groups
    - bucket prefix and object prefix are supported
  - Add 'Bearer token' support as an authorization method
- **CUMULUS-2486**
  - Implemented support for custom headers
  - Added 'Bearer token' support as an authorization method
- **CUMULUS-2487**
  - Added integration test for cumulus distribution API
- **CUMULUS-2569**
  - Created bucket map cache for cumulus distribution API
- **CUMULUS-2568**
  - Add `deletePdr`/PDR deletion functionality to `@cumulus/api-client/pdrs`
  - Add `removeCollectionAndAllDependencies` to integration test helpers
  - Added `example/spec/apiUtils.waitForApiStatus` to wait for a
  record to be returned by the API with a specific value for
  `status`
  - Added `example/spec/discoverUtils.uploadS3GranuleDataForDiscovery` to upload granule data fixtures
  to S3 with a randomized granule ID for `discover-granules` based
  integration tests
  - Added `example/spec/Collections.removeCollectionAndAllDependencies` to remove a collection and
  all dependent objects (e.g. PDRs, granules, executions) from the
  database via the API
  - Added helpers to `@cumulus/api-client`:
    - `pdrs.deletePdr` - Delete a PDR via the API
    - `replays.postKinesisReplays` - Submit a POST request to the `/replays` endpoint for replaying Kinesis messages

- `@cumulus/api-client/granules.getGranuleResponse` to return the raw endpoint response from the GET `/granules/<granuleId>` endpoint

### Changed

- Moved functions from `@cumulus/integration-tests` to `example/spec/helpers/workflowUtils`:
  - `startWorkflowExecution`
  - `startWorkflow`
  - `executeWorkflow`
  - `buildWorkflow`
  - `testWorkflow`
  - `buildAndExecuteWorkflow`
  - `buildAndStartWorkflow`
- `example/spec/helpers/workflowUtils.executeWorkflow` now uses
`waitForApiStatus` to ensure that the execution is `completed` or
`failed` before resolving
- `example/spec/helpers/testUtils.updateAndUploadTestFileToBucket`
now accepts an object of parameters rather than positional
arguments
- Removed PDR from the `payload` in the input payload test fixture for reconciliation report integration tests
- The following integration tests for PDR-based workflows were
updated to use randomized granule IDs:
  - `example/spec/parallel/ingest/ingestFromPdrSpec.js`
  - `example/spec/parallel/ingest/ingestFromPdrWithChildWorkflowMetaSpec.js`
  - `example/spec/parallel/ingest/ingestFromPdrWithExecutionNamePrefixSpec.js`
  - `example/spec/parallel/ingest/ingestPdrWithNodeNameSpec.js`
- Updated the `@cumulus/api-client/CumulusApiClientError` error class to include new properties that can be accessed directly on
the error object:
  - `statusCode` - The HTTP status code of the API response
  - `apiMessage` - The message from the API response
- Added `params.pRetryOptions` parameter to
`@cumulus/api-client/granules.deleteGranule` to control the retry
behavior
- Updated `cmr_custom_host` variable to accept a full protocol and host name
(e.g. `http://cmr-custom-host.com`), whereas it previously only accepted a host name
- **CUMULUS-2482**
  - Switches the default distribution app in the `example/cumulus-tf` deployment to the new Cumulus Distribution
  - TEA is still available by following instructions in `example/README.md`
- **CUMULUS-2463**
  - Increases the duration of allowed backoff times for a successful test from
    0.5 sec to 1 sec.
- **CUMULUS-2528**
  - Removed `rds_connection_heartbeat` as a configuration option from all
    Cumulus terraform modules
  - Removed `dbHeartBeat` as an environmental switch from
    `@cumulus/db.getKnexClient` in favor of more comprehensive general db
    connect retry solution
  - Added new `rds_connection_timing_configuration` string map to allow for
    configuration and tuning of Core's internal database retry/connection
    timeout behaviors.  These values map to connection pool configuration
    values for tarn (https://github.com/vincit/tarn.js/) which Core's database
    module / knex(https://www.npmjs.com/package/knex) use for this purpose:
    - acquireTimeoutMillis
    - createRetryIntervalMillis
    - createTimeoutMillis
    - idleTimeoutMillis
    - reapIntervalMillis
      Connection errors will result in a log line prepended with 'knex failed on
      attempted connection error' and sent from '@cumulus/db/connection'
  - Updated `@cumulus/db` and all terraform mdules to set default retry
    configuration values for the database module to cover existing database
    heartbeat connection failures as well as all other knex/tarn connection
    creation failures.

### Fixed

- Fixed bug where `cmr_custom_host` variable was not properly forwarded into `archive`, `ingest`, and `sqs-message-remover` modules from `cumulus` module
- Fixed bug where `parse-pdr` set a granule's provider to the entire provider record when a `NODE_NAME`
  is present. Expected behavior consistent with other tasks is to set the provider name in that field.
- **CUMULUS-2568**
  - Update reconciliation report integration test to have better cleanup/failure behavior
  - Fixed `@cumulus/api-client/pdrs.getPdr` to request correct endpoint for returning a PDR from the API
- **CUMULUS-2620**
  - Fixed a bug where a granule could be removed from CMR but still be set as
  `published: true` and with a CMR link in the Dynamo/PostgreSQL databases. Now,
  the CMR deletion and the Dynamo/PostgreSQL record updates will all succeed or fail
  together, preventing the database records from being out of sync with CMR.
  - Fixed `@cumulus/api-client/pdrs.getPdr` to request correct
  endpoint for returning a PDR from the API

## [v9.2.2] 2021-08-06 - [BACKPORT]

**Please note** changes in 9.2.2 may not yet be released in future versions, as
this is a backport and patch release on the 9.2.x series of releases. Updates that
are included in the future will have a corresponding CHANGELOG entry in future
releases.

### Added

- **CUMULUS-2635**
  - Added helper functions:
    - `@cumulus/db/translate/file/translateApiPdrToPostgresPdr`

### Fixed

- **CUMULUS-2635**
  - Update `data-migration2` to migrate PDRs before migrating granules.
  - Update `data-migration2` unit tests testing granules migration to reference
    PDR records to better model the DB schema.
  - Update `migratePdrRecord` to use `translateApiPdrToPostgresPdr` function.

## [v9.2.1] 2021-07-29 - [BACKPORT]

### Fixed

- **CUMULUS-2626**
  - Update [PDR migration](https://github.com/nasa/cumulus/blob/master/lambdas/data-migration2/src/pdrs.ts) to correctly find Executions by a Dynamo PDR's `execution` field

## [v9.2.0] 2021-06-22

### Added

- **CUMULUS-2475**
  - Adds `GET` endpoint to distribution API
- **CUMULUS-2476**
  - Adds handler for authenticated `HEAD` Distribution requests replicating current behavior of TEA

### Changed

- **CUMULUS-2482**
  - Switches the default distribution app in the `example/cumulus-tf` deployment to the new Cumulus Distribution
  - TEA is still available by following instructions in `example/README.md`

### Fixed

- **CUMULUS-2520**
  - Fixed error that prevented `/elasticsearch/index-from-database` from starting.
- **CUMULUS-2558**
  - Fixed issue where executions original_payload would not be retained on successful execution

## [v9.1.0] 2021-06-03

### BREAKING CHANGES

- @cumulus/api-client/granules.getGranule now returns the granule record from the GET /granules/<granuleId> endpoint, not the raw endpoint response
- **CUMULUS-2434**
  - To use the updated `update-granules-cmr-metadata-file-links` task, the
    granule  UMM-G metadata should have version 1.6.2 or later, since CMR s3
    link type 'GET DATA VIA DIRECT ACCESS' is not valid until UMM-G version
    [1.6.2](https://cdn.earthdata.nasa.gov/umm/granule/v1.6.2/umm-g-json-schema.json)
- **CUMULUS-2488**
  - Removed all EMS reporting including lambdas, endpoints, params, etc as all
    reporting is now handled through Cloud Metrics
- **CUMULUS-2472**
  - Moved existing `EarthdataLoginClient` to
    `@cumulus/oauth-client/EarthdataLoginClient` and updated all references in
    Cumulus Core.
  - Rename `EarthdataLoginClient` property from `earthdataLoginUrl` to
    `loginUrl for consistency with new OAuth clients. See example in
    [oauth-client
    README](https://github.com/nasa/cumulus/blob/master/packages/oauth-client/README.md)

### Added

- **HYRAX-439** - Corrected README.md according to a new Hyrax URL format.
- **CUMULUS-2354**
  - Adds configuration options to allow `/s3credentials` endpoint to distribute
    same-region read-only tokens based on a user's CMR ACLs.
  - Configures the example deployment to enable this feature.
- **CUMULUS-2442**
  - Adds option to generate cloudfront URL to lzards-backup task. This will require a few new task config options that have been documented in the [task README](https://github.com/nasa/cumulus/blob/master/tasks/lzards-backup/README.md).
- **CUMULUS-2470**
  - Added `/s3credentials` endpoint for distribution API
- **CUMULUS-2471**
  - Add `/s3credentialsREADME` endpoint to distribution API
- **CUMULUS-2473**
  - Updated `tf-modules/cumulus_distribution` module to take earthdata or cognito credentials
  - Configured `example/cumulus-tf/cumulus_distribution.tf` to use CSDAP credentials
- **CUMULUS-2474**
  - Add `S3ObjectStore` to `aws-client`. This class allows for interaction with the S3 object store.
  - Add `object-store` package which contains abstracted object store functions for working with various cloud providers
- **CUMULUS-2477**
  - Added `/`, `/login` and `/logout` endpoints to cumulus distribution api
- **CUMULUS-2479**
  - Adds /version endpoint to distribution API
- **CUMULUS-2497**
  - Created `isISOFile()` to check if a CMR file is a CMR ISO file.
- **CUMULUS-2371**
  - Added helpers to `@cumulus/ingest/sqs`:
    - `archiveSqsMessageToS3` - archives an incoming SQS message to S3
    - `deleteArchivedMessageFromS3` - deletes a processed SQS message from S3
  - Added call to `archiveSqsMessageToS3` to `sqs-message-consumer` which
    archives all incoming SQS messages to S3.
  - Added call to `deleteArchivedMessageFrom` to `sqs-message-remover` which
    deletes archived SQS message from S3 once it has been processed.

### Changed

- **[PR2224](https://github.com/nasa/cumulus/pull/2244)**
- **CUMULUS-2208**
  - Moved all `@cumulus/api/es/*` code to new `@cumulus/es-client` package
- Changed timeout on `sfEventSqsToDbRecords` Lambda to 60 seconds to match
  timeout for Knex library to acquire database connections
- **CUMULUS-2517**
  - Updated postgres-migration-count-tool default concurrency to '1'
- **CUMULUS-2489**
  - Updated docs for Terraform references in FAQs, glossary, and in Deployment sections
- **CUMULUS-2434**
  - Updated `@cumulus/cmrjs` `updateCMRMetadata` and related functions to add
    both HTTPS URLS and S3 URIs to CMR metadata.
  - Updated `update-granules-cmr-metadata-file-links` task to add both HTTPS
    URLs and S3 URIs to the OnlineAccessURLs field of CMR metadata. The task
    configuration parameter `cmrGranuleUrlType` now has default value `both`.
  - To use the updated `update-granules-cmr-metadata-file-links` task, the
    granule UMM-G metadata should have version 1.6.2 or later, since CMR s3 link
    type 'GET DATA VIA DIRECT ACCESS' is not valid until UMM-G version
    [1.6.2](https://cdn.earthdata.nasa.gov/umm/granule/v1.6.2/umm-g-json-schema.json)
- **CUMULUS-2472**
  - Renamed `@cumulus/earthdata-login-client` to more generic
    `@cumulus/oauth-client` as a parent  class for new OAuth clients.
  - Added `@cumulus/oauth-client/CognitoClient` to interface with AWS cognito login service.
- **CUMULUS-2497**
  - Changed the `@cumulus/cmrjs` package:
    - Updated `@cumulus/cmrjs/cmr-utils.getGranuleTemporalInfo()` so it now
      returns temporal info for CMR ISO 19115 SMAP XML files.
    - Updated `@cumulus/cmrjs/cmr-utils.isCmrFilename()` to include
      `isISOFile()`.
- **CUMULUS-2532**
  - Changed integration tests to use `api-client/granules` functions as opposed to granulesApi from `@cumulus/integration-tests`.

### Fixed

- **CUMULUS-2519**
  - Update @cumulus/integration-tests.buildWorkflow to fail if provider/collection API response is not successful
- **CUMULUS-2518**
  - Update sf-event-sqs-to-db-records to not throw if a collection is not
    defined on a payload that has no granules/an empty granule payload object
- **CUMULUS-2512**
  - Updated ingest package S3 provider client to take additional parameter
    `remoteAltBucket` on `download` method to allow for per-file override of
    provider bucket for checksum
  - Updated @cumulus/ingest.fetchTextFile's signature to be parameterized and
    added `remoteAltBucket`to allow for an override of the passed in provider
    bucket for the source file
  - Update "eslint-plugin-import" to be pinned to 2.22.1
- **CUMULUS-2520**
  - Fixed error that prevented `/elasticsearch/index-from-database` from starting.
- **CUMULUS-2532**
  - Fixed integration tests to have granule deletion occur before provider and
    collection deletion in test cleanup.
- **[2231](https://github.com/nasa/cumulus/issues/2231)**
  - Fixes broken relative path links in `docs/README.md`

### Removed

- **CUMULUS-2502**
  - Removed outdated documentation regarding Kibana index patterns for metrics.

## [v9.0.1] 2021-05-07

### Migration Steps

Please review the migration steps for 9.0.0 as this release is only a patch to
correct a failure in our build script and push out corrected release artifacts. The previous migration steps still apply.

### Changed

- Corrected `@cumulus/db` configuration to correctly build package.

## [v9.0.0] 2021-05-03

### Migration steps

- This release of Cumulus enables integration with a PostgreSQL database for archiving Cumulus data. There are several upgrade steps involved, **some of which need to be done before redeploying Cumulus**. See the [documentation on upgrading to the RDS release](https://nasa.github.io/cumulus/docs/upgrade-notes/upgrade-rds).

### BREAKING CHANGES

- **CUMULUS-2185** - RDS Migration Epic
  - **CUMULUS-2191**
    - Removed the following from the `@cumulus/api/models.asyncOperation` class in
      favor of the added `@cumulus/async-operations` module:
      - `start`
      - `startAsyncOperations`
  - **CUMULUS-2187**
    - The `async-operations` endpoint will now omit `output` instead of
      returning `none` when the operation did not return output.
  - **CUMULUS-2309**
    - Removed `@cumulus/api/models/granule.unpublishAndDeleteGranule` in favor
      of `@cumulus/api/lib/granule-remove-from-cmr.unpublishGranule` and
      `@cumulus/api/lib/granule-delete.deleteGranuleAndFiles`.
  - **CUMULUS-2385**
    - Updated `sf-event-sqs-to-db-records` to write a granule's files to
      PostgreSQL only after the workflow has exited the `Running` status.
      Please note that any workflow that uses `sf_sqs_report_task` for
      mid-workflow updates will be impacted.
    - Changed PostgreSQL `file` schema and TypeScript type definition to require
      `bucket` and `key` fields.
    - Updated granule/file write logic to mark a granule's status as "failed"
  - **CUMULUS-2455**
    - API `move granule` endpoint now moves granule files on a per-file basis
    - API `move granule` endpoint on granule file move failure will retain the
      file at it's original location, but continue to move any other granule
      files.
    - Removed the `move` method from the `@cumulus/api/models.granule` class.
      logic is now handled in `@cumulus/api/endpoints/granules` and is
      accessible via the Core API.

### Added

- **CUMULUS-2185** - RDS Migration Epic
  - **CUMULUS-2130**
    - Added postgres-migration-count-tool lambda/ECS task to allow for
      evaluation of database state
    - Added /migrationCounts api endpoint that allows running of the
      postgres-migration-count-tool as an asyncOperation
  - **CUMULUS-2394**
    - Updated PDR and Granule writes to check the step function
      workflow_start_time against the createdAt field for each record to ensure
      old records do not overwrite newer ones for legacy Dynamo and PostgreSQL
      writes
  - **CUMULUS-2188**
    - Added `data-migration2` Lambda to be run after `data-migration1`
    - Added logic to `data-migration2` Lambda for migrating execution records
      from DynamoDB to PostgreSQL
  - **CUMULUS-2191**
    - Added `@cumulus/async-operations` to core packages, exposing
      `startAsyncOperation` which will handle starting an async operation and
      adding an entry to both PostgreSQL and DynamoDb
  - **CUMULUS-2127**
    - Add schema migration for `collections` table
  - **CUMULUS-2129**
    - Added logic to `data-migration1` Lambda for migrating collection records
      from Dynamo to PostgreSQL
  - **CUMULUS-2157**
    - Add schema migration for `providers` table
    - Added logic to `data-migration1` Lambda for migrating provider records
      from Dynamo to PostgreSQL
  - **CUMULUS-2187**
    - Added logic to `data-migration1` Lambda for migrating async operation
      records from Dynamo to PostgreSQL
  - **CUMULUS-2198**
    - Added logic to `data-migration1` Lambda for migrating rule records from
      DynamoDB to PostgreSQL
  - **CUMULUS-2182**
    - Add schema migration for PDRs table
  - **CUMULUS-2230**
    - Add schema migration for `rules` table
  - **CUMULUS-2183**
    - Add schema migration for `asyncOperations` table
  - **CUMULUS-2184**
    - Add schema migration for `executions` table
  - **CUMULUS-2257**
    - Updated PostgreSQL table and column names to snake_case
    - Added `translateApiAsyncOperationToPostgresAsyncOperation` function to `@cumulus/db`
  - **CUMULUS-2186**
    - Added logic to `data-migration2` Lambda for migrating PDR records from
      DynamoDB to PostgreSQL
  - **CUMULUS-2235**
    - Added initial ingest load spec test/utility
  - **CUMULUS-2167**
    - Added logic to `data-migration2` Lambda for migrating Granule records from
      DynamoDB to PostgreSQL and parse Granule records to store File records in
      RDS.
  - **CUMULUS-2367**
    - Added `granules_executions` table to PostgreSQL schema to allow for a
      many-to-many relationship between granules and executions
      - The table refers to granule and execution records using foreign keys
        defined with ON CASCADE DELETE, which means that any time a granule or
        execution record is deleted, all of the records in the
        `granules_executions` table referring to that record will also be
        deleted.
    - Added `upsertGranuleWithExecutionJoinRecord` helper to `@cumulus/db` to
      allow for upserting a granule record and its corresponding
      `granules_execution` record
  - **CUMULUS-2128**
    - Added helper functions:
      - `@cumulus/db/translate/file/translateApiFiletoPostgresFile`
      - `@cumulus/db/translate/file/translateApiGranuletoPostgresGranule`
      - `@cumulus/message/Providers/getMessageProvider`
  - **CUMULUS-2190**
    - Added helper functions:
      - `@cumulus/message/Executions/getMessageExecutionOriginalPayload`
      - `@cumulus/message/Executions/getMessageExecutionFinalPayload`
      - `@cumulus/message/workflows/getMessageWorkflowTasks`
      - `@cumulus/message/workflows/getMessageWorkflowStartTime`
      - `@cumulus/message/workflows/getMessageWorkflowStopTime`
      - `@cumulus/message/workflows/getMessageWorkflowName`
  - **CUMULUS-2192**
    - Added helper functions:
      - `@cumulus/message/PDRs/getMessagePdrRunningExecutions`
      - `@cumulus/message/PDRs/getMessagePdrCompletedExecutions`
      - `@cumulus/message/PDRs/getMessagePdrFailedExecutions`
      - `@cumulus/message/PDRs/getMessagePdrStats`
      - `@cumulus/message/PDRs/getPdrPercentCompletion`
      - `@cumulus/message/workflows/getWorkflowDuration`
  - **CUMULUS-2199**
    - Added `translateApiRuleToPostgresRule` to `@cumulus/db` to translate API
      Rule to conform to Postgres Rule definition.
  - **CUMUlUS-2128**
    - Added "upsert" logic to the `sfEventSqsToDbRecords` Lambda for granule and
      file writes to the core PostgreSQL database
  - **CUMULUS-2199**
    - Updated Rules endpoint to write rules to core PostgreSQL database in
      addition to DynamoDB and to delete rules from the PostgreSQL database in
      addition to DynamoDB.
    - Updated `create` in Rules Model to take in optional `createdAt` parameter
      which sets the value of createdAt if not specified during function call.
  - **CUMULUS-2189**
    - Updated Provider endpoint logic to write providers in parallel to Core
      PostgreSQL database
    - Update integration tests to utilize API calls instead of direct
      api/model/Provider calls
  - **CUMULUS-2191**
    - Updated cumuluss/async-operation task to write async-operations to the
      PostgreSQL database.
  - **CUMULUS-2228**
    - Added logic to the `sfEventSqsToDbRecords` Lambda to write execution, PDR,
      and granule records to the core PostgreSQL database in parallel with
      writes to DynamoDB
  - **CUMUlUS-2190**
    - Added "upsert" logic to the `sfEventSqsToDbRecords` Lambda for PDR writes
      to the core PostgreSQL database
  - **CUMUlUS-2192**
    - Added "upsert" logic to the `sfEventSqsToDbRecords` Lambda for execution
      writes to the core PostgreSQL database
  - **CUMULUS-2187**
    - The `async-operations` endpoint will now omit `output` instead of
      returning `none` when the operation did not return output.
  - **CUMULUS-2167**
    - Change PostgreSQL schema definition for `files` to remove `filename` and
      `name` and only support `file_name`.
    - Change PostgreSQL schema definition for `files` to remove `size` to only
      support `file_size`.
    - Change `PostgresFile` to remove duplicate fields `filename` and `name` and
      rename `size` to `file_size`.
  - **CUMULUS-2266**
    - Change `sf-event-sqs-to-db-records` behavior to discard and not throw an
      error on an out-of-order/delayed message so as not to have it be sent to
      the DLQ.
  - **CUMULUS-2305**
    - Changed `DELETE /pdrs/{pdrname}` API behavior to also delete record from
      PostgreSQL database.
  - **CUMULUS-2309**
    - Changed `DELETE /granules/{granuleName}` API behavior to also delete
      record from PostgreSQL database.
    - Changed `Bulk operation BULK_GRANULE_DELETE` API behavior to also delete
      records from PostgreSQL database.
  - **CUMULUS-2367**
    - Updated `granule_cumulus_id` foreign key to granule in PostgreSQL `files`
      table to use a CASCADE delete, so records in the files table are
      automatically deleted by the database when the corresponding granule is
      deleted.
  - **CUMULUS-2407**
    - Updated data-migration1 and data-migration2 Lambdas to use UPSERT instead
      of UPDATE when migrating dynamoDB records to PostgreSQL.
    - Changed data-migration1 and data-migration2 logic to only update already
      migrated records if the incoming record update has a newer timestamp
  - **CUMULUS-2329**
    - Add `write-db-dlq-records-to-s3` lambda.
    - Add terraform config to automatically write db records DLQ messages to an
      s3 archive on the system bucket.
    - Add unit tests and a component spec test for the above.
  - **CUMULUS-2380**
    - Add `process-dead-letter-archive` lambda to pick up and process dead letters in the S3 system bucket dead letter archive.
    - Add `/deadLetterArchive/recoverCumulusMessages` endpoint to trigger an async operation to leverage this capability on demand.
    - Add unit tests and integration test for all of the above.
  - **CUMULUS-2406**
    - Updated parallel write logic to ensure that updatedAt/updated_at
      timestamps are the same in Dynamo/PG on record write for the following
      data types:
      - async operations
      - granules
      - executions
      - PDRs
  - **CUMULUS-2446**
    - Remove schema validation check against DynamoDB table for collections when
      migrating records from DynamoDB to core PostgreSQL database.
  - **CUMULUS-2447**
    - Changed `translateApiAsyncOperationToPostgresAsyncOperation` to call
      `JSON.stringify` and then `JSON.parse` on output.
  - **CUMULUS-2313**
    - Added `postgres-migration-async-operation` lambda to start an ECS task to
      run a the `data-migration2` lambda.
    - Updated `async_operations` table to include `Data Migration 2` as a new
      `operation_type`.
    - Updated `cumulus-tf/variables.tf` to include `optional_dynamo_tables` that
      will be merged with `dynamo_tables`.
  - **CUMULUS-2451**
    - Added summary type file `packages/db/src/types/summary.ts` with
      `MigrationSummary` and `DataMigration1` and `DataMigration2` types.
    - Updated `data-migration1` and `data-migration2` lambdas to return
      `MigrationSummary` objects.
    - Added logging for every batch of 100 records processed for executions,
      granules and files, and PDRs.
    - Removed `RecordAlreadyMigrated` logs in `data-migration1` and
      `data-migration2`
  - **CUMULUS-2452**
    - Added support for only migrating certain granules by specifying the
      `granuleSearchParams.granuleId` or `granuleSearchParams.collectionId`
      properties in the payload for the
      `<prefix>-postgres-migration-async-operation` Lambda
    - Added support for only running certain migrations for data-migration2 by
      specifying the `migrationsList` property in the payload for the
      `<prefix>-postgres-migration-async-operation` Lambda
  - **CUMULUS-2453**
    - Created `storeErrors` function which stores errors in system bucket.
    - Updated `executions` and `granulesAndFiles` data migrations to call `storeErrors` to store migration errors.
    - Added `system_bucket` variable to `data-migration2`.
  - **CUMULUS-2455**
    - Move granules API endpoint records move updates for migrated granule files
      if writing any of the granule files fails.
  - **CUMULUS-2468**
    - Added support for doing [DynamoDB parallel scanning](https://docs.aws.amazon.com/amazondynamodb/latest/developerguide/Scan.html#Scan.ParallelScan) for `executions` and `granules` migrations to improve performance. The behavior of the parallel scanning and writes can be controlled via the following properties on the event input to the `<prefix>-postgres-migration-async-operation` Lambda:
      - `granuleMigrationParams.parallelScanSegments`: How many segments to divide your granules DynamoDB table into for parallel scanning
      - `granuleMigrationParams.parallelScanLimit`: The maximum number of granule records to evaluate for each parallel scanning segment of the DynamoDB table
      - `granuleMigrationParams.writeConcurrency`: The maximum number of concurrent granule/file writes to perform to the PostgreSQL database across all DynamoDB segments
      - `executionMigrationParams.parallelScanSegments`: How many segments to divide your executions DynamoDB table into for parallel scanning
      - `executionMigrationParams.parallelScanLimit`: The maximum number of execution records to evaluate for each parallel scanning segment of the DynamoDB table
      - `executionMigrationParams.writeConcurrency`: The maximum number of concurrent execution writes to perform to the PostgreSQL database across all DynamoDB segments
  - **CUMULUS-2468** - Added `@cumulus/aws-client/DynamoDb.parallelScan` helper to perform [parallel scanning on DynamoDb tables](https://docs.aws.amazon.com/amazondynamodb/latest/developerguide/Scan.html#Scan.ParallelScan)
  - **CUMULUS-2507**
    - Updated granule record write logic to set granule status to `failed` in both Postgres and DynamoDB if any/all of its files fail to write to the database.

### Deprecated

- **CUMULUS-2185** - RDS Migration Epic
  - **CUMULUS-2455**
    - `@cumulus/ingest/moveGranuleFiles`

## [v8.1.2] 2021-07-29

**Please note** changes in 8.1.2 may not yet be released in future versions, as this
is a backport/patch release on the 8.x series of releases.  Updates that are
included in the future will have a corresponding CHANGELOG entry in future releases.

### Notable changes

- `cmr_custom_host` variable for `cumulus` module can now be used to configure Cumulus to
integrate with a custom CMR host name and protocol (e.g. `http://custom-cmr-host.com`). Note
that you **must** include a protocol (`http://` or `https://`) if specifying a value for this
variable.
- `@cumulus/sync-granule` task should now properly handle
syncing files from HTTP/HTTPS providers where basic auth is
required and involves a redirect to a different host (e.g.
downloading files protected by Earthdata Login)

### Added

- **CUMULUS-2548**
  - Added `allowed_redirects` field to PostgreSQL `providers` table
  - Added `allowedRedirects` field to DynamoDB `<prefix>-providers` table
  - Added `@cumulus/aws-client/S3.streamS3Upload` to handle uploading the contents
  of a readable stream to S3 and returning a promise

### Changed

- Updated `cmr_custom_host` variable to accept a full protocol and host name
(e.g. `http://cmr-custom-host.com`), whereas it previously only accepted a host name

### Fixed

- Fixed bug where `cmr_custom_host` variable was not properly forwarded into `archive`, `ingest`, and `sqs-message-remover` modules from `cumulus` module
- **CUMULUS-2548**
  - Fixed `@cumulus/ingest/HttpProviderClient.sync` to
properly handle basic auth when redirecting to a different
host and/or host with a different port

## [v8.1.1] 2021-04-30 -- Patch Release

**Please note** changes in 8.1.1 may not yet be released in future versions, as this
is a backport/patch release on the 8.x series of releases.  Updates that are
included in the future will have a corresponding CHANGELOG entry in future releases.

### Added

- **CUMULUS-2497**
  - Created `isISOFile()` to check if a CMR file is a CMR ISO file.

### Fixed

- **CUMULUS-2512**
  - Updated ingest package S3 provider client to take additional parameter
    `remoteAltBucket` on `download` method to allow for per-file override of
    provider bucket for checksum
  - Updated @cumulus/ingest.fetchTextFile's signature to be parameterized and
    added `remoteAltBucket`to allow for an override of the passed in provider
    bucket for the source file
  - Update "eslint-plugin-import" to be pinned to 2.22.1

### Changed

- **CUMULUS-2497**
  - Changed the `@cumulus/cmrjs` package:
    - Updated `@cumulus/cmrjs/cmr-utils.getGranuleTemporalInfo()` so it now
      returns temporal info for CMR ISO 19115 SMAP XML files.
    - Updated `@cumulus/cmrjs/cmr-utils.isCmrFilename()` to include
      `isISOFile()`.

- **[2216](https://github.com/nasa/cumulus/issues/2216)**
  - Removed "node-forge", "xml-crypto" from audit whitelist, added "underscore"

## [v8.1.0] 2021-04-29

### Added

- **CUMULUS-2348**
  - The `@cumulus/api` `/granules` and `/granules/{granuleId}` endpoints now take `getRecoveryStatus` parameter
  to include recoveryStatus in result granule(s)
  - The `@cumulus/api-client.granules.getGranule` function takes a `query` parameter which can be used to
  request additional granule information.
  - Published `@cumulus/api@7.2.1-alpha.0` for dashboard testing
- **CUMULUS-2469**
  - Added `tf-modules/cumulus_distribution` module to standup a skeleton
    distribution api

## [v8.0.0] 2021-04-08

### BREAKING CHANGES

- **CUMULUS-2428**
  - Changed `/granules/bulk` to use `queueUrl` property instead of a `queueName` property for setting the queue to use for scheduling bulk granule workflows

### Notable changes

- Bulk granule operations endpoint now supports setting a custom queue for scheduling workflows via the `queueUrl` property in the request body. If provided, this value should be the full URL for an SQS queue.

### Added

- **CUMULUS-2374**
  - Add cookbok entry for queueing PostToCmr step
  - Add example workflow to go with cookbook
- **CUMULUS-2421**
  - Added **experimental** `ecs_include_docker_cleanup_cronjob` boolean variable to the Cumulus module to enable cron job to clean up docker root storage blocks in ECS cluster template for non-`device-mapper` storage drivers. Default value is `false`. This fulfills a specific user support request. This feature is otherwise untested and will remain so until we can iterate with a better, more general-purpose solution. Use of this feature is **NOT** recommended unless you are certain you need it.

- **CUMULUS-1808**
  - Add additional error messaging in `deleteSnsTrigger` to give users more context about where to look to resolve ResourceNotFound error when disabling or deleting a rule.

### Fixed

- **CUMULUS-2281**
  - Changed discover-granules task to write discovered granules directly to
    logger, instead of via environment variable. This fixes a problem where a
    large number of found granules prevents this lambda from running as an
    activity with an E2BIG error.

## [v7.2.0] 2021-03-23

### Added

- **CUMULUS-2346**
  - Added orca API endpoint to `@cumulus/api` to get recovery status
  - Add `CopyToGlacier` step to [example IngestAndPublishGranuleWithOrca workflow](https://github.com/nasa/cumulus/blob/master/example/cumulus-tf/ingest_and_publish_granule_with_orca_workflow.tf)

### Changed

- **HYRAX-357**
  - Format of NGAP OPeNDAP URL changed and by default now is referring to concept id and optionally can include short name and version of collection.
  - `addShortnameAndVersionIdToConceptId` field has been added to the config inputs of the `hyrax-metadata-updates` task

## [v7.1.0] 2021-03-12

### Notable changes

- `sync-granule` task will now properly handle syncing 0 byte files to S3
- SQS/Kinesis rules now support scheduling workflows to a custom queue via the `rule.queueUrl` property. If provided, this value should be the full URL for an SQS queue.

### Added

- `tf-modules/cumulus` module now supports a `cmr_custom_host` variable that can
  be used to set to an arbitrary  host for making CMR requests (e.g.
  `https://custom-cmr-host.com`).
- Added `buckets` variable to `tf-modules/archive`
- **CUMULUS-2345**
  - Deploy ORCA with Cumulus, see `example/cumulus-tf/orca.tf` and `example/cumulus-tf/terraform.tfvars.example`
  - Add `CopyToGlacier` step to [example IngestAndPublishGranule workflow](https://github.com/nasa/cumulus/blob/master/example/cumulus-tf/ingest_and_publish_granule_workflow.asl.json)
- **CUMULUS-2424**
  - Added `childWorkflowMeta` to `queue-pdrs` config. An object passed to this config value will be merged into a child workflow message's `meta` object. For an example of how this can be used, see `example/cumulus-tf/discover_and_queue_pdrs_with_child_workflow_meta_workflow.asl.json`.
- **CUMULUS-2427**
  - Added support for using a custom queue with SQS and Kinesis rules. Whatever queue URL is set on the `rule.queueUrl` property will be used to schedule workflows for that rule. This change allows SQS/Kinesis rules to use [any throttled queues defined for a deployment](https://nasa.github.io/cumulus/docs/data-cookbooks/throttling-queued-executions).

### Fixed

- **CUMULUS-2394**
  - Updated PDR and Granule writes to check the step function `workflow_start_time` against
      the `createdAt` field  for each record to ensure old records do not
      overwrite newer ones

### Changed

- `<prefix>-lambda-api-gateway` IAM role used by API Gateway Lambda now
  supports accessing all buckets defined in your `buckets` variable except
  "internal" buckets
- Updated the default scroll duration used in ESScrollSearch and part of the
  reconciliation report functions as a result of testing and seeing timeouts
  at its current value of 2min.
- **CUMULUS-2355**
  - Added logic to disable `/s3Credentials` endpoint based upon value for
    environment variable `DISABLE_S3_CREDENTIALS`. If set to "true", the
    endpoint will not dispense S3 credentials and instead return a message
    indicating that the endpoint has been disabled.
- **CUMULUS-2397**
  - Updated `/elasticsearch` endpoint's `reindex` function to prevent
    reindexing when source and destination indices are the same.
- **CUMULUS-2420**
  - Updated test function `waitForAsyncOperationStatus` to take a retryObject
    and use exponential backoff.  Increased the total test duration for both
    AsycOperation specs and the ReconciliationReports tests.
  - Updated the default scroll duration used in ESScrollSearch and part of the
    reconciliation report functions as a result of testing and seeing timeouts
    at its current value of 2min.
- **CUMULUS-2427**
  - Removed `queueUrl` from the parameters object for `@cumulus/message/Build.buildQueueMessageFromTemplate`
  - Removed `queueUrl` from the parameters object for `@cumulus/message/Build.buildCumulusMeta`

### Fixed

- Fixed issue in `@cumulus/ingest/S3ProviderClient.sync()` preventing 0 byte files from being synced to S3.

### Removed

- Removed variables from `tf-modules/archive`:
  - `private_buckets`
  - `protected_buckets`
  - `public_buckets`

## [v7.0.0] 2021-02-22

### BREAKING CHANGES

- **CUMULUS-2362** - Endpoints for the logs (/logs) will now throw an error unless Metrics is set up

### Added

- **CUMULUS-2345**
  - Deploy ORCA with Cumulus, see `example/cumulus-tf/orca.tf` and `example/cumulus-tf/terraform.tfvars.example`
  - Add `CopyToGlacier` step to [example IngestAndPublishGranule workflow](https://github.com/nasa/cumulus/blob/master/example/cumulus-tf/ingest_and_publish_granule_workflow.asl.json)
- **CUMULUS-2376**
  - Added `cmrRevisionId` as an optional parameter to `post-to-cmr` that will be used when publishing metadata to CMR.
- **CUMULUS-2412**
  - Adds function `getCollectionsByShortNameAndVersion` to @cumulus/cmrjs that performs a compound query to CMR to retrieve collection information on a list of collections. This replaces a series of calls to the CMR for each collection with a single call on the `/collections` endpoint and should improve performance when CMR return times are increased.

### Changed

- **CUMULUS-2362**
  - Logs endpoints only work with Metrics set up
- **CUMULUS-2376**
  - Updated `publishUMMGJSON2CMR` to take in an optional `revisionId` parameter.
  - Updated `publishUMMGJSON2CMR` to throw an error if optional `revisionId` does not match resulting revision ID.
  - Updated `publishECHO10XML2CMR` to take in an optional `revisionId` parameter.
  - Updated `publishECHO10XML2CMR` to throw an error if optional `revisionId` does not match resulting revision ID.
  - Updated `publish2CMR` to take in optional `cmrRevisionId`.
  - Updated `getWriteHeaders` to take in an optional CMR Revision ID.
  - Updated `ingestGranule` to take in an optional CMR Revision ID to pass to `getWriteHeaders`.
  - Updated `ingestUMMGranule` to take in an optional CMR Revision ID to pass to `getWriteHeaders`.
- **CUMULUS-2350**
  - Updates the examples on the `/s3credentialsREADME`, to include Python and
    JavaScript code demonstrating how to refrsh  the s3credential for
    programatic access.
- **CUMULUS-2383**
  - PostToCMR task will return CMRInternalError when a `500` status is returned from CMR

## [v6.0.0] 2021-02-16

### MIGRATION NOTES

- **CUMULUS-2255** - Cumulus has upgraded its supported version of Terraform
  from **0.12.12** to **0.13.6**. Please see the [instructions to upgrade your
  deployments](https://github.com/nasa/cumulus/blob/master/docs/upgrade-notes/upgrading-tf-version-0.13.6.md).

- **CUMULUS-2350**
  - If the  `/s3credentialsREADME`, does not appear to be working after
    deployment, [manual redeployment](https://docs.aws.amazon.com/apigateway/latest/developerguide/how-to-deploy-api-with-console.html)
    of the API-gateway stage may be necessary to finish the deployment.

### BREAKING CHANGES

- **CUMULUS-2255** - Cumulus has upgraded its supported version of Terraform from **0.12.12** to **0.13.6**.

### Added

- **CUMULUS-2291**
  - Add provider filter to Granule Inventory Report
- **CUMULUS-2300**
  - Added `childWorkflowMeta` to `queue-granules` config. Object passed to this
    value will be merged into a child workflow message's  `meta` object. For an
    example of how this can be used, see
    `example/cumulus-tf/discover_granules_workflow.asl.json`.
- **CUMULUS-2350**
  - Adds an unprotected endpoint, `/s3credentialsREADME`, to the
    s3-credentials-endpoint that displays  information on how to use the
    `/s3credentials` endpoint
- **CUMULUS-2368**
  - Add QueueWorkflow task
- **CUMULUS-2391**
  - Add reportToEms to collections.files file schema
- **CUMULUS-2395**
  - Add Core module parameter `ecs_custom_sg_ids` to Cumulus module to allow for
    custom security group mappings
- **CUMULUS-2402**
  - Officially expose `sftp()` for use in `@cumulus/sftp-client`

### Changed

- **CUMULUS-2323**
  - The sync granules task when used with the s3 provider now uses the
    `source_bucket` key in `granule.files` objects.  If incoming payloads using
    this task have a `source_bucket` value for a file using the s3 provider, the
    task will attempt to sync from the bucket defined in the file's
    `source_bucket` key instead of the `provider`.
    - Updated `S3ProviderClient.sync` to allow for an optional bucket parameter
      in support of the changed behavior.
  - Removed `addBucketToFile` and related code from sync-granules task

- **CUMULUS-2255**
  - Updated Terraform deployment code syntax for compatibility with version 0.13.6
- **CUMULUS-2321**
  - Updated API endpoint GET `/reconciliationReports/{name}` to return the
    pre-signe s3 URL in addition to report data

### Fixed

- Updated `hyrax-metadata-updates` task so the opendap url has Type 'USE SERVICE API'

- **CUMULUS-2310**
  - Use valid filename for reconciliation report
- **CUMULUS-2351**
  - Inventory report no longer includes the File/Granule relation object in the
    okCountByGranules key of a report.  The information is only included when a
    'Granule Not Found' report is run.

### Removed

- **CUMULUS-2364**
  - Remove the internal Cumulus logging lambda (log2elasticsearch)

## [v5.0.1] 2021-01-27

### Changed

- **CUMULUS-2344**
  - Elasticsearch API now allows you to reindex to an index that already exists
  - If using the Change Index operation and the new index doesn't exist, it will be created
  - Regarding instructions for CUMULUS-2020, you can now do a change index
    operation before a reindex operation. This will
    ensure that new data will end up in the new index while Elasticsearch is reindexing.

- **CUMULUS-2351**
  - Inventory report no longer includes the File/Granule relation object in the okCountByGranules key of a report. The information is only included when a 'Granule Not Found' report is run.

### Removed

- **CUMULUS-2367**
  - Removed `execution_cumulus_id` column from granules RDS schema and data type

## [v5.0.0] 2021-01-12

### BREAKING CHANGES

- **CUMULUS-2020**
  - Elasticsearch data mappings have been updated to improve search and the API
    has been update to reflect those changes. See Migration notes on how to
    update the Elasticsearch mappings.

### Migration notes

- **CUMULUS-2020**
  - Elasticsearch data mappings have been updated to improve search. For
    example, case insensitive searching will now work (e.g. 'MOD' and 'mod' will
    return the same granule results). To use the improved Elasticsearch queries,
    [reindex](https://nasa.github.io/cumulus-api/#reindex) to create a new index
    with the correct types. Then perform a [change
    index](https://nasa.github.io/cumulus-api/#change-index) operation to use
    the new index.
- **CUMULUS-2258**
  - Because the `egress_lambda_log_group` and
    `egress_lambda_log_subscription_filter` resource were removed from the
    `cumulus` module, new definitions for these resources must be added to
    `cumulus-tf/main.tf`. For reference on how to define these resources, see
    [`example/cumulus-tf/thin_egress_app.tf`](https://github.com/nasa/cumulus/blob/master/example/cumulus-tf/thin_egress_app.tf).
  - The `tea_stack_name` variable being passed into the `cumulus` module should be removed
- **CUMULUS-2344**
  - Regarding instructions for CUMULUS-2020, you can now do a change index operation before a reindex operation. This will
    ensure that new data will end up in the new index while Elasticsearch is reindexing.

### BREAKING CHANGES

- **CUMULUS-2020**
  - Elasticsearch data mappings have been updated to improve search and the API has been updated to reflect those changes. See Migration notes on how to update the Elasticsearch mappings.

### Added

- **CUMULUS-2318**
  - Added`async_operation_image` as `cumulus` module variable to allow for override of the async_operation container image.  Users can optionally specify a non-default docker image for use with Core async operations.
- **CUMULUS-2219**
  - Added `lzards-backup` Core task to facilitate making LZARDS backup requests in Cumulus ingest workflows
- **CUMULUS-2092**
  - Add documentation for Granule Not Found Reports
- **HYRAX-320**
  - `@cumulus/hyrax-metadata-updates`Add component URI encoding for entry title id and granule ur to allow for values with special characters in them. For example, EntryTitleId 'Sentinel-6A MF/Jason-CS L2 Advanced Microwave Radiometer (AMR-C) NRT Geophysical Parameters' Now, URLs generated from such values will be encoded correctly and parsable by HyraxInTheCloud
- **CUMULUS-1370**
  - Add documentation for Getting Started section including FAQs
- **CUMULUS-2092**
  - Add documentation for Granule Not Found Reports
- **CUMULUS-2219**
  - Added `lzards-backup` Core task to facilitate making LZARDS backup requests in Cumulus ingest workflows
- **CUMULUS-2280**
  - In local api, retry to create tables if they fail to ensure localstack has had time to start fully.
- **CUMULUS-2290**
  - Add `queryFields` to granule schema, and this allows workflow tasks to add queryable data to granule record. For reference on how to add data to `queryFields` field, see [`example/cumulus-tf/kinesis_trigger_test_workflow.tf`](https://github.com/nasa/cumulus/blob/master/example/cumulus-tf/kinesis_trigger_test_workflow.tf).
- **CUMULUS-2318**
  - Added`async_operation_image` as `cumulus` module variable to allow for override of the async_operation container image.  Users can optionally specify a non-default docker image for use with Core async operations.

### Changed

- **CUMULUS-2020**
  - Updated Elasticsearch mappings to support case-insensitive search
- **CUMULUS-2124**
  - cumulus-rds-tf terraform module now takes engine_version as an input variable.
- **CUMULUS-2279**
  - Changed the formatting of granule CMR links: instead of a link to the `/search/granules.json` endpoint, now it is a direct link to `/search/concepts/conceptid.format`
- **CUMULUS-2296**
  - Improved PDR spec compliance of `parse-pdr` by updating `@cumulus/pvl` to parse fields in a manner more consistent with the PDR ICD, with respect to numbers and dates. Anything not matching the ICD expectations, or incompatible with Javascript parsing, will be parsed as a string instead.
- **CUMULUS-2344**
  - Elasticsearch API now allows you to reindex to an index that already exists
  - If using the Change Index operation and the new index doesn't exist, it will be created

### Removed

- **CUMULUS-2258**
  - Removed `tea_stack_name` variable from `tf-modules/distribution/variables.tf` and `tf-modules/cumulus/variables.tf`
  - Removed `egress_lambda_log_group` and `egress_lambda_log_subscription_filter` resources from `tf-modules/distribution/main.tf`

## [v4.0.0] 2020-11-20

### Migration notes

- Update the name of your `cumulus_message_adapter_lambda_layer_arn` variable for the `cumulus` module to `cumulus_message_adapter_lambda_layer_version_arn`. The value of the variable should remain the same (a layer version ARN of a Lambda layer for the [`cumulus-message-adapter`](https://github.com/nasa/cumulus-message-adapter/).
- **CUMULUS-2138** - Update all workflows using the `MoveGranules` step to add `UpdateGranulesCmrMetadataFileLinksStep`that runs after it. See the example [`IngestAndPublishWorkflow`](https://github.com/nasa/cumulus/blob/master/example/cumulus-tf/ingest_and_publish_granule_workflow.asl.json) for reference.
- **CUMULUS-2251**
  - Because it has been removed from the `cumulus` module, a new resource definition for `egress_api_gateway_log_subscription_filter` must be added to `cumulus-tf/main.tf`. For reference on how to define this resource, see [`example/cumulus-tf/main.tf`](https://github.com/nasa/cumulus/blob/master/example/cumulus-tf/main.tf).

### Added

- **CUMULUS-2248**
  - Updates Integration Tests README to point to new fake provider template.
- **CUMULUS-2239**
  - Add resource declaration to create a VPC endpoint in tea-map-cache module if `deploy_to_ngap` is false.
- **CUMULUS-2063**
  - Adds a new, optional query parameter to the `/collections[&getMMT=true]` and `/collections/active[&getMMT=true]` endpoints. When a user provides a value of `true` for `getMMT` in the query parameters, the endpoint will search CMR and update each collection's results with new key `MMTLink` containing a link to the MMT (Metadata Management Tool) if a CMR collection id is found.
- **CUMULUS-2170**
  - Adds ability to filter granule inventory reports
- **CUMULUS-2211**
  - Adds `granules/bulkReingest` endpoint to `@cumulus/api`
- **CUMULUS-2251**
  - Adds `log_api_gateway_to_cloudwatch` variable to `example/cumulus-tf/variables.tf`.
  - Adds `log_api_gateway_to_cloudwatch` variable to `thin_egress_app` module definition.

### Changed

- **CUMULUS-2216**
  - `/collection` and `/collection/active` endpoints now return collections without granule aggregate statistics by default. The original behavior is preserved and can be found by including a query param of `includeStats=true` on the request to the endpoint.
  - The `es/collections` Collection class takes a new parameter includeStats. It no longer appends granule aggregate statistics to the returned results by default. One must set the new parameter to any non-false value.
- **CUMULUS-2201**
  - Update `dbIndexer` lambda to process requests in serial
  - Fixes ingestPdrWithNodeNameSpec parsePdr provider error
- **CUMULUS-2251**
  - Moves Egress Api Gateway Log Group Filter from `tf-modules/distribution/main.tf` to `example/cumulus-tf/main.tf`

### Fixed

- **CUMULUS-2251**
  - This fixes a deployment error caused by depending on the `thin_egress_app` module output for a resource count.

### Removed

- **CUMULUS-2251**
  - Removes `tea_api_egress_log_group` variable from `tf-modules/distribution/variables.tf` and `tf-modules/cumulus/variables.tf`.

### BREAKING CHANGES

- **CUMULUS-2138** - CMR metadata update behavior has been removed from the `move-granules` task into a
new `update-granules-cmr-metadata-file-links` task.
- **CUMULUS-2216**
  - `/collection` and `/collection/active` endpoints now return collections without granule aggregate statistics by default. The original behavior is preserved and can be found by including a query param of `includeStats=true` on the request to the endpoint.  This is likely to affect the dashboard only but included here for the change of behavior.
- **[1956](https://github.com/nasa/cumulus/issues/1956)**
  - Update the name of the `cumulus_message_adapter_lambda_layer_arn` output from the `cumulus-message-adapter` module to `cumulus_message_adapter_lambda_layer_version_arn`. The output value has changed from being the ARN of the Lambda layer **without a version** to the ARN of the Lambda layer **with a version**.
  - Update the variable name in the `cumulus` and `ingest` modules from `cumulus_message_adapter_lambda_layer_arn` to `cumulus_message_adapter_lambda_layer_version_arn`

## [v3.0.1] 2020-10-21

- **CUMULUS-2203**
  - Update Core tasks to use
    [cumulus-message-adapter-js](https://github.com/nasa/cumulus-message-adapter-js)
    v2.0.0 to resolve memory leak/lambda ENOMEM constant failure issue.   This
    issue caused lambdas to slowly use all memory in the run environment and
    prevented AWS from halting/restarting warmed instances when task code was
    throwing consistent errors under load.

- **CUMULUS-2232**
  - Updated versions for `ajv`, `lodash`, `googleapis`, `archiver`, and
    `@cumulus/aws-client` to remediate vulnerabilities found in SNYK scan.

### Fixed

- **CUMULUS-2233**
  - Fixes /s3credentials bug where the expiration time on the cookie was set to a time that is always expired, so authentication was never being recognized as complete by the API. Consequently, the user would end up in a redirect loop and requests to /s3credentials would never complete successfully. The bug was caused by the fact that the code setting the expiration time for the cookie was expecting a time value in milliseconds, but was receiving the expirationTime from the EarthdataLoginClient in seconds. This bug has been fixed by converting seconds into milliseconds. Unit tests were added to test that the expiration time has been converted to milliseconds and checking that the cookie's expiration time is greater than the current time.

## [v3.0.0] 2020-10-7

### MIGRATION STEPS

- **CUMULUS-2099**
  - All references to `meta.queues` in workflow configuration must be replaced with references to queue URLs from Terraform resources. See the updated [data cookbooks](https://nasa.github.io/cumulus/docs/data-cookbooks/about-cookbooks) or example [Discover Granules workflow configuration](https://github.com/nasa/cumulus/blob/master/example/cumulus-tf/discover_granules_workflow.asl.json).
  - The steps for configuring queued execution throttling have changed. See the [updated documentation](https://nasa.github.io/cumulus/docs/data-cookbooks/throttling-queued-executions).
  - In addition to the configuration for execution throttling, the internal mechanism for tracking executions by queue has changed. As a result, you should **disable any rules or workflows scheduling executions via a throttled queue** before upgrading. Otherwise, you may be at risk of having **twice as many executions** as are configured for the queue while the updated tracking is deployed. You can re-enable these rules/workflows once the upgrade is complete.

- **CUMULUS-2111**
  - **Before you re-deploy your `cumulus-tf` module**, note that the [`thin-egress-app`][thin-egress-app] is no longer deployed by default as part of the `cumulus` module, so you must add the TEA module to your deployment and manually modify your Terraform state **to avoid losing your API gateway and impacting any Cloudfront endpoints pointing to those gateways**. If you don't care about losing your API gateway and impacting Cloudfront endpoints, you can ignore the instructions for manually modifying state.

    1. Add the [`thin-egress-app`][thin-egress-app] module to your `cumulus-tf` deployment as shown in the [Cumulus example deployment](https://github.com/nasa/cumulus/tree/master/example/cumulus-tf/main.tf).

         - Note that the values for `tea_stack_name` variable to the `cumulus` module and the `stack_name` variable to the `thin_egress_app` module **must match**
         - Also, if you are specifying the `stage_name` variable to the `thin_egress_app` module, **the value of the `tea_api_gateway_stage` variable to the `cumulus` module must match it**

    2. **If you want to preserve your existing `thin-egress-app` API gateway and avoid having to update your Cloudfront endpoint for distribution, then you must follow these instructions**: <https://nasa.github.io/cumulus/docs/upgrade-notes/migrate_tea_standalone>. Otherwise, you can re-deploy as usual.

  - If you provide your own custom bucket map to TEA as a standalone module, **you must ensure that your custom bucket map includes mappings for the `protected` and `public` buckets specified in your `cumulus-tf/terraform.tfvars`, otherwise Cumulus may not be able to determine the correct distribution URL for ingested files and you may encounter errors**

- **CUMULUS-2197**
  - EMS resources are now optional, and `ems_deploy` is set to `false` by default, which will delete your EMS resources.
  - If you would like to keep any deployed EMS resources, add the `ems_deploy` variable set to `true` in your `cumulus-tf/terraform.tfvars`

### BREAKING CHANGES

- **CUMULUS-2200**
  - Changes return from 303 redirect to 200 success for `Granule Inventory`'s
    `/reconciliationReport` returns.  The user (dashboard) must read the value
    of `url` from the return to get the s3SignedURL and then download the report.
- **CUMULUS-2099**
  - `meta.queues` has been removed from Cumulus core workflow messages.
  - `@cumulus/sf-sqs-report` workflow task no longer reads the reporting queue URL from `input.meta.queues.reporting` on the incoming event. Instead, it requires that the queue URL be set as the `reporting_queue_url` environment variable on the deployed Lambda.
- **CUMULUS-2111**
  - The deployment of the `thin-egress-app` module has be removed from `tf-modules/distribution`, which is a part of the `tf-modules/cumulus` module. Thus, the `thin-egress-app` module is no longer deployed for you by default. See the migration steps for details about how to add deployment for the `thin-egress-app`.
- **CUMULUS-2141**
  - The `parse-pdr` task has been updated to respect the `NODE_NAME` property in
    a PDR's `FILE_GROUP`. If a `NODE_NAME` is present, the task will query the
    Cumulus API for a provider with that host. If a provider is found, the
    output granule from the task will contain a `provider` property containing
    that provider. If `NODE_NAME` is set but a provider with that host cannot be
    found in the API, or if multiple providers are found with that same host,
    the task will fail.
  - The `queue-granules` task has been updated to expect an optional
    `granule.provider` property on each granule. If present, the granule will be
    enqueued using that provider. If not present, the task's `config.provider`
    will be used instead.
- **CUMULUS-2197**
  - EMS resources are now optional and will not be deployed by default. See migration steps for information
    about how to deploy EMS resources.

#### CODE CHANGES

- The `@cumulus/api-client.providers.getProviders` function now takes a
  `queryStringParameters` parameter which can be used to filter the providers
  which are returned
- The `@cumulus/aws-client/S3.getS3ObjectReadStreamAsync` function has been
  removed. It read the entire S3 object into memory before returning a read
  stream, which could cause Lambdas to run out of memory. Use
  `@cumulus/aws-client/S3.getObjectReadStream` instead.
- The `@cumulus/ingest/util.lookupMimeType` function now returns `undefined`
  rather than `null` if the mime type could not be found.
- The `@cumulus/ingest/lock.removeLock` function now returns `undefined`
- The `@cumulus/ingest/granule.generateMoveFileParams` function now returns
  `source: undefined` and `target :undefined` on the response object if either could not be
  determined. Previously, `null` had been returned.
- The `@cumulus/ingest/recursion.recursion` function must now be imported using
  `const { recursion } = require('@cumulus/ingest/recursion');`
- The `@cumulus/ingest/granule.getRenamedS3File` function has been renamed to
  `listVersionedObjects`
- `@cumulus/common.http` has been removed
- `@cumulus/common/http.download` has been removed

### Added

- **CUMULUS-1855**
  - Fixed SyncGranule task to return an empty granules list when given an empty
    (or absent) granules list on input, rather than throwing an exception
- **CUMULUS-1955**
  - Added `@cumulus/aws-client/S3.getObject` to get an AWS S3 object
  - Added `@cumulus/aws-client/S3.waitForObject` to get an AWS S3 object,
    retrying, if necessary
- **CUMULUS-1961**
  - Adds `startTimestamp` and `endTimestamp` parameters to endpoint
    `reconcilationReports`.  Setting these values will filter the returned
    report to cumulus data that falls within the timestamps. It also causes the
    report to be one directional, meaning cumulus is only reconciled with CMR,
    but not the other direction. The Granules will be filtered by their
    `updatedAt` values. Collections are filtered by the updatedAt time of their
    granules, i.e. Collections with granules that are updatedAt a time between
    the time parameters will be returned in the reconciliation reports.
  - Adds `startTimestamp` and `endTimestamp` parameters to create-reconciliation-reports
    lambda function. If either of these params is passed in with a value that can be
    converted to a date object, the inter-platform comparison between Cumulus and CMR will
    be one way.  That is, collections, granules, and files will be filtered by time for
    those found in Cumulus and only those compared to the CMR holdings. For the moment
    there is not enough information to change the internal consistency check, and S3 vs
    Cumulus comparisons are unchanged by the timestamps.
- **CUMULUS-1962**
  - Adds `location` as parameter to `/reconciliationReports` endpoint. Options are `S3`
    resulting in a S3 vs. Cumulus database search or `CMR` resulting in CMR vs. Cumulus database search.
- **CUMULUS-1963**
  - Adds `granuleId` as input parameter to `/reconcilationReports`
    endpoint. Limits inputs parameters to either `collectionId` or `granuleId`
    and will fail to create the report if both are provided.  Adding granuleId
    will find collections in Cumulus by granuleId and compare those one way
    with those in CMR.
  - `/reconciliationReports` now validates any input json before starting the
    async operation and the lambda handler no longer validates input
    parameters.
- **CUMULUS-1964**
  - Reports can now be filtered on provider
- **CUMULUS-1965**
  - Adds `collectionId` parameter to the `/reconcilationReports`
    endpoint. Setting this value will limit the scope of the reconcilation
    report to only the input collectionId when comparing Cumulus and
    CMR. `collectionId` is provided an array of strings e.g. `[shortname___version, shortname2___version2]`
- **CUMULUS-2107**
  - Added a new task, `update-cmr-access-constraints`, that will set access constraints in CMR Metadata.
    Currently supports UMMG-JSON and Echo10XML, where it will configure `AccessConstraints` and
    `RestrictionFlag/RestrictionComment`, respectively.
  - Added an operator doc on how to configure and run the access constraint update workflow, which will update the metadata using the new task, and then publish the updated metadata to CMR.
  - Added an operator doc on bulk operations.
- **CUMULUS-2111**
  - Added variables to `cumulus` module:
    - `tea_api_egress_log_group`
    - `tea_external_api_endpoint`
    - `tea_internal_api_endpoint`
    - `tea_rest_api_id`
    - `tea_rest_api_root_resource_id`
    - `tea_stack_name`
  - Added variables to `distribution` module:
    - `tea_api_egress_log_group`
    - `tea_external_api_endpoint`
    - `tea_internal_api_endpoint`
    - `tea_rest_api_id`
    - `tea_rest_api_root_resource_id`
    - `tea_stack_name`
- **CUMULUS-2112**
  - Added `@cumulus/api/lambdas/internal-reconciliation-report`, so create-reconciliation-report
    lambda can create `Internal` reconciliation report
- **CUMULUS-2116**
  - Added `@cumulus/api/models/granule.unpublishAndDeleteGranule` which
  unpublishes a granule from CMR and deletes it from Cumulus, but does not
  update the record to `published: false` before deletion
- **CUMULUS-2113**
  - Added Granule not found report to reports endpoint
  - Update reports to return breakdown by Granule of files both in DynamoDB and S3
- **CUMULUS-2123**
  - Added `cumulus-rds-tf` DB cluster module to `tf-modules` that adds a
    serverless RDS Aurora/PostgreSQL database cluster to meet the PostgreSQL
    requirements for future releases.
  - Updated the default Cumulus module to take the following new required variables:
    - rds_user_access_secret_arn:
      AWS Secrets Manager secret ARN containing a JSON string of DB credentials
      (containing at least host, password, port as keys)
    - rds_security_group:
      RDS Security Group that provides connection access to the RDS cluster
  - Updated API lambdas and default ECS cluster to add them to the
    `rds_security_group` for database access
- **CUMULUS-2126**
  - The collections endpoint now writes to the RDS database
- **CUMULUS-2127**
  - Added migration to create collections relation for RDS database
- **CUMULUS-2129**
  - Added `data-migration1` Terraform module and Lambda to migrate data from Dynamo to RDS
    - Added support to Lambda for migrating collections data from Dynamo to RDS
- **CUMULUS-2155**
  - Added `rds_connection_heartbeat` to `cumulus` and `data-migration` tf
    modules.  If set to true, this diagnostic variable instructs Core's database
    code to fire off a connection 'heartbeat' query and log the timing/results
    for diagnostic purposes, and retry certain connection timeouts once.
    This option is disabled by default
- **CUMULUS-2156**
  - Support array inputs parameters for `Internal` reconciliation report
- **CUMULUS-2157**
  - Added support to `data-migration1` Lambda for migrating providers data from Dynamo to RDS
    - The migration process for providers will convert any credentials that are stored unencrypted or encrypted with an S3 keypair provider to be encrypted with a KMS key instead
- **CUMULUS-2161**
  - Rules now support an `executionNamePrefix` property. If set, any executions
    triggered as a result of that rule will use that prefix in the name of the
    execution.
  - The `QueueGranules` task now supports an `executionNamePrefix` property. Any
    executions queued by that task will use that prefix in the name of the
    execution. See the
    [example workflow](./example/cumulus-tf/discover_granules_with_execution_name_prefix_workflow.asl.json)
    for usage.
  - The `QueuePdrs` task now supports an `executionNamePrefix` config property.
    Any executions queued by that task will use that prefix in the name of the
    execution. See the
    [example workflow](./example/cumulus-tf/discover_and_queue_pdrs_with_execution_name_prefix_workflow.asl.json)
    for usage.
- **CUMULUS-2162**
  - Adds new report type to `/reconciliationReport` endpoint.  The new report
    is `Granule Inventory`. This report is a CSV file of all the granules in
    the Cumulus DB. This report will eventually replace the existing
    `granules-csv` endpoint which has been deprecated.
- **CUMULUS-2197**
  - Added `ems_deploy` variable to the `cumulus` module. This is set to false by default, except
    for our example deployment, where it is needed for integration tests.

### Changed

- Upgraded version of [TEA](https://github.com/asfadmin/thin-egress-app/) deployed with Cumulus to build 88.
- **CUMULUS-2107**
  - Updated the `applyWorkflow` functionality on the granules endpoint to take a `meta` property to pass into the workflow message.
  - Updated the `BULK_GRANULE` functionality on the granules endpoint to support the above `applyWorkflow` change.
- **CUMULUS-2111**
  - Changed `distribution_api_gateway_stage` variable for `cumulus` module to `tea_api_gateway_stage`
  - Changed `api_gateway_stage` variable for `distribution` module to `tea_api_gateway_stage`
- **CUMULUS-2224**
  - Updated `/reconciliationReport`'s file reconciliation to include `"EXTENDED METADATA"` as a valid CMR relatedUrls Type.

### Fixed

- **CUMULUS-2168**
  - Fixed issue where large number of documents (generally logs) in the
    `cumulus` elasticsearch index results in the collection granule stats
    queries failing for the collections list api endpoint
- **CUMULUS-1955**
  - Due to AWS's eventual consistency model, it was possible for PostToCMR to
    publish an earlier version of a CMR metadata file, rather than the latest
    version created in a workflow.  This fix guarantees that the latest version
    is published, as expected.
- **CUMULUS-1961**
  - Fixed `activeCollections` query only returning 10 results
- **CUMULUS-2201**
  - Fix Reconciliation Report integration test failures by waiting for collections appear
    in es list and ingesting a fake granule xml file to CMR
- **CUMULUS-2015**
  - Reduced concurrency of `QueueGranules` task. That task now has a
    `config.concurrency` option that defaults to `3`.
- **CUMULUS-2116**
  - Fixed a race condition with bulk granule delete causing deleted granules to still appear in Elasticsearch. Granules removed via bulk delete should now be removed from Elasticsearch.
- **CUMULUS-2163**
  - Remove the `public-read` ACL from the `move-granules` task
- **CUMULUS-2164**
  - Fix issue where `cumulus` index is recreated and attached to an alias if it has been previously deleted
- **CUMULUS-2195**
  - Fixed issue with redirect from `/token` not working when using a Cloudfront endpoint to access the Cumulus API with Launchpad authentication enabled. The redirect should now work properly whether you are using a plain API gateway URL or a Cloudfront endpoint pointing at an API gateway URL.
- **CUMULUS-2200**
  - Fixed issue where __in and __not queries were stripping spaces from values

### Deprecated

- **CUMULUS-1955**
  - `@cumulus/aws-client/S3.getS3Object()`
  - `@cumulus/message/Queue.getQueueNameByUrl()`
  - `@cumulus/message/Queue.getQueueName()`
- **CUMULUS-2162**
  - `@cumulus/api/endpoints/granules-csv/list()`

### Removed

- **CUMULUS-2111**
  - Removed `distribution_url` and `distribution_redirect_uri` outputs from the `cumulus` module
  - Removed variables from the `cumulus` module:
    - `distribution_url`
    - `log_api_gateway_to_cloudwatch`
    - `thin_egress_cookie_domain`
    - `thin_egress_domain_cert_arn`
    - `thin_egress_download_role_in_region_arn`
    - `thin_egress_jwt_algo`
    - `thin_egress_jwt_secret_name`
    - `thin_egress_lambda_code_dependency_archive_key`
    - `thin_egress_stack_name`
  - Removed outputs from the `distribution` module:
    - `distribution_url`
    - `internal_tea_api`
    - `rest_api_id`
    - `thin_egress_app_redirect_uri`
  - Removed variables from the `distribution` module:
    - `bucket_map_key`
    - `distribution_url`
    - `log_api_gateway_to_cloudwatch`
    - `thin_egress_cookie_domain`
    - `thin_egress_domain_cert_arn`
    - `thin_egress_download_role_in_region_arn`
    - `thin_egress_jwt_algo`
    - `thin_egress_jwt_secret_name`
    - `thin_egress_lambda_code_dependency_archive_key`
- **CUMULUS-2157**
  - Removed `providerSecretsMigration` and `verifyProviderSecretsMigration` lambdas
- Removed deprecated `@cumulus/sf-sns-report` task
- Removed code:
  - `@cumulus/aws-client/S3.calculateS3ObjectChecksum`
  - `@cumulus/aws-client/S3.getS3ObjectReadStream`
  - `@cumulus/cmrjs.getFullMetadata`
  - `@cumulus/cmrjs.getMetadata`
  - `@cumulus/common/util.isNil`
  - `@cumulus/common/util.isNull`
  - `@cumulus/common/util.isUndefined`
  - `@cumulus/common/util.lookupMimeType`
  - `@cumulus/common/util.mkdtempSync`
  - `@cumulus/common/util.negate`
  - `@cumulus/common/util.noop`
  - `@cumulus/common/util.omit`
  - `@cumulus/common/util.renameProperty`
  - `@cumulus/common/util.sleep`
  - `@cumulus/common/util.thread`
  - `@cumulus/ingest/granule.copyGranuleFile`
  - `@cumulus/ingest/granule.moveGranuleFile`
  - `@cumulus/integration-tests/api/rules.deleteRule`
  - `@cumulus/integration-tests/api/rules.getRule`
  - `@cumulus/integration-tests/api/rules.listRules`
  - `@cumulus/integration-tests/api/rules.postRule`
  - `@cumulus/integration-tests/api/rules.rerunRule`
  - `@cumulus/integration-tests/api/rules.updateRule`
  - `@cumulus/integration-tests/sfnStep.parseStepMessage`
  - `@cumulus/message/Queue.getQueueName`
  - `@cumulus/message/Queue.getQueueNameByUrl`

## v2.0.2+ Backport releases

Release v2.0.1 was the last release on the 2.0.x release series.

Changes after this version on the 2.0.x release series are limited
security/requested feature patches and will not be ported forward to future
releases unless there is a corresponding CHANGELOG entry.

For up-to-date CHANGELOG for the maintenance release branch see
[CHANGELOG.md](https://github.com/nasa/cumulus/blob/release-2.0.x/CHANGELOG.md)
from the 2.0.x branch.

For the most recent release information for the maintenance branch please see
the [release page](https://github.com/nasa/cumulus/releases)

## [v2.0.7] 2020-10-1 - [BACKPORT]

### Fixed

- CVE-2020-7720
  - Updated common `node-forge` dependency to 0.10.0 to address CVE finding

### [v2.0.6] 2020-09-25 - [BACKPORT]

### Fixed

- **CUMULUS-2168**
  - Fixed issue where large number of documents (generally logs) in the
    `cumulus` elasticsearch index results in the collection granule stats
    queries failing for the collections list api endpoint

### [v2.0.5] 2020-09-15 - [BACKPORT]

#### Added

- Added `thin_egress_stack_name` variable to `cumulus` and `distribution` Terraform modules to allow overriding the default Cloudformation stack name used for the `thin-egress-app`. **Please note that if you change/set this value for an existing deployment, it will destroy and re-create your API gateway for the `thin-egress-app`.**

#### Fixed

- Fix collection list queries. Removed fixes to collection stats, which break queries for a large number of granules.

### [v2.0.4] 2020-09-08 - [BACKPORT]

#### Changed

- Upgraded version of [TEA](https://github.com/asfadmin/thin-egress-app/) deployed with Cumulus to build 88.

### [v2.0.3] 2020-09-02 - [BACKPORT]

#### Fixed

- **CUMULUS-1961**
  - Fixed `activeCollections` query only returning 10 results

- **CUMULUS-2039**
  - Fix issue causing SyncGranules task to run out of memory on large granules

#### CODE CHANGES

- The `@cumulus/aws-client/S3.getS3ObjectReadStreamAsync` function has been
  removed. It read the entire S3 object into memory before returning a read
  stream, which could cause Lambdas to run out of memory. Use
  `@cumulus/aws-client/S3.getObjectReadStream` instead.

### [v2.0.2] 2020-08-17 - [BACKPORT]

#### CODE CHANGES

- The `@cumulus/ingest/util.lookupMimeType` function now returns `undefined`
  rather than `null` if the mime type could not be found.
- The `@cumulus/ingest/lock.removeLock` function now returns `undefined`

#### Added

- **CUMULUS-2116**
  - Added `@cumulus/api/models/granule.unpublishAndDeleteGranule` which
  unpublishes a granule from CMR and deletes it from Cumulus, but does not
  update the record to `published: false` before deletion

### Fixed

- **CUMULUS-2116**
  - Fixed a race condition with bulk granule delete causing deleted granules to still appear in Elasticsearch. Granules removed via bulk delete should now be removed from Elasticsearch.

## [v2.0.1] 2020-07-28

### Added

- **CUMULUS-1886**
  - Added `multiple sort keys` support to `@cumulus/api`
- **CUMULUS-2099**
  - `@cumulus/message/Queue.getQueueUrl` to get the queue URL specified in a Cumulus workflow message, if any.

### Fixed

- **[PR 1790](https://github.com/nasa/cumulus/pull/1790)**
  - Fixed bug with request headers in `@cumulus/launchpad-auth` causing Launchpad token requests to fail

## [v2.0.0] 2020-07-23

### BREAKING CHANGES

- Changes to the `@cumulus/api-client` package
  - The `CumulusApiClientError` class must now be imported using
    `const { CumulusApiClientError } = require('@cumulus/api-client/CumulusApiClientError')`
- The `@cumulus/sftp-client/SftpClient` class must now be imported using
  `const { SftpClient } = require('@cumulus/sftp-client');`
- Instances of `@cumulus/ingest/SftpProviderClient` no longer implicitly connect
  when `download`, `list`, or `sync` are called. You must call `connect` on the
  provider client before issuing one of those calls. Failure to do so will
  result in a "Client not connected" exception being thrown.
- Instances of `@cumulus/ingest/SftpProviderClient` no longer implicitly
  disconnect from the SFTP server when `list` is called.
- Instances of `@cumulus/sftp-client/SftpClient` must now be explicitly closed
  by calling `.end()`
- Instances of `@cumulus/sftp-client/SftpClient` no longer implicitly connect to
  the server when `download`, `unlink`, `syncToS3`, `syncFromS3`, and `list` are
  called. You must explicitly call `connect` before calling one of those
  methods.
- Changes to the `@cumulus/common` package
  - `cloudwatch-event.getSfEventMessageObject()` now returns `undefined` if the
    message could not be found or could not be parsed. It previously returned
    `null`.
  - `S3KeyPairProvider.decrypt()` now throws an exception if the bucket
    containing the key cannot be determined.
  - `S3KeyPairProvider.decrypt()` now throws an exception if the stack cannot be
    determined.
  - `S3KeyPairProvider.encrypt()` now throws an exception if the bucket
    containing the key cannot be determined.
  - `S3KeyPairProvider.encrypt()` now throws an exception if the stack cannot be
    determined.
  - `sns-event.getSnsEventMessageObject()` now returns `undefined` if it could
    not be parsed. It previously returned `null`.
  - The `aws` module has been removed.
  - The `BucketsConfig.buckets` property is now read-only and private
  - The `test-utils.validateConfig()` function now resolves to `undefined`
    rather than `true`.
  - The `test-utils.validateInput()` function now resolves to `undefined` rather
    than `true`.
  - The `test-utils.validateOutput()` function now resolves to `undefined`
    rather than `true`.
  - The static `S3KeyPairProvider.retrieveKey()` function has been removed.
- Changes to the `@cumulus/cmrjs` package
  - `@cumulus/cmrjs.constructOnlineAccessUrl()` and
    `@cumulus/cmrjs/cmr-utils.constructOnlineAccessUrl()` previously took a
    `buckets` parameter, which was an instance of
    `@cumulus/common/BucketsConfig`. They now take a `bucketTypes` parameter,
    which is a simple object mapping bucket names to bucket types. Example:
    `{ 'private-1': 'private', 'public-1': 'public' }`
  - `@cumulus/cmrjs.reconcileCMRMetadata()` and
    `@cumulus/cmrjs/cmr-utils.reconcileCMRMetadata()` now take a **required**
    `bucketTypes` parameter, which is a simple object mapping bucket names to
    bucket types. Example: `{ 'private-1': 'private', 'public-1': 'public' }`
  - `@cumulus/cmrjs.updateCMRMetadata()` and
    `@cumulus/cmrjs/cmr-utils.updateCMRMetadata()` previously took an optional
    `inBuckets` parameter, which was an instance of
    `@cumulus/common/BucketsConfig`. They now take a **required** `bucketTypes`
    parameter, which is a simple object mapping bucket names to bucket types.
    Example: `{ 'private-1': 'private', 'public-1': 'public' }`
- The minimum supported version of all published Cumulus packages is now Node
  12.18.0
  - Tasks using the `cumuluss/cumulus-ecs-task` Docker image must be updated to
    `cumuluss/cumulus-ecs-task:1.7.0`. This can be done by updating the `image`
    property of any tasks defined using the `cumulus_ecs_service` Terraform
    module.
- Changes to `@cumulus/aws-client/S3`
  - The signature of the `getObjectSize` function has changed. It now takes a
    params object with three properties:
    - **s3**: an instance of an AWS.S3 object
    - **bucket**
    - **key**
  - The `getObjectSize` function will no longer retry if the object does not
    exist
- **CUMULUS-1861**
  - `@cumulus/message/Collections.getCollectionIdFromMessage` now throws a
    `CumulusMessageError` if `collectionName` and `collectionVersion` are missing
    from `meta.collection`.   Previously this method would return
    `'undefined___undefined'` instead
  - `@cumulus/integration-tests/addCollections` now returns an array of collections that
    were added rather than the count of added collections
- **CUMULUS-1930**
  - The `@cumulus/common/util.uuid()` function has been removed
- **CUMULUS-1955**
  - `@cumulus/aws-client/S3.multipartCopyObject` now returns an object with the
    AWS `etag` of the destination object
  - `@cumulus/ingest/S3ProviderClient.list` now sets a file object's `path`
    property to `undefined` instead of `null` when the file is at the top level
    of its bucket
  - The `sync` methods of the following classes in the `@cumulus/ingest` package
    now return an object with the AWS `s3uri` and `etag` of the destination file
    (they previously returned only a string representing the S3 URI)
    - `FtpProviderClient`
    - `HttpProviderClient`
    - `S3ProviderClient`
    - `SftpProviderClient`
- **CUMULUS-1958**
  - The following methods exported from `@cumulus/cmr-js/cmr-utils` were made
    async, and added distributionBucketMap as a parameter:
    - constructOnlineAccessUrl
    - generateFileUrl
    - reconcileCMRMetadata
    - updateCMRMetadata
- **CUMULUS-1969**
  - The `DiscoverPdrs` task now expects `provider_path` to be provided at
    `event.config.provider_path`, not `event.config.collection.provider_path`
  - `event.config.provider_path` is now a required parameter of the
    `DiscoverPdrs` task
  - `event.config.collection` is no longer a parameter to the `DiscoverPdrs`
    task
  - Collections no longer support the `provider_path` property. The tasks that
    relied on that property are now referencing `config.meta.provider_path`.
    Workflows should be updated accordingly.
- **CUMULUS-1977**
  - Moved bulk granule deletion endpoint from `/bulkDelete` to
    `/granules/bulkDelete`
- **CUMULUS-1991**
  - Updated CMR metadata generation to use "Download file.hdf" (where `file.hdf` is the filename of the given resource) as the resource description instead of "File to download"
  - CMR metadata updates now respect changes to resource descriptions (previously only changes to resource URLs were respected)

### MIGRATION STEPS

- Due to an issue with the AWS API Gateway and how the Thin Egress App Cloudformation template applies updates, you may need to redeploy your
  `thin-egress-app-EgressGateway` manually as a one time migration step.    If your deployment fails with an
  error similar to:

  ```bash
  Error: Lambda function (<stack>-tf-TeaCache) returned error: ({"errorType":"HTTPError","errorMessage":"Response code 404 (Not Found)"})
  ```

  Then follow the [AWS
  instructions](https://docs.aws.amazon.com/apigateway/latest/developerguide/how-to-deploy-api-with-console.html)
  to `Redeploy a REST API to a stage` for your egress API and re-run `terraform
  apply`.

### Added

- **CUMULUS-2081**
  - Add Integrator Guide section for onboarding
  - Add helpful tips documentation

- **CUMULUS-1902**
  - Add Common Use Cases section under Operator Docs

- **CUMULUS-2058**
  - Added `lambda_processing_role_name` as an output from the `cumulus` module
    to provide the processing role name
- **CUMULUS-1417**
  - Added a `checksumFor` property to collection `files` config. Set this
    property on a checksum file's definition matching the `regex` of the target
    file. More details in the ['Data Cookbooks
    Setup'](https://nasa.github.io/cumulus/docs/next/data-cookbooks/setup)
    documentation.
  - Added `checksumFor` validation to collections model.
- **CUMULUS-1956**
  - Added `@cumulus/earthata-login-client` package
  - The `/s3credentials` endpoint that is deployed as part of distribution now
    supports authentication using tokens created by a different application. If
    a request contains the `EDL-ClientId` and `EDL-Token` headers,
    authentication will be handled using that token rather than attempting to
    use OAuth.
  - `@cumulus/earthata-login-client.getTokenUsername()` now accepts an
    `xRequestId` argument, which will be included as the `X-Request-Id` header
    when calling Earthdata Login.
  - If the `s3Credentials` endpoint is invoked with an EDL token and an
    `X-Request-Id` header, that `X-Request-Id` header will be forwarded to
    Earthata Login.
- **CUMULUS-1957**
  - If EDL token authentication is being used, and the `EDL-Client-Name` header
    is set, `@the-client-name` will be appended to the end of the Earthdata
    Login username that is used as the `RoleSessionName` of the temporary IAM
    credentials. This value will show up in the AWS S3 server access logs.
- **CUMULUS-1958**
  - Add the ability for users to specify a `bucket_map_key` to the `cumulus`
    terraform module as an override for the default .yaml values that are passed
    to TEA by Core.    Using this option *requires* that each configured
    Cumulus 'distribution' bucket (e.g. public/protected buckets) have a single
    TEA mapping.  Multiple maps per bucket are not supported.
  - Updated Generating a distribution URL, the MoveGranules task and all CMR
    reconciliation functionality to utilize the TEA bucket map override.
  - Updated deploy process to utilize a bootstrap 'tea-map-cache' lambda that
    will, after deployment of Cumulus Core's TEA instance, query TEA for all
    protected/public buckets and generate a mapping configuration used
    internally by Core.  This object is also exposed as an output of the Cumulus
    module as `distribution_bucket_map`.
- **CUMULUS-1961**
  - Replaces DynamoDB for Elasticsearch for reconciliationReportForCumulusCMR
    comparisons between Cumulus and CMR.
- **CUMULUS-1970**
  - Created the `add-missing-file-checksums` workflow task
  - Added `@cumulus/aws-client/S3.calculateObjectHash()` function
  - Added `@cumulus/aws-client/S3.getObjectReadStream()` function
- **CUMULUS-1887**
  - Add additional fields to the granule CSV download file
- **CUMULUS-2019**
  - Add `infix` search to es query builder `@cumulus/api/es/es/queries` to
    support partial matching of the keywords

### Changed

- **CUMULUS-2032**
  - Updated @cumulus/ingest/HttpProviderClient to utilize a configuration key
    `httpListTimeout` to set the default timeout for discovery HTTP/HTTPS
    requests, and updates the default for the provider to 5 minutes (300 seconds).
  - Updated the DiscoverGranules and DiscoverPDRs tasks to utilize the updated
    configuration value if set via workflow config, and updates the default for
    these tasks to 5 minutes (300 seconds).

- **CUMULUS-176**
  - The API will now respond with a 400 status code when a request body contains
    invalid JSON. It had previously returned a 500 status code.
- **CUMULUS-1861**
  - Updates Rule objects to no longer require a collection.
  - Changes the DLQ behavior for `sfEventSqsToDbRecords` and
    `sfEventSqsToDbRecordsInputQueue`. Previously failure to write a database
    record would result in lambda success, and an error log in the CloudWatch
    logs.   The lambda has been updated to manually add a record to
    the `sfEventSqsToDbRecordsDeadLetterQueue` if the granule, execution, *or*
    pdr record fails to write, in addition to the previous error logging.
- **CUMULUS-1956**
  - The `/s3credentials` endpoint that is deployed as part of distribution now
    supports authentication using tokens created by a different application. If
    a request contains the `EDL-ClientId` and `EDL-Token` headers,
    authentication will be handled using that token rather than attempting to
    use OAuth.
- **CUMULUS-1977**
  - API endpoint POST `/granules/bulk` now returns a 202 status on a successful
    response instead of a 200 response
  - API endpoint DELETE `/granules/<granule-id>` now returns a 404 status if the
    granule record was already deleted
  - `@cumulus/api/models/Granule.update()` now returns the updated granule
    record
  - Implemented POST `/granules/bulkDelete` API endpoint to support deleting
    granules specified by ID or returned by the provided query in the request
    body. If the request is successful, the endpoint returns the async operation
    ID that has been started to remove the granules.
    - To use a query in the request body, your deployment must be
      [configured to access the Elasticsearch host for ESDIS metrics](https://nasa.github.io/cumulus/docs/additional-deployment-options/cloudwatch-logs-delivery#esdis-metrics)
      in your environment
  - Added `@cumulus/api/models/Granule.getRecord()` method to return raw record
    from DynamoDB
  - Added `@cumulus/api/models/Granule.delete()` method which handles deleting
    the granule record from DynamoDB and the granule files from S3
- **CUMULUS-1982**
  - The `globalConnectionLimit` property of providers is now optional and
    defaults to "unlimited"
- **CUMULUS-1997**
  - Added optional `launchpad` configuration to `@cumulus/hyrax-metadata-updates` task config schema.
- **CUMULUS-1991**
  - `@cumulus/cmrjs/src/cmr-utils/constructOnlineAccessUrls()` now throws an error if `cmrGranuleUrlType = "distribution"` and no distribution endpoint argument is provided
- **CUMULUS-2011**
  - Reconciliation reports are now generated within an AsyncOperation
- **CUMULUS-2016**
  - Upgrade TEA to version 79

### Fixed

- **CUMULUS-1991**
  - Added missing `DISTRIBUTION_ENDPOINT` environment variable for API lambdas. This environment variable is required for API requests to move granules.

- **CUMULUS-1961**
  - Fixed granules and executions query params not getting sent to API in granule list operation in `@cumulus/api-client`

### Deprecated

- `@cumulus/aws-client/S3.calculateS3ObjectChecksum()`
- `@cumulus/aws-client/S3.getS3ObjectReadStream()`
- `@cumulus/common/log.convertLogLevel()`
- `@cumulus/collection-config-store`
- `@cumulus/common/util.sleep()`

- **CUMULUS-1930**
  - `@cumulus/common/log.convertLogLevel()`
  - `@cumulus/common/util.isNull()`
  - `@cumulus/common/util.isUndefined()`
  - `@cumulus/common/util.negate()`
  - `@cumulus/common/util.noop()`
  - `@cumulus/common/util.isNil()`
  - `@cumulus/common/util.renameProperty()`
  - `@cumulus/common/util.lookupMimeType()`
  - `@cumulus/common/util.thread()`
  - `@cumulus/common/util.mkdtempSync()`

### Removed

- The deprecated `@cumulus/common.bucketsConfigJsonObject` function has been
  removed
- The deprecated `@cumulus/common.CollectionConfigStore` class has been removed
- The deprecated `@cumulus/common.concurrency` module has been removed
- The deprecated `@cumulus/common.constructCollectionId` function has been
  removed
- The deprecated `@cumulus/common.launchpad` module has been removed
- The deprecated `@cumulus/common.LaunchpadToken` class has been removed
- The deprecated `@cumulus/common.Semaphore` class has been removed
- The deprecated `@cumulus/common.stringUtils` module has been removed
- The deprecated `@cumulus/common/aws.cloudwatchlogs` function has been removed
- The deprecated `@cumulus/common/aws.deleteS3Files` function has been removed
- The deprecated `@cumulus/common/aws.deleteS3Object` function has been removed
- The deprecated `@cumulus/common/aws.dynamodb` function has been removed
- The deprecated `@cumulus/common/aws.dynamodbDocClient` function has been
  removed
- The deprecated `@cumulus/common/aws.getExecutionArn` function has been removed
- The deprecated `@cumulus/common/aws.headObject` function has been removed
- The deprecated `@cumulus/common/aws.listS3ObjectsV2` function has been removed
- The deprecated `@cumulus/common/aws.parseS3Uri` function has been removed
- The deprecated `@cumulus/common/aws.promiseS3Upload` function has been removed
- The deprecated `@cumulus/common/aws.recursivelyDeleteS3Bucket` function has
  been removed
- The deprecated `@cumulus/common/aws.s3CopyObject` function has been removed
- The deprecated `@cumulus/common/aws.s3ObjectExists` function has been removed
- The deprecated `@cumulus/common/aws.s3PutObject` function has been removed
- The deprecated `@cumulus/common/bucketsConfigJsonObject` function has been
  removed
- The deprecated `@cumulus/common/CloudWatchLogger` class has been removed
- The deprecated `@cumulus/common/collection-config-store.CollectionConfigStore`
  class has been removed
- The deprecated `@cumulus/common/collection-config-store.constructCollectionId`
  function has been removed
- The deprecated `@cumulus/common/concurrency.limit` function has been removed
- The deprecated `@cumulus/common/concurrency.mapTolerant` function has been
  removed
- The deprecated `@cumulus/common/concurrency.promiseUrl` function has been
  removed
- The deprecated `@cumulus/common/concurrency.toPromise` function has been
  removed
- The deprecated `@cumulus/common/concurrency.unless` function has been removed
- The deprecated `@cumulus/common/config.parseConfig` function has been removed
- The deprecated `@cumulus/common/config.resolveResource` function has been
  removed
- The deprecated `@cumulus/common/DynamoDb.get` function has been removed
- The deprecated `@cumulus/common/DynamoDb.scan` function has been removed
- The deprecated `@cumulus/common/FieldPattern` class has been removed
- The deprecated `@cumulus/common/launchpad.getLaunchpadToken` function has been
  removed
- The deprecated `@cumulus/common/launchpad.validateLaunchpadToken` function has
  been removed
- The deprecated `@cumulus/common/LaunchpadToken` class has been removed
- The deprecated `@cumulus/common/message.buildCumulusMeta` function has been
  removed
- The deprecated `@cumulus/common/message.buildQueueMessageFromTemplate`
  function has been removed
- The deprecated `@cumulus/common/message.getCollectionIdFromMessage` function
  has been removed
- The deprecated `@cumulus/common/message.getMaximumExecutions` function has
  been removed
- The deprecated `@cumulus/common/message.getMessageExecutionArn` function has
  been removed
- The deprecated `@cumulus/common/message.getMessageExecutionName` function has
  been removed
- The deprecated `@cumulus/common/message.getMessageFromTemplate` function has
  been removed
- The deprecated `@cumulus/common/message.getMessageGranules` function has been
  removed
- The deprecated `@cumulus/common/message.getMessageStateMachineArn` function
  has been removed
- The deprecated `@cumulus/common/message.getQueueName` function has been
  removed
- The deprecated `@cumulus/common/message.getQueueNameByUrl` function has been
  removed
- The deprecated `@cumulus/common/message.hasQueueAndExecutionLimit` function
  has been removed
- The deprecated `@cumulus/common/Semaphore` class has been removed
- The deprecated `@cumulus/common/string.globalReplace` function has been removed
- The deprecated `@cumulus/common/string.isNonEmptyString` function has been
  removed
- The deprecated `@cumulus/common/string.isValidHostname` function has been
  removed
- The deprecated `@cumulus/common/string.match` function has been removed
- The deprecated `@cumulus/common/string.matches` function has been removed
- The deprecated `@cumulus/common/string.replace` function has been removed
- The deprecated `@cumulus/common/string.toLower` function has been removed
- The deprecated `@cumulus/common/string.toUpper` function has been removed
- The deprecated `@cumulus/common/testUtils.getLocalstackEndpoint` function has been removed
- The deprecated `@cumulus/common/util.setErrorStack` function has been removed
- The `@cumulus/common/util.uuid` function has been removed
- The deprecated `@cumulus/common/workflows.getWorkflowArn` function has been
  removed
- The deprecated `@cumulus/common/workflows.getWorkflowFile` function has been
  removed
- The deprecated `@cumulus/common/workflows.getWorkflowList` function has been
  removed
- The deprecated `@cumulus/common/workflows.getWorkflowTemplate` function has
  been removed
- `@cumulus/aws-client/StepFunctions.toSfnExecutionName()`
- `@cumulus/aws-client/StepFunctions.fromSfnExecutionName()`
- `@cumulus/aws-client/StepFunctions.getExecutionArn()`
- `@cumulus/aws-client/StepFunctions.getExecutionUrl()`
- `@cumulus/aws-client/StepFunctions.getStateMachineArn()`
- `@cumulus/aws-client/StepFunctions.pullStepFunctionEvent()`
- `@cumulus/common/test-utils/throttleOnce()`
- `@cumulus/integration-tests/api/distribution.invokeApiDistributionLambda()`
- `@cumulus/integration-tests/api/distribution.getDistributionApiRedirect()`
- `@cumulus/integration-tests/api/distribution.getDistributionApiFileStream()`

## [v1.24.0] 2020-06-03

### BREAKING CHANGES

- **CUMULUS-1969**
  - The `DiscoverPdrs` task now expects `provider_path` to be provided at
    `event.config.provider_path`, not `event.config.collection.provider_path`
  - `event.config.provider_path` is now a required parameter of the
    `DiscoverPdrs` task
  - `event.config.collection` is no longer a parameter to the `DiscoverPdrs`
    task
  - Collections no longer support the `provider_path` property. The tasks that
    relied on that property are now referencing `config.meta.provider_path`.
    Workflows should be updated accordingly.

- **CUMULUS-1997**
  - `@cumulus/cmr-client/CMRSearchConceptQueue` parameters have been changed to take a `cmrSettings` object containing clientId, provider, and auth information. This can be generated using `@cumulus/cmrjs/cmr-utils/getCmrSettings`. The `cmrEnvironment` variable has been removed.

### Added

- **CUMULUS-1800**
  - Added task configuration setting named `syncChecksumFiles` to the
    SyncGranule task. This setting is `false` by default, but when set to
    `true`, all checksum files associated with data files that are downloaded
    will be downloaded as well.
- **CUMULUS-1952**
  - Updated HTTP(S) provider client to accept username/password for Basic authorization. This change adds support for Basic Authorization such as Earthdata login redirects to ingest (i.e. as implemented in SyncGranule), but not to discovery (i.e. as implemented in DiscoverGranules). Discovery still expects the provider's file system to be publicly accessible, but not the individual files and their contents.
  - **NOTE**: Using this in combination with the HTTP protocol may expose usernames and passwords to intermediary network entities. HTTPS is highly recommended.
- **CUMULUS-1997**
  - Added optional `launchpad` configuration to `@cumulus/hyrax-metadata-updates` task config schema.

### Fixed

- **CUMULUS-1997**
  - Updated all CMR operations to use configured authentication scheme
- **CUMULUS-2010**
  - Updated `@cumulus/api/launchpadSaml` to support multiple userGroup attributes from the SAML response

## [v1.23.2] 2020-05-22

### BREAKING CHANGES

- Updates to the Cumulus archive API:
  - All endpoints now return a `401` response instead of a `403` for any request where the JWT passed as a Bearer token is invalid.
  - POST `/refresh` and DELETE `/token/<token>` endpoints now return a `401` response for requests with expired tokens

- **CUMULUS-1894**
  - `@cumulus/ingest/granule.handleDuplicateFile()`
    - The `copyOptions` parameter has been removed
    - An `ACL` parameter has been added
  - `@cumulus/ingest/granule.renameS3FileWithTimestamp()`
    - Now returns `undefined`

- **CUMULUS-1896**
  Updated all Cumulus core lambdas to utilize the new message adapter streaming interface via [cumulus-message-adapter-js v1.2.0](https://github.com/nasa/cumulus-message-adapter-js/releases/tag/v1.2.0).   Users of this version of Cumulus (or later) must utilize version 1.3.0 or greater of the [cumulus-message-adapter](https://github.com/nasa/cumulus-message-adapter) to support core lambdas.

- **CUMULUS-1912**
  - `@cumulus/api` reconciliationReports list endpoint returns a list of reconciliationReport records instead of S3Uri.

- **CUMULUS-1969**
  - The `DiscoverGranules` task now expects `provider_path` to be provided at
    `event.config.provider_path`, not `event.config.collection.provider_path`
  - `config.provider_path` is now a required parameter of the `DiscoverGranules`
    task

### MIGRATION STEPS

- To take advantage of the new TTL-based access token expiration implemented in CUMULUS-1777 (see notes below) and clear out existing records in your access tokens table, do the following:
  1. Log out of any active dashboard sessions
  2. Use the AWS console or CLI to delete your `<prefix>-AccessTokensTable` DynamoDB table
  3. [Re-deploy your `data-persistence` module](https://nasa.github.io/cumulus/docs/deployment/upgrade-readme#update-data-persistence-resources), which should re-create the `<prefix>-AccessTokensTable` DynamoDB table
  4. Return to using the Cumulus API/dashboard as normal
- This release requires the Cumulus Message Adapter layer deployed with Cumulus Core to be at least 1.3.0, as the core lambdas have updated to [cumulus-message-adapter-js v1.2.0](https://github.com/nasa/cumulus-message-adapter-js/releases/tag/v1.2.0) and the new CMA interface.  As a result, users should:
  1. Follow the [Cumulus Message Adapter (CMA) deployment instructions](https://nasa.github.io/cumulus/docs/deployment/deployment-readme#deploy-the-cumulus-message-adapter-layer) and install a CMA layer version >=1.3.0
  2. If you are using any custom Node.js Lambdas in your workflows **and** the Cumulus CMA layer/`cumulus-message-adapter-js`, you must update your lambda to use [cumulus-message-adapter-js v1.2.0](https://github.com/nasa/cumulus-message-adapter-js/releases/tag/v1.2.0) and follow the migration instructions in the release notes. Prior versions of `cumulus-message-adapter-js` are not compatible with CMA >= 1.3.0.
- Migrate existing s3 reconciliation report records to database (CUMULUS-1911):
  - After update your `data persistence` module and Cumulus resources, run the command:

  ```bash
  ./node_modules/.bin/cumulus-api migrate --stack `<your-terraform-deployment-prefix>` --migrationVersion migration5
  ```

### Added

- Added a limit for concurrent Elasticsearch requests when doing an index from database operation
- Added the `es_request_concurrency` parameter to the archive and cumulus Terraform modules

- **CUMULUS-1995**
  - Added the `es_index_shards` parameter to the archive and cumulus Terraform modules to configure the number of shards for the ES index
    - If you have an existing ES index, you will need to [reindex](https://nasa.github.io/cumulus-api/#reindex) and then [change index](https://nasa.github.io/cumulus-api/#change-index) to take advantage of shard updates

- **CUMULUS-1894**
  - Added `@cumulus/aws-client/S3.moveObject()`

- **CUMULUS-1911**
  - Added ReconciliationReports table
  - Updated CreateReconciliationReport lambda to save Reconciliation Report records to database
  - Updated dbIndexer and IndexFromDatabase lambdas to index Reconciliation Report records to Elasticsearch
  - Added migration_5 to migrate existing s3 reconciliation report records to database and Elasticsearch
  - Updated `@cumulus/api` package, `tf-modules/archive` and `tf-modules/data-persistence` Terraform modules

- **CUMULUS-1916**
  - Added util function for seeding reconciliation reports when running API locally in dashboard

### Changed

- **CUMULUS-1777**
  - The `expirationTime` property is now a **required field** of the access tokens model.
  - Updated the `AccessTokens` table to set a [TTL](https://docs.aws.amazon.com/amazondynamodb/latest/developerguide/howitworks-ttl.html) on the `expirationTime` field in `tf-modules/data-persistence/dynamo.tf`. As a result, access token records in this table whose `expirationTime` has passed should be **automatically deleted by DynamoDB**.
  - Updated all code creating access token records in the Dynamo `AccessTokens` table to set the `expirationTime` field value in seconds from the epoch.
- **CUMULUS-1912**
  - Updated reconciliationReports endpoints to query against Elasticsearch, delete report from both database and s3
  - Added `@cumulus/api-client/reconciliationReports`
- **CUMULUS-1999**
  - Updated `@cumulus/common/util.deprecate()` so that only a single deprecation notice is printed for each name/version combination

### Fixed

- **CUMULUS-1894**
  - The `SyncGranule` task can now handle files larger than 5 GB
- **CUMULUS-1987**
  - `Remove granule from CMR` operation in `@cumulus/api` now passes token to CMR when fetching granule metadata, allowing removal of private granules
- **CUMULUS-1993**
  - For a given queue, the `sqs-message-consumer` Lambda will now only schedule workflows for rules matching the queue **and the collection information in each queue message (if any)**
    - The consumer also now only reads each queue message **once per Lambda invocation**, whereas previously each message was read **once per queue rule per Lambda invocation**
  - Fixed bug preventing the deletion of multiple SNS rules that share the same SNS topic

### Deprecated

- **CUMULUS-1894**
  - `@cumulus/ingest/granule.copyGranuleFile()`
  - `@cumulus/ingest/granule.moveGranuleFile()`

- **CUMULUS-1987** - Deprecated the following functions:
  - `@cumulus/cmrjs/getMetadata(cmrLink)` -> `@cumulus/cmr-client/CMR.getGranuleMetadata(cmrLink)`
  - `@cumulus/cmrjs/getFullMetadata(cmrLink)`

## [v1.22.1] 2020-05-04

**Note**: v1.22.0 was not released as a package due to npm/release concerns.  Users upgrading to 1.22.x should start with 1.22.1

### Added

- **CUMULUS-1894**
  - Added `@cumulus/aws-client/S3.multipartCopyObject()`
- **CUMULUS-408**
  - Added `certificateUri` field to provider schema. This optional field allows operators to specify an S3 uri to a CA bundle to use for HTTPS requests.
- **CUMULUS-1787**
  - Added `collections/active` endpoint for returning collections with active granules in `@cumulus/api`
- **CUMULUS-1799**
  - Added `@cumulus/common/stack.getBucketsConfigKey()` to return the S3 key for the buckets config object
  - Added `@cumulus/common/workflows.getWorkflowFileKey()` to return the S3 key for a workflow definition object
  - Added `@cumulus/common/workflows.getWorkflowsListKeyPrefix()` to return the S3 key prefix for objects containing workflow definitions
  - Added `@cumulus/message` package containing utilities for building and parsing Cumulus messages
- **CUMULUS-1850**
  - Added `@cumulus/aws-client/Kinesis.describeStream()` to get a Kinesis stream description
- **CUMULUS-1853**
  - Added `@cumulus/integration-tests/collections.createCollection()`
  - Added `@cumulus/integration-tests/executions.findExecutionArn()`
  - Added `@cumulus/integration-tests/executions.getExecutionWithStatus()`
  - Added `@cumulus/integration-tests/granules.getGranuleWithStatus()`
  - Added `@cumulus/integration-tests/providers.createProvider()`
  - Added `@cumulus/integration-tests/rules.createOneTimeRule()`

### Changed

- **CUMULUS-1682**
  - Moved all `@cumulus/ingest/parse-pdr` code into the `parse-pdr` task as it had become tightly coupled with that task's handler and was not used anywhere else. Unit tests also restored.
- **CUMULUS-1820**
  - Updated the Thin Egress App module used in `tf-modules/distribution/main.tf` to build 74. [See the release notes](https://github.com/asfadmin/thin-egress-app/releases/tag/tea-build.74).
- **CUMULUS-1852**
  - Updated POST endpoints for `/collections`, `/providers`, and `/rules` to log errors when returning a 500 response
  - Updated POST endpoint for `/collections`:
    - Return a 400 response when the `name` or `version` fields are missing
    - Return a 409 response if the collection already exists
    - Improved error messages to be more explicit
  - Updated POST endpoint for `/providers`:
    - Return a 400 response if the `host` field value is invalid
    - Return a 409 response if the provider already exists
  - Updated POST endpoint for `/rules`:
    - Return a 400 response if rule `name` is invalid
    - Return a 400 response if rule `type` is invalid
- **CUMULUS-1891**
  - Updated the following endpoints using async operations to return a 503 error if the ECS task  cannot be started and a 500 response for a non-specific error:
    - POST `/replays`
    - POST `/bulkDelete`
    - POST `/elasticsearch/index-from-database`
    - POST `/granules/bulk`

### Fixed

- **CUMULUS-408**
  - Fixed HTTPS discovery and ingest.

- **CUMULUS-1850**
  - Fixed a bug in Kinesis event processing where the message consumer would not properly filter available rules based on the collection information in the event and the Kinesis stream ARN

- **CUMULUS-1853**
  - Fixed a bug where attempting to create a rule containing a payload property
    would fail schema validation.

- **CUMULUS-1854**
  - Rule schema is validated before starting workflows or creating event source mappings

- **CUMULUS-1974**
  - Fixed @cumulus/api webpack config for missing underscore object due to underscore update

- **CUMULUS-2210**
  - Fixed `cmr_oauth_provider` variable not being propagated to reconciliation reports

### Deprecated

- **CUMULUS-1799** - Deprecated the following code. For cases where the code was moved into another package, the new code location is noted:
  - `@cumulus/aws-client/StepFunctions.fromSfnExecutionName()`
  - `@cumulus/aws-client/StepFunctions.toSfnExecutionName()`
  - `@cumulus/aws-client/StepFunctions.getExecutionArn()` -> `@cumulus/message/Executions.buildExecutionArn()`
  - `@cumulus/aws-client/StepFunctions.getExecutionUrl()` -> `@cumulus/message/Executions.getExecutionUrlFromArn()`
  - `@cumulus/aws-client/StepFunctions.getStateMachineArn()` -> `@cumulus/message/Executions.getStateMachineArnFromExecutionArn()`
  - `@cumulus/aws-client/StepFunctions.pullStepFunctionEvent()` -> `@cumulus/message/StepFunctions.pullStepFunctionEvent()`
  - `@cumulus/common/bucketsConfigJsonObject()`
  - `@cumulus/common/CloudWatchLogger`
  - `@cumulus/common/collection-config-store/CollectionConfigStore` -> `@cumulus/collection-config-store`
  - `@cumulus/common/collection-config-store.constructCollectionId()` -> `@cumulus/message/Collections.constructCollectionId`
  - `@cumulus/common/concurrency.limit()`
  - `@cumulus/common/concurrency.mapTolerant()`
  - `@cumulus/common/concurrency.promiseUrl()`
  - `@cumulus/common/concurrency.toPromise()`
  - `@cumulus/common/concurrency.unless()`
  - `@cumulus/common/config.buildSchema()`
  - `@cumulus/common/config.parseConfig()`
  - `@cumulus/common/config.resolveResource()`
  - `@cumulus/common/config.resourceToArn()`
  - `@cumulus/common/FieldPattern`
  - `@cumulus/common/launchpad.getLaunchpadToken()` -> `@cumulus/launchpad-auth/index.getLaunchpadToken()`
  - `@cumulus/common/LaunchpadToken` -> `@cumulus/launchpad-auth/LaunchpadToken`
  - `@cumulus/common/launchpad.validateLaunchpadToken()` -> `@cumulus/launchpad-auth/index.validateLaunchpadToken()`
  - `@cumulus/common/message.buildCumulusMeta()` -> `@cumulus/message/Build.buildCumulusMeta()`
  - `@cumulus/common/message.buildQueueMessageFromTemplate()` -> `@cumulus/message/Build.buildQueueMessageFromTemplate()`
  - `@cumulus/common/message.getCollectionIdFromMessage()` -> `@cumulus/message/Collections.getCollectionIdFromMessage()`
  - `@cumulus/common/message.getMessageExecutionArn()` -> `@cumulus/message/Executions.getMessageExecutionArn()`
  - `@cumulus/common/message.getMessageExecutionName()` -> `@cumulus/message/Executions.getMessageExecutionName()`
  - `@cumulus/common/message.getMaximumExecutions()` -> `@cumulus/message/Queue.getMaximumExecutions()`
  - `@cumulus/common/message.getMessageFromTemplate()`
  - `@cumulus/common/message.getMessageStateMachineArn()` -> `@cumulus/message/Executions.getMessageStateMachineArn()`)
  - `@cumulus/common/message.getMessageGranules()` -> `@cumulus/message/Granules.getMessageGranules()`
  - `@cumulus/common/message.getQueueNameByUrl()` -> `@cumulus/message/Queue.getQueueNameByUrl()`
  - `@cumulus/common/message.getQueueName()` -> `@cumulus/message/Queue.getQueueName()`)
  - `@cumulus/common/message.hasQueueAndExecutionLimit()` -> `@cumulus/message/Queue.hasQueueAndExecutionLimit()`
  - `@cumulus/common/Semaphore`
  - `@cumulus/common/test-utils.throttleOnce()`
  - `@cumulus/common/workflows.getWorkflowArn()`
  - `@cumulus/common/workflows.getWorkflowFile()`
  - `@cumulus/common/workflows.getWorkflowList()`
  - `@cumulus/common/workflows.getWorkflowTemplate()`
  - `@cumulus/integration-tests/sfnStep/SfnStep.parseStepMessage()` -> `@cumulus/message/StepFunctions.parseStepMessage()`
- **CUMULUS-1858** - Deprecated the following functions.
  - `@cumulus/common/string.globalReplace()`
  - `@cumulus/common/string.isNonEmptyString()`
  - `@cumulus/common/string.isValidHostname()`
  - `@cumulus/common/string.match()`
  - `@cumulus/common/string.matches()`
  - `@cumulus/common/string.replace()`
  - `@cumulus/common/string.toLower()`
  - `@cumulus/common/string.toUpper()`

### Removed

- **CUMULUS-1799**: Deprecated code removals:
  - Removed from `@cumulus/common/aws`:
    - `pullStepFunctionEvent()`
  - Removed `@cumulus/common/sfnStep`
  - Removed `@cumulus/common/StepFunctions`

## [v1.21.0] 2020-03-30

### PLEASE NOTE

- **CUMULUS-1762**: the `messageConsumer` for `sns` and `kinesis`-type rules now fetches
  the collection information from the message. You should ensure that your rule's collection
  name and version match what is in the message for these ingest messages to be processed.
  If no matching rule is found, an error will be thrown and logged in the
  `messageConsumer` Lambda function's log group.

### Added

- **CUMULUS-1629**`
  - Updates discover-granules task to respect/utilize duplicateHandling configuration such that
    - skip:               Duplicates will be filtered from the granule list
    - error:              Duplicates encountered will result in step failure
    - replace, version:   Duplicates will be ignored and handled as normal.
  - Adds a new copy of the API lambda `PrivateApiLambda()` which is configured to not require authentication. This Lambda is not connected to an API gateway
  - Adds `@cumulus/api-client` with functions for use by workflow lambdas to call the API when needed

- **CUMULUS-1732**
  - Added Python task/activity workflow and integration test (`PythonReferenceSpec`) to test `cumulus-message-adapter-python`and `cumulus-process-py` integration.
- **CUMULUS-1795**
  - Added an IAM policy on the Cumulus EC2 creation to enable SSM when the `deploy_to_ngap` flag is true

### Changed

- **CUMULUS-1762**
  - the `messageConsumer` for `sns` and `kinesis`-type rules now fetches the collection
    information from the message.

### Deprecated

- **CUMULUS-1629**
  - Deprecate `granulesApi`, `rulesApi`, `emsApi`, `executionsAPI` from `@cumulus/integration-test/api` in favor of code moved to `@cumulus/api-client`

### Removed

- **CUMULUS-1799**: Deprecated code removals
  - Removed deprecated method `@cumulus/api/models/Granule.createGranulesFromSns()`
  - Removed deprecated method `@cumulus/api/models/Granule.removeGranuleFromCmr()`
  - Removed from `@cumulus/common/aws`:
    - `apigateway()`
    - `buildS3Uri()`
    - `calculateS3ObjectChecksum()`
    - `cf()`
    - `cloudwatch()`
    - `cloudwatchevents()`
    - `cloudwatchlogs()`
    - `createAndWaitForDynamoDbTable()`
    - `createQueue()`
    - `deleteSQSMessage()`
    - `describeCfStackResources()`
    - `downloadS3File()`
    - `downloadS3Files()`
    - `DynamoDbSearchQueue` class
    - `dynamodbstreams()`
    - `ec2()`
    - `ecs()`
    - `fileExists()`
    - `findResourceArn()`
    - `fromSfnExecutionName()`
    - `getFileBucketAndKey()`
    - `getJsonS3Object()`
    - `getQueueUrl()`
    - `getObjectSize()`
    - `getS3ObjectReadStream()`
    - `getSecretString()`
    - `getStateMachineArn()`
    - `headObject()`
    - `isThrottlingException()`
    - `kinesis()`
    - `lambda()`
    - `listS3Objects()`
    - `promiseS3Upload()`
    - `publishSnsMessage()`
    - `putJsonS3Object()`
    - `receiveSQSMessages()`
    - `s3CopyObject()`
    - `s3GetObjectTagging()`
    - `s3Join()`
    - `S3ListObjectsV2Queue` class
    - `s3TagSetToQueryString()`
    - `s3PutObjectTagging()`
    - `secretsManager()`
    - `sendSQSMessage()`
    - `sfn()`
    - `sns()`
    - `sqs()`
    - `sqsQueueExists()`
    - `toSfnExecutionName()`
    - `uploadS3FileStream()`
    - `uploadS3Files()`
    - `validateS3ObjectChecksum()`
  - Removed `@cumulus/common/CloudFormationGateway` class
  - Removed `@cumulus/common/concurrency/Mutex` class
  - Removed `@cumulus/common/errors`
  - Removed `@cumulus/common/sftp`
  - Removed `@cumulus/common/string.unicodeEscape`
  - Removed `@cumulus/cmrjs/cmr-utils.getGranuleId()`
  - Removed `@cumulus/cmrjs/cmr-utils.getCmrFiles()`
  - Removed `@cumulus/cmrjs/cmr/CMR` class
  - Removed `@cumulus/cmrjs/cmr/CMRSearchConceptQueue` class
  - Removed `@cumulus/cmrjs/utils.getHost()`
  - Removed `@cumulus/cmrjs/utils.getIp()`
  - Removed `@cumulus/cmrjs/utils.hostId()`
  - Removed `@cumulus/cmrjs/utils/ummVersion()`
  - Removed `@cumulus/cmrjs/utils.updateToken()`
  - Removed `@cumulus/cmrjs/utils.validateUMMG()`
  - Removed `@cumulus/ingest/aws.getEndpoint()`
  - Removed `@cumulus/ingest/aws.getExecutionUrl()`
  - Removed `@cumulus/ingest/aws/invoke()`
  - Removed `@cumulus/ingest/aws/CloudWatch` class
  - Removed `@cumulus/ingest/aws/ECS` class
  - Removed `@cumulus/ingest/aws/Events` class
  - Removed `@cumulus/ingest/aws/SQS` class
  - Removed `@cumulus/ingest/aws/StepFunction` class
  - Removed `@cumulus/ingest/util.normalizeProviderPath()`
  - Removed `@cumulus/integration-tests/index.listCollections()`
  - Removed `@cumulus/integration-tests/index.listProviders()`
  - Removed `@cumulus/integration-tests/index.rulesList()`
  - Removed `@cumulus/integration-tests/api/api.addCollectionApi()`

## [v1.20.0] 2020-03-12

### BREAKING CHANGES

- **CUMULUS-1714**
  - Changed the format of the message sent to the granule SNS Topic. Message includes the granule record under `record` and the type of event under `event`. Messages with `deleted` events will have the record that was deleted with a `deletedAt` timestamp. Options for `event` are `Create | Update | Delete`
- **CUMULUS-1769** - `deploy_to_ngap` is now a **required** variable for the `tf-modules/cumulus` module. **For those deploying to NGAP environments, this variable should always be set to `true`.**

### Notable changes

- **CUMULUS-1739** - You can now exclude Elasticsearch from your `tf-modules/data-persistence` deployment (via `include_elasticsearch = false`) and your `tf-modules/cumulus` module will still deploy successfully.

- **CUMULUS-1769** - If you set `deploy_to_ngap = true` for the `tf-modules/archive` Terraform module, **you can only deploy your archive API gateway as `PRIVATE`**, not `EDGE`.

### Added

- Added `@cumulus/aws-client/S3.getS3ObjectReadStreamAsync()` to deal with S3 eventual consistency issues by checking for the existence an S3 object with retries before getting a readable stream for that object.
- **CUMULUS-1769**
  - Added `deploy_to_ngap` boolean variable for the `tf-modules/cumulus` and `tf-modules/archive` Terraform modules. This variable is required. **For those deploying to NGAP environments, this variable should always be set to `true`.**
- **HYRAX-70**
  - Add the hyrax-metadata-update task

### Changed

- [`AccessToken.get()`](https://github.com/nasa/cumulus/blob/master/packages/api/models/access-tokens.js) now enforces [strongly consistent reads from DynamoDB](https://docs.aws.amazon.com/amazondynamodb/latest/developerguide/HowItWorks.ReadConsistency.html)
- **CUMULUS-1739**
  - Updated `tf-modules/data-persistence` to make Elasticsearch alarm resources and outputs conditional on the `include_elasticsearch` variable
  - Updated `@cumulus/aws-client/S3.getObjectSize` to include automatic retries for any failures from `S3.headObject`
- **CUMULUS-1784**
  - Updated `@cumulus/api/lib/DistributionEvent.remoteIP()` to parse the IP address in an S3 access log from the `A-sourceip` query parameter if present, otherwise fallback to the original parsing behavior.
- **CUMULUS-1768**
  - The `stats/summary` endpoint reports the distinct collections for the number of granules reported

### Fixed

- **CUMULUS-1739** - Fixed the `tf-modules/cumulus` and `tf-modules/archive` modules to make these Elasticsearch variables truly optional:
  - `elasticsearch_domain_arn`
  - `elasticsearch_hostname`
  - `elasticsearch_security_group_id`

- **CUMULUS-1768**
  - Fixed the `stats/` endpoint so that data is correctly filtered by timestamp and `processingTime` is calculated correctly.

- **CUMULUS-1769**
  - In the `tf-modules/archive` Terraform module, the `lifecycle` block ignoring changes to the `policy` of the archive API gateway is now only enforced if `deploy_to_ngap = true`. This fixes a bug where users deploying outside of NGAP could not update their API gateway's resource policy when going from `PRIVATE` to `EDGE`, preventing their API from being accessed publicly.

- **CUMULUS-1775**
  - Fix/update api endpoint to use updated google auth endpoints such that it will work with new accounts

### Removed

- **CUMULUS-1768**
  - Removed API endpoints `stats/histogram` and `stats/average`. All advanced stats needs should be acquired from Cloud Metrics or similarly configured ELK stack.

## [v1.19.0] 2020-02-28

### BREAKING CHANGES

- **CUMULUS-1736**
  - The `@cumulus/discover-granules` task now sets the `dataType` of discovered
    granules based on the `name` of the configured collection, not the
    `dataType`.
  - The config schema of the `@cumulus/discover-granules` task now requires that
    collections contain a `version`.
  - The `@cumulus/sync-granule` task will set the `dataType` and `version` of a
    granule based on the configured collection if those fields are not already
    set on the granule. Previously it was using the `dataType` field of the
    configured collection, then falling back to the `name` field of the
    collection. This update will just use the `name` field of the collection to
    set the `dataType` field of the granule.

- **CUMULUS-1446**
  - Update the `@cumulus/integration-tests/api/executions.getExecution()`
    function to parse the response and return the execution, rather than return
    the full API response.

- **CUMULUS-1672**
  - The `cumulus` Terraform module in previous releases set a
    `Deployment = var.prefix` tag on all resources that it managed. In this
    release, a `tags` input variable has been added to the `cumulus` Terraform
    module to allow resource tagging to be customized. No default tags will be
    applied to Cumulus-managed resources. To replicate the previous behavior,
    set `tags = { Deployment: var.prefix }` as an input variable for the
    `cumulus` Terraform module.

- **CUMULUS-1684 Migration Instructions**
  - In previous releases, a provider's username and password were encrypted
    using a custom encryption library. That has now been updated to use KMS.
    This release includes a Lambda function named
    `<prefix>-ProviderSecretsMigration`, which will re-encrypt existing
    provider credentials to use KMS. After this release has been deployed, you
    will need to manually invoke that Lambda function using either the AWS CLI
    or AWS Console. It should only need to be successfully run once.
  - Future releases of Cumulus will invoke a
    `<prefix>-VerifyProviderSecretsMigration` Lambda function as part of the
    deployment, which will cause the deployment to fail if the migration
    Lambda has not been run.

- **CUMULUS-1718**
  - The `@cumulus/sf-sns-report` task for reporting mid-workflow updates has been retired.
  This task was used as the `PdrStatusReport` task in our ParsePdr example workflow.
  If you have a ParsePdr or other workflow using this task, use `@cumulus/sf-sqs-report` instead.
  Trying to deploy the old task will result in an error as the cumulus module no longer exports `sf_sns_report_task`.
  - Migration instruction: In your workflow definition, for each step using the old task change:
  `"Resource": "${module.cumulus.sf_sns_report_task.task_arn}"`
  to
  `"Resource": "${module.cumulus.sf_sqs_report_task.task_arn}"`

- **CUMULUS-1755**
  - The `thin_egress_jwt_secret_name` variable for the `tf-modules/cumulus` Terraform module is now **required**. This variable is passed on to the Thin Egress App in `tf-modules/distribution/main.tf`, which uses the keys stored in the secret to sign JWTs. See the [Thin Egress App documentation on how to create a value for this secret](https://github.com/asfadmin/thin-egress-app#setting-up-the-jwt-cookie-secrets).

### Added

- **CUMULUS-1446**
  - Add `@cumulus/common/FileUtils.readJsonFile()` function
  - Add `@cumulus/common/FileUtils.readTextFile()` function
  - Add `@cumulus/integration-tests/api/collections.createCollection()` function
  - Add `@cumulus/integration-tests/api/collections.deleteCollection()` function
  - Add `@cumulus/integration-tests/api/collections.getCollection()` function
  - Add `@cumulus/integration-tests/api/providers.getProvider()` function
  - Add `@cumulus/integration-tests/index.getExecutionOutput()` function
  - Add `@cumulus/integration-tests/index.loadCollection()` function
  - Add `@cumulus/integration-tests/index.loadProvider()` function
  - Add `@cumulus/integration-tests/index.readJsonFilesFromDir()` function

- **CUMULUS-1672**
  - Add a `tags` input variable to the `archive` Terraform module
  - Add a `tags` input variable to the `cumulus` Terraform module
  - Add a `tags` input variable to the `cumulus_ecs_service` Terraform module
  - Add a `tags` input variable to the `data-persistence` Terraform module
  - Add a `tags` input variable to the `distribution` Terraform module
  - Add a `tags` input variable to the `ingest` Terraform module
  - Add a `tags` input variable to the `s3-replicator` Terraform module

- **CUMULUS-1707**
  - Enable logrotate on ECS cluster

- **CUMULUS-1684**
  - Add a `@cumulus/aws-client/KMS` library of KMS-related functions
  - Add `@cumulus/aws-client/S3.getTextObject()`
  - Add `@cumulus/sftp-client` package
  - Create `ProviderSecretsMigration` Lambda function
  - Create `VerifyProviderSecretsMigration` Lambda function

- **CUMULUS-1548**
  - Add ability to put default Cumulus logs in Metrics' ELK stack
  - Add ability to add custom logs to Metrics' ELK Stack

- **CUMULUS-1702**
  - When logs are sent to Metrics' ELK stack, the logs endpoints will return results from there

- **CUMULUS-1459**
  - Async Operations are indexed in Elasticsearch
  - To index any existing async operations you'll need to perform an index from
    database function.

- **CUMULUS-1717**
  - Add `@cumulus/aws-client/deleteAndWaitForDynamoDbTableNotExists`, which
    deletes a DynamoDB table and waits to ensure the table no longer exists
  - Added `publishGranules` Lambda to handle publishing granule messages to SNS when granule records are written to DynamoDB
  - Added `@cumulus/api/models/Granule.storeGranulesFromCumulusMessage` to store granules from a Cumulus message to DynamoDB

- **CUMULUS-1718**
  - Added `@cumulus/sf-sqs-report` task to allow mid-workflow reporting updates.
  - Added `stepfunction_event_reporter_queue_url` and `sf_sqs_report_task` outputs to the `cumulus` module.
  - Added `publishPdrs` Lambda to handle publishing PDR messages to SNS when PDR records are written to DynamoDB.
  - Added `@cumulus/api/models/Pdr.storePdrFromCumulusMessage` to store PDRs from a Cumulus message to DynamoDB.
  - Added `@cumulus/aws-client/parseSQSMessageBody` to parse an SQS message body string into an object.

- **Ability to set custom backend API url in the archive module**
  - Add `api_url` definition in `tf-modules/cumulus/archive.tf`
  - Add `archive_api_url` variable in `tf-modules/cumulus/variables.tf`

- **CUMULUS-1741**
  - Added an optional `elasticsearch_security_group_ids` variable to the
    `data-persistence` Terraform module to allow additional security groups to
    be assigned to the Elasticsearch Domain.

- **CUMULUS-1752**
  - Added `@cumulus/integration-tests/api/distribution.invokeTEADistributionLambda` to simulate a request to the [Thin Egress App](https://github.com/asfadmin/thin-egress-app) by invoking the Lambda and getting a response payload.
  - Added `@cumulus/integration-tests/api/distribution.getTEARequestHeaders` to generate necessary request headers for a request to the Thin Egress App
  - Added `@cumulus/integration-tests/api/distribution.getTEADistributionApiFileStream` to get a response stream for a file served by Thin Egress App
  - Added `@cumulus/integration-tests/api/distribution.getTEADistributionApiRedirect` to get a redirect response from the Thin Egress App

- **CUMULUS-1755**
  - Added `@cumulus/aws-client/CloudFormation.describeCfStack()` to describe a Cloudformation stack
  - Added `@cumulus/aws-client/CloudFormation.getCfStackParameterValues()` to get multiple parameter values for a Cloudformation stack

### Changed

- **CUMULUS-1725**
  - Moved the logic that updates the granule files cache Dynamo table into its
    own Lambda function called `granuleFilesCacheUpdater`.

- **CUMULUS-1736**
  - The `collections` model in the API package now determines the name of a
    collection based on the `name` property, rather than using `dataType` and
    then falling back to `name`.
  - The `@cumulus/integration-tests.loadCollection()` function no longer appends
    the postfix to the end of the collection's `dataType`.
  - The `@cumulus/integration-tests.addCollections()` function no longer appends
    the postfix to the end of the collection's `dataType`.

- **CUMULUS-1672**
  - Add a `retryOptions` parameter to the `@cumulus/aws-client/S3.headObject`
     function, which will retry if the object being queried does not exist.

- **CUMULUS-1446**
  - Mark the `@cumulus/integration-tests/api.addCollectionApi()` function as
    deprecated
  - Mark the `@cumulus/integration-tests/index.listCollections()` function as
    deprecated
  - Mark the `@cumulus/integration-tests/index.listProviders()` function as
    deprecated
  - Mark the `@cumulus/integration-tests/index.rulesList()` function as
    deprecated

- **CUMULUS-1672**
  - Previously, the `cumulus` module defaulted to setting a
    `Deployment = var.prefix` tag on all resources that it managed. In this
    release, the `cumulus` module will now accept a `tags` input variable that
    defines the tags to be assigned to all resources that it manages.
  - Previously, the `data-persistence` module defaulted to setting a
    `Deployment = var.prefix` tag on all resources that it managed. In this
    release, the `data-persistence` module will now accept a `tags` input
    variable that defines the tags to be assigned to all resources that it
    manages.
  - Previously, the `distribution` module defaulted to setting a
    `Deployment = var.prefix` tag on all resources that it managed. In this
    release, the `distribution` module will now accept a `tags` input variable
    that defines the tags to be assigned to all resources that it manages.
  - Previously, the `ingest` module defaulted to setting a
    `Deployment = var.prefix` tag on all resources that it managed. In this
    release, the `ingest` module will now accept a `tags` input variable that
    defines the tags to be assigned to all resources that it manages.
  - Previously, the `s3-replicator` module defaulted to setting a
    `Deployment = var.prefix` tag on all resources that it managed. In this
    release, the `s3-replicator` module will now accept a `tags` input variable
    that defines the tags to be assigned to all resources that it manages.

- **CUMULUS-1684**
  - Update the API package to encrypt provider credentials using KMS instead of
    using RSA keys stored in S3

- **CUMULUS-1717**
  - Changed name of `cwSfExecutionEventToDb` Lambda to `cwSfEventToDbRecords`
  - Updated `cwSfEventToDbRecords` to write granule records to DynamoDB from the incoming Cumulus message

- **CUMULUS-1718**
  - Renamed `cwSfEventToDbRecords` to `sfEventSqsToDbRecords` due to architecture change to being a consumer of an SQS queue of Step Function Cloudwatch events.
  - Updated `sfEventSqsToDbRecords` to write PDR records to DynamoDB from the incoming Cumulus message
  - Moved `data-cookbooks/sns.md` to `data-cookbooks/ingest-notifications.md` and updated it to reflect recent changes.

- **CUMULUS-1748**
  - (S)FTP discovery tasks now use the provider-path as-is instead of forcing it to a relative path.
  - Improved error handling to catch permission denied FTP errors better and log them properly. Workflows will still fail encountering this error and we intend to consider that approach in a future ticket.

- **CUMULUS-1752**
  - Moved class for parsing distribution events to its own file: `@cumulus/api/lib/DistributionEvent.js`
    - Updated `DistributionEvent` to properly parse S3 access logs generated by requests from the [Thin Egress App](https://github.com/asfadmin/thin-egress-app)

- **CUMULUS-1753** - Changes to `@cumulus/ingest/HttpProviderClient.js`:
  - Removed regex filter in `HttpProviderClient.list()` that was used to return only files with an extension between 1 and 4 characters long. `HttpProviderClient.list()` will now return all files linked from the HTTP provider host.

- **CUMULUS-1755**
  - Updated the Thin Egress App module used in `tf-modules/distribution/main.tf` to build 61. [See the release notes](https://github.com/asfadmin/thin-egress-app/releases/tag/tea-build.61).

- **CUMULUS-1757**
  - Update @cumulus/cmr-client CMRSearchConceptQueue to take optional cmrEnvironment parameter

### Deprecated

- **CUMULUS-1684**
  - Deprecate `@cumulus/common/key-pair-provider/S3KeyPairProvider`
  - Deprecate `@cumulus/common/key-pair-provider/S3KeyPairProvider.encrypt()`
  - Deprecate `@cumulus/common/key-pair-provider/S3KeyPairProvider.decrypt()`
  - Deprecate `@cumulus/common/kms/KMS`
  - Deprecate `@cumulus/common/kms/KMS.encrypt()`
  - Deprecate `@cumulus/common/kms/KMS.decrypt()`
  - Deprecate `@cumulus/common/sftp.Sftp`

- **CUMULUS-1717**
  - Deprecate `@cumulus/api/models/Granule.createGranulesFromSns`

- **CUMULUS-1718**
  - Deprecate `@cumulus/sf-sns-report`.
    - This task has been updated to always throw an error directing the user to use `@cumulus/sf-sqs-report` instead. This was done because there is no longer an SNS topic to which to publish, and no consumers to listen to it.

- **CUMULUS-1748**
  - Deprecate `@cumulus/ingest/util.normalizeProviderPath`

- **CUMULUS-1752**
  - Deprecate `@cumulus/integration-tests/api/distribution.getDistributionApiFileStream`
  - Deprecate `@cumulus/integration-tests/api/distribution.getDistributionApiRedirect`
  - Deprecate `@cumulus/integration-tests/api/distribution.invokeApiDistributionLambda`

### Removed

- **CUMULUS-1684**
  - Remove the deployment script that creates encryption keys and stores them to
    S3

- **CUMULUS-1768**
  - Removed API endpoints `stats/histogram` and `stats/average`. All advanced stats needs should be acquired from Cloud Metrics or similarly configured ELK stack.

### Fixed

- **Fix default values for urs_url in variables.tf files**
  - Remove trailing `/` from default `urs_url` values.

- **CUMULUS-1610** - Add the Elasticsearch security group to the EC2 security groups

- **CUMULUS-1740** - `cumulus_meta.workflow_start_time` is now set in Cumulus
  messages

- **CUMULUS-1753** - Fixed `@cumulus/ingest/HttpProviderClient.js` to properly handle HTTP providers with:
  - Multiple link tags (e.g. `<a>`) per line of source code
  - Link tags in uppercase or lowercase (e.g. `<A>`)
  - Links with filepaths in the link target (e.g. `<a href="/path/to/file.txt">`). These files will be returned from HTTP file discovery **as the file name only** (e.g. `file.txt`).

- **CUMULUS-1768**
  - Fix an issue in the stats endpoints in `@cumulus/api` to send back stats for the correct type

## [v1.18.0] 2020-02-03

### BREAKING CHANGES

- **CUMULUS-1686**

  - `ecs_cluster_instance_image_id` is now a _required_ variable of the `cumulus` module, instead of optional.

- **CUMULUS-1698**

  - Change variable `saml_launchpad_metadata_path` to `saml_launchpad_metadata_url` in the `tf-modules/cumulus` Terraform module.

- **CUMULUS-1703**
  - Remove the unused `forceDownload` option from the `sync-granule` tasks's config
  - Remove the `@cumulus/ingest/granule.Discover` class
  - Remove the `@cumulus/ingest/granule.Granule` class
  - Remove the `@cumulus/ingest/pdr.Discover` class
  - Remove the `@cumulus/ingest/pdr.Granule` class
  - Remove the `@cumulus/ingest/parse-pdr.parsePdr` function

### Added

- **CUMULUS-1040**

  - Added `@cumulus/aws-client` package to provide utilities for working with AWS services and the Node.js AWS SDK
  - Added `@cumulus/errors` package which exports error classes for use in Cumulus workflow code
  - Added `@cumulus/integration-tests/sfnStep` to provide utilities for parsing step function execution histories

- **CUMULUS-1102**

  - Adds functionality to the @cumulus/api package for better local testing.
    - Adds data seeding for @cumulus/api's localAPI.
      - seed functions allow adding collections, executions, granules, pdrs, providers, and rules to a Localstack Elasticsearch and DynamoDB via `addCollections`, `addExecutions`, `addGranules`, `addPdrs`, `addProviders`, and `addRules`.
    - Adds `eraseDataStack` function to local API server code allowing resetting of local datastack for testing (ES and DynamoDB).
    - Adds optional parameters to the @cumulus/api bin serve to allow for launching the api without destroying the current data.

- **CUMULUS-1697**

  - Added the `@cumulus/tf-inventory` package that provides command line utilities for managing Terraform resources in your AWS account

- **CUMULUS-1703**

  - Add `@cumulus/aws-client/S3.createBucket` function
  - Add `@cumulus/aws-client/S3.putFile` function
  - Add `@cumulus/common/string.isNonEmptyString` function
  - Add `@cumulus/ingest/FtpProviderClient` class
  - Add `@cumulus/ingest/HttpProviderClient` class
  - Add `@cumulus/ingest/S3ProviderClient` class
  - Add `@cumulus/ingest/SftpProviderClient` class
  - Add `@cumulus/ingest/providerClientUtils.buildProviderClient` function
  - Add `@cumulus/ingest/providerClientUtils.fetchTextFile` function

- **CUMULUS-1731**

  - Add new optional input variables to the Cumulus Terraform module to support TEA upgrade:
    - `thin_egress_cookie_domain` - Valid domain for Thin Egress App cookie
    - `thin_egress_domain_cert_arn` - Certificate Manager SSL Cert ARN for Thin
      Egress App if deployed outside NGAP/CloudFront
    - `thin_egress_download_role_in_region_arn` - ARN for reading of Thin Egress
      App data buckets for in-region requests
    - `thin_egress_jwt_algo` - Algorithm with which to encode the Thin Egress
      App JWT cookie
    - `thin_egress_jwt_secret_name` - Name of AWS secret where keys for the Thin
      Egress App JWT encode/decode are stored
    - `thin_egress_lambda_code_dependency_archive_key` - Thin Egress App - S3
      Key of packaged python modules for lambda dependency layer

- **CUMULUS-1733**
  - Add `discovery-filtering` operator doc to document previously undocumented functionality.

- **CUMULUS-1737**
  - Added the `cumulus-test-cleanup` module to run a nightly cleanup on resources left over from the integration tests run from the `example/spec` directory.

### Changed

- **CUMULUS-1102**

  - Updates `@cumulus/api/auth/testAuth` to use JWT instead of random tokens.
  - Updates the default AMI for the ecs_cluster_instance_image_id.

- **CUMULUS-1622**

  - Mutex class has been deprecated in `@cumulus/common/concurrency` and will be removed in a future release.

- **CUMULUS-1686**

  - Changed `ecs_cluster_instance_image_id` to be a required variable of the `cumulus` module and removed the default value.
    The default was not available across accounts and regions, nor outside of NGAP and therefore not particularly useful.

- **CUMULUS-1688**

  - Updated `@cumulus/aws.receiveSQSMessages` not to replace `message.Body` with a parsed object. This behavior was undocumented and confusing as received messages appeared to contradict AWS docs that state `message.Body` is always a string.
  - Replaced `sf_watcher` CloudWatch rule from `cloudwatch-events.tf` with an EventSourceMapping on `sqs2sf` mapped to the `start_sf` SQS queue (in `event-sources.tf`).
  - Updated `sqs2sf` with an EventSourceMapping handler and unit test.

- **CUMULUS-1698**

  - Change variable `saml_launchpad_metadata_path` to `saml_launchpad_metadata_url` in the `tf-modules/cumulus` Terraform module.
  - Updated `@cumulus/api/launchpadSaml` to download launchpad IDP metadata from configured location when the metadata in s3 is not valid, and to work with updated IDP metadata and SAML response.

- **CUMULUS-1731**
  - Upgrade the version of the Thin Egress App deployed by Cumulus to v48
    - Note: New variables available, see the 'Added' section of this changelog.

### Fixed

- **CUMULUS-1664**

  - Updated `dbIndexer` Lambda to remove hardcoded references to DynamoDB table names.

- **CUMULUS-1733**
  - Fixed granule discovery recursion algorithm used in S/FTP protocols.

### Removed

- **CUMULUS-1481**
  - removed `process` config and output from PostToCmr as it was not required by the task nor downstream steps, and should still be in the output message's `meta` regardless.

### Deprecated

- **CUMULUS-1040**
  - Deprecated the following code. For cases where the code was moved into another package, the new code location is noted:
    - `@cumulus/common/CloudFormationGateway` -> `@cumulus/aws-client/CloudFormationGateway`
    - `@cumulus/common/DynamoDb` -> `@cumulus/aws-client/DynamoDb`
    - `@cumulus/common/errors` -> `@cumulus/errors`
    - `@cumulus/common/StepFunctions` -> `@cumulus/aws-client/StepFunctions`
    - All of the exported functions in `@cumulus/commmon/aws` (moved into `@cumulus/aws-client`), except:
      - `@cumulus/common/aws/isThrottlingException` -> `@cumulus/errors/isThrottlingException`
      - `@cumulus/common/aws/improveStackTrace` (not deprecated)
      - `@cumulus/common/aws/retryOnThrottlingException` (not deprecated)
    - `@cumulus/common/sfnStep/SfnStep.parseStepMessage` -> `@cumulus/integration-tests/sfnStep/SfnStep.parseStepMessage`
    - `@cumulus/common/sfnStep/ActivityStep` -> `@cumulus/integration-tests/sfnStep/ActivityStep`
    - `@cumulus/common/sfnStep/LambdaStep` -> `@cumulus/integration-tests/sfnStep/LambdaStep`
    - `@cumulus/common/string/unicodeEscape` -> `@cumulus/aws-client/StepFunctions.unicodeEscape`
    - `@cumulus/common/util/setErrorStack` -> `@cumulus/aws-client/util/setErrorStack`
    - `@cumulus/ingest/aws/invoke` -> `@cumulus/aws-client/Lambda/invoke`
    - `@cumulus/ingest/aws/CloudWatch.bucketSize`
    - `@cumulus/ingest/aws/CloudWatch.cw`
    - `@cumulus/ingest/aws/ECS.ecs`
    - `@cumulus/ingest/aws/ECS`
    - `@cumulus/ingest/aws/Events.putEvent` -> `@cumulus/aws-client/CloudwatchEvents.putEvent`
    - `@cumulus/ingest/aws/Events.deleteEvent` -> `@cumulus/aws-client/CloudwatchEvents.deleteEvent`
    - `@cumulus/ingest/aws/Events.deleteTarget` -> `@cumulus/aws-client/CloudwatchEvents.deleteTarget`
    - `@cumulus/ingest/aws/Events.putTarget` -> `@cumulus/aws-client/CloudwatchEvents.putTarget`
    - `@cumulus/ingest/aws/SQS.attributes` -> `@cumulus/aws-client/SQS.getQueueAttributes`
    - `@cumulus/ingest/aws/SQS.deleteMessage` -> `@cumulus/aws-client/SQS.deleteSQSMessage`
    - `@cumulus/ingest/aws/SQS.deleteQueue` -> `@cumulus/aws-client/SQS.deleteQueue`
    - `@cumulus/ingest/aws/SQS.getUrl` -> `@cumulus/aws-client/SQS.getQueueUrlByName`
    - `@cumulus/ingest/aws/SQS.receiveMessage` -> `@cumulus/aws-client/SQS.receiveSQSMessages`
    - `@cumulus/ingest/aws/SQS.sendMessage` -> `@cumulus/aws-client/SQS.sendSQSMessage`
    - `@cumulus/ingest/aws/StepFunction.getExecutionStatus` -> `@cumulus/aws-client/StepFunction.getExecutionStatus`
    - `@cumulus/ingest/aws/StepFunction.getExecutionUrl` -> `@cumulus/aws-client/StepFunction.getExecutionUrl`

## [v1.17.0] - 2019-12-31

### BREAKING CHANGES

- **CUMULUS-1498**
  - The `@cumulus/cmrjs.publish2CMR` function expects that the value of its
    `creds.password` parameter is a plaintext password.
  - Rather than using an encrypted password from the `cmr_password` environment
    variable, the `@cumulus/cmrjs.updateCMRMetadata` function now looks for an
    environment variable called `cmr_password_secret_name` and fetches the CMR
    password from that secret in AWS Secrets Manager.
  - The `@cumulus/post-to-cmr` task now expects a
    `config.cmr.passwordSecretName` value, rather than `config.cmr.password`.
    The CMR password will be fetched from that secret in AWS Secrets Manager.

### Added

- **CUMULUS-630**

  - Added support for replaying Kinesis records on a stream into the Cumulus Kinesis workflow triggering mechanism: either all the records, or some time slice delimited by start and end timestamps.
  - Added `/replays` endpoint to the operator API for triggering replays.
  - Added `Replay Kinesis Messages` documentation to Operator Docs.
  - Added `manualConsumer` lambda function to consume a Kinesis stream. Used by the replay AsyncOperation.

- **CUMULUS-1687**
  - Added new API endpoint for listing async operations at `/asyncOperations`
  - All asyncOperations now include the fields `description` and `operationType`. `operationType` can be one of the following. [`Bulk Delete`, `Bulk Granules`, `ES Index`, `Kinesis Replay`]

### Changed

- **CUMULUS-1626**

  - Updates Cumulus to use node10/CMA 1.1.2 for all of its internal lambdas in prep for AWS node 8 EOL

- **CUMULUS-1498**
  - Remove the DynamoDB Users table. The list of OAuth users who are allowed to
    use the API is now stored in S3.
  - The CMR password and Launchpad passphrase are now stored in Secrets Manager

## [v1.16.1] - 2019-12-6

**Please note**:

- The `region` argument to the `cumulus` Terraform module has been removed. You may see a warning or error if you have that variable populated.
- Your workflow tasks should use the following versions of the CMA libraries to utilize new granule, parentArn, asyncOperationId, and stackName fields on the logs:
  - `cumulus-message-adapter-js` version 1.0.10+
  - `cumulus-message-adapter-python` version 1.1.1+
  - `cumulus-message-adapter-java` version 1.2.11+
- The `data-persistence` module no longer manages the creation of an Elasticsearch service-linked role for deploying Elasticsearch to a VPC. Follow the [deployment instructions on preparing your VPC](https://nasa.github.io/cumulus/docs/deployment/deployment-readme#vpc-subnets-and-security-group) for guidance on how to create the Elasticsearch service-linked role manually.
- There is now a `distribution_api_gateway_stage` variable for the `tf-modules/cumulus` Terraform module that will be used as the API gateway stage name used for the distribution API (Thin Egress App)
- Default value for the `urs_url` variable is now `https://uat.urs.earthdata.nasa.gov/` in the `tf-modules/cumulus` and `tf-modules/archive` Terraform modules. So deploying the `cumulus` module without a `urs_url` variable set will integrate your Cumulus deployment with the UAT URS environment.

### Added

- **CUMULUS-1563**

  - Added `custom_domain_name` variable to `tf-modules/data-persistence` module

- **CUMULUS-1654**
  - Added new helpers to `@cumulus/common/execution-history`:
    - `getStepExitedEvent()` returns the `TaskStateExited` event in a workflow execution history after the given step completion/failure event
    - `getTaskExitedEventOutput()` returns the output message for a `TaskStateExited` event in a workflow execution history

### Changed

- **CUMULUS-1578**

  - Updates SAML launchpad configuration to authorize via configured userGroup.
    [See the NASA specific documentation (protected)](https://wiki.earthdata.nasa.gov/display/CUMULUS/Cumulus+SAML+Launchpad+Integration)

- **CUMULUS-1579**

  - Elasticsearch list queries use `match` instead of `term`. `term` had been analyzing the terms and not supporting `-` in the field values.

- **CUMULUS-1619**

  - Adds 4 new keys to `@cumulus/logger` to display granules, parentArn, asyncOperationId, and stackName.
  - Depends on `cumulus-message-adapter-js` version 1.0.10+. Cumulus tasks updated to use this version.

- **CUMULUS-1654**

  - Changed `@cumulus/common/SfnStep.parseStepMessage()` to a static class method

- **CUMULUS-1641**
  - Added `meta.retries` and `meta.visibilityTimeout` properties to sqs-type rule. To create sqs-type rule, you're required to configure a dead-letter queue on your queue.
  - Added `sqsMessageRemover` lambda which removes the message from SQS queue upon successful workflow execution.
  - Updated `sqsMessageConsumer` lambda to not delete message from SQS queue, and to retry the SQS message for configured number of times.

### Removed

- Removed `create_service_linked_role` variable from `tf-modules/data-persistence` module.

- **CUMULUS-1321**
  - The `region` argument to the `cumulus` Terraform module has been removed

### Fixed

- **CUMULUS-1668** - Fixed a race condition where executions may not have been
  added to the database correctly
- **CUMULUS-1654** - Fixed issue with `publishReports` Lambda not including workflow execution error information for failed workflows with a single step
- Fixed `tf-modules/cumulus` module so that the `urs_url` variable is passed on to its invocation of the `tf-modules/archive` module

## [v1.16.0] - 2019-11-15

### Added

- **CUMULUS-1321**

  - A `deploy_distribution_s3_credentials_endpoint` variable has been added to
    the `cumulus` Terraform module. If true, the NGAP-backed S3 credentials
    endpoint will be added to the Thin Egress App's API. Default: true

- **CUMULUS-1544**

  - Updated the `/granules/bulk` endpoint to correctly query Elasticsearch when
    granule ids are not provided.

- **CUMULUS-1580**
  - Added `/granules/bulk` endpoint to `@cumulus/api` to perform bulk actions on granules given either a list of granule ids or an Elasticsearch query and the workflow to perform.

### Changed

- **CUMULUS-1561**

  - Fix the way that we are handling Terraform provider version requirements
  - Pass provider configs into child modules using the method that the
    [Terraform documentation](https://www.terraform.io/docs/configuration/modules.html#providers-within-modules)
    suggests
  - Remove the `region` input variable from the `s3_access_test` Terraform module
  - Remove the `aws_profile` and `aws_region` input variables from the
    `s3-replicator` Terraform module

- **CUMULUS-1639**
  - Because of
    [S3's Data Consistency Model](https://docs.aws.amazon.com/AmazonS3/latest/dev/Introduction.html#BasicsObjects),
    there may be situations where a GET operation for an object can temporarily
    return a `NoSuchKey` response even if that object _has_ been created. The
    `@cumulus/common/aws.getS3Object()` function has been updated to support
    retries if a `NoSuchKey` response is returned by S3. This behavior can be
    enabled by passing a `retryOptions` object to that function. Supported
    values for that object can be found here:
    <https://github.com/tim-kos/node-retry#retryoperationoptions>

### Removed

- **CUMULUS-1559**
  - `logToSharedDestination` has been migrated to the Terraform deployment as `log_api_gateway_to_cloudwatch` and will ONLY apply to egress lambdas.
    Due to the differences in the Terraform deployment model, we cannot support a global log subscription toggle for a configurable subset of lambdas.
    However, setting up your own log forwarding for a Lambda with Terraform is fairly simple, as you will only need to add SubscriptionFilters to your Terraform configuration, one per log group.
    See [the Terraform documentation](https://www.terraform.io/docs/providers/aws/r/cloudwatch_log_subscription_filter.html) for details on how to do this.
    An empty FilterPattern ("") will capture all logs in a group.

## [v1.15.0] - 2019-11-04

### BREAKING CHANGES

- **CUMULUS-1644** - When a workflow execution begins or ends, the workflow
  payload is parsed and any new or updated PDRs or granules referenced in that
  workflow are stored to the Cumulus archive. The defined interface says that a
  PDR in `payload.pdr` will be added to the archive, and any granules in
  `payload.granules` will also be added to the archive. In previous releases,
  PDRs found in `meta.pdr` and granules found in `meta.input_granules` were also
  added to the archive. This caused unexpected behavior and has been removed.
  Only PDRs from `payload.pdr` and granules from `payload.granules` will now be
  added to the Cumulus archive.

- **CUMULUS-1449** - Cumulus now uses a universal workflow template when
  starting a workflow that contains general information specific to the
  deployment, but not specific to the workflow. Workflow task configs must be
  defined using AWS step function parameters. As part of this change,
  `CumulusConfig` has been retired and task configs must now be defined under
  the `cma.task_config` key in the Parameters section of a step function
  definition.

  **Migration instructions**:

  NOTE: These instructions require the use of Cumulus Message Adapter v1.1.x+.
  Please ensure you are using a compatible version before attempting to migrate
  workflow configurations. When defining workflow steps, remove any
  `CumulusConfig` section, as shown below:

  ```yaml
  ParsePdr:
    CumulusConfig:
      provider: "{$.meta.provider}"
      bucket: "{$.meta.buckets.internal.name}"
      stack: "{$.meta.stack}"
  ```

  Instead, use AWS Parameters to pass `task_config` for the task directly into
  the Cumulus Message Adapter:

  ```yaml
  ParsePdr:
    Parameters:
      cma:
        event.$: "$"
        task_config:
          provider: "{$.meta.provider}"
          bucket: "{$.meta.buckets.internal.name}"
          stack: "{$.meta.stack}"
  ```

  In this example, the `cma` key is used to pass parameters to the message
  adapter. Using `task_config` in combination with `event.$: '$'` allows the
  message adapter to process `task_config` as the `config` passed to the Cumulus
  task. See `example/workflows/sips.yml` in the core repository for further
  examples of how to set the Parameters.

  Additionally, workflow configurations for the `QueueGranules` and `QueuePdrs`
  tasks need to be updated:

  - `queue-pdrs` config changes:
    - `parsePdrMessageTemplateUri` replaced with `parsePdrWorkflow`, which is
      the workflow name (i.e. top-level name in `config.yml`, e.g. 'ParsePdr').
    - `internalBucket` and `stackName` configs now required to look up
      configuration from the deployment. Brings the task config in line with
      that of `queue-granules`.
  - `queue-granules` config change: `ingestGranuleMessageTemplateUri` replaced
    with `ingestGranuleWorkflow`, which is the workflow name (e.g.
    'IngestGranule').

- **CUMULUS-1396** - **Workflow steps at the beginning and end of a workflow
  using the `SfSnsReport` Lambda have now been deprecated (e.g. `StartStatus`,
  `StopStatus`) and should be removed from your workflow definitions**. These
  steps were used for publishing ingest notifications and have been replaced by
  an implementation using Cloudwatch events for Step Functions to trigger a
  Lambda that publishes ingest notifications. For further detail on how ingest
  notifications are published, see the notes below on **CUMULUS-1394**. For
  examples of how to update your workflow definitions, see our
  [example workflow definitions](https://github.com/nasa/cumulus/blob/master/example/workflows/).

- **CUMULUS-1470**
  - Remove Cumulus-defined ECS service autoscaling, allowing integrators to
    better customize autoscaling to meet their needs. In order to use
    autoscaling with ECS services, appropriate
    `AWS::ApplicationAutoScaling::ScalableTarget`,
    `AWS::ApplicationAutoScaling::ScalingPolicy`, and `AWS::CloudWatch::Alarm`
    resources should be defined in a kes overrides file. See
    [this example](https://github.com/nasa/cumulus/blob/release-1.15.x/example/overrides/app/cloudformation.template.yml)
    for an example.
  - The following config parameters are no longer used:
    - ecs.services.\<NAME\>.minTasks
    - ecs.services.\<NAME\>.maxTasks
    - ecs.services.\<NAME\>.scaleInActivityScheduleTime
    - ecs.services.\<NAME\>.scaleInAdjustmentPercent
    - ecs.services.\<NAME\>.scaleOutActivityScheduleTime
    - ecs.services.\<NAME\>.scaleOutAdjustmentPercent
    - ecs.services.\<NAME\>.activityName

### Added

- **CUMULUS-1100**

  - Added 30-day retention properties to all log groups that were missing those policies.

- **CUMULUS-1396**

  - Added `@cumulus/common/sfnStep`:
    - `LambdaStep` - A class for retrieving and parsing input and output to Lambda steps in AWS Step Functions
    - `ActivityStep` - A class for retrieving and parsing input and output to ECS activity steps in AWS Step Functions

- **CUMULUS-1574**

  - Added `GET /token` endpoint for SAML authorization when cumulus is protected by Launchpad.
    This lets a user retrieve a token by hand that can be presented to the API.

- **CUMULUS-1625**

  - Added `sf_start_rate` variable to the `ingest` Terraform module, equivalent to `sqs_consumer_rate` in the old model, but will not be automatically applied to custom queues as that was.

- **CUMULUS-1513**
  - Added `sqs`-type rule support in the Cumulus API `@cumulus/api`
  - Added `sqsMessageConsumer` lambda which processes messages from the SQS queues configured in the `sqs` rules.

### Changed

- **CUMULUS-1639**

  - Because of
    [S3's Data Consistency Model](https://docs.aws.amazon.com/AmazonS3/latest/dev/Introduction.html#BasicsObjects),
    there may be situations where a GET operation for an object can temporarily
    return a `NoSuchKey` response even if that object _has_ been created. The
    `@cumulus/common/aws.getS3Object()` function will now retry up to 10 times
    if a `NoSuchKey` response is returned by S3. This can behavior can be
    overridden by passing `{ retries: 0 }` as the `retryOptions` argument.

- **CUMULUS-1449**

  - `queue-pdrs` & `queue-granules` config changes. Details in breaking changes section.
  - Cumulus now uses a universal workflow template when starting workflow that contains general information specific to the deployment, but not specific to the workflow.
  - Changed the way workflow configs are defined, from `CumulusConfig` to a `task_config` AWS Parameter.

- **CUMULUS-1452**

  - Changed the default ECS docker storage drive to `devicemapper`

- **CUMULUS-1453**
  - Removed config schema for `@cumulus/sf-sns-report` task
  - Updated `@cumulus/sf-sns-report` to always assume that it is running as an intermediate step in a workflow, not as the first or last step

### Removed

- **CUMULUS-1449**
  - Retired `CumulusConfig` as part of step function definitions, as this is an artifact of the way Kes parses workflow definitions that was not possible to migrate to Terraform. Use AWS Parameters and the `task_config` key instead. See change note above.
  - Removed individual workflow templates.

### Fixed

- **CUMULUS-1620** - Fixed bug where `message_adapter_version` does not correctly inject the CMA

- **CUMULUS-1396** - Updated `@cumulus/common/StepFunctions.getExecutionHistory()` to recursively fetch execution history when `nextToken` is returned in response

- **CUMULUS-1571** - Updated `@cumulus/common/DynamoDb.get()` to throw any errors encountered when trying to get a record and the record does exist

- **CUMULUS-1452**
  - Updated the EC2 initialization scripts to use full volume size for docker storage
  - Changed the default ECS docker storage drive to `devicemapper`

## [v1.14.5] - 2019-12-30 - [BACKPORT]

### Updated

- **CUMULUS-1626**
  - Updates Cumulus to use node10/CMA 1.1.2 for all of its internal lambdas in prep for AWS node 8 EOL

## [v1.14.4] - 2019-10-28

### Fixed

- **CUMULUS-1632** - Pinned `aws-elasticsearch-connector` package in `@cumulus/api` to version `8.1.3`, since `8.2.0` includes breaking changes

## [v1.14.3] - 2019-10-18

### Fixed

- **CUMULUS-1620** - Fixed bug where `message_adapter_version` does not correctly inject the CMA

- **CUMULUS-1572** - A granule is now included in discovery results even when
  none of its files has a matching file type in the associated collection
  configuration. Previously, if all files for a granule were unmatched by a file
  type configuration, the granule was excluded from the discovery results.
  Further, added support for a `boolean` property
  `ignoreFilesConfigForDiscovery`, which controls how a granule's files are
  filtered at discovery time.

## [v1.14.2] - 2019-10-08

### BREAKING CHANGES

Your Cumulus Message Adapter version should be pinned to `v1.0.13` or lower in your `app/config.yml` using `message_adapter_version: v1.0.13` OR you should use the workflow migration steps below to work with CMA v1.1.1+.

- **CUMULUS-1394** - The implementation of the `SfSnsReport` Lambda requires additional environment variables for integration with the new ingest notification SNS topics. Therefore, **you must update the definition of `SfSnsReport` in your `lambdas.yml` like so**:

```yaml
SfSnsReport:
  handler: index.handler
  timeout: 300
  source: node_modules/@cumulus/sf-sns-report/dist
  tables:
    - ExecutionsTable
  envs:
    execution_sns_topic_arn:
      function: Ref
      value: reportExecutionsSns
    granule_sns_topic_arn:
      function: Ref
      value: reportGranulesSns
    pdr_sns_topic_arn:
      function: Ref
      value: reportPdrsSns
```

- **CUMULUS-1447** -
  The newest release of the Cumulus Message Adapter (v1.1.1) requires that parameterized configuration be used for remote message functionality. Once released, Kes will automatically bring in CMA v1.1.1 without additional configuration.

  **Migration instructions**
  Oversized messages are no longer written to S3 automatically. In order to utilize remote messaging functionality, configure a `ReplaceConfig` AWS Step Function parameter on your CMA task:

  ```yaml
  ParsePdr:
    Parameters:
      cma:
        event.$: "$"
        ReplaceConfig:
          FullMessage: true
  ```

  Accepted fields in `ReplaceConfig` include `MaxSize`, `FullMessage`, `Path` and `TargetPath`.
  See https://github.com/nasa/cumulus-message-adapter/blob/master/CONTRACT.md#remote-message-configuration for full details.

  As this change is backward compatible in Cumulus Core, users wishing to utilize the previous version of the CMA may opt to transition to using a CMA lambda layer, or set `message_adapter_version` in their configuration to a version prior to v1.1.0.

### PLEASE NOTE

- **CUMULUS-1394** - Ingest notifications are now provided via 3 separate SNS topics for executions, granules, and PDRs, instead of a single `sftracker` SNS topic. Whereas the `sftracker` SNS topic received a full Cumulus execution message, the new topics all receive generated records for the given object. The new topics are only published to if the given object exists for the current execution. For a given execution/granule/PDR, **two messages will be received by each topic**: one message indicating that ingest is running and another message indicating that ingest has completed or failed. The new SNS topics are:

  - `reportExecutions` - Receives 1 message per execution
  - `reportGranules` - Receives 1 message per granule in an execution
  - `reportPdrs` - Receives 1 message per PDR

### Added

- **CUMULUS-639**

  - Adds SAML JWT and launchpad token authentication to Cumulus API (configurable)
    - **NOTE** to authenticate with Launchpad ensure your launchpad user_id is in the `<prefix>-UsersTable`
    - when Cumulus configured to protect API via Launchpad:
      - New endpoints
        - `GET /saml/login` - starting point for SAML SSO creates the login request url and redirects to the SAML Identity Provider Service (IDP)
        - `POST /saml/auth` - SAML Assertion Consumer Service. POST receiver from SAML IDP. Validates response, logs the user in, and returns a SAML-based JWT.
    - Disabled endpoints
      - `POST /refresh`
      - Changes authorization worklow:
      - `ensureAuthorized` now presumes the bearer token is a JWT and tries to validate. If the token is malformed, it attempts to validate the token against Launchpad. This allows users to bring their own token as described here https://wiki.earthdata.nasa.gov/display/CUMULUS/Cumulus+API+with+Launchpad+Authentication. But it also allows dashboard users to manually authenticate via Launchpad SAML to receive a Launchpad-based JWT.

- **CUMULUS-1394**
  - Added `Granule.generateGranuleRecord()` method to granules model to generate a granule database record from a Cumulus execution message
  - Added `Pdr.generatePdrRecord()` method to PDRs model to generate a granule database record from a Cumulus execution message
  - Added helpers to `@cumulus/common/message`:
    - `getMessageExecutionName()` - Get the execution name from a Cumulus execution message
    - `getMessageStateMachineArn()` - Get the state machine ARN from a Cumulus execution message
    - `getMessageExecutionArn()` - Get the execution ARN for a Cumulus execution message
    - `getMessageGranules()` - Get the granules from a Cumulus execution message, if any.
  - Added `@cumulus/common/cloudwatch-event/isFailedSfStatus()` to determine if a Step Function status from a Cloudwatch event is a failed status

### Changed

- **CUMULUS-1308**

  - HTTP PUT of a Collection, Provider, or Rule via the Cumulus API now
    performs full replacement of the existing object with the object supplied
    in the request payload. Previous behavior was to perform a modification
    (partial update) by merging the existing object with the (possibly partial)
    object in the payload, but this did not conform to the HTTP standard, which
    specifies PATCH as the means for modifications rather than replacements.

- **CUMULUS-1375**

  - Migrate Cumulus from deprecated Elasticsearch JS client to new, supported one in `@cumulus/api`

- **CUMULUS-1485** Update `@cumulus/cmr-client` to return error message from CMR for validation failures.

- **CUMULUS-1394**

  - Renamed `Execution.generateDocFromPayload()` to `Execution.generateRecord()` on executions model. The method generates an execution database record from a Cumulus execution message.

- **CUMULUS-1432**

  - `logs` endpoint takes the level parameter as a string and not a number
  - Elasticsearch term query generation no longer converts numbers to boolean

- **CUMULUS-1447**

  - Consolidated all remote message handling code into @common/aws
  - Update remote message code to handle updated CMA remote message flags
  - Update example SIPS workflows to utilize Parameterized CMA configuration

- **CUMULUS-1448** Refactor workflows that are mutating cumulus_meta to utilize meta field

- **CUMULUS-1451**

  - Elasticsearch cluster setting `auto_create_index` will be set to false. This had been causing issues in the bootstrap lambda on deploy.

- **CUMULUS-1456**
  - `@cumulus/api` endpoints default error handler uses `boom` package to format errors, which is consistent with other API endpoint errors.

### Fixed

- **CUMULUS-1432** `logs` endpoint filter correctly filters logs by level
- **CUMULUS-1484** `useMessageAdapter` now does not set CUMULUS_MESSAGE_ADAPTER_DIR when `true`

### Removed

- **CUMULUS-1394**
  - Removed `sfTracker` SNS topic. Replaced by three new SNS topics for granule, execution, and PDR ingest notifications.
  - Removed unused functions from `@cumulus/common/aws`:
    - `getGranuleS3Params()`
    - `setGranuleStatus()`

## [v1.14.1] - 2019-08-29

### Fixed

- **CUMULUS-1455**

  - CMR token links updated to point to CMR legacy services rather than echo

- **CUMULUS-1211**
  - Errors thrown during granule discovery are no longer swallowed and ignored.
    Rather, errors are propagated to allow for proper error-handling and
    meaningful messaging.

## [v1.14.0] - 2019-08-22

### PLEASE NOTE

- We have encountered transient lambda service errors in our integration testing. Please handle transient service errors following [these guidelines](https://docs.aws.amazon.com/step-functions/latest/dg/bp-lambda-serviceexception.html). The workflows in the `example/workflows` folder have been updated with retries configured for these errors.

- **CUMULUS-799** added additional IAM permissions to support reading CloudWatch and API Gateway, so **you will have to redeploy your IAM stack.**

- **CUMULUS-800** Several items:

  - **Delete existing API Gateway stages**: To allow enabling of API Gateway logging, Cumulus now creates and manages a Stage resource during deployment. Before upgrading Cumulus, it is necessary to delete the API Gateway stages on both the Backend API and the Distribution API. Instructions are included in the documentation under [Delete API Gateway Stages](https://nasa.github.io/cumulus/docs/additional-deployment-options/delete-api-gateway-stages).

  - **Set up account permissions for API Gateway to write to CloudWatch**: In a one time operation for your AWS account, to enable CloudWatch Logs for API Gateway, you must first grant the API Gateway permission to read and write logs to CloudWatch for your account. The `AmazonAPIGatewayPushToCloudWatchLogs` managed policy (with an ARN of `arn:aws:iam::aws:policy/service-role/AmazonAPIGatewayPushToCloudWatchLogs`) has all the required permissions. You can find a simple how to in the documentation under [Enable API Gateway Logging.](https://nasa.github.io/cumulus/docs/additional-deployment-options/enable-gateway-logging-permissions)

  - **Configure API Gateway to write logs to CloudWatch** To enable execution logging for the distribution API set `config.yaml` `apiConfigs.distribution.logApigatewayToCloudwatch` value to `true`. More information [Enable API Gateway Logs](https://nasa.github.io/cumulus/docs/additional-deployment-options/enable-api-logs)

  - **Configure CloudWatch log delivery**: It is possible to deliver CloudWatch API execution and access logs to a cross-account shared AWS::Logs::Destination. An operator does this by adding the key `logToSharedDestination` to the `config.yml` at the default level with a value of a writable log destination. More information in the documentation under [Configure CloudWatch Logs Delivery.](https://nasa.github.io/cumulus/docs/additional-deployment-options/configure-cloudwatch-logs-delivery)

  - **Additional Lambda Logging**: It is now possible to configure any lambda to deliver logs to a shared subscriptions by setting `logToSharedDestination` to the ARN of a writable location (either an AWS::Logs::Destination or a Kinesis Stream) on any lambda config. Documentation for [Lambda Log Subscriptions](https://nasa.github.io/cumulus/docs/additional-deployment-options/additional-lambda-logging)

  - **Configure S3 Server Access Logs**: If you are running Cumulus in an NGAP environment you may [configure S3 Server Access Logs](https://nasa.github.io/cumulus/docs/next/deployment/server_access_logging) to be delivered to a shared bucket where the Metrics Team will ingest the logs into their ELK stack. Contact the Metrics team for permission and location.

- **CUMULUS-1368** The Cumulus distribution API has been deprecated and is being replaced by ASF's Thin Egress App. By default, the distribution API will not deploy. Please follow [the instructions for deploying and configuring Thin Egress](https://nasa.github.io/cumulus/docs/deployment/thin_egress_app).

To instead continue to deploy and use the legacy Cumulus distribution app, add the following to your `config.yml`:

```yaml
deployDistributionApi: true
```

If you deploy with no distribution app your deployment will succeed but you may encounter errors in your workflows, particularly in the `MoveGranule` task.

- **CUMULUS-1418** Users who are packaging the CMA in their Lambdas outside of Cumulus may need to update their Lambda configuration. Please see `BREAKING CHANGES` below for details.

### Added

- **CUMULUS-642**
  - Adds Launchpad as an authentication option for the Cumulus API.
  - Updated deployment documentation and added [instructions to setup Cumulus API Launchpad authentication](https://wiki.earthdata.nasa.gov/display/CUMULUS/Cumulus+API+with+Launchpad+Authentication)
- **CUMULUS-1418**
  - Adds usage docs/testing of lambda layers (introduced in PR1125), updates Core example tasks to use the updated `cumulus-ecs-task` and a CMA layer instead of kes CMA injection.
  - Added Terraform module to publish CMA as layer to user account.
- **PR1125** - Adds `layers` config option to support deploying Lambdas with layers
- **PR1128** - Added `useXRay` config option to enable AWS X-Ray for Lambdas.
- **CUMULUS-1345**
  - Adds new variables to the app deployment under `cmr`.
  - `cmrEnvironment` values are `SIT`, `UAT`, or `OPS` with `UAT` as the default.
  - `cmrLimit` and `cmrPageSize` have been added as configurable options.
- **CUMULUS-1273**
  - Added lambda function EmsProductMetadataReport to generate EMS Product Metadata report
- **CUMULUS-1226**
  - Added API endpoint `elasticsearch/index-from-database` to index to an Elasticsearch index from the database for recovery purposes and `elasticsearch/indices-status` to check the status of Elasticsearch indices via the API.
- **CUMULUS-824**
  - Added new Collection parameter `reportToEms` to configure whether the collection is reported to EMS
- **CUMULUS-1357**
  - Added new BackendApi endpoint `ems` that generates EMS reports.
- **CUMULUS-1241**
  - Added information about queues with maximum execution limits defined to default workflow templates (`meta.queueExecutionLimits`)
- **CUMULUS-1311**
  - Added `@cumulus/common/message` with various message parsing/preparation helpers
- **CUMULUS-812**

  - Added support for limiting the number of concurrent executions started from a queue. [See the data cookbook](https://nasa.github.io/cumulus/docs/data-cookbooks/throttling-queued-executions) for more information.

- **CUMULUS-1337**

  - Adds `cumulus.stackName` value to the `instanceMetadata` endpoint.

- **CUMULUS-1368**

  - Added `cmrGranuleUrlType` to the `@cumulus/move-granules` task. This determines what kind of links go in the CMR files. The options are `distribution`, `s3`, or `none`, with the default being distribution. If there is no distribution API being used with Cumulus, you must set the value to `s3` or `none`.

- Added `packages/s3-replicator` Terraform module to allow same-region s3 replication to metrics bucket.

- **CUMULUS-1392**

  - Added `tf-modules/report-granules` Terraform module which processes granule ingest notifications received via SNS and stores granule data to a database. The module includes:
    - SNS topic for publishing granule ingest notifications
    - Lambda to process granule notifications and store data
    - IAM permissions for the Lambda
    - Subscription for the Lambda to the SNS topic

- **CUMULUS-1393**

  - Added `tf-modules/report-pdrs` Terraform module which processes PDR ingest notifications received via SNS and stores PDR data to a database. The module includes:
    - SNS topic for publishing PDR ingest notifications
    - Lambda to process PDR notifications and store data
    - IAM permissions for the Lambda
    - Subscription for the Lambda to the SNS topic
  - Added unit tests for `@cumulus/api/models/pdrs.createPdrFromSns()`

- **CUMULUS-1400**

  - Added `tf-modules/report-executions` Terraform module which processes workflow execution information received via SNS and stores it to a database. The module includes:
    - SNS topic for publishing execution data
    - Lambda to process and store execution data
    - IAM permissions for the Lambda
    - Subscription for the Lambda to the SNS topic
  - Added `@cumulus/common/sns-event` which contains helpers for SNS events:
    - `isSnsEvent()` returns true if event is from SNS
    - `getSnsEventMessage()` extracts and parses the message from an SNS event
    - `getSnsEventMessageObject()` extracts and parses message object from an SNS event
  - Added `@cumulus/common/cloudwatch-event` which contains helpers for Cloudwatch events:
    - `isSfExecutionEvent()` returns true if event is from Step Functions
    - `isTerminalSfStatus()` determines if a Step Function status from a Cloudwatch event is a terminal status
    - `getSfEventStatus()` gets the Step Function status from a Cloudwatch event
    - `getSfEventDetailValue()` extracts a Step Function event detail field from a Cloudwatch event
    - `getSfEventMessageObject()` extracts and parses Step Function detail object from a Cloudwatch event

- **CUMULUS-1429**

  - Added `tf-modules/data-persistence` Terraform module which includes resources for data persistence in Cumulus:
    - DynamoDB tables
    - Elasticsearch with optional support for VPC
    - Cloudwatch alarm for number of Elasticsearch nodes

- **CUMULUS-1379** CMR Launchpad Authentication
  - Added `launchpad` configuration to `@cumulus/deployment/app/config.yml`, and cloudformation templates, workflow message, lambda configuration, api endpoint configuration
  - Added `@cumulus/common/LaunchpadToken` and `@cumulus/common/launchpad` to provide methods to get token and validate token
  - Updated lambdas to use Launchpad token for CMR actions (ingest and delete granules)
  - Updated deployment documentation and added [instructions to setup CMR client for Launchpad authentication](https://wiki.earthdata.nasa.gov/display/CUMULUS/CMR+Launchpad+Authentication)

## Changed

- **CUMULUS-1232**

  - Added retries to update `@cumulus/cmr-client` `updateToken()`

- **CUMULUS-1245 CUMULUS-795**

  - Added additional `ems` configuration parameters for sending the ingest reports to EMS
  - Added functionality to send daily ingest reports to EMS

- **CUMULUS-1241**

  - Removed the concept of "priority levels" and added ability to define a number of maximum concurrent executions per SQS queue
  - Changed mapping of Cumulus message properties for the `sqs2sfThrottle` lambda:
    - Queue name is read from `cumulus_meta.queueName`
    - Maximum executions for the queue is read from `meta.queueExecutionLimits[queueName]`, where `queueName` is `cumulus_meta.queueName`
  - Changed `sfSemaphoreDown` lambda to only attempt decrementing semaphores when:
    - the message is for a completed/failed/aborted/timed out workflow AND
    - `cumulus_meta.queueName` exists on the Cumulus message AND
    - An entry for the queue name (`cumulus_meta.queueName`) exists in the the object `meta.queueExecutionLimits` on the Cumulus message

- **CUMULUS-1338**

  - Updated `sfSemaphoreDown` lambda to be triggered via AWS Step Function Cloudwatch events instead of subscription to `sfTracker` SNS topic

- **CUMULUS-1311**

  - Updated `@cumulus/queue-granules` to set `cumulus_meta.queueName` for queued execution messages
  - Updated `@cumulus/queue-pdrs` to set `cumulus_meta.queueName` for queued execution messages
  - Updated `sqs2sfThrottle` lambda to immediately decrement queue semaphore value if dispatching Step Function execution throws an error

- **CUMULUS-1362**

  - Granule `processingStartTime` and `processingEndTime` will be set to the execution start time and end time respectively when there is no sync granule or post to cmr task present in the workflow

- **CUMULUS-1400**
  - Deprecated `@cumulus/ingest/aws/getExecutionArn`. Use `@cumulus/common/aws/getExecutionArn` instead.

### Fixed

- **CUMULUS-1439**

  - Fix bug with rule.logEventArn deletion on Kinesis rule update and fix unit test to verify

- **CUMULUS-796**

  - Added production information (collection ShortName and Version, granuleId) to EMS distribution report
  - Added functionality to send daily distribution reports to EMS

- **CUMULUS-1319**

  - Fixed a bug where granule ingest times were not being stored to the database

- **CUMULUS-1356**

  - The `Collection` model's `delete` method now _removes_ the specified item
    from the collection config store that was inserted by the `create` method.
    Previously, this behavior was missing.

- **CUMULUS-1374**
  - Addressed audit concerns (https://www.npmjs.com/advisories/782) in api package

### BREAKING CHANGES

### Changed

- **CUMULUS-1418**
  - Adding a default `cmaDir` key to configuration will cause `CUMULUS_MESSAGE_ADAPTER_DIR` to be set by default to `/opt` for any Lambda not setting `useCma` to true, or explicitly setting the CMA environment variable. In lambdas that package the CMA independently of the Cumulus packaging. Lambdas manually packaging the CMA should have their Lambda configuration updated to set the CMA path, or alternately if not using the CMA as a Lambda layer in this deployment set `cmaDir` to `./cumulus-message-adapter`.

### Removed

- **CUMULUS-1337**

  - Removes the S3 Access Metrics package added in CUMULUS-799

- **PR1130**
  - Removed code deprecated since v1.11.1:
    - Removed `@cumulus/common/step-functions`. Use `@cumulus/common/StepFunctions` instead.
    - Removed `@cumulus/api/lib/testUtils.fakeFilesFactory`. Use `@cumulus/api/lib/testUtils.fakeFileFactory` instead.
    - Removed `@cumulus/cmrjs/cmr` functions: `searchConcept`, `ingestConcept`, `deleteConcept`. Use the functions in `@cumulus/cmr-client` instead.
    - Removed `@cumulus/ingest/aws.getExecutionHistory`. Use `@cumulus/common/StepFunctions.getExecutionHistory` instead.

## [v1.13.5] - 2019-08-29 - [BACKPORT]

### Fixed

- **CUMULUS-1455** - CMR token links updated to point to CMR legacy services rather than echo

## [v1.13.4] - 2019-07-29

- **CUMULUS-1411** - Fix deployment issue when using a template override

## [v1.13.3] - 2019-07-26

- **CUMULUS-1345** Full backport of CUMULUS-1345 features - Adds new variables to the app deployment under `cmr`.
  - `cmrEnvironment` values are `SIT`, `UAT`, or `OPS` with `UAT` as the default.
  - `cmrLimit` and `cmrPageSize` have been added as configurable options.

## [v1.13.2] - 2019-07-25

- Re-release of v1.13.1 to fix broken npm packages.

## [v1.13.1] - 2019-07-22

- **CUMULUS-1374** - Resolve audit compliance with lodash version for api package subdependency
- **CUMULUS-1412** - Resolve audit compliance with googleapi package
- **CUMULUS-1345** - Backported CMR environment setting in getUrl to address immediate user need. CMR_ENVIRONMENT can now be used to set the CMR environment to OPS/SIT

## [v1.13.0] - 2019-5-20

### PLEASE NOTE

**CUMULUS-802** added some additional IAM permissions to support ECS autoscaling, so **you will have to redeploy your IAM stack.**
As a result of the changes for **CUMULUS-1193**, **CUMULUS-1264**, and **CUMULUS-1310**, **you must delete your existing stacks (except IAM) before deploying this version of Cumulus.**
If running Cumulus within a VPC and extended downtime is acceptable, we recommend doing this at the end of the day to allow AWS backend resources and network interfaces to be cleaned up overnight.

### BREAKING CHANGES

- **CUMULUS-1228**

  - The default AMI used by ECS instances is now an NGAP-compliant AMI. This
    will be a breaking change for non-NGAP deployments. If you do not deploy to
    NGAP, you will need to find the AMI ID of the
    [most recent Amazon ECS-optimized AMI](https://docs.aws.amazon.com/AmazonECS/latest/developerguide/ecs-optimized_AMI.html),
    and set the `ecs.amiid` property in your config. Instructions for finding
    the most recent NGAP AMI can be found using
    [these instructions](https://wiki.earthdata.nasa.gov/display/ESKB/Select+an+NGAP+Created+AMI).

- **CUMULUS-1310**

  - Database resources (DynamoDB, ElasticSearch) have been moved to an independent `db` stack.
    Migrations for this version will need to be user-managed. (e.g. [elasticsearch](https://docs.aws.amazon.com/elasticsearch-service/latest/developerguide/es-version-migration.html#snapshot-based-migration) and [dynamoDB](https://docs.aws.amazon.com/datapipeline/latest/DeveloperGuide/dp-template-exports3toddb.html)).
    Order of stack deployment is `iam` -> `db` -> `app`.
  - All stacks can now be deployed using a single `config.yml` file, i.e.: `kes cf deploy --kes-folder app --template node_modules/@cumulus/deployment/[iam|db|app] [...]`
    Backwards-compatible. For development, please re-run `npm run bootstrap` to build new `kes` overrides.
    Deployment docs have been updated to show how to deploy a single-config Cumulus instance.
  - `params` have been moved: Nest `params` fields under `app`, `db` or `iam` to override all Parameters for a particular stack's cloudformation template. Backwards-compatible with multi-config setups.
  - `stackName` and `stackNameNoDash` have been retired. Use `prefix` and `prefixNoDash` instead.
  - The `iams` section in `app/config.yml` IAM roles has been deprecated as a user-facing parameter,
    _unless_ your IAM role ARNs do not match the convention shown in `@cumulus/deployment/app/config.yml`
  - The `vpc.securityGroup` will need to be set with a pre-existing security group ID to use Cumulus in a VPC. Must allow inbound HTTP(S) (Port 443).

- **CUMULUS-1212**

  - `@cumulus/post-to-cmr` will now fail if any granules being processed are missing a metadata file. You can set the new config option `skipMetaCheck` to `true` to pass post-to-cmr without a metadata file.

- **CUMULUS-1232**

  - `@cumulus/sync-granule` will no longer silently pass if no checksum data is provided. It will use input
    from the granule object to:
    - Verify checksum if `checksumType` and `checksumValue` are in the file record OR a checksum file is provided
      (throws `InvalidChecksum` on fail), else log warning that no checksum is available.
    - Then, verify synced S3 file size if `file.size` is in the file record (throws `UnexpectedFileSize` on fail),
      else log warning that no file size is available.
    - Pass the step.

- **CUMULUS-1264**

  - The Cloudformation templating and deployment configuration has been substantially refactored.
    - `CumulusApiDefault` nested stack resource has been renamed to `CumulusApiDistribution`
    - `CumulusApiV1` nested stack resource has been renamed to `CumulusApiBackend`
  - The `urs: true` config option for when defining your lambdas (e.g. in `lambdas.yml`) has been deprecated. There are two new options to replace it:
    - `urs_redirect: 'token'`: This will expose a `TOKEN_REDIRECT_ENDPOINT` environment variable to your lambda that references the `/token` endpoint on the Cumulus backend API
    - `urs_redirect: 'distribution'`: This will expose a `DISTRIBUTION_REDIRECT_ENDPOINT` environment variable to your lambda that references the `/redirect` endpoint on the Cumulus distribution API

- **CUMULUS-1193**

  - The elasticsearch instance is moved behind the VPC.
  - Your account will need an Elasticsearch Service Linked role. This is a one-time setup for the account. You can follow the instructions to use the AWS console or AWS CLI [here](https://docs.aws.amazon.com/IAM/latest/UserGuide/using-service-linked-roles.html) or use the following AWS CLI command: `aws iam create-service-linked-role --aws-service-name es.amazonaws.com`

- **CUMULUS-802**

  - ECS `maxInstances` must be greater than `minInstances`. If you use defaults, no change is required.

- **CUMULUS-1269**
  - Brought Cumulus data models in line with CNM JSON schema:
    - Renamed file object `fileType` field to `type`
    - Renamed file object `fileSize` field to `size`
    - Renamed file object `checksumValue` field to `checksum` where not already done.
    - Added `ancillary` and `linkage` type support to file objects.

### Added

- **CUMULUS-799**

  - Added an S3 Access Metrics package which will take S3 Server Access Logs and
    write access metrics to CloudWatch

- **CUMULUS-1242** - Added `sqs2sfThrottle` lambda. The lambda reads SQS messages for queued executions and uses semaphores to only start new executions if the maximum number of executions defined for the priority key (`cumulus_meta.priorityKey`) has not been reached. Any SQS messages that are read but not used to start executions remain in the queue.

- **CUMULUS-1240**

  - Added `sfSemaphoreDown` lambda. This lambda receives SNS messages and for each message it decrements the semaphore used to track the number of running executions if:
    - the message is for a completed/failed workflow AND
    - the message contains a level of priority (`cumulus_meta.priorityKey`)
  - Added `sfSemaphoreDown` lambda as a subscriber to the `sfTracker` SNS topic

- **CUMULUS-1265**

  - Added `apiConfigs` configuration option to configure API Gateway to be private
  - All internal lambdas configured to run inside the VPC by default
  - Removed references to `NoVpc` lambdas from documentation and `example` folder.

- **CUMULUS-802**
  - Adds autoscaling of ECS clusters
  - Adds autoscaling of ECS services that are handling StepFunction activities

## Changed

- Updated `@cumulus/ingest/http/httpMixin.list()` to trim trailing spaces on discovered filenames

- **CUMULUS-1310**

  - Database resources (DynamoDB, ElasticSearch) have been moved to an independent `db` stack.
    This will enable future updates to avoid affecting database resources or requiring migrations.
    Migrations for this version will need to be user-managed.
    (e.g. [elasticsearch](https://docs.aws.amazon.com/elasticsearch-service/latest/developerguide/es-version-migration.html#snapshot-based-migration) and [dynamoDB](https://docs.aws.amazon.com/datapipeline/latest/DeveloperGuide/dp-template-exports3toddb.html)).
    Order of stack deployment is `iam` -> `db` -> `app`.
  - All stacks can now be deployed using a single `config.yml` file, i.e.: `kes cf deploy --kes-folder app --template node_modules/@cumulus/deployment/[iam|db|app] [...]`
    Backwards-compatible. Please re-run `npm run bootstrap` to build new `kes` overrides.
    Deployment docs have been updated to show how to deploy a single-config Cumulus instance.
  - `params` fields should now be nested under the stack key (i.e. `app`, `db` or `iam`) to provide Parameters for a particular stack's cloudformation template,
    for use with single-config instances. Keys _must_ match the name of the deployment package folder (`app`, `db`, or `iam`).
    Backwards-compatible with multi-config setups.
  - `stackName` and `stackNameNoDash` have been retired as user-facing config parameters. Use `prefix` and `prefixNoDash` instead.
    This will be used to create stack names for all stacks in a single-config use case.
    `stackName` may still be used as an override in multi-config usage, although this is discouraged.
    Warning: overriding the `db` stack's `stackName` will require you to set `dbStackName` in your `app/config.yml`.
    This parameter is required to fetch outputs from the `db` stack to reference in the `app` stack.
  - The `iams` section in `app/config.yml` IAM roles has been retired as a user-facing parameter,
    _unless_ your IAM role ARNs do not match the convention shown in `@cumulus/deployment/app/config.yml`
    In that case, overriding `iams` in your own config is recommended.
  - `iam` and `db` `cloudformation.yml` file names will have respective prefixes (e.g `iam.cloudformation.yml`).
  - Cumulus will now only attempt to create reconciliation reports for buckets of the `private`, `public` and `protected` types.
  - Cumulus will no longer set up its own security group.
    To pass a pre-existing security group for in-VPC deployments as a parameter to the Cumulus template, populate `vpc.securityGroup` in `config.yml`.
    This security group must allow inbound HTTP(S) traffic (Port 443). SSH traffic (Port 22) must be permitted for SSH access to ECS instances.
  - Deployment docs have been updated with examples for the new deployment model.

- **CUMULUS-1236**

  - Moves access to public files behind the distribution endpoint. Authentication is not required, but direct http access has been disallowed.

- **CUMULUS-1223**

  - Adds unauthenticated access for public bucket files to the Distribution API. Public files should be requested the same way as protected files, but for public files a redirect to a self-signed S3 URL will happen without requiring authentication with Earthdata login.

- **CUMULUS-1232**

  - Unifies duplicate handling in `ingest/granule.handleDuplicateFile` for maintainability.
  - Changed `ingest/granule.ingestFile` and `move-granules/index.moveFileRequest` to use new function.
  - Moved file versioning code to `ingest/granule.moveGranuleFileWithVersioning`
  - `ingest/granule.verifyFile` now also tests `file.size` for verification if it is in the file record and throws
    `UnexpectedFileSize` error for file size not matching input.
  - `ingest/granule.verifyFile` logs warnings if checksum and/or file size are not available.

- **CUMULUS-1193**

  - Moved reindex CLI functionality to an API endpoint. See [API docs](https://nasa.github.io/cumulus-api/#elasticsearch-1)

- **CUMULUS-1207**
  - No longer disable lambda event source mappings when disabling a rule

### Fixed

- Updated Lerna publish script so that published Cumulus packages will pin their dependencies on other Cumulus packages to exact versions (e.g. `1.12.1` instead of `^1.12.1`)

- **CUMULUS-1203**

  - Fixes IAM template's use of intrinsic functions such that IAM template overrides now work with kes

- **CUMULUS-1268**
  - Deployment will not fail if there are no ES alarms or ECS services

## [v1.12.1] - 2019-4-8

## [v1.12.0] - 2019-4-4

Note: There was an issue publishing 1.12.0. Upgrade to 1.12.1.

### BREAKING CHANGES

- **CUMULUS-1139**

  - `granule.applyWorkflow` uses the new-style granule record as input to workflows.

- **CUMULUS-1171**

  - Fixed provider handling in the API to make it consistent between protocols.
    NOTE: This is a breaking change. When applying this upgrade, users will need to:
    1. Disable all workflow rules
    2. Update any `http` or `https` providers so that the host field only
       contains a valid hostname or IP address, and the port field contains the
       provider port.
    3. Perform the deployment
    4. Re-enable workflow rules

- **CUMULUS-1176**:

  - `@cumulus/move-granules` input expectations have changed. `@cumulus/files-to-granules` is a new intermediate task to perform input translation in the old style.
    See the Added and Changed sections of this release changelog for more information.

- **CUMULUS-670**

  - The behavior of ParsePDR and related code has changed in this release. PDRs with FILE_TYPEs that do not conform to the PDR ICD (+ TGZ) (https://cdn.earthdata.nasa.gov/conduit/upload/6376/ESDS-RFC-030v1.0.pdf) will fail to parse.

- **CUMULUS-1208**
  - The granule object input to `@cumulus/queue-granules` will now be added to ingest workflow messages **as is**. In practice, this means that if you are using `@cumulus/queue-granules` to trigger ingest workflows and your granule objects input have invalid properties, then your ingest workflows will fail due to schema validation errors.

### Added

- **CUMULUS-777**
  - Added new cookbook entry on configuring Cumulus to track ancillary files.
- **CUMULUS-1183**
  - Kes overrides will now abort with a warning if a workflow step is configured without a corresponding
    lambda configuration
- **CUMULUS-1223**

  - Adds convenience function `@cumulus/common/bucketsConfigJsonObject` for fetching stack's bucket configuration as an object.

- **CUMULUS-853**
  - Updated FakeProcessing example lambda to include option to generate fake browse
  - Added feature documentation for ancillary metadata export, a new cookbook entry describing a workflow with ancillary metadata generation(browse), and related task definition documentation
- **CUMULUS-805**
  - Added a CloudWatch alarm to check running ElasticSearch instances, and a CloudWatch dashboard to view the health of ElasticSearch
  - Specify `AWS_REGION` in `.env` to be used by deployment script
- **CUMULUS-803**
  - Added CloudWatch alarms to check running tasks of each ECS service, and add the alarms to CloudWatch dashboard
- **CUMULUS-670**
  - Added Ancillary Metadata Export feature (see https://nasa.github.io/cumulus/docs/features/ancillary_metadata for more information)
  - Added new Collection file parameter "fileType" that allows configuration of workflow granule file fileType
- **CUMULUS-1184** - Added kes logging output to ensure we always see the state machine reference before failures due to configuration
- **CUMULUS-1105** - Added a dashboard endpoint to serve the dashboard from an S3 bucket
- **CUMULUS-1199** - Moves `s3credentials` endpoint from the backend to the distribution API.
- **CUMULUS-666**
  - Added `@api/endpoints/s3credentials` to allow EarthData Login authorized users to retrieve temporary security credentials for same-region direct S3 access.
- **CUMULUS-671**
  - Added `@packages/integration-tests/api/distribution/getDistributionApiS3SignedUrl()` to return the S3 signed URL for a file protected by the distribution API
- **CUMULUS-672**
  - Added `cmrMetadataFormat` and `cmrConceptId` to output for individual granules from `@cumulus/post-to-cmr`. `cmrMetadataFormat` will be read from the `cmrMetadataFormat` generated for each granule in `@cumulus/cmrjs/publish2CMR()`
  - Added helpers to `@packages/integration-tests/api/distribution`:
    - `getDistributionApiFileStream()` returns a stream to download files protected by the distribution API
    - `getDistributionFileUrl()` constructs URLs for requesting files from the distribution API
- **CUMULUS-1185** `@cumulus/api/models/Granule.removeGranuleFromCmrByGranule` to replace `@cumulus/api/models/Granule.removeGranuleFromCmr` and use the Granule UR from the CMR metadata to remove the granule from CMR

- **CUMULUS-1101**

  - Added new `@cumulus/checksum` package. This package provides functions to calculate and validate checksums.
  - Added new checksumming functions to `@cumulus/common/aws`: `calculateS3ObjectChecksum` and `validateS3ObjectChecksum`, which depend on the `checksum` package.

- CUMULUS-1171

  - Added `@cumulus/common` API documentation to `packages/common/docs/API.md`
  - Added an `npm run build-docs` task to `@cumulus/common`
  - Added `@cumulus/common/string#isValidHostname()`
  - Added `@cumulus/common/string#match()`
  - Added `@cumulus/common/string#matches()`
  - Added `@cumulus/common/string#toLower()`
  - Added `@cumulus/common/string#toUpper()`
  - Added `@cumulus/common/URLUtils#buildURL()`
  - Added `@cumulus/common/util#isNil()`
  - Added `@cumulus/common/util#isNull()`
  - Added `@cumulus/common/util#isUndefined()`
  - Added `@cumulus/common/util#negate()`

- **CUMULUS-1176**

  - Added new `@cumulus/files-to-granules` task to handle converting file array output from `cumulus-process` tasks into granule objects.
    Allows simplification of `@cumulus/move-granules` and `@cumulus/post-to-cmr`, see Changed section for more details.

- CUMULUS-1151 Compare the granule holdings in CMR with Cumulus' internal data store
- CUMULUS-1152 Compare the granule file holdings in CMR with Cumulus' internal data store

### Changed

- **CUMULUS-1216** - Updated `@cumulus/ingest/granule/ingestFile` to download files to expected staging location.
- **CUMULUS-1208** - Updated `@cumulus/ingest/queue/enqueueGranuleIngestMessage()` to not transform granule object passed to it when building an ingest message
- **CUMULUS-1198** - `@cumulus/ingest` no longer enforces any expectations about whether `provider_path` contains a leading slash or not.
- **CUMULUS-1170**
  - Update scripts and docs to use `npm` instead of `yarn`
  - Use `package-lock.json` files to ensure matching versions of npm packages
  - Update CI builds to use `npm ci` instead of `npm install`
- **CUMULUS-670**
  - Updated ParsePDR task to read standard PDR types+ (+ tgz as an external customer requirement) and add a fileType to granule-files on Granule discovery
  - Updated ParsePDR to fail if unrecognized type is used
  - Updated all relevant task schemas to include granule->files->filetype as a string value
  - Updated tests/test fixtures to include the fileType in the step function/task inputs and output validations as needed
  - Updated MoveGranules task to handle incoming configuration with new "fileType" values and to add them as appropriate to the lambda output.
  - Updated DiscoverGranules step/related workflows to read new Collection file parameter fileType that will map a discovered file to a workflow fileType
  - Updated CNM parser to add the fileType to the defined granule file fileType on ingest and updated integration tests to verify/validate that behavior
  - Updated generateEcho10XMLString in cmr-utils.js to use a map/related library to ensure order as CMR requires ordering for their online resources.
  - Updated post-to-cmr task to appropriately export CNM filetypes to CMR in echo10/UMM exports
- **CUMULUS-1139** - Granules stored in the API contain a `files` property. That schema has been greatly
  simplified and now better matches the CNM format.
  - The `name` property has been renamed to `fileName`.
  - The `filepath` property has been renamed to `key`.
  - The `checksumValue` property has been renamed to `checksum`.
  - The `path` property has been removed.
  - The `url_path` property has been removed.
  - The `filename` property (which contained an `s3://` URL) has been removed, and the `bucket`
    and `key` properties should be used instead. Any requests sent to the API containing a `granule.files[].filename`
    property will be rejected, and any responses coming back from the API will not contain that
    `filename` property.
  - A `source` property has been added, which is a URL indicating the original source of the file.
  - `@cumulus/ingest/granule.moveGranuleFiles()` no longer includes a `filename` field in its
    output. The `bucket` and `key` fields should be used instead.
- **CUMULUS-672**

  - Changed `@cumulus/integration-tests/api/EarthdataLogin.getEarthdataLoginRedirectResponse` to `@cumulus/integration-tests/api/EarthdataLogin.getEarthdataAccessToken`. The new function returns an access response from Earthdata login, if successful.
  - `@cumulus/integration-tests/cmr/getOnlineResources` now accepts an object of options, including `cmrMetadataFormat`. Based on the `cmrMetadataFormat`, the function will correctly retrieve the online resources for each metadata format (ECHO10, UMM-G)

- **CUMULUS-1101**

  - Moved `@cumulus/common/file/getFileChecksumFromStream` into `@cumulus/checksum`, and renamed it to `generateChecksumFromStream`.
    This is a breaking change for users relying on `@cumulus/common/file/getFileChecksumFromStream`.
  - Refactored `@cumulus/ingest/Granule` to depend on new `common/aws` checksum functions and remove significantly present checksumming code.
    - Deprecated `@cumulus/ingest/granule.validateChecksum`. Replaced with `@cumulus/ingest/granule.verifyFile`.
    - Renamed `granule.getChecksumFromFile` to `granule.retrieveSuppliedFileChecksumInformation` to be more accurate.
  - Deprecated `@cumulus/common/aws.checksumS3Objects`. Use `@cumulus/common/aws.calculateS3ObjectChecksum` instead.

- CUMULUS-1171

  - Fixed provider handling in the API to make it consistent between protocols.
    Before this change, FTP providers were configured using the `host` and
    `port` properties. HTTP providers ignored `port` and `protocol`, and stored
    an entire URL in the `host` property. Updated the API to only accept valid
    hostnames or IP addresses in the `provider.host` field. Updated ingest code
    to properly build HTTP and HTTPS URLs from `provider.protocol`,
    `provider.host`, and `provider.port`.
  - The default provider port was being set to 21, no matter what protocol was
    being used. Removed that default.

- **CUMULUS-1176**

  - `@cumulus/move-granules` breaking change:
    Input to `move-granules` is now expected to be in the form of a granules object (i.e. `{ granules: [ { ... }, { ... } ] }`);
    For backwards compatibility with array-of-files outputs from processing steps, use the new `@cumulus/files-to-granules` task as an intermediate step.
    This task will perform the input translation. This change allows `move-granules` to be simpler and behave more predictably.
    `config.granuleIdExtraction` and `config.input_granules` are no longer needed/used by `move-granules`.
  - `@cumulus/post-to-cmr`: `config.granuleIdExtraction` is no longer needed/used by `post-to-cmr`.

- CUMULUS-1174
  - Better error message and stacktrace for S3KeyPairProvider error reporting.

### Fixed

- **CUMULUS-1218** Reconciliation report will now scan only completed granules.
- `@cumulus/api` files and granules were not getting indexed correctly because files indexing was failing in `db-indexer`
- `@cumulus/deployment` A bug in the Cloudformation template was preventing the API from being able to be launched in a VPC, updated the IAM template to give the permissions to be able to run the API in a VPC

### Deprecated

- `@cumulus/api/models/Granule.removeGranuleFromCmr`, instead use `@cumulus/api/models/Granule.removeGranuleFromCmrByGranule`
- `@cumulus/ingest/granule.validateChecksum`, instead use `@cumulus/ingest/granule.verifyFile`
- `@cumulus/common/aws.checksumS3Objects`, instead use `@cumulus/common/aws.calculateS3ObjectChecksum`
- `@cumulus/cmrjs`: `getGranuleId` and `getCmrFiles` are deprecated due to changes in input handling.

## [v1.11.3] - 2019-3-5

### Added

- **CUMULUS-1187** - Added `@cumulus/ingest/granule/duplicateHandlingType()` to determine how duplicate files should be handled in an ingest workflow

### Fixed

- **CUMULUS-1187** - workflows not respecting the duplicate handling value specified in the collection
- Removed refreshToken schema requirement for OAuth

## [v1.11.2] - 2019-2-15

### Added

- CUMULUS-1169
  - Added a `@cumulus/common/StepFunctions` module. It contains functions for querying the AWS
    StepFunctions API. These functions have the ability to retry when a ThrottlingException occurs.
  - Added `@cumulus/common/aws.retryOnThrottlingException()`, which will wrap a function in code to
    retry on ThrottlingExceptions.
  - Added `@cumulus/common/test-utils.throttleOnce()`, which will cause a function to return a
    ThrottlingException the first time it is called, then return its normal result after that.
- CUMULUS-1103 Compare the collection holdings in CMR with Cumulus' internal data store
- CUMULUS-1099 Add support for UMMG JSON metadata versions > 1.4.
  - If a version is found in the metadata object, that version is used for processing and publishing to CMR otherwise, version 1.4 is assumed.
- CUMULUS-678
  - Added support for UMMG json v1.4 metadata files.
    `reconcileCMRMetadata` added to `@cumulus/cmrjs` to update metadata record with new file locations.
    `@cumulus/common/errors` adds two new error types `CMRMetaFileNotFound` and `InvalidArgument`.
    `@cumulus/common/test-utils` adds new function `randomId` to create a random string with id to help in debugging.
    `@cumulus/common/BucketsConfig` adds a new helper class `BucketsConfig` for working with bucket stack configuration and bucket names.
    `@cumulus/common/aws` adds new function `s3PutObjectTagging` as a convenience for the aws [s3().putObjectTagging](https://docs.aws.amazon.com/AWSJavaScriptSDK/latest/AWS/S3.html#putObjectTagging-property) function.
    `@cumulus/cmrjs` Adds: - `isCMRFile` - Identify an echo10(xml) or UMMG(json) metadata file. - `metadataObjectFromCMRFile` Read and parse CMR XML file from s3. - `updateCMRMetadata` Modify a cmr metadata (xml/json) file with updated information. - `publish2CMR` Posts XML or UMMG CMR data to CMR service. - `reconcileCMRMetadata` Reconciles cmr metadata file after a file moves.
- Adds some ECS and other permissions to StepRole to enable running ECS tasks from a workflow
- Added Apache logs to cumulus api and distribution lambdas
- **CUMULUS-1119** - Added `@cumulus/integration-tests/api/EarthdataLogin.getEarthdataLoginRedirectResponse` helper for integration tests to handle login with Earthdata and to return response from redirect to Cumulus API
- **CUMULUS-673** Added `@cumulus/common/file/getFileChecksumFromStream` to get file checksum from a readable stream

### Fixed

- CUMULUS-1123
  - Cloudformation template overrides now work as expected

### Changed

- CUMULUS-1169
  - Deprecated the `@cumulus/common/step-functions` module.
  - Updated code that queries the StepFunctions API to use the retry-enabled functions from
    `@cumulus/common/StepFunctions`
- CUMULUS-1121
  - Schema validation is now strongly enforced when writing to the database.
    Additional properties are not allowed and will result in a validation error.
- CUMULUS-678
  `tasks/move-granules` simplified and refactored to use functionality from cmrjs.
  `ingest/granules.moveGranuleFiles` now just moves granule files and returns a list of the updated files. Updating metadata now handled by `@cumulus/cmrjs/reconcileCMRMetadata`.
  `move-granules.updateGranuleMetadata` refactored and bugs fixed in the case of a file matching multiple collection.files.regexps.
  `getCmrXmlFiles` simplified and now only returns an object with the cmrfilename and the granuleId.
  `@cumulus/test-processing` - test processing task updated to generate UMM-G metadata

- CUMULUS-1043

  - `@cumulus/api` now uses [express](http://expressjs.com/) as the API engine.
  - All `@cumulus/api` endpoints on ApiGateway are consolidated to a single endpoint the uses `{proxy+}` definition.
  - All files under `packages/api/endpoints` along with associated tests are updated to support express's request and response objects.
  - Replaced environment variables `internal`, `bucket` and `systemBucket` with `system_bucket`.
  - Update `@cumulus/integration-tests` to work with updated cumulus-api express endpoints

- `@cumulus/integration-tests` - `buildAndExecuteWorkflow` and `buildWorkflow` updated to take a `meta` param to allow for additional fields to be added to the workflow `meta`

- **CUMULUS-1049** Updated `Retrieve Execution Status API` in `@cumulus/api`: If the execution doesn't exist in Step Function API, Cumulus API returns the execution status information from the database.

- **CUMULUS-1119**
  - Renamed `DISTRIBUTION_URL` environment variable to `DISTRIBUTION_ENDPOINT`
  - Renamed `DEPLOYMENT_ENDPOINT` environment variable to `DISTRIBUTION_REDIRECT_ENDPOINT`
  - Renamed `API_ENDPOINT` environment variable to `TOKEN_REDIRECT_ENDPOINT`

### Removed

- Functions deprecated before 1.11.0:
  - @cumulus/api/models/base: static Manager.createTable() and static Manager.deleteTable()
  - @cumulus/ingest/aws/S3
  - @cumulus/ingest/aws/StepFunction.getExecution()
  - @cumulus/ingest/aws/StepFunction.pullEvent()
  - @cumulus/ingest/consumer.Consume
  - @cumulus/ingest/granule/Ingest.getBucket()

### Deprecated

`@cmrjs/ingestConcept`, instead use the CMR object methods. `@cmrjs/CMR.ingestGranule` or `@cmrjs/CMR.ingestCollection`
`@cmrjs/searchConcept`, instead use the CMR object methods. `@cmrjs/CMR.searchGranules` or `@cmrjs/CMR.searchCollections`
`@cmrjs/deleteConcept`, instead use the CMR object methods. `@cmrjs/CMR.deleteGranule` or `@cmrjs/CMR.deleteCollection`

## [v1.11.1] - 2018-12-18

**Please Note**

- Ensure your `app/config.yml` has a `clientId` specified in the `cmr` section. This will allow CMR to identify your requests for better support and metrics.
  - For an example, please see [the example config](https://github.com/nasa/cumulus/blob/1c7e2bf41b75da9f87004c4e40fbcf0f39f56794/example/app/config.yml#L128).

### Added

- Added a `/tokenDelete` endpoint in `@cumulus/api` to delete access token records

### Changed

- CUMULUS-678
  `@cumulus/ingest/crypto` moved and renamed to `@cumulus/common/key-pair-provider`
  `@cumulus/ingest/aws` function: `KMSDecryptionFailed` and class: `KMS` extracted and moved to `@cumulus/common` and `KMS` is exported as `KMSProvider` from `@cumulus/common/key-pair-provider`
  `@cumulus/ingest/granule` functions: `publish`, `getGranuleId`, `getXMLMetadataAsString`, `getMetadataBodyAndTags`, `parseXmlString`, `getCmrXMLFiles`, `postS3Object`, `contructOnlineAccessUrls`, `updateMetadata`, extracted and moved to `@cumulus/cmrjs`
  `getGranuleId`, `getCmrXMLFiles`, `publish`, `updateMetadata` removed from `@cumulus/ingest/granule` and added to `@cumulus/cmrjs`;
  `updateMetadata` renamed `updateCMRMetadata`.
  `@cumulus/ingest` test files renamed.
- **CUMULUS-1070**
  - Add `'Client-Id'` header to all `@cumulus/cmrjs` requests (made via `searchConcept`, `ingestConcept`, and `deleteConcept`).
  - Updated `cumulus/example/app/config.yml` entry for `cmr.clientId` to use stackName for easier CMR-side identification.

## [v1.11.0] - 2018-11-30

**Please Note**

- Redeploy IAM roles:
  - CUMULUS-817 includes a migration that requires reconfiguration/redeployment of IAM roles. Please see the [upgrade instructions](https://nasa.github.io/cumulus/docs/upgrade/1.11.0) for more information.
  - CUMULUS-977 includes a few new SNS-related permissions added to the IAM roles that will require redeployment of IAM roles.
- `cumulus-message-adapter` v1.0.13+ is required for `@cumulus/api` granule reingest API to work properly. The latest version should be downloaded automatically by kes.
- A `TOKEN_SECRET` value (preferably 256-bit for security) must be added to `.env` to securely sign JWTs used for authorization in `@cumulus/api`

### Changed

- **CUUMULUS-1000** - Distribution endpoint now persists logins, instead of
  redirecting to Earthdata Login on every request
- **CUMULUS-783 CUMULUS-790** - Updated `@cumulus/sync-granule` and `@cumulus/move-granules` tasks to always overwrite existing files for manually-triggered reingest.
- **CUMULUS-906** - Updated `@cumulus/api` granule reingest API to
  - add `reingestGranule: true` and `forceDuplicateOverwrite: true` to Cumulus message `cumulus_meta.cumulus_context` field to indicate that the workflow is a manually triggered re-ingest.
  - return warning message to operator when duplicateHandling is not `replace`
  - `cumulus-message-adapter` v1.0.13+ is required.
- **CUMULUS-793** - Updated the granule move PUT request in `@cumulus/api` to reject the move with a 409 status code if one or more of the files already exist at the destination location
- Updated `@cumulus/helloworld` to use S3 to store state for pass on retry tests
- Updated `@cumulus/ingest`:
  - [Required for MAAP] `http.js#list` will now find links with a trailing whitespace
  - Removed code from `granule.js` which looked for files in S3 using `{ Bucket: discoveredFile.bucket, Key: discoveredFile.name }`. This is obsolete since `@cumulus/ingest` uses a `file-staging` and `constructCollectionId()` directory prefixes by default.
- **CUMULUS-989**
  - Updated `@cumulus/api` to use [JWT (JSON Web Token)](https://jwt.io/introduction/) as the transport format for API authorization tokens and to use JWT verification in the request authorization
  - Updated `/token` endpoint in `@cumulus/api` to return tokens as JWTs
  - Added a `/refresh` endpoint in `@cumulus/api` to request new access tokens from the OAuth provider using the refresh token
  - Added `refreshAccessToken` to `@cumulus/api/lib/EarthdataLogin` to manage refresh token requests with the Earthdata OAuth provider

### Added

- **CUMULUS-1050**
  - Separated configuration flags for originalPayload/finalPayload cleanup such that they can be set to different retention times
- **CUMULUS-798**
  - Added daily Executions cleanup CloudWatch event that triggers cleanExecutions lambda
  - Added cleanExecutions lambda that removes finalPayload/originalPayload field entries for records older than configured timeout value (execution_payload_retention_period), with a default of 30 days
- **CUMULUS-815/816**
  - Added 'originalPayload' and 'finalPayload' fields to Executions table
  - Updated Execution model to populate originalPayload with the execution payload on record creation
  - Updated Execution model code to populate finalPayload field with the execution payload on execution completion
  - Execution API now exposes the above fields
- **CUMULUS-977**
  - Rename `kinesisConsumer` to `messageConsumer` as it handles both Kinesis streams and SNS topics as of this version.
  - Add `sns`-type rule support. These rules create a subscription between an SNS topic and the `messageConsumer`.
    When a message is received, `messageConsumer` is triggered and passes the SNS message (JSON format expected) in
    its entirety to the workflow in the `payload` field of the Cumulus message. For more information on sns-type rules,
    see the [documentation](https://nasa.github.io/cumulus/docs/data-cookbooks/setup#rules).
- **CUMULUS-975**
  - Add `KinesisInboundEventLogger` and `KinesisOutboundEventLogger` API lambdas. These lambdas
    are utilized to dump incoming and outgoing ingest workflow kinesis streams
    to cloudwatch for analytics in case of AWS/stream failure.
  - Update rules model to allow tracking of log_event ARNs related to
    Rule event logging. Kinesis rule types will now automatically log
    incoming events via a Kinesis event triggered lambda.
    CUMULUS-975-migration-4
  - Update migration code to require explicit migration names per run
  - Added migration_4 to migrate/update existing Kinesis rules to have a log event mapping
  - Added new IAM policy for migration lambda
- **CUMULUS-775**
  - Adds a instance metadata endpoint to the `@cumulus/api` package.
  - Adds a new convenience function `hostId` to the `@cumulus/cmrjs` to help build environment specific cmr urls.
  - Fixed `@cumulus/cmrjs.searchConcept` to search and return CMR results.
  - Modified `@cumulus/cmrjs.CMR.searchGranule` and `@cumulus/cmrjs.CMR.searchCollection` to include CMR's provider as a default parameter to searches.
- **CUMULUS-965**
  - Add `@cumulus/test-data.loadJSONTestData()`,
    `@cumulus/test-data.loadTestData()`, and
    `@cumulus/test-data.streamTestData()` to safely load test data. These
    functions should be used instead of using `require()` to load test data,
    which could lead to tests interfering with each other.
  - Add a `@cumulus/common/util/deprecate()` function to mark a piece of code as
    deprecated
- **CUMULUS-986**
  - Added `waitForTestExecutionStart` to `@cumulus/integration-tests`
- **CUMULUS-919**
  - In `@cumulus/deployment`, added support for NGAP permissions boundaries for IAM roles with `useNgapPermissionBoundary` flag in `iam/config.yml`. Defaults to false.

### Fixed

- Fixed a bug where FTP sockets were not closed after an error, keeping the Lambda function active until it timed out [CUMULUS-972]
- **CUMULUS-656**
  - The API will no longer allow the deletion of a provider if that provider is
    referenced by a rule
  - The API will no longer allow the deletion of a collection if that collection
    is referenced by a rule
- Fixed a bug where `@cumulus/sf-sns-report` was not pulling large messages from S3 correctly.

### Deprecated

- `@cumulus/ingest/aws/StepFunction.pullEvent()`. Use `@cumulus/common/aws.pullStepFunctionEvent()`.
- `@cumulus/ingest/consumer.Consume` due to unpredictable implementation. Use `@cumulus/ingest/consumer.Consumer`.
  Call `Consumer.consume()` instead of `Consume.read()`.

## [v1.10.4] - 2018-11-28

### Added

- **CUMULUS-1008**
  - New `config.yml` parameter for SQS consumers: `sqs_consumer_rate: (default 500)`, which is the maximum number of
    messages the consumer will attempt to process per execution. Currently this is only used by the sf-starter consumer,
    which runs every minute by default, making this a messages-per-minute upper bound. SQS does not guarantee the number
    of messages returned per call, so this is not a fixed rate of consumption, only attempted number of messages received.

### Deprecated

- `@cumulus/ingest/consumer.Consume` due to unpredictable implementation. Use `@cumulus/ingest/consumer.Consumer`.

### Changed

- Backported update of `packages/api` dependency `@mapbox/dyno` to `1.4.2` to mitigate `event-stream` vulnerability.

## [v1.10.3] - 2018-10-31

### Added

- **CUMULUS-817**
  - Added AWS Dead Letter Queues for lambdas that are scheduled asynchronously/such that failures show up only in cloudwatch logs.
- **CUMULUS-956**
  - Migrated developer documentation and data-cookbooks to Docusaurus
    - supports versioning of documentation
  - Added `docs/docs-how-to.md` to outline how to do things like add new docs or locally install for testing.
  - Deployment/CI scripts have been updated to work with the new format
- **CUMULUS-811**
  - Added new S3 functions to `@cumulus/common/aws`:
    - `aws.s3TagSetToQueryString`: converts S3 TagSet array to querystring (for use with upload()).
    - `aws.s3PutObject`: Returns promise of S3 `putObject`, which puts an object on S3
    - `aws.s3CopyObject`: Returns promise of S3 `copyObject`, which copies an object in S3 to a new S3 location
    - `aws.s3GetObjectTagging`: Returns promise of S3 `getObjectTagging`, which returns an object containing an S3 TagSet.
  - `@/cumulus/common/aws.s3PutObject` defaults to an explicit `ACL` of 'private' if not overridden.
  - `@/cumulus/common/aws.s3CopyObject` defaults to an explicit `TaggingDirective` of 'COPY' if not overridden.

### Deprecated

- **CUMULUS-811**
  - Deprecated `@cumulus/ingest/aws.S3`. Member functions of this class will now
    log warnings pointing to similar functionality in `@cumulus/common/aws`.

## [v1.10.2] - 2018-10-24

### Added

- **CUMULUS-965**
  - Added a `@cumulus/logger` package
- **CUMULUS-885**
  - Added 'human readable' version identifiers to Lambda Versioning lambda aliases
- **CUMULUS-705**
  - Note: Make sure to update the IAM stack when deploying this update.
  - Adds an AsyncOperations model and associated DynamoDB table to the
    `@cumulus/api` package
  - Adds an /asyncOperations endpoint to the `@cumulus/api` package, which can
    be used to fetch the status of an AsyncOperation.
  - Adds a /bulkDelete endpoint to the `@cumulus/api` package, which performs an
    asynchronous bulk-delete operation. This is a stub right now which is only
    intended to demonstration how AsyncOperations work.
  - Adds an AsyncOperation ECS task to the `@cumulus/api` package, which will
    fetch an Lambda function, run it in ECS, and then store the result to the
    AsyncOperations table in DynamoDB.
- **CUMULUS-851** - Added workflow lambda versioning feature to allow in-flight workflows to use lambda versions that were in place when a workflow was initiated

  - Updated Kes custom code to remove logic that used the CMA file key to determine template compilation logic. Instead, utilize a `customCompilation` template configuration flag to indicate a template should use Cumulus's kes customized methods instead of 'core'.
  - Added `useWorkflowLambdaVersions` configuration option to enable the lambdaVersioning feature set. **This option is set to true by default** and should be set to false to disable the feature.
  - Added uniqueIdentifier configuration key to S3 sourced lambdas to optionally support S3 lambda resource versioning within this scheme. This key must be unique for each modified version of the lambda package and must be updated in configuration each time the source changes.
  - Added a new nested stack template that will create a `LambdaVersions` stack that will take lambda parameters from the base template, generate lambda versions/aliases and return outputs with references to the most 'current' lambda alias reference, and updated 'core' template to utilize these outputs (if `useWorkflowLambdaVersions` is enabled).

- Created a `@cumulus/api/lib/OAuth2` interface, which is implemented by the
  `@cumulus/api/lib/EarthdataLogin` and `@cumulus/api/lib/GoogleOAuth2` classes.
  Endpoints that need to handle authentication will determine which class to use
  based on environment variables. This also greatly simplifies testing.
- Added `@cumulus/api/lib/assertions`, containing more complex AVA test assertions
- Added PublishGranule workflow to publish a granule to CMR without full reingest. (ingest-in-place capability)

- `@cumulus/integration-tests` new functionality:
  - `listCollections` to list collections from a provided data directory
  - `deleteCollection` to delete list of collections from a deployed stack
  - `cleanUpCollections` combines the above in one function.
  - `listProviders` to list providers from a provided data directory
  - `deleteProviders` to delete list of providers from a deployed stack
  - `cleanUpProviders` combines the above in one function.
  - `@cumulus/integrations-tests/api.js`: `deleteGranule` and `deletePdr` functions to make `DELETE` requests to Cumulus API
  - `rules` API functionality for posting and deleting a rule and listing all rules
  - `wait-for-deploy` lambda for use in the redeployment tests
- `@cumulus/ingest/granule.js`: `ingestFile` inserts new `duplicate_found: true` field in the file's record if a duplicate file already exists on S3.
- `@cumulus/api`: `/execution-status` endpoint requests and returns complete execution output if execution output is stored in S3 due to size.
- Added option to use environment variable to set CMR host in `@cumulus/cmrjs`.
- **CUMULUS-781** - Added integration tests for `@cumulus/sync-granule` when `duplicateHandling` is set to `replace` or `skip`
- **CUMULUS-791** - `@cumulus/move-granules`: `moveFileRequest` inserts new `duplicate_found: true` field in the file's record if a duplicate file already exists on S3. Updated output schema to document new `duplicate_found` field.

### Removed

- Removed `@cumulus/common/fake-earthdata-login-server`. Tests can now create a
  service stub based on `@cumulus/api/lib/OAuth2` if testing requires handling
  authentication.

### Changed

- **CUMULUS-940** - modified `@cumulus/common/aws` `receiveSQSMessages` to take a parameter object instead of positional parameters. All defaults remain the same, but now access to long polling is available through `options.waitTimeSeconds`.
- **CUMULUS-948** - Update lambda functions `CNMToCMA` and `CnmResponse` in the `cumulus-data-shared` bucket and point the default stack to them.
- **CUMULUS-782** - Updated `@cumulus/sync-granule` task and `Granule.ingestFile` in `@cumulus/ingest` to keep both old and new data when a destination file with different checksum already exists and `duplicateHandling` is `version`
- Updated the config schema in `@cumulus/move-granules` to include the `moveStagedFiles` param.
- **CUMULUS-778** - Updated config schema and documentation in `@cumulus/sync-granule` to include `duplicateHandling` parameter for specifying how duplicate filenames should be handled
- **CUMULUS-779** - Updated `@cumulus/sync-granule` to throw `DuplicateFile` error when destination files already exist and `duplicateHandling` is `error`
- **CUMULUS-780** - Updated `@cumulus/sync-granule` to use `error` as the default for `duplicateHandling` when it is not specified
- **CUMULUS-780** - Updated `@cumulus/api` to use `error` as the default value for `duplicateHandling` in the `Collection` model
- **CUMULUS-785** - Updated the config schema and documentation in `@cumulus/move-granules` to include `duplicateHandling` parameter for specifying how duplicate filenames should be handled
- **CUMULUS-786, CUMULUS-787** - Updated `@cumulus/move-granules` to throw `DuplicateFile` error when destination files already exist and `duplicateHandling` is `error` or not specified
- **CUMULUS-789** - Updated `@cumulus/move-granules` to keep both old and new data when a destination file with different checksum already exists and `duplicateHandling` is `version`

### Fixed

- `getGranuleId` in `@cumulus/ingest` bug: `getGranuleId` was constructing an error using `filename` which was undefined. The fix replaces `filename` with the `uri` argument.
- Fixes to `del` in `@cumulus/api/endpoints/granules.js` to not error/fail when not all files exist in S3 (e.g. delete granule which has only 2 of 3 files ingested).
- `@cumulus/deployment/lib/crypto.js` now checks for private key existence properly.

## [v1.10.1] - 2018-09-4

### Fixed

- Fixed cloudformation template errors in `@cumulus/deployment/`
  - Replaced references to Fn::Ref: with Ref:
  - Moved long form template references to a newline

## [v1.10.0] - 2018-08-31

### Removed

- Removed unused and broken code from `@cumulus/common`
  - Removed `@cumulus/common/test-helpers`
  - Removed `@cumulus/common/task`
  - Removed `@cumulus/common/message-source`
  - Removed the `getPossiblyRemote` function from `@cumulus/common/aws`
  - Removed the `startPromisedSfnExecution` function from `@cumulus/common/aws`
  - Removed the `getCurrentSfnTask` function from `@cumulus/common/aws`

### Changed

- **CUMULUS-839** - In `@cumulus/sync-granule`, 'collection' is now an optional config parameter

### Fixed

- **CUMULUS-859** Moved duplicate code in `@cumulus/move-granules` and `@cumulus/post-to-cmr` to `@cumulus/ingest`. Fixed imports making assumptions about directory structure.
- `@cumulus/ingest/consumer` correctly limits the number of messages being received and processed from SQS. Details:
  - **Background:** `@cumulus/api` includes a lambda `<stack-name>-sqs2sf` which processes messages from the `<stack-name>-startSF` SQS queue every minute. The `sqs2sf` lambda uses `@cumulus/ingest/consumer` to receive and process messages from SQS.
  - **Bug:** More than `messageLimit` number of messages were being consumed and processed from the `<stack-name>-startSF` SQS queue. Many step functions were being triggered simultaneously by the lambda `<stack-name>-sqs2sf` (which consumes every minute from the `startSF` queue) and resulting in step function failure with the error: `An error occurred (ThrottlingException) when calling the GetExecutionHistory`.
  - **Fix:** `@cumulus/ingest/consumer#processMessages` now processes messages until `timeLimit` has passed _OR_ once it receives up to `messageLimit` messages. `sqs2sf` is deployed with a [default `messageLimit` of 10](https://github.com/nasa/cumulus/blob/670000c8a821ff37ae162385f921c40956e293f7/packages/deployment/app/config.yml#L147).
  - **IMPORTANT NOTE:** `consumer` will actually process up to `messageLimit * 2 - 1` messages. This is because sometimes `receiveSQSMessages` will return less than `messageLimit` messages and thus the consumer will continue to make calls to `receiveSQSMessages`. For example, given a `messageLimit` of 10 and subsequent calls to `receiveSQSMessages` returns up to 9 messages, the loop will continue and a final call could return up to 10 messages.

## [v1.9.1] - 2018-08-22

**Please Note** To take advantage of the added granule tracking API functionality, updates are required for the message adapter and its libraries. You should be on the following versions:

- `cumulus-message-adapter` 1.0.9+
- `cumulus-message-adapter-js` 1.0.4+
- `cumulus-message-adapter-java` 1.2.7+
- `cumulus-message-adapter-python` 1.0.5+

### Added

- **CUMULUS-687** Added logs endpoint to search for logs from a specific workflow execution in `@cumulus/api`. Added integration test.
- **CUMULUS-836** - `@cumulus/deployment` supports a configurable docker storage driver for ECS. ECS can be configured with either `devicemapper` (the default storage driver for AWS ECS-optimized AMIs) or `overlay2` (the storage driver used by the NGAP 2.0 AMI). The storage driver can be configured in `app/config.yml` with `ecs.docker.storageDriver: overlay2 | devicemapper`. The default is `overlay2`.
  - To support this configuration, a [Handlebars](https://handlebarsjs.com/) helper `ifEquals` was added to `packages/deployment/lib/kes.js`.
- **CUMULUS-836** - `@cumulus/api` added IAM roles required by the NGAP 2.0 AMI. The NGAP 2.0 AMI runs a script `register_instances_with_ssm.py` which requires the ECS IAM role to include `ec2:DescribeInstances` and `ssm:GetParameter` permissions.

### Fixed

- **CUMULUS-836** - `@cumulus/deployment` uses `overlay2` driver by default and does not attempt to write `--storage-opt dm.basesize` to fix [this error](https://github.com/moby/moby/issues/37039).
- **CUMULUS-413** Kinesis processing now captures all errors.
  - Added kinesis fallback mechanism when errors occur during record processing.
  - Adds FallbackTopicArn to `@cumulus/api/lambdas.yml`
  - Adds fallbackConsumer lambda to `@cumulus/api`
  - Adds fallbackqueue option to lambda definitions capture lambda failures after three retries.
  - Adds kinesisFallback SNS topic to signal incoming errors from kinesis stream.
  - Adds kinesisFailureSQS to capture fully failed events from all retries.
- **CUMULUS-855** Adds integration test for kinesis' error path.
- **CUMULUS-686** Added workflow task name and version tracking via `@cumulus/api` executions endpoint under new `tasks` property, and under `workflow_tasks` in step input/output.
  - Depends on `cumulus-message-adapter` 1.0.9+, `cumulus-message-adapter-js` 1.0.4+, `cumulus-message-adapter-java` 1.2.7+ and `cumulus-message-adapter-python` 1.0.5+
- **CUMULUS-771**
  - Updated sync-granule to stream the remote file to s3
  - Added integration test for ingesting granules from ftp provider
  - Updated http/https integration tests for ingesting granules from http/https providers
- **CUMULUS-862** Updated `@cumulus/integration-tests` to handle remote lambda output
- **CUMULUS-856** Set the rule `state` to have default value `ENABLED`

### Changed

- In `@cumulus/deployment`, changed the example app config.yml to have additional IAM roles

## [v1.9.0] - 2018-08-06

**Please note** additional information and upgrade instructions [here](https://nasa.github.io/cumulus/docs/upgrade/1.9.0)

### Added

- **CUMULUS-712** - Added integration tests verifying expected behavior in workflows
- **GITC-776-2** - Add support for versioned collections

### Fixed

- **CUMULUS-832**
  - Fixed indentation in example config.yml in `@cumulus/deployment`
  - Fixed issue with new deployment using the default distribution endpoint in `@cumulus/deployment` and `@cumulus/api`

## [v1.8.1] - 2018-08-01

**Note** IAM roles should be re-deployed with this release.

- **Cumulus-726**
  - Added function to `@cumulus/integration-tests`: `sfnStep` includes `getStepInput` which returns the input to the schedule event of a given step function step.
  - Added IAM policy `@cumulus/deployment`: Lambda processing IAM role includes `kinesis::PutRecord` so step function lambdas can write to kinesis streams.
- **Cumulus Community Edition**
  - Added Google OAuth authentication token logic to `@cumulus/api`. Refactored token endpoint to use environment variable flag `OAUTH_PROVIDER` when determining with authentication method to use.
  - Added API Lambda memory configuration variable `api_lambda_memory` to `@cumulus/api` and `@cumulus/deployment`.

### Changed

- **Cumulus-726**
  - Changed function in `@cumulus/api`: `models/rules.js#addKinesisEventSource` was modified to call to `deleteKinesisEventSource` with all required parameters (rule's name, arn and type).
  - Changed function in `@cumulus/integration-tests`: `getStepOutput` can now be used to return output of failed steps. If users of this function want the output of a failed event, they can pass a third parameter `eventType` as `'failure'`. This function will work as always for steps which completed successfully.

### Removed

- **Cumulus-726**

  - Configuration change to `@cumulus/deployment`: Removed default auto scaling configuration for Granules and Files DynamoDB tables.

- **CUMULUS-688**
  - Add integration test for ExecutionStatus
  - Function addition to `@cumulus/integration-tests`: `api` includes `getExecutionStatus` which returns the execution status from the Cumulus API

## [v1.8.0] - 2018-07-23

### Added

- **CUMULUS-718** Adds integration test for Kinesis triggering a workflow.

- **GITC-776-3** Added more flexibility for rules. You can now edit all fields on the rule's record
  We may need to update the api documentation to reflect this.

- **CUMULUS-681** - Add ingest-in-place action to granules endpoint

  - new applyWorkflow action at PUT /granules/{granuleid} Applying a workflow starts an execution of the provided workflow and passes the granule record as payload.
    Parameter(s):
    - workflow - the workflow name

- **CUMULUS-685** - Add parent exeuction arn to the execution which is triggered from a parent step function

### Changed

- **CUMULUS-768** - Integration tests get S3 provider data from shared data folder

### Fixed

- **CUMULUS-746** - Move granule API correctly updates record in dynamo DB and cmr xml file
- **CUMULUS-766** - Populate database fileSize field from S3 if value not present in Ingest payload

## [v1.7.1] - 2018-07-27 - [BACKPORT]

### Fixed

- **CUMULUS-766** - Backport from 1.8.0 - Populate database fileSize field from S3 if value not present in Ingest payload

## [v1.7.0] - 2018-07-02

### Please note: [Upgrade Instructions](https://nasa.github.io/cumulus/docs/upgrade/1.7.0)

### Added

- **GITC-776-2** - Add support for versioned collections
- **CUMULUS-491** - Add granule reconciliation API endpoints.
- **CUMULUS-480** Add support for backup and recovery:
  - Add DynamoDB tables for granules, executions and pdrs
  - Add ability to write all records to S3
  - Add ability to download all DynamoDB records in form json files
  - Add ability to upload records to DynamoDB
  - Add migration scripts for copying granule, pdr and execution records from ElasticSearch to DynamoDB
  - Add IAM support for batchWrite on dynamoDB
-
- **CUMULUS-508** - `@cumulus/deployment` cloudformation template allows for lambdas and ECS clusters to have multiple AZ availability.
  - `@cumulus/deployment` also ensures docker uses `devicemapper` storage driver.
- **CUMULUS-755** - `@cumulus/deployment` Add DynamoDB autoscaling support.
  - Application developers can add autoscaling and override default values in their deployment's `app/config.yml` file using a `{TableName}Table:` key.

### Fixed

- **CUMULUS-747** - Delete granule API doesn't delete granule files in s3 and granule in elasticsearch
  - update the StreamSpecification DynamoDB tables to have StreamViewType: "NEW_AND_OLD_IMAGES"
  - delete granule files in s3
- **CUMULUS-398** - Fix not able to filter executions by workflow
- **CUMULUS-748** - Fix invalid lambda .zip files being validated/uploaded to AWS
- **CUMULUS-544** - Post to CMR task has UAT URL hard-coded
  - Made configurable: PostToCmr now requires CMR_ENVIRONMENT env to be set to 'SIT' or 'OPS' for those CMR environments. Default is UAT.

### Changed

- **GITC-776-4** - Changed Discover-pdrs to not rely on collection but use provider_path in config. It also has an optional filterPdrs regex configuration parameter

- **CUMULUS-710** - In the integration test suite, `getStepOutput` returns the output of the first successful step execution or last failed, if none exists

## [v1.6.0] - 2018-06-06

### Please note: [Upgrade Instructions](https://nasa.github.io/cumulus/docs/upgrade/1.6.0)

### Fixed

- **CUMULUS-602** - Format all logs sent to Elastic Search.
  - Extract cumulus log message and index it to Elastic Search.

### Added

- **CUMULUS-556** - add a mechanism for creating and running migration scripts on deployment.
- **CUMULUS-461** Support use of metadata date and other components in `url_path` property

### Changed

- **CUMULUS-477** Update bucket configuration to support multiple buckets of the same type:
  - Change the structure of the buckets to allow for more than one bucket of each type. The bucket structure is now:
    bucket-key:
    name: <bucket-name>
    type: <type> i.e. internal, public, etc.
  - Change IAM and app deployment configuration to support new bucket structure
  - Update tasks and workflows to support new bucket structure
  - Replace instances where buckets.internal is relied upon to either use the system bucket or a configured bucket
  - Move IAM template to the deployment package. NOTE: You now have to specify '--template node_modules/@cumulus/deployment/iam' in your IAM deployment
  - Add IAM cloudformation template support to filter buckets by type

## [v1.5.5] - 2018-05-30

### Added

- **CUMULUS-530** - PDR tracking through Queue-granules
  - Add optional `pdr` property to the sync-granule task's input config and output payload.
- **CUMULUS-548** - Create a Lambda task that generates EMS distribution reports
  - In order to supply EMS Distribution Reports, you must enable S3 Server
    Access Logging on any S3 buckets used for distribution. See [How Do I Enable Server Access Logging for an S3 Bucket?](https://docs.aws.amazon.com/AmazonS3/latest/user-guide/server-access-logging.html)
    The "Target bucket" setting should point at the Cumulus internal bucket.
    The "Target prefix" should be
    "<STACK_NAME>/ems-distribution/s3-server-access-logs/", where "STACK_NAME"
    is replaced with the name of your Cumulus stack.

### Fixed

- **CUMULUS-546 - Kinesis Consumer should catch and log invalid JSON**
  - Kinesis Consumer lambda catches and logs errors so that consumer doesn't get stuck in a loop re-processing bad json records.
- EMS report filenames are now based on their start time instead of the time
  instead of the time that the report was generated
- **CUMULUS-552 - Cumulus API returns different results for the same collection depending on query**
  - The collection, provider and rule records in elasticsearch are now replaced with records from dynamo db when the dynamo db records are updated.

### Added

- `@cumulus/deployment`'s default cloudformation template now configures storage for Docker to match the configured ECS Volume. The template defines Docker's devicemapper basesize (`dm.basesize`) using `ecs.volumeSize`. This addresses ECS default of limiting Docker containers to 10GB of storage ([Read more](https://aws.amazon.com/premiumsupport/knowledge-center/increase-default-ecs-docker-limit/)).

## [v1.5.4] - 2018-05-21

### Added

- **CUMULUS-535** - EMS Ingest, Archive, Archive Delete reports
  - Add lambda EmsReport to create daily EMS Ingest, Archive, Archive Delete reports
  - ems.provider property added to `@cumulus/deployment/app/config.yml`.
    To change the provider name, please add `ems: provider` property to `app/config.yml`.
- **CUMULUS-480** Use DynamoDB to store granules, pdrs and execution records
  - Activate PointInTime feature on DynamoDB tables
  - Increase test coverage on api package
  - Add ability to restore metadata records from json files to DynamoDB
- **CUMULUS-459** provide API endpoint for moving granules from one location on s3 to another

## [v1.5.3] - 2018-05-18

### Fixed

- **CUMULUS-557 - "Add dataType to DiscoverGranules output"**
  - Granules discovered by the DiscoverGranules task now include dataType
  - dataType is now a required property for granules used as input to the
    QueueGranules task
- **CUMULUS-550** Update deployment app/config.yml to force elasticsearch updates for deleted granules

## [v1.5.2] - 2018-05-15

### Fixed

- **CUMULUS-514 - "Unable to Delete the Granules"**
  - updated cmrjs.deleteConcept to return success if the record is not found
    in CMR.

### Added

- **CUMULUS-547** - The distribution API now includes an
  "earthdataLoginUsername" query parameter when it returns a signed S3 URL
- **CUMULUS-527 - "parse-pdr queues up all granules and ignores regex"**
  - Add an optional config property to the ParsePdr task called
    "granuleIdFilter". This property is a regular expression that is applied
    against the filename of the first file of each granule contained in the
    PDR. If the regular expression matches, then the granule is included in
    the output. Defaults to '.', which will match all granules in the PDR.
- File checksums in PDRs now support MD5
- Deployment support to subscribe to an SNS topic that already exists
- **CUMULUS-470, CUMULUS-471** In-region S3 Policy lambda added to API to update bucket policy for in-region access.
- **CUMULUS-533** Added fields to granule indexer to support EMS ingest and archive record creation
- **CUMULUS-534** Track deleted granules
  - added `deletedgranule` type to `cumulus` index.
  - **Important Note:** Force custom bootstrap to re-run by adding this to
    app/config.yml `es: elasticSearchMapping: 7`
- You can now deploy cumulus without ElasticSearch. Just add `es: null` to your `app/config.yml` file. This is only useful for debugging purposes. Cumulus still requires ElasticSearch to properly operate.
- `@cumulus/integration-tests` includes and exports the `addRules` function, which seeds rules into the DynamoDB table.
- Added capability to support EFS in cloud formation template. Also added
  optional capability to ssh to your instance and privileged lambda functions.
- Added support to force discovery of PDRs that have already been processed
  and filtering of selected data types
- `@cumulus/cmrjs` uses an environment variable `USER_IP_ADDRESS` or fallback
  IP address of `10.0.0.0` when a public IP address is not available. This
  supports lambda functions deployed into a VPC's private subnet, where no
  public IP address is available.

### Changed

- **CUMULUS-550** Custom bootstrap automatically adds new types to index on
  deployment

## [v1.5.1] - 2018-04-23

### Fixed

- add the missing dist folder to the hello-world task
- disable uglifyjs on the built version of the pdr-status-check (read: https://github.com/webpack-contrib/uglifyjs-webpack-plugin/issues/264)

## [v1.5.0] - 2018-04-23

### Changed

- Removed babel from all tasks and packages and increased minimum node requirements to version 8.10
- Lambda functions created by @cumulus/deployment will use node8.10 by default
- Moved [cumulus-integration-tests](https://github.com/nasa/cumulus-integration-tests) to the `example` folder CUMULUS-512
- Streamlined all packages dependencies (e.g. remove redundant dependencies and make sure versions are the same across packages)
- **CUMULUS-352:** Update Cumulus Elasticsearch indices to use [index aliases](https://www.elastic.co/guide/en/elasticsearch/reference/current/indices-aliases.html).
- **CUMULUS-519:** ECS tasks are no longer restarted after each CF deployment unless `ecs.restartTasksOnDeploy` is set to true
- **CUMULUS-298:** Updated log filterPattern to include all CloudWatch logs in ElasticSearch
- **CUMULUS-518:** Updates to the SyncGranule config schema
  - `granuleIdExtraction` is no longer a property
  - `process` is now an optional property
  - `provider_path` is no longer a property

### Fixed

- **CUMULUS-455 "Kes deployments using only an updated message adapter do not get automatically deployed"**
  - prepended the hash value of cumulus-message-adapter.zip file to the zip file name of lambda which uses message adapter.
  - the lambda function will be redeployed when message adapter or lambda function are updated
- Fixed a bug in the bootstrap lambda function where it stuck during update process
- Fixed a bug where the sf-sns-report task did not return the payload of the incoming message as the output of the task [CUMULUS-441]

### Added

- **CUMULUS-352:** Add reindex CLI to the API package.
- **CUMULUS-465:** Added mock http/ftp/sftp servers to the integration tests
- Added a `delete` method to the `@common/CollectionConfigStore` class
- **CUMULUS-467 "@cumulus/integration-tests or cumulus-integration-tests should seed provider and collection in deployed DynamoDB"**
  - `example` integration-tests populates providers and collections to database
  - `example` workflow messages are populated from workflow templates in s3, provider and collection information in database, and input payloads. Input templates are removed.
  - added `https` protocol to provider schema

## [v1.4.1] - 2018-04-11

### Fixed

- Sync-granule install

## [v1.4.0] - 2018-04-09

### Fixed

- **CUMULUS-392 "queue-granules not returning the sfn-execution-arns queued"**
  - updated queue-granules to return the sfn-execution-arns queued and pdr if exists.
  - added pdr to ingest message meta.pdr instead of payload, so the pdr information doesn't get lost in the ingest workflow, and ingested granule in elasticsearch has pdr name.
  - fixed sf-sns-report schema, remove the invalid part
  - fixed pdr-status-check schema, the failed execution contains arn and reason
- **CUMULUS-206** make sure homepage and repository urls exist in package.json files of tasks and packages

### Added

- Example folder with a cumulus deployment example

### Changed

- [CUMULUS-450](https://bugs.earthdata.nasa.gov/browse/CUMULUS-450) - Updated
  the config schema of the **queue-granules** task
  - The config no longer takes a "collection" property
  - The config now takes an "internalBucket" property
  - The config now takes a "stackName" property
- [CUMULUS-450](https://bugs.earthdata.nasa.gov/browse/CUMULUS-450) - Updated
  the config schema of the **parse-pdr** task
  - The config no longer takes a "collection" property
  - The "stack", "provider", and "bucket" config properties are now
    required
- **CUMULUS-469** Added a lambda to the API package to prototype creating an S3 bucket policy for direct, in-region S3 access for the prototype bucket

### Removed

- Removed the `findTmpTestDataDirectory()` function from
  `@cumulus/common/test-utils`

### Fixed

- [CUMULUS-450](https://bugs.earthdata.nasa.gov/browse/CUMULUS-450)
  - The **queue-granules** task now enqueues a **sync-granule** task with the
    correct collection config for that granule based on the granule's
    data-type. It had previously been using the collection config from the
    config of the **queue-granules** task, which was a problem if the granules
    being queued belonged to different data-types.
  - The **parse-pdr** task now handles the case where a PDR contains granules
    with different data types, and uses the correct granuleIdExtraction for
    each granule.

### Added

- **CUMULUS-448** Add code coverage checking using [nyc](https://github.com/istanbuljs/nyc).

## [v1.3.0] - 2018-03-29

### Deprecated

- discover-s3-granules is deprecated. The functionality is provided by the discover-granules task

### Fixed

- **CUMULUS-331:** Fix aws.downloadS3File to handle non-existent key
- Using test ftp provider for discover-granules testing [CUMULUS-427]
- **CUMULUS-304: "Add AWS API throttling to pdr-status-check task"** Added concurrency limit on SFN API calls. The default concurrency is 10 and is configurable through Lambda environment variable CONCURRENCY.
- **CUMULUS-414: "Schema validation not being performed on many tasks"** revised npm build scripts of tasks that use cumulus-message-adapter to place schema directories into dist directories.
- **CUMULUS-301:** Update all tests to use test-data package for testing data.
- **CUMULUS-271: "Empty response body from rules PUT endpoint"** Added the updated rule to response body.
- Increased memory allotment for `CustomBootstrap` lambda function. Resolves failed deployments where `CustomBootstrap` lambda function was failing with error `Process exited before completing request`. This was causing deployments to stall, fail to update and fail to rollback. This error is thrown when the lambda function tries to use more memory than it is allotted.
- Cumulus repository folders structure updated:
  - removed the `cumulus` folder altogether
  - moved `cumulus/tasks` to `tasks` folder at the root level
  - moved the tasks that are not converted to use CMA to `tasks/.not_CMA_compliant`
  - updated paths where necessary

### Added

- `@cumulus/integration-tests` - Added support for testing the output of an ECS activity as well as a Lambda function.

## [v1.2.0] - 2018-03-20

### Fixed

- Update vulnerable npm packages [CUMULUS-425]
- `@cumulus/api`: `kinesis-consumer.js` uses `sf-scheduler.js#schedule` instead of placing a message directly on the `startSF` SQS queue. This is a fix for [CUMULUS-359](https://bugs.earthdata.nasa.gov/browse/CUMULUS-359) because `sf-scheduler.js#schedule` looks up the provider and collection data in DynamoDB and adds it to the `meta` object of the enqueued message payload.
- `@cumulus/api`: `kinesis-consumer.js` catches and logs errors instead of doing an error callback. Before this change, `kinesis-consumer` was failing to process new records when an existing record caused an error because it would call back with an error and stop processing additional records. It keeps trying to process the record causing the error because it's "position" in the stream is unchanged. Catching and logging the errors is part 1 of the fix. Proposed part 2 is to enqueue the error and the message on a "dead-letter" queue so it can be processed later ([CUMULUS-413](https://bugs.earthdata.nasa.gov/browse/CUMULUS-413)).
- **CUMULUS-260: "PDR page on dashboard only shows zeros."** The PDR stats in LPDAAC are all 0s, even if the dashboard has been fixed to retrieve the correct fields. The current version of pdr-status-check has a few issues.
  - pdr is not included in the input/output schema. It's available from the input event. So the pdr status and stats are not updated when the ParsePdr workflow is complete. Adding the pdr to the input/output of the task will fix this.
  - pdr-status-check doesn't update pdr stats which prevent the real time pdr progress from showing up in the dashboard. To solve this, added lambda function sf-sns-report which is copied from @cumulus/api/lambdas/sf-sns-broadcast with modification, sf-sns-report can be used to report step function status anywhere inside a step function. So add step sf-sns-report after each pdr-status-check, we will get the PDR status progress at real time.
  - It's possible an execution is still in the queue and doesn't exist in sfn yet. Added code to handle 'ExecutionDoesNotExist' error when checking the execution status.
- Fixed `aws.cloudwatchevents()` typo in `packages/ingest/aws.js`. This typo was the root cause of the error: `Error: Could not process scheduled_ingest, Error: : aws.cloudwatchevents is not a constructor` seen when trying to update a rule.

### Removed

- `@cumulus/ingest/aws`: Remove queueWorkflowMessage which is no longer being used by `@cumulus/api`'s `kinesis-consumer.js`.

## [v1.1.4] - 2018-03-15

### Added

- added flag `useList` to parse-pdr [CUMULUS-404]

### Fixed

- Pass encrypted password to the ApiGranule Lambda function [CUMULUS-424]

## [v1.1.3] - 2018-03-14

### Fixed

- Changed @cumulus/deployment package install behavior. The build process will happen after installation

## [v1.1.2] - 2018-03-14

### Added

- added tools to @cumulus/integration-tests for local integration testing
- added end to end testing for discovering and parsing of PDRs
- `yarn e2e` command is available for end to end testing

### Fixed

- **CUMULUS-326: "Occasionally encounter "Too Many Requests" on deployment"** The api gateway calls will handle throttling errors
- **CUMULUS-175: "Dashboard providers not in sync with AWS providers."** The root cause of this bug - DynamoDB operations not showing up in Elasticsearch - was shared by collections and rules. The fix was to update providers', collections' and rules; POST, PUT and DELETE endpoints to operate on DynamoDB and using DynamoDB streams to update Elasticsearch. The following packages were made:
  - `@cumulus/deployment` deploys DynamoDB streams for the Collections, Providers and Rules tables as well as a new lambda function called `dbIndexer`. The `dbIndexer` lambda has an event source mapping which listens to each of the DynamoDB streams. The dbIndexer lambda receives events referencing operations on the DynamoDB table and updates the elasticsearch cluster accordingly.
  - The `@cumulus/api` endpoints for collections, providers and rules _only_ query DynamoDB, with the exception of LIST endpoints and the collections' GET endpoint.

### Updated

- Broke up `kes.override.js` of @cumulus/deployment to multiple modules and moved to a new location
- Expanded @cumulus/deployment test coverage
- all tasks were updated to use cumulus-message-adapter-js 1.0.1
- added build process to integration-tests package to babelify it before publication
- Update @cumulus/integration-tests lambda.js `getLambdaOutput` to return the entire lambda output. Previously `getLambdaOutput` returned only the payload.

## [v1.1.1] - 2018-03-08

### Removed

- Unused queue lambda in api/lambdas [CUMULUS-359]

### Fixed

- Kinesis message content is passed to the triggered workflow [CUMULUS-359]
- Kinesis message queues a workflow message and does not write to rules table [CUMULUS-359]

## [v1.1.0] - 2018-03-05

### Added

- Added a `jlog` function to `common/test-utils` to aid in test debugging
- Integration test package with command line tool [CUMULUS-200] by @laurenfrederick
- Test for FTP `useList` flag [CUMULUS-334] by @kkelly51

### Updated

- The `queue-pdrs` task now uses the [cumulus-message-adapter-js](https://github.com/nasa/cumulus-message-adapter-js)
  library
- Updated the `queue-pdrs` JSON schemas
- The test-utils schema validation functions now throw an error if validation
  fails
- The `queue-granules` task now uses the [cumulus-message-adapter-js](https://github.com/nasa/cumulus-message-adapter-js)
  library
- Updated the `queue-granules` JSON schemas

### Removed

- Removed the `getSfnExecutionByName` function from `common/aws`
- Removed the `getGranuleStatus` function from `common/aws`

## [v1.0.1] - 2018-02-27

### Added

- More tests for discover-pdrs, dicover-granules by @yjpa7145
- Schema validation utility for tests by @yjpa7145

### Changed

- Fix an FTP listing bug for servers that do not support STAT [CUMULUS-334] by @kkelly51

## [v1.0.0] - 2018-02-23

[unreleased]: https://github.com/nasa/cumulus/compare/v12.0.0...HEAD
[v12.0.0]: https://github.com/nasa/cumulus/compare/v11.1.1...v12.0.0
[v11.1.1]: https://github.com/nasa/cumulus/compare/v11.1.0...v11.1.1
[v11.1.0]: https://github.com/nasa/cumulus/compare/v11.0.0...v11.1.0
[v11.0.0]: https://github.com/nasa/cumulus/compare/v10.1.2...v11.0.0
[v10.1.2]: https://github.com/nasa/cumulus/compare/v10.1.1...v10.1.2
[v10.1.1]: https://github.com/nasa/cumulus/compare/v10.1.0...v10.1.1
[v10.1.0]: https://github.com/nasa/cumulus/compare/v10.0.1...v10.1.0
[v10.0.1]: https://github.com/nasa/cumulus/compare/v10.0.0...v10.0.1
[v10.0.0]: https://github.com/nasa/cumulus/compare/v9.9.0...v10.0.0
[v9.9.3]: https://github.com/nasa/cumulus/compare/v9.9.2...v9.9.3
[v9.9.2]: https://github.com/nasa/cumulus/compare/v9.9.1...v9.9.2
[v9.9.1]: https://github.com/nasa/cumulus/compare/v9.9.0...v9.9.1
[v9.9.0]: https://github.com/nasa/cumulus/compare/v9.8.0...v9.9.0
[v9.8.0]: https://github.com/nasa/cumulus/compare/v9.7.0...v9.8.0
[v9.7.1]: https://github.com/nasa/cumulus/compare/v9.7.0...v9.7.1
[v9.7.0]: https://github.com/nasa/cumulus/compare/v9.6.0...v9.7.0
[v9.6.0]: https://github.com/nasa/cumulus/compare/v9.5.0...v9.6.0
[v9.5.0]: https://github.com/nasa/cumulus/compare/v9.4.0...v9.5.0
[v9.4.1]: https://github.com/nasa/cumulus/compare/v9.3.0...v9.4.1
[v9.4.0]: https://github.com/nasa/cumulus/compare/v9.3.0...v9.4.0
[v9.3.0]: https://github.com/nasa/cumulus/compare/v9.2.2...v9.3.0
[v9.2.2]: https://github.com/nasa/cumulus/compare/v9.2.1...v9.2.2
[v9.2.1]: https://github.com/nasa/cumulus/compare/v9.2.0...v9.2.1
[v9.2.0]: https://github.com/nasa/cumulus/compare/v9.1.0...v9.2.0
[v9.1.0]: https://github.com/nasa/cumulus/compare/v9.0.1...v9.1.0
[v9.0.1]: https://github.com/nasa/cumulus/compare/v9.0.0...v9.0.1
[v9.0.0]: https://github.com/nasa/cumulus/compare/v8.1.0...v9.0.0
[v8.1.0]: https://github.com/nasa/cumulus/compare/v8.0.0...v8.1.0
[v8.0.0]: https://github.com/nasa/cumulus/compare/v7.2.0...v8.0.0
[v7.2.0]: https://github.com/nasa/cumulus/compare/v7.1.0...v7.2.0
[v7.1.0]: https://github.com/nasa/cumulus/compare/v7.0.0...v7.1.0
[v7.0.0]: https://github.com/nasa/cumulus/compare/v6.0.0...v7.0.0
[v6.0.0]: https://github.com/nasa/cumulus/compare/v5.0.1...v6.0.0
[v5.0.1]: https://github.com/nasa/cumulus/compare/v5.0.0...v5.0.1
[v5.0.0]: https://github.com/nasa/cumulus/compare/v4.0.0...v5.0.0
[v4.0.0]: https://github.com/nasa/cumulus/compare/v3.0.1...v4.0.0
[v3.0.1]: https://github.com/nasa/cumulus/compare/v3.0.0...v3.0.1
[v3.0.0]: https://github.com/nasa/cumulus/compare/v2.0.1...v3.0.0
[v2.0.7]: https://github.com/nasa/cumulus/compare/v2.0.6...v2.0.7
[v2.0.6]: https://github.com/nasa/cumulus/compare/v2.0.5...v2.0.6
[v2.0.5]: https://github.com/nasa/cumulus/compare/v2.0.4...v2.0.5
[v2.0.4]: https://github.com/nasa/cumulus/compare/v2.0.3...v2.0.4
[v2.0.3]: https://github.com/nasa/cumulus/compare/v2.0.2...v2.0.3
[v2.0.2]: https://github.com/nasa/cumulus/compare/v2.0.1...v2.0.2
[v2.0.1]: https://github.com/nasa/cumulus/compare/v1.24.0...v2.0.1
[v2.0.0]: https://github.com/nasa/cumulus/compare/v1.24.0...v2.0.0
[v1.24.0]: https://github.com/nasa/cumulus/compare/v1.23.2...v1.24.0
[v1.23.2]: https://github.com/nasa/cumulus/compare/v1.22.1...v1.23.2
[v1.22.1]: https://github.com/nasa/cumulus/compare/v1.21.0...v1.22.1
[v1.21.0]: https://github.com/nasa/cumulus/compare/v1.20.0...v1.21.0
[v1.20.0]: https://github.com/nasa/cumulus/compare/v1.19.0...v1.20.0
[v1.19.0]: https://github.com/nasa/cumulus/compare/v1.18.0...v1.19.0
[v1.18.0]: https://github.com/nasa/cumulus/compare/v1.17.0...v1.18.0
[v1.17.0]: https://github.com/nasa/cumulus/compare/v1.16.1...v1.17.0
[v1.16.1]: https://github.com/nasa/cumulus/compare/v1.16.0...v1.16.1
[v1.16.0]: https://github.com/nasa/cumulus/compare/v1.15.0...v1.16.0
[v1.15.0]: https://github.com/nasa/cumulus/compare/v1.14.5...v1.15.0
[v1.14.5]: https://github.com/nasa/cumulus/compare/v1.14.4...v1.14.5
[v1.14.4]: https://github.com/nasa/cumulus/compare/v1.14.3...v1.14.4
[v1.14.3]: https://github.com/nasa/cumulus/compare/v1.14.2...v1.14.3
[v1.14.2]: https://github.com/nasa/cumulus/compare/v1.14.1...v1.14.2
[v1.14.1]: https://github.com/nasa/cumulus/compare/v1.14.0...v1.14.1
[v1.14.0]: https://github.com/nasa/cumulus/compare/v1.13.5...v1.14.0
[v1.13.5]: https://github.com/nasa/cumulus/compare/v1.13.4...v1.13.5
[v1.13.4]: https://github.com/nasa/cumulus/compare/v1.13.3...v1.13.4
[v1.13.3]: https://github.com/nasa/cumulus/compare/v1.13.2...v1.13.3
[v1.13.2]: https://github.com/nasa/cumulus/compare/v1.13.1...v1.13.2
[v1.13.1]: https://github.com/nasa/cumulus/compare/v1.13.0...v1.13.1
[v1.13.0]: https://github.com/nasa/cumulus/compare/v1.12.1...v1.13.0
[v1.12.1]: https://github.com/nasa/cumulus/compare/v1.12.0...v1.12.1
[v1.12.0]: https://github.com/nasa/cumulus/compare/v1.11.3...v1.12.0
[v1.11.3]: https://github.com/nasa/cumulus/compare/v1.11.2...v1.11.3
[v1.11.2]: https://github.com/nasa/cumulus/compare/v1.11.1...v1.11.2
[v1.11.1]: https://github.com/nasa/cumulus/compare/v1.11.0...v1.11.1
[v1.11.0]: https://github.com/nasa/cumulus/compare/v1.10.4...v1.11.0
[v1.10.4]: https://github.com/nasa/cumulus/compare/v1.10.3...v1.10.4
[v1.10.3]: https://github.com/nasa/cumulus/compare/v1.10.2...v1.10.3
[v1.10.2]: https://github.com/nasa/cumulus/compare/v1.10.1...v1.10.2
[v1.10.1]: https://github.com/nasa/cumulus/compare/v1.10.0...v1.10.1
[v1.10.0]: https://github.com/nasa/cumulus/compare/v1.9.1...v1.10.0
[v1.9.1]: https://github.com/nasa/cumulus/compare/v1.9.0...v1.9.1
[v1.9.0]: https://github.com/nasa/cumulus/compare/v1.8.1...v1.9.0
[v1.8.1]: https://github.com/nasa/cumulus/compare/v1.8.0...v1.8.1
[v1.8.0]: https://github.com/nasa/cumulus/compare/v1.7.0...v1.8.0
[v1.7.0]: https://github.com/nasa/cumulus/compare/v1.6.0...v1.7.0
[v1.6.0]: https://github.com/nasa/cumulus/compare/v1.5.5...v1.6.0
[v1.5.5]: https://github.com/nasa/cumulus/compare/v1.5.4...v1.5.5
[v1.5.4]: https://github.com/nasa/cumulus/compare/v1.5.3...v1.5.4
[v1.5.3]: https://github.com/nasa/cumulus/compare/v1.5.2...v1.5.3
[v1.5.2]: https://github.com/nasa/cumulus/compare/v1.5.1...v1.5.2
[v1.5.1]: https://github.com/nasa/cumulus/compare/v1.5.0...v1.5.1
[v1.5.0]: https://github.com/nasa/cumulus/compare/v1.4.1...v1.5.0
[v1.4.1]: https://github.com/nasa/cumulus/compare/v1.4.0...v1.4.1
[v1.4.0]: https://github.com/nasa/cumulus/compare/v1.3.0...v1.4.0
[v1.3.0]: https://github.com/nasa/cumulus/compare/v1.2.0...v1.3.0
[v1.2.0]: https://github.com/nasa/cumulus/compare/v1.1.4...v1.2.0
[v1.1.4]: https://github.com/nasa/cumulus/compare/v1.1.3...v1.1.4
[v1.1.3]: https://github.com/nasa/cumulus/compare/v1.1.2...v1.1.3
[v1.1.2]: https://github.com/nasa/cumulus/compare/v1.1.1...v1.1.2
[v1.1.1]: https://github.com/nasa/cumulus/compare/v1.0.1...v1.1.1
[v1.1.0]: https://github.com/nasa/cumulus/compare/v1.0.1...v1.1.0
[v1.0.1]: https://github.com/nasa/cumulus/compare/v1.0.0...v1.0.1
[v1.0.0]: https://github.com/nasa/cumulus/compare/pre-v1-release...v1.0.0

[thin-egress-app]: <https://github.com/asfadmin/thin-egress-app> "Thin Egress App"<|MERGE_RESOLUTION|>--- conflicted
+++ resolved
@@ -82,19 +82,16 @@
 ### Fixed
 
 - **CUMULUS-2863**
-<<<<<<< HEAD
   - Fixed `@cumulus/api` `validateAndUpdateSqsRule` method to allow 0 retries
     and 0 visibilityTimeout in rule's meta.
 - **CUMULUS-2961**
   - Fixed `data-migration-2` granule migration logic to allow for DynamoDb granules that have a null/empty string value for `execution`.   The migration will now migrate them without a linked execution.
-=======
   - Fixed `@cumulus/api` `validateAndUpdateSqsRule` method to allow 0 retries and 0 visibilityTimeout
     in rule's meta.
 
 - **CUMULUS-2959**
   - Fixed `@cumulus/api` `granules` module to convert numeric productVolume to string
     when an old granule record is retrieved from DynamoDB.
->>>>>>> 26683d59
 
 ## [v12.0.0] 2022-05-20
 
