# Changelog

All notable changes to this project will be documented in this file.

The format is based on [Keep a Changelog](http://keepachangelog.com/en/1.0.0/).

## [Unreleased]

### BREAKING CHANGES

- **CUMULUS-2434**
  - To use the updated `update-granules-cmr-metadata-file-links` task, the
    granule  UMM-G metadata should have version 1.6.2 or later, since CMR s3
    link type 'GET DATA VIA DIRECT ACCESS' is not valid until UMM-G version
    [1.6.2](https://cdn.earthdata.nasa.gov/umm/granule/v1.6.2/umm-g-json-schema.json)

- **CUMULUS-2488**
  - Removed all EMS reporting including lambdas, endpoints, params, etc as all
  reporting is now handled through Cloud Metrics

### Added
- **CUMULUS-2354**
  - Adds configuration options to allow `/s3credentials` endpoint to distribute same-region read-only tokens based on a user's CMR ACLs.
  - Configures the example deployment to enable this feature.

### Changed
- **CUMULUS-2517**
  - Updated postgres-migration-count-tool default concurrency to '1'
- **CUMULUS-2434**
  - Updated `@cumulus/cmrjs` `updateCMRMetadata` and related functions to add
    both HTTPS URLS and S3 URIsto  CMR metadata.
  - Updated `update-granules-cmr-metadata-file-links` task to add both HTTPS
    URLs and S3 URIs to the OnlineAccessRLs  field of CMR metadata. The task
    configuration parameter `cmrGranuleUrlType` now has default value `both`.
  - To use the updated `update-granules-cmr-metadata-file-links` task, the
    granule UMM-G metadata should have version 1.6.2 or later, since CMR s3 link
    type 'GET DATA VIA DIRECT ACCESS' is not valid until UMM-G version
    [1.6.2](https://cdn.earthdata.nasa.gov/umm/granule/v1.6.2/umm-g-json-schema.json)

### Added

- **HYRAX-439** - Corrected README.md according to a new Hyrax URL format.

### Fixed

<<<<<<< HEAD
- **CUMULUS-2519**
  - Update @cumulus/integration-tests.buildWorkflow to fail if provider/collectAPI response is not successful
=======
- **CUMULUS-2518**
  - Update sf-event-sqs-to-db-records to not throw if a collection is not
    defined on a payload that has no granules/an empty granule payload object

>>>>>>> 1953f46f
## [v9.0.1] 2021-05-07

### Migration Steps

Please review the migration steps for 9.0.0 as this release is only a patch to
correct a failure in our build script and push out corrected release artifacts. The previous migration steps still apply.

### Changed

- Corrected `@cumulus/db` configuration to correctly build package.

## [v9.0.0] 2021-05-03

### Migration steps

- This release of Cumulus enables integration with a PostgreSQL database for archiving Cumulus data. There are several upgrade steps involved, **some of which need to be done before redeploying Cumulus**. See the [documentation on upgrading to the RDS release](https://nasa.github.io/cumulus/docs/upgrade-notes/upgrade-rds).

### BREAKING CHANGES

- **CUMULUS-2185** - RDS Migration Epic
  - **CUMULUS-2191**
    - Removed the following from the `@cumulus/api/models.asyncOperation` class in
      favor of the added `@cumulus/async-operations` module:
      - `start`
      - `startAsyncOperations`
  - **CUMULUS-2187**
    - The `async-operations` endpoint will now omit `output` instead of
      returning `none` when the operation did not return output.
  - **CUMULUS-2309**
    - Removed `@cumulus/api/models/granule.unpublishAndDeleteGranule` in favor
      of `@cumulus/api/lib/granule-remove-from-cmr.unpublishGranule` and
      `@cumulus/api/lib/granule-delete.deleteGranuleAndFiles`.
  - **CUMULUS-2385**
    - Updated `sf-event-sqs-to-db-records` to write a granule's files to
      PostgreSQL only after the workflow has exited the `Running` status.
      Please note that any workflow that uses `sf_sqs_report_task` for
      mid-workflow updates will be impacted.
    - Changed PostgreSQL `file` schema and TypeScript type definition to require
      `bucket` and `key` fields.
    - Updated granule/file write logic to mark a granule's status as "failed"
  - **CUMULUS-2455**
    - API `move granule` endpoint now moves granule files on a per-file basis
    - API `move granule` endpoint on granule file move failure will retain the
      file at it's original location, but continue to move any other granule
      files.
    - Removed the `move` method from the `@cumulus/api/models.granule` class.
      logic is now handled in `@cumulus/api/endpoints/granules` and is
      accessible via the Core API.

### Added

- **CUMULUS-2371**
  - Added helpers to `@cumulus/ingest/sqs`:
    - `archiveSqsMessageToS3` - archives an incoming SQS message to S3
    - `deleteArchivedMessageFromS3` - deletes a processed SQS message from S3
  - Added call to `archiveSqsMessageToS3` to `sqs-message-consumer` which
    archives all incoming SQS messages to S3.
  - Added call to `deleteArchivedMessageFrom` to `sqs-message-remover` which
    deletes archived SQS message from S3 once it has been processed.

- **CUMULUS-2185** - RDS Migration Epic
  - **CUMULUS-2130**
    - Added postgres-migration-count-tool lambda/ECS task to allow for
      evaluation of database state
    - Added /migrationCounts api endpoint that allows running of the
      postgres-migration-count-tool as an asyncOperation
  - **CUMULUS-2394**
    - Updated PDR and Granule writes to check the step function
      workflow_start_time against the createdAt field for each record to ensure
      old records do not overwrite newer ones for legacy Dynamo and PostgreSQL
      writes
  - **CUMULUS-2188**
    - Added `data-migration2` Lambda to be run after `data-migration1`
    - Added logic to `data-migration2` Lambda for migrating execution records
      from DynamoDB to PostgreSQL
  - **CUMULUS-2191**
    - Added `@cumulus/async-operations` to core packages, exposing
      `startAsyncOperation` which will handle starting an async operation and
      adding an entry to both PostgreSQL and DynamoDb
  - **CUMULUS-2127**
    - Add schema migration for `collections` table
  - **CUMULUS-2129**
    - Added logic to `data-migration1` Lambda for migrating collection records
      from Dynamo to PostgreSQL
  - **CUMULUS-2157**
    - Add schema migration for `providers` table
    - Added logic to `data-migration1` Lambda for migrating provider records
      from Dynamo to PostgreSQL
  - **CUMULUS-2187**
    - Added logic to `data-migration1` Lambda for migrating async operation
      records from Dynamo to PostgreSQL
  - **CUMULUS-2198**
    - Added logic to `data-migration1` Lambda for migrating rule records from
      DynamoDB to PostgreSQL
  - **CUMULUS-2182**
    - Add schema migration for PDRs table
  - **CUMULUS-2230**
    - Add schema migration for `rules` table
  - **CUMULUS-2183**
    - Add schema migration for `asyncOperations` table
  - **CUMULUS-2184**
    - Add schema migration for `executions` table
  - **CUMULUS-2257**
    - Updated PostgreSQL table and column names to snake_case
    - Added `translateApiAsyncOperationToPostgresAsyncOperation` function to `@cumulus/db`
  - **CUMULUS-2186**
    - Added logic to `data-migration2` Lambda for migrating PDR records from
      DynamoDB to PostgreSQL
  - **CUMULUS-2235**
    - Added initial ingest load spec test/utility
  - **CUMULUS-2167**
    - Added logic to `data-migration2` Lambda for migrating Granule records from
      DynamoDB to PostgreSQL and parse Granule records to store File records in
      RDS.
  - **CUMULUS-2367**
    - Added `granules_executions` table to PostgreSQL schema to allow for a
      many-to-many relationship between granules and executions
      - The table refers to granule and execution records using foreign keys
        defined with ON CASCADE DELETE, which means that any time a granule or
        execution record is deleted, all of the records in the
        `granules_executions` table referring to that record will also be
        deleted.
    - Added `upsertGranuleWithExecutionJoinRecord` helper to `@cumulus/db` to
      allow for upserting a granule record and its corresponding
      `granules_execution` record
  - **CUMULUS-2128**
    - Added helper functions:
      - `@cumulus/db/translate/file/translateApiFiletoPostgresFile`
      - `@cumulus/db/translate/file/translateApiGranuletoPostgresGranule`
      - `@cumulus/message/Providers/getMessageProvider`
  - **CUMULUS-2190**
    - Added helper functions:
      - `@cumulus/message/Executions/getMessageExecutionOriginalPayload`
      - `@cumulus/message/Executions/getMessageExecutionFinalPayload`
      - `@cumulus/message/workflows/getMessageWorkflowTasks`
      - `@cumulus/message/workflows/getMessageWorkflowStartTime`
      - `@cumulus/message/workflows/getMessageWorkflowStopTime`
      - `@cumulus/message/workflows/getMessageWorkflowName`
  - **CUMULUS-2192**
    - Added helper functions:
      - `@cumulus/message/PDRs/getMessagePdrRunningExecutions`
      - `@cumulus/message/PDRs/getMessagePdrCompletedExecutions`
      - `@cumulus/message/PDRs/getMessagePdrFailedExecutions`
      - `@cumulus/message/PDRs/getMessagePdrStats`
      - `@cumulus/message/PDRs/getPdrPercentCompletion`
      - `@cumulus/message/workflows/getWorkflowDuration`
  - **CUMULUS-2199**
    - Added `translateApiRuleToPostgresRule` to `@cumulus/db` to translate API
      Rule to conform to Postgres Rule definition.
  - **CUMUlUS-2128**
    - Added "upsert" logic to the `sfEventSqsToDbRecords` Lambda for granule and
      file writes to the core PostgreSQL database
  - **CUMULUS-2199**
    - Updated Rules endpoint to write rules to core PostgreSQL database in
      addition to DynamoDB and to delete rules from the PostgreSQL database in
      addition to DynamoDB.
    - Updated `create` in Rules Model to take in optional `createdAt` parameter
      which sets the value of createdAt if not specified during function call.
  - **CUMULUS-2189**
    - Updated Provider endpoint logic to write providers in parallel to Core
      PostgreSQL database
    - Update integration tests to utilize API calls instead of direct
      api/model/Provider calls
  - **CUMULUS-2191**
    - Updated cumuluss/async-operation task to write async-operations to the
      PostgreSQL database.
  - **CUMULUS-2228**
    - Added logic to the `sfEventSqsToDbRecords` Lambda to write execution, PDR,
      and granule records to the core PostgreSQL database in parallel with
      writes to DynamoDB
  - **CUMUlUS-2190**
    - Added "upsert" logic to the `sfEventSqsToDbRecords` Lambda for PDR writes
      to the core PostgreSQL database
  - **CUMUlUS-2192**
    - Added "upsert" logic to the `sfEventSqsToDbRecords` Lambda for execution
      writes to the core PostgreSQL database
  - **CUMULUS-2187**
    - The `async-operations` endpoint will now omit `output` instead of
      returning `none` when the operation did not return output.
  - **CUMULUS-2167**
    - Change PostgreSQL schema definition for `files` to remove `filename` and
      `name` and only support `file_name`.
    - Change PostgreSQL schema definition for `files` to remove `size` to only
      support `file_size`.
    - Change `PostgresFile` to remove duplicate fields `filename` and `name` and
      rename `size` to `file_size`.
  - **CUMULUS-2266**
    - Change `sf-event-sqs-to-db-records` behavior to discard and not throw an
      error on an out-of-order/delayed message so as not to have it be sent to
      the DLQ.
  - **CUMULUS-2305**
    - Changed `DELETE /pdrs/{pdrname}` API behavior to also delete record from
      PostgreSQL database.
  - **CUMULUS-2309**
    - Changed `DELETE /granules/{granuleName}` API behavior to also delete
      record from PostgreSQL database.
    - Changed `Bulk operation BULK_GRANULE_DELETE` API behavior to also delete
      records from PostgreSQL database.
  - **CUMULUS-2367**
    - Updated `granule_cumulus_id` foreign key to granule in PostgreSQL `files`
      table to use a CASCADE delete, so records in the files table are
      automatically deleted by the database when the corresponding granule is
      deleted.
  - **CUMULUS-2407**
    - Updated data-migration1 and data-migration2 Lambdas to use UPSERT instead
      of UPDATE when migrating dynamoDB records to PostgreSQL.
    - Changed data-migration1 and data-migration2 logic to only update already
      migrated records if the incoming record update has a newer timestamp
  - **CUMULUS-2329**
    - Add `write-db-dlq-records-to-s3` lambda.
    - Add terraform config to automatically write db records DLQ messages to an
      s3 archive on the system bucket.
    - Add unit tests and a component spec test for the above.
  - **CUMULUS-2380**
    - Add `process-dead-letter-archive` lambda to pick up and process dead letters in the S3 system bucket dead letter archive.
    - Add `/deadLetterArchive/recoverCumulusMessages` endpoint to trigger an async operation to leverage this capability on demand.
    - Add unit tests and integration test for all of the above.
  - **CUMULUS-2406**
    - Updated parallel write logic to ensure that updatedAt/updated_at
      timestamps are the same in Dynamo/PG on record write for the following
      data types:
      - async operations
      - granules
      - executions
      - PDRs
  - **CUMULUS-2446**
    - Remove schema validation check against DynamoDB table for collections when
      migrating records from DynamoDB to core PostgreSQL database.
  - **CUMULUS-2447**
    - Changed `translateApiAsyncOperationToPostgresAsyncOperation` to call
      `JSON.stringify` and then `JSON.parse` on output.
  - **CUMULUS-2313**
    - Added `postgres-migration-async-operation` lambda to start an ECS task to
      run a the `data-migration2` lambda.
    - Updated `async_operations` table to include `Data Migration 2` as a new
      `operation_type`.
    - Updated `cumulus-tf/variables.tf` to include `optional_dynamo_tables` that
      will be merged with `dynamo_tables`.
  - **CUMULUS-2451**
    - Added summary type file `packages/db/src/types/summary.ts` with
      `MigrationSummary` and `DataMigration1` and `DataMigration2` types.
    - Updated `data-migration1` and `data-migration2` lambdas to return
      `MigrationSummary` objects.
    - Added logging for every batch of 100 records processed for executions,
      granules and files, and PDRs.
    - Removed `RecordAlreadyMigrated` logs in `data-migration1` and
      `data-migration2`
  - **CUMULUS-2452**
    - Added support for only migrating certain granules by specifying the
      `granuleSearchParams.granuleId` or `granuleSearchParams.collectionId`
      properties in the payload for the
      `<prefix>-postgres-migration-async-operation` Lambda
    - Added support for only running certain migrations for data-migration2 by
      specifying the `migrationsList` property in the payload for the
      `<prefix>-postgres-migration-async-operation` Lambda
  - **CUMULUS-2453**
    - Created `storeErrors` function which stores errors in system bucket.
    - Updated `executions` and `granulesAndFiles` data migrations to call `storeErrors` to store migration errors.
    - Added `system_bucket` variable to `data-migration2`.
  - **CUMULUS-2455**
    - Move granules API endpoint records move updates for migrated granule files
      if writing any of the granule files fails.
  - **CUMULUS-2468**
    - Added support for doing [DynamoDB parallel scanning](https://docs.aws.amazon.com/amazondynamodb/latest/developerguide/Scan.html#Scan.ParallelScan) for `executions` and `granules` migrations to improve performance. The behavior of the parallel scanning and writes can be controlled via the following properties on the event input to the `<prefix>-postgres-migration-async-operation` Lambda:
      - `granuleMigrationParams.parallelScanSegments`: How many segments to divide your granules DynamoDB table into for parallel scanning
      - `granuleMigrationParams.parallelScanLimit`: The maximum number of granule records to evaluate for each parallel scanning segment of the DynamoDB table
      - `granuleMigrationParams.writeConcurrency`: The maximum number of concurrent granule/file writes to perform to the PostgreSQL database across all DynamoDB segments
      - `executionMigrationParams.parallelScanSegments`: How many segments to divide your executions DynamoDB table into for parallel scanning
      - `executionMigrationParams.parallelScanLimit`: The maximum number of execution records to evaluate for each parallel scanning segment of the DynamoDB table
      - `executionMigrationParams.writeConcurrency`: The maximum number of concurrent execution writes to perform to the PostgreSQL database across all DynamoDB segments
  - **CUMULUS-2468** - Added `@cumulus/aws-client/DynamoDb.parallelScan` helper to perform [parallel scanning on DynamoDb tables](https://docs.aws.amazon.com/amazondynamodb/latest/developerguide/Scan.html#Scan.ParallelScan)
  - **CUMULUS-2507**
    - Updated granule record write logic to set granule status to `failed` in both Postgres and DynamoDB if any/all of its files fail to write to the database.

### Deprecated

- **CUMULUS-2185** - RDS Migration Epic
  - **CUMULUS-2455**
    - `@cumulus/ingest/moveGranuleFiles`

## [v8.1.0] 2021-04-29

### Added

- **CUMULUS-2348**
  - The `@cumulus/api` `/granules` and `/granules/{granuleId}` endpoints now take `getRecoveryStatus` parameter
  to include recoveryStatus in result granule(s)
  - The `@cumulus/api-client.granules.getGranule` function takes a `query` parameter which can be used to
  request additional granule information.
  - Published `@cumulus/api@7.2.1-alpha.0` for dashboard testing
- **CUMULUS-2469**
  - Added `tf-modules/cumulus_distribution` module to standup a skeleton distribution api

## [v8.0.0] 2021-04-08

### BREAKING CHANGES

- **CUMULUS-2428**
  - Changed `/granules/bulk` to use `queueUrl` property instead of a `queueName` property for setting the queue to use for scheduling bulk granule workflows

### Notable changes

- Bulk granule operations endpoint now supports setting a custom queue for scheduling workflows via the `queueUrl` property in the request body. If provided, this value should be the full URL for an SQS queue.

### Added

- **CUMULUS-2374**
  - Add cookbok entry for queueing PostToCmr step
  - Add example workflow to go with cookbook
- **CUMULUS-2421**
  - Added **experimental** `ecs_include_docker_cleanup_cronjob` boolean variable to the Cumulus module to enable cron job to clean up docker root storage blocks in ECS cluster template for non-`device-mapper` storage drivers. Default value is `false`. This fulfills a specific user support request. This feature is otherwise untested and will remain so until we can iterate with a better, more general-purpose solution. Use of this feature is **NOT** recommended unless you are certain you need it.

- **CUMULUS-1808**
  - Add additional error messaging in `deleteSnsTrigger` to give users more context about where to look to resolve ResourceNotFound error when disabling or deleting a rule.

### Fixed

- **CUMULUS-2281**
  - Changed discover-granules task to write discovered granules directly to
    logger, instead of via environment variable. This fixes a problem where a
    large number of found granules prevents this lambda from running as an
    activity with an E2BIG error.

## [v7.2.0] 2021-03-23

### Added

- **CUMULUS-2346**
  - Added orca API endpoint to `@cumulus/api` to get recovery status
  - Add `CopyToGlacier` step to [example IngestAndPublishGranuleWithOrca workflow](https://github.com/nasa/cumulus/blob/master/example/cumulus-tf/ingest_and_publish_granule_with_orca_workflow.tf)

### Changed

- **HYRAX-357**
  - Format of NGAP OPeNDAP URL changed and by default now is referring to concept id and optionally can include short name and version of collection.
  - `addShortnameAndVersionIdToConceptId` field has been added to the config inputs of the `hyrax-metadata-updates` task

## [v7.1.0] 2021-03-12

### Notable changes

- `sync-granule` task will now properly handle syncing 0 byte files to S3
- SQS/Kinesis rules now support scheduling workflows to a custom queue via the `rule.queueUrl` property. If provided, this value should be the full URL for an SQS queue.

### Added

- `tf-modules/cumulus` module now supports a `cmr_custom_host` variable that can
  be used to set to an arbitray  host for making CMR requests (e.g.
  `https://custom-cmr-host.com`).
- Added `buckets` variable to `tf-modules/archive`
- **CUMULUS-2345**
  - Deploy ORCA with Cumulus, see `example/cumulus-tf/orca.tf` and `example/cumulus-tf/terraform.tfvars.example`
  - Add `CopyToGlacier` step to [example IngestAndPublishGranule workflow](https://github.com/nasa/cumulus/blob/master/example/cumulus-tf/ingest_and_publish_granule_workflow.asl.json)
- **CUMULUS-2424**
  - Added `childWorkflowMeta` to `queue-pdrs` config. An object passed to this config value will be merged into a child workflow message's `meta` object. For an example of how this can be used, see `example/cumulus-tf/discover_and_queue_pdrs_with_child_workflow_meta_workflow.asl.json`.
- **CUMULUS-2427**
  - Added support for using a custom queue with SQS and Kinesis rules. Whatever queue URL is set on the `rule.queueUrl` property will be used to schedule workflows for that rule. This change allows SQS/Kinesis rules to use [any throttled queues defined for a deployment](https://nasa.github.io/cumulus/docs/data-cookbooks/throttling-queued-executions).

### Fixed

- **CUMULUS-2394**
  - Updated PDR and Granule writes to check the step function `workflow_start_time` against
      the `createdAt` field  for each record to ensure old records do not
      overwrite newer ones

### Changed

- `<prefix>-lambda-api-gateway` IAM role used by API Gateway Lambda now
  supports accessing all buckets defined in your `buckets` variable except
  "internal" buckets
- Updated the default scroll duration used in ESScrollSearch and part of the
  reconcilation report functions as a result of testing and seeing timeouts
  at its current value of 2min.
- **CUMULUS-2355**
  - Added logic to disable `/s3Credentials` endpoint based upon value for
    environment variable `DISABLE_S3_CREDENTIALS`. If set to "true", the
    endpoint will not dispense S3 credentials and instead return a message
    indicating that the endpoint has been disabled.
- **CUMULUS-2397**
  - Updated `/elasticsearch` endpoint's `reindex` function to prevent
    reindexing when source and destination indices are the same.
- **CUMULUS-2420**
  - Updated test function `waitForAsyncOperationStatus` to take a retryObject
    and use exponential backoff.  Increased the total test duration for both
    AsycOperation specs and the ReconciliationReports tests.
  - Updated the default scroll duration used in ESScrollSearch and part of the
    reconcilation report functions as a result of testing and seeing timeouts
    at its current value of 2min.
- **CUMULUS-2427**
  - Removed `queueUrl` from the parameters object for `@cumulus/message/Build.buildQueueMessageFromTemplate`
  - Removed `queueUrl` from the parameters object for `@cumulus/message/Build.buildCumulusMeta`

### Fixed

- Fixed issue in `@cumulus/ingest/S3ProviderClient.sync()` preventing 0 byte files from being synced to S3.

### Removed

- Removed variables from `tf-modules/archive`:
  - `private_buckets`
  - `protected_buckets`
  - `public_buckets`

## [v7.0.0] 2021-02-22

### BREAKING CHANGES

- **CUMULUS-2362** - Endpoints for the logs (/logs) will now throw an error unless Metrics is set up

### Added

- **CUMULUS-2345**
  - Deploy ORCA with Cumulus, see `example/cumulus-tf/orca.tf` and `example/cumulus-tf/terraform.tfvars.example`
  - Add `CopyToGlacier` step to [example IngestAndPublishGranule workflow](https://github.com/nasa/cumulus/blob/master/example/cumulus-tf/ingest_and_publish_granule_workflow.asl.json)
- **CUMULUS-2376**
  - Added `cmrRevisionId` as an optional parameter to `post-to-cmr` that will be used when publishing metadata to CMR.
- **CUMULUS-2412**
  - Adds function `getCollectionsByShortNameAndVersion` to @cumulus/cmrjs that performs a compound query to CMR to retrieve collection information on a list of collections. This replaces a series of calls to the CMR for each collection with a single call on the `/collections` endpoint and should improve performance when CMR return times are increased.

### Changed

- **CUMULUS-2362**
  - Logs endpoints only work with Metrics set up
- **CUMULUS-2376**
  - Updated `publishUMMGJSON2CMR` to take in an optional `revisionId` parameter.
  - Updated `publishUMMGJSON2CMR` to throw an error if optional `revisionId` does not match resulting revision ID.
  - Updated `publishECHO10XML2CMR` to take in an optional `revisionId` parameter.
  - Updated `publishECHO10XML2CMR` to throw an error if optional `revisionId` does not match resulting revision ID.
  - Updated `publish2CMR` to take in optional `cmrRevisionId`.
  - Updated `getWriteHeaders` to take in an optional CMR Revision ID.
  - Updated `ingestGranule` to take in an optional CMR Revision ID to pass to `getWriteHeaders`.
  - Updated `ingestUMMGranule` to take in an optional CMR Revision ID to pass to `getWriteHeaders`.
- **CUMULUS-2350**
  - Updates the examples on the `/s3credentialsREADME`, to include Python and
    JavaScript code demonstrating how to refrsh  the s3credential for
    programatic access.
- **CUMULUS-2383**
  - PostToCMR task will return CMRInternalError when a `500` status is returned from CMR

## [v6.0.0] 2021-02-16

### MIGRATION NOTES

- **CUMULUS-2255** - Cumulus has upgraded its supported version of Terraform
  from **0.12.12** to **0.13.6**. Please see the [instructions to upgrade your
  deployments](https://github.com/nasa/cumulus/blob/master/docs/upgrade-notes/upgrading-tf-version-0.13.6.md).

- **CUMULUS-2350**
  - If the  `/s3credentialsREADME`, does not appear to be working after
    deploymnt, [manual redeployment](https://docs.aws.amazon.com/apigateway/latest/developerguide/how-to-deploy-api-with-console.html)
    of the API-gateway stage may be necessary to finish the deployment.

### BREAKING CHANGES

- **CUMULUS-2255** - Cumulus has upgraded its supported version of Terraform from **0.12.12** to **0.13.6**.

### Added

- **CUMULUS-2291**
  - Add provider filter to Granule Inventory Report
- **CUMULUS-2300**
  - Added `childWorkflowMeta` to `queue-granules` config. Object passed to this
    value will be merged into a child workflow message's  `meta` object. For an
    example of how this can be used, see
    `example/cumulus-tf/discover_granules_workflow.asl.json`.
- **CUMULUS-2350**
  - Adds an unprotected endpoint, `/s3credentialsREADME`, to the
    s3-credentials-endpoint that displays  information on how to use the
    `/s3credentials` endpoint
- **CUMULUS-2368**
  - Add QueueWorkflow task
- **CUMULUS-2391**
  - Add reportToEms to collections.files file schema
- **CUMULUS-2395**
  - Add Core module parameter `ecs_custom_sg_ids` to Cumulus module to allow for
    custom security group mappings
- **CUMULUS-2402**
  - Officially expose `sftp()` for use in `@cumulus/sftp-client`

### Changed

- **CUMULUS-2323**
  - The sync granules task when used with the s3 provider now uses the
    `source_bucket` key in `granule.files` objects.  If incoming payloads using
    this task have a `source_bucket` value for a file using the s3 provider, the
    task will attempt to sync from the bucket defined in the file's
    `source_bucket` key instead of the `provider`.
    - Updated `S3ProviderClient.sync` to allow for an optional bucket parameter
      in support of the changed behavior.
  - Removed `addBucketToFile` and related code from sync-granules task

- **CUMULUS-2255**
  - Updated Terraform deployment code syntax for compatibility with version 0.13.6
- **CUMULUS-2321**
  - Updated API endpoint GET `/reconciliationReports/{name}` to return the
    pre-signe s3 URL in addition to report data

### Fixed

- Updated `hyrax-metadata-updates` task so the opendap url has Type 'USE SERVICE API'

- **CUMULUS-2310**
  - Use valid filename for reconciliation report
- **CUMULUS-2351**
  - Inventory report no longer includes the File/Granule relation object in the
    okCountByGranules key of a report.  The information is only included when a
    'Granule Not Found' report is run.

### Removed

- **CUMULUS-2364**
  - Remove the internal Cumulus logging lambda (log2elasticsearch)

## [v5.0.1] 2021-01-27

### Changed

- **CUMULUS-2344**
  - Elasticsearch API now allows you to reindex to an index that already exists
  - If using the Change Index operation and the new index doesn't exist, it will be created
  - Regarding instructions for CUMULUS-2020, you can now do a change index
    operation before a reindex operation. This will
    ensure that new data will end up in the new index while Elasticsearch is reindexing.

- **CUMULUS-2351**
  - Inventory report no longer includes the File/Granule relation object in the okCountByGranules key of a report. The information is only included when a 'Granule Not Found' report is run.

### Removed

- **CUMULUS-2367**
  - Removed `execution_cumulus_id` column from granules RDS schema and data type

## [v5.0.0] 2021-01-12

### BREAKING CHANGES

- **CUMULUS-2020**
  - Elasticsearch data mappings have been updated to improve search and the API
    has been update to reflect those changes. See Migration notes on how to
    update the Elasticsearch mappings.

### Migration notes

- **CUMULUS-2020**
  - Elasticsearch data mappings have been updated to improve search. For
    example, case insensitive searching will now work (e.g. 'MOD' and 'mod' will
    return the same granule results). To use the improved Elasticsearch queries,
    [reindex](https://nasa.github.io/cumulus-api/#reindex) to create a new index
    with the correct types. Then perform a [change
    index](https://nasa.github.io/cumulus-api/#change-index) operation to use
    the new index.
- **CUMULUS-2258**
  - Because the `egress_lambda_log_group` and
    `egress_lambda_log_subscription_filter` resource were removed from the
    `cumulus` module, new definitions for these resources must be added to
    `cumulus-tf/main.tf`. For reference on how to define these resources, see
    [`example/cumulus-tf/thin_egress_app.tf`](https://github.com/nasa/cumulus/blob/master/example/cumulus-tf/thin_egress_app.tf).
  - The `tea_stack_name` variable being passed into the `cumulus` module should be removed
- **CUMULUS-2344**
  - Regarding instructions for CUMULUS-2020, you can now do a change index operation before a reindex operation. This will
    ensure that new data will end up in the new index while Elasticsearch is reindexing.

### BREAKING CHANGES

- **CUMULUS-2020**
  - Elasticsearch data mappings have been updated to improve search and the API has been updated to reflect those changes. See Migration notes on how to update the Elasticsearch mappings.

### Added

- **CUMULUS-2318**
  - Added`async_operation_image` as `cumulus` module variable to allow for override of the async_operation container image.  Users can optionally specify a non-default docker image for use with Core async operations.
- **CUMULUS-2219**
  - Added `lzards-backup` Core task to facilitate making LZARDS backup requests in Cumulus ingest workflows
- **CUMULUS-2092**
  - Add documentation for Granule Not Found Reports
- **HYRAX-320**
  - `@cumulus/hyrax-metadata-updates`Add component URI encoding for entry title id and granule ur to allow for values with special characters in them. For example, EntryTitleId 'Sentinel-6A MF/Jason-CS L2 Advanced Microwave Radiometer (AMR-C) NRT Geophysical Parameters' Now, URLs generated from such values will be encoded correctly and parsable by HyraxInTheCloud
- **CUMULUS-1370**
  - Add documentation for Getting Started section including FAQs
- **CUMULUS-2092**
  - Add documentation for Granule Not Found Reports
- **CUMULUS-2219**
  - Added `lzards-backup` Core task to facilitate making LZARDS backup requests in Cumulus ingest workflows
- **CUMULUS-2280**
  - In local api, retry to create tables if they fail to ensure localstack has had time to start fully.
- **CUMULUS-2290**
  - Add `queryFields` to granule schema, and this allows workflow tasks to add queryable data to granule record. For reference on how to add data to `queryFields` field, see [`example/cumulus-tf/kinesis_trigger_test_workflow.tf`](https://github.com/nasa/cumulus/blob/master/example/cumulus-tf/kinesis_trigger_test_workflow.tf).
- **CUMULUS-2318**
  - Added`async_operation_image` as `cumulus` module variable to allow for override of the async_operation container image.  Users can optionally specify a non-default docker image for use with Core async operations.

### Changed

- **CUMULUS-2020**
  - Updated Elasticsearch mappings to support case-insensitive search
- **CUMULUS-2124**
  - cumulus-rds-tf terraform module now takes engine_version as an input variable.
- **CUMULUS-2279**
  - Changed the formatting of granule CMR links: instead of a link to the `/search/granules.json` endpoint, now it is a direct link to `/search/concepts/conceptid.format`
- **CUMULUS-2296**
  - Improved PDR spec compliance of `parse-pdr` by updating `@cumulus/pvl` to parse fields in a manner more consistent with the PDR ICD, with respect to numbers and dates. Anything not matching the ICD expectations, or incompatible with Javascript parsing, will be parsed as a string instead.
- **CUMULUS-2344**
  - Elasticsearch API now allows you to reindex to an index that already exists
  - If using the Change Index operation and the new index doesn't exist, it will be created

### Removed

- **CUMULUS-2258**
  - Removed `tea_stack_name` variable from `tf-modules/distribution/variables.tf` and `tf-modules/cumulus/variables.tf`
  - Removed `egress_lambda_log_group` and `egress_lambda_log_subscription_filter` resources from `tf-modules/distribution/main.tf`

## [v4.0.0] 2020-11-20

### Migration notes

- Update the name of your `cumulus_message_adapter_lambda_layer_arn` variable for the `cumulus` module to `cumulus_message_adapter_lambda_layer_version_arn`. The value of the variable should remain the same (a layer version ARN of a Lambda layer for the [`cumulus-message-adapter`](https://github.com/nasa/cumulus-message-adapter/).
- **CUMULUS-2138** - Update all workflows using the `MoveGranules` step to add `UpdateGranulesCmrMetadataFileLinksStep`that runs after it. See the example [`IngestAndPublishWorkflow`](https://github.com/nasa/cumulus/blob/master/example/cumulus-tf/ingest_and_publish_granule_workflow.asl.json) for reference.
- **CUMULUS-2251**
  - Because it has been removed from the `cumulus` module, a new resource definition for `egress_api_gateway_log_subscription_filter` must be added to `cumulus-tf/main.tf`. For reference on how to define this resource, see [`example/cumulus-tf/main.tf`](https://github.com/nasa/cumulus/blob/master/example/cumulus-tf/main.tf).

### Added

- **CUMULUS-2248**
  - Updates Integration Tests README to point to new fake provider template.
- **CUMULUS-2239**
  - Add resource declaration to create a VPC endpoint in tea-map-cache module if `deploy_to_ngap` is false.
- **CUMULUS-2063**
  - Adds a new, optional query parameter to the `/collections[&getMMT=true]` and `/collections/active[&getMMT=true]` endpoints. When a user provides a value of `true` for `getMMT` in the query parameters, the endpoint will search CMR and update each collection's results with new key `MMTLink` containing a link to the MMT (Metadata Management Tool) if a CMR collection id is found.
- **CUMULUS-2170**
  - Adds ability to filter granule inventory reports
- **CUMULUS-2211**
  - Adds `granules/bulkReingest` endpoint to `@cumulus/api`
- **CUMULUS-2251**
  - Adds `log_api_gateway_to_cloudwatch` variable to `example/cumulus-tf/variables.tf`.
  - Adds `log_api_gateway_to_cloudwatch` variable to `thin_egress_app` module definition.

### Changed

- **CUMULUS-2216**
  - `/collection` and `/collection/active` endpoints now return collections without granule aggregate statistics by default. The original behavior is preserved and can be found by including a query param of `includeStats=true` on the request to the endpoint.
  - The `es/collections` Collection class takes a new parameter includeStats. It no longer appends granule aggregate statistics to the returned results by default. One must set the new parameter to any non-false value.
- **CUMULUS-2201**
  - Update `dbIndexer` lambda to process requests in serial
  - Fixes ingestPdrWithNodeNameSpec parsePdr provider error
- **CUMULUS-2251**
  - Moves Egress Api Gateway Log Group Filter from `tf-modules/distribution/main.tf` to `example/cumulus-tf/main.tf`

### Fixed

- **CUMULUS-2251**
  - This fixes a deployment error caused by depending on the `thin_egress_app` module output for a resource count.

### Removed

- **CUMULUS-2251**
  - Removes `tea_api_egress_log_group` variable from `tf-modules/distribution/variables.tf` and `tf-modules/cumulus/variables.tf`.

### BREAKING CHANGES

- **CUMULUS-2138** - CMR metadata update behavior has been removed from the `move-granules` task into a
new `update-granules-cmr-metadata-file-links` task.
- **CUMULUS-2216**
  - `/collection` and `/collection/active` endpoints now return collections without granule aggregate statistics by default. The original behavior is preserved and can be found by including a query param of `includeStats=true` on the request to the endpoint.  This is likely to affect the dashboard only but included here for the change of behavior.
- **[1956](https://github.com/nasa/cumulus/issues/1956)**
  - Update the name of the `cumulus_message_adapter_lambda_layer_arn` output from the `cumulus-message-adapter` module to `cumulus_message_adapter_lambda_layer_version_arn`. The output value has changed from being the ARN of the Lambda layer **without a version** to the ARN of the Lambda layer **with a version**.
  - Update the variable name in the `cumulus` and `ingest` modules from `cumulus_message_adapter_lambda_layer_arn` to `cumulus_message_adapter_lambda_layer_version_arn`

## [v3.0.1] 2020-10-21

- **CUMULUS-2203**
  - Update Core tasks to use
    [cumulus-message-adapter-js](https://github.com/nasa/cumulus-message-adapter-js)
    v2.0.0 to resolve memory leak/lambda ENOMEM constant failure issue.   This
    issue caused lambdas to slowly use all memory in the run environment and
    prevented AWS from halting/restarting warmed instances when task code was
    throwing consistent errors under load.

- **CUMULUS-2232**
  - Updated versions for `ajv`, `lodash`, `googleapis`, `archiver`, and
    `@cumulus/aws-client` to remediate vulnerabilities found in SNYK scan.

### Fixed

- **CUMULUS-2233**
  - Fixes /s3credentials bug where the expiration time on the cookie was set to a time that is always expired, so authentication was never being recognized as complete by the API. Consequently, the user would end up in a redirect loop and requests to /s3credentials would never complete successfully. The bug was caused by the fact that the code setting the expiration time for the cookie was expecting a time value in milliseconds, but was receiving the expirationTime from the EarthdataLoginClient in seconds. This bug has been fixed by converting seconds into milliseconds. Unit tests were added to test that the expiration time has been converted to milliseconds and checking that the cookie's expiration time is greater than the current time.

## [v3.0.0] 2020-10-7

### MIGRATION STEPS

- **CUMULUS-2099**
  - All references to `meta.queues` in workflow configuration must be replaced with references to queue URLs from Terraform resources. See the updated [data cookbooks](https://nasa.github.io/cumulus/docs/data-cookbooks/about-cookbooks) or example [Discover Granules workflow configuration](https://github.com/nasa/cumulus/blob/master/example/cumulus-tf/discover_granules_workflow.asl.json).
  - The steps for configuring queued execution throttling have changed. See the [updated documentation](https://nasa.github.io/cumulus/docs/data-cookbooks/throttling-queued-executions).
  - In addition to the configuration for execution throttling, the internal mechanism for tracking executions by queue has changed. As a result, you should **disable any rules or workflows scheduling executions via a throttled queue** before upgrading. Otherwise, you may be at risk of having **twice as many executions** as are configured for the queue while the updated tracking is deployed. You can re-enable these rules/workflows once the upgrade is complete.

- **CUMULUS-2111**
  - **Before you re-deploy your `cumulus-tf` module**, note that the [`thin-egress-app`][thin-egress-app] is no longer deployed by default as part of the `cumulus` module, so you must add the TEA module to your deployment and manually modify your Terraform state **to avoid losing your API gateway and impacting any Cloudfront endpoints pointing to those gateways**. If you don't care about losing your API gateway and impacting Cloudfront endpoints, you can ignore the instructions for manually modifying state.

    1. Add the [`thin-egress-app`][thin-egress-app] module to your `cumulus-tf` deployment as shown in the [Cumulus example deployment](https://github.com/nasa/cumulus/tree/master/example/cumulus-tf/main.tf).

         - Note that the values for `tea_stack_name` variable to the `cumulus` module and the `stack_name` variable to the `thin_egress_app` module **must match**
         - Also, if you are specifying the `stage_name` variable to the `thin_egress_app` module, **the value of the `tea_api_gateway_stage` variable to the `cumulus` module must match it**

    2. **If you want to preserve your existing `thin-egress-app` API gateway and avoid having to update your Cloudfront endpoint for distribution, then you must follow these instructions**: <https://nasa.github.io/cumulus/docs/upgrade-notes/migrate_tea_standalone>. Otherwise, you can re-deploy as usual.

  - If you provide your own custom bucket map to TEA as a standalone module, **you must ensure that your custom bucket map includes mappings for the `protected` and `public` buckets specified in your `cumulus-tf/terraform.tfvars`, otherwise Cumulus may not be able to determine the correct distribution URL for ingested files and you may encounter errors**

- **CUMULUS-2197**
  - EMS resources are now optional, and `ems_deploy` is set to `false` by default, which will delete your EMS resources.
  - If you would like to keep any deployed EMS resources, add the `ems_deploy` variable set to `true` in your `cumulus-tf/terraform.tfvars`

### BREAKING CHANGES

- **CUMULUS-2200**
  - Changes return from 303 redirect to 200 success for `Granule Inventory`'s
    `/reconciliationReport` returns.  The user (dashboard) must read the value
    of `url` from the return to get the s3SignedURL and then download the report.
- **CUMULUS-2099**
  - `meta.queues` has been removed from Cumulus core workflow messages.
  - `@cumulus/sf-sqs-report` workflow task no longer reads the reporting queue URL from `input.meta.queues.reporting` on the incoming event. Instead, it requires that the queue URL be set as the `reporting_queue_url` environment variable on the deployed Lambda.
- **CUMULUS-2111**
  - The deployment of the `thin-egress-app` module has be removed from `tf-modules/distribution`, which is a part of the `tf-modules/cumulus` module. Thus, the `thin-egress-app` module is no longer deployed for you by default. See the migration steps for details about how to add deployment for the `thin-egress-app`.
- **CUMULUS-2141**
  - The `parse-pdr` task has been updated to respect the `NODE_NAME` property in
    a PDR's `FILE_GROUP`. If a `NODE_NAME` is present, the task will query the
    Cumulus API for a provider with that host. If a provider is found, the
    output granule from the task will contain a `provider` property containing
    that provider. If `NODE_NAME` is set but a provider with that host cannot be
    found in the API, or if multiple providers are found with that same host,
    the task will fail.
  - The `queue-granules` task has been updated to expect an optional
    `granule.provider` property on each granule. If present, the granule will be
    enqueued using that provider. If not present, the task's `config.provider`
    will be used instead.
- **CUMULUS-2197**
  - EMS resources are now optional and will not be deployed by default. See migration steps for information
    about how to deploy EMS resources.

#### CODE CHANGES

- The `@cumulus/api-client.providers.getProviders` function now takes a
  `queryStringParameters` parameter which can be used to filter the providers
  which are returned
- The `@cumulus/aws-client/S3.getS3ObjectReadStreamAsync` function has been
  removed. It read the entire S3 object into memory before returning a read
  stream, which could cause Lambdas to run out of memory. Use
  `@cumulus/aws-client/S3.getObjectReadStream` instead.
- The `@cumulus/ingest/util.lookupMimeType` function now returns `undefined`
  rather than `null` if the mime type could not be found.
- The `@cumulus/ingest/lock.removeLock` function now returns `undefined`
- The `@cumulus/ingest/granule.generateMoveFileParams` function now returns
  `source: undefined` and `target :undefined` on the response object if either could not be
  determined. Previously, `null` had been returned.
- The `@cumulus/ingest/recursion.recursion` function must now be imported using
  `const { recursion } = require('@cumulus/ingest/recursion');`
- The `@cumulus/ingest/granule.getRenamedS3File` function has been renamed to
  `listVersionedObjects`
- `@cumulus/common.http` has been removed
- `@cumulus/common/http.download` has been removed

### Added

- **CUMULUS-1855**
  - Fixed SyncGranule task to return an empty granules list when given an empty
    (or absent) granules list on input, rather than throwing an exception
- **CUMULUS-1955**
  - Added `@cumulus/aws-client/S3.getObject` to get an AWS S3 object
  - Added `@cumulus/aws-client/S3.waitForObject` to get an AWS S3 object,
    retrying, if necessary
- **CUMULUS-1961**
  - Adds `startTimestamp` and `endTimestamp` parameters to endpoint
    `reconcilationReports`.  Setting these values will filter the returned
    report to cumulus data that falls within the timestamps. It also causes the
    report to be one directional, meaning cumulus is only reconciled with CMR,
    but not the other direction. The Granules will be filtered by their
    `updatedAt` values. Collections are filtered by the updatedAt time of their
    granules, i.e. Collections with granules that are updatedAt a time between
    the time parameters will be returned in the reconciliation reports.
  - Adds `startTimestamp` and `endTimestamp` parameters to create-reconciliation-reports
    lambda function. If either of these params is passed in with a value that can be
    converted to a date object, the inter-platform comparison between Cumulus and CMR will
    be one way.  That is, collections, granules, and files will be filtered by time for
    those found in Cumulus and only those compared to the CMR holdings. For the moment
    there is not enough information to change the internal consistency check, and S3 vs
    Cumulus comparisons are unchanged by the timestamps.
- **CUMULUS-1962**
  - Adds `location` as parameter to `/reconciliationReports` endpoint. Options are `S3`
    resulting in a S3 vs. Cumulus database search or `CMR` resulting in CMR vs. Cumulus database search.
- **CUMULUS-1963**
  - Adds `granuleId` as input parameter to `/reconcilationReports`
    endpoint. Limits inputs parameters to either `collectionId` or `granuleId`
    and will fail to create the report if both are provided.  Adding granuleId
    will find collections in Cumulus by granuleId and compare those one way
    with those in CMR.
  - `/reconciliationReports` now validates any input json before starting the
    async operation and the lambda handler no longer validates input
    parameters.
- **CUMULUS-1964**
  - Reports can now be filtered on provider
- **CUMULUS-1965**
  - Adds `collectionId` parameter to the `/reconcilationReports`
    endpoint. Setting this value will limit the scope of the reconcilation
    report to only the input collectionId when comparing Cumulus and
    CMR. `collectionId` is provided an array of strings e.g. `[shortname___version, shortname2___version2]`
- **CUMULUS-2107**
  - Added a new task, `update-cmr-access-constraints`, that will set access constraints in CMR Metadata.
    Currently supports UMMG-JSON and Echo10XML, where it will configure `AccessConstraints` and
    `RestrictionFlag/RestrictionComment`, respectively.
  - Added an operator doc on how to configure and run the access constraint update workflow, which will update the metadata using the new task, and then publish the updated metadata to CMR.
  - Added an operator doc on bulk operations.
- **CUMULUS-2111**
  - Added variables to `cumulus` module:
    - `tea_api_egress_log_group`
    - `tea_external_api_endpoint`
    - `tea_internal_api_endpoint`
    - `tea_rest_api_id`
    - `tea_rest_api_root_resource_id`
    - `tea_stack_name`
  - Added variables to `distribution` module:
    - `tea_api_egress_log_group`
    - `tea_external_api_endpoint`
    - `tea_internal_api_endpoint`
    - `tea_rest_api_id`
    - `tea_rest_api_root_resource_id`
    - `tea_stack_name`
- **CUMULUS-2112**
  - Added `@cumulus/api/lambdas/internal-reconciliation-report`, so create-reconciliation-report
    lambda can create `Internal` reconciliation report
- **CUMULUS-2116**
  - Added `@cumulus/api/models/granule.unpublishAndDeleteGranule` which
  unpublishes a granule from CMR and deletes it from Cumulus, but does not
  update the record to `published: false` before deletion
- **CUMULUS-2113**
  - Added Granule not found report to reports endpoint
  - Update reports to return breakdown by Granule of files both in DynamoDB and S3
- **CUMULUS-2123**
  - Added `cumulus-rds-tf` DB cluster module to `tf-modules` that adds a
    severless RDS Aurora/ PostgreSQL  database cluster to meet the PostgreSQL
    requirements for future releases.
  - Updated the default Cumulus module to take the following new required variables:
    - rds_user_access_secret_arn:
      AWS Secrets Manager secret ARN containing a JSON string of DB credentials
      (containing at least host, password, port as keys)
    - rds_security_group:
      RDS Security Group that provides connection access to the RDS cluster
  - Updated API lambdas and default ECS cluster to add them to the
    `rds_security_group` for database access
- **CUMULUS-2126**
  - The collections endpoint now writes to the RDS database
- **CUMULUS-2127**
  - Added migration to create collections relation for RDS database
- **CUMULUS-2129**
  - Added `data-migration1` Terraform module and Lambda to migrate data from Dynamo to RDS
    - Added support to Lambda for migrating collections data from Dynamo to RDS
- **CUMULUS-2155**
  - Added `rds_connection_heartbeat` to `cumulus` and `data-migration` tf
    modules.  If set to true, this diagnostic variable instructs Core's database
    code to fire off a connection 'heartbeat' query and log the timing/results
    for diagnostic purposes, and retry certain connection timeouts once.
    This option is disabled by default
- **CUMULUS-2156**
  - Support array inputs parameters for `Internal` reconciliation report
- **CUMULUS-2157**
  - Added support to `data-migration1` Lambda for migrating providers data from Dynamo to RDS
    - The migration process for providers will convert any credentials that are stored unencrypted or encrypted with an S3 keypair provider to be encrypted with a KMS key instead
- **CUMULUS-2161**
  - Rules now support an `executionNamePrefix` property. If set, any executions
    triggered as a result of that rule will use that prefix in the name of the
    execution.
  - The `QueueGranules` task now supports an `executionNamePrefix` property. Any
    executions queued by that task will use that prefix in the name of the
    execution. See the
    [example workflow](./example/cumulus-tf/discover_granules_with_execution_name_prefix_workflow.asl.json)
    for usage.
  - The `QueuePdrs` task now supports an `executionNamePrefix` config property.
    Any executions queued by that task will use that prefix in the name of the
    execution. See the
    [example workflow](./example/cumulus-tf/discover_and_queue_pdrs_with_execution_name_prefix_workflow.asl.json)
    for usage.
- **CUMULUS-2162**
  - Adds new report type to `/reconciliationReport` endpoint.  The new report
    is `Granule Inventory`. This report is a CSV file of all the granules in
    the Cumulus DB. This report will eventually replace the existing
    `granules-csv` endpoint which has been deprecated.
- **CUMULUS-2197**
  - Added `ems_deploy` variable to the `cumulus` module. This is set to false by default, except
    for our example deployment, where it is needed for integration tests.

### Changed

- Upgraded version of [TEA](https://github.com/asfadmin/thin-egress-app/) deployed with Cumulus to build 88.
- **CUMULUS-2107**
  - Updated the `applyWorkflow` functionality on the granules endpoint to take a `meta` property to pass into the workflow message.
  - Updated the `BULK_GRANULE` functionality on the granules endpoint to support the above `applyWorkflow` change.
- **CUMULUS-2111**
  - Changed `distribution_api_gateway_stage` variable for `cumulus` module to `tea_api_gateway_stage`
  - Changed `api_gateway_stage` variable for `distribution` module to `tea_api_gateway_stage`
- **CUMULUS-2224**
  - Updated `/reconciliationReport`'s file reconciliation to include `"EXTENDED METADATA"` as a valid CMR relatedUrls Type.

### Fixed

- **CUMULUS-2168**
  - Fixed issue where large number of documents (generally logs) in the
    `cumulus` elasticsearch index results in the collection granule stats
    queries failing for the collections list api endpoint
- **CUMULUS-1955**
  - Due to AWS's eventual consistency model, it was possible for PostToCMR to
    publish an earlier version of a CMR metadata file, rather than the latest
    version created in a workflow.  This fix guarantees that the latest version
    is published, as expected.
- **CUMULUS-1961**
  - Fixed `activeCollections` query only returning 10 results
- **CUMULUS-2201**
  - Fix Reconciliation Report integration test failures by waiting for collections appear
    in es list and ingesting a fake granule xml file to CMR
- **CUMULUS-2015**
  - Reduced concurrency of `QueueGranules` task. That task now has a
    `config.concurrency` option that defaults to `3`.
- **CUMULUS-2116**
  - Fixed a race condition with bulk granule delete causing deleted granules to still appear in Elasticsearch. Granules removed via bulk delete should now be removed from Elasticsearch.
- **CUMULUS-2163**
  - Remove the `public-read` ACL from the `move-granules` task
- **CUMULUS-2164**
  - Fix issue where `cumulus` index is recreated and attached to an alias if it has been previously deleted
- **CUMULUS-2195**
  - Fixed issue with redirect from `/token` not working when using a Cloudfront endpoint to access the Cumulus API with Launchpad authentication enabled. The redirect should now work properly whether you are using a plain API gateway URL or a Cloudfront endpoint pointing at an API gateway URL.
- **CUMULUS-2200**
  - Fixed issue where __in and __not queries were stripping spaces from values

### Deprecated

- **CUMULUS-1955**
  - `@cumulus/aws-client/S3.getS3Object()`
  - `@cumulus/message/Queue.getQueueNameByUrl()`
  - `@cumulus/message/Queue.getQueueName()`
- **CUMULUS-2162**
  - `@cumulus/api/endpoints/granules-csv/list()`

### Removed

- **CUMULUS-2111**
  - Removed `distribution_url` and `distribution_redirect_uri` outputs from the `cumulus` module
  - Removed variables from the `cumulus` module:
    - `distribution_url`
    - `log_api_gateway_to_cloudwatch`
    - `thin_egress_cookie_domain`
    - `thin_egress_domain_cert_arn`
    - `thin_egress_download_role_in_region_arn`
    - `thin_egress_jwt_algo`
    - `thin_egress_jwt_secret_name`
    - `thin_egress_lambda_code_dependency_archive_key`
    - `thin_egress_stack_name`
  - Removed outputs from the `distribution` module:
    - `distribution_url`
    - `internal_tea_api`
    - `rest_api_id`
    - `thin_egress_app_redirect_uri`
  - Removed variables from the `distribution` module:
    - `bucket_map_key`
    - `distribution_url`
    - `log_api_gateway_to_cloudwatch`
    - `thin_egress_cookie_domain`
    - `thin_egress_domain_cert_arn`
    - `thin_egress_download_role_in_region_arn`
    - `thin_egress_jwt_algo`
    - `thin_egress_jwt_secret_name`
    - `thin_egress_lambda_code_dependency_archive_key`
- **CUMULUS-2157**
  - Removed `providerSecretsMigration` and `verifyProviderSecretsMigration` lambdas
- Removed deprecated `@cumulus/sf-sns-report` task
- Removed code:
  - `@cumulus/aws-client/S3.calculateS3ObjectChecksum`
  - `@cumulus/aws-client/S3.getS3ObjectReadStream`
  - `@cumulus/cmrjs.getFullMetadata`
  - `@cumulus/cmrjs.getMetadata`
  - `@cumulus/common/util.isNil`
  - `@cumulus/common/util.isNull`
  - `@cumulus/common/util.isUndefined`
  - `@cumulus/common/util.lookupMimeType`
  - `@cumulus/common/util.mkdtempSync`
  - `@cumulus/common/util.negate`
  - `@cumulus/common/util.noop`
  - `@cumulus/common/util.omit`
  - `@cumulus/common/util.renameProperty`
  - `@cumulus/common/util.sleep`
  - `@cumulus/common/util.thread`
  - `@cumulus/ingest/granule.copyGranuleFile`
  - `@cumulus/ingest/granule.moveGranuleFile`
  - `@cumulus/integration-tests/api/rules.deleteRule`
  - `@cumulus/integration-tests/api/rules.getRule`
  - `@cumulus/integration-tests/api/rules.listRules`
  - `@cumulus/integration-tests/api/rules.postRule`
  - `@cumulus/integration-tests/api/rules.rerunRule`
  - `@cumulus/integration-tests/api/rules.updateRule`
  - `@cumulus/integration-tests/sfnStep.parseStepMessage`
  - `@cumulus/message/Queue.getQueueName`
  - `@cumulus/message/Queue.getQueueNameByUrl`

## v2.0.2+ Backport releases

Release v2.0.1 was the last release on the 2.0.x release series.

Changes after this version on the 2.0.x release series are limited
security/requested feature patches and will not be ported forward to future
releases unless there is a corresponding CHANGELOG entry.

For up-to-date CHANGELOG for the maintenance release branch see
[CHANGELOG.md](https://github.com/nasa/cumulus/blob/release-2.0.x/CHANGELOG.md)
from the 2.0.x branch.

For the most recent release information for the maintenance branch please see
the [release page](https://github.com/nasa/cumulus/releases)

## [v2.0.7] 2020-10-1 - [BACKPORT]

### Fixed

- CVE-2020-7720
  - Updated common `node-forge` dependency to 0.10.0 to address CVE finding

### [v2.0.6] 2020-09-25 - [BACKPORT]

### Fixed

- **CUMULUS-2168**
  - Fixed issue where large number of documents (generally logs) in the
    `cumulus` elasticsearch index results in the collection granule stats
    queries failing for the collections list api endpoint

### [v2.0.5] 2020-09-15 - [BACKPORT]

#### Added

- Added `thin_egress_stack_name` variable to `cumulus` and `distribution` Terraform modules to allow overriding the default Cloudformation stack name used for the `thin-egress-app`. **Please note that if you change/set this value for an existing deployment, it will destroy and re-create your API gateway for the `thin-egress-app`.**

#### Fixed

- Fix collection list queries. Removed fixes to collection stats, which break queries for a large number of granules.

### [v2.0.4] 2020-09-08 - [BACKPORT]

#### Changed

- Upgraded version of [TEA](https://github.com/asfadmin/thin-egress-app/) deployed with Cumulus to build 88.

### [v2.0.3] 2020-09-02 - [BACKPORT]

#### Fixed

- **CUMULUS-1961**
  - Fixed `activeCollections` query only returning 10 results

- **CUMULUS-2039**
  - Fix issue causing SyncGranules task to run out of memory on large granules

#### CODE CHANGES

- The `@cumulus/aws-client/S3.getS3ObjectReadStreamAsync` function has been
  removed. It read the entire S3 object into memory before returning a read
  stream, which could cause Lambdas to run out of memory. Use
  `@cumulus/aws-client/S3.getObjectReadStream` instead.

### [v2.0.2] 2020-08-17 - [BACKPORT]

#### CODE CHANGES

- The `@cumulus/ingest/util.lookupMimeType` function now returns `undefined`
  rather than `null` if the mime type could not be found.
- The `@cumulus/ingest/lock.removeLock` function now returns `undefined`

#### Added

- **CUMULUS-2116**
  - Added `@cumulus/api/models/granule.unpublishAndDeleteGranule` which
  unpublishes a granule from CMR and deletes it from Cumulus, but does not
  update the record to `published: false` before deletion

### Fixed

- **CUMULUS-2116**
  - Fixed a race condition with bulk granule delete causing deleted granules to still appear in Elasticsearch. Granules removed via bulk delete should now be removed from Elasticsearch.

## [v2.0.1] 2020-07-28

### Added

- **CUMULUS-1886**
  - Added `multiple sort keys` support to `@cumulus/api`
- **CUMULUS-2099**
  - `@cumulus/message/Queue.getQueueUrl` to get the queue URL specified in a Cumulus workflow message, if any.

### Fixed

- **[PR 1790](https://github.com/nasa/cumulus/pull/1790)**
  - Fixed bug with request headers in `@cumulus/launchpad-auth` causing Launchpad token requests to fail

## [v2.0.0] 2020-07-23

### BREAKING CHANGES

- Changes to the `@cumulus/api-client` package
  - The `CumulusApiClientError` class must now be imported using
    `const { CumulusApiClientError } = require('@cumulus/api-client/CumulusApiClientError')`
- The `@cumulus/sftp-client/SftpClient` class must now be imported using
  `const { SftpClient } = require('@cumulus/sftp-client');`
- Instances of `@cumulus/ingest/SftpProviderClient` no longer implicitly connect
  when `download`, `list`, or `sync` are called. You must call `connect` on the
  provider client before issuing one of those calls. Failure to do so will
  result in a "Client not connected" exception being thrown.
- Instances of `@cumulus/ingest/SftpProviderClient` no longer implicitly
  disconnect from the SFTP server when `list` is called.
- Instances of `@cumulus/sftp-client/SftpClient` must now be expclicitly closed
  by calling `.end()`
- Instances of `@cumulus/sftp-client/SftpClient` no longer implicitly connect to
  the server when `download`, `unlink`, `syncToS3`, `syncFromS3`, and `list` are
  called. You must explicitly call `connect` before calling one of those
  methods.
- Changes to the `@cumulus/common` package
  - `cloudwatch-event.getSfEventMessageObject()` now returns `undefined` if the
    message could not be found or could not be parsed. It previously returned
    `null`.
  - `S3KeyPairProvider.decrypt()` now throws an exception if the bucket
    containing the key cannot be determined.
  - `S3KeyPairProvider.decrypt()` now throws an exception if the stack cannot be
    determined.
  - `S3KeyPairProvider.encrypt()` now throws an exception if the bucket
    containing the key cannot be determined.
  - `S3KeyPairProvider.encrypt()` now throws an exception if the stack cannot be
    determined.
  - `sns-event.getSnsEventMessageObject()` now returns `undefined` if it could
    not be parsed. It previously returned `null`.
  - The `aws` module has been removed.
  - The `BucketsConfig.buckets` property is now read-only and private
  - The `test-utils.validateConfig()` function now resolves to `undefined`
    rather than `true`.
  - The `test-utils.validateInput()` function now resolves to `undefined` rather
    than `true`.
  - The `test-utils.validateOutput()` function now resolves to `undefined`
    rather than `true`.
  - The static `S3KeyPairProvider.retrieveKey()` function has been removed.
- Changes to the `@cumulus/cmrjs` package
  - `@cumulus/cmrjs.constructOnlineAccessUrl()` and
    `@cumulus/cmrjs/cmr-utils.constructOnlineAccessUrl()` previously took a
    `buckets` parameter, which was an instance of
    `@cumulus/common/BucketsConfig`. They now take a `bucketTypes` parameter,
    which is a simple object mapping bucket names to bucket types. Example:
    `{ 'private-1': 'private', 'public-1': 'public' }`
  - `@cumulus/cmrjs.reconcileCMRMetadata()` and
    `@cumulus/cmrjs/cmr-utils.reconcileCMRMetadata()` now take a **required**
    `bucketTypes` parameter, which is a simple object mapping bucket names to
    bucket types. Example: `{ 'private-1': 'private', 'public-1': 'public' }`
  - `@cumulus/cmrjs.updateCMRMetadata()` and
    `@cumulus/cmrjs/cmr-utils.updateCMRMetadata()` previously took an optional
    `inBuckets` parameter, which was an instance of
    `@cumulus/common/BucketsConfig`. They now take a **required** `bucketTypes`
    parameter, which is a simple object mapping bucket names to bucket types.
    Example: `{ 'private-1': 'private', 'public-1': 'public' }`
- The minimum supported version of all published Cumulus packages is now Node
  12.18.0
  - Tasks using the `cumuluss/cumulus-ecs-task` Docker image must be updated to
    `cumuluss/cumulus-ecs-task:1.7.0`. This can be done by updating the `image`
    property of any tasks defined using the `cumulus_ecs_service` Terraform
    module.
- Changes to `@cumulus/aws-client/S3`
  - The signature of the `getObjectSize` function has changed. It now takes a
    params object with three properties:
    - **s3**: an instance of an AWS.S3 object
    - **bucket**
    - **key**
  - The `getObjectSize` function will no longer retry if the object does not
    exist
- **CUMULUS-1861**
  - `@cumulus/message/Collections.getCollectionIdFromMessage` now throws a
    `CumulusMessageError` if `collectionName` and `collectionVersion` are missing
    from `meta.collection`.   Previously this method would return
    `'undefined___undefined'` instead
  - `@cumulus/integration-tests/addCollections` now returns an array of collections that
    were added rather than the count of added collections
- **CUMULUS-1930**
  - The `@cumulus/common/util.uuid()` function has been removed
- **CUMULUS-1955**
  - `@cumulus/aws-client/S3.multipartCopyObject` now returns an object with the
    AWS `etag` of the destination object
  - `@cumulus/ingest/S3ProviderClient.list` now sets a file object's `path`
    property to `undefined` instead of `null` when the file is at the top level
    of its bucket
  - The `sync` methods of the following classes in the `@cumulus/ingest` package
    now return an object with the AWS `s3uri` and `etag` of the destination file
    (they previously returned only a string representing the S3 URI)
    - `FtpProviderClient`
    - `HttpProviderClient`
    - `S3ProviderClient`
    - `SftpProviderClient`
- **CUMULUS-1958**
  - The following methods exported from `@cumulus/cmr-js/cmr-utils` were made
    async, and added distributionBucketMap as a parameter:
    - constructOnlineAccessUrl
    - generateFileUrl
    - reconcileCMRMetadata
    - updateCMRMetadata
- **CUMULUS-1969**
  - The `DiscoverPdrs` task now expects `provider_path` to be provided at
    `event.config.provider_path`, not `event.config.collection.provider_path`
  - `event.config.provider_path` is now a required parameter of the
    `DiscoverPdrs` task
  - `event.config.collection` is no longer a parameter to the `DiscoverPdrs`
    task
  - Collections no longer support the `provider_path` property. The tasks that
    relied on that property are now referencing `config.meta.provider_path`.
    Workflows should be updated accordingly.
- **CUMULUS-1977**
  - Moved bulk granule deletion endpoint from `/bulkDelete` to
    `/granules/bulkDelete`
- **CUMULUS-1991**
  - Updated CMR metadata generation to use "Download file.hdf" (where `file.hdf` is the filename of the given resource) as the resource description instead of "File to download"
  - CMR metadata updates now respect changes to resource descriptions (previously only changes to resource URLs were respected)

### MIGRATION STEPS

- Due to an issue with the AWS API Gateway and how the Thin Egress App Cloudformation template applies updates, you may need to redeploy your
  `thin-egress-app-EgressGateway` manually as a one time migration step.    If your deployment fails with an
  error similar to:

  ```bash
  Error: Lambda function (<stack>-tf-TeaCache) returned error: ({"errorType":"HTTPError","errorMessage":"Response code 404 (Not Found)"})
  ```

  Then follow the [AWS
  instructions](https://docs.aws.amazon.com/apigateway/latest/developerguide/how-to-deploy-api-with-console.html)
  to `Redeploy a REST API to a stage` for your egress API and re-run `terraform
  apply`.

### Added

- **CUMULUS-2081**
  - Add Integrator Guide section for onboarding
  - Add helpful tips documentation

- **CUMULUS-1902**
  - Add Common Use Cases section under Operator Docs

- **CUMULUS-2058**
  - Added `lambda_processing_role_name` as an output from the `cumulus` module
    to provide the processing role name
- **CUMULUS-1417**
  - Added a `checksumFor` property to collection `files` config. Set this
    property on a checksum file's definition matching the `regex` of the target
    file. More details in the ['Data Cookbooks
    Setup'](https://nasa.github.io/cumulus/docs/next/data-cookbooks/setup)
    documentation.
  - Added `checksumFor` validation to collections model.
- **CUMULUS-1956**
  - Added `@cumulus/earthata-login-client` package
  - The `/s3credentials` endpoint that is deployed as part of distribution now
    supports authentication using tokens created by a different application. If
    a request contains the `EDL-ClientId` and `EDL-Token` headers,
    authentication will be handled using that token rather than attempting to
    use OAuth.
  - `@cumulus/earthata-login-client.getTokenUsername()` now accepts an
    `xRequestId` argument, which will be included as the `X-Request-Id` header
    when calling Earthdata Login.
  - If the `s3Credentials` endpoint is invoked with an EDL token and an
    `X-Request-Id` header, that `X-Request-Id` header will be forwarded to
    Earthata Login.
- **CUMULUS-1957**
  - If EDL token authentication is being used, and the `EDL-Client-Name` header
    is set, `@the-client-name` will be appended to the end of the Earthdata
    Login username that is used as the `RoleSessionName` of the temporary IAM
    credentials. This value will show up in the AWS S3 server access logs.
- **CUMULUS-1958**
  - Add the ability for users to specify a `bucket_map_key` to the `cumulus`
    terraform module as an override for the default .yaml values that are passed
    to TEA by Core.    Using this option *requires* that each configured
    Cumulus 'distribution' bucket (e.g. public/protected buckets) have a single
    TEA mapping.  Multiple maps per bucket are not supported.
  - Updated Generating a distribution URL, the MoveGranules task and all CMR
    reconciliation functionality to utilize the TEA bucket map override.
  - Updated deploy process to utilize a bootstrap 'tea-map-cache' lambda that
    will, after deployment of Cumulus Core's TEA instance, query TEA for all
    protected/public buckets and generate a mapping configuration used
    internally by Core.  This object is also exposed as an output of the Cumulus
    module as `distribution_bucket_map`.
- **CUMULUS-1961**
  - Replaces DynamoDB for Elasticsearch for reconciliationReportForCumulusCMR
    comparisons between Cumulus and CMR.
- **CUMULUS-1970**
  - Created the `add-missing-file-checksums` workflow task
  - Added `@cumulus/aws-client/S3.calculateObjectHash()` function
  - Added `@cumulus/aws-client/S3.getObjectReadStream()` function
- **CUMULUS-1887**
  - Add additional fields to the granule CSV download file
- **CUMULUS-2019**
  - Add `infix` search to es query builder `@cumulus/api/es/es/queries` to
    support partial matching of the keywords

### Changed

- **CUMULUS-2032**
  - Updated @cumulus/ingest/HttpProviderClient to utilize a configuration key
    `httpListTimeout` to set the default timeout for discovery HTTP/HTTPS
    requests, and updates the default for the provider to 5 minutes (300 seconds).
  - Updated the DiscoverGranules and DiscoverPDRs tasks to utilize the updated
    configuration value if set via workflow config, and updates the default for
    these tasks to 5 minutes (300 seconds).

- **CUMULUS-176**
  - The API will now respond with a 400 status code when a request body contains
    invalid JSON. It had previously returned a 500 status code.
- **CUMULUS-1861**
  - Updates Rule objects to no longer require a collection.
  - Changes the DLQ behavior for `sfEventSqsToDbRecords` and
    `sfEventSqsToDbRecordsInputQueue`. Previously failure to write a database
    record would result in lambda success, and an error log in the CloudWatch
    logs.   The lambda has been updated to manually add a record to
    the `sfEventSqsToDbRecordsDeadLetterQueue` if the granule, execution, *or*
    pdr record fails to write, in addition to the previous error logging.
- **CUMULUS-1956**
  - The `/s3credentials` endpoint that is deployed as part of distribution now
    supports authentication using tokens created by a different application. If
    a request contains the `EDL-ClientId` and `EDL-Token` headers,
    authentication will be handled using that token rather than attempting to
    use OAuth.
- **CUMULUS-1977**
  - API endpoint POST `/granules/bulk` now returns a 202 status on a successful
    response instead of a 200 response
  - API endpoint DELETE `/granules/<granule-id>` now returns a 404 status if the
    granule record was already deleted
  - `@cumulus/api/models/Granule.update()` now returns the updated granule
    record
  - Implemented POST `/granules/bulkDelete` API endpoint to support deleting
    granules specified by ID or returned by the provided query in the request
    body. If the request is successful, the endpoint returns the async operation
    ID that has been started to remove the granules.
    - To use a query in the request body, your deployment must be
      [configured to access the Elasticsearch host for ESDIS metrics](https://nasa.github.io/cumulus/docs/additional-deployment-options/cloudwatch-logs-delivery#esdis-metrics)
      in your environment
  - Added `@cumulus/api/models/Granule.getRecord()` method to return raw record
    from DynamoDB
  - Added `@cumulus/api/models/Granule.delete()` method which handles deleting
    the granule record from DynamoDB and the granule files from S3
- **CUMULUS-1982**
  - The `globalConnectionLimit` property of providers is now optional and
    defaults to "unlimited"
- **CUMULUS-1997**
  - Added optional `launchpad` configuration to `@cumulus/hyrax-metadata-updates` task config schema.
- **CUMULUS-1991**
  - `@cumulus/cmrjs/src/cmr-utils/constructOnlineAccessUrls()` now throws an error if `cmrGranuleUrlType = "distribution"` and no distribution endpoint argument is provided
- **CUMULUS-2011**
  - Reconciliation reports are now generated within an AsyncOperation
- **CUMULUS-2016**
  - Upgrade TEA to version 79

### Fixed

- **CUMULUS-1991**
  - Added missing `DISTRIBUTION_ENDPOINT` environment variable for API lambdas. This environment variable is required for API requests to move granules.

- **CUMULUS-1961**
  - Fixed granules and executions query params not getting sent to API in granule list operation in `@cumulus/api-client`

### Deprecated

- `@cumulus/aws-client/S3.calculateS3ObjectChecksum()`
- `@cumulus/aws-client/S3.getS3ObjectReadStream()`
- `@cumulus/common/log.convertLogLevel()`
- `@cumulus/collection-config-store`
- `@cumulus/common/util.sleep()`

- **CUMULUS-1930**
  - `@cumulus/common/log.convertLogLevel()`
  - `@cumulus/common/util.isNull()`
  - `@cumulus/common/util.isUndefined()`
  - `@cumulus/common/util.negate()`
  - `@cumulus/common/util.noop()`
  - `@cumulus/common/util.isNil()`
  - `@cumulus/common/util.renameProperty()`
  - `@cumulus/common/util.lookupMimeType()`
  - `@cumulus/common/util.thread()`
  - `@cumulus/common/util.mkdtempSync()`

### Removed

- The deprecated `@cumulus/common.bucketsConfigJsonObject` function has been
  removed
- The deprecated `@cumulus/common.CollectionConfigStore` class has been removed
- The deprecated `@cumulus/common.concurrency` module has been removed
- The deprecated `@cumulus/common.constructCollectionId` function has been
  removed
- The deprecated `@cumulus/common.launchpad` module has been removed
- The deprecated `@cumulus/common.LaunchpadToken` class has been removed
- The deprecated `@cumulus/common.Semaphore` class has been removed
- The deprecated `@cumulus/common.stringUtils` module has been removed
- The deprecated `@cumulus/common/aws.cloudwatchlogs` function has been removed
- The deprecated `@cumulus/common/aws.deleteS3Files` function has been removed
- The deprecated `@cumulus/common/aws.deleteS3Object` function has been removed
- The deprecated `@cumulus/common/aws.dynamodb` function has been removed
- The deprecated `@cumulus/common/aws.dynamodbDocClient` function has been
  removed
- The deprecated `@cumulus/common/aws.getExecutionArn` function has been removed
- The deprecated `@cumulus/common/aws.headObject` function has been removed
- The deprecated `@cumulus/common/aws.listS3ObjectsV2` function has been removed
- The deprecated `@cumulus/common/aws.parseS3Uri` function has been removed
- The deprecated `@cumulus/common/aws.promiseS3Upload` function has been removed
- The deprecated `@cumulus/common/aws.recursivelyDeleteS3Bucket` function has
  been removed
- The deprecated `@cumulus/common/aws.s3CopyObject` function has been removed
- The deprecated `@cumulus/common/aws.s3ObjectExists` function has been removed
- The deprecated `@cumulus/common/aws.s3PutObject` function has been removed
- The deprecated `@cumulus/common/bucketsConfigJsonObject` function has been
  removed
- The deprecated `@cumulus/common/CloudWatchLogger` class has been removed
- The deprecated `@cumulus/common/collection-config-store.CollectionConfigStore`
  class has been removed
- The deprecated `@cumulus/common/collection-config-store.constructCollectionId`
  function has been removed
- The deprecated `@cumulus/common/concurrency.limit` function has been removed
- The deprecated `@cumulus/common/concurrency.mapTolerant` function has been
  removed
- The deprecated `@cumulus/common/concurrency.promiseUrl` function has been
  removed
- The deprecated `@cumulus/common/concurrency.toPromise` function has been
  removed
- The deprecated `@cumulus/common/concurrency.unless` function has been removed
- The deprecated `@cumulus/common/config.parseConfig` function has been removed
- The deprecated `@cumulus/common/config.resolveResource` function has been
  removed
- The deprecated `@cumulus/common/DynamoDb.get` function has been removed
- The deprecated `@cumulus/common/DynamoDb.scan` function has been removed
- The deprecated `@cumulus/common/FieldPattern` class has been removed
- The deprecated `@cumulus/common/launchpad.getLaunchpadToken` function has been
  removed
- The deprecated `@cumulus/common/launchpad.validateLaunchpadToken` function has
  been removed
- The deprecated `@cumulus/common/LaunchpadToken` class has been removed
- The deprecated `@cumulus/common/message.buildCumulusMeta` function has been
  removed
- The deprecated `@cumulus/common/message.buildQueueMessageFromTemplate`
  function has been removed
- The deprecated `@cumulus/common/message.getCollectionIdFromMessage` function
  has been removed
- The deprecated `@cumulus/common/message.getMaximumExecutions` function has
  been removed
- The deprecated `@cumulus/common/message.getMessageExecutionArn` function has
  been removed
- The deprecated `@cumulus/common/message.getMessageExecutionName` function has
  been removed
- The deprecated `@cumulus/common/message.getMessageFromTemplate` function has
  been removed
- The deprecated `@cumulus/common/message.getMessageGranules` function has been
  removed
- The deprecated `@cumulus/common/message.getMessageStateMachineArn` function
  has been removed
- The deprecated `@cumulus/common/message.getQueueName` function has been
  removed
- The deprecated `@cumulus/common/message.getQueueNameByUrl` function has been
  removed
- The deprecated `@cumulus/common/message.hasQueueAndExecutionLimit` function
  has been removed
- The deprecated `@cumulus/common/Semaphore` class has been removed
- The deprecated `@cumulus/common/string.globalReplace` functon has been removed
- The deprecated `@cumulus/common/string.isNonEmptyString` functon has been
  removed
- The deprecated `@cumulus/common/string.isValidHostname` functon has been
  removed
- The deprecated `@cumulus/common/string.match` functon has been removed
- The deprecated `@cumulus/common/string.matches` functon has been removed
- The deprecated `@cumulus/common/string.replace` functon has been removed
- The deprecated `@cumulus/common/string.toLower` functon has been removed
- The deprecated `@cumulus/common/string.toUpper` functon has been removed
- The deprecated `@cumulus/common/testUtils.getLocalstackEndpoint` function has been removed
- The deprecated `@cumulus/common/util.setErrorStack` function has been removed
- The `@cumulus/common/util.uuid` function has been removed
- The deprecated `@cumulus/common/workflows.getWorkflowArn` function has been
  removed
- The deprecated `@cumulus/common/workflows.getWorkflowFile` function has been
  removed
- The deprecated `@cumulus/common/workflows.getWorkflowList` function has been
  removed
- The deprecated `@cumulus/common/workflows.getWorkflowTemplate` function has
  been removed
- `@cumulus/aws-client/StepFunctions.toSfnExecutionName()`
- `@cumulus/aws-client/StepFunctions.fromSfnExecutionName()`
- `@cumulus/aws-client/StepFunctions.getExecutionArn()`
- `@cumulus/aws-client/StepFunctions.getExecutionUrl()`
- `@cumulus/aws-client/StepFunctions.getStateMachineArn()`
- `@cumulus/aws-client/StepFunctions.pullStepFunctionEvent()`
- `@cumulus/common/test-utils/throttleOnce()`
- `@cumulus/integration-tests/api/distribution.invokeApiDistributionLambda()`
- `@cumulus/integration-tests/api/distribution.getDistributionApiRedirect()`
- `@cumulus/integration-tests/api/distribution.getDistributionApiFileStream()`

## [v1.24.0] 2020-06-03

### BREAKING CHANGES

- **CUMULUS-1969**
  - The `DiscoverPdrs` task now expects `provider_path` to be provided at
    `event.config.provider_path`, not `event.config.collection.provider_path`
  - `event.config.provider_path` is now a required parameter of the
    `DiscoverPdrs` task
  - `event.config.collection` is no longer a parameter to the `DiscoverPdrs`
    task
  - Collections no longer support the `provider_path` property. The tasks that
    relied on that property are now referencing `config.meta.provider_path`.
    Workflows should be updated accordingly.

- **CUMULUS-1997**
  - `@cumulus/cmr-client/CMRSearchConceptQueue` parameters have been changed to take a `cmrSettings` object containing clientId, provider, and auth information. This can be generated using `@cumulus/cmrjs/cmr-utils/getCmrSettings`. The `cmrEnvironment` variable has been removed.

### Added

- **CUMULUS-1800**
  - Added task configuration setting named `syncChecksumFiles` to the
    SyncGranule task. This setting is `false` by default, but when set to
    `true`, all checksum files associated with data files that are downloaded
    will be downloaded as well.
- **CUMULUS-1952**
  - Updated HTTP(S) provider client to accept username/password for Basic authorization. This change adds support for Basic Authorization such as Earthdata login redirects to ingest (i.e. as implemented in SyncGranule), but not to discovery (i.e. as implemented in DiscoverGranules). Discovery still expects the provider's file system to be publicly accessible, but not the individual files and their contents.
  - **NOTE**: Using this in combination with the HTTP protocol may expose usernames and passwords to intermediary network entities. HTTPS is highly recommended.
- **CUMULUS-1997**
  - Added optional `launchpad` configuration to `@cumulus/hyrax-metadata-updates` task config schema.

### Fixed

- **CUMULUS-1997**
  - Updated all CMR operations to use configured authentication scheme
- **CUMULUS-2010**
  - Updated `@cumulus/api/launchpadSaml` to support multiple userGroup attributes from the SAML response

## [v1.23.2] 2020-05-22

### BREAKING CHANGES

- Updates to the Cumulus archive API:
  - All endpoints now return a `401` response instead of a `403` for any request where the JWT passed as a Bearer token is invalid.
  - POST `/refresh` and DELETE `/token/<token>` endpoints now return a `401` response for requests with expired tokens

- **CUMULUS-1894**
  - `@cumulus/ingest/granule.handleDuplicateFile()`
    - The `copyOptions` parameter has been removed
    - An `ACL` parameter has been added
  - `@cumulus/ingest/granule.renameS3FileWithTimestamp()`
    - Now returns `undefined`

- **CUMULUS-1896**
  Updated all Cumulus core lambdas to utilize the new message adapter streaming interface via [cumulus-message-adapter-js v1.2.0](https://github.com/nasa/cumulus-message-adapter-js/releases/tag/v1.2.0).   Users of this version of Cumulus (or later) must utilize version 1.3.0 or greater of the [cumulus-message-adapter](https://github.com/nasa/cumulus-message-adapter) to support core lambdas.

- **CUMULUS-1912**
  - `@cumulus/api` reconciliationReports list endpoint returns a list of reconciliationReport records instead of S3Uri.

- **CUMULUS-1969**
  - The `DiscoverGranules` task now expects `provider_path` to be provided at
    `event.config.provider_path`, not `event.config.collection.provider_path`
  - `config.provider_path` is now a required parameter of the `DiscoverGranules`
    task

### MIGRATION STEPS

- To take advantage of the new TTL-based access token expiration implemented in CUMULUS-1777 (see notes below) and clear out existing records in your access tokens table, do the following:
  1. Log out of any active dashboard sessions
  2. Use the AWS console or CLI to delete your `<prefix>-AccessTokensTable` DynamoDB table
  3. [Re-deploy your `data-persistence` module](https://nasa.github.io/cumulus/docs/deployment/upgrade-readme#update-data-persistence-resources), which should re-create the `<prefix>-AccessTokensTable` DynamoDB table
  4. Return to using the Cumulus API/dashboard as normal
- This release requires the Cumulus Message Adapter layer deployed with Cumulus Core to be at least 1.3.0, as the core lambdas have updated to [cumulus-message-adapter-js v1.2.0](https://github.com/nasa/cumulus-message-adapter-js/releases/tag/v1.2.0) and the new CMA interface.  As a result, users should:
  1. Follow the [Cumulus Message Adapter (CMA) deployment instructions](https://nasa.github.io/cumulus/docs/deployment/deployment-readme#deploy-the-cumulus-message-adapter-layer) and install a CMA layer version >=1.3.0
  2. If you are using any custom Node.js Lambdas in your workflows **and** the Cumulus CMA layer/`cumulus-message-adapter-js`, you must update your lambda to use [cumulus-message-adapter-js v1.2.0](https://github.com/nasa/cumulus-message-adapter-js/releases/tag/v1.2.0) and follow the migration instructions in the release notes. Prior versions of `cumulus-message-adapter-js` are not compatible with CMA >= 1.3.0.
- Migrate existing s3 reconciliation report records to database (CUMULUS-1911):
  - After update your `data persistence` module and Cumulus resources, run the command:

  ```bash
  ./node_modules/.bin/cumulus-api migrate --stack `<your-terraform-deployment-prefix>` --migrationVersion migration5
  ```

### Added

- Added a limit for concurrent Elasticsearch requests when doing an index from database operation
- Added the `es_request_concurrency` parameter to the archive and cumulus Terraform modules

- **CUMULUS-1995**
  - Added the `es_index_shards` parameter to the archive and cumulus Terraform modules to configure the number of shards for the ES index
    - If you have an existing ES index, you will need to [reindex](https://nasa.github.io/cumulus-api/#reindex) and then [change index](https://nasa.github.io/cumulus-api/#change-index) to take advantage of shard updates

- **CUMULUS-1894**
  - Added `@cumulus/aws-client/S3.moveObject()`

- **CUMULUS-1911**
  - Added ReconciliationReports table
  - Updated CreateReconciliationReport lambda to save Reconciliation Report records to database
  - Updated dbIndexer and IndexFromDatabase lambdas to index Reconciliation Report records to Elasticsearch
  - Added migration_5 to migrate existing s3 reconciliation report records to database and Elasticsearch
  - Updated `@cumulus/api` package, `tf-modules/archive` and `tf-modules/data-persistence` Terraform modules

- **CUMULUS-1916**
  - Added util function for seeding reconciliation reports when running API locally in dashboard

### Changed

- **CUMULUS-1777**
  - The `expirationTime` property is now a **required field** of the access tokens model.
  - Updated the `AccessTokens` table to set a [TTL](https://docs.aws.amazon.com/amazondynamodb/latest/developerguide/howitworks-ttl.html) on the `expirationTime` field in `tf-modules/data-persistence/dynamo.tf`. As a result, access token records in this table whose `expirationTime` has passed should be **automatically deleted by DynamoDB**.
  - Updated all code creating access token records in the Dynamo `AccessTokens` table to set the `expirationTime` field value in seconds from the epoch.
- **CUMULUS-1912**
  - Updated reconciliationReports endpoints to query against Elasticsearch, delete report from both database and s3
  - Added `@cumulus/api-client/reconciliationReports`
- **CUMULUS-1999**
  - Updated `@cumulus/common/util.deprecate()` so that only a single deprecation notice is printed for each name/version combination

### Fixed

- **CUMULUS-1894**
  - The `SyncGranule` task can now handle files larger than 5 GB
- **CUMULUS-1987**
  - `Remove granule from CMR` operation in `@cumulus/api` now passes token to CMR when fetching granule metadata, allowing removal of private granules
- **CUMULUS-1993**
  - For a given queue, the `sqs-message-consumer` Lambda will now only schedule workflows for rules matching the queue **and the collection information in each queue message (if any)**
    - The consumer also now only reads each queue message **once per Lambda invocation**, whereas previously each message was read **once per queue rule per Lambda invocation**
  - Fixed bug preventing the deletion of multiple SNS rules that share the same SNS topic

### Deprecated

- **CUMULUS-1894**
  - `@cumulus/ingest/granule.copyGranuleFile()`
  - `@cumulus/ingest/granule.moveGranuleFile()`

- **CUMULUS-1987** - Deprecated the following functions:
  - `@cumulus/cmrjs/getMetadata(cmrLink)` -> `@cumulus/cmr-client/CMR.getGranuleMetadata(cmrLink)`
  - `@cumulus/cmrjs/getFullMetadata(cmrLink)`

## [v1.22.1] 2020-05-04

**Note**: v1.22.0 was not released as a package due to npm/release concerns.  Users upgrading to 1.22.x should start with 1.22.1

### Added

- **CUMULUS-1894**
  - Added `@cumulus/aws-client/S3.multipartCopyObject()`
- **CUMULUS-408**
  - Added `certificateUri` field to provider schema. This optional field allows operators to specify an S3 uri to a CA bundle to use for HTTPS requests.
- **CUMULUS-1787**
  - Added `collections/active` endpoint for returning collections with active granules in `@cumulus/api`
- **CUMULUS-1799**
  - Added `@cumulus/common/stack.getBucketsConfigKey()` to return the S3 key for the buckets config object
  - Added `@cumulus/common/workflows.getWorkflowFileKey()` to return the S3 key for a workflow definition object
  - Added `@cumulus/common/workflows.getWorkflowsListKeyPrefix()` to return the S3 key prefix for objects containing workflow definitions
  - Added `@cumulus/message` package containing utilities for building and parsing Cumulus messages
- **CUMULUS-1850**
  - Added `@cumulus/aws-client/Kinesis.describeStream()` to get a Kinesis stream description
- **CUMULUS-1853**
  - Added `@cumulus/integration-tests/collections.createCollection()`
  - Added `@cumulus/integration-tests/executions.findExecutionArn()`
  - Added `@cumulus/integration-tests/executions.getExecutionWithStatus()`
  - Added `@cumulus/integration-tests/granules.getGranuleWithStatus()`
  - Added `@cumulus/integration-tests/providers.createProvider()`
  - Added `@cumulus/integration-tests/rules.createOneTimeRule()`

### Changed

- **CUMULUS-1682**
  - Moved all `@cumulus/ingest/parse-pdr` code into the `parse-pdr` task as it had become tightly coupled with that task's handler and was not used anywhere else. Unit tests also restored.
- **CUMULUS-1820**
  - Updated the Thin Egress App module used in `tf-modules/distribution/main.tf` to build 74. [See the release notes](https://github.com/asfadmin/thin-egress-app/releases/tag/tea-build.74).
- **CUMULUS-1852**
  - Updated POST endpoints for `/collections`, `/providers`, and `/rules` to log errors when returning a 500 response
  - Updated POST endpoint for `/collections`:
    - Return a 400 response when the `name` or `version` fields are missing
    - Return a 409 response if the collection already exists
    - Improved error messages to be more explicit
  - Updated POST endpoint for `/providers`:
    - Return a 400 response if the `host` field value is invalid
    - Return a 409 response if the provider already exists
  - Updated POST endpoint for `/rules`:
    - Return a 400 response if rule `name` is invalid
    - Return a 400 response if rule `type` is invalid
- **CUMULUS-1891**
  - Updated the following endpoints using async operations to return a 503 error if the ECS task  cannot be started and a 500 response for a non-specific error:
    - POST `/replays`
    - POST `/bulkDelete`
    - POST `/elasticsearch/index-from-database`
    - POST `/granules/bulk`

### Fixed

- **CUMULUS-408**
  - Fixed HTTPS discovery and ingest.

- **CUMULUS-1850**
  - Fixed a bug in Kinesis event processing where the message consumer would not properly filter available rules based on the collection information in the event and the Kinesis stream ARN

- **CUMULUS-1853**
  - Fixed a bug where attempting to create a rule containing a payload property
    would fail schema validation.

- **CUMULUS-1854**
  - Rule schema is validated before starting workflows or creating event source mappings

- **CUMULUS-1974**
  - Fixed @cumulus/api webpack config for missing underscore object due to underscore update

- **CUMULUS-2210**
  - Fixed `cmr_oauth_provider` variable not being propogated to reconciliation reports

### Deprecated

- **CUMULUS-1799** - Deprecated the following code. For cases where the code was moved into another package, the new code location is noted:
  - `@cumulus/aws-client/StepFunctions.fromSfnExecutionName()`
  - `@cumulus/aws-client/StepFunctions.toSfnExecutionName()`
  - `@cumulus/aws-client/StepFunctions.getExecutionArn()` -> `@cumulus/message/Executions.buildExecutionArn()`
  - `@cumulus/aws-client/StepFunctions.getExecutionUrl()` -> `@cumulus/message/Executions.getExecutionUrlFromArn()`
  - `@cumulus/aws-client/StepFunctions.getStateMachineArn()` -> `@cumulus/message/Executions.getStateMachineArnFromExecutionArn()`
  - `@cumulus/aws-client/StepFunctions.pullStepFunctionEvent()` -> `@cumulus/message/StepFunctions.pullStepFunctionEvent()`
  - `@cumulus/common/bucketsConfigJsonObject()`
  - `@cumulus/common/CloudWatchLogger`
  - `@cumulus/common/collection-config-store/CollectionConfigStore` -> `@cumulus/collection-config-store`
  - `@cumulus/common/collection-config-store.constructCollectionId()` -> `@cumulus/message/Collections.constructCollectionId`
  - `@cumulus/common/concurrency.limit()`
  - `@cumulus/common/concurrency.mapTolerant()`
  - `@cumulus/common/concurrency.promiseUrl()`
  - `@cumulus/common/concurrency.toPromise()`
  - `@cumulus/common/concurrency.unless()`
  - `@cumulus/common/config.buildSchema()`
  - `@cumulus/common/config.parseConfig()`
  - `@cumulus/common/config.resolveResource()`
  - `@cumulus/common/config.resourceToArn()`
  - `@cumulus/common/FieldPattern`
  - `@cumulus/common/launchpad.getLaunchpadToken()` -> `@cumulus/launchpad-auth/index.getLaunchpadToken()`
  - `@cumulus/common/LaunchpadToken` -> `@cumulus/launchpad-auth/LaunchpadToken`
  - `@cumulus/common/launchpad.validateLaunchpadToken()` -> `@cumulus/launchpad-auth/index.validateLaunchpadToken()`
  - `@cumulus/common/message.buildCumulusMeta()` -> `@cumulus/message/Build.buildCumulusMeta()`
  - `@cumulus/common/message.buildQueueMessageFromTemplate()` -> `@cumulus/message/Build.buildQueueMessageFromTemplate()`
  - `@cumulus/common/message.getCollectionIdFromMessage()` -> `@cumulus/message/Collections.getCollectionIdFromMessage()`
  - `@cumulus/common/message.getMessageExecutionArn()` -> `@cumulus/message/Executions.getMessageExecutionArn()`
  - `@cumulus/common/message.getMessageExecutionName()` -> `@cumulus/message/Executions.getMessageExecutionName()`
  - `@cumulus/common/message.getMaximumExecutions()` -> `@cumulus/message/Queue.getMaximumExecutions()`
  - `@cumulus/common/message.getMessageFromTemplate()`
  - `@cumulus/common/message.getMessageStateMachineArn()` -> `@cumulus/message/Executions.getMessageStateMachineArn()`)
  - `@cumulus/common/message.getMessageGranules()` -> `@cumulus/message/Granules.getMessageGranules()`
  - `@cumulus/common/message.getQueueNameByUrl()` -> `@cumulus/message/Queue.getQueueNameByUrl()`
  - `@cumulus/common/message.getQueueName()` -> `@cumulus/message/Queue.getQueueName()`)
  - `@cumulus/common/message.hasQueueAndExecutionLimit()` -> `@cumulus/message/Queue.hasQueueAndExecutionLimit()`
  - `@cumulus/common/Semaphore`
  - `@cumulus/common/test-utils.throttleOnce()`
  - `@cumulus/common/workflows.getWorkflowArn()`
  - `@cumulus/common/workflows.getWorkflowFile()`
  - `@cumulus/common/workflows.getWorkflowList()`
  - `@cumulus/common/workflows.getWorkflowTemplate()`
  - `@cumulus/integration-tests/sfnStep/SfnStep.parseStepMessage()` -> `@cumulus/message/StepFunctions.parseStepMessage()`
- **CUMULUS-1858** - Deprecated the following functions.
  - `@cumulus/common/string.globalReplace()`
  - `@cumulus/common/string.isNonEmptyString()`
  - `@cumulus/common/string.isValidHostname()`
  - `@cumulus/common/string.match()`
  - `@cumulus/common/string.matches()`
  - `@cumulus/common/string.replace()`
  - `@cumulus/common/string.toLower()`
  - `@cumulus/common/string.toUpper()`

### Removed

- **CUMULUS-1799**: Deprecated code removals:
  - Removed from `@cumulus/common/aws`:
    - `pullStepFunctionEvent()`
  - Removed `@cumulus/common/sfnStep`
  - Removed `@cumulus/common/StepFunctions`

## [v1.21.0] 2020-03-30

### PLEASE NOTE

- **CUMULUS-1762**: the `messageConsumer` for `sns` and `kinesis`-type rules now fetches
  the collection information from the message. You should ensure that your rule's collection
  name and version match what is in the message for these ingest messages to be processed.
  If no matching rule is found, an error will be thrown and logged in the
  `messageConsumer` Lambda function's log group.

### Added

- **CUMULUS-1629**`
  - Updates discover-granules task to respect/utilize duplicateHandling configuration such that
    - skip:               Duplicates will be filtered from the granule list
    - error:              Duplicates encountered will result in step failure
    - replace, version:   Duplicates will be ignored and handled as normal.
  - Adds a new copy of the API lambda `PrivateApiLambda()` which is configured to not require authentication. This Lambda is not connected to an API gateway
  - Adds `@cumulus/api-client` with functions for use by workflow lambdas to call the API when needed

- **CUMULUS-1732**
  - Added Python task/activity workflow and integration test (`PythonReferenceSpec`) to test `cumulus-message-adapter-python`and `cumulus-process-py` integration.
- **CUMULUS-1795**
  - Added an IAM policy on the Cumulus EC2 creation to enable SSM when the `deploy_to_ngap` flag is true

### Changed

- **CUMULUS-1762**
  - the `messageConsumer` for `sns` and `kinesis`-type rules now fetches the collection
    information from the message.

### Deprecated

- **CUMULUS-1629**
  - Deprecate `granulesApi`, `rulesApi`, `emsApi`, `executionsAPI` from `@cumulus/integration-test/api` in favor of code moved to `@cumulus/api-client`

### Removed

- **CUMULUS-1799**: Deprecated code removals
  - Removed deprecated method `@cumulus/api/models/Granule.createGranulesFromSns()`
  - Removed deprecated method `@cumulus/api/models/Granule.removeGranuleFromCmr()`
  - Removed from `@cumulus/common/aws`:
    - `apigateway()`
    - `buildS3Uri()`
    - `calculateS3ObjectChecksum()`
    - `cf()`
    - `cloudwatch()`
    - `cloudwatchevents()`
    - `cloudwatchlogs()`
    - `createAndWaitForDynamoDbTable()`
    - `createQueue()`
    - `deleteSQSMessage()`
    - `describeCfStackResources()`
    - `downloadS3File()`
    - `downloadS3Files()`
    - `DynamoDbSearchQueue` class
    - `dynamodbstreams()`
    - `ec2()`
    - `ecs()`
    - `fileExists()`
    - `findResourceArn()`
    - `fromSfnExecutionName()`
    - `getFileBucketAndKey()`
    - `getJsonS3Object()`
    - `getQueueUrl()`
    - `getObjectSize()`
    - `getS3ObjectReadStream()`
    - `getSecretString()`
    - `getStateMachineArn()`
    - `headObject()`
    - `isThrottlingException()`
    - `kinesis()`
    - `lambda()`
    - `listS3Objects()`
    - `promiseS3Upload()`
    - `publishSnsMessage()`
    - `putJsonS3Object()`
    - `receiveSQSMessages()`
    - `s3CopyObject()`
    - `s3GetObjectTagging()`
    - `s3Join()`
    - `S3ListObjectsV2Queue` class
    - `s3TagSetToQueryString()`
    - `s3PutObjectTagging()`
    - `secretsManager()`
    - `sendSQSMessage()`
    - `sfn()`
    - `sns()`
    - `sqs()`
    - `sqsQueueExists()`
    - `toSfnExecutionName()`
    - `uploadS3FileStream()`
    - `uploadS3Files()`
    - `validateS3ObjectChecksum()`
  - Removed `@cumulus/common/CloudFormationGateway` class
  - Removed `@cumulus/common/concurrency/Mutex` class
  - Removed `@cumulus/common/errors`
  - Removed `@cumulus/common/sftp`
  - Removed `@cumulus/common/string.unicodeEscape`
  - Removed `@cumulus/cmrjs/cmr-utils.getGranuleId()`
  - Removed `@cumulus/cmrjs/cmr-utils.getCmrFiles()`
  - Removed `@cumulus/cmrjs/cmr/CMR` class
  - Removed `@cumulus/cmrjs/cmr/CMRSearchConceptQueue` class
  - Removed `@cumulus/cmrjs/utils.getHost()`
  - Removed `@cumulus/cmrjs/utils.getIp()`
  - Removed `@cumulus/cmrjs/utils.hostId()`
  - Removed `@cumulus/cmrjs/utils/ummVersion()`
  - Removed `@cumulus/cmrjs/utils.updateToken()`
  - Removed `@cumulus/cmrjs/utils.validateUMMG()`
  - Removed `@cumulus/ingest/aws.getEndpoint()`
  - Removed `@cumulus/ingest/aws.getExecutionUrl()`
  - Removed `@cumulus/ingest/aws/invoke()`
  - Removed `@cumulus/ingest/aws/CloudWatch` class
  - Removed `@cumulus/ingest/aws/ECS` class
  - Removed `@cumulus/ingest/aws/Events` class
  - Removed `@cumulus/ingest/aws/SQS` class
  - Removed `@cumulus/ingest/aws/StepFunction` class
  - Removed `@cumulus/ingest/util.normalizeProviderPath()`
  - Removed `@cumulus/integration-tests/index.listCollections()`
  - Removed `@cumulus/integration-tests/index.listProviders()`
  - Removed `@cumulus/integration-tests/index.rulesList()`
  - Removed `@cumulus/integration-tests/api/api.addCollectionApi()`

## [v1.20.0] 2020-03-12

### BREAKING CHANGES

- **CUMULUS-1714**
  - Changed the format of the message sent to the granule SNS Topic. Message includes the granule record under `record` and the type of event under `event`. Messages with `deleted` events will have the record that was deleted with a `deletedAt` timestamp. Options for `event` are `Create | Update | Delete`
- **CUMULUS-1769** - `deploy_to_ngap` is now a **required** variable for the `tf-modules/cumulus` module. **For those deploying to NGAP environments, this variable should always be set to `true`.**

### Notable changes

- **CUMULUS-1739** - You can now exclude Elasticsearch from your `tf-modules/data-persistence` deployment (via `include_elasticsearch = false`) and your `tf-modules/cumulus` module will still deploy successfully.

- **CUMULUS-1769** - If you set `deploy_to_ngap = true` for the `tf-modules/archive` Terraform module, **you can only deploy your archive API gateway as `PRIVATE`**, not `EDGE`.

### Added

- Added `@cumulus/aws-client/S3.getS3ObjectReadStreamAsync()` to deal with S3 eventual consistency issues by checking for the existence an S3 object with retries before getting a readable stream for that object.
- **CUMULUS-1769**
  - Added `deploy_to_ngap` boolean variable for the `tf-modules/cumulus` and `tf-modules/archive` Terraform modules. This variable is required. **For those deploying to NGAP environments, this variable should always be set to `true`.**
- **HYRAX-70**
  - Add the hyrax-metadata-update task

### Changed

- [`AccessToken.get()`](https://github.com/nasa/cumulus/blob/master/packages/api/models/access-tokens.js) now enforces [strongly consistent reads from DynamoDB](https://docs.aws.amazon.com/amazondynamodb/latest/developerguide/HowItWorks.ReadConsistency.html)
- **CUMULUS-1739**
  - Updated `tf-modules/data-persistence` to make Elasticsearch alarm resources and outputs conditional on the `include_elasticsearch` variable
  - Updated `@cumulus/aws-client/S3.getObjectSize` to include automatic retries for any failures from `S3.headObject`
- **CUMULUS-1784**
  - Updated `@cumulus/api/lib/DistributionEvent.remoteIP()` to parse the IP address in an S3 access log from the `A-sourceip` query parameter if present, otherwise fallback to the original parsing behavior.
- **CUMULUS-1768**
  - The `stats/summary` endpoint reports the distinct collections for the number of granules reported

### Fixed

- **CUMULUS-1739** - Fixed the `tf-modules/cumulus` and `tf-modules/archive` modules to make these Elasticsearch variables truly optional:
  - `elasticsearch_domain_arn`
  - `elasticsearch_hostname`
  - `elasticsearch_security_group_id`

- **CUMULUS-1768**
  - Fixed the `stats/` endpoint so that data is correctly filtered by timestamp and `processingTime` is calculated correctly.

- **CUMULUS-1769**
  - In the `tf-modules/archive` Terraform module, the `lifecycle` block ignoring changes to the `policy` of the archive API gateway is now only enforced if `deploy_to_ngap = true`. This fixes a bug where users deploying outside of NGAP could not update their API gateway's resource policy when going from `PRIVATE` to `EDGE`, preventing their API from being accessed publicly.

- **CUMULUS-1775**
  - Fix/update api endpoint to use updated google auth endpoints such that it will work with new accounts

### Removed

- **CUMULUS-1768**
  - Removed API endpoints `stats/histogram` and `stats/average`. All advanced stats needs should be acquired from Cloud Metrics or similarly configured ELK stack.

## [v1.19.0] 2020-02-28

### BREAKING CHANGES

- **CUMULUS-1736**
  - The `@cumulus/discover-granules` task now sets the `dataType` of discovered
    granules based on the `name` of the configured collection, not the
    `dataType`.
  - The config schema of the `@cumulus/discover-granules` task now requires that
    collections contain a `version`.
  - The `@cumulus/sync-granule` task will set the `dataType` and `version` of a
    granule based on the configured collection if those fields are not already
    set on the granule. Previously it was using the `dataType` field of the
    configured collection, then falling back to the `name` field of the
    collection. This update will just use the `name` field of the collection to
    set the `dataType` field of the granule.

- **CUMULUS-1446**
  - Update the `@cumulus/integration-tests/api/executions.getExecution()`
    function to parse the response and return the execution, rather than return
    the full API response.

- **CUMULUS-1672**
  - The `cumulus` Terraform module in previous releases set a
    `Deployment = var.prefix` tag on all resources that it managed. In this
    release, a `tags` input variable has been added to the `cumulus` Terraform
    module to allow resource tagging to be customized. No default tags will be
    applied to Cumulus-managed resources. To replicate the previous behavior,
    set `tags = { Deployment: var.prefix }` as an input variable for the
    `cumulus` Terraform module.

- **CUMULUS-1684 Migration Instructions**
  - In previous releases, a provider's username and password were encrypted
    using a custom encryption library. That has now been updated to use KMS.
    This release includes a Lambda function named
    `<prefix>-ProviderSecretsMigration`, which will re-encrypt existing
    provider credentials to use KMS. After this release has been deployed, you
    will need to manually invoke that Lambda function using either the AWS CLI
    or AWS Console. It should only need to be successfully run once.
  - Future releases of Cumulus will invoke a
    `<prefix>-VerifyProviderSecretsMigration` Lambda function as part of the
    deployment, which will cause the deployment to fail if the migration
    Lambda has not been run.

- **CUMULUS-1718**
  - The `@cumulus/sf-sns-report` task for reporting mid-workflow updates has been retired.
  This task was used as the `PdrStatusReport` task in our ParsePdr example workflow.
  If you have a ParsePdr or other workflow using this task, use `@cumulus/sf-sqs-report` instead.
  Trying to deploy the old task will result in an error as the cumulus module no longer exports `sf_sns_report_task`.
  - Migration instruction: In your workflow definition, for each step using the old task change:
  `"Resource": "${module.cumulus.sf_sns_report_task.task_arn}"`
  to
  `"Resource": "${module.cumulus.sf_sqs_report_task.task_arn}"`

- **CUMULUS-1755**
  - The `thin_egress_jwt_secret_name` variable for the `tf-modules/cumulus` Terraform module is now **required**. This variable is passed on to the Thin Egress App in `tf-modules/distribution/main.tf`, which uses the keys stored in the secret to sign JWTs. See the [Thin Egress App documentation on how to create a value for this secret](https://github.com/asfadmin/thin-egress-app#setting-up-the-jwt-cookie-secrets).

### Added

- **CUMULUS-1446**
  - Add `@cumulus/common/FileUtils.readJsonFile()` function
  - Add `@cumulus/common/FileUtils.readTextFile()` function
  - Add `@cumulus/integration-tests/api/collections.createCollection()` function
  - Add `@cumulus/integration-tests/api/collections.deleteCollection()` function
  - Add `@cumulus/integration-tests/api/collections.getCollection()` function
  - Add `@cumulus/integration-tests/api/providers.getProvider()` function
  - Add `@cumulus/integration-tests/index.getExecutionOutput()` function
  - Add `@cumulus/integration-tests/index.loadCollection()` function
  - Add `@cumulus/integration-tests/index.loadProvider()` function
  - Add `@cumulus/integration-tests/index.readJsonFilesFromDir()` function

- **CUMULUS-1672**
  - Add a `tags` input variable to the `archive` Terraform module
  - Add a `tags` input variable to the `cumulus` Terraform module
  - Add a `tags` input variable to the `cumulus_ecs_service` Terraform module
  - Add a `tags` input variable to the `data-persistence` Terraform module
  - Add a `tags` input variable to the `distribution` Terraform module
  - Add a `tags` input variable to the `ingest` Terraform module
  - Add a `tags` input variable to the `s3-replicator` Terraform module

- **CUMULUS-1707**
  - Enable logrotate on ECS cluster

- **CUMULUS-1684**
  - Add a `@cumulus/aws-client/KMS` library of KMS-related functions
  - Add `@cumulus/aws-client/S3.getTextObject()`
  - Add `@cumulus/sftp-client` package
  - Create `ProviderSecretsMigration` Lambda function
  - Create `VerifyProviderSecretsMigration` Lambda function

- **CUMULUS-1548**
  - Add ability to put default Cumulus logs in Metrics' ELK stack
  - Add ability to add custom logs to Metrics' ELK Stack

- **CUMULUS-1702**
  - When logs are sent to Metrics' ELK stack, the logs endpoints will return results from there

- **CUMULUS-1459**
  - Async Operations are indexed in Elasticsearch
  - To index any existing async operations you'll need to perform an index from
    database function.

- **CUMULUS-1717**
  - Add `@cumulus/aws-client/deleteAndWaitForDynamoDbTableNotExists`, which
    deletes a DynamoDB table and waits to ensure the table no longer exists
  - Added `publishGranules` Lambda to handle publishing granule messages to SNS when granule records are written to DynamoDB
  - Added `@cumulus/api/models/Granule.storeGranulesFromCumulusMessage` to store granules from a Cumulus message to DynamoDB

- **CUMULUS-1718**
  - Added `@cumulus/sf-sqs-report` task to allow mid-workflow reporting updates.
  - Added `stepfunction_event_reporter_queue_url` and `sf_sqs_report_task` outputs to the `cumulus` module.
  - Added `publishPdrs` Lambda to handle publishing PDR messages to SNS when PDR records are written to DynamoDB.
  - Added `@cumulus/api/models/Pdr.storePdrFromCumulusMessage` to store PDRs from a Cumulus message to DynamoDB.
  - Added `@cumulus/aws-client/parseSQSMessageBody` to parse an SQS message body string into an object.

- **Ability to set custom backend API url in the archive module**
  - Add `api_url` definition in `tf-modules/cumulus/archive.tf`
  - Add `archive_api_url` variable in `tf-modules/cumulus/variables.tf`

- **CUMULUS-1741**
  - Added an optional `elasticsearch_security_group_ids` variable to the
    `data-persistence` Terraform module to allow additional security groups to
    be assigned to the Elasticsearch Domain.

- **CUMULUS-1752**
  - Added `@cumulus/integration-tests/api/distribution.invokeTEADistributionLambda` to simulate a request to the [Thin Egress App](https://github.com/asfadmin/thin-egress-app) by invoking the Lambda and getting a response payload.
  - Added `@cumulus/integration-tests/api/distribution.getTEARequestHeaders` to generate necessary request headers for a request to the Thin Egress App
  - Added `@cumulus/integration-tests/api/distribution.getTEADistributionApiFileStream` to get a response stream for a file served by Thin Egress App
  - Added `@cumulus/integration-tests/api/distribution.getTEADistributionApiRedirect` to get a redirect response from the Thin Egress App

- **CUMULUS-1755**
  - Added `@cumulus/aws-client/CloudFormation.describeCfStack()` to describe a Cloudformation stack
  - Added `@cumulus/aws-client/CloudFormation.getCfStackParameterValues()` to get multiple parameter values for a Cloudformation stack

### Changed

- **CUMULUS-1725**
  - Moved the logic that updates the granule files cache Dynamo table into its
    own Lambda function called `granuleFilesCacheUpdater`.

- **CUMULUS-1736**
  - The `collections` model in the API package now determines the name of a
    collection based on the `name` property, rather than using `dataType` and
    then falling back to `name`.
  - The `@cumulus/integration-tests.loadCollection()` function no longer appends
    the postfix to the end of the collection's `dataType`.
  - The `@cumulus/integration-tests.addCollections()` function no longer appends
    the postfix to the end of the collection's `dataType`.

- **CUMULUS-1672**
  - Add a `retryOptions` parameter to the `@cumulus/aws-client/S3.headObject`
     function, which will retry if the object being queried does not exist.

- **CUMULUS-1446**
  - Mark the `@cumulus/integration-tests/api.addCollectionApi()` function as
    deprecated
  - Mark the `@cumulus/integration-tests/index.listCollections()` function as
    deprecated
  - Mark the `@cumulus/integration-tests/index.listProviders()` function as
    deprecated
  - Mark the `@cumulus/integration-tests/index.rulesList()` function as
    deprecated

- **CUMULUS-1672**
  - Previously, the `cumulus` module defaulted to setting a
    `Deployment = var.prefix` tag on all resources that it managed. In this
    release, the `cumulus` module will now accept a `tags` input variable that
    defines the tags to be assigned to all resources that it manages.
  - Previously, the `data-persistence` module defaulted to setting a
    `Deployment = var.prefix` tag on all resources that it managed. In this
    release, the `data-persistence` module will now accept a `tags` input
    variable that defines the tags to be assigned to all resources that it
    manages.
  - Previously, the `distribution` module defaulted to setting a
    `Deployment = var.prefix` tag on all resources that it managed. In this
    release, the `distribution` module will now accept a `tags` input variable
    that defines the tags to be assigned to all resources that it manages.
  - Previously, the `ingest` module defaulted to setting a
    `Deployment = var.prefix` tag on all resources that it managed. In this
    release, the `ingest` module will now accept a `tags` input variable that
    defines the tags to be assigned to all resources that it manages.
  - Previously, the `s3-replicator` module defaulted to setting a
    `Deployment = var.prefix` tag on all resources that it managed. In this
    release, the `s3-replicator` module will now accept a `tags` input variable
    that defines the tags to be assigned to all resources that it manages.

- **CUMULUS-1684**
  - Update the API package to encrypt provider credentials using KMS instead of
    using RSA keys stored in S3

- **CUMULUS-1717**
  - Changed name of `cwSfExecutionEventToDb` Lambda to `cwSfEventToDbRecords`
  - Updated `cwSfEventToDbRecords` to write granule records to DynamoDB from the incoming Cumulus message

- **CUMULUS-1718**
  - Renamed `cwSfEventToDbRecords` to `sfEventSqsToDbRecords` due to architecture change to being a consumer of an SQS queue of Step Function Cloudwatch events.
  - Updated `sfEventSqsToDbRecords` to write PDR records to DynamoDB from the incoming Cumulus message
  - Moved `data-cookbooks/sns.md` to `data-cookbooks/ingest-notifications.md` and updated it to reflect recent changes.

- **CUMULUS-1748**
  - (S)FTP discovery tasks now use the provider-path as-is instead of forcing it to a relative path.
  - Improved error handling to catch permission denied FTP errors better and log them properly. Workflows will still fail encountering this error and we intend to consider that approach in a future ticket.

- **CUMULUS-1752**
  - Moved class for parsing distribution events to its own file: `@cumulus/api/lib/DistributionEvent.js`
    - Updated `DistributionEvent` to properly parse S3 access logs generated by requests from the [Thin Egress App](https://github.com/asfadmin/thin-egress-app)

- **CUMULUS-1753** - Changes to `@cumulus/ingest/HttpProviderClient.js`:
  - Removed regex filter in `HttpProviderClient.list()` that was used to return only files with an extension between 1 and 4 characters long. `HttpProviderClient.list()` will now return all files linked from the HTTP provider host.

- **CUMULUS-1755**
  - Updated the Thin Egress App module used in `tf-modules/distribution/main.tf` to build 61. [See the release notes](https://github.com/asfadmin/thin-egress-app/releases/tag/tea-build.61).

- **CUMULUS-1757**
  - Update @cumulus/cmr-client CMRSearchConceptQueue to take optional cmrEnvironment parameter

### Deprecated

- **CUMULUS-1684**
  - Deprecate `@cumulus/common/key-pair-provider/S3KeyPairProvider`
  - Deprecate `@cumulus/common/key-pair-provider/S3KeyPairProvider.encrypt()`
  - Deprecate `@cumulus/common/key-pair-provider/S3KeyPairProvider.decrypt()`
  - Deprecate `@cumulus/common/kms/KMS`
  - Deprecate `@cumulus/common/kms/KMS.encrypt()`
  - Deprecate `@cumulus/common/kms/KMS.decrypt()`
  - Deprecate `@cumulus/common/sftp.Sftp`

- **CUMULUS-1717**
  - Deprecate `@cumulus/api/models/Granule.createGranulesFromSns`

- **CUMULUS-1718**
  - Deprecate `@cumulus/sf-sns-report`.
    - This task has been updated to always throw an error directing the user to use `@cumulus/sf-sqs-report` instead. This was done because there is no longer an SNS topic to which to publish, and no consumers to listen to it.

- **CUMULUS-1748**
  - Deprecate `@cumulus/ingest/util.normalizeProviderPath`

- **CUMULUS-1752**
  - Deprecate `@cumulus/integration-tests/api/distribution.getDistributionApiFileStream`
  - Deprecate `@cumulus/integration-tests/api/distribution.getDistributionApiRedirect`
  - Deprecate `@cumulus/integration-tests/api/distribution.invokeApiDistributionLambda`

### Removed

- **CUMULUS-1684**
  - Remove the deployment script that creates encryption keys and stores them to
    S3

- **CUMULUS-1768**
  - Removed API endpoints `stats/histogram` and `stats/average`. All advanced stats needs should be acquired from Cloud Metrics or similarly configured ELK stack.

### Fixed

- **Fix default values for urs_url in variables.tf files**
  - Remove trailing `/` from default `urs_url` values.

- **CUMULUS-1610** - Add the Elasticsearch security group to the EC2 security groups

- **CUMULUS-1740** - `cumulus_meta.workflow_start_time` is now set in Cumulus
  messages

- **CUMULUS-1753** - Fixed `@cumulus/ingest/HttpProviderClient.js` to properly handle HTTP providers with:
  - Multiple link tags (e.g. `<a>`) per line of source code
  - Link tags in uppercase or lowercase (e.g. `<A>`)
  - Links with filepaths in the link target (e.g. `<a href="/path/to/file.txt">`). These files will be returned from HTTP file discovery **as the file name only** (e.g. `file.txt`).

- **CUMULUS-1768**
  - Fix an issue in the stats endpoints in `@cumulus/api` to send back stats for the correct type

## [v1.18.0] 2020-02-03

### BREAKING CHANGES

- **CUMULUS-1686**

  - `ecs_cluster_instance_image_id` is now a _required_ variable of the `cumulus` module, instead of optional.

- **CUMULUS-1698**

  - Change variable `saml_launchpad_metadata_path` to `saml_launchpad_metadata_url` in the `tf-modules/cumulus` Terraform module.

- **CUMULUS-1703**
  - Remove the unused `forceDownload` option from the `sync-granule` tasks's config
  - Remove the `@cumulus/ingest/granule.Discover` class
  - Remove the `@cumulus/ingest/granule.Granule` class
  - Remove the `@cumulus/ingest/pdr.Discover` class
  - Remove the `@cumulus/ingest/pdr.Granule` class
  - Remove the `@cumulus/ingest/parse-pdr.parsePdr` function

### Added

- **CUMULUS-1040**

  - Added `@cumulus/aws-client` package to provide utilities for working with AWS services and the Node.js AWS SDK
  - Added `@cumulus/errors` package which exports error classes for use in Cumulus workflow code
  - Added `@cumulus/integration-tests/sfnStep` to provide utilities for parsing step function execution histories

- **CUMULUS-1102**

  - Adds functionality to the @cumulus/api package for better local testing.
    - Adds data seeding for @cumulus/api's localAPI.
      - seed functions allow adding collections, executions, granules, pdrs, providers, and rules to a Localstack Elasticsearch and DynamoDB via `addCollections`, `addExecutions`, `addGranules`, `addPdrs`, `addProviders`, and `addRules`.
    - Adds `eraseDataStack` function to local API server code allowing resetting of local datastack for testing (ES and DynamoDB).
    - Adds optional parameters to the @cumulus/api bin serve to allow for launching the api without destroying the current data.

- **CUMULUS-1697**

  - Added the `@cumulus/tf-inventory` package that provides command line utilities for managing Terraform resources in your AWS account

- **CUMULUS-1703**

  - Add `@cumulus/aws-client/S3.createBucket` function
  - Add `@cumulus/aws-client/S3.putFile` function
  - Add `@cumulus/common/string.isNonEmptyString` function
  - Add `@cumulus/ingest/FtpProviderClient` class
  - Add `@cumulus/ingest/HttpProviderClient` class
  - Add `@cumulus/ingest/S3ProviderClient` class
  - Add `@cumulus/ingest/SftpProviderClient` class
  - Add `@cumulus/ingest/providerClientUtils.buildProviderClient` function
  - Add `@cumulus/ingest/providerClientUtils.fetchTextFile` function

- **CUMULUS-1731**

  - Add new optional input variables to the Cumulus Terraform module to support TEA upgrade:
    - `thin_egress_cookie_domain` - Valid domain for Thin Egress App cookie
    - `thin_egress_domain_cert_arn` - Certificate Manager SSL Cert ARN for Thin
      Egress App if deployed outside NGAP/CloudFront
    - `thin_egress_download_role_in_region_arn` - ARN for reading of Thin Egress
      App data buckets for in-region requests
    - `thin_egress_jwt_algo` - Algorithm with which to encode the Thin Egress
      App JWT cookie
    - `thin_egress_jwt_secret_name` - Name of AWS secret where keys for the Thin
      Egress App JWT encode/decode are stored
    - `thin_egress_lambda_code_dependency_archive_key` - Thin Egress App - S3
      Key of packaged python modules for lambda dependency layer

- **CUMULUS-1733**
  - Add `discovery-filtering` operator doc to document previously undocumented functionality.

- **CUMULUS-1737**
  - Added the `cumulus-test-cleanup` module to run a nightly cleanup on resources left over from the integration tests run from the `example/spec` directory.

### Changed

- **CUMULUS-1102**

  - Updates `@cumulus/api/auth/testAuth` to use JWT instead of random tokens.
  - Updates the default AMI for the ecs_cluster_instance_image_id.

- **CUMULUS-1622**

  - Mutex class has been deprecated in `@cumulus/common/concurrency` and will be removed in a future release.

- **CUMULUS-1686**

  - Changed `ecs_cluster_instance_image_id` to be a required variable of the `cumulus` module and removed the default value.
    The default was not available across accounts and regions, nor outside of NGAP and therefore not particularly useful.

- **CUMULUS-1688**

  - Updated `@cumulus/aws.receiveSQSMessages` not to replace `message.Body` with a parsed object. This behavior was undocumented and confusing as received messages appeared to contradict AWS docs that state `message.Body` is always a string.
  - Replaced `sf_watcher` CloudWatch rule from `cloudwatch-events.tf` with an EventSourceMapping on `sqs2sf` mapped to the `start_sf` SQS queue (in `event-sources.tf`).
  - Updated `sqs2sf` with an EventSourceMapping handler and unit test.

- **CUMULUS-1698**

  - Change variable `saml_launchpad_metadata_path` to `saml_launchpad_metadata_url` in the `tf-modules/cumulus` Terraform module.
  - Updated `@cumulus/api/launchpadSaml` to download launchpad IDP metadata from configured location when the metadata in s3 is not valid, and to work with updated IDP metadata and SAML response.

- **CUMULUS-1731**
  - Upgrade the version of the Thin Egress App deployed by Cumulus to v48
    - Note: New variables available, see the 'Added' section of this changelog.

### Fixed

- **CUMULUS-1664**

  - Updated `dbIndexer` Lambda to remove hardcoded references to DynamoDB table names.

- **CUMULUS-1733**
  - Fixed granule discovery recursion algorithm used in S/FTP protocols.

### Removed

- **CUMULUS-1481**
  - removed `process` config and output from PostToCmr as it was not required by the task nor downstream steps, and should still be in the output message's `meta` regardless.

### Deprecated

- **CUMULUS-1040**
  - Deprecated the following code. For cases where the code was moved into another package, the new code location is noted:
    - `@cumulus/common/CloudFormationGateway` -> `@cumulus/aws-client/CloudFormationGateway`
    - `@cumulus/common/DynamoDb` -> `@cumulus/aws-client/DynamoDb`
    - `@cumulus/common/errors` -> `@cumulus/errors`
    - `@cumulus/common/StepFunctions` -> `@cumulus/aws-client/StepFunctions`
    - All of the exported functions in `@cumulus/commmon/aws` (moved into `@cumulus/aws-client`), except:
      - `@cumulus/common/aws/isThrottlingException` -> `@cumulus/errors/isThrottlingException`
      - `@cumulus/common/aws/improveStackTrace` (not deprecated)
      - `@cumulus/common/aws/retryOnThrottlingException` (not deprecated)
    - `@cumulus/common/sfnStep/SfnStep.parseStepMessage` -> `@cumulus/integration-tests/sfnStep/SfnStep.parseStepMessage`
    - `@cumulus/common/sfnStep/ActivityStep` -> `@cumulus/integration-tests/sfnStep/ActivityStep`
    - `@cumulus/common/sfnStep/LambdaStep` -> `@cumulus/integration-tests/sfnStep/LambdaStep`
    - `@cumulus/common/string/unicodeEscape` -> `@cumulus/aws-client/StepFunctions.unicodeEscape`
    - `@cumulus/common/util/setErrorStack` -> `@cumulus/aws-client/util/setErrorStack`
    - `@cumulus/ingest/aws/invoke` -> `@cumulus/aws-client/Lambda/invoke`
    - `@cumulus/ingest/aws/CloudWatch.bucketSize`
    - `@cumulus/ingest/aws/CloudWatch.cw`
    - `@cumulus/ingest/aws/ECS.ecs`
    - `@cumulus/ingest/aws/ECS`
    - `@cumulus/ingest/aws/Events.putEvent` -> `@cumulus/aws-client/CloudwatchEvents.putEvent`
    - `@cumulus/ingest/aws/Events.deleteEvent` -> `@cumulus/aws-client/CloudwatchEvents.deleteEvent`
    - `@cumulus/ingest/aws/Events.deleteTarget` -> `@cumulus/aws-client/CloudwatchEvents.deleteTarget`
    - `@cumulus/ingest/aws/Events.putTarget` -> `@cumulus/aws-client/CloudwatchEvents.putTarget`
    - `@cumulus/ingest/aws/SQS.attributes` -> `@cumulus/aws-client/SQS.getQueueAttributes`
    - `@cumulus/ingest/aws/SQS.deleteMessage` -> `@cumulus/aws-client/SQS.deleteSQSMessage`
    - `@cumulus/ingest/aws/SQS.deleteQueue` -> `@cumulus/aws-client/SQS.deleteQueue`
    - `@cumulus/ingest/aws/SQS.getUrl` -> `@cumulus/aws-client/SQS.getQueueUrlByName`
    - `@cumulus/ingest/aws/SQS.receiveMessage` -> `@cumulus/aws-client/SQS.receiveSQSMessages`
    - `@cumulus/ingest/aws/SQS.sendMessage` -> `@cumulus/aws-client/SQS.sendSQSMessage`
    - `@cumulus/ingest/aws/StepFunction.getExecutionStatus` -> `@cumulus/aws-client/StepFunction.getExecutionStatus`
    - `@cumulus/ingest/aws/StepFunction.getExecutionUrl` -> `@cumulus/aws-client/StepFunction.getExecutionUrl`

## [v1.17.0] - 2019-12-31

### BREAKING CHANGES

- **CUMULUS-1498**
  - The `@cumulus/cmrjs.publish2CMR` function expects that the value of its
    `creds.password` parameter is a plaintext password.
  - Rather than using an encrypted password from the `cmr_password` environment
    variable, the `@cumulus/cmrjs.updateCMRMetadata` function now looks for an
    environment variable called `cmr_password_secret_name` and fetches the CMR
    password from that secret in AWS Secrets Manager.
  - The `@cumulus/post-to-cmr` task now expects a
    `config.cmr.passwordSecretName` value, rather than `config.cmr.password`.
    The CMR password will be fetched from that secret in AWS Secrets Manager.

### Added

- **CUMULUS-630**

  - Added support for replaying Kinesis records on a stream into the Cumulus Kinesis workflow triggering mechanism: either all the records, or some time slice delimited by start and end timestamps.
  - Added `/replays` endpoint to the operator API for triggering replays.
  - Added `Replay Kinesis Messages` documentation to Operator Docs.
  - Added `manualConsumer` lambda function to consume a Kinesis stream. Used by the replay AsyncOperation.

- **CUMULUS-1687**
  - Added new API endpoint for listing async operations at `/asyncOperations`
  - All asyncOperations now include the fields `description` and `operationType`. `operationType` can be one of the following. [`Bulk Delete`, `Bulk Granules`, `ES Index`, `Kinesis Replay`]

### Changed

- **CUMULUS-1626**

  - Updates Cumulus to use node10/CMA 1.1.2 for all of its internal lambdas in prep for AWS node 8 EOL

- **CUMULUS-1498**
  - Remove the DynamoDB Users table. The list of OAuth users who are allowed to
    use the API is now stored in S3.
  - The CMR password and Launchpad passphrase are now stored in Secrets Manager

## [v1.16.1] - 2019-12-6

**Please note**:

- The `region` argument to the `cumulus` Terraform module has been removed. You may see a warning or error if you have that variable populated.
- Your workflow tasks should use the following versions of the CMA libraries to utilize new granule, parentArn, asyncOperationId, and stackName fields on the logs:
  - `cumulus-message-adapter-js` version 1.0.10+
  - `cumulus-message-adapter-python` version 1.1.1+
  - `cumulus-message-adapter-java` version 1.2.11+
- The `data-persistence` module no longer manages the creation of an Elasticsearch service-linked role for deploying Elasticsearch to a VPC. Follow the [deployment instructions on preparing your VPC](https://nasa.github.io/cumulus/docs/deployment/deployment-readme#vpc-subnets-and-security-group) for guidance on how to create the Elasticsearch service-linked role manually.
- There is now a `distribution_api_gateway_stage` variable for the `tf-modules/cumulus` Terraform module that will be used as the API gateway stage name used for the distribution API (Thin Egress App)
- Default value for the `urs_url` variable is now `https://uat.urs.earthdata.nasa.gov/` in the `tf-modules/cumulus` and `tf-modules/archive` Terraform modules. So deploying the `cumulus` module without a `urs_url` variable set will integrate your Cumulus deployment with the UAT URS environment.

### Added

- **CUMULUS-1563**

  - Added `custom_domain_name` variable to `tf-modules/data-persistence` module

- **CUMULUS-1654**
  - Added new helpers to `@cumulus/common/execution-history`:
    - `getStepExitedEvent()` returns the `TaskStateExited` event in a workflow execution history after the given step completion/failure event
    - `getTaskExitedEventOutput()` returns the output message for a `TaskStateExited` event in a workflow execution history

### Changed

- **CUMULUS-1578**

  - Updates SAML launchpad configuration to authorize via configured userGroup.
    [See the NASA specific documentation (protected)](https://wiki.earthdata.nasa.gov/display/CUMULUS/Cumulus+SAML+Launchpad+Integration)

- **CUMULUS-1579**

  - Elasticsearch list queries use `match` instead of `term`. `term` had been analyzing the terms and not supporting `-` in the field values.

- **CUMULUS-1619**

  - Adds 4 new keys to `@cumulus/logger` to display granules, parentArn, asyncOperationId, and stackName.
  - Depends on `cumulus-message-adapter-js` version 1.0.10+. Cumulus tasks updated to use this version.

- **CUMULUS-1654**

  - Changed `@cumulus/common/SfnStep.parseStepMessage()` to a static class method

- **CUMULUS-1641**
  - Added `meta.retries` and `meta.visibilityTimeout` properties to sqs-type rule. To create sqs-type rule, you're required to configure a dead-letter queue on your queue.
  - Added `sqsMessageRemover` lambda which removes the message from SQS queue upon successful workflow execution.
  - Updated `sqsMessageConsumer` lambda to not delete message from SQS queue, and to retry the SQS message for configured number of times.

### Removed

- Removed `create_service_linked_role` variable from `tf-modules/data-persistence` module.

- **CUMULUS-1321**
  - The `region` argument to the `cumulus` Terraform module has been removed

### Fixed

- **CUMULUS-1668** - Fixed a race condition where executions may not have been
  added to the database correctly
- **CUMULUS-1654** - Fixed issue with `publishReports` Lambda not including workflow execution error information for failed workflows with a single step
- Fixed `tf-modules/cumulus` module so that the `urs_url` variable is passed on to its invocation of the `tf-modules/archive` module

## [v1.16.0] - 2019-11-15

### Added

- **CUMULUS-1321**

  - A `deploy_distribution_s3_credentials_endpoint` variable has been added to
    the `cumulus` Terraform module. If true, the NGAP-backed S3 credentials
    endpoint will be added to the Thin Egress App's API. Default: true

- **CUMULUS-1544**

  - Updated the `/granules/bulk` endpoint to correctly query Elasticsearch when
    granule ids are not provided.

- **CUMULUS-1580**
  - Added `/granules/bulk` endpoint to `@cumulus/api` to perform bulk actions on granules given either a list of granule ids or an Elasticsearch query and the workflow to perform.

### Changed

- **CUMULUS-1561**

  - Fix the way that we are handling Terraform provider version requirements
  - Pass provider configs into child modules using the method that the
    [Terraform documentation](https://www.terraform.io/docs/configuration/modules.html#providers-within-modules)
    suggests
  - Remove the `region` input variable from the `s3_access_test` Terraform module
  - Remove the `aws_profile` and `aws_region` input variables from the
    `s3-replicator` Terraform module

- **CUMULUS-1639**
  - Because of
    [S3's Data Consistency Model](https://docs.aws.amazon.com/AmazonS3/latest/dev/Introduction.html#BasicsObjects),
    there may be situations where a GET operation for an object can temporarily
    return a `NoSuchKey` response even if that object _has_ been created. The
    `@cumulus/common/aws.getS3Object()` function has been updated to support
    retries if a `NoSuchKey` response is returned by S3. This behavior can be
    enabled by passing a `retryOptions` object to that function. Supported
    values for that object can be found here:
    <https://github.com/tim-kos/node-retry#retryoperationoptions>

### Removed

- **CUMULUS-1559**
  - `logToSharedDestination` has been migrated to the Terraform deployment as `log_api_gateway_to_cloudwatch` and will ONLY apply to egress lambdas.
    Due to the differences in the Terraform deployment model, we cannot support a global log subscription toggle for a configurable subset of lambdas.
    However, setting up your own log forwarding for a Lambda with Terraform is fairly simple, as you will only need to add SubscriptionFilters to your Terraform configuration, one per log group.
    See [the Terraform documentation](https://www.terraform.io/docs/providers/aws/r/cloudwatch_log_subscription_filter.html) for details on how to do this.
    An empty FilterPattern ("") will capture all logs in a group.

## [v1.15.0] - 2019-11-04

### BREAKING CHANGES

- **CUMULUS-1644** - When a workflow execution begins or ends, the workflow
  payload is parsed and any new or updated PDRs or granules referenced in that
  workflow are stored to the Cumulus archive. The defined interface says that a
  PDR in `payload.pdr` will be added to the archive, and any granules in
  `payload.granules` will also be added to the archive. In previous releases,
  PDRs found in `meta.pdr` and granules found in `meta.input_granules` were also
  added to the archive. This caused unexpected behavior and has been removed.
  Only PDRs from `payload.pdr` and granules from `payload.granules` will now be
  added to the Cumulus archive.

- **CUMULUS-1449** - Cumulus now uses a universal workflow template when
  starting a workflow that contains general information specific to the
  deployment, but not specific to the workflow. Workflow task configs must be
  defined using AWS step function parameters. As part of this change,
  `CumulusConfig` has been retired and task configs must now be defined under
  the `cma.task_config` key in the Parameters section of a step function
  definition.

  **Migration instructions**:

  NOTE: These instructions require the use of Cumulus Message Adapter v1.1.x+.
  Please ensure you are using a compatible version before attempting to migrate
  workflow configurations. When defining workflow steps, remove any
  `CumulusConfig` section, as shown below:

  ```yaml
  ParsePdr:
    CumulusConfig:
      provider: "{$.meta.provider}"
      bucket: "{$.meta.buckets.internal.name}"
      stack: "{$.meta.stack}"
  ```

  Instead, use AWS Parameters to pass `task_config` for the task directly into
  the Cumulus Message Adapter:

  ```yaml
  ParsePdr:
    Parameters:
      cma:
        event.$: "$"
        task_config:
          provider: "{$.meta.provider}"
          bucket: "{$.meta.buckets.internal.name}"
          stack: "{$.meta.stack}"
  ```

  In this example, the `cma` key is used to pass parameters to the message
  adapter. Using `task_config` in combination with `event.$: '$'` allows the
  message adapter to process `task_config` as the `config` passed to the Cumulus
  task. See `example/workflows/sips.yml` in the core repository for further
  examples of how to set the Parameters.

  Additionally, workflow configurations for the `QueueGranules` and `QueuePdrs`
  tasks need to be updated:

  - `queue-pdrs` config changes:
    - `parsePdrMessageTemplateUri` replaced with `parsePdrWorkflow`, which is
      the workflow name (i.e. top-level name in `config.yml`, e.g. 'ParsePdr').
    - `internalBucket` and `stackName` configs now required to look up
      configuration from the deployment. Brings the task config in line with
      that of `queue-granules`.
  - `queue-granules` config change: `ingestGranuleMessageTemplateUri` replaced
    with `ingestGranuleWorkflow`, which is the workflow name (e.g.
    'IngestGranule').

- **CUMULUS-1396** - **Workflow steps at the beginning and end of a workflow
  using the `SfSnsReport` Lambda have now been deprecated (e.g. `StartStatus`,
  `StopStatus`) and should be removed from your workflow definitions**. These
  steps were used for publishing ingest notifications and have been replaced by
  an implementation using Cloudwatch events for Step Functions to trigger a
  Lambda that publishes ingest notifications. For further detail on how ingest
  notifications are published, see the notes below on **CUMULUS-1394**. For
  examples of how to update your workflow definitions, see our
  [example workflow definitions](https://github.com/nasa/cumulus/blob/master/example/workflows/).

- **CUMULUS-1470**
  - Remove Cumulus-defined ECS service autoscaling, allowing integrators to
    better customize autoscaling to meet their needs. In order to use
    autoscaling with ECS services, appropriate
    `AWS::ApplicationAutoScaling::ScalableTarget`,
    `AWS::ApplicationAutoScaling::ScalingPolicy`, and `AWS::CloudWatch::Alarm`
    resources should be defined in a kes overrides file. See
    [this example](https://github.com/nasa/cumulus/blob/release-1.15.x/example/overrides/app/cloudformation.template.yml)
    for an example.
  - The following config parameters are no longer used:
    - ecs.services.\<NAME\>.minTasks
    - ecs.services.\<NAME\>.maxTasks
    - ecs.services.\<NAME\>.scaleInActivityScheduleTime
    - ecs.services.\<NAME\>.scaleInAdjustmentPercent
    - ecs.services.\<NAME\>.scaleOutActivityScheduleTime
    - ecs.services.\<NAME\>.scaleOutAdjustmentPercent
    - ecs.services.\<NAME\>.activityName

### Added

- **CUMULUS-1100**

  - Added 30-day retention properties to all log groups that were missing those policies.

- **CUMULUS-1396**

  - Added `@cumulus/common/sfnStep`:
    - `LambdaStep` - A class for retrieving and parsing input and output to Lambda steps in AWS Step Functions
    - `ActivityStep` - A class for retrieving and parsing input and output to ECS activity steps in AWS Step Functions

- **CUMULUS-1574**

  - Added `GET /token` endpoint for SAML authorization when cumulus is protected by Launchpad.
    This lets a user retieve a token by hand that can be presented to the API.

- **CUMULUS-1625**

  - Added `sf_start_rate` variable to the `ingest` Terraform module, equivalent to `sqs_consumer_rate` in the old model, but will not be automatically applied to custom queues as that was.

- **CUMULUS-1513**
  - Added `sqs`-type rule support in the Cumulus API `@cumulus/api`
  - Added `sqsMessageConsumer` lambda which processes messages from the SQS queues configured in the `sqs` rules.

### Changed

- **CUMULUS-1639**

  - Because of
    [S3's Data Consistency Model](https://docs.aws.amazon.com/AmazonS3/latest/dev/Introduction.html#BasicsObjects),
    there may be situations where a GET operation for an object can temporarily
    return a `NoSuchKey` response even if that object _has_ been created. The
    `@cumulus/common/aws.getS3Object()` function will now retry up to 10 times
    if a `NoSuchKey` response is returned by S3. This can behavior can be
    overridden by passing `{ retries: 0 }` as the `retryOptions` argument.

- **CUMULUS-1449**

  - `queue-pdrs` & `queue-granules` config changes. Details in breaking changes section.
  - Cumulus now uses a universal workflow template when starting workflow that contains general information specific to the deployment, but not specific to the workflow.
  - Changed the way workflow configs are defined, from `CumulusConfig` to a `task_config` AWS Parameter.

- **CUMULUS-1452**

  - Changed the default ECS docker storage drive to `devicemapper`

- **CUMULUS-1453**
  - Removed config schema for `@cumulus/sf-sns-report` task
  - Updated `@cumulus/sf-sns-report` to always assume that it is running as an intermediate step in a workflow, not as the first or last step

### Removed

- **CUMULUS-1449**
  - Retired `CumulusConfig` as part of step function definitions, as this is an artifact of the way Kes parses workflow definitions that was not possible to migrate to Terraform. Use AWS Parameters and the `task_config` key instead. See change note above.
  - Removed individual workflow templates.

### Fixed

- **CUMULUS-1620** - Fixed bug where `message_adapter_version` does not correctly inject the CMA

- **CUMULUS-1396** - Updated `@cumulus/common/StepFunctions.getExecutionHistory()` to recursively fetch execution history when `nextToken` is returned in response

- **CUMULUS-1571** - Updated `@cumulus/common/DynamoDb.get()` to throw any errors encountered when trying to get a record and the record does exist

- **CUMULUS-1452**
  - Updated the EC2 initialization scripts to use full volume size for docker storage
  - Changed the default ECS docker storage drive to `devicemapper`

## [v1.14.5] - 2019-12-30 - [BACKPORT]

### Updated

- **CUMULUS-1626**
  - Updates Cumulus to use node10/CMA 1.1.2 for all of its internal lambdas in prep for AWS node 8 EOL

## [v1.14.4] - 2019-10-28

### Fixed

- **CUMULUS-1632** - Pinned `aws-elasticsearch-connector` package in `@cumulus/api` to version `8.1.3`, since `8.2.0` includes breaking changes

## [v1.14.3] - 2019-10-18

### Fixed

- **CUMULUS-1620** - Fixed bug where `message_adapter_version` does not correctly inject the CMA

- **CUMULUS-1572** - A granule is now included in discovery results even when
  none of its files has a matching file type in the associated collection
  configuration. Previously, if all files for a granule were unmatched by a file
  type configuration, the granule was excluded from the discovery results.
  Further, added support for a `boolean` property
  `ignoreFilesConfigForDiscovery`, which controls how a granule's files are
  filtered at discovery time.

## [v1.14.2] - 2019-10-08

### BREAKING CHANGES

Your Cumulus Message Adapter version should be pinned to `v1.0.13` or lower in your `app/config.yml` using `message_adapter_version: v1.0.13` OR you should use the workflow migration steps below to work with CMA v1.1.1+.

- **CUMULUS-1394** - The implementation of the `SfSnsReport` Lambda requires additional environment variables for integration with the new ingest notification SNS topics. Therefore, **you must update the definition of `SfSnsReport` in your `lambdas.yml` like so**:

```yaml
SfSnsReport:
  handler: index.handler
  timeout: 300
  source: node_modules/@cumulus/sf-sns-report/dist
  tables:
    - ExecutionsTable
  envs:
    execution_sns_topic_arn:
      function: Ref
      value: reportExecutionsSns
    granule_sns_topic_arn:
      function: Ref
      value: reportGranulesSns
    pdr_sns_topic_arn:
      function: Ref
      value: reportPdrsSns
```

- **CUMULUS-1447** -
  The newest release of the Cumulus Message Adapter (v1.1.1) requires that parameterized configuration be used for remote message functionality. Once released, Kes will automatically bring in CMA v1.1.1 without additional configuration.

  **Migration instructions**
  Oversized messages are no longer written to S3 automatically. In order to utilize remote messaging functionality, configure a `ReplaceConfig` AWS Step Function parameter on your CMA task:

  ```yaml
  ParsePdr:
    Parameters:
      cma:
        event.$: "$"
        ReplaceConfig:
          FullMessage: true
  ```

  Accepted fields in `ReplaceConfig` include `MaxSize`, `FullMessage`, `Path` and `TargetPath`.
  See https://github.com/nasa/cumulus-message-adapter/blob/master/CONTRACT.md#remote-message-configuration for full details.

  As this change is backward compatible in Cumulus Core, users wishing to utilize the previous version of the CMA may opt to transition to using a CMA lambda layer, or set `message_adapter_version` in their configuration to a version prior to v1.1.0.

### PLEASE NOTE

- **CUMULUS-1394** - Ingest notifications are now provided via 3 separate SNS topics for executions, granules, and PDRs, instead of a single `sftracker` SNS topic. Whereas the `sftracker` SNS topic received a full Cumulus execution message, the new topics all receive generated records for the given object. The new topics are only published to if the given object exists for the current execution. For a given execution/granule/PDR, **two messages will be received by each topic**: one message indicating that ingest is running and another message indicating that ingest has completed or failed. The new SNS topics are:

  - `reportExecutions` - Receives 1 message per execution
  - `reportGranules` - Receives 1 message per granule in an execution
  - `reportPdrs` - Receives 1 message per PDR

### Added

- **CUMULUS-639**

  - Adds SAML JWT and launchpad token authentication to Cumulus API (configurable)
    - **NOTE** to authenticate with Launchpad ensure your launchpad user_id is in the `<prefix>-UsersTable`
    - when Cumulus configured to protect API via Launchpad:
      - New endpoints
        - `GET /saml/login` - starting point for SAML SSO creates the login request url and redirects to the SAML Identity Provider Service (IDP)
        - `POST /saml/auth` - SAML Assertion Consumer Service. POST receiver from SAML IDP. Validates response, logs the user in, and returnes a SAML-based JWT.
    - Disabled endpoints
      - `POST /refresh`
      - Changes authorization worklow:
      - `ensureAuthorized` now presumes the bearer token is a JWT and tries to validate. If the token is malformed, it attempts to validate the token against Launchpad. This allows users to bring their own token as described here https://wiki.earthdata.nasa.gov/display/CUMULUS/Cumulus+API+with+Launchpad+Authentication. But it also allows dashboard users to manually authenticate via Launchpad SAML to receive a Launchpad-based JWT.

- **CUMULUS-1394**
  - Added `Granule.generateGranuleRecord()` method to granules model to generate a granule database record from a Cumulus execution message
  - Added `Pdr.generatePdrRecord()` method to PDRs model to generate a granule database record from a Cumulus execution message
  - Added helpers to `@cumulus/common/message`:
    - `getMessageExecutionName()` - Get the execution name from a Cumulus execution message
    - `getMessageStateMachineArn()` - Get the state machine ARN from a Cumulus execution message
    - `getMessageExecutionArn()` - Get the execution ARN for a Cumulus execution message
    - `getMessageGranules()` - Get the granules from a Cumulus execution message, if any.
  - Added `@cumulus/common/cloudwatch-event/isFailedSfStatus()` to determine if a Step Function status from a Cloudwatch event is a failed status

### Changed

- **CUMULUS-1308**

  - HTTP PUT of a Collection, Provider, or Rule via the Cumulus API now
    performs full replacement of the existing object with the object supplied
    in the request payload. Previous behavior was to perform a modification
    (partial update) by merging the existing object with the (possibly partial)
    object in the payload, but this did not conform to the HTTP standard, which
    specifies PATCH as the means for modifications rather than replacements.

- **CUMULUS-1375**

  - Migrate Cumulus from deprecated Elasticsearch JS client to new, supported one in `@cumulus/api`

- **CUMULUS-1485** Update `@cumulus/cmr-client` to return error message from CMR for validation failures.

- **CUMULUS-1394**

  - Renamed `Execution.generateDocFromPayload()` to `Execution.generateRecord()` on executions model. The method generates an execution database record from a Cumulus execution message.

- **CUMULUS-1432**

  - `logs` endpoint takes the level parameter as a string and not a number
  - Elasticsearch term query generation no longer converts numbers to boolean

- **CUMULUS-1447**

  - Consolidated all remote message handling code into @common/aws
  - Update remote message code to handle updated CMA remote message flags
  - Update example SIPS workflows to utilize Parameterized CMA configuration

- **CUMULUS-1448** Refactor workflows that are mutating cumulus_meta to utilize meta field

- **CUMULUS-1451**

  - Elasticsearch cluster setting `auto_create_index` will be set to false. This had been causing issues in the bootstrap lambda on deploy.

- **CUMULUS-1456**
  - `@cumulus/api` endpoints default error handler uses `boom` package to format errors, which is consistent with other API endpoint errors.

### Fixed

- **CUMULUS-1432** `logs` endpoint filter correctly filters logs by level
- **CUMULUS-1484** `useMessageAdapter` now does not set CUMULUS_MESSAGE_ADAPTER_DIR when `true`

### Removed

- **CUMULUS-1394**
  - Removed `sfTracker` SNS topic. Replaced by three new SNS topics for granule, execution, and PDR ingest notifications.
  - Removed unused functions from `@cumulus/common/aws`:
    - `getGranuleS3Params()`
    - `setGranuleStatus()`

## [v1.14.1] - 2019-08-29

### Fixed

- **CUMULUS-1455**

  - CMR token links updated to point to CMR legacy services rather than echo

- **CUMULUS-1211**
  - Errors thrown during granule discovery are no longer swallowed and ignored.
    Rather, errors are propagated to allow for proper error-handling and
    meaningful messaging.

## [v1.14.0] - 2019-08-22

### PLEASE NOTE

- We have encountered transient lambda service errors in our integration testing. Please handle transient service errors following [these guidelines](https://docs.aws.amazon.com/step-functions/latest/dg/bp-lambda-serviceexception.html). The workflows in the `example/workflows` folder have been updated with retries configured for these errors.

- **CUMULUS-799** added additional IAM permissions to support reading CloudWatch and API Gateway, so **you will have to redeploy your IAM stack.**

- **CUMULUS-800** Several items:

  - **Delete existing API Gateway stages**: To allow enabling of API Gateway logging, Cumulus now creates and manages a Stage resource during deployment. Before upgrading Cumulus, it is necessary to delete the API Gateway stages on both the Backend API and the Distribution API. Instructions are included in the documenation under [Delete API Gateway Stages](https://nasa.github.io/cumulus/docs/additional-deployment-options/delete-api-gateway-stages).

  - **Set up account permissions for API Gateway to write to CloudWatch**: In a one time operation for your AWS account, to enable CloudWatch Logs for API Gateway, you must first grant the API Gateway permission to read and write logs to CloudWatch for your account. The `AmazonAPIGatewayPushToCloudWatchLogs` managed policy (with an ARN of `arn:aws:iam::aws:policy/service-role/AmazonAPIGatewayPushToCloudWatchLogs`) has all the required permissions. You can find a simple how to in the documentation under [Enable API Gateway Logging.](https://nasa.github.io/cumulus/docs/additional-deployment-options/enable-gateway-logging-permissions)

  - **Configure API Gateway to write logs to CloudWatch** To enable execution logging for the distribution API set `config.yaml` `apiConfigs.distribution.logApigatewayToCloudwatch` value to `true`. More information [Enable API Gateway Logs](https://nasa.github.io/cumulus/docs/additional-deployment-options/enable-api-logs)

  - **Configure CloudWatch log delivery**: It is possible to deliver CloudWatch API execution and access logs to a cross-account shared AWS::Logs::Destination. An operator does this by adding the key `logToSharedDestination` to the `config.yml` at the default level with a value of a writable log destination. More information in the documenation under [Configure CloudWatch Logs Delivery.](https://nasa.github.io/cumulus/docs/additional-deployment-options/configure-cloudwatch-logs-delivery)

  - **Additional Lambda Logging**: It is now possible to configure any lambda to deliver logs to a shared subscriptions by setting `logToSharedDestination` to the ARN of a writable location (either an AWS::Logs::Destination or a Kinesis Stream) on any lambda config. Documentation for [Lambda Log Subscriptions](https://nasa.github.io/cumulus/docs/additional-deployment-options/additional-lambda-logging)

  - **Configure S3 Server Access Logs**: If you are running Cumulus in an NGAP environment you may [configure S3 Server Access Logs](https://nasa.github.io/cumulus/docs/next/deployment/server_access_logging) to be delivered to a shared bucket where the Metrics Team will ingest the logs into their ELK stack. Contact the Metrics team for permission and location.

- **CUMULUS-1368** The Cumulus distribution API has been deprecated and is being replaced by ASF's Thin Egress App. By default, the distribution API will not deploy. Please follow [the instructions for deploying and configuring Thin Egress](https://nasa.github.io/cumulus/docs/deployment/thin_egress_app).

To instead continue to deploy and use the legacy Cumulus distribution app, add the following to your `config.yml`:

```yaml
deployDistributionApi: true
```

If you deploy with no distribution app your deployment will succeed but you may encounter errors in your workflows, particularly in the `MoveGranule` task.

- **CUMULUS-1418** Users who are packaging the CMA in their Lambdas outside of Cumulus may need to update their Lambda configuration. Please see `BREAKING CHANGES` below for details.

### Added

- **CUMULUS-642**
  - Adds Launchpad as an authentication option for the Cumulus API.
  - Updated deployment documentation and added [instructions to setup Cumulus API Launchpad authentication](https://wiki.earthdata.nasa.gov/display/CUMULUS/Cumulus+API+with+Launchpad+Authentication)
- **CUMULUS-1418**
  - Adds usage docs/testing of lambda layers (introduced in PR1125), updates Core example tasks to use the updated `cumulus-ecs-task` and a CMA layer instead of kes CMA injection.
  - Added Terraform module to publish CMA as layer to user account.
- **PR1125** - Adds `layers` config option to support deploying Lambdas with layers
- **PR1128** - Added `useXRay` config option to enable AWS X-Ray for Lambdas.
- **CUMULUS-1345**
  - Adds new variables to the app deployment under `cmr`.
  - `cmrEnvironment` values are `SIT`, `UAT`, or `OPS` with `UAT` as the default.
  - `cmrLimit` and `cmrPageSize` have been added as configurable options.
- **CUMULUS-1273**
  - Added lambda function EmsProductMetadataReport to generate EMS Product Metadata report
- **CUMULUS-1226**
  - Added API endpoint `elasticsearch/index-from-database` to index to an Elasticsearch index from the database for recovery purposes and `elasticsearch/indices-status` to check the status of Elasticsearch indices via the API.
- **CUMULUS-824**
  - Added new Collection parameter `reportToEms` to configure whether the collection is reported to EMS
- **CUMULUS-1357**
  - Added new BackendApi endpoint `ems` that generates EMS reports.
- **CUMULUS-1241**
  - Added information about queues with maximum execution limits defined to default workflow templates (`meta.queueExecutionLimits`)
- **CUMULUS-1311**
  - Added `@cumulus/common/message` with various message parsing/preparation helpers
- **CUMULUS-812**

  - Added support for limiting the number of concurrent executions started from a queue. [See the data cookbook](https://nasa.github.io/cumulus/docs/data-cookbooks/throttling-queued-executions) for more information.

- **CUMULUS-1337**

  - Adds `cumulus.stackName` value to the `instanceMetadata` endpoint.

- **CUMULUS-1368**

  - Added `cmrGranuleUrlType` to the `@cumulus/move-granules` task. This determines what kind of links go in the CMR files. The options are `distribution`, `s3`, or `none`, with the default being distribution. If there is no distribution API being used with Cumulus, you must set the value to `s3` or `none`.

- Added `packages/s3-replicator` Terraform module to allow same-region s3 replication to metrics bucket.

- **CUMULUS-1392**

  - Added `tf-modules/report-granules` Terraform module which processes granule ingest notifications received via SNS and stores granule data to a database. The module includes:
    - SNS topic for publishing granule ingest notifications
    - Lambda to process granule notifications and store data
    - IAM permissions for the Lambda
    - Subscription for the Lambda to the SNS topic

- **CUMULUS-1393**

  - Added `tf-modules/report-pdrs` Terraform module which processes PDR ingest notifications received via SNS and stores PDR data to a database. The module includes:
    - SNS topic for publishing PDR ingest notifications
    - Lambda to process PDR notifications and store data
    - IAM permissions for the Lambda
    - Subscription for the Lambda to the SNS topic
  - Added unit tests for `@cumulus/api/models/pdrs.createPdrFromSns()`

- **CUMULUS-1400**

  - Added `tf-modules/report-executions` Terraform module which processes workflow execution information received via SNS and stores it to a database. The module includes:
    - SNS topic for publishing execution data
    - Lambda to process and store execution data
    - IAM permissions for the Lambda
    - Subscription for the Lambda to the SNS topic
  - Added `@cumulus/common/sns-event` which contains helpers for SNS events:
    - `isSnsEvent()` returns true if event is from SNS
    - `getSnsEventMessage()` extracts and parses the message from an SNS event
    - `getSnsEventMessageObject()` extracts and parses message object from an SNS event
  - Added `@cumulus/common/cloudwatch-event` which contains helpers for Cloudwatch events:
    - `isSfExecutionEvent()` returns true if event is from Step Functions
    - `isTerminalSfStatus()` determines if a Step Function status from a Cloudwatch event is a terminal status
    - `getSfEventStatus()` gets the Step Function status from a Cloudwatch event
    - `getSfEventDetailValue()` extracts a Step Function event detail field from a Cloudwatch event
    - `getSfEventMessageObject()` extracts and parses Step Function detail object from a Cloudwatch event

- **CUMULUS-1429**

  - Added `tf-modules/data-persistence` Terraform module which includes resources for data persistence in Cumulus:
    - DynamoDB tables
    - Elasticsearch with optional support for VPC
    - Cloudwatch alarm for number of Elasticsearch nodes

- **CUMULUS-1379** CMR Launchpad Authentication
  - Added `launchpad` configuration to `@cumulus/deployment/app/config.yml`, and cloudformation templates, workflow message, lambda configuration, api endpoint configuration
  - Added `@cumulus/common/LaunchpadToken` and `@cumulus/common/launchpad` to provide methods to get token and validate token
  - Updated lambdas to use Launchpad token for CMR actions (ingest and delete granules)
  - Updated deployment documentation and added [instructions to setup CMR client for Launchpad authentication](https://wiki.earthdata.nasa.gov/display/CUMULUS/CMR+Launchpad+Authentication)

## Changed

- **CUMULUS-1232**

  - Added retries to update `@cumulus/cmr-client` `updateToken()`

- **CUMULUS-1245 CUMULUS-795**

  - Added additional `ems` configuration parameters for sending the ingest reports to EMS
  - Added functionality to send daily ingest reports to EMS

- **CUMULUS-1241**

  - Removed the concept of "priority levels" and added ability to define a number of maximum concurrent executions per SQS queue
  - Changed mapping of Cumulus message properties for the `sqs2sfThrottle` lambda:
    - Queue name is read from `cumulus_meta.queueName`
    - Maximum executions for the queue is read from `meta.queueExecutionLimits[queueName]`, where `queueName` is `cumulus_meta.queueName`
  - Changed `sfSemaphoreDown` lambda to only attempt decrementing semaphores when:
    - the message is for a completed/failed/aborted/timed out workflow AND
    - `cumulus_meta.queueName` exists on the Cumulus message AND
    - An entry for the queue name (`cumulus_meta.queueName`) exists in the the object `meta.queueExecutionLimits` on the Cumulus message

- **CUMULUS-1338**

  - Updated `sfSemaphoreDown` lambda to be triggered via AWS Step Function Cloudwatch events instead of subscription to `sfTracker` SNS topic

- **CUMULUS-1311**

  - Updated `@cumulus/queue-granules` to set `cumulus_meta.queueName` for queued execution messages
  - Updated `@cumulus/queue-pdrs` to set `cumulus_meta.queueName` for queued execution messages
  - Updated `sqs2sfThrottle` lambda to immediately decrement queue semaphore value if dispatching Step Function execution throws an error

- **CUMULUS-1362**

  - Granule `processingStartTime` and `processingEndTime` will be set to the execution start time and end time respectively when there is no sync granule or post to cmr task present in the workflow

- **CUMULUS-1400**
  - Deprecated `@cumulus/ingest/aws/getExecutionArn`. Use `@cumulus/common/aws/getExecutionArn` instead.

### Fixed

- **CUMULUS-1439**

  - Fix bug with rule.logEventArn deletion on Kinesis rule update and fix unit test to verify

- **CUMULUS-796**

  - Added production information (collection ShortName and Version, granuleId) to EMS distribution report
  - Added functionality to send daily distribution reports to EMS

- **CUMULUS-1319**

  - Fixed a bug where granule ingest times were not being stored to the database

- **CUMULUS-1356**

  - The `Collection` model's `delete` method now _removes_ the specified item
    from the collection config store that was inserted by the `create` method.
    Previously, this behavior was missing.

- **CUMULUS-1374**
  - Addressed audit concerns (https://www.npmjs.com/advisories/782) in api package

### BREAKING CHANGES

### Changed

- **CUMULUS-1418**
  - Adding a default `cmaDir` key to configuration will cause `CUMULUS_MESSAGE_ADAPTER_DIR` to be set by default to `/opt` for any Lambda not setting `useCma` to true, or explicitly setting the CMA environment variable. In lambdas that package the CMA independently of the Cumulus packaging. Lambdas manually packaging the CMA should have their Lambda configuration updated to set the CMA path, or alternately if not using the CMA as a Lambda layer in this deployment set `cmaDir` to `./cumulus-message-adapter`.

### Removed

- **CUMULUS-1337**

  - Removes the S3 Access Metrics package added in CUMULUS-799

- **PR1130**
  - Removed code deprecated since v1.11.1:
    - Removed `@cumulus/common/step-functions`. Use `@cumulus/common/StepFunctions` instead.
    - Removed `@cumulus/api/lib/testUtils.fakeFilesFactory`. Use `@cumulus/api/lib/testUtils.fakeFileFactory` instead.
    - Removed `@cumulus/cmrjs/cmr` functions: `searchConcept`, `ingestConcept`, `deleteConcept`. Use the functions in `@cumulus/cmr-client` instead.
    - Removed `@cumulus/ingest/aws.getExecutionHistory`. Use `@cumulus/common/StepFunctions.getExecutionHistory` instead.

## [v1.13.5] - 2019-08-29 - [BACKPORT]

### Fixed

- **CUMULUS-1455** - CMR token links updated to point to CMR legacy services rather than echo

## [v1.13.4] - 2019-07-29

- **CUMULUS-1411** - Fix deployment issue when using a template override

## [v1.13.3] - 2019-07-26

- **CUMULUS-1345** Full backport of CUMULUS-1345 features - Adds new variables to the app deployment under `cmr`.
  - `cmrEnvironment` values are `SIT`, `UAT`, or `OPS` with `UAT` as the default.
  - `cmrLimit` and `cmrPageSize` have been added as configurable options.

## [v1.13.2] - 2019-07-25

- Re-release of v1.13.1 to fix broken npm packages.

## [v1.13.1] - 2019-07-22

- **CUMULUS-1374** - Resolve audit compliance with lodash version for api package subdependency
- **CUMULUS-1412** - Resolve audit compliance with googleapi package
- **CUMULUS-1345** - Backported CMR environment setting in getUrl to address immediate user need. CMR_ENVIRONMENT can now be used to set the CMR environment to OPS/SIT

## [v1.13.0] - 2019-5-20

### PLEASE NOTE

**CUMULUS-802** added some additional IAM permissions to support ECS autoscaling, so **you will have to redeploy your IAM stack.**
As a result of the changes for **CUMULUS-1193**, **CUMULUS-1264**, and **CUMULUS-1310**, **you must delete your existing stacks (except IAM) before deploying this version of Cumulus.**
If running Cumulus within a VPC and extended downtime is acceptable, we recommend doing this at the end of the day to allow AWS backend resources and network interfaces to be cleaned up overnight.

### BREAKING CHANGES

- **CUMULUS-1228**

  - The default AMI used by ECS instances is now an NGAP-compliant AMI. This
    will be a breaking change for non-NGAP deployments. If you do not deploy to
    NGAP, you will need to find the AMI ID of the
    [most recent Amazon ECS-optimized AMI](https://docs.aws.amazon.com/AmazonECS/latest/developerguide/ecs-optimized_AMI.html),
    and set the `ecs.amiid` property in your config. Instructions for finding
    the most recent NGAP AMI can be found using
    [these instructions](https://wiki.earthdata.nasa.gov/display/ESKB/Select+an+NGAP+Created+AMI).

- **CUMULUS-1310**

  - Database resources (DynamoDB, ElasticSearch) have been moved to an independent `db` stack.
    Migrations for this version will need to be user-managed. (e.g. [elasticsearch](https://docs.aws.amazon.com/elasticsearch-service/latest/developerguide/es-version-migration.html#snapshot-based-migration) and [dynamoDB](https://docs.aws.amazon.com/datapipeline/latest/DeveloperGuide/dp-template-exports3toddb.html)).
    Order of stack deployment is `iam` -> `db` -> `app`.
  - All stacks can now be deployed using a single `config.yml` file, i.e.: `kes cf deploy --kes-folder app --template node_modules/@cumulus/deployment/[iam|db|app] [...]`
    Backwards-compatible. For development, please re-run `npm run bootstrap` to build new `kes` overrides.
    Deployment docs have been updated to show how to deploy a single-config Cumulus instance.
  - `params` have been moved: Nest `params` fields under `app`, `db` or `iam` to override all Parameters for a particular stack's cloudformation template. Backwards-compatible with multi-config setups.
  - `stackName` and `stackNameNoDash` have been retired. Use `prefix` and `prefixNoDash` instead.
  - The `iams` section in `app/config.yml` IAM roles has been deprecated as a user-facing parameter,
    _unless_ your IAM role ARNs do not match the convention shown in `@cumulus/deployment/app/config.yml`
  - The `vpc.securityGroup` will need to be set with a pre-existing security group ID to use Cumulus in a VPC. Must allow inbound HTTP(S) (Port 443).

- **CUMULUS-1212**

  - `@cumulus/post-to-cmr` will now fail if any granules being processed are missing a metadata file. You can set the new config option `skipMetaCheck` to `true` to pass post-to-cmr without a metadata file.

- **CUMULUS-1232**

  - `@cumulus/sync-granule` will no longer silently pass if no checksum data is provided. It will use input
    from the granule object to:
    - Verify checksum if `checksumType` and `checksumValue` are in the file record OR a checksum file is provided
      (throws `InvalidChecksum` on fail), else log warning that no checksum is available.
    - Then, verify synced S3 file size if `file.size` is in the file record (throws `UnexpectedFileSize` on fail),
      else log warning that no file size is available.
    - Pass the step.

- **CUMULUS-1264**

  - The Cloudformation templating and deployment configuration has been substantially refactored.
    - `CumulusApiDefault` nested stack resource has been renamed to `CumulusApiDistribution`
    - `CumulusApiV1` nested stack resource has been renamed to `CumulusApiBackend`
  - The `urs: true` config option for when defining your lambdas (e.g. in `lambdas.yml`) has been deprecated. There are two new options to replace it:
    - `urs_redirect: 'token'`: This will expose a `TOKEN_REDIRECT_ENDPOINT` environment variable to your lambda that references the `/token` endpoint on the Cumulus backend API
    - `urs_redirect: 'distribution'`: This will expose a `DISTRIBUTION_REDIRECT_ENDPOINT` environment variable to your lambda that references the `/redirect` endpoint on the Cumulus distribution API

- **CUMULUS-1193**

  - The elasticsearch instance is moved behind the VPC.
  - Your account will need an Elasticsearch Service Linked role. This is a one-time setup for the account. You can follow the instructions to use the AWS console or AWS CLI [here](https://docs.aws.amazon.com/IAM/latest/UserGuide/using-service-linked-roles.html) or use the following AWS CLI command: `aws iam create-service-linked-role --aws-service-name es.amazonaws.com`

- **CUMULUS-802**

  - ECS `maxInstances` must be greater than `minInstances`. If you use defaults, no change is required.

- **CUMULUS-1269**
  - Brought Cumulus data models in line with CNM JSON schema:
    - Renamed file object `fileType` field to `type`
    - Renamed file object `fileSize` field to `size`
    - Renamed file object `checksumValue` field to `checksum` where not already done.
    - Added `ancillary` and `linkage` type support to file objects.

### Added

- **CUMULUS-799**

  - Added an S3 Access Metrics package which will take S3 Server Access Logs and
    write access metrics to CloudWatch

- **CUMULUS-1242** - Added `sqs2sfThrottle` lambda. The lambda reads SQS messages for queued executions and uses semaphores to only start new executions if the maximum number of executions defined for the priority key (`cumulus_meta.priorityKey`) has not been reached. Any SQS messages that are read but not used to start executions remain in the queue.

- **CUMULUS-1240**

  - Added `sfSemaphoreDown` lambda. This lambda receives SNS messages and for each message it decrements the semaphore used to track the number of running executions if:
    - the message is for a completed/failed workflow AND
    - the message contains a level of priority (`cumulus_meta.priorityKey`)
  - Added `sfSemaphoreDown` lambda as a subscriber to the `sfTracker` SNS topic

- **CUMULUS-1265**

  - Added `apiConfigs` configuration option to configure API Gateway to be private
  - All internal lambdas configured to run inside the VPC by default
  - Removed references to `NoVpc` lambdas from documentation and `example` folder.

- **CUMULUS-802**
  - Adds autoscaling of ECS clusters
  - Adds autoscaling of ECS services that are handling StepFunction activities

## Changed

- Updated `@cumulus/ingest/http/httpMixin.list()` to trim trailing spaces on discovered filenames

- **CUMULUS-1310**

  - Database resources (DynamoDB, ElasticSearch) have been moved to an independent `db` stack.
    This will enable future updates to avoid affecting database resources or requiring migrations.
    Migrations for this version will need to be user-managed.
    (e.g. [elasticsearch](https://docs.aws.amazon.com/elasticsearch-service/latest/developerguide/es-version-migration.html#snapshot-based-migration) and [dynamoDB](https://docs.aws.amazon.com/datapipeline/latest/DeveloperGuide/dp-template-exports3toddb.html)).
    Order of stack deployment is `iam` -> `db` -> `app`.
  - All stacks can now be deployed using a single `config.yml` file, i.e.: `kes cf deploy --kes-folder app --template node_modules/@cumulus/deployment/[iam|db|app] [...]`
    Backwards-compatible. Please re-run `npm run bootstrap` to build new `kes` overrides.
    Deployment docs have been updated to show how to deploy a single-config Cumulus instance.
  - `params` fields should now be nested under the stack key (i.e. `app`, `db` or `iam`) to provide Parameters for a particular stack's cloudformation template,
    for use with single-config instances. Keys _must_ match the name of the deployment package folder (`app`, `db`, or `iam`).
    Backwards-compatible with multi-config setups.
  - `stackName` and `stackNameNoDash` have been retired as user-facing config parameters. Use `prefix` and `prefixNoDash` instead.
    This will be used to create stack names for all stacks in a single-config use case.
    `stackName` may still be used as an override in multi-config usage, although this is discouraged.
    Warning: overriding the `db` stack's `stackName` will require you to set `dbStackName` in your `app/config.yml`.
    This parameter is required to fetch outputs from the `db` stack to reference in the `app` stack.
  - The `iams` section in `app/config.yml` IAM roles has been retired as a user-facing parameter,
    _unless_ your IAM role ARNs do not match the convention shown in `@cumulus/deployment/app/config.yml`
    In that case, overriding `iams` in your own config is recommended.
  - `iam` and `db` `cloudformation.yml` file names will have respective prefixes (e.g `iam.cloudformation.yml`).
  - Cumulus will now only attempt to create reconciliation reports for buckets of the `private`, `public` and `protected` types.
  - Cumulus will no longer set up its own security group.
    To pass a pre-existing security group for in-VPC deployments as a parameter to the Cumulus template, populate `vpc.securityGroup` in `config.yml`.
    This security group must allow inbound HTTP(S) traffic (Port 443). SSH traffic (Port 22) must be permitted for SSH access to ECS instances.
  - Deployment docs have been updated with examples for the new deployment model.

- **CUMULUS-1236**

  - Moves access to public files behind the distribution endpoint. Authentication is not required, but direct http access has been disallowed.

- **CUMULUS-1223**

  - Adds unauthenticated access for public bucket files to the Distribution API. Public files should be requested the same way as protected files, but for public files a redirect to a self-signed S3 URL will happen without requiring authentication with Earthdata login.

- **CUMULUS-1232**

  - Unifies duplicate handling in `ingest/granule.handleDuplicateFile` for maintainability.
  - Changed `ingest/granule.ingestFile` and `move-granules/index.moveFileRequest` to use new function.
  - Moved file versioning code to `ingest/granule.moveGranuleFileWithVersioning`
  - `ingest/granule.verifyFile` now also tests `file.size` for verification if it is in the file record and throws
    `UnexpectedFileSize` error for file size not matching input.
  - `ingest/granule.verifyFile` logs warnings if checksum and/or file size are not available.

- **CUMULUS-1193**

  - Moved reindex CLI functionality to an API endpoint. See [API docs](https://nasa.github.io/cumulus-api/#elasticsearch-1)

- **CUMULUS-1207**
  - No longer disable lambda event source mappings when disabling a rule

### Fixed

- Updated Lerna publish script so that published Cumulus packages will pin their dependencies on other Cumulus packages to exact versions (e.g. `1.12.1` instead of `^1.12.1`)

- **CUMULUS-1203**

  - Fixes IAM template's use of intrinsic functions such that IAM template overrides now work with kes

- **CUMULUS-1268**
  - Deployment will not fail if there are no ES alarms or ECS services

## [v1.12.1] - 2019-4-8

## [v1.12.0] - 2019-4-4

Note: There was an issue publishing 1.12.0. Upgrade to 1.12.1.

### BREAKING CHANGES

- **CUMULUS-1139**

  - `granule.applyWorkflow` uses the new-style granule record as input to workflows.

- **CUMULUS-1171**

  - Fixed provider handling in the API to make it consistent between protocols.
    NOTE: This is a breaking change. When applying this upgrade, users will need to:
    1. Disable all workflow rules
    2. Update any `http` or `https` providers so that the host field only
       contains a valid hostname or IP address, and the port field contains the
       provider port.
    3. Perform the deployment
    4. Re-enable workflow rules

- **CUMULUS-1176**:

  - `@cumulus/move-granules` input expectations have changed. `@cumulus/files-to-granules` is a new intermediate task to perform input translation in the old style.
    See the Added and Changed sections of this release changelog for more information.

- **CUMULUS-670**

  - The behavior of ParsePDR and related code has changed in this release. PDRs with FILE_TYPEs that do not conform to the PDR ICD (+ TGZ) (https://cdn.earthdata.nasa.gov/conduit/upload/6376/ESDS-RFC-030v1.0.pdf) will fail to parse.

- **CUMULUS-1208**
  - The granule object input to `@cumulus/queue-granules` will now be added to ingest workflow messages **as is**. In practice, this means that if you are using `@cumulus/queue-granules` to trigger ingest workflows and your granule objects input have invalid properties, then your ingest workflows will fail due to schema validation errors.

### Added

- **CUMULUS-777**
  - Added new cookbook entry on configuring Cumulus to track ancillary files.
- **CUMULUS-1183**
  - Kes overrides will now abort with a warning if a workflow step is configured without a corresponding
    lambda configuration
- **CUMULUS-1223**

  - Adds convenience function `@cumulus/common/bucketsConfigJsonObject` for fetching stack's bucket configuration as an object.

- **CUMULUS-853**
  - Updated FakeProcessing example lambda to include option to generate fake browse
  - Added feature documentation for ancillary metadata export, a new cookbook entry describing a workflow with ancillary metadata generation(browse), and related task definition documentation
- **CUMULUS-805**
  - Added a CloudWatch alarm to check running ElasticSearch instances, and a CloudWatch dashboard to view the health of ElasticSearch
  - Specify `AWS_REGION` in `.env` to be used by deployment script
- **CUMULUS-803**
  - Added CloudWatch alarms to check running tasks of each ECS service, and add the alarms to CloudWatch dashboard
- **CUMULUS-670**
  - Added Ancillary Metadata Export feature (see https://nasa.github.io/cumulus/docs/features/ancillary_metadata for more information)
  - Added new Collection file parameter "fileType" that allows configuration of workflow granule file fileType
- **CUMULUS-1184** - Added kes logging output to ensure we always see the state machine reference before failures due to configuration
- **CUMULUS-1105** - Added a dashboard endpoint to serve the dashboard from an S3 bucket
- **CUMULUS-1199** - Moves `s3credentials` endpoint from the backend to the distribution API.
- **CUMULUS-666**
  - Added `@api/endpoints/s3credentials` to allow EarthData Login authorized users to retrieve temporary security credentials for same-region direct S3 access.
- **CUMULUS-671**
  - Added `@packages/integration-tests/api/distribution/getDistributionApiS3SignedUrl()` to return the S3 signed URL for a file protected by the distribution API
- **CUMULUS-672**
  - Added `cmrMetadataFormat` and `cmrConceptId` to output for individual granules from `@cumulus/post-to-cmr`. `cmrMetadataFormat` will be read from the `cmrMetadataFormat` generated for each granule in `@cumulus/cmrjs/publish2CMR()`
  - Added helpers to `@packages/integration-tests/api/distribution`:
    - `getDistributionApiFileStream()` returns a stream to download files protected by the distribution API
    - `getDistributionFileUrl()` constructs URLs for requesting files from the distribution API
- **CUMULUS-1185** `@cumulus/api/models/Granule.removeGranuleFromCmrByGranule` to replace `@cumulus/api/models/Granule.removeGranuleFromCmr` and use the Granule UR from the CMR metadata to remove the granule from CMR

- **CUMULUS-1101**

  - Added new `@cumulus/checksum` package. This package provides functions to calculate and validate checksums.
  - Added new checksumming functions to `@cumulus/common/aws`: `calculateS3ObjectChecksum` and `validateS3ObjectChecksum`, which depend on the `checksum` package.

- CUMULUS-1171

  - Added `@cumulus/common` API documentation to `packages/common/docs/API.md`
  - Added an `npm run build-docs` task to `@cumulus/common`
  - Added `@cumulus/common/string#isValidHostname()`
  - Added `@cumulus/common/string#match()`
  - Added `@cumulus/common/string#matches()`
  - Added `@cumulus/common/string#toLower()`
  - Added `@cumulus/common/string#toUpper()`
  - Added `@cumulus/common/URLUtils#buildURL()`
  - Added `@cumulus/common/util#isNil()`
  - Added `@cumulus/common/util#isNull()`
  - Added `@cumulus/common/util#isUndefined()`
  - Added `@cumulus/common/util#negate()`

- **CUMULUS-1176**

  - Added new `@cumulus/files-to-granules` task to handle converting file array output from `cumulus-process` tasks into granule objects.
    Allows simplification of `@cumulus/move-granules` and `@cumulus/post-to-cmr`, see Changed section for more details.

- CUMULUS-1151 Compare the granule holdings in CMR with Cumulus' internal data store
- CUMULUS-1152 Compare the granule file holdings in CMR with Cumulus' internal data store

### Changed

- **CUMULUS-1216** - Updated `@cumulus/ingest/granule/ingestFile` to download files to expected staging location.
- **CUMULUS-1208** - Updated `@cumulus/ingest/queue/enqueueGranuleIngestMessage()` to not transform granule object passed to it when building an ingest message
- **CUMULUS-1198** - `@cumulus/ingest` no longer enforces any expectations about whether `provider_path` contains a leading slash or not.
- **CUMULUS-1170**
  - Update scripts and docs to use `npm` instead of `yarn`
  - Use `package-lock.json` files to ensure matching versions of npm packages
  - Update CI builds to use `npm ci` instead of `npm install`
- **CUMULUS-670**
  - Updated ParsePDR task to read standard PDR types+ (+ tgz as an external customer requirement) and add a fileType to granule-files on Granule discovery
  - Updated ParsePDR to fail if unrecognized type is used
  - Updated all relevant task schemas to include granule->files->filetype as a string value
  - Updated tests/test fixtures to include the fileType in the step function/task inputs and output validations as needed
  - Updated MoveGranules task to handle incoming configuration with new "fileType" values and to add them as appropriate to the lambda output.
  - Updated DiscoverGranules step/related workflows to read new Collection file parameter fileType that will map a discovered file to a workflow fileType
  - Updated CNM parser to add the fileType to the defined granule file fileType on ingest and updated integration tests to verify/validate that behavior
  - Updated generateEcho10XMLString in cmr-utils.js to use a map/related library to ensure order as CMR requires ordering for their online resources.
  - Updated post-to-cmr task to appropriately export CNM filetypes to CMR in echo10/UMM exports
- **CUMULUS-1139** - Granules stored in the API contain a `files` property. That schema has been greatly
  simplified and now better matches the CNM format.
  - The `name` property has been renamed to `fileName`.
  - The `filepath` property has been renamed to `key`.
  - The `checksumValue` property has been renamed to `checksum`.
  - The `path` property has been removed.
  - The `url_path` property has been removed.
  - The `filename` property (which contained an `s3://` URL) has been removed, and the `bucket`
    and `key` properties should be used instead. Any requests sent to the API containing a `granule.files[].filename`
    property will be rejected, and any responses coming back from the API will not contain that
    `filename` property.
  - A `source` property has been added, which is a URL indicating the original source of the file.
  - `@cumulus/ingest/granule.moveGranuleFiles()` no longer includes a `filename` field in its
    output. The `bucket` and `key` fields should be used instead.
- **CUMULUS-672**

  - Changed `@cumulus/integration-tests/api/EarthdataLogin.getEarthdataLoginRedirectResponse` to `@cumulus/integration-tests/api/EarthdataLogin.getEarthdataAccessToken`. The new function returns an access response from Earthdata login, if successful.
  - `@cumulus/integration-tests/cmr/getOnlineResources` now accepts an object of options, including `cmrMetadataFormat`. Based on the `cmrMetadataFormat`, the function will correctly retrieve the online resources for each metadata format (ECHO10, UMM-G)

- **CUMULUS-1101**

  - Moved `@cumulus/common/file/getFileChecksumFromStream` into `@cumulus/checksum`, and renamed it to `generateChecksumFromStream`.
    This is a breaking change for users relying on `@cumulus/common/file/getFileChecksumFromStream`.
  - Refactored `@cumulus/ingest/Granule` to depend on new `common/aws` checksum functions and remove significantly present checksumming code.
    - Deprecated `@cumulus/ingest/granule.validateChecksum`. Replaced with `@cumulus/ingest/granule.verifyFile`.
    - Renamed `granule.getChecksumFromFile` to `granule.retrieveSuppliedFileChecksumInformation` to be more accurate.
  - Deprecated `@cumulus/common/aws.checksumS3Objects`. Use `@cumulus/common/aws.calculateS3ObjectChecksum` instead.

- CUMULUS-1171

  - Fixed provider handling in the API to make it consistent between protocols.
    Before this change, FTP providers were configured using the `host` and
    `port` properties. HTTP providers ignored `port` and `protocol`, and stored
    an entire URL in the `host` property. Updated the API to only accept valid
    hostnames or IP addresses in the `provider.host` field. Updated ingest code
    to properly build HTTP and HTTPS URLs from `provider.protocol`,
    `provider.host`, and `provider.port`.
  - The default provider port was being set to 21, no matter what protocol was
    being used. Removed that default.

- **CUMULUS-1176**

  - `@cumulus/move-granules` breaking change:
    Input to `move-granules` is now expected to be in the form of a granules object (i.e. `{ granules: [ { ... }, { ... } ] }`);
    For backwards compatibility with array-of-files outputs from processing steps, use the new `@cumulus/files-to-granules` task as an intermediate step.
    This task will perform the input translation. This change allows `move-granules` to be simpler and behave more predictably.
    `config.granuleIdExtraction` and `config.input_granules` are no longer needed/used by `move-granules`.
  - `@cumulus/post-to-cmr`: `config.granuleIdExtraction` is no longer needed/used by `post-to-cmr`.

- CUMULUS-1174
  - Better error message and stacktrace for S3KeyPairProvider error reporting.

### Fixed

- **CUMULUS-1218** Reconciliation report will now scan only completed granules.
- `@cumulus/api` files and granules were not getting indexed correctly because files indexing was failing in `db-indexer`
- `@cumulus/deployment` A bug in the Cloudformation template was preventing the API from being able to be launched in a VPC, updated the IAM template to give the permissions to be able to run the API in a VPC

### Deprecated

- `@cumulus/api/models/Granule.removeGranuleFromCmr`, instead use `@cumulus/api/models/Granule.removeGranuleFromCmrByGranule`
- `@cumulus/ingest/granule.validateChecksum`, instead use `@cumulus/ingest/granule.verifyFile`
- `@cumulus/common/aws.checksumS3Objects`, instead use `@cumulus/common/aws.calculateS3ObjectChecksum`
- `@cumulus/cmrjs`: `getGranuleId` and `getCmrFiles` are deprecated due to changes in input handling.

## [v1.11.3] - 2019-3-5

### Added

- **CUMULUS-1187** - Added `@cumulus/ingest/granule/duplicateHandlingType()` to determine how duplicate files should be handled in an ingest workflow

### Fixed

- **CUMULUS-1187** - workflows not respecting the duplicate handling value specified in the collection
- Removed refreshToken schema requirement for OAuth

## [v1.11.2] - 2019-2-15

### Added

- CUMULUS-1169
  - Added a `@cumulus/common/StepFunctions` module. It contains functions for querying the AWS
    StepFunctions API. These functions have the ability to retry when a ThrottlingException occurs.
  - Added `@cumulus/common/aws.retryOnThrottlingException()`, which will wrap a function in code to
    retry on ThrottlingExceptions.
  - Added `@cumulus/common/test-utils.throttleOnce()`, which will cause a function to return a
    ThrottlingException the first time it is called, then return its normal result after that.
- CUMULUS-1103 Compare the collection holdings in CMR with Cumulus' internal data store
- CUMULUS-1099 Add support for UMMG JSON metadata versions > 1.4.
  - If a version is found in the metadata object, that version is used for processing and publishing to CMR otherwise, version 1.4 is assumed.
- CUMULUS-678
  - Added support for UMMG json v1.4 metadata files.
    `reconcileCMRMetadata` added to `@cumulus/cmrjs` to update metadata record with new file locations.
    `@cumulus/common/errors` adds two new error types `CMRMetaFileNotFound` and `InvalidArgument`.
    `@cumulus/common/test-utils` adds new function `randomId` to create a random string with id to help in debugging.
    `@cumulus/common/BucketsConfig` adds a new helper class `BucketsConfig` for working with bucket stack configuration and bucket names.
    `@cumulus/common/aws` adds new function `s3PutObjectTagging` as a convenience for the aws [s3().putObjectTagging](https://docs.aws.amazon.com/AWSJavaScriptSDK/latest/AWS/S3.html#putObjectTagging-property) function.
    `@cumulus/cmrjs` Adds: - `isCMRFile` - Identify an echo10(xml) or UMMG(json) metadata file. - `metadataObjectFromCMRFile` Read and parse CMR XML file from s3. - `updateCMRMetadata` Modify a cmr metadata (xml/json) file with updated information. - `publish2CMR` Posts XML or UMMG CMR data to CMR service. - `reconcileCMRMetadata` Reconciles cmr metadata file after a file moves.
- Adds some ECS and other permissions to StepRole to enable running ECS tasks from a workflow
- Added Apache logs to cumulus api and distribution lambdas
- **CUMULUS-1119** - Added `@cumulus/integration-tests/api/EarthdataLogin.getEarthdataLoginRedirectResponse` helper for integration tests to handle login with Earthdata and to return response from redirect to Cumulus API
- **CUMULUS-673** Added `@cumulus/common/file/getFileChecksumFromStream` to get file checksum from a readable stream

### Fixed

- CUMULUS-1123
  - Cloudformation template overrides now work as expected

### Changed

- CUMULUS-1169
  - Deprecated the `@cumulus/common/step-functions` module.
  - Updated code that queries the StepFunctions API to use the retry-enabled functions from
    `@cumulus/common/StepFunctions`
- CUMULUS-1121
  - Schema validation is now strongly enforced when writing to the database.
    Additional properties are not allowed and will result in a validation error.
- CUMULUS-678
  `tasks/move-granules` simplified and refactored to use functionality from cmrjs.
  `ingest/granules.moveGranuleFiles` now just moves granule files and returns a list of the updated files. Updating metadata now handled by `@cumulus/cmrjs/reconcileCMRMetadata`.
  `move-granules.updateGranuleMetadata` refactored and bugs fixed in the case of a file matching multiple collection.files.regexps.
  `getCmrXmlFiles` simplified and now only returns an object with the cmrfilename and the granuleId.
  `@cumulus/test-processing` - test processing task updated to generate UMM-G metadata

- CUMULUS-1043

  - `@cumulus/api` now uses [express](http://expressjs.com/) as the API engine.
  - All `@cumulus/api` endpoints on ApiGateway are consolidated to a single endpoint the uses `{proxy+}` definition.
  - All files under `packages/api/endpoints` along with associated tests are updated to support express's request and response objects.
  - Replaced environment variables `internal`, `bucket` and `systemBucket` with `system_bucket`.
  - Update `@cumulus/integration-tests` to work with updated cumulus-api express endpoints

- `@cumulus/integration-tests` - `buildAndExecuteWorkflow` and `buildWorkflow` updated to take a `meta` param to allow for additional fields to be added to the workflow `meta`

- **CUMULUS-1049** Updated `Retrieve Execution Status API` in `@cumulus/api`: If the execution doesn't exist in Step Function API, Cumulus API returns the execution status information from the database.

- **CUMULUS-1119**
  - Renamed `DISTRIBUTION_URL` environment variable to `DISTRIBUTION_ENDPOINT`
  - Renamed `DEPLOYMENT_ENDPOINT` environment variable to `DISTRIBUTION_REDIRECT_ENDPOINT`
  - Renamed `API_ENDPOINT` environment variable to `TOKEN_REDIRECT_ENDPOINT`

### Removed

- Functions deprecated before 1.11.0:
  - @cumulus/api/models/base: static Manager.createTable() and static Manager.deleteTable()
  - @cumulus/ingest/aws/S3
  - @cumulus/ingest/aws/StepFunction.getExecution()
  - @cumulus/ingest/aws/StepFunction.pullEvent()
  - @cumulus/ingest/consumer.Consume
  - @cumulus/ingest/granule/Ingest.getBucket()

### Deprecated

`@cmrjs/ingestConcept`, instead use the CMR object methods. `@cmrjs/CMR.ingestGranule` or `@cmrjs/CMR.ingestCollection`
`@cmrjs/searchConcept`, instead use the CMR object methods. `@cmrjs/CMR.searchGranules` or `@cmrjs/CMR.searchCollections`
`@cmrjs/deleteConcept`, instead use the CMR object methods. `@cmrjs/CMR.deleteGranule` or `@cmrjs/CMR.deleteCollection`

## [v1.11.1] - 2018-12-18

**Please Note**

- Ensure your `app/config.yml` has a `clientId` specified in the `cmr` section. This will allow CMR to identify your requests for better support and metrics.
  - For an example, please see [the example config](https://github.com/nasa/cumulus/blob/1c7e2bf41b75da9f87004c4e40fbcf0f39f56794/example/app/config.yml#L128).

### Added

- Added a `/tokenDelete` endpoint in `@cumulus/api` to delete access token records

### Changed

- CUMULUS-678
  `@cumulus/ingest/crypto` moved and renamed to `@cumulus/common/key-pair-provider`
  `@cumulus/ingest/aws` function: `KMSDecryptionFailed` and class: `KMS` extracted and moved to `@cumulus/common` and `KMS` is exported as `KMSProvider` from `@cumulus/common/key-pair-provider`
  `@cumulus/ingest/granule` functions: `publish`, `getGranuleId`, `getXMLMetadataAsString`, `getMetadataBodyAndTags`, `parseXmlString`, `getCmrXMLFiles`, `postS3Object`, `contructOnlineAccessUrls`, `updateMetadata`, extracted and moved to `@cumulus/cmrjs`
  `getGranuleId`, `getCmrXMLFiles`, `publish`, `updateMetadata` removed from `@cumulus/ingest/granule` and added to `@cumulus/cmrjs`;
  `updateMetadata` renamed `updateCMRMetadata`.
  `@cumulus/ingest` test files renamed.
- **CUMULUS-1070**
  - Add `'Client-Id'` header to all `@cumulus/cmrjs` requests (made via `searchConcept`, `ingestConcept`, and `deleteConcept`).
  - Updated `cumulus/example/app/config.yml` entry for `cmr.clientId` to use stackName for easier CMR-side identification.

## [v1.11.0] - 2018-11-30

**Please Note**

- Redeploy IAM roles:
  - CUMULUS-817 includes a migration that requires reconfiguration/redeployment of IAM roles. Please see the [upgrade instructions](https://nasa.github.io/cumulus/docs/upgrade/1.11.0) for more information.
  - CUMULUS-977 includes a few new SNS-related permissions added to the IAM roles that will require redeployment of IAM roles.
- `cumulus-message-adapter` v1.0.13+ is required for `@cumulus/api` granule reingest API to work properly. The latest version should be downloaded automatically by kes.
- A `TOKEN_SECRET` value (preferably 256-bit for security) must be added to `.env` to securely sign JWTs used for authorization in `@cumulus/api`

### Changed

- **CUUMULUS-1000** - Distribution endpoint now persists logins, instead of
  redirecting to Earthdata Login on every request
- **CUMULUS-783 CUMULUS-790** - Updated `@cumulus/sync-granule` and `@cumulus/move-granules` tasks to always overwrite existing files for manually-triggered reingest.
- **CUMULUS-906** - Updated `@cumulus/api` granule reingest API to
  - add `reingestGranule: true` and `forceDuplicateOverwrite: true` to Cumulus message `cumulus_meta.cumulus_context` field to indicate that the workflow is a manually triggered re-ingest.
  - return warning message to operator when duplicateHandling is not `replace`
  - `cumulus-message-adapter` v1.0.13+ is required.
- **CUMULUS-793** - Updated the granule move PUT request in `@cumulus/api` to reject the move with a 409 status code if one or more of the files already exist at the destination location
- Updated `@cumulus/helloworld` to use S3 to store state for pass on retry tests
- Updated `@cumulus/ingest`:
  - [Required for MAAP] `http.js#list` will now find links with a trailing whitespace
  - Removed code from `granule.js` which looked for files in S3 using `{ Bucket: discoveredFile.bucket, Key: discoveredFile.name }`. This is obsolete since `@cumulus/ingest` uses a `file-staging` and `constructCollectionId()` directory prefixes by default.
- **CUMULUS-989**
  - Updated `@cumulus/api` to use [JWT (JSON Web Token)](https://jwt.io/introduction/) as the transport format for API authorization tokens and to use JWT verification in the request authorization
  - Updated `/token` endpoint in `@cumulus/api` to return tokens as JWTs
  - Added a `/refresh` endpoint in `@cumulus/api` to request new access tokens from the OAuth provider using the refresh token
  - Added `refreshAccessToken` to `@cumulus/api/lib/EarthdataLogin` to manage refresh token requests with the Earthdata OAuth provider

### Added

- **CUMULUS-1050**
  - Separated configuration flags for originalPayload/finalPayload cleanup such that they can be set to different retention times
- **CUMULUS-798**
  - Added daily Executions cleanup CloudWatch event that triggers cleanExecutions lambda
  - Added cleanExecutions lambda that removes finalPayload/originalPayload field entries for records older than configured timeout value (execution_payload_retention_period), with a default of 30 days
- **CUMULUS-815/816**
  - Added 'originalPayload' and 'finalPayload' fields to Executions table
  - Updated Execution model to populate originalPayload with the execution payload on record creation
  - Updated Execution model code to populate finalPayload field with the execution payload on execution completion
  - Execution API now exposes the above fields
- **CUMULUS-977**
  - Rename `kinesisConsumer` to `messageConsumer` as it handles both Kinesis streams and SNS topics as of this version.
  - Add `sns`-type rule support. These rules create a subscription between an SNS topic and the `messageConsumer`.
    When a message is received, `messageConsumer` is triggered and passes the SNS message (JSON format expected) in
    its entirety to the workflow in the `payload` field of the Cumulus message. For more information on sns-type rules,
    see the [documentation](https://nasa.github.io/cumulus/docs/data-cookbooks/setup#rules).
- **CUMULUS-975**
  - Add `KinesisInboundEventLogger` and `KinesisOutboundEventLogger` API lambdas. These lambdas
    are utilized to dump incoming and outgoing ingest workflow kinesis streams
    to cloudwatch for analytics in case of AWS/stream failure.
  - Update rules model to allow tracking of log_event ARNs related to
    Rule event logging. Kinesis rule types will now automatically log
    incoming events via a Kinesis event triggered lambda.
    CUMULUS-975-migration-4
  - Update migration code to require explicit migration names per run
  - Added migration_4 to migrate/update exisitng Kinesis rules to have a log event mapping
  - Added new IAM policy for migration lambda
- **CUMULUS-775**
  - Adds a instance metadata endpoint to the `@cumulus/api` package.
  - Adds a new convenience function `hostId` to the `@cumulus/cmrjs` to help build environment specific cmr urls.
  - Fixed `@cumulus/cmrjs.searchConcept` to search and return CMR results.
  - Modified `@cumulus/cmrjs.CMR.searchGranule` and `@cumulus/cmrjs.CMR.searchCollection` to include CMR's provider as a default parameter to searches.
- **CUMULUS-965**
  - Add `@cumulus/test-data.loadJSONTestData()`,
    `@cumulus/test-data.loadTestData()`, and
    `@cumulus/test-data.streamTestData()` to safely load test data. These
    functions should be used instead of using `require()` to load test data,
    which could lead to tests interferring with each other.
  - Add a `@cumulus/common/util/deprecate()` function to mark a piece of code as
    deprecated
- **CUMULUS-986**
  - Added `waitForTestExecutionStart` to `@cumulus/integration-tests`
- **CUMULUS-919**
  - In `@cumulus/deployment`, added support for NGAP permissions boundaries for IAM roles with `useNgapPermissionBoundary` flag in `iam/config.yml`. Defaults to false.

### Fixed

- Fixed a bug where FTP sockets were not closed after an error, keeping the Lambda function active until it timed out [CUMULUS-972]
- **CUMULUS-656**
  - The API will no longer allow the deletion of a provider if that provider is
    referenced by a rule
  - The API will no longer allow the deletion of a collection if that collection
    is referenced by a rule
- Fixed a bug where `@cumulus/sf-sns-report` was not pulling large messages from S3 correctly.

### Deprecated

- `@cumulus/ingest/aws/StepFunction.pullEvent()`. Use `@cumulus/common/aws.pullStepFunctionEvent()`.
- `@cumulus/ingest/consumer.Consume` due to unpredictable implementation. Use `@cumulus/ingest/consumer.Consumer`.
  Call `Consumer.consume()` instead of `Consume.read()`.

## [v1.10.4] - 2018-11-28

### Added

- **CUMULUS-1008**
  - New `config.yml` parameter for SQS consumers: `sqs_consumer_rate: (default 500)`, which is the maximum number of
    messages the consumer will attempt to process per execution. Currently this is only used by the sf-starter consumer,
    which runs every minute by default, making this a messages-per-minute upper bound. SQS does not guarantee the number
    of messages returned per call, so this is not a fixed rate of consumption, only attempted number of messages received.

### Deprecated

- `@cumulus/ingest/consumer.Consume` due to unpredictable implementation. Use `@cumulus/ingest/consumer.Consumer`.

### Changed

- Backported update of `packages/api` dependency `@mapbox/dyno` to `1.4.2` to mitigate `event-stream` vulnerability.

## [v1.10.3] - 2018-10-31

### Added

- **CUMULUS-817**
  - Added AWS Dead Letter Queues for lambdas that are scheduled asynchronously/such that failures show up only in cloudwatch logs.
- **CUMULUS-956**
  - Migrated developer documentation and data-cookbooks to Docusaurus
    - supports versioning of documentation
  - Added `docs/docs-how-to.md` to outline how to do things like add new docs or locally install for testing.
  - Deployment/CI scripts have been updated to work with the new format
- **CUMULUS-811**
  - Added new S3 functions to `@cumulus/common/aws`:
    - `aws.s3TagSetToQueryString`: converts S3 TagSet array to querystring (for use with upload()).
    - `aws.s3PutObject`: Returns promise of S3 `putObject`, which puts an object on S3
    - `aws.s3CopyObject`: Returns promise of S3 `copyObject`, which copies an object in S3 to a new S3 location
    - `aws.s3GetObjectTagging`: Returns promise of S3 `getObjectTagging`, which returns an object containing an S3 TagSet.
  - `@/cumulus/common/aws.s3PutObject` defaults to an explicit `ACL` of 'private' if not overridden.
  - `@/cumulus/common/aws.s3CopyObject` defaults to an explicit `TaggingDirective` of 'COPY' if not overridden.

### Deprecated

- **CUMULUS-811**
  - Deprecated `@cumulus/ingest/aws.S3`. Member functions of this class will now
    log warnings pointing to similar functionality in `@cumulus/common/aws`.

## [v1.10.2] - 2018-10-24

### Added

- **CUMULUS-965**
  - Added a `@cumulus/logger` package
- **CUMULUS-885**
  - Added 'human readable' version identifiers to Lambda Versioning lambda aliases
- **CUMULUS-705**
  - Note: Make sure to update the IAM stack when deploying this update.
  - Adds an AsyncOperations model and associated DynamoDB table to the
    `@cumulus/api` package
  - Adds an /asyncOperations endpoint to the `@cumulus/api` package, which can
    be used to fetch the status of an AsyncOperation.
  - Adds a /bulkDelete endpoint to the `@cumulus/api` package, which performs an
    asynchronous bulk-delete operation. This is a stub right now which is only
    intended to demonstration how AsyncOperations work.
  - Adds an AsyncOperation ECS task to the `@cumulus/api` package, which will
    fetch an Lambda function, run it in ECS, and then store the result to the
    AsyncOperations table in DynamoDB.
- **CUMULUS-851** - Added workflow lambda versioning feature to allow in-flight workflows to use lambda versions that were in place when a workflow was initiated

  - Updated Kes custom code to remove logic that used the CMA file key to determine template compilation logic. Instead, utilize a `customCompilation` template configuration flag to indicate a template should use Cumulus's kes customized methods instead of 'core'.
  - Added `useWorkflowLambdaVersions` configuration option to enable the lambdaVersioning feature set. **This option is set to true by default** and should be set to false to disable the feature.
  - Added uniqueIdentifier configuration key to S3 sourced lambdas to optionally support S3 lambda resource versioning within this scheme. This key must be unique for each modified version of the lambda package and must be updated in configuration each time the source changes.
  - Added a new nested stack template that will create a `LambdaVersions` stack that will take lambda parameters from the base template, generate lambda versions/aliases and return outputs with references to the most 'current' lambda alias reference, and updated 'core' template to utilize these outputs (if `useWorkflowLambdaVersions` is enabled).

- Created a `@cumulus/api/lib/OAuth2` interface, which is implemented by the
  `@cumulus/api/lib/EarthdataLogin` and `@cumulus/api/lib/GoogleOAuth2` classes.
  Endpoints that need to handle authentication will determine which class to use
  based on environment variables. This also greatly simplifies testing.
- Added `@cumulus/api/lib/assertions`, containing more complex AVA test assertions
- Added PublishGranule workflow to publish a granule to CMR without full reingest. (ingest-in-place capability)

- `@cumulus/integration-tests` new functionality:
  - `listCollections` to list collections from a provided data directory
  - `deleteCollection` to delete list of collections from a deployed stack
  - `cleanUpCollections` combines the above in one function.
  - `listProviders` to list providers from a provided data directory
  - `deleteProviders` to delete list of providers from a deployed stack
  - `cleanUpProviders` combines the above in one function.
  - `@cumulus/integrations-tests/api.js`: `deleteGranule` and `deletePdr` functions to make `DELETE` requests to Cumulus API
  - `rules` API functionality for posting and deleting a rule and listing all rules
  - `wait-for-deploy` lambda for use in the redeployment tests
- `@cumulus/ingest/granule.js`: `ingestFile` inserts new `duplicate_found: true` field in the file's record if a duplicate file already exists on S3.
- `@cumulus/api`: `/execution-status` endpoint requests and returns complete execution output if execution output is stored in S3 due to size.
- Added option to use environment variable to set CMR host in `@cumulus/cmrjs`.
- **CUMULUS-781** - Added integration tests for `@cumulus/sync-granule` when `duplicateHandling` is set to `replace` or `skip`
- **CUMULUS-791** - `@cumulus/move-granules`: `moveFileRequest` inserts new `duplicate_found: true` field in the file's record if a duplicate file already exists on S3. Updated output schema to document new `duplicate_found` field.

### Removed

- Removed `@cumulus/common/fake-earthdata-login-server`. Tests can now create a
  service stub based on `@cumulus/api/lib/OAuth2` if testing requires handling
  authentication.

### Changed

- **CUMULUS-940** - modified `@cumulus/common/aws` `receiveSQSMessages` to take a parameter object instead of positional parameters. All defaults remain the same, but now access to long polling is available through `options.waitTimeSeconds`.
- **CUMULUS-948** - Update lambda functions `CNMToCMA` and `CnmResponse` in the `cumulus-data-shared` bucket and point the default stack to them.
- **CUMULUS-782** - Updated `@cumulus/sync-granule` task and `Granule.ingestFile` in `@cumulus/ingest` to keep both old and new data when a destination file with different checksum already exists and `duplicateHandling` is `version`
- Updated the config schema in `@cumulus/move-granules` to include the `moveStagedFiles` param.
- **CUMULUS-778** - Updated config schema and documentation in `@cumulus/sync-granule` to include `duplicateHandling` parameter for specifying how duplicate filenames should be handled
- **CUMULUS-779** - Updated `@cumulus/sync-granule` to throw `DuplicateFile` error when destination files already exist and `duplicateHandling` is `error`
- **CUMULUS-780** - Updated `@cumulus/sync-granule` to use `error` as the default for `duplicateHandling` when it is not specified
- **CUMULUS-780** - Updated `@cumulus/api` to use `error` as the default value for `duplicateHandling` in the `Collection` model
- **CUMULUS-785** - Updated the config schema and documentation in `@cumulus/move-granules` to include `duplicateHandling` parameter for specifying how duplicate filenames should be handled
- **CUMULUS-786, CUMULUS-787** - Updated `@cumulus/move-granules` to throw `DuplicateFile` error when destination files already exist and `duplicateHandling` is `error` or not specified
- **CUMULUS-789** - Updated `@cumulus/move-granules` to keep both old and new data when a destination file with different checksum already exists and `duplicateHandling` is `version`

### Fixed

- `getGranuleId` in `@cumulus/ingest` bug: `getGranuleId` was constructing an error using `filename` which was undefined. The fix replaces `filename` with the `uri` argument.
- Fixes to `del` in `@cumulus/api/endpoints/granules.js` to not error/fail when not all files exist in S3 (e.g. delete granule which has only 2 of 3 files ingested).
- `@cumulus/deployment/lib/crypto.js` now checks for private key existence properly.

## [v1.10.1] - 2018-09-4

### Fixed

- Fixed cloudformation template errors in `@cumulus/deployment/`
  - Replaced references to Fn::Ref: with Ref:
  - Moved long form template references to a newline

## [v1.10.0] - 2018-08-31

### Removed

- Removed unused and broken code from `@cumulus/common`
  - Removed `@cumulus/common/test-helpers`
  - Removed `@cumulus/common/task`
  - Removed `@cumulus/common/message-source`
  - Removed the `getPossiblyRemote` function from `@cumulus/common/aws`
  - Removed the `startPromisedSfnExecution` function from `@cumulus/common/aws`
  - Removed the `getCurrentSfnTask` function from `@cumulus/common/aws`

### Changed

- **CUMULUS-839** - In `@cumulus/sync-granule`, 'collection' is now an optional config parameter

### Fixed

- **CUMULUS-859** Moved duplicate code in `@cumulus/move-granules` and `@cumulus/post-to-cmr` to `@cumulus/ingest`. Fixed imports making assumptions about directory structure.
- `@cumulus/ingest/consumer` correctly limits the number of messages being received and processed from SQS. Details:
  - **Background:** `@cumulus/api` includes a lambda `<stack-name>-sqs2sf` which processes messages from the `<stack-name>-startSF` SQS queue every minute. The `sqs2sf` lambda uses `@cumulus/ingest/consumer` to receive and process messages from SQS.
  - **Bug:** More than `messageLimit` number of messages were being consumed and processed from the `<stack-name>-startSF` SQS queue. Many step functions were being triggered simultaneously by the lambda `<stack-name>-sqs2sf` (which consumes every minute from the `startSF` queue) and resulting in step function failure with the error: `An error occurred (ThrottlingException) when calling the GetExecutionHistory`.
  - **Fix:** `@cumulus/ingest/consumer#processMessages` now processes messages until `timeLimit` has passed _OR_ once it receives up to `messageLimit` messages. `sqs2sf` is deployed with a [default `messageLimit` of 10](https://github.com/nasa/cumulus/blob/670000c8a821ff37ae162385f921c40956e293f7/packages/deployment/app/config.yml#L147).
  - **IMPORTANT NOTE:** `consumer` will actually process up to `messageLimit * 2 - 1` messages. This is because sometimes `receiveSQSMessages` will return less than `messageLimit` messages and thus the consumer will continue to make calls to `receiveSQSMessages`. For example, given a `messageLimit` of 10 and subsequent calls to `receiveSQSMessages` returns up to 9 messages, the loop will continue and a final call could return up to 10 messages.

## [v1.9.1] - 2018-08-22

**Please Note** To take advantage of the added granule tracking API functionality, updates are required for the message adapter and its libraries. You should be on the following versions:

- `cumulus-message-adapter` 1.0.9+
- `cumulus-message-adapter-js` 1.0.4+
- `cumulus-message-adapter-java` 1.2.7+
- `cumulus-message-adapter-python` 1.0.5+

### Added

- **CUMULUS-687** Added logs endpoint to search for logs from a specific workflow execution in `@cumulus/api`. Added integration test.
- **CUMULUS-836** - `@cumulus/deployment` supports a configurable docker storage driver for ECS. ECS can be configured with either `devicemapper` (the default storage driver for AWS ECS-optimized AMIs) or `overlay2` (the storage driver used by the NGAP 2.0 AMI). The storage driver can be configured in `app/config.yml` with `ecs.docker.storageDriver: overlay2 | devicemapper`. The default is `overlay2`.
  - To support this configuration, a [Handlebars](https://handlebarsjs.com/) helper `ifEquals` was added to `packages/deployment/lib/kes.js`.
- **CUMULUS-836** - `@cumulus/api` added IAM roles required by the NGAP 2.0 AMI. The NGAP 2.0 AMI runs a script `register_instances_with_ssm.py` which requires the ECS IAM role to include `ec2:DescribeInstances` and `ssm:GetParameter` permissions.

### Fixed

- **CUMULUS-836** - `@cumulus/deployment` uses `overlay2` driver by default and does not attempt to write `--storage-opt dm.basesize` to fix [this error](https://github.com/moby/moby/issues/37039).
- **CUMULUS-413** Kinesis processing now captures all errrors.
  - Added kinesis fallback mechanism when errors occur during record processing.
  - Adds FallbackTopicArn to `@cumulus/api/lambdas.yml`
  - Adds fallbackConsumer lambda to `@cumulus/api`
  - Adds fallbackqueue option to lambda definitions capture lambda failures after three retries.
  - Adds kinesisFallback SNS topic to signal incoming errors from kinesis stream.
  - Adds kinesisFailureSQS to capture fully failed events from all retries.
- **CUMULUS-855** Adds integration test for kinesis' error path.
- **CUMULUS-686** Added workflow task name and version tracking via `@cumulus/api` executions endpoint under new `tasks` property, and under `workflow_tasks` in step input/output.
  - Depends on `cumulus-message-adapter` 1.0.9+, `cumulus-message-adapter-js` 1.0.4+, `cumulus-message-adapter-java` 1.2.7+ and `cumulus-message-adapter-python` 1.0.5+
- **CUMULUS-771**
  - Updated sync-granule to stream the remote file to s3
  - Added integration test for ingesting granules from ftp provider
  - Updated http/https integration tests for ingesting granules from http/https providers
- **CUMULUS-862** Updated `@cumulus/integration-tests` to handle remote lambda output
- **CUMULUS-856** Set the rule `state` to have default value `ENABLED`

### Changed

- In `@cumulus/deployment`, changed the example app config.yml to have additional IAM roles

## [v1.9.0] - 2018-08-06

**Please note** additional information and upgrade instructions [here](https://nasa.github.io/cumulus/docs/upgrade/1.9.0)

### Added

- **CUMULUS-712** - Added integration tests verifying expected behavior in workflows
- **GITC-776-2** - Add support for versioned collections

### Fixed

- **CUMULUS-832**
  - Fixed indentation in example config.yml in `@cumulus/deployment`
  - Fixed issue with new deployment using the default distribution endpoint in `@cumulus/deployment` and `@cumulus/api`

## [v1.8.1] - 2018-08-01

**Note** IAM roles should be re-deployed with this release.

- **Cumulus-726**
  - Added function to `@cumulus/integration-tests`: `sfnStep` includes `getStepInput` which returns the input to the schedule event of a given step function step.
  - Added IAM policy `@cumulus/deployment`: Lambda processing IAM role includes `kinesis::PutRecord` so step function lambdas can write to kinesis streams.
- **Cumulus Community Edition**
  - Added Google OAuth authentication token logic to `@cumulus/api`. Refactored token endpoint to use environment variable flag `OAUTH_PROVIDER` when determining with authentication method to use.
  - Added API Lambda memory configuration variable `api_lambda_memory` to `@cumulus/api` and `@cumulus/deployment`.

### Changed

- **Cumulus-726**
  - Changed function in `@cumulus/api`: `models/rules.js#addKinesisEventSource` was modified to call to `deleteKinesisEventSource` with all required parameters (rule's name, arn and type).
  - Changed function in `@cumulus/integration-tests`: `getStepOutput` can now be used to return output of failed steps. If users of this function want the output of a failed event, they can pass a third parameter `eventType` as `'failure'`. This function will work as always for steps which completed successfully.

### Removed

- **Cumulus-726**

  - Configuration change to `@cumulus/deployment`: Removed default auto scaling configuration for Granules and Files DynamoDB tables.

- **CUMULUS-688**
  - Add integration test for ExecutionStatus
  - Function addition to `@cumulus/integration-tests`: `api` includes `getExecutionStatus` which returns the execution status from the Cumulus API

## [v1.8.0] - 2018-07-23

### Added

- **CUMULUS-718** Adds integration test for Kinesis triggering a workflow.

- **GITC-776-3** Added more flexibility for rules. You can now edit all fields on the rule's record
  We may need to update the api documentation to reflect this.

- **CUMULUS-681** - Add ingest-in-place action to granules endpoint

  - new applyWorkflow action at PUT /granules/{granuleid} Applying a workflow starts an execution of the provided workflow and passes the granule record as payload.
    Parameter(s):
    - workflow - the workflow name

- **CUMULUS-685** - Add parent exeuction arn to the execution which is triggered from a parent step function

### Changed

- **CUMULUS-768** - Integration tests get S3 provider data from shared data folder

### Fixed

- **CUMULUS-746** - Move granule API correctly updates record in dynamo DB and cmr xml file
- **CUMULUS-766** - Populate database fileSize field from S3 if value not present in Ingest payload

## [v1.7.1] - 2018-07-27 - [BACKPORT]

### Fixed

- **CUMULUS-766** - Backport from 1.8.0 - Populate database fileSize field from S3 if value not present in Ingest payload

## [v1.7.0] - 2018-07-02

### Please note: [Upgrade Instructions](https://nasa.github.io/cumulus/docs/upgrade/1.7.0)

### Added

- **GITC-776-2** - Add support for versioned collectons
- **CUMULUS-491** - Add granule reconciliation API endpoints.
- **CUMULUS-480** Add suport for backup and recovery:
  - Add DynamoDB tables for granules, executions and pdrs
  - Add ability to write all records to S3
  - Add ability to download all DynamoDB records in form json files
  - Add ability to upload records to DynamoDB
  - Add migration scripts for copying granule, pdr and execution records from ElasticSearch to DynamoDB
  - Add IAM support for batchWrite on dynamoDB
-
- **CUMULUS-508** - `@cumulus/deployment` cloudformation template allows for lambdas and ECS clusters to have multiple AZ availability.
  - `@cumulus/deployment` also ensures docker uses `devicemapper` storage driver.
- **CUMULUS-755** - `@cumulus/deployment` Add DynamoDB autoscaling support.
  - Application developers can add autoscaling and override default values in their deployment's `app/config.yml` file using a `{TableName}Table:` key.

### Fixed

- **CUMULUS-747** - Delete granule API doesn't delete granule files in s3 and granule in elasticsearch
  - update the StreamSpecification DynamoDB tables to have StreamViewType: "NEW_AND_OLD_IMAGES"
  - delete granule files in s3
- **CUMULUS-398** - Fix not able to filter executions by workflow
- **CUMULUS-748** - Fix invalid lambda .zip files being validated/uploaded to AWS
- **CUMULUS-544** - Post to CMR task has UAT URL hard-coded
  - Made configurable: PostToCmr now requires CMR_ENVIRONMENT env to be set to 'SIT' or 'OPS' for those CMR environments. Default is UAT.

### Changed

- **GITC-776-4** - Changed Discover-pdrs to not rely on collection but use provider_path in config. It also has an optional filterPdrs regex configuration parameter

- **CUMULUS-710** - In the integration test suite, `getStepOutput` returns the output of the first successful step execution or last failed, if none exists

## [v1.6.0] - 2018-06-06

### Please note: [Upgrade Instructions](https://nasa.github.io/cumulus/docs/upgrade/1.6.0)

### Fixed

- **CUMULUS-602** - Format all logs sent to Elastic Search.
  - Extract cumulus log message and index it to Elastic Search.

### Added

- **CUMULUS-556** - add a mechanism for creating and running migration scripts on deployment.
- **CUMULUS-461** Support use of metadata date and other components in `url_path` property

### Changed

- **CUMULUS-477** Update bucket configuration to support multiple buckets of the same type:
  - Change the structure of the buckets to allow for more than one bucket of each type. The bucket structure is now:
    bucket-key:
    name: <bucket-name>
    type: <type> i.e. internal, public, etc.
  - Change IAM and app deployment configuration to support new bucket structure
  - Update tasks and workflows to support new bucket structure
  - Replace instances where buckets.internal is relied upon to either use the system bucket or a configured bucket
  - Move IAM template to the deployment package. NOTE: You now have to specify '--template node_modules/@cumulus/deployment/iam' in your IAM deployment
  - Add IAM cloudformation template support to filter buckets by type

## [v1.5.5] - 2018-05-30

### Added

- **CUMULUS-530** - PDR tracking through Queue-granules
  - Add optional `pdr` property to the sync-granule task's input config and output payload.
- **CUMULUS-548** - Create a Lambda task that generates EMS distribution reports
  - In order to supply EMS Distribution Reports, you must enable S3 Server
    Access Logging on any S3 buckets used for distribution. See [How Do I Enable Server Access Logging for an S3 Bucket?](https://docs.aws.amazon.com/AmazonS3/latest/user-guide/server-access-logging.html)
    The "Target bucket" setting should point at the Cumulus internal bucket.
    The "Target prefix" should be
    "<STACK_NAME>/ems-distribution/s3-server-access-logs/", where "STACK_NAME"
    is replaced with the name of your Cumulus stack.

### Fixed

- **CUMULUS-546 - Kinesis Consumer should catch and log invalid JSON**
  - Kinesis Consumer lambda catches and logs errors so that consumer doesn't get stuck in a loop re-processing bad json records.
- EMS report filenames are now based on their start time instead of the time
  instead of the time that the report was generated
- **CUMULUS-552 - Cumulus API returns different results for the same collection depending on query**
  - The collection, provider and rule records in elasticsearch are now replaced with records from dynamo db when the dynamo db records are updated.

### Added

- `@cumulus/deployment`'s default cloudformation template now configures storage for Docker to match the configured ECS Volume. The template defines Docker's devicemapper basesize (`dm.basesize`) using `ecs.volumeSize`. This addresses ECS default of limiting Docker containers to 10GB of storage ([Read more](https://aws.amazon.com/premiumsupport/knowledge-center/increase-default-ecs-docker-limit/)).

## [v1.5.4] - 2018-05-21

### Added

- **CUMULUS-535** - EMS Ingest, Archive, Archive Delete reports
  - Add lambda EmsReport to create daily EMS Ingest, Archive, Archive Delete reports
  - ems.provider property added to `@cumulus/deployment/app/config.yml`.
    To change the provider name, please add `ems: provider` property to `app/config.yml`.
- **CUMULUS-480** Use DynamoDB to store granules, pdrs and execution records
  - Activate PointInTime feature on DynamoDB tables
  - Increase test coverage on api package
  - Add ability to restore metadata records from json files to DynamoDB
- **CUMULUS-459** provide API endpoint for moving granules from one location on s3 to another

## [v1.5.3] - 2018-05-18

### Fixed

- **CUMULUS-557 - "Add dataType to DiscoverGranules output"**
  - Granules discovered by the DiscoverGranules task now include dataType
  - dataType is now a required property for granules used as input to the
    QueueGranules task
- **CUMULUS-550** Update deployment app/config.yml to force elasticsearch updates for deleted granules

## [v1.5.2] - 2018-05-15

### Fixed

- **CUMULUS-514 - "Unable to Delete the Granules"**
  - updated cmrjs.deleteConcept to return success if the record is not found
    in CMR.

### Added

- **CUMULUS-547** - The distribution API now includes an
  "earthdataLoginUsername" query parameter when it returns a signed S3 URL
- **CUMULUS-527 - "parse-pdr queues up all granules and ignores regex"**
  - Add an optional config property to the ParsePdr task called
    "granuleIdFilter". This property is a regular expression that is applied
    against the filename of the first file of each granule contained in the
    PDR. If the regular expression matches, then the granule is included in
    the output. Defaults to '.', which will match all granules in the PDR.
- File checksums in PDRs now support MD5
- Deployment support to subscribe to an SNS topic that already exists
- **CUMULUS-470, CUMULUS-471** In-region S3 Policy lambda added to API to update bucket policy for in-region access.
- **CUMULUS-533** Added fields to granule indexer to support EMS ingest and archive record creation
- **CUMULUS-534** Track deleted granules
  - added `deletedgranule` type to `cumulus` index.
  - **Important Note:** Force custom bootstrap to re-run by adding this to
    app/config.yml `es: elasticSearchMapping: 7`
- You can now deploy cumulus without ElasticSearch. Just add `es: null` to your `app/config.yml` file. This is only useful for debugging purposes. Cumulus still requires ElasticSearch to properly operate.
- `@cumulus/integration-tests` includes and exports the `addRules` function, which seeds rules into the DynamoDB table.
- Added capability to support EFS in cloud formation template. Also added
  optional capability to ssh to your instance and privileged lambda functions.
- Added support to force discovery of PDRs that have already been processed
  and filtering of selected data types
- `@cumulus/cmrjs` uses an environment variable `USER_IP_ADDRESS` or fallback
  IP address of `10.0.0.0` when a public IP address is not available. This
  supports lambda functions deployed into a VPC's private subnet, where no
  public IP address is available.

### Changed

- **CUMULUS-550** Custom bootstrap automatically adds new types to index on
  deployment

## [v1.5.1] - 2018-04-23

### Fixed

- add the missing dist folder to the hello-world task
- disable uglifyjs on the built version of the pdr-status-check (read: https://github.com/webpack-contrib/uglifyjs-webpack-plugin/issues/264)

## [v1.5.0] - 2018-04-23

### Changed

- Removed babel from all tasks and packages and increased minimum node requirements to version 8.10
- Lambda functions created by @cumulus/deployment will use node8.10 by default
- Moved [cumulus-integration-tests](https://github.com/nasa/cumulus-integration-tests) to the `example` folder CUMULUS-512
- Streamlined all packages dependencies (e.g. remove redundant dependencies and make sure versions are the same across packages)
- **CUMULUS-352:** Update Cumulus Elasticsearch indices to use [index aliases](https://www.elastic.co/guide/en/elasticsearch/reference/current/indices-aliases.html).
- **CUMULUS-519:** ECS tasks are no longer restarted after each CF deployment unless `ecs.restartTasksOnDeploy` is set to true
- **CUMULUS-298:** Updated log filterPattern to include all CloudWatch logs in ElasticSearch
- **CUMULUS-518:** Updates to the SyncGranule config schema
  - `granuleIdExtraction` is no longer a property
  - `process` is now an optional property
  - `provider_path` is no longer a property

### Fixed

- **CUMULUS-455 "Kes deployments using only an updated message adapter do not get automatically deployed"**
  - prepended the hash value of cumulus-message-adapter.zip file to the zip file name of lambda which uses message adapter.
  - the lambda function will be redeployed when message adapter or lambda function are updated
- Fixed a bug in the bootstrap lambda function where it stuck during update process
- Fixed a bug where the sf-sns-report task did not return the payload of the incoming message as the output of the task [CUMULUS-441]

### Added

- **CUMULUS-352:** Add reindex CLI to the API package.
- **CUMULUS-465:** Added mock http/ftp/sftp servers to the integration tests
- Added a `delete` method to the `@common/CollectionConfigStore` class
- **CUMULUS-467 "@cumulus/integration-tests or cumulus-integration-tests should seed provider and collection in deployed DynamoDB"**
  - `example` integration-tests populates providers and collections to database
  - `example` workflow messages are populated from workflow templates in s3, provider and collection information in database, and input payloads. Input templates are removed.
  - added `https` protocol to provider schema

## [v1.4.1] - 2018-04-11

### Fixed

- Sync-granule install

## [v1.4.0] - 2018-04-09

### Fixed

- **CUMULUS-392 "queue-granules not returning the sfn-execution-arns queued"**
  - updated queue-granules to return the sfn-execution-arns queued and pdr if exists.
  - added pdr to ingest message meta.pdr instead of payload, so the pdr information doesn't get lost in the ingest workflow, and ingested granule in elasticsearch has pdr name.
  - fixed sf-sns-report schema, remove the invalid part
  - fixed pdr-status-check schema, the failed execution contains arn and reason
- **CUMULUS-206** make sure homepage and repository urls exist in package.json files of tasks and packages

### Added

- Example folder with a cumulus deployment example

### Changed

- [CUMULUS-450](https://bugs.earthdata.nasa.gov/browse/CUMULUS-450) - Updated
  the config schema of the **queue-granules** task
  - The config no longer takes a "collection" property
  - The config now takes an "internalBucket" property
  - The config now takes a "stackName" property
- [CUMULUS-450](https://bugs.earthdata.nasa.gov/browse/CUMULUS-450) - Updated
  the config schema of the **parse-pdr** task
  - The config no longer takes a "collection" property
  - The "stack", "provider", and "bucket" config properties are now
    required
- **CUMULUS-469** Added a lambda to the API package to prototype creating an S3 bucket policy for direct, in-region S3 access for the prototype bucket

### Removed

- Removed the `findTmpTestDataDirectory()` function from
  `@cumulus/common/test-utils`

### Fixed

- [CUMULUS-450](https://bugs.earthdata.nasa.gov/browse/CUMULUS-450)
  - The **queue-granules** task now enqueues a **sync-granule** task with the
    correct collection config for that granule based on the granule's
    data-type. It had previously been using the collection config from the
    config of the **queue-granules** task, which was a problem if the granules
    being queued belonged to different data-types.
  - The **parse-pdr** task now handles the case where a PDR contains granules
    with different data types, and uses the correct granuleIdExtraction for
    each granule.

### Added

- **CUMULUS-448** Add code coverage checking using [nyc](https://github.com/istanbuljs/nyc).

## [v1.3.0] - 2018-03-29

### Deprecated

- discover-s3-granules is deprecated. The functionality is provided by the discover-granules task

### Fixed

- **CUMULUS-331:** Fix aws.downloadS3File to handle non-existent key
- Using test ftp provider for discover-granules testing [CUMULUS-427]
- **CUMULUS-304: "Add AWS API throttling to pdr-status-check task"** Added concurrency limit on SFN API calls. The default concurrency is 10 and is configurable through Lambda environment variable CONCURRENCY.
- **CUMULUS-414: "Schema validation not being performed on many tasks"** revised npm build scripts of tasks that use cumulus-message-adapter to place schema directories into dist directories.
- **CUMULUS-301:** Update all tests to use test-data package for testing data.
- **CUMULUS-271: "Empty response body from rules PUT endpoint"** Added the updated rule to response body.
- Increased memory allotment for `CustomBootstrap` lambda function. Resolves failed deployments where `CustomBootstrap` lambda function was failing with error `Process exited before completing request`. This was causing deployments to stall, fail to update and fail to rollback. This error is thrown when the lambda function tries to use more memory than it is allotted.
- Cumulus repository folders structure updated:
  - removed the `cumulus` folder altogether
  - moved `cumulus/tasks` to `tasks` folder at the root level
  - moved the tasks that are not converted to use CMA to `tasks/.not_CMA_compliant`
  - updated paths where necessary

### Added

- `@cumulus/integration-tests` - Added support for testing the output of an ECS activity as well as a Lambda function.

## [v1.2.0] - 2018-03-20

### Fixed

- Update vulnerable npm packages [CUMULUS-425]
- `@cumulus/api`: `kinesis-consumer.js` uses `sf-scheduler.js#schedule` instead of placing a message directly on the `startSF` SQS queue. This is a fix for [CUMULUS-359](https://bugs.earthdata.nasa.gov/browse/CUMULUS-359) because `sf-scheduler.js#schedule` looks up the provider and collection data in DynamoDB and adds it to the `meta` object of the enqueued message payload.
- `@cumulus/api`: `kinesis-consumer.js` catches and logs errors instead of doing an error callback. Before this change, `kinesis-consumer` was failing to process new records when an existing record caused an error because it would call back with an error and stop processing additional records. It keeps trying to process the record causing the error because it's "position" in the stream is unchanged. Catching and logging the errors is part 1 of the fix. Proposed part 2 is to enqueue the error and the message on a "dead-letter" queue so it can be processed later ([CUMULUS-413](https://bugs.earthdata.nasa.gov/browse/CUMULUS-413)).
- **CUMULUS-260: "PDR page on dashboard only shows zeros."** The PDR stats in LPDAAC are all 0s, even if the dashboard has been fixed to retrieve the correct fields. The current version of pdr-status-check has a few issues.
  - pdr is not included in the input/output schema. It's available from the input event. So the pdr status and stats are not updated when the ParsePdr workflow is complete. Adding the pdr to the input/output of the task will fix this.
  - pdr-status-check doesn't update pdr stats which prevent the real time pdr progress from showing up in the dashboard. To solve this, added lambda function sf-sns-report which is copied from @cumulus/api/lambdas/sf-sns-broadcast with modification, sf-sns-report can be used to report step function status anywhere inside a step function. So add step sf-sns-report after each pdr-status-check, we will get the PDR status progress at real time.
  - It's possible an execution is still in the queue and doesn't exist in sfn yet. Added code to handle 'ExecutionDoesNotExist' error when checking the execution status.
- Fixed `aws.cloudwatchevents()` typo in `packages/ingest/aws.js`. This typo was the root cause of the error: `Error: Could not process scheduled_ingest, Error: : aws.cloudwatchevents is not a constructor` seen when trying to update a rule.

### Removed

- `@cumulus/ingest/aws`: Remove queueWorkflowMessage which is no longer being used by `@cumulus/api`'s `kinesis-consumer.js`.

## [v1.1.4] - 2018-03-15

### Added

- added flag `useList` to parse-pdr [CUMULUS-404]

### Fixed

- Pass encrypted password to the ApiGranule Lambda function [CUMULUS-424]

## [v1.1.3] - 2018-03-14

### Fixed

- Changed @cumulus/deployment package install behavior. The build process will happen after installation

## [v1.1.2] - 2018-03-14

### Added

- added tools to @cumulus/integration-tests for local integration testing
- added end to end testing for discovering and parsing of PDRs
- `yarn e2e` command is available for end to end testing

### Fixed

- **CUMULUS-326: "Occasionally encounter "Too Many Requests" on deployment"** The api gateway calls will handle throttling errors
- **CUMULUS-175: "Dashboard providers not in sync with AWS providers."** The root cause of this bug - DynamoDB operations not showing up in Elasticsearch - was shared by collections and rules. The fix was to update providers', collections' and rules; POST, PUT and DELETE endpoints to operate on DynamoDB and using DynamoDB streams to update Elasticsearch. The following packages were made:
  - `@cumulus/deployment` deploys DynamoDB streams for the Collections, Providers and Rules tables as well as a new lambda function called `dbIndexer`. The `dbIndexer` lambda has an event source mapping which listens to each of the DynamoDB streams. The dbIndexer lambda receives events referencing operations on the DynamoDB table and updates the elasticsearch cluster accordingly.
  - The `@cumulus/api` endpoints for collections, providers and rules _only_ query DynamoDB, with the exception of LIST endpoints and the collections' GET endpoint.

### Updated

- Broke up `kes.override.js` of @cumulus/deployment to multiple modules and moved to a new location
- Expanded @cumulus/deployment test coverage
- all tasks were updated to use cumulus-message-adapter-js 1.0.1
- added build process to integration-tests package to babelify it before publication
- Update @cumulus/integration-tests lambda.js `getLambdaOutput` to return the entire lambda output. Previously `getLambdaOutput` returned only the payload.

## [v1.1.1] - 2018-03-08

### Removed

- Unused queue lambda in api/lambdas [CUMULUS-359]

### Fixed

- Kinesis message content is passed to the triggered workflow [CUMULUS-359]
- Kinesis message queues a workflow message and does not write to rules table [CUMULUS-359]

## [v1.1.0] - 2018-03-05

### Added

- Added a `jlog` function to `common/test-utils` to aid in test debugging
- Integration test package with command line tool [CUMULUS-200] by @laurenfrederick
- Test for FTP `useList` flag [CUMULUS-334] by @kkelly51

### Updated

- The `queue-pdrs` task now uses the [cumulus-message-adapter-js](https://github.com/nasa/cumulus-message-adapter-js)
  library
- Updated the `queue-pdrs` JSON schemas
- The test-utils schema validation functions now throw an error if validation
  fails
- The `queue-granules` task now uses the [cumulus-message-adapter-js](https://github.com/nasa/cumulus-message-adapter-js)
  library
- Updated the `queue-granules` JSON schemas

### Removed

- Removed the `getSfnExecutionByName` function from `common/aws`
- Removed the `getGranuleStatus` function from `common/aws`

## [v1.0.1] - 2018-02-27

### Added

- More tests for discover-pdrs, dicover-granules by @yjpa7145
- Schema validation utility for tests by @yjpa7145

### Changed

- Fix an FTP listing bug for servers that do not support STAT [CUMULUS-334] by @kkelly51

## [v1.0.0] - 2018-02-23

[unreleased]: https://github.com/nasa/cumulus/compare/v9.0.1...HEAD
[v9.0.1]: https://github.com/nasa/cumulus/compare/v9.0.0...v9.0.1
[v9.0.0]: https://github.com/nasa/cumulus/compare/v8.1.0...v9.0.0
[v8.1.0]: https://github.com/nasa/cumulus/compare/v8.0.0...v8.1.0
[v8.0.0]: https://github.com/nasa/cumulus/compare/v7.2.0...v8.0.0
[v7.2.0]: https://github.com/nasa/cumulus/compare/v7.1.0...v7.2.0
[v7.1.0]: https://github.com/nasa/cumulus/compare/v7.0.0...v7.1.0
[v7.0.0]: https://github.com/nasa/cumulus/compare/v6.0.0...v7.0.0
[v6.0.0]: https://github.com/nasa/cumulus/compare/v5.0.1...v6.0.0
[v5.0.1]: https://github.com/nasa/cumulus/compare/v5.0.0...v5.0.1
[v5.0.0]: https://github.com/nasa/cumulus/compare/v4.0.0...v5.0.0
[v4.0.0]: https://github.com/nasa/cumulus/compare/v3.0.1...v4.0.0
[v3.0.1]: https://github.com/nasa/cumulus/compare/v3.0.0...v3.0.1
[v3.0.0]: https://github.com/nasa/cumulus/compare/v2.0.1...v3.0.0
[v2.0.7]: https://github.com/nasa/cumulus/compare/v2.0.6...v2.0.7
[v2.0.6]: https://github.com/nasa/cumulus/compare/v2.0.5...v2.0.6
[v2.0.5]: https://github.com/nasa/cumulus/compare/v2.0.4...v2.0.5
[v2.0.4]: https://github.com/nasa/cumulus/compare/v2.0.3...v2.0.4
[v2.0.3]: https://github.com/nasa/cumulus/compare/v2.0.2...v2.0.3
[v2.0.2]: https://github.com/nasa/cumulus/compare/v2.0.1...v2.0.2
[v2.0.1]: https://github.com/nasa/cumulus/compare/v1.24.0...v2.0.1
[v2.0.0]: https://github.com/nasa/cumulus/compare/v1.24.0...v2.0.0
[v1.24.0]: https://github.com/nasa/cumulus/compare/v1.23.2...v1.24.0
[v1.23.2]: https://github.com/nasa/cumulus/compare/v1.22.1...v1.23.2
[v1.22.1]: https://github.com/nasa/cumulus/compare/v1.21.0...v1.22.1
[v1.21.0]: https://github.com/nasa/cumulus/compare/v1.20.0...v1.21.0
[v1.20.0]: https://github.com/nasa/cumulus/compare/v1.19.0...v1.20.0
[v1.19.0]: https://github.com/nasa/cumulus/compare/v1.18.0...v1.19.0
[v1.18.0]: https://github.com/nasa/cumulus/compare/v1.17.0...v1.18.0
[v1.17.0]: https://github.com/nasa/cumulus/compare/v1.16.1...v1.17.0
[v1.16.1]: https://github.com/nasa/cumulus/compare/v1.16.0...v1.16.1
[v1.16.0]: https://github.com/nasa/cumulus/compare/v1.15.0...v1.16.0
[v1.15.0]: https://github.com/nasa/cumulus/compare/v1.14.5...v1.15.0
[v1.14.5]: https://github.com/nasa/cumulus/compare/v1.14.4...v1.14.5
[v1.14.4]: https://github.com/nasa/cumulus/compare/v1.14.3...v1.14.4
[v1.14.3]: https://github.com/nasa/cumulus/compare/v1.14.2...v1.14.3
[v1.14.2]: https://github.com/nasa/cumulus/compare/v1.14.1...v1.14.2
[v1.14.1]: https://github.com/nasa/cumulus/compare/v1.14.0...v1.14.1
[v1.14.0]: https://github.com/nasa/cumulus/compare/v1.13.5...v1.14.0
[v1.13.5]: https://github.com/nasa/cumulus/compare/v1.13.4...v1.13.5
[v1.13.4]: https://github.com/nasa/cumulus/compare/v1.13.3...v1.13.4
[v1.13.3]: https://github.com/nasa/cumulus/compare/v1.13.2...v1.13.3
[v1.13.2]: https://github.com/nasa/cumulus/compare/v1.13.1...v1.13.2
[v1.13.1]: https://github.com/nasa/cumulus/compare/v1.13.0...v1.13.1
[v1.13.0]: https://github.com/nasa/cumulus/compare/v1.12.1...v1.13.0
[v1.12.1]: https://github.com/nasa/cumulus/compare/v1.12.0...v1.12.1
[v1.12.0]: https://github.com/nasa/cumulus/compare/v1.11.3...v1.12.0
[v1.11.3]: https://github.com/nasa/cumulus/compare/v1.11.2...v1.11.3
[v1.11.2]: https://github.com/nasa/cumulus/compare/v1.11.1...v1.11.2
[v1.11.1]: https://github.com/nasa/cumulus/compare/v1.11.0...v1.11.1
[v1.11.0]: https://github.com/nasa/cumulus/compare/v1.10.4...v1.11.0
[v1.10.4]: https://github.com/nasa/cumulus/compare/v1.10.3...v1.10.4
[v1.10.3]: https://github.com/nasa/cumulus/compare/v1.10.2...v1.10.3
[v1.10.2]: https://github.com/nasa/cumulus/compare/v1.10.1...v1.10.2
[v1.10.1]: https://github.com/nasa/cumulus/compare/v1.10.0...v1.10.1
[v1.10.0]: https://github.com/nasa/cumulus/compare/v1.9.1...v1.10.0
[v1.9.1]: https://github.com/nasa/cumulus/compare/v1.9.0...v1.9.1
[v1.9.0]: https://github.com/nasa/cumulus/compare/v1.8.1...v1.9.0
[v1.8.1]: https://github.com/nasa/cumulus/compare/v1.8.0...v1.8.1
[v1.8.0]: https://github.com/nasa/cumulus/compare/v1.7.0...v1.8.0
[v1.7.0]: https://github.com/nasa/cumulus/compare/v1.6.0...v1.7.0
[v1.6.0]: https://github.com/nasa/cumulus/compare/v1.5.5...v1.6.0
[v1.5.5]: https://github.com/nasa/cumulus/compare/v1.5.4...v1.5.5
[v1.5.4]: https://github.com/nasa/cumulus/compare/v1.5.3...v1.5.4
[v1.5.3]: https://github.com/nasa/cumulus/compare/v1.5.2...v1.5.3
[v1.5.2]: https://github.com/nasa/cumulus/compare/v1.5.1...v1.5.2
[v1.5.1]: https://github.com/nasa/cumulus/compare/v1.5.0...v1.5.1
[v1.5.0]: https://github.com/nasa/cumulus/compare/v1.4.1...v1.5.0
[v1.4.1]: https://github.com/nasa/cumulus/compare/v1.4.0...v1.4.1
[v1.4.0]: https://github.com/nasa/cumulus/compare/v1.3.0...v1.4.0
[v1.3.0]: https://github.com/nasa/cumulus/compare/v1.2.0...v1.3.0
[v1.2.0]: https://github.com/nasa/cumulus/compare/v1.1.4...v1.2.0
[v1.1.4]: https://github.com/nasa/cumulus/compare/v1.1.3...v1.1.4
[v1.1.3]: https://github.com/nasa/cumulus/compare/v1.1.2...v1.1.3
[v1.1.2]: https://github.com/nasa/cumulus/compare/v1.1.1...v1.1.2
[v1.1.1]: https://github.com/nasa/cumulus/compare/v1.0.1...v1.1.1
[v1.1.0]: https://github.com/nasa/cumulus/compare/v1.0.1...v1.1.0
[v1.0.1]: https://github.com/nasa/cumulus/compare/v1.0.0...v1.0.1
[v1.0.0]: https://github.com/nasa/cumulus/compare/pre-v1-release...v1.0.0

[thin-egress-app]: <https://github.com/asfadmin/thin-egress-app> "Thin Egress App"<|MERGE_RESOLUTION|>--- conflicted
+++ resolved
@@ -43,15 +43,13 @@
 
 ### Fixed
 
-<<<<<<< HEAD
 - **CUMULUS-2519**
   - Update @cumulus/integration-tests.buildWorkflow to fail if provider/collectAPI response is not successful
-=======
 - **CUMULUS-2518**
   - Update sf-event-sqs-to-db-records to not throw if a collection is not
     defined on a payload that has no granules/an empty granule payload object
 
->>>>>>> 1953f46f
+ ## [v9.0.1] 2021-05-07
 
 ### Migration Steps
