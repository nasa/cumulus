# Changelog

All notable changes to this project will be documented in this file.

The format is based on [Keep a Changelog](http://keepachangelog.com/en/1.0.0/).

## Unreleased

### Added

- **CUMULUS-2631**
  - Added 'Bearer token' support to s3credentials endpoint
  
### Changed

- **CUMULUS-3027**
  - Pinned typescript to ~4.7.x to address typing incompatibility issues
    discussed in https://github.com/knex/knex/pull/5279
  - Update generate-ts-build-cache script to always install root project dependencies

### Fixed

- **CUMULUS-2971**
  - Updated `@cumulus/aws-client/S3ObjectStore` class to take string query parameters and
    its methods `signGetObject` and `signHeadObject` to take parameter presignOptions

## [v13.3.0] 2022-8-19

### Notable Changes

- **CUMULUS-2930**
  - The `GET /granules` endpoint has a new optional query parameter:
    `searchContext`, which is used to resume listing within the same search
    context. It is provided in every response from the endpoint as
    `meta.searchContext`. The searchContext value must be submitted with every
    consequent API call, and must be fetched from each new response to maintain
    the context.
  - Use of the `searchContext` query string parameter allows listing past 10,000 results.
  - Note that using the `from` query param in a request will cause the `searchContext` to
    be ignored and also make the query subject to the 10,000 results cap again.
  - Updated `GET /granules` endpoint to leverage ElasticSearch search-after API.
    The endpoint will only use search-after when the `searchContext` parameter
    is provided in a request.

<<<<<<< HEAD
### Changed

- **CUMULUS-3024**
  - Update PUT /granules endpoint to operate consistently across datastores
    (PostgreSQL, ElasticSearch, DynamoDB). Previously it was possible, given a
    partial Granule payload to have different data in Dynamo/ElasticSearch and PostgreSQL
  - Given a partial Granule object, the /granules update endpoint now operates
    with behavior more consistent with a PATCH operation where fields not provided
    in the payload will not be updated in the datastores.
  - If a `null` files key is provided in an update payload (e.g. `files: null`),
    an error will be thrown. `null` files were not previously supported and would throw potentially unclear errors. This makes the error clearer and more explicit.

### Added

- **CUMULUS-2631**
  - Added 'Bearer token' support to s3credentials endpoint

=======
>>>>>>> 7e3afd8b
## [v13.2.1] 2022-8-10 [BACKPORT]

### Notable changes

- **CUMULUS-3019**
  - Fix file write logic to delete files by `granule_cumulus_id` instead of
    `cumulus_id`. Previous logic removed files by matching `file.cumulus_id`
    to `granule.cumulus_id`.

## [v13.2.0] 2022-8-04

### Changed

- **CUMULUS-2940**
  - Updated bulk operation lambda to utilize system wide rds_connection_timing
    configuration parameters from the main `cumulus` module
- **CUMULUS-2980**
  - Updated `ingestPdrWithNodeNameSpec.js` to use `deleteProvidersAndAllDependenciesByHost` function.
  - Removed `deleteProvidersByHost`function.
- **CUMULUS-2954**
  - Updated Backup LZARDS task to run as a single task in a step function workflow.
  - Updated task to allow user to provide `collectionId` in workflow input and
    updated task to use said `collectionId` to look up the corresponding collection record in RDS.

## [v13.1.0] 2022-7-22

### MIGRATION notes

- The changes introduced in CUMULUS-2962 will re-introduce a
  `files_granules_cumulus_id_index` on the `files` table in the RDS database.
  This index will be automatically created as part of the bootstrap lambda
  function *on deployment* of the `data-persistence` module.

  *In cases where the index is already applied, this update will have no effect*.

  **Please Note**: In some cases where ingest is occurring at high volume levels and/or the
  files table has > 150M file records, the migration may
  fail on deployment due to timing required to both acquire the table state needed for the
  migration and time to create the index given the resources available.

  For reference a rx.5 large Aurora/RDS database
  with *no activity* took roughly 6 minutes to create the index for a file table with 300M records and no active ingest, however timed out when the same migration was attempted
  in production with possible activity on the table.

  If you believe you are subject to the above consideration, you may opt to
  manually create the `files` table index *prior* to deploying this version of
  Core with the following procedure:

  -----

  - Verify you do not have the index:

  ```text
  select * from pg_indexes where tablename = 'files';

   schemaname | tablename |        indexname        | tablespace |                                       indexdef
  ------------+-----------+-------------------------+------------+---------------------------------------------------------------------------------------
   public     | files     | files_pkey              |            | CREATE UNIQUE INDEX files_pkey ON public.files USING btree (cumulus_id)
   public     | files     | files_bucket_key_unique |            | CREATE UNIQUE INDEX files_bucket_key_unique ON public.files USING btree (bucket, key)
  ```

  In this instance you should not see an `indexname` row with
  `files_granules_cumulus_id_index` as the value.     If you *do*, you should be
  clear to proceed with the installation.
  - Quiesce ingest

  Stop all ingest operations in Cumulus Core according to your operational
  procedures.    You should validate that it appears there are no active queries that
  appear to be inserting granules/files into the database as a secondary method
  of evaluating the database system state:

  ```text
  select pid, query, state, wait_event_type, wait_event from pg_stat_activity where state = 'active';
  ```

  If query rows are returned with a `query` value that involves the files table,
  make sure ingest is halted and no other granule-update activity is running on
  the system.

  Note: In rare instances if there are hung queries that are unable to resolve, it may be necessary to
  manually use psql [Server Signaling
  Functions](https://www.postgresql.org/docs/10/functions-admin.html#FUNCTIONS-ADMIN-SIGNAL)
  `pg_cancel_backend` and/or
  `pg_terminate_backend` if the migration will not complete in the next step.

  - Create the Index

  Run the following query to create the index.    Depending on the situation
  this may take many minutes to complete, and you will note your CPU load and
  disk I/O rates increase on your cluster:

  ```text
  CREATE INDEX files_granule_cumulus_id_index ON files (granule_cumulus_id);
  ```

  You should see a response like:

  ```text
  CREATE INDEX
  ```

  and can verify the index `files_granule_cumulus_id_index` was created:

  ```text
  => select * from pg_indexes where tablename = 'files';
  schemaname | tablename |           indexname            | tablespace |                                           indexdef
   ------------+-----------+--------------------------------+------------+----------------------------------------------------------------------------------------------
   public     | files     | files_pkey                     |            | CREATE UNIQUE INDEX files_pkey ON public.files USING btree (cumulus_id)
   public     | files     | files_bucket_key_unique        |            | CREATE UNIQUE INDEX files_bucket_key_unique ON public.files USING btree (bucket, key)
   public     | files     | files_granule_cumulus_id_index |            | CREATE INDEX files_granule_cumulus_id_index ON public.files USING btree (granule_cumulus_id)
  (3 rows)
  ```

  - Once this is complete, you may deploy this version of Cumulus as you
    normally would.
  **If you are unable to stop ingest for the above procedure** *and* cannot
  migrate with deployment, you may be able to manually create the index while
  writes are ongoing using postgres's `CONCURRENTLY` option for `CREATE INDEX`.
  This can have significant impacts on CPU/write IO, particularly if you are
  already using a significant amount of your cluster resources, and may result
  in failed writes or an unexpected index/database state.

  PostgreSQL's
  [documentation](https://www.postgresql.org/docs/10/sql-createindex.html#SQL-CREATEINDEX-CONCURRENTLY)
  provides more information on this option.   Please be aware it is
  **unsupported** by Cumulus at this time, so community members that opt to go
  this route should proceed with caution.

  -----

### Notable changes

- **CUMULUS-2962**
  - Re-added database structural migration to `files` table to add an index on `granule_cumulus_id`
- **CUMULUS-2929**
  - Updated `move-granule` task to check the optional collection configuration parameter
    `meta.granuleMetadataFileExtension` to determine the granule metadata file.
    If none is specified, the granule CMR metadata or ISO metadata file is used.

### Changed

- Updated Moment.js package to 2.29.4 to address security vulnerability
- **CUMULUS-2967**
  - Added fix example/spec/helpers/Provider that doesn't fail deletion 404 in
    case of deletion race conditions
### Fixed

- **CUMULUS-2995**
  - Updated Lerna package to 5.1.8 to address security vulnerability

- **CUMULUS-2863**
  - Fixed `@cumulus/api` `validateAndUpdateSqsRule` method to allow 0 retries and 0 visibilityTimeout
    in rule's meta.

- **CUMULUS-2959**
  - Fixed `@cumulus/api` `granules` module to convert numeric productVolume to string
    when an old granule record is retrieved from DynamoDB
- Fixed the following links on Cumulus docs' [Getting Started](https://nasa.github.io/cumulus/docs/getting-started) page:
    * Cumulus Deployment
    * Terraform Best Practices
    * Integrator Common Use Cases
- Also corrected the _How to Deploy Cumulus_ link in the [Glossary](https://nasa.github.io/cumulus/docs/glossary)


## [v13.0.1] 2022-7-12

- **CUMULUS-2995**
  - Updated Moment.js package to 2.29.4 to address security vulnerability

## [v13.0.0] 2022-06-13

### MIGRATION NOTES

- The changes introduced in CUMULUS-2955 should result in removal of
  `files_granule_cumulus_id_index` from the `files` table (added in the v11.1.1
  release).  The success of this operation is dependent on system ingest load.

  In rare cases where data-persistence deployment fails because the
  `postgres-db-migration` times out, it may be required to manually remove the
  index and then redeploy:

  ```text
  DROP INDEX IF EXISTS files_granule_cumulus_id_index;
  ```

### Breaking Changes

- **CUMULUS-2931**

  - Updates CustomBootstrap lambda to default to failing if attempting to remove
    a pre-existing `cumulus-alias` index that would collide with the required
    `cumulus-alias` *alias*.   A configuration parameter
    `elasticsearch_remove_index_alias_conflict`  on the `cumulus` and
    `archive` modules has been added to enable the original behavior that would
    remove the invalid index (and all it's data).
  - Updates `@cumulus/es-client.bootstrapElasticSearch` signature to be
    parameterized and accommodate a new parameter `removeAliasConflict` which
    allows/disallows the deletion of a conflicting `cumulus-alias` index

### Notable changes

- **CUMULUS-2929**
  - Updated `move-granule` task to check the optional collection configuration parameter
    `meta.granuleMetadataFileExtension` to determine the granule metadata file.
    If none is specified, the granule CMR metadata or ISO metadata file is used.

### Added

- **CUMULUS-2929**
  - Added optional collection configuration `meta.granuleMetadataFileExtension` to specify CMR metadata
    file extension for tasks that utilize metadata file lookups

- **CUMULUS-2939**
  - Added `@cumulus/api/lambdas/start-async-operation` to start an async operation

- **CUMULUS-2953**
  - Added `skipMetadataCheck` flag to config for Hyrax metadata updates task.
  - If this config flag is set to `true`, and a granule has no CMR file, the task will simply return the input values.

- **CUMULUS-2966**
  - Added extractPath operation and support of nested string replacement to `url_path` in the collection configuration

### Changed

- **CUMULUS-2965**
  - Update `cumulus-rds-tf` module to ignore `engine_version` lifecycle changes
- **CUMULUS-2967**
  - Added fix example/spec/helpers/Provider that doesn't fail deletion 404 in
    case of deletion race conditions
- **CUMULUS-2955**
  - Updates `20220126172008_files_granule_id_index` to *not* create an index on
    `granule_cumulus_id` on the files table.
  - Adds `20220609024044_remove_files_granule_id_index` migration to revert
    changes from `20220126172008_files_granule_id_index` on any deployed stacks
    that might have the index to ensure consistency in deployed stacks

- **CUMULUS-2923**
  - Changed public key setup for SFTP local testing.
- **CUMULUS-2939**
  - Updated `@cumulus/api` `granules/bulk*`, `elasticsearch/index-from-database` and
    `POST reconciliationReports` endpoints to invoke StartAsyncOperation lambda

### Fixed

- **CUMULUS-2863**
  - Fixed `@cumulus/api` `validateAndUpdateSqsRule` method to allow 0 retries
    and 0 visibilityTimeout in rule's meta.
- **CUMULUS-2961**
  - Fixed `data-migration2` granule migration logic to allow for DynamoDb granules that have a null/empty string value for `execution`.   The migration will now migrate them without a linked execution.
  - Fixed `@cumulus/api` `validateAndUpdateSqsRule` method to allow 0 retries and 0 visibilityTimeout
    in rule's meta.

- **CUMULUS-2959**
  - Fixed `@cumulus/api` `granules` module to convert numeric productVolume to string
    when an old granule record is retrieved from DynamoDB.

## [v12.0.2] 2022-08-10 [BACKPORT]

**Please note** changes in 12.0.2 may not yet be released in future versions, as
this is a backport and patch release on the 12.0.x series of releases. Updates that
are included in the future will have a corresponding CHANGELOG entry in future
releases.

### Notable Changes

- **CUMULUS-3019**
  - Fix file write logic to delete files by `granule_cumulus_id` instead of
      `cumulus_id`. Previous logic removed files by matching `file.cumulus_id`
      to `granule.cumulus_id`.

## [v12.0.1] 2022-07-18

- **CUMULUS-2995**
  - Updated Moment.js package to 2.29.4 to address security vulnerability

## [v12.0.0] 2022-05-20

### Breaking Changes

- **CUMULUS-2903**

  - The minimum supported version for all published Cumulus Core npm packages is now Node 14.19.1
  - Tasks using the `cumuluss/cumulus-ecs-task` Docker image must be updated to
    `cumuluss/cumulus-ecs-task:1.8.0`. This can be done by updating the `image`
    property of any tasks defined using the `cumulus_ecs_service` Terraform
    module.

### Changed

- **CUMULUS-2932**

  - Updates `SyncGranule` task to include `disableOrDefaultAcl` function that uses
    the configuration ACL parameter to set ACL to private by default or disable ACL.
  - Updates `@cumulus/sync-granule` `download()` function to take in ACL parameter
  - Updates `@cumulus/ingest` `proceed()` function to take in ACL parameter
  - Updates `@cumulus/ingest` `addLock()` function to take in an optional ACL parameter
  - Updates `SyncGranule` example worfklow config
    `example/cumulus-tf/sync_granule_workflow.asl.json` to include `ACL`
    parameter.

## [v11.1.5] 2022-08-10 [BACKPORT]
**Please note** changes in 11.1.4 may not yet be released in future versions, as
this is a backport and patch release on the 11.1.x series of releases. Updates that
are included in the future will have a corresponding CHANGELOG entry in future
releases.

### Notable changes

- **CUMULUS-3019**
  - Fix file write logic to delete files by `granule_cumulus_id` instead of
      `cumulus_id`. Previous logic removed files by matching `file.cumulus_id`
      to `granule.cumulus_id`.

## [v11.1.4] 2022-07-18

**Please note** changes in 11.1.4 may not yet be released in future versions, as
this is a backport and patch release on the 11.1.x series of releases. Updates that
are included in the future will have a corresponding CHANGELOG entry in future
releases.

### MIGRATION notes


- The changes introduced in CUMULUS-2962 will re-introduce a
  `files_granules_cumulus_id_index` on the `files` table in the RDS database.
  This index will be automatically created as part of the bootstrap lambda
  function *on deployment* of the `data-persistence` module.

  *In cases where the index is already applied, this update will have no effect*.

  **Please Note**: In some cases where ingest is occurring at high volume levels and/or the
  files table has > 150M file records, the migration may
  fail on deployment due to timing required to both acquire the table state needed for the
  migration and time to create the index given the resources available.

  For reference a rx.5 large Aurora/RDS database
  with *no activity* took roughly 6 minutes to create the index for a file table with 300M records and no active ingest, however timed out when the same migration was attempted
  in production with possible activity on the table.

  If you believe you are subject to the above consideration, you may opt to
  manually create the `files` table index *prior* to deploying this version of
  Core with the following procedure:

  -----

  - Verify you do not have the index:

  ```text
  select * from pg_indexes where tablename = 'files';

   schemaname | tablename |        indexname        | tablespace |                                       indexdef
  ------------+-----------+-------------------------+------------+---------------------------------------------------------------------------------------
   public     | files     | files_pkey              |            | CREATE UNIQUE INDEX files_pkey ON public.files USING btree (cumulus_id)
   public     | files     | files_bucket_key_unique |            | CREATE UNIQUE INDEX files_bucket_key_unique ON public.files USING btree (bucket, key)
  ```

  In this instance you should not see an `indexname` row with
  `files_granules_cumulus_id_index` as the value.     If you *do*, you should be
  clear to proceed with the installation.
  - Quiesce ingest

  Stop all ingest operations in Cumulus Core according to your operational
  procedures.    You should validate that it appears there are no active queries that
  appear to be inserting granules/files into the database as a secondary method
  of evaluating the database system state:

  ```text
  select pid, query, state, wait_event_type, wait_event from pg_stat_activity where state = 'active';
  ```

  If query rows are returned with a `query` value that involves the files table,
  make sure ingest is halted and no other granule-update activity is running on
  the system.

  Note: In rare instances if there are hung queries that are unable to resolve, it may be necessary to
  manually use psql [Server Signaling
  Functions](https://www.postgresql.org/docs/10/functions-admin.html#FUNCTIONS-ADMIN-SIGNAL)
  `pg_cancel_backend` and/or
  `pg_terminate_backend` if the migration will not complete in the next step.

  - Create the Index

  Run the following query to create the index.    Depending on the situation
  this may take many minutes to complete, and you will note your CPU load and
  disk I/O rates increase on your cluster:

  ```text
  CREATE INDEX files_granule_cumulus_id_index ON files (granule_cumulus_id);
  ```

  You should see a response like:

  ```text
  CREATE INDEX
  ```

  and can verify the index `files_granule_cumulus_id_index` was created:

  ```text
  => select * from pg_indexes where tablename = 'files';
  schemaname | tablename |           indexname            | tablespace |                                           indexdef
   ------------+-----------+--------------------------------+------------+----------------------------------------------------------------------------------------------
   public     | files     | files_pkey                     |            | CREATE UNIQUE INDEX files_pkey ON public.files USING btree (cumulus_id)
   public     | files     | files_bucket_key_unique        |            | CREATE UNIQUE INDEX files_bucket_key_unique ON public.files USING btree (bucket, key)
   public     | files     | files_granule_cumulus_id_index |            | CREATE INDEX files_granule_cumulus_id_index ON public.files USING btree (granule_cumulus_id)
  (3 rows)
  ```

  - Once this is complete, you may deploy this version of Cumulus as you
    normally would.
  **If you are unable to stop ingest for the above procedure** *and* cannot
  migrate with deployment, you may be able to manually create the index while
  writes are ongoing using postgres's `CONCURRENTLY` option for `CREATE INDEX`.
  This can have significant impacts on CPU/write IO, particularly if you are
  already using a significant amount of your cluster resources, and may result
  in failed writes or an unexpected index/database state.

  PostgreSQL's
  [documentation](https://www.postgresql.org/docs/10/sql-createindex.html#SQL-CREATEINDEX-CONCURRENTLY)
  provides more information on this option.   Please be aware it is
  **unsupported** by Cumulus at this time, so community members that opt to go
  this route should proceed with caution.

  -----

### Changed

- Updated Moment.js package to 2.29.4 to address security vulnerability

## [v11.1.3] 2022-06-24

**Please note** changes in 11.1.3 may not yet be released in future versions, as
this is a backport and patch release on the 11.1.x series of releases. Updates that
are included in the future will have a corresponding CHANGELOG entry in future
releases.

### Notable changes

- **CUMULUS-2929**
  - Updated `move-granule` task to check the optional collection configuration parameter
    `meta.granuleMetadataFileExtension` to determine the granule metadata file.
    If none is specified, the granule CMR metadata or ISO metadata file is used.

### Added

- **CUMULUS-2929**
  - Added optional collection configuration `meta.granuleMetadataFileExtension` to specify CMR metadata
    file extension for tasks that utilize metadata file lookups
- **CUMULUS-2966**
  - Added extractPath operation and support of nested string replacement to `url_path` in the collection configuration
### Fixed

- **CUMULUS-2863**
  - Fixed `@cumulus/api` `validateAndUpdateSqsRule` method to allow 0 retries
    and 0 visibilityTimeout in rule's meta.
- **CUMULUS-2959**
  - Fixed `@cumulus/api` `granules` module to convert numeric productVolume to string
    when an old granule record is retrieved from DynamoDB.
- **CUMULUS-2961**
  - Fixed `data-migration2` granule migration logic to allow for DynamoDb granules that have a null/empty string value for `execution`.   The migration will now migrate them without a linked execution.

## [v11.1.2] 2022-06-13

**Please note** changes in 11.1.2 may not yet be released in future versions, as
this is a backport and patch release on the 11.1.x series of releases. Updates that
are included in the future will have a corresponding CHANGELOG entry in future
releases.

### MIGRATION NOTES

- The changes introduced in CUMULUS-2955 should result in removal of
  `files_granule_cumulus_id_index` from the `files` table (added in the v11.1.1
  release).  The success of this operation is dependent on system ingest load

  In rare cases where data-persistence deployment fails because the
  `postgres-db-migration` times out, it may be required to manually remove the
  index and then redeploy:

  ```text
  > DROP INDEX IF EXISTS postgres-db-migration;
  DROP INDEX
  ```

### Changed

- **CUMULUS-2955**
  - Updates `20220126172008_files_granule_id_index` to *not* create an index on
    `granule_cumulus_id` on the files table.
  - Adds `20220609024044_remove_files_granule_id_index` migration to revert
    changes from `20220126172008_files_granule_id_index` on any deployed stacks
    that might have the index to ensure consistency in deployed stacks

## [v11.1.1] 2022-04-26

### Added

### Changed

- **CUMULUS-2885**
  - Updated `@cumulus/aws-client` to use new AWS SDK v3 packages for S3 requests:
    - `@aws-sdk/client-s3`
    - `@aws-sdk/lib-storage`
    - `@aws-sdk/s3-request-presigner`
  - Updated code for compatibility with updated `@cumulus/aws-client` and AWS SDK v3 S3 packages:
    - `@cumulus/api`
    - `@cumulus/async-operations`
    - `@cumulus/cmrjs`
    - `@cumulus/common`
    - `@cumulus/collection-config-store`
    - `@cumulus/ingest`
    - `@cumulus/launchpad-auth`
    - `@cumulus/sftp-client`
    - `@cumulus/tf-inventory`
    - `lambdas/data-migration2`
    - `tasks/add-missing-file-checksums`
    - `tasks/hyrax-metadata-updates`
    - `tasks/lzards-backup`
    - `tasks/sync-granule`
- **CUMULUS-2886**
  - Updated `@cumulus/aws-client` to use new AWS SDK v3 packages for API Gateway requests:
    - `@aws-sdk/client-api-gateway`
- **CUMULUS-2920**
  - Update npm version for Core build to 8.6
- **CUMULUS-2922**
  - Added `@cumulus/example-lib` package to example project to allow unit tests `example/script/lib` dependency.
  - Updates Mutex unit test to address changes made in [#2902](https://github.com/nasa/cumulus/pull/2902/files)
- **CUMULUS-2924**
  - Update acquireTimeoutMillis to 400 seconds for the db-provision-lambda module to address potential timeout issues on RDS database start
- **CUMULUS-2925**
  - Updates CI to utilize `audit-ci` v6.2.0
  - Updates CI to utilize a on-container filesystem when building Core in 'uncached' mode
  - Updates CI to selectively bootstrap Core modules in the cleanup job phase
- **CUMULUS-2934**
  - Update CI Docker container build to install pipenv to prevent contention on parallel lambda builds


## [v11.1.0] 2022-04-07

### MIGRATION NOTES

- 11.1.0 is an amendment release and supersedes 11.0.0. However, follow the migration steps for 11.0.0.

- **CUMULUS-2905**
  - Updates migration script with new `migrateAndOverwrite` and
    `migrateOnlyFiles` options.

### Added

- **CUMULUS-2860**
  - Added an optional configuration parameter `skipMetadataValidation` to `hyrax-metadata-updates` task
- **CUMULUS-2870**
  - Added `last_modified_date` as output to all tasks in Terraform `ingest` module.
- **CUMULUS-NONE**
  - Added documentation on choosing and configuring RDS at `deployment/choosing_configuring_rds`.

### Changed

- **CUMULUS-2703**
  - Updated `ORCA Backup` reconciliation report to report `cumulusFilesCount` and `orcaFilesCount`
- **CUMULUS-2849**
  - Updated `@cumulus/aws-client` to use new AWS SDK v3 packages for DynamoDB requests:
    - `@aws-sdk/client-dynamodb`
    - `@aws-sdk/lib-dynamodb`
    - `@aws-sdk/util-dynamodb`
  - Updated code for compatibility with AWS SDK v3 Dynamo packages
    - `@cumulus/api`
    - `@cumulus/errors`
    - `@cumulus/tf-inventory`
    - `lambdas/data-migration2`
    - `packages/api/ecs/async-operation`
- **CUMULUS-2864**
  - Updated `@cumulus/cmr-client/ingestUMMGranule` and `@cumulus/cmr-client/ingestConcept`
    functions to not perform separate validation request
- **CUMULUS-2870**
  - Updated `hello_world_service` module to pass in `lastModified` parameter in command list to trigger a Terraform state change when the `hello_world_task` is modified.

### Fixed

- **CUMULUS-2849**
  - Fixed AWS service client memoization logic in `@cumulus/aws-client`

## [v11.0.0] 2022-03-24 [STABLE]

### v9.9->v11.0 MIGRATION NOTES

Release v11.0 is a maintenance release series, replacing v9.9.   If you are
upgrading to or past v11 from v9.9.x to this release, please pay attention to the following
migration notes from prior releases:

#### Migration steps

##### **After deploying the `data-persistence` module, but before deploying the main `cumulus` module**

- Due to a bug in the PUT `/rules/<name>` endpoint, the rule records in PostgreSQL may be
out of sync with records in DynamoDB. In order to bring the records into sync, re-deploy and re-run the
[`data-migration1` Lambda](https://nasa.github.io/cumulus/docs/upgrade-notes/upgrade-rds#3-deploy-and-run-data-migration1) with a payload of
`{"forceRulesMigration": true}`:

```shell
aws lambda invoke --function-name $PREFIX-data-migration1 \
  --payload $(echo '{"forceRulesMigration": true}' | base64) $OUTFILE
```

##### As part of the `cumulus` deployment

- Please read the [documentation on the updates to the granule files schema for our Cumulus workflow tasks and how to upgrade your deployment for compatibility](https://nasa.github.io/cumulus/docs/upgrade-notes/update-task-file-schemas).
- (Optional) Update the `task-config` for all workflows that use the `sync-granule` task to include `workflowStartTime` set to
`{$.cumulus_meta.workflow_start_time}`. See [here](https://github.com/nasa/cumulus/blob/master/example/cumulus-tf/sync_granule_workflow.asl.json#L9) for an example.

##### After the `cumulus` deployment

As part of the work on the RDS Phase 2 feature, it was decided to re-add the
granule file `type` property on the file table (detailed reasoning
https://wiki.earthdata.nasa.gov/pages/viewpage.action?pageId=219186829).  This
change was implemented as part of CUMULUS-2672/CUMULUS-2673, however granule
records ingested prior to v11 will *not* have the file.type property stored in the
PostGreSQL database, and on installation of v11 API calls to get granule.files
will not return this value. We anticipate most users are impacted by this issue.

Users that are impacted by these changes should re-run the granule migration
lambda to *only* migrate granule file records:

```shell
PAYLOAD=$(echo '{"migrationsList": ["granules"], "granuleMigrationParams": {"migrateOnlyFiles": "true"}}' | base64)
aws lambda invoke --function-name $PREFIX-postgres-migration-async-operation \
--payload $PAYLOAD $OUTFILE
```

You should note that this will *only* move files for granule records in
PostgreSQL.  **If you have not completed the phase 1 data migration or
have granule records in dynamo that are not in PostgreSQL, the migration will
report failure for both the DynamoDB granule and all the associated files and the file
records will not be updated**.

If you prefer to do a full granule and file migration, you may instead
opt to run the migration with the `migrateAndOverwrite` option instead, this will re-run a
full granule/files migration and overwrite all values in the PostgreSQL database from
what is in DynamoDB for both granules and associated files:

```shell
PAYLOAD=$(echo '{"migrationsList": ["granules"], "granuleMigrationParams": {"migrateAndOverwrite": "true"}}' | base64)
aws lambda invoke --function-name $PREFIX-postgres-migration-async-operation \
--payload $PAYLOAD $OUTFILE
```

*Please note*: Since this data migration is copying all of your granule data
from DynamoDB to PostgreSQL, it can take multiple hours (or even days) to run,
depending on how much data you have and how much parallelism you configure the
migration to use. In general, the more parallelism you configure the migration
to use, the faster it will go, but the higher load it will put on your
PostgreSQL database. Excessive database load can cause database outages and
result in data loss/recovery scenarios. Thus, the parallelism settings for the
migration are intentionally set by default to conservative values but are
configurable.      If this impacts only some of your data products you may want
to consider using other `granuleMigrationParams`.

Please see [the second data migration
docs](https://nasa.github.io/cumulus/docs/upgrade-notes/upgrade-rds#5-run-the-second-data-migration)
for more on this tool if you are unfamiliar with the various options.

### Notable changes

- **CUMULUS-2703**
  - `ORCA Backup` is now a supported `reportType` for the `POST /reconciliationReports` endpoint

### Added

- **CUMULUS-2311** - RDS Migration Epic Phase 2
  - **CUMULUS-2208**
    - Added `@cumulus/message/utils.parseException` to parse exception objects
    - Added helpers to `@cumulus/message/Granules`:
      - `getGranuleProductVolume`
      - `getGranuleTimeToPreprocess`
      - `getGranuleTimeToArchive`
      - `generateGranuleApiRecord`
    - Added `@cumulus/message/PDRs/generatePdrApiRecordFromMessage` to generate PDR from Cumulus workflow message
    - Added helpers to `@cumulus/es-client/indexer`:
      - `deleteAsyncOperation` to delete async operation records from Elasticsearch
      - `updateAsyncOperation` to update an async operation record in Elasticsearch
    - Added granules `PUT` endpoint to Cumulus API for updating a granule.
    Requests to this endpoint should be submitted **without an `action`**
    attribute in the request body.
    - Added `@cumulus/api-client/granules.updateGranule` to update granule via the API
  - **CUMULUS-2303**
    - Add translatePostgresProviderToApiProvider method to `@cumulus/db/translate/providers`
  - **CUMULUS-2306**
    - Updated API execution GET endpoint to read individual execution records
      from PostgreSQL database instead of DynamoDB
    - Updated API execution-status endpoint to read execution records from
      PostgreSQL database instead of DynamoDB
  - **CUMULUS-2302**
    - Added translatePostgresCollectionToApiCollection method to
      `@cumulus/db/translate/collections`
    - Added `searchWithUpdatedAtRange` method to
      `@cumulus/db/models/collections`
  - **CUMULUS-2301**
    - Created API asyncOperations POST endpoint to create async operations.
  - **CUMULUS-2307**
    - Updated API PDR GET endpoint to read individual PDR records from
      PostgreSQL database instead of DynamoDB
    - Added `deletePdr` to `@cumulus/api-client/pdrs`
  - **CUMULUS-2782**
    - Update API granules endpoint `move` action to update granules in the index
      and utilize postgres as the authoritative datastore
  - **CUMULUS-2769**
    - Update collection PUT endpoint to require existance of postgresql record
      and to ignore lack of dynamoDbRecord on update
  - **CUMULUS-2767**
    - Update provider PUT endpoint to require existence of PostgreSQL record
      and to ignore lack of DynamoDB record on update
  - **CUMULUS-2759**
    - Updates collection/provider/rules/granules creation (post) endpoints to
      primarily check for existence/collision in PostgreSQL database instead of DynamoDB
  - **CUMULUS-2714**
    - Added `@cumulus/db/base.deleteExcluding` method to allow for deletion of a
      record set with an exclusion list of cumulus_ids
  - **CUMULUS-2317**
    - Added `@cumulus/db/getFilesAndGranuleInfoQuery()` to build a query for searching file
    records in PostgreSQL and return specified granule information for each file
    - Added `@cumulus/db/QuerySearchClient` library to handle sequentially fetching and paging
    through results for an arbitrary PostgreSQL query
    - Added `insert` method to all `@cumulus/db` models to handle inserting multiple records into
    the database at once
    - Added `@cumulus/db/translatePostgresGranuleResultToApiGranule` helper to
    translate custom PostgreSQL granule result to API granule
  - **CUMULUS-2672**
    - Added migration to add `type` text column to Postgres database `files` table
  - **CUMULUS-2634**
    - Added new functions for upserting data to Elasticsearch:
      - `@cumulus/es-client/indexer.upsertExecution` to upsert an execution
      - `@cumulus/es-client/indexer.upsertPdr` to upsert a PDR
      - `@cumulus/es-client/indexer.upsertGranule` to upsert a granule
  - **CUMULUS-2510**
    - Added `execution_sns_topic_arn` environment variable to
      `sf_event_sqs_to_db_records` lambda TF definition.
    - Added to `sf_event_sqs_to_db_records_lambda` IAM policy to include
      permissions for SNS publish for `report_executions_topic`
    - Added `collection_sns_topic_arn` environment variable to
      `PrivateApiLambda` and `ApiEndpoints` lambdas.
    - Added `updateCollection` to `@cumulus/api-client`.
    - Added to `ecs_cluster` IAM policy to include permissions for SNS publish
      for `report_executions_sns_topic_arn`, `report_pdrs_sns_topic_arn`,
      `report_granules_sns_topic_arn`
    - Added variables for report topic ARNs to `process_dead_letter_archive.tf`
    - Added variable for granule report topic ARN to `bulk_operation.tf`
    - Added `pdr_sns_topic_arn` environment variable to
      `sf_event_sqs_to_db_records` lambda TF definition.
    - Added the new function `publishSnsMessageByDataType` in `@cumulus/api` to
      publish SNS messages to the report topics to PDRs, Collections, and
      Executions.
    - Added the following functions in `publishSnsMessageUtils` to handle
      publishing SNS messages for specific data and event types:
      - `publishCollectionUpdateSnsMessage`
      - `publishCollectionCreateSnsMessage`
      - `publishCollectionDeleteSnsMessage`
      - `publishGranuleUpdateSnsMessage`
      - `publishGranuleDeleteSnsMessage`
      - `publishGranuleCreateSnsMessage`
      - `publishExecutionSnsMessage`
      - `publishPdrSnsMessage`
      - `publishGranuleSnsMessageByEventType`
    - Added to `ecs_cluster` IAM policy to include permissions for SNS publish
      for `report_executions_topic` and `report_pdrs_topic`.
  - **CUMULUS-2315**
    - Added `paginateByCumulusId` to `@cumulus/db` `BasePgModel` to allow for paginated
      full-table select queries in support of elasticsearch indexing.
    - Added `getMaxCumulusId` to `@cumulus/db` `BasePgModel` to allow all
      derived table classes to support querying the current max `cumulus_id`.
  - **CUMULUS-2673**
    - Added `ES_HOST` environment variable to `postgres-migration-async-operation`
    Lambda using value of `elasticsearch_hostname` Terraform variable.
    - Added `elasticsearch_security_group_id` to security groups for
      `postgres-migration-async-operation` lambda.
    - Added permission for `DynamoDb:DeleteItem` to
      `postgres-migration-async-operation` lambda.
  - **CUMULUS-2778**
    - Updated default value of `async_operation_image` in
      `tf-modules/cumulus/variables.tf` to `cumuluss/async-operation:41`
    - Added `ES_HOST` environment variable to async operation ECS task
      definition to ensure that async operation tasks write to the correct
      Elasticsearch domain
- **CUMULUS-2642**
  - Reduces the reconcilation report's default maxResponseSize that returns
     the full report rather than an s3 signed url. Reports very close to the
     previous limits were failing to download, so the limit has been lowered to
     ensure all files are handled properly.
- **CUMULUS-2703**
  - Added `@cumulus/api/lambdas/reports/orca-backup-reconciliation-report` to create
    `ORCA Backup` reconciliation report

### Removed

- **CUMULUS-2311** - RDS Migration Epic Phase 2
  - **CUMULUS-2208**
    - Removed trigger for `dbIndexer` Lambda for DynamoDB tables:
      - `<prefix>-AsyncOperationsTable`
      - `<prefix>-CollectionsTable`
      - `<prefix>-ExecutionsTable`
      - `<prefix>-GranulesTable`
      - `<prefix>-PdrsTable`
      - `<prefix>-ProvidersTable`
      - `<prefix>-RulesTable`
  - **CUMULUS-2782**
    - Remove deprecated `@ingest/granule.moveGranuleFiles`
  - **CUMULUS-2770**
    - Removed `waitForModelStatus` from `example/spec/helpers/apiUtils` integration test helpers
  - **CUMULUS-2510**
    - Removed `stream_enabled` and `stream_view_type` from `executions_table` TF
      definition.
    - Removed `aws_lambda_event_source_mapping` TF definition on executions
      DynamoDB table.
    - Removed `stream_enabled` and `stream_view_type` from `collections_table`
      TF definition.
    - Removed `aws_lambda_event_source_mapping` TF definition on collections
      DynamoDB table.
    - Removed lambda `publish_collections` TF resource.
    - Removed `aws_lambda_event_source_mapping` TF definition on granules
    - Removed `stream_enabled` and `stream_view_type` from `pdrs_table` TF
      definition.
    - Removed `aws_lambda_event_source_mapping` TF definition on PDRs
      DynamoDB table.
  - **CUMULUS-2694**
    - Removed `@cumulus/api/models/granules.storeGranulesFromCumulusMessage()` method
  - **CUMULUS-2662**
    - Removed call to `addToLocalES` in POST `/granules` endpoint since it is
      redundant.
    - Removed call to `addToLocalES` in POST and PUT `/executions` endpoints
      since it is redundant.
    - Removed function `addToLocalES` from `es-client` package since it is no
      longer used.
  - **CUMULUS-2771**
    - Removed `_updateGranuleStatus` to update granule to "running" from `@cumulus/api/lib/ingest.reingestGranule`
    and `@cumulus/api/lib/ingest.applyWorkflow`

### Changed

- CVE-2022-2477
  - Update node-forge to 1.3.0 in `@cumulus/common` to address CVE-2022-2477
- **CUMULUS-2311** - RDS Migration Epic Phase 2
  - **CUMULUS_2641**
    - Update API granule schema to set productVolume as a string value
    - Update `@cumulus/message` package to set productVolume as string
      (calculated with `file.size` as a `BigInt`) to match API schema
    - Update `@cumulus/db` granule translation to translate `granule` objects to
      match the updated API schema
  - **CUMULUS-2714**
    - Updated
      - @cumulus/api/lib.writeRecords.writeGranulesFromMessage
      - @cumulus/api/lib.writeRecords.writeGranuleFromApi
      - @cumulus/api/lib.writeRecords.createGranuleFromApi
      - @cumulus/api/lib.writeRecords.updateGranuleFromApi
    - These methods now remove postgres file records that aren't contained in
        the write/update action if such file records exist.  This update
        maintains consistency with the writes to elasticsearch/dynamodb.
  - **CUMULUS-2672**
    - Updated `data-migration2` lambda to migrate Dynamo `granule.files[].type`
      instead of dropping it.
    - Updated `@cumlus/db` `translateApiFiletoPostgresFile` to retain `type`
    - Updated `@cumulus/db` `translatePostgresFileToApiFile` to retain `type`
    - Updated `@cumulus/types.api.file` to add `type` to the typing.
  - **CUMULUS-2315**
    - Update `index-from-database` lambda/ECS task and elasticsearch endpoint to read
      from PostgreSQL database
    - Update `index-from-database` endpoint to add the following configuration
      tuning parameters:
      - postgresResultPageSize -- The number of records to read from each
        postgres table per request.   Default is 1000.
      - postgresConnectionPoolSize -- The max number of connections to allow the
        index function to make to the database.  Default is 10.
      - esRequestConcurrency -- The maximium number of concurrent record
        translation/ES record update requests.   Default is 10.
  - **CUMULUS-2308**
    - Update `/granules/<granule_id>` GET endpoint to return PostgreSQL Granules instead of DynamoDB Granules
    - Update `/granules/<granule_id>` PUT endpoint to use PostgreSQL Granule as source rather than DynamoDB Granule
    - Update `unpublishGranule` (used in /granules PUT) to use PostgreSQL Granule as source rather than DynamoDB Granule
    - Update integration tests to use `waitForApiStatus` instead of `waitForModelStatus`
    - Update Granule ingest to update the Postgres Granule status as well as the DynamoDB Granule status
  - **CUMULUS-2302**
    - Update API collection GET endpoint to read individual provider records from
      PostgreSQL database instead of DynamoDB
    - Update sf-scheduler lambda to utilize API endpoint to get provider record
      from database via Private API lambda
    - Update API granule `reingest` endpoint to read collection from PostgreSQL
      database instead of DynamoDB
    - Update internal-reconciliation report to base report Collection comparison
      on PostgreSQL instead of DynamoDB
    - Moved createGranuleAndFiles `@cumulus/api` unit helper from `./lib` to
      `.test/helpers`
  - **CUMULUS-2208**
    - Moved all `@cumulus/api/es/*` code to new `@cumulus/es-client` package
    - Updated logic for collections API POST/PUT/DELETE to create/update/delete
      records directly in Elasticsearch in parallel with updates to
      DynamoDb/PostgreSQL
    - Updated logic for rules API POST/PUT/DELETE to create/update/delete
      records directly in Elasticsearch in parallel with updates to
      DynamoDb/PostgreSQL
    - Updated logic for providers API POST/PUT/DELETE to create/update/delete
      records directly in  Elasticsearch in parallel with updates to
      DynamoDb/PostgreSQL
    - Updated logic for PDRs API DELETE to delete records directly in
      Elasticsearch in parallel with deletes to DynamoDB/PostgreSQL
    - Updated logic for executions API DELETE to delete records directly in
      Elasticsearch in parallel with deletes to DynamoDB/PostgreSQL
    - Updated logic for granules API DELETE to delete records directly in
      Elasticsearch in parallel with deletes to DynamoDB/PostgreSQL
    - `sfEventSqsToDbRecords` Lambda now writes following data directly to
      Elasticsearch in parallel with writes to DynamoDB/PostgreSQL:
      - executions
      - PDRs
      - granules
    - All async operations are now written directly to Elasticsearch in parallel
      with DynamoDB/PostgreSQL
    - Updated logic for async operation API DELETE to delete records directly in
      Elasticsearch in parallel with deletes to DynamoDB/PostgreSQL
    - Moved:
      - `packages/api/lib/granules.getGranuleProductVolume` ->
      `@cumulus/message/Granules.getGranuleProductVolume`
      - `packages/api/lib/granules.getGranuleTimeToPreprocess`
      -> `@cumulus/message/Granules.getGranuleTimeToPreprocess`
      - `packages/api/lib/granules.getGranuleTimeToArchive` ->
      `@cumulus/message/Granules.getGranuleTimeToArchive`
      - `packages/api/models/Granule.generateGranuleRecord`
      -> `@cumulus/message/Granules.generateGranuleApiRecord`
  - **CUMULUS-2306**
    - Updated API local serve (`api/bin/serve.js`) setup code to add cleanup/executions
    related records
    - Updated @cumulus/db/models/granules-executions to add a delete method in
      support of local cleanup
    - Add spec/helpers/apiUtils/waitForApiStatus integration helper to retry API
      record retrievals on status in lieu of using `waitForModelStatus`
  - **CUMULUS-2303**
    - Update API provider GET endpoint to read individual provider records from
      PostgreSQL database instead of DynamoDB
    - Update sf-scheduler lambda to utilize API endpoint to get provider record
      from database via Private API lambda
  - **CUMULUS-2301**
    - Updated `getAsyncOperation` to read from PostgreSQL database instead of
      DynamoDB.
    - Added `translatePostgresAsyncOperationToApiAsyncOperation` function in
      `@cumulus/db/translate/async-operation`.
    - Updated `translateApiAsyncOperationToPostgresAsyncOperation` function to
      ensure that `output` is properly translated to an object for the
      PostgreSQL record for the following cases of `output` on the incoming API
      record:
      - `record.output` is a JSON stringified object
      - `record.output` is a JSON stringified array
      - `record.output` is a JSON stringified string
      - `record.output` is a string
  - **CUMULUS-2317**
    - Changed reconciliation reports to read file records from PostgreSQL instead of DynamoDB
  - **CUMULUS-2304**
    - Updated API rule GET endpoint to read individual rule records from
      PostgreSQL database instead of DynamoDB
    - Updated internal consumer lambdas for SNS, SQS and Kinesis to read
      rules from PostgreSQL.
  - **CUMULUS-2634**
    - Changed `sfEventSqsToDbRecords` Lambda to use new upsert helpers for executions, granules, and PDRs
    to ensure out-of-order writes are handled correctly when writing to Elasticsearch
  - **CUMULUS-2510**
    - Updated `@cumulus/api/lib/writeRecords/write-execution` to publish SNS
      messages after a successful write to Postgres, DynamoDB, and ES.
    - Updated functions `create` and `upsert` in the `db` model for Executions
      to return an array of objects containing all columns of the created or
      updated records.
    - Updated `@cumulus/api/endpoints/collections` to publish an SNS message
      after a successful collection delete, update (PUT), create (POST).
    - Updated functions `create` and `upsert` in the `db` model for Collections
      to return an array of objects containing all columns for the created or
      updated records.
    - Updated functions `create` and `upsert` in the `db` model for Granules
      to return an array of objects containing all columns for the created or
      updated records.
    - Updated `@cumulus/api/lib/writeRecords/write-granules` to publish SNS
      messages after a successful write to Postgres, DynamoDB, and ES.
    - Updated `@cumulus/api/lib/writeRecords/write-pdr` to publish SNS
      messages after a successful write to Postgres, DynamoDB, and ES.
  - **CUMULUS-2733**
    - Updated `_writeGranuleFiles` function creates an aggregate error which
      contains the workflow error, if any, as well as any error that may occur
      from writing granule files.
  - **CUMULUS-2674**
    - Updated `DELETE` endpoints for the following data types to check that record exists in
      PostgreSQL or Elasticsearch before proceeding with deletion:
      - `provider`
      - `async operations`
      - `collections`
      - `granules`
      - `executions`
      - `PDRs`
      - `rules`
  - **CUMULUS-2294**
    - Updated architecture and deployment documentation to reference RDS
  - **CUMULUS-2642**
    - Inventory and Granule Not Found Reconciliation Reports now compare
      Databse against S3 in on direction only, from Database to S3
      Objects. This means that only files in the database are compared against
      objects found on S3 and the filesInCumulus.onlyInS3 report key will
      always be empty. This significantly decreases the report output size and
      aligns with a users expectations.
    - Updates getFilesAndGranuleInfoQuery to take additional optional
      parameters `collectionIds`, `granuleIds`, and `providers` to allow
      targeting/filtering of the results.

  - **CUMULUS-2694**
    - Updated database write logic in `sfEventSqsToDbRccords` to log message if Cumulus
    workflow message is from pre-RDS deployment but still attempt parallel writing to DynamoDB
    and PostgreSQL
    - Updated database write logic in `sfEventSqsToDbRccords` to throw error if requirements to write execution to PostgreSQL cannot be met
  - **CUMULUS-2660**
    - Updated POST `/executions` endpoint to publish SNS message of created record to executions SNS topic
  - **CUMULUS-2661**
    - Updated PUT `/executions/<arn>` endpoint to publish SNS message of updated record to executions SNS topic
  - **CUMULUS-2765**
    - Updated `updateGranuleStatusToQueued` in `write-granules` to write to
      Elasticsearch and publish SNS message to granules topic.
  - **CUMULUS-2774**
    - Updated `constructGranuleSnsMessage` and `constructCollectionSnsMessage`
      to throw error if `eventType` is invalid or undefined.
  - **CUMULUS-2776**
    - Updated `getTableIndexDetails` in `db-indexer` to use correct
      `deleteFnName` for reconciliation reports.
  - **CUMULUS-2780**
    - Updated bulk granule reingest operation to read granules from PostgreSQL instead of DynamoDB.
  - **CUMULUS-2778**
    - Updated default value of `async_operation_image` in `tf-modules/cumulus/variables.tf` to `cumuluss/async-operation:38`
  - **CUMULUS-2854**
    - Updated rules model to decouple `createRuleTrigger` from `create`.
    - Updated rules POST endpoint to call `rulesModel.createRuleTrigger` directly to create rule trigger.
    - Updated rules PUT endpoints to call `rulesModel.createRuleTrigger` if update fails and reversion needs to occur.

### Fixed

- **CUMULUS-2311** - RDS Migration Epic Phase 2
  - **CUMULUS-2810**
    - Updated @cumulus/db/translate/translatePostgresProviderToApiProvider to
      correctly return provider password and updated tests to prevent
      reintroduction.
  - **CUMULUS-2778**
    - Fixed async operation docker image to correctly update record status in
    Elasticsearch
  - Updated localAPI to set additional env variable, and fixed `GET /executions/status` response
  - **CUMULUS-2877**
    - Ensure database records receive a timestamp when writing granules.

## [v10.1.3] 2022-06-28 [BACKPORT]

### Added

- **CUMULUS-2966**
  - Added extractPath operation and support of nested string replacement to `url_path` in the collection configuration

## [v10.1.2] 2022-03-11

### Added

- **CUMULUS-2859**
  - Update `postgres-db-migration` lambda timeout to default 900 seconds
  - Add `db_migration_lambda_timeout` variable to `data-persistence` module to
    allow this timeout to be user configurable
- **CUMULUS-2868**
  - Added `iam:PassRole` permission to `step_policy` in `tf-modules/ingest/iam.tf`

## [v10.1.1] 2022-03-04

### Migration steps

- Due to a bug in the PUT `/rules/<name>` endpoint, the rule records in PostgreSQL may be
out of sync with records in DynamoDB. In order to bring the records into sync, re-run the
[previously deployed `data-migration1` Lambda](https://nasa.github.io/cumulus/docs/upgrade-notes/upgrade-rds#3-deploy-and-run-data-migration1) with a payload of
`{"forceRulesMigration": true}`:

```shell
aws lambda invoke --function-name $PREFIX-data-migration1 \
  --payload $(echo '{"forceRulesMigration": true}' | base64) $OUTFILE
```

### Added

- **CUMULUS-2841**
  - Add integration test to validate PDR node provider that requires password
    credentials succeeds on ingest

- **CUMULUS-2846**
  - Added `@cumulus/db/translate/rule.translateApiRuleToPostgresRuleRaw` to translate API rule to PostgreSQL rules and
  **keep undefined fields**

### Changed

- **CUMULUS-NONE**
  - Adds logging to ecs/async-operation Docker conatiner that launches async
    tasks on ECS. Sets default async_operation_image_version to 39.

- **CUMULUS-2845**
  - Updated rules model to decouple `createRuleTrigger` from `create`.
  - Updated rules POST endpoint to call `rulesModel.createRuleTrigger` directly to create rule trigger.
  - Updated rules PUT endpoints to call `rulesModel.createRuleTrigger` if update fails and reversion needs to occur.
- **CUMULUS-2846**
  - Updated version of `localstack/localstack` used in local unit testing to `0.11.5`

### Fixed

- Upgraded lodash to version 4.17.21 to fix vulnerability
- **CUMULUS-2845**
  - Fixed bug in POST `/rules` endpoint causing rule records to be created
  inconsistently in DynamoDB and PostgreSQL
- **CUMULUS-2846**
  - Fixed logic for `PUT /rules/<name>` endpoint causing rules to be saved
  inconsistently between DynamoDB and PostgreSQL
- **CUMULUS-2854**
  - Fixed queue granules behavior where the task was not accounting for granules that
  *already* had createdAt set. Workflows downstream in this scenario should no longer
  fail to write their granules due to order-of-db-writes constraints in the database
  update logic.

## [v10.1.0] 2022-02-23

### Added

- **CUMULUS-2775**
  - Added a configurable parameter group for the RDS serverless database cluster deployed by `tf-modules/rds-cluster-tf`. The allowed parameters for the parameter group can be found in the AWS documentation of [allowed parameters for an Aurora PostgreSQL cluster](https://docs.aws.amazon.com/AmazonRDS/latest/AuroraUserGuide/AuroraPostgreSQL.Reference.ParameterGroups.html). By default, the following parameters are specified:
    - `shared_preload_libraries`: `pg_stat_statements,auto_explain`
    - `log_min_duration_statement`: `250`
    - `auto_explain.log_min_duration`: `250`
- **CUMULUS-2781**
  - Add api_config secret to hold API/Private API lambda configuration values
- **CUMULUS-2840**
  - Added an index on `granule_cumulus_id` to the RDS files table.

### Changed

- **CUMULUS-2492**
  - Modify collectionId logic to accomodate trailing underscores in collection short names. e.g. `shortName____`
- **CUMULUS-2847**
  - Move DyanmoDb table name into API keystore and initialize only on lambda cold start
- **CUMULUS-2833**
  - Updates provider model schema titles to display on the dashboard.
- **CUMULUS-2837**
  - Update process-s3-dead-letter-archive to unpack SQS events in addition to
    Cumulus Messages
  - Update process-s3-dead-letter-archive to look up execution status using
    getCumulusMessageFromExecutionEvent (common method with sfEventSqsToDbRecords)
  - Move methods in api/lib/cwSfExecutionEventUtils to
    @cumulus/message/StepFunctions
- **CUMULUS-2775**
  - Changed the `timeout_action` to `ForceApplyCapacityChange` by default for the RDS serverless database cluster `tf-modules/rds-cluster-tf`
- **CUMULUS-2781**
  - Update API lambda to utilize api_config secret for initial environment variables

### Fixed

- **CUMULUS-2853**
  - Move OAUTH_PROVIDER to lambda env variables to address regression in CUMULUS-2781
  - Add logging output to api app router
- Added Cloudwatch permissions to `<prefix>-steprole` in `tf-modules/ingest/iam.tf` to address the
`Error: error creating Step Function State Machine (xxx): AccessDeniedException: 'arn:aws:iam::XXX:role/xxx-steprole' is not authorized to create managed-rule`
error in non-NGAP accounts:
  - `events:PutTargets`
  - `events:PutRule`
  - `events:DescribeRule`

## [v10.0.1] 2022-02-03

### Fixed

- Fixed IAM permissions issue with `<prefix>-postgres-migration-async-operation` Lambda
which prevented it from running a Fargate task for data migration.

## [v10.0.0] 2022-02-01

### Migration steps

- Please read the [documentation on the updates to the granule files schema for our Cumulus workflow tasks and how to upgrade your deployment for compatibility](https://nasa.github.io/cumulus/docs/upgrade-notes/update-task-file-schemas).
- (Optional) Update the `task-config` for all workflows that use the `sync-granule` task to include `workflowStartTime` set to
`{$.cumulus_meta.workflow_start_time}`. See [here](https://github.com/nasa/cumulus/blob/master/example/cumulus-tf/sync_granule_workflow.asl.json#L9) for an example.

### BREAKING CHANGES

- **NDCUM-624**
  - Functions in @cumulus/cmrjs renamed for consistency with `isCMRFilename` and `isCMRFile`
    - `isECHO10File` -> `isECHO10Filename`
    - `isUMMGFile` -> `isUMMGFilename`
    - `isISOFile` -> `isCMRISOFilename`
- **CUMULUS-2388**
  - In order to standardize task messaging formats, please note the updated input, output and config schemas for the following Cumulus workflow tasks:
    - add-missing-file-checksums
    - files-to-granules
    - hyrax-metadata-updates
    - lzards-backup
    - move-granules
    - post-to-cmr
    - sync-granule
    - update-cmr-access-constraints
    - update-granules-cmr-metadata-file-links
  The primary focus of the schema updates was to standardize the format of granules, and
  particularly their files data. The granule `files` object now matches the file schema in the
  Cumulus database and thus also matches the `files` object produced by the API with use cases like
  `applyWorkflow`. This includes removal of `name` and `filename` in favor of `bucket` and `key`,
  removal of certain properties such as `etag` and `duplicate_found` and outputting them as
  separate objects stored in `meta`.
  - Checksum values calculated by `@cumulus/checksum` are now converted to string to standardize
  checksum formatting across the Cumulus library.

### Notable changes

- **CUMULUS-2718**
  - The `sync-granule` task has been updated to support an optional configuration parameter `workflowStartTime`. The output payload of `sync-granule` now includes a `createdAt` time for each granule which is set to the
  provided `workflowStartTime` or falls back to `Date.now()` if not provided. Workflows using
  `sync-granule` may be updated to include this parameter with the value of `{$.cumulus_meta.workflow_start_time}` in the `task_config`.
- Updated version of `@cumulus/cumulus-message-adapter-js` from `2.0.3` to `2.0.4` for
all Cumulus workflow tasks
- **CUMULUS-2783**
  - A bug in the ECS cluster autoscaling configuration has been
resolved. ECS clusters should now correctly autoscale by adding new cluster
instances according to the [policy configuration](https://github.com/nasa/cumulus/blob/master/tf-modules/cumulus/ecs_cluster.tf).
  - Async operations that are started by these endpoints will be run as ECS tasks
  with a launch type of Fargate, not EC2:
    - `POST /deadLetterArchive/recoverCumulusMessages`
    - `POST /elasticsearch/index-from-database`
    - `POST /granules/bulk`
    - `POST /granules/bulkDelete`
    - `POST /granules/bulkReingest`
    - `POST /migrationCounts`
    - `POST /reconciliationReports`
    - `POST /replays`
    - `POST /replays/sqs`

### Added

- Upgraded version of dependencies on `knex` package from `0.95.11` to `0.95.15`
- Added Terraform data sources to `example/cumulus-tf` module to retrieve default VPC and subnets in NGAP accounts
  - Added `vpc_tag_name` variable which defines the tags used to look up a VPC. Defaults to VPC tag name used in NGAP accounts
  - Added `subnets_tag_name` variable which defines the tags used to look up VPC subnets. Defaults to a subnet tag name used in NGAP accounts
- Added Terraform data sources to `example/data-persistence-tf` module to retrieve default VPC and subnets in NGAP accounts
  - Added `vpc_tag_name` variable which defines the tags used to look up a VPC. Defaults to VPC tag name used in NGAP accounts
  - Added `subnets_tag_name` variable which defines the tags used to look up VPC subnets. Defaults to a subnet tag name used in NGAP accounts
- Added Terraform data sources to `example/rds-cluster-tf` module to retrieve default VPC and subnets in NGAP accounts
  - Added `vpc_tag_name` variable which defines the tags used to look up a VPC. Defaults to VPC tag name used in NGAP accounts
  - Added `subnets_tag_name` variable which defines the tags used to look up VPC subnets. Defaults to tag names used in subnets in for NGAP accounts
- **CUMULUS-2299**
  - Added support for SHA checksum types with hyphens (e.g. `SHA-256` vs `SHA256`) to tasks that calculate checksums.
- **CUMULUS-2439**
  - Added CMR search client setting to the CreateReconciliationReport lambda function.
  - Added `cmr_search_client_config` tfvars to the archive and cumulus terraform modules.
  - Updated CreateReconciliationReport lambda to search CMR collections with CMRSearchConceptQueue.
- **CUMULUS-2441**
  - Added support for 'PROD' CMR environment.
- **CUMULUS-2456**
  - Updated api lambdas to query ORCA Private API
  - Updated example/cumulus-tf/orca.tf to the ORCA release v4.0.0-Beta3
- **CUMULUS-2638**
  - Adds documentation to clarify bucket config object use.
- **CUMULUS-2684**
  - Added optional collection level parameter `s3MultipartChunksizeMb` to collection's `meta` field
  - Updated `move-granules` task to take in an optional config parameter s3MultipartChunksizeMb
- **CUMULUS-2747**
  - Updated data management type doc to include additional fields for provider configurations
- **CUMULUS-2773**
  - Added a document to the workflow-tasks docs describing deployment, configuration and usage of the LZARDS backup task.

### Changed

- Made `vpc_id` variable optional for `example/cumulus-tf` module
- Made `vpc_id` and `subnet_ids` variables optional for `example/data-persistence-tf` module
- Made `vpc_id` and `subnets` variables optional for `example/rds-cluster-tf` module
- Changes audit script to handle integration test failure when `USE\_CACHED\_BOOTSTRAP` is disabled.
- Increases wait time for CMR to return online resources in integration tests
- **CUMULUS-1823**
  - Updates to Cumulus rule/provider schemas to improve field titles and descriptions.
- **CUMULUS-2638**
  - Transparent to users, remove typescript type `BucketType`.
- **CUMULUS-2718**
  - Updated config for SyncGranules to support optional `workflowStartTime`
  - Updated SyncGranules to provide `createdAt` on output based on `workflowStartTime` if provided,
  falling back to `Date.now()` if not provided.
  - Updated `task_config` of SyncGranule in example workflows
- **CUMULUS-2735**
  - Updated reconciliation reports to write formatted JSON to S3 to improve readability for
    large reports
  - Updated TEA version from 102 to 121 to address TEA deployment issue with the max size of
    a policy role being exceeded
- **CUMULUS-2743**
  - Updated bamboo Dockerfile to upgrade pip as part of the image creation process
- **CUMULUS-2744**
  - GET executions/status returns associated granules for executions retrieved from the Step Function API
- **CUMULUS-2751**
  - Upgraded all Cumulus (node.js) workflow tasks to use
    `@cumulus/cumulus-message-adapter-js` version `2.0.3`, which includes an
    update cma-js to better expose CMA stderr stream output on lambda timeouts
    as well as minor logging enhancements.
- **CUMULUS-2752**
  - Add new mappings for execution records to prevent dynamic field expansion from exceeding
  Elasticsearch field limits
    - Nested objects under `finalPayload.*` will not dynamically add new fields to mapping
    - Nested objects under `originalPayload.*` will not dynamically add new fields to mapping
    - Nested keys under `tasks` will not dynamically add new fields to mapping
- **CUMULUS-2753**
  - Updated example/cumulus-tf/orca.tf to the latest ORCA release v4.0.0-Beta2 which is compatible with granule.files file schema
  - Updated /orca/recovery to call new lambdas request_status_for_granule and request_status_for_job.
  - Updated orca integration test
- [**PR #2569**](https://github.com/nasa/cumulus/pull/2569)
  - Fixed `TypeError` thrown by `@cumulus/cmrjs/cmr-utils.getGranuleTemporalInfo` when
    a granule's associated UMM-G JSON metadata file does not contain a `ProviderDates`
    element that has a `Type` of either `"Update"` or `"Insert"`.  If neither are
    present, the granule's last update date falls back to the `"Create"` type
    provider date, or `undefined`, if none is present.
- **CUMULUS-2775**
  - Changed `@cumulus/api-client/invokeApi()` to accept a single accepted status code or an array
  of accepted status codes via `expectedStatusCodes`
- [**PR #2611**](https://github.com/nasa/cumulus/pull/2611)
  - Changed `@cumulus/launchpad-auth/LaunchpadToken.requestToken` and `validateToken`
    to use the HTTPS request option `https.pfx` instead of the deprecated `pfx` option
    for providing the certificate.
- **CUMULUS-2836**
  - Updates `cmr-utils/getGranuleTemporalInfo` to search for a SingleDateTime
    element, when beginningDateTime value is not
    found in the metadata file.  The granule's temporal information is
    returned so that both beginningDateTime and endingDateTime are set to the
    discovered singleDateTimeValue.
- **CUMULUS-2756**
  - Updated `_writeGranule()` in `write-granules.js` to catch failed granule writes due to schema validation, log the failure and then attempt to set the status of the granule to `failed` if it already exists to prevent a failure from allowing the granule to get "stuck" in a non-failed status.

### Fixed

- **CUMULUS-2775**
  - Updated `@cumulus/api-client` to not log an error for 201 response from `updateGranule`
- **CUMULUS-2783**
  - Added missing lower bound on scale out policy for ECS cluster to ensure that
  the cluster will autoscale correctly.
- **CUMULUS-2835**
  - Updated `hyrax-metadata-updates` task to support reading the DatasetId from ECHO10 XML, and the EntryTitle from UMM-G JSON; these are both valid alternatives to the shortname and version ID.

## [v9.9.3] 2021-02-17 [BACKPORT]

**Please note** changes in 9.9.3 may not yet be released in future versions, as
this is a backport and patch release on the 9.9.x series of releases. Updates that
are included in the future will have a corresponding CHANGELOG entry in future
releases.

- **CUMULUS-2853**
  - Move OAUTH_PROVIDER to lambda env variables to address regression in 9.9.2/CUMULUS-2275
  - Add logging output to api app router

## [v9.9.2] 2021-02-10 [BACKPORT]

**Please note** changes in 9.9.2 may not yet be released in future versions, as
this is a backport and patch release on the 9.9.x series of releases. Updates that
are included in the future will have a corresponding CHANGELOG entry in future
releases.### Added

- **CUMULUS-2775**
  - Added a configurable parameter group for the RDS serverless database cluster deployed by `tf-modules/rds-cluster-tf`. The allowed parameters for the parameter group can be found in the AWS documentation of [allowed parameters for an Aurora PostgreSQL cluster](https://docs.aws.amazon.com/AmazonRDS/latest/AuroraUserGuide/AuroraPostgreSQL.Reference.ParameterGroups.html). By default, the following parameters are specified:
    - `shared_preload_libraries`: `pg_stat_statements,auto_explain`
    - `log_min_duration_statement`: `250`
    - `auto_explain.log_min_duration`: `250`
- **CUMULUS-2840**
  - Added an index on `granule_cumulus_id` to the RDS files table.

### Changed

- **CUMULUS-2847**
  - Move DyanmoDb table name into API keystore and initialize only on lambda cold start
- **CUMULUS-2781**
  - Add api_config secret to hold API/Private API lambda configuration values
- **CUMULUS-2775**
  - Changed the `timeout_action` to `ForceApplyCapacityChange` by default for the RDS serverless database cluster `tf-modules/rds-cluster-tf`

## [v9.9.1] 2021-02-10 [BACKPORT]

**Please note** changes in 9.9.1 may not yet be released in future versions, as
this is a backport and patch release on the 9.9.x series of releases. Updates that
are included in the future will have a corresponding CHANGELOG entry in future
releases.

### Fixed

- **CUMULUS-2775**
  - Updated `@cumulus/api-client` to not log an error for 201 response from `updateGranule`

### Changed

- Updated version of `@cumulus/cumulus-message-adapter-js` from `2.0.3` to `2.0.4` for
all Cumulus workflow tasks
- **CUMULUS-2775**
  - Changed `@cumulus/api-client/invokeApi()` to accept a single accepted status code or an array
  of accepted status codes via `expectedStatusCodes`
- **CUMULUS-2837**
  - Update process-s3-dead-letter-archive to unpack SQS events in addition to
    Cumulus Messages
  - Update process-s3-dead-letter-archive to look up execution status using
    getCumulusMessageFromExecutionEvent (common method with sfEventSqsToDbRecords)
  - Move methods in api/lib/cwSfExecutionEventUtils to
    @cumulus/message/StepFunctions

## [v9.9.0] 2021-11-03

### Added

- **NDCUM-624**: Add support for ISO metadata files for the `MoveGranules` step
  - Add function `isISOFile` to check if a given file object is an ISO file
  - `granuleToCmrFileObject` and `granulesToCmrFileObjects` now take a
    `filterFunc` argument
    - `filterFunc`'s default value is `isCMRFile`, so the previous behavior is
      maintained if no value is given for this argument
    - `MoveGranules` passes a custom filter function to
      `granulesToCmrFileObjects` to check for `isISOFile` in addition to
      `isCMRFile`, so that metadata from `.iso.xml` files can be used in the
      `urlPathTemplate`
- [**PR #2535**](https://github.com/nasa/cumulus/pull/2535)
  - NSIDC and other cumulus users had desire for returning formatted dates for
    the 'url_path' date extraction utilities. Added 'dateFormat' function as
    an option for extracting and formating the entire date. See
    docs/workflow/workflow-configuration-how-to.md for more information.
- [**PR #2548**](https://github.com/nasa/cumulus/pull/2548)
  - Updated webpack configuration for html-loader v2
- **CUMULUS-2640**
  - Added Elasticsearch client scroll setting to the CreateReconciliationReport lambda function.
  - Added `elasticsearch_client_config` tfvars to the archive and cumulus terraform modules.
- **CUMULUS-2683**
  - Added `default_s3_multipart_chunksize_mb` setting to the `move-granules` lambda function.
  - Added `default_s3_multipart_chunksize_mb` tfvars to the cumulus and ingest terraform modules.
  - Added optional parameter `chunkSize` to `@cumulus/aws-client/S3.moveObject` and
    `@cumulus/aws-client/S3.multipartCopyObject` to set the chunk size of the S3 multipart uploads.
  - Renamed optional parameter `maxChunkSize` to `chunkSize` in
    `@cumulus/aws-client/lib/S3MultipartUploads.createMultipartChunks`.

### Changed

- Upgraded all Cumulus workflow tasks to use `@cumulus/cumulus-message-adapter-js` version `2.0.1`
- **CUMULUS-2725**
  - Updated providers endpoint to return encrypted password
  - Updated providers model to try decrypting credentials before encryption to allow for better handling of updating providers
- **CUMULUS-2734**
  - Updated `@cumulus/api/launchpadSaml.launchpadPublicCertificate` to correctly retrieve
    certificate from launchpad IdP metadata with and without namespace prefix.

## [v9.8.0] 2021-10-19

### Notable changes

- Published new tag [`36` of `cumuluss/async-operation` to Docker Hub](https://hub.docker.com/layers/cumuluss/async-operation/35/images/sha256-cf777a6ef5081cd90a0f9302d45243b6c0a568e6d977c0ee2ccc5a90b12d45d0?context=explore) for compatibility with
upgrades to `knex` package and to address security vulnerabilities.

### Added

- Added `@cumulus/db/createRejectableTransaction()` to handle creating a Knex transaction that **will throw an error** if the transaction rolls back. [As of Knex 0.95+, promise rejection on transaction rollback is no longer the default behavior](https://github.com/knex/knex/blob/master/UPGRADING.md#upgrading-to-version-0950).

- **CUMULUS-2639**
  - Increases logging on reconciliation reports.

- **CUMULUS-2670**
  - Updated `lambda_timeouts` string map variable for `cumulus` module to accept a
  `update_granules_cmr_metadata_file_links_task_timeout` property
- **CUMULUS-2598**
  - Add unit and integration tests to describe queued granules as ignored when
    duplicate handling is 'skip'

### Changed

- Updated `knex` version from 0.23.11 to 0.95.11 to address security vulnerabilities
- Updated default version of async operations Docker image to `cumuluss/async-operation:36`
- **CUMULUS-2590**
  - Granule applyWorkflow, Reingest actions and Bulk operation now update granule status to `queued` when scheduling the granule.
- **CUMULUS-2643**
  - relocates system file `buckets.json` out of the
    `s3://internal-bucket/workflows` directory into
    `s3://internal-bucket/buckets`.


## [v9.7.1] 2021-12-08 [Backport]

Please note changes in 9.7.0 may not yet be released in future versions, as this is a backport and patch release on the 9.7.x series of releases. Updates that are included in the future will have a corresponding CHANGELOG entry in future releases.
Fixed

- **CUMULUS-2751**
  - Update all tasks to update to use cumulus-message-adapter-js version 2.0.4

## [v9.7.0] 2021-10-01

### Notable Changes

- **CUMULUS-2583**
  - The `queue-granules` task now updates granule status to `queued` when a granule is queued. In order to prevent issues with the private API endpoint and Lambda API request and concurrency limits, this functionality runs with limited concurrency, which may increase the task's overall runtime when large numbers of granules are being queued. If you are facing Lambda timeout errors with this task, we recommend converting your `queue-granules` task to an ECS activity. This concurrency is configurable via the task config's `concurrency` value.
- **CUMULUS-2676**
  - The `discover-granules` task has been updated to limit concurrency on checks to identify and skip already ingested granules in order to prevent issues with the private API endpoint and Lambda API request and concurrency limits. This may increase the task's overall runtime when large numbers of granules are discovered. If you are facing Lambda timeout errors with this task, we recommend converting your `discover-granules` task to an ECS activity. This concurrency is configurable via the task config's `concurrency` value.
- Updated memory of `<prefix>-sfEventSqsToDbRecords` Lambda to 1024MB

### Added

- **CUMULUS-2000**
  - Updated `@cumulus/queue-granules` to respect a new config parameter: `preferredQueueBatchSize`. Queue-granules will respect this batchsize as best as it can to batch granules into workflow payloads. As workflows generally rely on information such as collection and provider expected to be shared across all granules in a workflow, queue-granules will break batches up by collection, as well as provider if there is a `provider` field on the granule. This may result in batches that are smaller than the preferred size, but never larger ones. The default value is 1, which preserves current behavior of queueing 1 granule per workflow.
- **CUMULUS-2630**
  - Adds a new workflow `DiscoverGranulesToThrottledQueue` that discovers and writes
    granules to a throttled background queue.  This allows discovery and ingest
    of larger numbers of granules without running into limits with lambda
    concurrency.

### Changed

- **CUMULUS-2720**
  - Updated Core CI scripts to validate CHANGELOG diffs as part of the lint process
- **CUMULUS-2695**
  - Updates the example/cumulus-tf deployment to change
    `archive_api_reserved_concurrency` from 8 to 5 to use fewer reserved lambda
    functions. If you see throttling errors on the `<stack>-apiEndpoints` you
    should increase this value.
  - Updates cumulus-tf/cumulus/variables.tf to change
    `archive_api_reserved_concurrency` from 8 to 15 to prevent throttling on
    the dashboard for default deployments.
- **CUMULUS-2584**
  - Updates `api/endpoints/execution-status.js` `get` method to include associated granules, as
    an array, for the provided execution.
  - Added `getExecutionArnsByGranuleCumulusId` returning a list of executionArns sorted by most recent first,
    for an input Granule Cumulus ID in support of the move of `translatePostgresGranuleToApiGranule` from RDS-Phase2
    feature branch
  - Added `getApiExecutionCumulusIds` returning cumulus IDs for a given list of executions
- **CUMULUS-NONE**
  - Downgrades elasticsearch version in testing container to 5.3 to match AWS version.
  - Update serve.js -> `eraseDynamoTables()`. Changed the call `Promise.all()` to `Promise.allSettled()` to ensure all dynamo records (provider records in particular) are deleted prior to reseeding.

### Fixed

- **CUMULUS-2583**
  - Fixed a race condition where granules set as “queued” were not able to be set as “running” or “completed”

## [v9.6.0] 2021-09-20

### Added

- **CUMULUS-2576**
  - Adds `PUT /granules` API endpoint to update a granule
  - Adds helper `updateGranule` to `@cumulus/api-client/granules`
- **CUMULUS-2606**
  - Adds `POST /granules/{granuleId}/executions` API endpoint to associate an execution with a granule
  - Adds helper `associateExecutionWithGranule` to `@cumulus/api-client/granules`
- **CUMULUS-2583**
  - Adds `queued` as option for granule's `status` field

### Changed

- Moved `ssh2` package from `@cumulus/common` to `@cumulus/sftp-client` and
  upgraded package from `^0.8.7` to `^1.0.0` to address security vulnerability
  issue in previous version.
- **CUMULUS-2583**
  - `QueueGranules` task now updates granule status to `queued` once it is added to the queue.

- **CUMULUS-2617**
  - Use the `Authorization` header for CMR Launchpad authentication instead of the deprecated `Echo-Token` header.

### Fixed

- Added missing permission for `<prefix>_ecs_cluster_instance_role` IAM role (used when running ECS services/tasks)
to allow `kms:Decrypt` on the KMS key used to encrypt provider credentials. Adding this permission fixes the `sync-granule` task when run as an ECS activity in a Step Function, which previously failed trying to decrypt credentials for providers.

- **CUMULUS-2576**
  - Adds default value to granule's timestamp when updating a granule via API.

## [v9.5.0] 2021-09-07

### BREAKING CHANGES

- Removed `logs` record type from mappings from Elasticsearch. This change **should not have**
any adverse impact on existing deployments, even those which still contain `logs` records,
but technically it is a breaking change to the Elasticsearch mappings.
- Changed `@cumulus/api-client/asyncOperations.getAsyncOperation` to return parsed JSON body
of response and not the raw API endpoint response

### Added

- **CUMULUS-2670**
  - Updated core `cumulus` module to take lambda_timeouts string map variable that allows timeouts of ingest tasks to be configurable. Allowed properties for the mapping include:
  - discover_granules_task_timeout
  - discover_pdrs_task_timeout
  - hyrax_metadata_update_tasks_timeout
  - lzards_backup_task_timeout
  - move_granules_task_timeout
  - parse_pdr_task_timeout
  - pdr_status_check_task_timeout
  - post_to_cmr_task_timeout
  - queue_granules_task_timeout
  - queue_pdrs_task_timeout
  - queue_workflow_task_timeout
  - sync_granule_task_timeout
- **CUMULUS-2575**
  - Adds `POST /granules` API endpoint to create a granule
  - Adds helper `createGranule` to `@cumulus/api-client`
- **CUMULUS-2577**
  - Adds `POST /executions` endpoint to create an execution
- **CUMULUS-2578**
  - Adds `PUT /executions` endpoint to update an execution
- **CUMULUS-2592**
  - Adds logging when messages fail to be added to queue
- **CUMULUS-2644**
  - Pulled `delete` method for `granules-executions.ts` implemented as part of CUMULUS-2306
  from the RDS-Phase-2 feature branch in support of CUMULUS-2644.
  - Pulled `erasePostgresTables` method in `serve.js` implemented as part of CUMULUS-2644,
  and CUMULUS-2306 from the RDS-Phase-2 feature branch in support of CUMULUS-2644
  - Added `resetPostgresDb` method to support resetting between integration test suite runs

### Changed

- Updated `processDeadLetterArchive` Lambda to return an object where
`processingSucceededKeys` is an array of the S3 keys for successfully
processed objects and `processingFailedKeys` is an array of S3 keys
for objects that could not be processed
- Updated async operations to handle writing records to the databases
when output of the operation is `undefined`

- **CUMULUS-2644**
  - Moved `migration` directory from the `db-migration-lambda` to the `db` package and
  updated unit test references to migrationDir to be pulled from `@cumulus/db`
  - Updated `@cumulus/api/bin/serveUtils` to write records to PostgreSQL tables

- **CUMULUS-2575**
  - Updates model/granule to allow a granule created from API to not require an
    execution to be associated with it. This is a backwards compatible change
    that will not affect granules created in the normal way.
  - Updates `@cumulus/db/src/model/granules` functions `get` and `exists` to
    enforce parameter checking so that requests include either (granule\_id
    and collection\_cumulus\_id) or (cumulus\_id) to prevent incorrect results.
  - `@cumulus/message/src/Collections.deconstructCollectionId` has been
    modified to throw a descriptive error if the input `collectionId` is
    undefined rather than `TypeError: Cannot read property 'split' of
    undefined`. This function has also been updated to throw descriptive errors
    if an incorrectly formatted collectionId is input.

## [v9.4.1] 2022-02-14 [BACKPORT]

**Please note** changes in 9.4.1 may not yet be released in future versions, as
this is a backport and patch release on the 9.4.x series of releases. Updates that
are included in the future will have a corresponding CHANGELOG entry in future
releases.

- **CUMULUS-2847**
  - Update dynamo configuration to read from S3 instead of System Manager
    Parameter Store
  - Move api configuration initialization outside the lambda handler to
    eliminate unneded S3 calls/require config on cold-start only
  - Moved `ssh2` package from `@cumulus/common` to `@cumulus/sftp-client` and
    upgraded package from `^0.8.7` to `^1.0.0` to address security vulnerability
    issue in previous version.
  - Fixed hyrax task package.json dev dependency
  - Update CNM lambda dependencies for Core tasks
    - cumulus-cnm-response-task: 1.4.4
    - cumulus-cnm-to-granule: 1.5.4
  - Whitelist ssh2 re: https://github.com/advisories/GHSA-652h-xwhf-q4h6

## [v9.4.0] 2021-08-16

### Notable changes

- `@cumulus/sync-granule` task should now properly handle
syncing files from HTTP/HTTPS providers where basic auth is
required and involves a redirect to a different host (e.g.
downloading files protected by Earthdata Login)

### Added

- **CUMULUS-2591**
  - Adds `failedExecutionStepName` to failed execution's jsonb error records.
    This is the name of the Step Function step for the last failed event in the
    execution's event history.
- **CUMULUS-2548**
  - Added `allowed_redirects` field to PostgreSQL `providers` table
  - Added `allowedRedirects` field to DynamoDB `<prefix>-providers` table
  - Added `@cumulus/aws-client/S3.streamS3Upload` to handle uploading the contents
  of a readable stream to S3 and returning a promise
- **CUMULUS-2373**
  - Added `replaySqsMessages` lambda to replay archived incoming SQS
    messages from S3.
  - Added `/replays/sqs` endpoint to trigger an async operation for
    the `replaySqsMessages` lambda.
  - Added unit tests and integration tests for new endpoint and lambda.
  - Added `getS3PrefixForArchivedMessage` to `ingest/sqs` package to get prefix
    for an archived message.
  - Added new `async_operation` type `SQS Replay`.
- **CUMULUS-2460**
  - Adds `POST` /executions/workflows-by-granules for retrieving workflow names common to a set of granules
  - Adds `workflowsByGranules` to `@cumulus/api-client/executions`
- **CUMULUS-2635**
  - Added helper functions:
    - `@cumulus/db/translate/file/translateApiPdrToPostgresPdr`

### Fixed

- **CUMULUS-2548**
  - Fixed `@cumulus/ingest/HttpProviderClient.sync` to
properly handle basic auth when redirecting to a different
host and/or host with a different port
- **CUMULUS-2626**
  - Update [PDR migration](https://github.com/nasa/cumulus/blob/master/lambdas/data-migration2/src/pdrs.ts) to correctly find Executions by a Dynamo PDR's `execution` field
- **CUMULUS-2635**
  - Update `data-migration2` to migrate PDRs before migrating granules.
  - Update `data-migration2` unit tests testing granules migration to reference
    PDR records to better model the DB schema.
  - Update `migratePdrRecord` to use `translateApiPdrToPostgresPdr` function.

### Changed

- **CUMULUS-2373**
  - Updated `getS3KeyForArchivedMessage` in `ingest/sqs` to store SQS messages
    by `queueName`.
- **CUMULUS-2630**
  - Updates the example/cumulus-tf deployment to change
    `archive_api_reserved_concurrency` from 2 to 8 to prevent throttling with
    the dashboard.

## [v9.3.0] 2021-07-26

### BREAKING CHANGES

- All API requests made by `@cumulus/api-client` will now throw an error if the status code
does not match the expected response (200 for most requests and 202 for a few requests that
trigger async operations). Previously the helpers in this package would return the response
regardless of the status code, so you may need to update any code using helpers from this
package to catch or to otherwise handle errors that you may encounter.
- The Cumulus API Lambda function has now been configured with reserved concurrency to ensure
availability in a high-concurrency environment. However, this also caps max concurrency which
may result in throttling errors if trying to reach the Cumulus API multiple times in a short
period. Reserved concurrency can be configured with the `archive_api_reserved_concurrency`
terraform variable on the Cumulus module and increased if you are seeing throttling errors.
The default reserved concurrency value is 8.

### Notable changes

- `cmr_custom_host` variable for `cumulus` module can now be used to configure Cumulus to
  integrate with a custom CMR host name and protocol (e.g.
  `http://custom-cmr-host.com`). Note that you **must** include a protocol
  (`http://` or `https://)  if specifying a value for this variable.
- The cumulus module configuration value`rds_connetion_heartbeat` and it's
  behavior has been replaced by a more robust database connection 'retry'
  solution.   Users can remove this value from their configuration, regardless
  of value.  See the `Changed` section notes on CUMULUS-2528 for more details.

### Added

- Added user doc describing new features related to the Cumulus dead letter archive.
- **CUMULUS-2327**
  - Added reserved concurrency setting to the Cumulus API lambda function.
  - Added relevant tfvars to the archive and cumulus terraform modules.
- **CUMULUS-2460**
  - Adds `POST` /executions/search-by-granules for retrieving executions from a list of granules or granule query
  - Adds `searchExecutionsByGranules` to `@cumulus/api-client/executions`
- **CUMULUS-2475**
  - Adds `GET` endpoint to distribution API
- **CUMULUS-2463**
  - `PUT /granules` reingest action allows a user to override the default execution
    to use by providing an optional `workflowName` or `executionArn` parameter on
    the request body.
  - `PUT /granules/bulkReingest` action allows a user to override the default
    execution/workflow combination to reingest with by providing an optional
    `workflowName` on the request body.
- Adds `workflowName` and `executionArn` params to @cumulus/api-client/reingestGranules
- **CUMULUS-2476**
  - Adds handler for authenticated `HEAD` Distribution requests replicating current behavior of TEA
- **CUMULUS-2478**
  - Implemented [bucket map](https://github.com/asfadmin/thin-egress-app#bucket-mapping).
  - Implemented /locate endpoint
  - Cumulus distribution API checks the file request against bucket map:
    - retrieves the bucket and key from file path
    - determines if the file request is public based on the bucket map rather than the bucket type
    - (EDL only) restricts download from PRIVATE_BUCKETS to users who belong to certain EDL User Groups
    - bucket prefix and object prefix are supported
  - Add 'Bearer token' support as an authorization method
- **CUMULUS-2486**
  - Implemented support for custom headers
  - Added 'Bearer token' support as an authorization method
- **CUMULUS-2487**
  - Added integration test for cumulus distribution API
- **CUMULUS-2569**
  - Created bucket map cache for cumulus distribution API
- **CUMULUS-2568**
  - Add `deletePdr`/PDR deletion functionality to `@cumulus/api-client/pdrs`
  - Add `removeCollectionAndAllDependencies` to integration test helpers
  - Added `example/spec/apiUtils.waitForApiStatus` to wait for a
  record to be returned by the API with a specific value for
  `status`
  - Added `example/spec/discoverUtils.uploadS3GranuleDataForDiscovery` to upload granule data fixtures
  to S3 with a randomized granule ID for `discover-granules` based
  integration tests
  - Added `example/spec/Collections.removeCollectionAndAllDependencies` to remove a collection and
  all dependent objects (e.g. PDRs, granules, executions) from the
  database via the API
  - Added helpers to `@cumulus/api-client`:
    - `pdrs.deletePdr` - Delete a PDR via the API
    - `replays.postKinesisReplays` - Submit a POST request to the `/replays` endpoint for replaying Kinesis messages

- `@cumulus/api-client/granules.getGranuleResponse` to return the raw endpoint response from the GET `/granules/<granuleId>` endpoint

### Changed

- Moved functions from `@cumulus/integration-tests` to `example/spec/helpers/workflowUtils`:
  - `startWorkflowExecution`
  - `startWorkflow`
  - `executeWorkflow`
  - `buildWorkflow`
  - `testWorkflow`
  - `buildAndExecuteWorkflow`
  - `buildAndStartWorkflow`
- `example/spec/helpers/workflowUtils.executeWorkflow` now uses
`waitForApiStatus` to ensure that the execution is `completed` or
`failed` before resolving
- `example/spec/helpers/testUtils.updateAndUploadTestFileToBucket`
now accepts an object of parameters rather than positional
arguments
- Removed PDR from the `payload` in the input payload test fixture for reconciliation report integration tests
- The following integration tests for PDR-based workflows were
updated to use randomized granule IDs:
  - `example/spec/parallel/ingest/ingestFromPdrSpec.js`
  - `example/spec/parallel/ingest/ingestFromPdrWithChildWorkflowMetaSpec.js`
  - `example/spec/parallel/ingest/ingestFromPdrWithExecutionNamePrefixSpec.js`
  - `example/spec/parallel/ingest/ingestPdrWithNodeNameSpec.js`
- Updated the `@cumulus/api-client/CumulusApiClientError` error class to include new properties that can be accessed directly on
the error object:
  - `statusCode` - The HTTP status code of the API response
  - `apiMessage` - The message from the API response
- Added `params.pRetryOptions` parameter to
`@cumulus/api-client/granules.deleteGranule` to control the retry
behavior
- Updated `cmr_custom_host` variable to accept a full protocol and host name
(e.g. `http://cmr-custom-host.com`), whereas it previously only accepted a host name
- **CUMULUS-2482**
  - Switches the default distribution app in the `example/cumulus-tf` deployment to the new Cumulus Distribution
  - TEA is still available by following instructions in `example/README.md`
- **CUMULUS-2463**
  - Increases the duration of allowed backoff times for a successful test from
    0.5 sec to 1 sec.
- **CUMULUS-2528**
  - Removed `rds_connection_heartbeat` as a configuration option from all
    Cumulus terraform modules
  - Removed `dbHeartBeat` as an environmental switch from
    `@cumulus/db.getKnexClient` in favor of more comprehensive general db
    connect retry solution
  - Added new `rds_connection_timing_configuration` string map to allow for
    configuration and tuning of Core's internal database retry/connection
    timeout behaviors.  These values map to connection pool configuration
    values for tarn (https://github.com/vincit/tarn.js/) which Core's database
    module / knex(https://www.npmjs.com/package/knex) use for this purpose:
    - acquireTimeoutMillis
    - createRetryIntervalMillis
    - createTimeoutMillis
    - idleTimeoutMillis
    - reapIntervalMillis
      Connection errors will result in a log line prepended with 'knex failed on
      attempted connection error' and sent from '@cumulus/db/connection'
  - Updated `@cumulus/db` and all terraform mdules to set default retry
    configuration values for the database module to cover existing database
    heartbeat connection failures as well as all other knex/tarn connection
    creation failures.

### Fixed

- Fixed bug where `cmr_custom_host` variable was not properly forwarded into `archive`, `ingest`, and `sqs-message-remover` modules from `cumulus` module
- Fixed bug where `parse-pdr` set a granule's provider to the entire provider record when a `NODE_NAME`
  is present. Expected behavior consistent with other tasks is to set the provider name in that field.
- **CUMULUS-2568**
  - Update reconciliation report integration test to have better cleanup/failure behavior
  - Fixed `@cumulus/api-client/pdrs.getPdr` to request correct endpoint for returning a PDR from the API
- **CUMULUS-2620**
  - Fixed a bug where a granule could be removed from CMR but still be set as
  `published: true` and with a CMR link in the Dynamo/PostgreSQL databases. Now,
  the CMR deletion and the Dynamo/PostgreSQL record updates will all succeed or fail
  together, preventing the database records from being out of sync with CMR.
  - Fixed `@cumulus/api-client/pdrs.getPdr` to request correct
  endpoint for returning a PDR from the API

## [v9.2.2] 2021-08-06 - [BACKPORT]

**Please note** changes in 9.2.2 may not yet be released in future versions, as
this is a backport and patch release on the 9.2.x series of releases. Updates that
are included in the future will have a corresponding CHANGELOG entry in future
releases.

### Added

- **CUMULUS-2635**
  - Added helper functions:
    - `@cumulus/db/translate/file/translateApiPdrToPostgresPdr`

### Fixed

- **CUMULUS-2635**
  - Update `data-migration2` to migrate PDRs before migrating granules.
  - Update `data-migration2` unit tests testing granules migration to reference
    PDR records to better model the DB schema.
  - Update `migratePdrRecord` to use `translateApiPdrToPostgresPdr` function.

## [v9.2.1] 2021-07-29 - [BACKPORT]

### Fixed

- **CUMULUS-2626**
  - Update [PDR migration](https://github.com/nasa/cumulus/blob/master/lambdas/data-migration2/src/pdrs.ts) to correctly find Executions by a Dynamo PDR's `execution` field

## [v9.2.0] 2021-06-22

### Added

- **CUMULUS-2475**
  - Adds `GET` endpoint to distribution API
- **CUMULUS-2476**
  - Adds handler for authenticated `HEAD` Distribution requests replicating current behavior of TEA

### Changed

- **CUMULUS-2482**
  - Switches the default distribution app in the `example/cumulus-tf` deployment to the new Cumulus Distribution
  - TEA is still available by following instructions in `example/README.md`

### Fixed

- **CUMULUS-2520**
  - Fixed error that prevented `/elasticsearch/index-from-database` from starting.
- **CUMULUS-2558**
  - Fixed issue where executions original_payload would not be retained on successful execution

## [v9.1.0] 2021-06-03

### BREAKING CHANGES

- @cumulus/api-client/granules.getGranule now returns the granule record from the GET /granules/<granuleId> endpoint, not the raw endpoint response
- **CUMULUS-2434**
  - To use the updated `update-granules-cmr-metadata-file-links` task, the
    granule  UMM-G metadata should have version 1.6.2 or later, since CMR s3
    link type 'GET DATA VIA DIRECT ACCESS' is not valid until UMM-G version
    [1.6.2](https://cdn.earthdata.nasa.gov/umm/granule/v1.6.2/umm-g-json-schema.json)
- **CUMULUS-2488**
  - Removed all EMS reporting including lambdas, endpoints, params, etc as all
    reporting is now handled through Cloud Metrics
- **CUMULUS-2472**
  - Moved existing `EarthdataLoginClient` to
    `@cumulus/oauth-client/EarthdataLoginClient` and updated all references in
    Cumulus Core.
  - Rename `EarthdataLoginClient` property from `earthdataLoginUrl` to
    `loginUrl for consistency with new OAuth clients. See example in
    [oauth-client
    README](https://github.com/nasa/cumulus/blob/master/packages/oauth-client/README.md)

### Added

- **HYRAX-439** - Corrected README.md according to a new Hyrax URL format.
- **CUMULUS-2354**
  - Adds configuration options to allow `/s3credentials` endpoint to distribute
    same-region read-only tokens based on a user's CMR ACLs.
  - Configures the example deployment to enable this feature.
- **CUMULUS-2442**
  - Adds option to generate cloudfront URL to lzards-backup task. This will require a few new task config options that have been documented in the [task README](https://github.com/nasa/cumulus/blob/master/tasks/lzards-backup/README.md).
- **CUMULUS-2470**
  - Added `/s3credentials` endpoint for distribution API
- **CUMULUS-2471**
  - Add `/s3credentialsREADME` endpoint to distribution API
- **CUMULUS-2473**
  - Updated `tf-modules/cumulus_distribution` module to take earthdata or cognito credentials
  - Configured `example/cumulus-tf/cumulus_distribution.tf` to use CSDAP credentials
- **CUMULUS-2474**
  - Add `S3ObjectStore` to `aws-client`. This class allows for interaction with the S3 object store.
  - Add `object-store` package which contains abstracted object store functions for working with various cloud providers
- **CUMULUS-2477**
  - Added `/`, `/login` and `/logout` endpoints to cumulus distribution api
- **CUMULUS-2479**
  - Adds /version endpoint to distribution API
- **CUMULUS-2497**
  - Created `isISOFile()` to check if a CMR file is a CMR ISO file.
- **CUMULUS-2371**
  - Added helpers to `@cumulus/ingest/sqs`:
    - `archiveSqsMessageToS3` - archives an incoming SQS message to S3
    - `deleteArchivedMessageFromS3` - deletes a processed SQS message from S3
  - Added call to `archiveSqsMessageToS3` to `sqs-message-consumer` which
    archives all incoming SQS messages to S3.
  - Added call to `deleteArchivedMessageFrom` to `sqs-message-remover` which
    deletes archived SQS message from S3 once it has been processed.

### Changed

- **[PR2224](https://github.com/nasa/cumulus/pull/2244)**
- **CUMULUS-2208**
  - Moved all `@cumulus/api/es/*` code to new `@cumulus/es-client` package
- Changed timeout on `sfEventSqsToDbRecords` Lambda to 60 seconds to match
  timeout for Knex library to acquire database connections
- **CUMULUS-2517**
  - Updated postgres-migration-count-tool default concurrency to '1'
- **CUMULUS-2489**
  - Updated docs for Terraform references in FAQs, glossary, and in Deployment sections
- **CUMULUS-2434**
  - Updated `@cumulus/cmrjs` `updateCMRMetadata` and related functions to add
    both HTTPS URLS and S3 URIs to CMR metadata.
  - Updated `update-granules-cmr-metadata-file-links` task to add both HTTPS
    URLs and S3 URIs to the OnlineAccessURLs field of CMR metadata. The task
    configuration parameter `cmrGranuleUrlType` now has default value `both`.
  - To use the updated `update-granules-cmr-metadata-file-links` task, the
    granule UMM-G metadata should have version 1.6.2 or later, since CMR s3 link
    type 'GET DATA VIA DIRECT ACCESS' is not valid until UMM-G version
    [1.6.2](https://cdn.earthdata.nasa.gov/umm/granule/v1.6.2/umm-g-json-schema.json)
- **CUMULUS-2472**
  - Renamed `@cumulus/earthdata-login-client` to more generic
    `@cumulus/oauth-client` as a parent  class for new OAuth clients.
  - Added `@cumulus/oauth-client/CognitoClient` to interface with AWS cognito login service.
- **CUMULUS-2497**
  - Changed the `@cumulus/cmrjs` package:
    - Updated `@cumulus/cmrjs/cmr-utils.getGranuleTemporalInfo()` so it now
      returns temporal info for CMR ISO 19115 SMAP XML files.
    - Updated `@cumulus/cmrjs/cmr-utils.isCmrFilename()` to include
      `isISOFile()`.
- **CUMULUS-2532**
  - Changed integration tests to use `api-client/granules` functions as opposed to granulesApi from `@cumulus/integration-tests`.

### Fixed

- **CUMULUS-2519**
  - Update @cumulus/integration-tests.buildWorkflow to fail if provider/collection API response is not successful
- **CUMULUS-2518**
  - Update sf-event-sqs-to-db-records to not throw if a collection is not
    defined on a payload that has no granules/an empty granule payload object
- **CUMULUS-2512**
  - Updated ingest package S3 provider client to take additional parameter
    `remoteAltBucket` on `download` method to allow for per-file override of
    provider bucket for checksum
  - Updated @cumulus/ingest.fetchTextFile's signature to be parameterized and
    added `remoteAltBucket`to allow for an override of the passed in provider
    bucket for the source file
  - Update "eslint-plugin-import" to be pinned to 2.22.1
- **CUMULUS-2520**
  - Fixed error that prevented `/elasticsearch/index-from-database` from starting.
- **CUMULUS-2532**
  - Fixed integration tests to have granule deletion occur before provider and
    collection deletion in test cleanup.
- **[2231](https://github.com/nasa/cumulus/issues/2231)**
  - Fixes broken relative path links in `docs/README.md`

### Removed

- **CUMULUS-2502**
  - Removed outdated documentation regarding Kibana index patterns for metrics.

## [v9.0.1] 2021-05-07

### Migration Steps

Please review the migration steps for 9.0.0 as this release is only a patch to
correct a failure in our build script and push out corrected release artifacts. The previous migration steps still apply.

### Changed

- Corrected `@cumulus/db` configuration to correctly build package.

## [v9.0.0] 2021-05-03

### Migration steps

- This release of Cumulus enables integration with a PostgreSQL database for archiving Cumulus data. There are several upgrade steps involved, **some of which need to be done before redeploying Cumulus**. See the [documentation on upgrading to the RDS release](https://nasa.github.io/cumulus/docs/upgrade-notes/upgrade-rds).

### BREAKING CHANGES

- **CUMULUS-2185** - RDS Migration Epic
  - **CUMULUS-2191**
    - Removed the following from the `@cumulus/api/models.asyncOperation` class in
      favor of the added `@cumulus/async-operations` module:
      - `start`
      - `startAsyncOperations`
  - **CUMULUS-2187**
    - The `async-operations` endpoint will now omit `output` instead of
      returning `none` when the operation did not return output.
  - **CUMULUS-2309**
    - Removed `@cumulus/api/models/granule.unpublishAndDeleteGranule` in favor
      of `@cumulus/api/lib/granule-remove-from-cmr.unpublishGranule` and
      `@cumulus/api/lib/granule-delete.deleteGranuleAndFiles`.
  - **CUMULUS-2385**
    - Updated `sf-event-sqs-to-db-records` to write a granule's files to
      PostgreSQL only after the workflow has exited the `Running` status.
      Please note that any workflow that uses `sf_sqs_report_task` for
      mid-workflow updates will be impacted.
    - Changed PostgreSQL `file` schema and TypeScript type definition to require
      `bucket` and `key` fields.
    - Updated granule/file write logic to mark a granule's status as "failed"
  - **CUMULUS-2455**
    - API `move granule` endpoint now moves granule files on a per-file basis
    - API `move granule` endpoint on granule file move failure will retain the
      file at it's original location, but continue to move any other granule
      files.
    - Removed the `move` method from the `@cumulus/api/models.granule` class.
      logic is now handled in `@cumulus/api/endpoints/granules` and is
      accessible via the Core API.

### Added

- **CUMULUS-2185** - RDS Migration Epic
  - **CUMULUS-2130**
    - Added postgres-migration-count-tool lambda/ECS task to allow for
      evaluation of database state
    - Added /migrationCounts api endpoint that allows running of the
      postgres-migration-count-tool as an asyncOperation
  - **CUMULUS-2394**
    - Updated PDR and Granule writes to check the step function
      workflow_start_time against the createdAt field for each record to ensure
      old records do not overwrite newer ones for legacy Dynamo and PostgreSQL
      writes
  - **CUMULUS-2188**
    - Added `data-migration2` Lambda to be run after `data-migration1`
    - Added logic to `data-migration2` Lambda for migrating execution records
      from DynamoDB to PostgreSQL
  - **CUMULUS-2191**
    - Added `@cumulus/async-operations` to core packages, exposing
      `startAsyncOperation` which will handle starting an async operation and
      adding an entry to both PostgreSQL and DynamoDb
  - **CUMULUS-2127**
    - Add schema migration for `collections` table
  - **CUMULUS-2129**
    - Added logic to `data-migration1` Lambda for migrating collection records
      from Dynamo to PostgreSQL
  - **CUMULUS-2157**
    - Add schema migration for `providers` table
    - Added logic to `data-migration1` Lambda for migrating provider records
      from Dynamo to PostgreSQL
  - **CUMULUS-2187**
    - Added logic to `data-migration1` Lambda for migrating async operation
      records from Dynamo to PostgreSQL
  - **CUMULUS-2198**
    - Added logic to `data-migration1` Lambda for migrating rule records from
      DynamoDB to PostgreSQL
  - **CUMULUS-2182**
    - Add schema migration for PDRs table
  - **CUMULUS-2230**
    - Add schema migration for `rules` table
  - **CUMULUS-2183**
    - Add schema migration for `asyncOperations` table
  - **CUMULUS-2184**
    - Add schema migration for `executions` table
  - **CUMULUS-2257**
    - Updated PostgreSQL table and column names to snake_case
    - Added `translateApiAsyncOperationToPostgresAsyncOperation` function to `@cumulus/db`
  - **CUMULUS-2186**
    - Added logic to `data-migration2` Lambda for migrating PDR records from
      DynamoDB to PostgreSQL
  - **CUMULUS-2235**
    - Added initial ingest load spec test/utility
  - **CUMULUS-2167**
    - Added logic to `data-migration2` Lambda for migrating Granule records from
      DynamoDB to PostgreSQL and parse Granule records to store File records in
      RDS.
  - **CUMULUS-2367**
    - Added `granules_executions` table to PostgreSQL schema to allow for a
      many-to-many relationship between granules and executions
      - The table refers to granule and execution records using foreign keys
        defined with ON CASCADE DELETE, which means that any time a granule or
        execution record is deleted, all of the records in the
        `granules_executions` table referring to that record will also be
        deleted.
    - Added `upsertGranuleWithExecutionJoinRecord` helper to `@cumulus/db` to
      allow for upserting a granule record and its corresponding
      `granules_execution` record
  - **CUMULUS-2128**
    - Added helper functions:
      - `@cumulus/db/translate/file/translateApiFiletoPostgresFile`
      - `@cumulus/db/translate/file/translateApiGranuletoPostgresGranule`
      - `@cumulus/message/Providers/getMessageProvider`
  - **CUMULUS-2190**
    - Added helper functions:
      - `@cumulus/message/Executions/getMessageExecutionOriginalPayload`
      - `@cumulus/message/Executions/getMessageExecutionFinalPayload`
      - `@cumulus/message/workflows/getMessageWorkflowTasks`
      - `@cumulus/message/workflows/getMessageWorkflowStartTime`
      - `@cumulus/message/workflows/getMessageWorkflowStopTime`
      - `@cumulus/message/workflows/getMessageWorkflowName`
  - **CUMULUS-2192**
    - Added helper functions:
      - `@cumulus/message/PDRs/getMessagePdrRunningExecutions`
      - `@cumulus/message/PDRs/getMessagePdrCompletedExecutions`
      - `@cumulus/message/PDRs/getMessagePdrFailedExecutions`
      - `@cumulus/message/PDRs/getMessagePdrStats`
      - `@cumulus/message/PDRs/getPdrPercentCompletion`
      - `@cumulus/message/workflows/getWorkflowDuration`
  - **CUMULUS-2199**
    - Added `translateApiRuleToPostgresRule` to `@cumulus/db` to translate API
      Rule to conform to Postgres Rule definition.
  - **CUMUlUS-2128**
    - Added "upsert" logic to the `sfEventSqsToDbRecords` Lambda for granule and
      file writes to the core PostgreSQL database
  - **CUMULUS-2199**
    - Updated Rules endpoint to write rules to core PostgreSQL database in
      addition to DynamoDB and to delete rules from the PostgreSQL database in
      addition to DynamoDB.
    - Updated `create` in Rules Model to take in optional `createdAt` parameter
      which sets the value of createdAt if not specified during function call.
  - **CUMULUS-2189**
    - Updated Provider endpoint logic to write providers in parallel to Core
      PostgreSQL database
    - Update integration tests to utilize API calls instead of direct
      api/model/Provider calls
  - **CUMULUS-2191**
    - Updated cumuluss/async-operation task to write async-operations to the
      PostgreSQL database.
  - **CUMULUS-2228**
    - Added logic to the `sfEventSqsToDbRecords` Lambda to write execution, PDR,
      and granule records to the core PostgreSQL database in parallel with
      writes to DynamoDB
  - **CUMUlUS-2190**
    - Added "upsert" logic to the `sfEventSqsToDbRecords` Lambda for PDR writes
      to the core PostgreSQL database
  - **CUMUlUS-2192**
    - Added "upsert" logic to the `sfEventSqsToDbRecords` Lambda for execution
      writes to the core PostgreSQL database
  - **CUMULUS-2187**
    - The `async-operations` endpoint will now omit `output` instead of
      returning `none` when the operation did not return output.
  - **CUMULUS-2167**
    - Change PostgreSQL schema definition for `files` to remove `filename` and
      `name` and only support `file_name`.
    - Change PostgreSQL schema definition for `files` to remove `size` to only
      support `file_size`.
    - Change `PostgresFile` to remove duplicate fields `filename` and `name` and
      rename `size` to `file_size`.
  - **CUMULUS-2266**
    - Change `sf-event-sqs-to-db-records` behavior to discard and not throw an
      error on an out-of-order/delayed message so as not to have it be sent to
      the DLQ.
  - **CUMULUS-2305**
    - Changed `DELETE /pdrs/{pdrname}` API behavior to also delete record from
      PostgreSQL database.
  - **CUMULUS-2309**
    - Changed `DELETE /granules/{granuleName}` API behavior to also delete
      record from PostgreSQL database.
    - Changed `Bulk operation BULK_GRANULE_DELETE` API behavior to also delete
      records from PostgreSQL database.
  - **CUMULUS-2367**
    - Updated `granule_cumulus_id` foreign key to granule in PostgreSQL `files`
      table to use a CASCADE delete, so records in the files table are
      automatically deleted by the database when the corresponding granule is
      deleted.
  - **CUMULUS-2407**
    - Updated data-migration1 and data-migration2 Lambdas to use UPSERT instead
      of UPDATE when migrating dynamoDB records to PostgreSQL.
    - Changed data-migration1 and data-migration2 logic to only update already
      migrated records if the incoming record update has a newer timestamp
  - **CUMULUS-2329**
    - Add `write-db-dlq-records-to-s3` lambda.
    - Add terraform config to automatically write db records DLQ messages to an
      s3 archive on the system bucket.
    - Add unit tests and a component spec test for the above.
  - **CUMULUS-2380**
    - Add `process-dead-letter-archive` lambda to pick up and process dead letters in the S3 system bucket dead letter archive.
    - Add `/deadLetterArchive/recoverCumulusMessages` endpoint to trigger an async operation to leverage this capability on demand.
    - Add unit tests and integration test for all of the above.
  - **CUMULUS-2406**
    - Updated parallel write logic to ensure that updatedAt/updated_at
      timestamps are the same in Dynamo/PG on record write for the following
      data types:
      - async operations
      - granules
      - executions
      - PDRs
  - **CUMULUS-2446**
    - Remove schema validation check against DynamoDB table for collections when
      migrating records from DynamoDB to core PostgreSQL database.
  - **CUMULUS-2447**
    - Changed `translateApiAsyncOperationToPostgresAsyncOperation` to call
      `JSON.stringify` and then `JSON.parse` on output.
  - **CUMULUS-2313**
    - Added `postgres-migration-async-operation` lambda to start an ECS task to
      run a the `data-migration2` lambda.
    - Updated `async_operations` table to include `Data Migration 2` as a new
      `operation_type`.
    - Updated `cumulus-tf/variables.tf` to include `optional_dynamo_tables` that
      will be merged with `dynamo_tables`.
  - **CUMULUS-2451**
    - Added summary type file `packages/db/src/types/summary.ts` with
      `MigrationSummary` and `DataMigration1` and `DataMigration2` types.
    - Updated `data-migration1` and `data-migration2` lambdas to return
      `MigrationSummary` objects.
    - Added logging for every batch of 100 records processed for executions,
      granules and files, and PDRs.
    - Removed `RecordAlreadyMigrated` logs in `data-migration1` and
      `data-migration2`
  - **CUMULUS-2452**
    - Added support for only migrating certain granules by specifying the
      `granuleSearchParams.granuleId` or `granuleSearchParams.collectionId`
      properties in the payload for the
      `<prefix>-postgres-migration-async-operation` Lambda
    - Added support for only running certain migrations for data-migration2 by
      specifying the `migrationsList` property in the payload for the
      `<prefix>-postgres-migration-async-operation` Lambda
  - **CUMULUS-2453**
    - Created `storeErrors` function which stores errors in system bucket.
    - Updated `executions` and `granulesAndFiles` data migrations to call `storeErrors` to store migration errors.
    - Added `system_bucket` variable to `data-migration2`.
  - **CUMULUS-2455**
    - Move granules API endpoint records move updates for migrated granule files
      if writing any of the granule files fails.
  - **CUMULUS-2468**
    - Added support for doing [DynamoDB parallel scanning](https://docs.aws.amazon.com/amazondynamodb/latest/developerguide/Scan.html#Scan.ParallelScan) for `executions` and `granules` migrations to improve performance. The behavior of the parallel scanning and writes can be controlled via the following properties on the event input to the `<prefix>-postgres-migration-async-operation` Lambda:
      - `granuleMigrationParams.parallelScanSegments`: How many segments to divide your granules DynamoDB table into for parallel scanning
      - `granuleMigrationParams.parallelScanLimit`: The maximum number of granule records to evaluate for each parallel scanning segment of the DynamoDB table
      - `granuleMigrationParams.writeConcurrency`: The maximum number of concurrent granule/file writes to perform to the PostgreSQL database across all DynamoDB segments
      - `executionMigrationParams.parallelScanSegments`: How many segments to divide your executions DynamoDB table into for parallel scanning
      - `executionMigrationParams.parallelScanLimit`: The maximum number of execution records to evaluate for each parallel scanning segment of the DynamoDB table
      - `executionMigrationParams.writeConcurrency`: The maximum number of concurrent execution writes to perform to the PostgreSQL database across all DynamoDB segments
  - **CUMULUS-2468** - Added `@cumulus/aws-client/DynamoDb.parallelScan` helper to perform [parallel scanning on DynamoDb tables](https://docs.aws.amazon.com/amazondynamodb/latest/developerguide/Scan.html#Scan.ParallelScan)
  - **CUMULUS-2507**
    - Updated granule record write logic to set granule status to `failed` in both Postgres and DynamoDB if any/all of its files fail to write to the database.

### Deprecated

- **CUMULUS-2185** - RDS Migration Epic
  - **CUMULUS-2455**
    - `@cumulus/ingest/moveGranuleFiles`

## [v8.1.2] 2021-07-29

**Please note** changes in 8.1.2 may not yet be released in future versions, as this
is a backport/patch release on the 8.x series of releases.  Updates that are
included in the future will have a corresponding CHANGELOG entry in future releases.

### Notable changes

- `cmr_custom_host` variable for `cumulus` module can now be used to configure Cumulus to
integrate with a custom CMR host name and protocol (e.g. `http://custom-cmr-host.com`). Note
that you **must** include a protocol (`http://` or `https://`) if specifying a value for this
variable.
- `@cumulus/sync-granule` task should now properly handle
syncing files from HTTP/HTTPS providers where basic auth is
required and involves a redirect to a different host (e.g.
downloading files protected by Earthdata Login)

### Added

- **CUMULUS-2548**
  - Added `allowed_redirects` field to PostgreSQL `providers` table
  - Added `allowedRedirects` field to DynamoDB `<prefix>-providers` table
  - Added `@cumulus/aws-client/S3.streamS3Upload` to handle uploading the contents
  of a readable stream to S3 and returning a promise

### Changed

- Updated `cmr_custom_host` variable to accept a full protocol and host name
(e.g. `http://cmr-custom-host.com`), whereas it previously only accepted a host name

### Fixed

- Fixed bug where `cmr_custom_host` variable was not properly forwarded into `archive`, `ingest`, and `sqs-message-remover` modules from `cumulus` module
- **CUMULUS-2548**
  - Fixed `@cumulus/ingest/HttpProviderClient.sync` to
properly handle basic auth when redirecting to a different
host and/or host with a different port

## [v8.1.1] 2021-04-30 -- Patch Release

**Please note** changes in 8.1.1 may not yet be released in future versions, as this
is a backport/patch release on the 8.x series of releases.  Updates that are
included in the future will have a corresponding CHANGELOG entry in future releases.

### Added

- **CUMULUS-2497**
  - Created `isISOFile()` to check if a CMR file is a CMR ISO file.

### Fixed

- **CUMULUS-2512**
  - Updated ingest package S3 provider client to take additional parameter
    `remoteAltBucket` on `download` method to allow for per-file override of
    provider bucket for checksum
  - Updated @cumulus/ingest.fetchTextFile's signature to be parameterized and
    added `remoteAltBucket`to allow for an override of the passed in provider
    bucket for the source file
  - Update "eslint-plugin-import" to be pinned to 2.22.1

### Changed

- **CUMULUS-2497**
  - Changed the `@cumulus/cmrjs` package:
    - Updated `@cumulus/cmrjs/cmr-utils.getGranuleTemporalInfo()` so it now
      returns temporal info for CMR ISO 19115 SMAP XML files.
    - Updated `@cumulus/cmrjs/cmr-utils.isCmrFilename()` to include
      `isISOFile()`.

- **[2216](https://github.com/nasa/cumulus/issues/2216)**
  - Removed "node-forge", "xml-crypto" from audit whitelist, added "underscore"

## [v8.1.0] 2021-04-29

### Added

- **CUMULUS-2348**
  - The `@cumulus/api` `/granules` and `/granules/{granuleId}` endpoints now take `getRecoveryStatus` parameter
  to include recoveryStatus in result granule(s)
  - The `@cumulus/api-client.granules.getGranule` function takes a `query` parameter which can be used to
  request additional granule information.
  - Published `@cumulus/api@7.2.1-alpha.0` for dashboard testing
- **CUMULUS-2469**
  - Added `tf-modules/cumulus_distribution` module to standup a skeleton
    distribution api

## [v8.0.0] 2021-04-08

### BREAKING CHANGES

- **CUMULUS-2428**
  - Changed `/granules/bulk` to use `queueUrl` property instead of a `queueName` property for setting the queue to use for scheduling bulk granule workflows

### Notable changes

- Bulk granule operations endpoint now supports setting a custom queue for scheduling workflows via the `queueUrl` property in the request body. If provided, this value should be the full URL for an SQS queue.

### Added

- **CUMULUS-2374**
  - Add cookbok entry for queueing PostToCmr step
  - Add example workflow to go with cookbook
- **CUMULUS-2421**
  - Added **experimental** `ecs_include_docker_cleanup_cronjob` boolean variable to the Cumulus module to enable cron job to clean up docker root storage blocks in ECS cluster template for non-`device-mapper` storage drivers. Default value is `false`. This fulfills a specific user support request. This feature is otherwise untested and will remain so until we can iterate with a better, more general-purpose solution. Use of this feature is **NOT** recommended unless you are certain you need it.

- **CUMULUS-1808**
  - Add additional error messaging in `deleteSnsTrigger` to give users more context about where to look to resolve ResourceNotFound error when disabling or deleting a rule.

### Fixed

- **CUMULUS-2281**
  - Changed discover-granules task to write discovered granules directly to
    logger, instead of via environment variable. This fixes a problem where a
    large number of found granules prevents this lambda from running as an
    activity with an E2BIG error.

## [v7.2.0] 2021-03-23

### Added

- **CUMULUS-2346**
  - Added orca API endpoint to `@cumulus/api` to get recovery status
  - Add `CopyToGlacier` step to [example IngestAndPublishGranuleWithOrca workflow](https://github.com/nasa/cumulus/blob/master/example/cumulus-tf/ingest_and_publish_granule_with_orca_workflow.tf)

### Changed

- **HYRAX-357**
  - Format of NGAP OPeNDAP URL changed and by default now is referring to concept id and optionally can include short name and version of collection.
  - `addShortnameAndVersionIdToConceptId` field has been added to the config inputs of the `hyrax-metadata-updates` task

## [v7.1.0] 2021-03-12

### Notable changes

- `sync-granule` task will now properly handle syncing 0 byte files to S3
- SQS/Kinesis rules now support scheduling workflows to a custom queue via the `rule.queueUrl` property. If provided, this value should be the full URL for an SQS queue.

### Added

- `tf-modules/cumulus` module now supports a `cmr_custom_host` variable that can
  be used to set to an arbitrary  host for making CMR requests (e.g.
  `https://custom-cmr-host.com`).
- Added `buckets` variable to `tf-modules/archive`
- **CUMULUS-2345**
  - Deploy ORCA with Cumulus, see `example/cumulus-tf/orca.tf` and `example/cumulus-tf/terraform.tfvars.example`
  - Add `CopyToGlacier` step to [example IngestAndPublishGranule workflow](https://github.com/nasa/cumulus/blob/master/example/cumulus-tf/ingest_and_publish_granule_workflow.asl.json)
- **CUMULUS-2424**
  - Added `childWorkflowMeta` to `queue-pdrs` config. An object passed to this config value will be merged into a child workflow message's `meta` object. For an example of how this can be used, see `example/cumulus-tf/discover_and_queue_pdrs_with_child_workflow_meta_workflow.asl.json`.
- **CUMULUS-2427**
  - Added support for using a custom queue with SQS and Kinesis rules. Whatever queue URL is set on the `rule.queueUrl` property will be used to schedule workflows for that rule. This change allows SQS/Kinesis rules to use [any throttled queues defined for a deployment](https://nasa.github.io/cumulus/docs/data-cookbooks/throttling-queued-executions).

### Fixed

- **CUMULUS-2394**
  - Updated PDR and Granule writes to check the step function `workflow_start_time` against
      the `createdAt` field  for each record to ensure old records do not
      overwrite newer ones

### Changed

- `<prefix>-lambda-api-gateway` IAM role used by API Gateway Lambda now
  supports accessing all buckets defined in your `buckets` variable except
  "internal" buckets
- Updated the default scroll duration used in ESScrollSearch and part of the
  reconciliation report functions as a result of testing and seeing timeouts
  at its current value of 2min.
- **CUMULUS-2355**
  - Added logic to disable `/s3Credentials` endpoint based upon value for
    environment variable `DISABLE_S3_CREDENTIALS`. If set to "true", the
    endpoint will not dispense S3 credentials and instead return a message
    indicating that the endpoint has been disabled.
- **CUMULUS-2397**
  - Updated `/elasticsearch` endpoint's `reindex` function to prevent
    reindexing when source and destination indices are the same.
- **CUMULUS-2420**
  - Updated test function `waitForAsyncOperationStatus` to take a retryObject
    and use exponential backoff.  Increased the total test duration for both
    AsycOperation specs and the ReconciliationReports tests.
  - Updated the default scroll duration used in ESScrollSearch and part of the
    reconciliation report functions as a result of testing and seeing timeouts
    at its current value of 2min.
- **CUMULUS-2427**
  - Removed `queueUrl` from the parameters object for `@cumulus/message/Build.buildQueueMessageFromTemplate`
  - Removed `queueUrl` from the parameters object for `@cumulus/message/Build.buildCumulusMeta`

### Fixed

- Fixed issue in `@cumulus/ingest/S3ProviderClient.sync()` preventing 0 byte files from being synced to S3.

### Removed

- Removed variables from `tf-modules/archive`:
  - `private_buckets`
  - `protected_buckets`
  - `public_buckets`

## [v7.0.0] 2021-02-22

### BREAKING CHANGES

- **CUMULUS-2362** - Endpoints for the logs (/logs) will now throw an error unless Metrics is set up

### Added

- **CUMULUS-2345**
  - Deploy ORCA with Cumulus, see `example/cumulus-tf/orca.tf` and `example/cumulus-tf/terraform.tfvars.example`
  - Add `CopyToGlacier` step to [example IngestAndPublishGranule workflow](https://github.com/nasa/cumulus/blob/master/example/cumulus-tf/ingest_and_publish_granule_workflow.asl.json)
- **CUMULUS-2376**
  - Added `cmrRevisionId` as an optional parameter to `post-to-cmr` that will be used when publishing metadata to CMR.
- **CUMULUS-2412**
  - Adds function `getCollectionsByShortNameAndVersion` to @cumulus/cmrjs that performs a compound query to CMR to retrieve collection information on a list of collections. This replaces a series of calls to the CMR for each collection with a single call on the `/collections` endpoint and should improve performance when CMR return times are increased.

### Changed

- **CUMULUS-2362**
  - Logs endpoints only work with Metrics set up
- **CUMULUS-2376**
  - Updated `publishUMMGJSON2CMR` to take in an optional `revisionId` parameter.
  - Updated `publishUMMGJSON2CMR` to throw an error if optional `revisionId` does not match resulting revision ID.
  - Updated `publishECHO10XML2CMR` to take in an optional `revisionId` parameter.
  - Updated `publishECHO10XML2CMR` to throw an error if optional `revisionId` does not match resulting revision ID.
  - Updated `publish2CMR` to take in optional `cmrRevisionId`.
  - Updated `getWriteHeaders` to take in an optional CMR Revision ID.
  - Updated `ingestGranule` to take in an optional CMR Revision ID to pass to `getWriteHeaders`.
  - Updated `ingestUMMGranule` to take in an optional CMR Revision ID to pass to `getWriteHeaders`.
- **CUMULUS-2350**
  - Updates the examples on the `/s3credentialsREADME`, to include Python and
    JavaScript code demonstrating how to refrsh  the s3credential for
    programatic access.
- **CUMULUS-2383**
  - PostToCMR task will return CMRInternalError when a `500` status is returned from CMR

## [v6.0.0] 2021-02-16

### MIGRATION NOTES

- **CUMULUS-2255** - Cumulus has upgraded its supported version of Terraform
  from **0.12.12** to **0.13.6**. Please see the [instructions to upgrade your
  deployments](https://github.com/nasa/cumulus/blob/master/docs/upgrade-notes/upgrading-tf-version-0.13.6.md).

- **CUMULUS-2350**
  - If the  `/s3credentialsREADME`, does not appear to be working after
    deployment, [manual redeployment](https://docs.aws.amazon.com/apigateway/latest/developerguide/how-to-deploy-api-with-console.html)
    of the API-gateway stage may be necessary to finish the deployment.

### BREAKING CHANGES

- **CUMULUS-2255** - Cumulus has upgraded its supported version of Terraform from **0.12.12** to **0.13.6**.

### Added

- **CUMULUS-2291**
  - Add provider filter to Granule Inventory Report
- **CUMULUS-2300**
  - Added `childWorkflowMeta` to `queue-granules` config. Object passed to this
    value will be merged into a child workflow message's  `meta` object. For an
    example of how this can be used, see
    `example/cumulus-tf/discover_granules_workflow.asl.json`.
- **CUMULUS-2350**
  - Adds an unprotected endpoint, `/s3credentialsREADME`, to the
    s3-credentials-endpoint that displays  information on how to use the
    `/s3credentials` endpoint
- **CUMULUS-2368**
  - Add QueueWorkflow task
- **CUMULUS-2391**
  - Add reportToEms to collections.files file schema
- **CUMULUS-2395**
  - Add Core module parameter `ecs_custom_sg_ids` to Cumulus module to allow for
    custom security group mappings
- **CUMULUS-2402**
  - Officially expose `sftp()` for use in `@cumulus/sftp-client`

### Changed

- **CUMULUS-2323**
  - The sync granules task when used with the s3 provider now uses the
    `source_bucket` key in `granule.files` objects.  If incoming payloads using
    this task have a `source_bucket` value for a file using the s3 provider, the
    task will attempt to sync from the bucket defined in the file's
    `source_bucket` key instead of the `provider`.
    - Updated `S3ProviderClient.sync` to allow for an optional bucket parameter
      in support of the changed behavior.
  - Removed `addBucketToFile` and related code from sync-granules task

- **CUMULUS-2255**
  - Updated Terraform deployment code syntax for compatibility with version 0.13.6
- **CUMULUS-2321**
  - Updated API endpoint GET `/reconciliationReports/{name}` to return the
    pre-signe s3 URL in addition to report data

### Fixed

- Updated `hyrax-metadata-updates` task so the opendap url has Type 'USE SERVICE API'

- **CUMULUS-2310**
  - Use valid filename for reconciliation report
- **CUMULUS-2351**
  - Inventory report no longer includes the File/Granule relation object in the
    okCountByGranules key of a report.  The information is only included when a
    'Granule Not Found' report is run.

### Removed

- **CUMULUS-2364**
  - Remove the internal Cumulus logging lambda (log2elasticsearch)

## [v5.0.1] 2021-01-27

### Changed

- **CUMULUS-2344**
  - Elasticsearch API now allows you to reindex to an index that already exists
  - If using the Change Index operation and the new index doesn't exist, it will be created
  - Regarding instructions for CUMULUS-2020, you can now do a change index
    operation before a reindex operation. This will
    ensure that new data will end up in the new index while Elasticsearch is reindexing.

- **CUMULUS-2351**
  - Inventory report no longer includes the File/Granule relation object in the okCountByGranules key of a report. The information is only included when a 'Granule Not Found' report is run.

### Removed

- **CUMULUS-2367**
  - Removed `execution_cumulus_id` column from granules RDS schema and data type

## [v5.0.0] 2021-01-12

### BREAKING CHANGES

- **CUMULUS-2020**
  - Elasticsearch data mappings have been updated to improve search and the API
    has been update to reflect those changes. See Migration notes on how to
    update the Elasticsearch mappings.

### Migration notes

- **CUMULUS-2020**
  - Elasticsearch data mappings have been updated to improve search. For
    example, case insensitive searching will now work (e.g. 'MOD' and 'mod' will
    return the same granule results). To use the improved Elasticsearch queries,
    [reindex](https://nasa.github.io/cumulus-api/#reindex) to create a new index
    with the correct types. Then perform a [change
    index](https://nasa.github.io/cumulus-api/#change-index) operation to use
    the new index.
- **CUMULUS-2258**
  - Because the `egress_lambda_log_group` and
    `egress_lambda_log_subscription_filter` resource were removed from the
    `cumulus` module, new definitions for these resources must be added to
    `cumulus-tf/main.tf`. For reference on how to define these resources, see
    [`example/cumulus-tf/thin_egress_app.tf`](https://github.com/nasa/cumulus/blob/master/example/cumulus-tf/thin_egress_app.tf).
  - The `tea_stack_name` variable being passed into the `cumulus` module should be removed
- **CUMULUS-2344**
  - Regarding instructions for CUMULUS-2020, you can now do a change index operation before a reindex operation. This will
    ensure that new data will end up in the new index while Elasticsearch is reindexing.

### BREAKING CHANGES

- **CUMULUS-2020**
  - Elasticsearch data mappings have been updated to improve search and the API has been updated to reflect those changes. See Migration notes on how to update the Elasticsearch mappings.

### Added

- **CUMULUS-2318**
  - Added`async_operation_image` as `cumulus` module variable to allow for override of the async_operation container image.  Users can optionally specify a non-default docker image for use with Core async operations.
- **CUMULUS-2219**
  - Added `lzards-backup` Core task to facilitate making LZARDS backup requests in Cumulus ingest workflows
- **CUMULUS-2092**
  - Add documentation for Granule Not Found Reports
- **HYRAX-320**
  - `@cumulus/hyrax-metadata-updates`Add component URI encoding for entry title id and granule ur to allow for values with special characters in them. For example, EntryTitleId 'Sentinel-6A MF/Jason-CS L2 Advanced Microwave Radiometer (AMR-C) NRT Geophysical Parameters' Now, URLs generated from such values will be encoded correctly and parsable by HyraxInTheCloud
- **CUMULUS-1370**
  - Add documentation for Getting Started section including FAQs
- **CUMULUS-2092**
  - Add documentation for Granule Not Found Reports
- **CUMULUS-2219**
  - Added `lzards-backup` Core task to facilitate making LZARDS backup requests in Cumulus ingest workflows
- **CUMULUS-2280**
  - In local api, retry to create tables if they fail to ensure localstack has had time to start fully.
- **CUMULUS-2290**
  - Add `queryFields` to granule schema, and this allows workflow tasks to add queryable data to granule record. For reference on how to add data to `queryFields` field, see [`example/cumulus-tf/kinesis_trigger_test_workflow.tf`](https://github.com/nasa/cumulus/blob/master/example/cumulus-tf/kinesis_trigger_test_workflow.tf).
- **CUMULUS-2318**
  - Added`async_operation_image` as `cumulus` module variable to allow for override of the async_operation container image.  Users can optionally specify a non-default docker image for use with Core async operations.

### Changed

- **CUMULUS-2020**
  - Updated Elasticsearch mappings to support case-insensitive search
- **CUMULUS-2124**
  - cumulus-rds-tf terraform module now takes engine_version as an input variable.
- **CUMULUS-2279**
  - Changed the formatting of granule CMR links: instead of a link to the `/search/granules.json` endpoint, now it is a direct link to `/search/concepts/conceptid.format`
- **CUMULUS-2296**
  - Improved PDR spec compliance of `parse-pdr` by updating `@cumulus/pvl` to parse fields in a manner more consistent with the PDR ICD, with respect to numbers and dates. Anything not matching the ICD expectations, or incompatible with Javascript parsing, will be parsed as a string instead.
- **CUMULUS-2344**
  - Elasticsearch API now allows you to reindex to an index that already exists
  - If using the Change Index operation and the new index doesn't exist, it will be created

### Removed

- **CUMULUS-2258**
  - Removed `tea_stack_name` variable from `tf-modules/distribution/variables.tf` and `tf-modules/cumulus/variables.tf`
  - Removed `egress_lambda_log_group` and `egress_lambda_log_subscription_filter` resources from `tf-modules/distribution/main.tf`

## [v4.0.0] 2020-11-20

### Migration notes

- Update the name of your `cumulus_message_adapter_lambda_layer_arn` variable for the `cumulus` module to `cumulus_message_adapter_lambda_layer_version_arn`. The value of the variable should remain the same (a layer version ARN of a Lambda layer for the [`cumulus-message-adapter`](https://github.com/nasa/cumulus-message-adapter/).
- **CUMULUS-2138** - Update all workflows using the `MoveGranules` step to add `UpdateGranulesCmrMetadataFileLinksStep`that runs after it. See the example [`IngestAndPublishWorkflow`](https://github.com/nasa/cumulus/blob/master/example/cumulus-tf/ingest_and_publish_granule_workflow.asl.json) for reference.
- **CUMULUS-2251**
  - Because it has been removed from the `cumulus` module, a new resource definition for `egress_api_gateway_log_subscription_filter` must be added to `cumulus-tf/main.tf`. For reference on how to define this resource, see [`example/cumulus-tf/main.tf`](https://github.com/nasa/cumulus/blob/master/example/cumulus-tf/main.tf).

### Added

- **CUMULUS-2248**
  - Updates Integration Tests README to point to new fake provider template.
- **CUMULUS-2239**
  - Add resource declaration to create a VPC endpoint in tea-map-cache module if `deploy_to_ngap` is false.
- **CUMULUS-2063**
  - Adds a new, optional query parameter to the `/collections[&getMMT=true]` and `/collections/active[&getMMT=true]` endpoints. When a user provides a value of `true` for `getMMT` in the query parameters, the endpoint will search CMR and update each collection's results with new key `MMTLink` containing a link to the MMT (Metadata Management Tool) if a CMR collection id is found.
- **CUMULUS-2170**
  - Adds ability to filter granule inventory reports
- **CUMULUS-2211**
  - Adds `granules/bulkReingest` endpoint to `@cumulus/api`
- **CUMULUS-2251**
  - Adds `log_api_gateway_to_cloudwatch` variable to `example/cumulus-tf/variables.tf`.
  - Adds `log_api_gateway_to_cloudwatch` variable to `thin_egress_app` module definition.

### Changed

- **CUMULUS-2216**
  - `/collection` and `/collection/active` endpoints now return collections without granule aggregate statistics by default. The original behavior is preserved and can be found by including a query param of `includeStats=true` on the request to the endpoint.
  - The `es/collections` Collection class takes a new parameter includeStats. It no longer appends granule aggregate statistics to the returned results by default. One must set the new parameter to any non-false value.
- **CUMULUS-2201**
  - Update `dbIndexer` lambda to process requests in serial
  - Fixes ingestPdrWithNodeNameSpec parsePdr provider error
- **CUMULUS-2251**
  - Moves Egress Api Gateway Log Group Filter from `tf-modules/distribution/main.tf` to `example/cumulus-tf/main.tf`

### Fixed

- **CUMULUS-2251**
  - This fixes a deployment error caused by depending on the `thin_egress_app` module output for a resource count.

### Removed

- **CUMULUS-2251**
  - Removes `tea_api_egress_log_group` variable from `tf-modules/distribution/variables.tf` and `tf-modules/cumulus/variables.tf`.

### BREAKING CHANGES

- **CUMULUS-2138** - CMR metadata update behavior has been removed from the `move-granules` task into a
new `update-granules-cmr-metadata-file-links` task.
- **CUMULUS-2216**
  - `/collection` and `/collection/active` endpoints now return collections without granule aggregate statistics by default. The original behavior is preserved and can be found by including a query param of `includeStats=true` on the request to the endpoint.  This is likely to affect the dashboard only but included here for the change of behavior.
- **[1956](https://github.com/nasa/cumulus/issues/1956)**
  - Update the name of the `cumulus_message_adapter_lambda_layer_arn` output from the `cumulus-message-adapter` module to `cumulus_message_adapter_lambda_layer_version_arn`. The output value has changed from being the ARN of the Lambda layer **without a version** to the ARN of the Lambda layer **with a version**.
  - Update the variable name in the `cumulus` and `ingest` modules from `cumulus_message_adapter_lambda_layer_arn` to `cumulus_message_adapter_lambda_layer_version_arn`

## [v3.0.1] 2020-10-21

- **CUMULUS-2203**
  - Update Core tasks to use
    [cumulus-message-adapter-js](https://github.com/nasa/cumulus-message-adapter-js)
    v2.0.0 to resolve memory leak/lambda ENOMEM constant failure issue.   This
    issue caused lambdas to slowly use all memory in the run environment and
    prevented AWS from halting/restarting warmed instances when task code was
    throwing consistent errors under load.

- **CUMULUS-2232**
  - Updated versions for `ajv`, `lodash`, `googleapis`, `archiver`, and
    `@cumulus/aws-client` to remediate vulnerabilities found in SNYK scan.

### Fixed

- **CUMULUS-2233**
  - Fixes /s3credentials bug where the expiration time on the cookie was set to a time that is always expired, so authentication was never being recognized as complete by the API. Consequently, the user would end up in a redirect loop and requests to /s3credentials would never complete successfully. The bug was caused by the fact that the code setting the expiration time for the cookie was expecting a time value in milliseconds, but was receiving the expirationTime from the EarthdataLoginClient in seconds. This bug has been fixed by converting seconds into milliseconds. Unit tests were added to test that the expiration time has been converted to milliseconds and checking that the cookie's expiration time is greater than the current time.

## [v3.0.0] 2020-10-7

### MIGRATION STEPS

- **CUMULUS-2099**
  - All references to `meta.queues` in workflow configuration must be replaced with references to queue URLs from Terraform resources. See the updated [data cookbooks](https://nasa.github.io/cumulus/docs/data-cookbooks/about-cookbooks) or example [Discover Granules workflow configuration](https://github.com/nasa/cumulus/blob/master/example/cumulus-tf/discover_granules_workflow.asl.json).
  - The steps for configuring queued execution throttling have changed. See the [updated documentation](https://nasa.github.io/cumulus/docs/data-cookbooks/throttling-queued-executions).
  - In addition to the configuration for execution throttling, the internal mechanism for tracking executions by queue has changed. As a result, you should **disable any rules or workflows scheduling executions via a throttled queue** before upgrading. Otherwise, you may be at risk of having **twice as many executions** as are configured for the queue while the updated tracking is deployed. You can re-enable these rules/workflows once the upgrade is complete.

- **CUMULUS-2111**
  - **Before you re-deploy your `cumulus-tf` module**, note that the [`thin-egress-app`][thin-egress-app] is no longer deployed by default as part of the `cumulus` module, so you must add the TEA module to your deployment and manually modify your Terraform state **to avoid losing your API gateway and impacting any Cloudfront endpoints pointing to those gateways**. If you don't care about losing your API gateway and impacting Cloudfront endpoints, you can ignore the instructions for manually modifying state.

    1. Add the [`thin-egress-app`][thin-egress-app] module to your `cumulus-tf` deployment as shown in the [Cumulus example deployment](https://github.com/nasa/cumulus/tree/master/example/cumulus-tf/main.tf).

         - Note that the values for `tea_stack_name` variable to the `cumulus` module and the `stack_name` variable to the `thin_egress_app` module **must match**
         - Also, if you are specifying the `stage_name` variable to the `thin_egress_app` module, **the value of the `tea_api_gateway_stage` variable to the `cumulus` module must match it**

    2. **If you want to preserve your existing `thin-egress-app` API gateway and avoid having to update your Cloudfront endpoint for distribution, then you must follow these instructions**: <https://nasa.github.io/cumulus/docs/upgrade-notes/migrate_tea_standalone>. Otherwise, you can re-deploy as usual.

  - If you provide your own custom bucket map to TEA as a standalone module, **you must ensure that your custom bucket map includes mappings for the `protected` and `public` buckets specified in your `cumulus-tf/terraform.tfvars`, otherwise Cumulus may not be able to determine the correct distribution URL for ingested files and you may encounter errors**

- **CUMULUS-2197**
  - EMS resources are now optional, and `ems_deploy` is set to `false` by default, which will delete your EMS resources.
  - If you would like to keep any deployed EMS resources, add the `ems_deploy` variable set to `true` in your `cumulus-tf/terraform.tfvars`

### BREAKING CHANGES

- **CUMULUS-2200**
  - Changes return from 303 redirect to 200 success for `Granule Inventory`'s
    `/reconciliationReport` returns.  The user (dashboard) must read the value
    of `url` from the return to get the s3SignedURL and then download the report.
- **CUMULUS-2099**
  - `meta.queues` has been removed from Cumulus core workflow messages.
  - `@cumulus/sf-sqs-report` workflow task no longer reads the reporting queue URL from `input.meta.queues.reporting` on the incoming event. Instead, it requires that the queue URL be set as the `reporting_queue_url` environment variable on the deployed Lambda.
- **CUMULUS-2111**
  - The deployment of the `thin-egress-app` module has be removed from `tf-modules/distribution`, which is a part of the `tf-modules/cumulus` module. Thus, the `thin-egress-app` module is no longer deployed for you by default. See the migration steps for details about how to add deployment for the `thin-egress-app`.
- **CUMULUS-2141**
  - The `parse-pdr` task has been updated to respect the `NODE_NAME` property in
    a PDR's `FILE_GROUP`. If a `NODE_NAME` is present, the task will query the
    Cumulus API for a provider with that host. If a provider is found, the
    output granule from the task will contain a `provider` property containing
    that provider. If `NODE_NAME` is set but a provider with that host cannot be
    found in the API, or if multiple providers are found with that same host,
    the task will fail.
  - The `queue-granules` task has been updated to expect an optional
    `granule.provider` property on each granule. If present, the granule will be
    enqueued using that provider. If not present, the task's `config.provider`
    will be used instead.
- **CUMULUS-2197**
  - EMS resources are now optional and will not be deployed by default. See migration steps for information
    about how to deploy EMS resources.

#### CODE CHANGES

- The `@cumulus/api-client.providers.getProviders` function now takes a
  `queryStringParameters` parameter which can be used to filter the providers
  which are returned
- The `@cumulus/aws-client/S3.getS3ObjectReadStreamAsync` function has been
  removed. It read the entire S3 object into memory before returning a read
  stream, which could cause Lambdas to run out of memory. Use
  `@cumulus/aws-client/S3.getObjectReadStream` instead.
- The `@cumulus/ingest/util.lookupMimeType` function now returns `undefined`
  rather than `null` if the mime type could not be found.
- The `@cumulus/ingest/lock.removeLock` function now returns `undefined`
- The `@cumulus/ingest/granule.generateMoveFileParams` function now returns
  `source: undefined` and `target :undefined` on the response object if either could not be
  determined. Previously, `null` had been returned.
- The `@cumulus/ingest/recursion.recursion` function must now be imported using
  `const { recursion } = require('@cumulus/ingest/recursion');`
- The `@cumulus/ingest/granule.getRenamedS3File` function has been renamed to
  `listVersionedObjects`
- `@cumulus/common.http` has been removed
- `@cumulus/common/http.download` has been removed

### Added

- **CUMULUS-1855**
  - Fixed SyncGranule task to return an empty granules list when given an empty
    (or absent) granules list on input, rather than throwing an exception
- **CUMULUS-1955**
  - Added `@cumulus/aws-client/S3.getObject` to get an AWS S3 object
  - Added `@cumulus/aws-client/S3.waitForObject` to get an AWS S3 object,
    retrying, if necessary
- **CUMULUS-1961**
  - Adds `startTimestamp` and `endTimestamp` parameters to endpoint
    `reconcilationReports`.  Setting these values will filter the returned
    report to cumulus data that falls within the timestamps. It also causes the
    report to be one directional, meaning cumulus is only reconciled with CMR,
    but not the other direction. The Granules will be filtered by their
    `updatedAt` values. Collections are filtered by the updatedAt time of their
    granules, i.e. Collections with granules that are updatedAt a time between
    the time parameters will be returned in the reconciliation reports.
  - Adds `startTimestamp` and `endTimestamp` parameters to create-reconciliation-reports
    lambda function. If either of these params is passed in with a value that can be
    converted to a date object, the inter-platform comparison between Cumulus and CMR will
    be one way.  That is, collections, granules, and files will be filtered by time for
    those found in Cumulus and only those compared to the CMR holdings. For the moment
    there is not enough information to change the internal consistency check, and S3 vs
    Cumulus comparisons are unchanged by the timestamps.
- **CUMULUS-1962**
  - Adds `location` as parameter to `/reconciliationReports` endpoint. Options are `S3`
    resulting in a S3 vs. Cumulus database search or `CMR` resulting in CMR vs. Cumulus database search.
- **CUMULUS-1963**
  - Adds `granuleId` as input parameter to `/reconcilationReports`
    endpoint. Limits inputs parameters to either `collectionId` or `granuleId`
    and will fail to create the report if both are provided.  Adding granuleId
    will find collections in Cumulus by granuleId and compare those one way
    with those in CMR.
  - `/reconciliationReports` now validates any input json before starting the
    async operation and the lambda handler no longer validates input
    parameters.
- **CUMULUS-1964**
  - Reports can now be filtered on provider
- **CUMULUS-1965**
  - Adds `collectionId` parameter to the `/reconcilationReports`
    endpoint. Setting this value will limit the scope of the reconcilation
    report to only the input collectionId when comparing Cumulus and
    CMR. `collectionId` is provided an array of strings e.g. `[shortname___version, shortname2___version2]`
- **CUMULUS-2107**
  - Added a new task, `update-cmr-access-constraints`, that will set access constraints in CMR Metadata.
    Currently supports UMMG-JSON and Echo10XML, where it will configure `AccessConstraints` and
    `RestrictionFlag/RestrictionComment`, respectively.
  - Added an operator doc on how to configure and run the access constraint update workflow, which will update the metadata using the new task, and then publish the updated metadata to CMR.
  - Added an operator doc on bulk operations.
- **CUMULUS-2111**
  - Added variables to `cumulus` module:
    - `tea_api_egress_log_group`
    - `tea_external_api_endpoint`
    - `tea_internal_api_endpoint`
    - `tea_rest_api_id`
    - `tea_rest_api_root_resource_id`
    - `tea_stack_name`
  - Added variables to `distribution` module:
    - `tea_api_egress_log_group`
    - `tea_external_api_endpoint`
    - `tea_internal_api_endpoint`
    - `tea_rest_api_id`
    - `tea_rest_api_root_resource_id`
    - `tea_stack_name`
- **CUMULUS-2112**
  - Added `@cumulus/api/lambdas/internal-reconciliation-report`, so create-reconciliation-report
    lambda can create `Internal` reconciliation report
- **CUMULUS-2116**
  - Added `@cumulus/api/models/granule.unpublishAndDeleteGranule` which
  unpublishes a granule from CMR and deletes it from Cumulus, but does not
  update the record to `published: false` before deletion
- **CUMULUS-2113**
  - Added Granule not found report to reports endpoint
  - Update reports to return breakdown by Granule of files both in DynamoDB and S3
- **CUMULUS-2123**
  - Added `cumulus-rds-tf` DB cluster module to `tf-modules` that adds a
    serverless RDS Aurora/PostgreSQL database cluster to meet the PostgreSQL
    requirements for future releases.
  - Updated the default Cumulus module to take the following new required variables:
    - rds_user_access_secret_arn:
      AWS Secrets Manager secret ARN containing a JSON string of DB credentials
      (containing at least host, password, port as keys)
    - rds_security_group:
      RDS Security Group that provides connection access to the RDS cluster
  - Updated API lambdas and default ECS cluster to add them to the
    `rds_security_group` for database access
- **CUMULUS-2126**
  - The collections endpoint now writes to the RDS database
- **CUMULUS-2127**
  - Added migration to create collections relation for RDS database
- **CUMULUS-2129**
  - Added `data-migration1` Terraform module and Lambda to migrate data from Dynamo to RDS
    - Added support to Lambda for migrating collections data from Dynamo to RDS
- **CUMULUS-2155**
  - Added `rds_connection_heartbeat` to `cumulus` and `data-migration` tf
    modules.  If set to true, this diagnostic variable instructs Core's database
    code to fire off a connection 'heartbeat' query and log the timing/results
    for diagnostic purposes, and retry certain connection timeouts once.
    This option is disabled by default
- **CUMULUS-2156**
  - Support array inputs parameters for `Internal` reconciliation report
- **CUMULUS-2157**
  - Added support to `data-migration1` Lambda for migrating providers data from Dynamo to RDS
    - The migration process for providers will convert any credentials that are stored unencrypted or encrypted with an S3 keypair provider to be encrypted with a KMS key instead
- **CUMULUS-2161**
  - Rules now support an `executionNamePrefix` property. If set, any executions
    triggered as a result of that rule will use that prefix in the name of the
    execution.
  - The `QueueGranules` task now supports an `executionNamePrefix` property. Any
    executions queued by that task will use that prefix in the name of the
    execution. See the
    [example workflow](./example/cumulus-tf/discover_granules_with_execution_name_prefix_workflow.asl.json)
    for usage.
  - The `QueuePdrs` task now supports an `executionNamePrefix` config property.
    Any executions queued by that task will use that prefix in the name of the
    execution. See the
    [example workflow](./example/cumulus-tf/discover_and_queue_pdrs_with_execution_name_prefix_workflow.asl.json)
    for usage.
- **CUMULUS-2162**
  - Adds new report type to `/reconciliationReport` endpoint.  The new report
    is `Granule Inventory`. This report is a CSV file of all the granules in
    the Cumulus DB. This report will eventually replace the existing
    `granules-csv` endpoint which has been deprecated.
- **CUMULUS-2197**
  - Added `ems_deploy` variable to the `cumulus` module. This is set to false by default, except
    for our example deployment, where it is needed for integration tests.

### Changed

- Upgraded version of [TEA](https://github.com/asfadmin/thin-egress-app/) deployed with Cumulus to build 88.
- **CUMULUS-2107**
  - Updated the `applyWorkflow` functionality on the granules endpoint to take a `meta` property to pass into the workflow message.
  - Updated the `BULK_GRANULE` functionality on the granules endpoint to support the above `applyWorkflow` change.
- **CUMULUS-2111**
  - Changed `distribution_api_gateway_stage` variable for `cumulus` module to `tea_api_gateway_stage`
  - Changed `api_gateway_stage` variable for `distribution` module to `tea_api_gateway_stage`
- **CUMULUS-2224**
  - Updated `/reconciliationReport`'s file reconciliation to include `"EXTENDED METADATA"` as a valid CMR relatedUrls Type.

### Fixed

- **CUMULUS-2168**
  - Fixed issue where large number of documents (generally logs) in the
    `cumulus` elasticsearch index results in the collection granule stats
    queries failing for the collections list api endpoint
- **CUMULUS-1955**
  - Due to AWS's eventual consistency model, it was possible for PostToCMR to
    publish an earlier version of a CMR metadata file, rather than the latest
    version created in a workflow.  This fix guarantees that the latest version
    is published, as expected.
- **CUMULUS-1961**
  - Fixed `activeCollections` query only returning 10 results
- **CUMULUS-2201**
  - Fix Reconciliation Report integration test failures by waiting for collections appear
    in es list and ingesting a fake granule xml file to CMR
- **CUMULUS-2015**
  - Reduced concurrency of `QueueGranules` task. That task now has a
    `config.concurrency` option that defaults to `3`.
- **CUMULUS-2116**
  - Fixed a race condition with bulk granule delete causing deleted granules to still appear in Elasticsearch. Granules removed via bulk delete should now be removed from Elasticsearch.
- **CUMULUS-2163**
  - Remove the `public-read` ACL from the `move-granules` task
- **CUMULUS-2164**
  - Fix issue where `cumulus` index is recreated and attached to an alias if it has been previously deleted
- **CUMULUS-2195**
  - Fixed issue with redirect from `/token` not working when using a Cloudfront endpoint to access the Cumulus API with Launchpad authentication enabled. The redirect should now work properly whether you are using a plain API gateway URL or a Cloudfront endpoint pointing at an API gateway URL.
- **CUMULUS-2200**
  - Fixed issue where __in and __not queries were stripping spaces from values

### Deprecated

- **CUMULUS-1955**
  - `@cumulus/aws-client/S3.getS3Object()`
  - `@cumulus/message/Queue.getQueueNameByUrl()`
  - `@cumulus/message/Queue.getQueueName()`
- **CUMULUS-2162**
  - `@cumulus/api/endpoints/granules-csv/list()`

### Removed

- **CUMULUS-2111**
  - Removed `distribution_url` and `distribution_redirect_uri` outputs from the `cumulus` module
  - Removed variables from the `cumulus` module:
    - `distribution_url`
    - `log_api_gateway_to_cloudwatch`
    - `thin_egress_cookie_domain`
    - `thin_egress_domain_cert_arn`
    - `thin_egress_download_role_in_region_arn`
    - `thin_egress_jwt_algo`
    - `thin_egress_jwt_secret_name`
    - `thin_egress_lambda_code_dependency_archive_key`
    - `thin_egress_stack_name`
  - Removed outputs from the `distribution` module:
    - `distribution_url`
    - `internal_tea_api`
    - `rest_api_id`
    - `thin_egress_app_redirect_uri`
  - Removed variables from the `distribution` module:
    - `bucket_map_key`
    - `distribution_url`
    - `log_api_gateway_to_cloudwatch`
    - `thin_egress_cookie_domain`
    - `thin_egress_domain_cert_arn`
    - `thin_egress_download_role_in_region_arn`
    - `thin_egress_jwt_algo`
    - `thin_egress_jwt_secret_name`
    - `thin_egress_lambda_code_dependency_archive_key`
- **CUMULUS-2157**
  - Removed `providerSecretsMigration` and `verifyProviderSecretsMigration` lambdas
- Removed deprecated `@cumulus/sf-sns-report` task
- Removed code:
  - `@cumulus/aws-client/S3.calculateS3ObjectChecksum`
  - `@cumulus/aws-client/S3.getS3ObjectReadStream`
  - `@cumulus/cmrjs.getFullMetadata`
  - `@cumulus/cmrjs.getMetadata`
  - `@cumulus/common/util.isNil`
  - `@cumulus/common/util.isNull`
  - `@cumulus/common/util.isUndefined`
  - `@cumulus/common/util.lookupMimeType`
  - `@cumulus/common/util.mkdtempSync`
  - `@cumulus/common/util.negate`
  - `@cumulus/common/util.noop`
  - `@cumulus/common/util.omit`
  - `@cumulus/common/util.renameProperty`
  - `@cumulus/common/util.sleep`
  - `@cumulus/common/util.thread`
  - `@cumulus/ingest/granule.copyGranuleFile`
  - `@cumulus/ingest/granule.moveGranuleFile`
  - `@cumulus/integration-tests/api/rules.deleteRule`
  - `@cumulus/integration-tests/api/rules.getRule`
  - `@cumulus/integration-tests/api/rules.listRules`
  - `@cumulus/integration-tests/api/rules.postRule`
  - `@cumulus/integration-tests/api/rules.rerunRule`
  - `@cumulus/integration-tests/api/rules.updateRule`
  - `@cumulus/integration-tests/sfnStep.parseStepMessage`
  - `@cumulus/message/Queue.getQueueName`
  - `@cumulus/message/Queue.getQueueNameByUrl`

## v2.0.2+ Backport releases

Release v2.0.1 was the last release on the 2.0.x release series.

Changes after this version on the 2.0.x release series are limited
security/requested feature patches and will not be ported forward to future
releases unless there is a corresponding CHANGELOG entry.

For up-to-date CHANGELOG for the maintenance release branch see
[CHANGELOG.md](https://github.com/nasa/cumulus/blob/release-2.0.x/CHANGELOG.md)
from the 2.0.x branch.

For the most recent release information for the maintenance branch please see
the [release page](https://github.com/nasa/cumulus/releases)

## [v2.0.7] 2020-10-1 - [BACKPORT]

### Fixed

- CVE-2020-7720
  - Updated common `node-forge` dependency to 0.10.0 to address CVE finding

### [v2.0.6] 2020-09-25 - [BACKPORT]

### Fixed

- **CUMULUS-2168**
  - Fixed issue where large number of documents (generally logs) in the
    `cumulus` elasticsearch index results in the collection granule stats
    queries failing for the collections list api endpoint

### [v2.0.5] 2020-09-15 - [BACKPORT]

#### Added

- Added `thin_egress_stack_name` variable to `cumulus` and `distribution` Terraform modules to allow overriding the default Cloudformation stack name used for the `thin-egress-app`. **Please note that if you change/set this value for an existing deployment, it will destroy and re-create your API gateway for the `thin-egress-app`.**

#### Fixed

- Fix collection list queries. Removed fixes to collection stats, which break queries for a large number of granules.

### [v2.0.4] 2020-09-08 - [BACKPORT]

#### Changed

- Upgraded version of [TEA](https://github.com/asfadmin/thin-egress-app/) deployed with Cumulus to build 88.

### [v2.0.3] 2020-09-02 - [BACKPORT]

#### Fixed

- **CUMULUS-1961**
  - Fixed `activeCollections` query only returning 10 results

- **CUMULUS-2039**
  - Fix issue causing SyncGranules task to run out of memory on large granules

#### CODE CHANGES

- The `@cumulus/aws-client/S3.getS3ObjectReadStreamAsync` function has been
  removed. It read the entire S3 object into memory before returning a read
  stream, which could cause Lambdas to run out of memory. Use
  `@cumulus/aws-client/S3.getObjectReadStream` instead.

### [v2.0.2] 2020-08-17 - [BACKPORT]

#### CODE CHANGES

- The `@cumulus/ingest/util.lookupMimeType` function now returns `undefined`
  rather than `null` if the mime type could not be found.
- The `@cumulus/ingest/lock.removeLock` function now returns `undefined`

#### Added

- **CUMULUS-2116**
  - Added `@cumulus/api/models/granule.unpublishAndDeleteGranule` which
  unpublishes a granule from CMR and deletes it from Cumulus, but does not
  update the record to `published: false` before deletion

### Fixed

- **CUMULUS-2116**
  - Fixed a race condition with bulk granule delete causing deleted granules to still appear in Elasticsearch. Granules removed via bulk delete should now be removed from Elasticsearch.

## [v2.0.1] 2020-07-28

### Added

- **CUMULUS-1886**
  - Added `multiple sort keys` support to `@cumulus/api`
- **CUMULUS-2099**
  - `@cumulus/message/Queue.getQueueUrl` to get the queue URL specified in a Cumulus workflow message, if any.

### Fixed

- **[PR 1790](https://github.com/nasa/cumulus/pull/1790)**
  - Fixed bug with request headers in `@cumulus/launchpad-auth` causing Launchpad token requests to fail

## [v2.0.0] 2020-07-23

### BREAKING CHANGES

- Changes to the `@cumulus/api-client` package
  - The `CumulusApiClientError` class must now be imported using
    `const { CumulusApiClientError } = require('@cumulus/api-client/CumulusApiClientError')`
- The `@cumulus/sftp-client/SftpClient` class must now be imported using
  `const { SftpClient } = require('@cumulus/sftp-client');`
- Instances of `@cumulus/ingest/SftpProviderClient` no longer implicitly connect
  when `download`, `list`, or `sync` are called. You must call `connect` on the
  provider client before issuing one of those calls. Failure to do so will
  result in a "Client not connected" exception being thrown.
- Instances of `@cumulus/ingest/SftpProviderClient` no longer implicitly
  disconnect from the SFTP server when `list` is called.
- Instances of `@cumulus/sftp-client/SftpClient` must now be explicitly closed
  by calling `.end()`
- Instances of `@cumulus/sftp-client/SftpClient` no longer implicitly connect to
  the server when `download`, `unlink`, `syncToS3`, `syncFromS3`, and `list` are
  called. You must explicitly call `connect` before calling one of those
  methods.
- Changes to the `@cumulus/common` package
  - `cloudwatch-event.getSfEventMessageObject()` now returns `undefined` if the
    message could not be found or could not be parsed. It previously returned
    `null`.
  - `S3KeyPairProvider.decrypt()` now throws an exception if the bucket
    containing the key cannot be determined.
  - `S3KeyPairProvider.decrypt()` now throws an exception if the stack cannot be
    determined.
  - `S3KeyPairProvider.encrypt()` now throws an exception if the bucket
    containing the key cannot be determined.
  - `S3KeyPairProvider.encrypt()` now throws an exception if the stack cannot be
    determined.
  - `sns-event.getSnsEventMessageObject()` now returns `undefined` if it could
    not be parsed. It previously returned `null`.
  - The `aws` module has been removed.
  - The `BucketsConfig.buckets` property is now read-only and private
  - The `test-utils.validateConfig()` function now resolves to `undefined`
    rather than `true`.
  - The `test-utils.validateInput()` function now resolves to `undefined` rather
    than `true`.
  - The `test-utils.validateOutput()` function now resolves to `undefined`
    rather than `true`.
  - The static `S3KeyPairProvider.retrieveKey()` function has been removed.
- Changes to the `@cumulus/cmrjs` package
  - `@cumulus/cmrjs.constructOnlineAccessUrl()` and
    `@cumulus/cmrjs/cmr-utils.constructOnlineAccessUrl()` previously took a
    `buckets` parameter, which was an instance of
    `@cumulus/common/BucketsConfig`. They now take a `bucketTypes` parameter,
    which is a simple object mapping bucket names to bucket types. Example:
    `{ 'private-1': 'private', 'public-1': 'public' }`
  - `@cumulus/cmrjs.reconcileCMRMetadata()` and
    `@cumulus/cmrjs/cmr-utils.reconcileCMRMetadata()` now take a **required**
    `bucketTypes` parameter, which is a simple object mapping bucket names to
    bucket types. Example: `{ 'private-1': 'private', 'public-1': 'public' }`
  - `@cumulus/cmrjs.updateCMRMetadata()` and
    `@cumulus/cmrjs/cmr-utils.updateCMRMetadata()` previously took an optional
    `inBuckets` parameter, which was an instance of
    `@cumulus/common/BucketsConfig`. They now take a **required** `bucketTypes`
    parameter, which is a simple object mapping bucket names to bucket types.
    Example: `{ 'private-1': 'private', 'public-1': 'public' }`
- The minimum supported version of all published Cumulus packages is now Node
  12.18.0
  - Tasks using the `cumuluss/cumulus-ecs-task` Docker image must be updated to
    `cumuluss/cumulus-ecs-task:1.7.0`. This can be done by updating the `image`
    property of any tasks defined using the `cumulus_ecs_service` Terraform
    module.
- Changes to `@cumulus/aws-client/S3`
  - The signature of the `getObjectSize` function has changed. It now takes a
    params object with three properties:
    - **s3**: an instance of an AWS.S3 object
    - **bucket**
    - **key**
  - The `getObjectSize` function will no longer retry if the object does not
    exist
- **CUMULUS-1861**
  - `@cumulus/message/Collections.getCollectionIdFromMessage` now throws a
    `CumulusMessageError` if `collectionName` and `collectionVersion` are missing
    from `meta.collection`.   Previously this method would return
    `'undefined___undefined'` instead
  - `@cumulus/integration-tests/addCollections` now returns an array of collections that
    were added rather than the count of added collections
- **CUMULUS-1930**
  - The `@cumulus/common/util.uuid()` function has been removed
- **CUMULUS-1955**
  - `@cumulus/aws-client/S3.multipartCopyObject` now returns an object with the
    AWS `etag` of the destination object
  - `@cumulus/ingest/S3ProviderClient.list` now sets a file object's `path`
    property to `undefined` instead of `null` when the file is at the top level
    of its bucket
  - The `sync` methods of the following classes in the `@cumulus/ingest` package
    now return an object with the AWS `s3uri` and `etag` of the destination file
    (they previously returned only a string representing the S3 URI)
    - `FtpProviderClient`
    - `HttpProviderClient`
    - `S3ProviderClient`
    - `SftpProviderClient`
- **CUMULUS-1958**
  - The following methods exported from `@cumulus/cmr-js/cmr-utils` were made
    async, and added distributionBucketMap as a parameter:
    - constructOnlineAccessUrl
    - generateFileUrl
    - reconcileCMRMetadata
    - updateCMRMetadata
- **CUMULUS-1969**
  - The `DiscoverPdrs` task now expects `provider_path` to be provided at
    `event.config.provider_path`, not `event.config.collection.provider_path`
  - `event.config.provider_path` is now a required parameter of the
    `DiscoverPdrs` task
  - `event.config.collection` is no longer a parameter to the `DiscoverPdrs`
    task
  - Collections no longer support the `provider_path` property. The tasks that
    relied on that property are now referencing `config.meta.provider_path`.
    Workflows should be updated accordingly.
- **CUMULUS-1977**
  - Moved bulk granule deletion endpoint from `/bulkDelete` to
    `/granules/bulkDelete`
- **CUMULUS-1991**
  - Updated CMR metadata generation to use "Download file.hdf" (where `file.hdf` is the filename of the given resource) as the resource description instead of "File to download"
  - CMR metadata updates now respect changes to resource descriptions (previously only changes to resource URLs were respected)

### MIGRATION STEPS

- Due to an issue with the AWS API Gateway and how the Thin Egress App Cloudformation template applies updates, you may need to redeploy your
  `thin-egress-app-EgressGateway` manually as a one time migration step.    If your deployment fails with an
  error similar to:

  ```bash
  Error: Lambda function (<stack>-tf-TeaCache) returned error: ({"errorType":"HTTPError","errorMessage":"Response code 404 (Not Found)"})
  ```

  Then follow the [AWS
  instructions](https://docs.aws.amazon.com/apigateway/latest/developerguide/how-to-deploy-api-with-console.html)
  to `Redeploy a REST API to a stage` for your egress API and re-run `terraform
  apply`.

### Added

- **CUMULUS-2081**
  - Add Integrator Guide section for onboarding
  - Add helpful tips documentation

- **CUMULUS-1902**
  - Add Common Use Cases section under Operator Docs

- **CUMULUS-2058**
  - Added `lambda_processing_role_name` as an output from the `cumulus` module
    to provide the processing role name
- **CUMULUS-1417**
  - Added a `checksumFor` property to collection `files` config. Set this
    property on a checksum file's definition matching the `regex` of the target
    file. More details in the ['Data Cookbooks
    Setup'](https://nasa.github.io/cumulus/docs/next/data-cookbooks/setup)
    documentation.
  - Added `checksumFor` validation to collections model.
- **CUMULUS-1956**
  - Added `@cumulus/earthata-login-client` package
  - The `/s3credentials` endpoint that is deployed as part of distribution now
    supports authentication using tokens created by a different application. If
    a request contains the `EDL-ClientId` and `EDL-Token` headers,
    authentication will be handled using that token rather than attempting to
    use OAuth.
  - `@cumulus/earthata-login-client.getTokenUsername()` now accepts an
    `xRequestId` argument, which will be included as the `X-Request-Id` header
    when calling Earthdata Login.
  - If the `s3Credentials` endpoint is invoked with an EDL token and an
    `X-Request-Id` header, that `X-Request-Id` header will be forwarded to
    Earthata Login.
- **CUMULUS-1957**
  - If EDL token authentication is being used, and the `EDL-Client-Name` header
    is set, `@the-client-name` will be appended to the end of the Earthdata
    Login username that is used as the `RoleSessionName` of the temporary IAM
    credentials. This value will show up in the AWS S3 server access logs.
- **CUMULUS-1958**
  - Add the ability for users to specify a `bucket_map_key` to the `cumulus`
    terraform module as an override for the default .yaml values that are passed
    to TEA by Core.    Using this option *requires* that each configured
    Cumulus 'distribution' bucket (e.g. public/protected buckets) have a single
    TEA mapping.  Multiple maps per bucket are not supported.
  - Updated Generating a distribution URL, the MoveGranules task and all CMR
    reconciliation functionality to utilize the TEA bucket map override.
  - Updated deploy process to utilize a bootstrap 'tea-map-cache' lambda that
    will, after deployment of Cumulus Core's TEA instance, query TEA for all
    protected/public buckets and generate a mapping configuration used
    internally by Core.  This object is also exposed as an output of the Cumulus
    module as `distribution_bucket_map`.
- **CUMULUS-1961**
  - Replaces DynamoDB for Elasticsearch for reconciliationReportForCumulusCMR
    comparisons between Cumulus and CMR.
- **CUMULUS-1970**
  - Created the `add-missing-file-checksums` workflow task
  - Added `@cumulus/aws-client/S3.calculateObjectHash()` function
  - Added `@cumulus/aws-client/S3.getObjectReadStream()` function
- **CUMULUS-1887**
  - Add additional fields to the granule CSV download file
- **CUMULUS-2019**
  - Add `infix` search to es query builder `@cumulus/api/es/es/queries` to
    support partial matching of the keywords

### Changed

- **CUMULUS-2032**
  - Updated @cumulus/ingest/HttpProviderClient to utilize a configuration key
    `httpListTimeout` to set the default timeout for discovery HTTP/HTTPS
    requests, and updates the default for the provider to 5 minutes (300 seconds).
  - Updated the DiscoverGranules and DiscoverPDRs tasks to utilize the updated
    configuration value if set via workflow config, and updates the default for
    these tasks to 5 minutes (300 seconds).

- **CUMULUS-176**
  - The API will now respond with a 400 status code when a request body contains
    invalid JSON. It had previously returned a 500 status code.
- **CUMULUS-1861**
  - Updates Rule objects to no longer require a collection.
  - Changes the DLQ behavior for `sfEventSqsToDbRecords` and
    `sfEventSqsToDbRecordsInputQueue`. Previously failure to write a database
    record would result in lambda success, and an error log in the CloudWatch
    logs.   The lambda has been updated to manually add a record to
    the `sfEventSqsToDbRecordsDeadLetterQueue` if the granule, execution, *or*
    pdr record fails to write, in addition to the previous error logging.
- **CUMULUS-1956**
  - The `/s3credentials` endpoint that is deployed as part of distribution now
    supports authentication using tokens created by a different application. If
    a request contains the `EDL-ClientId` and `EDL-Token` headers,
    authentication will be handled using that token rather than attempting to
    use OAuth.
- **CUMULUS-1977**
  - API endpoint POST `/granules/bulk` now returns a 202 status on a successful
    response instead of a 200 response
  - API endpoint DELETE `/granules/<granule-id>` now returns a 404 status if the
    granule record was already deleted
  - `@cumulus/api/models/Granule.update()` now returns the updated granule
    record
  - Implemented POST `/granules/bulkDelete` API endpoint to support deleting
    granules specified by ID or returned by the provided query in the request
    body. If the request is successful, the endpoint returns the async operation
    ID that has been started to remove the granules.
    - To use a query in the request body, your deployment must be
      [configured to access the Elasticsearch host for ESDIS metrics](https://nasa.github.io/cumulus/docs/additional-deployment-options/cloudwatch-logs-delivery#esdis-metrics)
      in your environment
  - Added `@cumulus/api/models/Granule.getRecord()` method to return raw record
    from DynamoDB
  - Added `@cumulus/api/models/Granule.delete()` method which handles deleting
    the granule record from DynamoDB and the granule files from S3
- **CUMULUS-1982**
  - The `globalConnectionLimit` property of providers is now optional and
    defaults to "unlimited"
- **CUMULUS-1997**
  - Added optional `launchpad` configuration to `@cumulus/hyrax-metadata-updates` task config schema.
- **CUMULUS-1991**
  - `@cumulus/cmrjs/src/cmr-utils/constructOnlineAccessUrls()` now throws an error if `cmrGranuleUrlType = "distribution"` and no distribution endpoint argument is provided
- **CUMULUS-2011**
  - Reconciliation reports are now generated within an AsyncOperation
- **CUMULUS-2016**
  - Upgrade TEA to version 79

### Fixed

- **CUMULUS-1991**
  - Added missing `DISTRIBUTION_ENDPOINT` environment variable for API lambdas. This environment variable is required for API requests to move granules.

- **CUMULUS-1961**
  - Fixed granules and executions query params not getting sent to API in granule list operation in `@cumulus/api-client`

### Deprecated

- `@cumulus/aws-client/S3.calculateS3ObjectChecksum()`
- `@cumulus/aws-client/S3.getS3ObjectReadStream()`
- `@cumulus/common/log.convertLogLevel()`
- `@cumulus/collection-config-store`
- `@cumulus/common/util.sleep()`

- **CUMULUS-1930**
  - `@cumulus/common/log.convertLogLevel()`
  - `@cumulus/common/util.isNull()`
  - `@cumulus/common/util.isUndefined()`
  - `@cumulus/common/util.negate()`
  - `@cumulus/common/util.noop()`
  - `@cumulus/common/util.isNil()`
  - `@cumulus/common/util.renameProperty()`
  - `@cumulus/common/util.lookupMimeType()`
  - `@cumulus/common/util.thread()`
  - `@cumulus/common/util.mkdtempSync()`

### Removed

- The deprecated `@cumulus/common.bucketsConfigJsonObject` function has been
  removed
- The deprecated `@cumulus/common.CollectionConfigStore` class has been removed
- The deprecated `@cumulus/common.concurrency` module has been removed
- The deprecated `@cumulus/common.constructCollectionId` function has been
  removed
- The deprecated `@cumulus/common.launchpad` module has been removed
- The deprecated `@cumulus/common.LaunchpadToken` class has been removed
- The deprecated `@cumulus/common.Semaphore` class has been removed
- The deprecated `@cumulus/common.stringUtils` module has been removed
- The deprecated `@cumulus/common/aws.cloudwatchlogs` function has been removed
- The deprecated `@cumulus/common/aws.deleteS3Files` function has been removed
- The deprecated `@cumulus/common/aws.deleteS3Object` function has been removed
- The deprecated `@cumulus/common/aws.dynamodb` function has been removed
- The deprecated `@cumulus/common/aws.dynamodbDocClient` function has been
  removed
- The deprecated `@cumulus/common/aws.getExecutionArn` function has been removed
- The deprecated `@cumulus/common/aws.headObject` function has been removed
- The deprecated `@cumulus/common/aws.listS3ObjectsV2` function has been removed
- The deprecated `@cumulus/common/aws.parseS3Uri` function has been removed
- The deprecated `@cumulus/common/aws.promiseS3Upload` function has been removed
- The deprecated `@cumulus/common/aws.recursivelyDeleteS3Bucket` function has
  been removed
- The deprecated `@cumulus/common/aws.s3CopyObject` function has been removed
- The deprecated `@cumulus/common/aws.s3ObjectExists` function has been removed
- The deprecated `@cumulus/common/aws.s3PutObject` function has been removed
- The deprecated `@cumulus/common/bucketsConfigJsonObject` function has been
  removed
- The deprecated `@cumulus/common/CloudWatchLogger` class has been removed
- The deprecated `@cumulus/common/collection-config-store.CollectionConfigStore`
  class has been removed
- The deprecated `@cumulus/common/collection-config-store.constructCollectionId`
  function has been removed
- The deprecated `@cumulus/common/concurrency.limit` function has been removed
- The deprecated `@cumulus/common/concurrency.mapTolerant` function has been
  removed
- The deprecated `@cumulus/common/concurrency.promiseUrl` function has been
  removed
- The deprecated `@cumulus/common/concurrency.toPromise` function has been
  removed
- The deprecated `@cumulus/common/concurrency.unless` function has been removed
- The deprecated `@cumulus/common/config.parseConfig` function has been removed
- The deprecated `@cumulus/common/config.resolveResource` function has been
  removed
- The deprecated `@cumulus/common/DynamoDb.get` function has been removed
- The deprecated `@cumulus/common/DynamoDb.scan` function has been removed
- The deprecated `@cumulus/common/FieldPattern` class has been removed
- The deprecated `@cumulus/common/launchpad.getLaunchpadToken` function has been
  removed
- The deprecated `@cumulus/common/launchpad.validateLaunchpadToken` function has
  been removed
- The deprecated `@cumulus/common/LaunchpadToken` class has been removed
- The deprecated `@cumulus/common/message.buildCumulusMeta` function has been
  removed
- The deprecated `@cumulus/common/message.buildQueueMessageFromTemplate`
  function has been removed
- The deprecated `@cumulus/common/message.getCollectionIdFromMessage` function
  has been removed
- The deprecated `@cumulus/common/message.getMaximumExecutions` function has
  been removed
- The deprecated `@cumulus/common/message.getMessageExecutionArn` function has
  been removed
- The deprecated `@cumulus/common/message.getMessageExecutionName` function has
  been removed
- The deprecated `@cumulus/common/message.getMessageFromTemplate` function has
  been removed
- The deprecated `@cumulus/common/message.getMessageGranules` function has been
  removed
- The deprecated `@cumulus/common/message.getMessageStateMachineArn` function
  has been removed
- The deprecated `@cumulus/common/message.getQueueName` function has been
  removed
- The deprecated `@cumulus/common/message.getQueueNameByUrl` function has been
  removed
- The deprecated `@cumulus/common/message.hasQueueAndExecutionLimit` function
  has been removed
- The deprecated `@cumulus/common/Semaphore` class has been removed
- The deprecated `@cumulus/common/string.globalReplace` function has been removed
- The deprecated `@cumulus/common/string.isNonEmptyString` function has been
  removed
- The deprecated `@cumulus/common/string.isValidHostname` function has been
  removed
- The deprecated `@cumulus/common/string.match` function has been removed
- The deprecated `@cumulus/common/string.matches` function has been removed
- The deprecated `@cumulus/common/string.replace` function has been removed
- The deprecated `@cumulus/common/string.toLower` function has been removed
- The deprecated `@cumulus/common/string.toUpper` function has been removed
- The deprecated `@cumulus/common/testUtils.getLocalstackEndpoint` function has been removed
- The deprecated `@cumulus/common/util.setErrorStack` function has been removed
- The `@cumulus/common/util.uuid` function has been removed
- The deprecated `@cumulus/common/workflows.getWorkflowArn` function has been
  removed
- The deprecated `@cumulus/common/workflows.getWorkflowFile` function has been
  removed
- The deprecated `@cumulus/common/workflows.getWorkflowList` function has been
  removed
- The deprecated `@cumulus/common/workflows.getWorkflowTemplate` function has
  been removed
- `@cumulus/aws-client/StepFunctions.toSfnExecutionName()`
- `@cumulus/aws-client/StepFunctions.fromSfnExecutionName()`
- `@cumulus/aws-client/StepFunctions.getExecutionArn()`
- `@cumulus/aws-client/StepFunctions.getExecutionUrl()`
- `@cumulus/aws-client/StepFunctions.getStateMachineArn()`
- `@cumulus/aws-client/StepFunctions.pullStepFunctionEvent()`
- `@cumulus/common/test-utils/throttleOnce()`
- `@cumulus/integration-tests/api/distribution.invokeApiDistributionLambda()`
- `@cumulus/integration-tests/api/distribution.getDistributionApiRedirect()`
- `@cumulus/integration-tests/api/distribution.getDistributionApiFileStream()`

## [v1.24.0] 2020-06-03

### BREAKING CHANGES

- **CUMULUS-1969**
  - The `DiscoverPdrs` task now expects `provider_path` to be provided at
    `event.config.provider_path`, not `event.config.collection.provider_path`
  - `event.config.provider_path` is now a required parameter of the
    `DiscoverPdrs` task
  - `event.config.collection` is no longer a parameter to the `DiscoverPdrs`
    task
  - Collections no longer support the `provider_path` property. The tasks that
    relied on that property are now referencing `config.meta.provider_path`.
    Workflows should be updated accordingly.

- **CUMULUS-1997**
  - `@cumulus/cmr-client/CMRSearchConceptQueue` parameters have been changed to take a `cmrSettings` object containing clientId, provider, and auth information. This can be generated using `@cumulus/cmrjs/cmr-utils/getCmrSettings`. The `cmrEnvironment` variable has been removed.

### Added

- **CUMULUS-1800**
  - Added task configuration setting named `syncChecksumFiles` to the
    SyncGranule task. This setting is `false` by default, but when set to
    `true`, all checksum files associated with data files that are downloaded
    will be downloaded as well.
- **CUMULUS-1952**
  - Updated HTTP(S) provider client to accept username/password for Basic authorization. This change adds support for Basic Authorization such as Earthdata login redirects to ingest (i.e. as implemented in SyncGranule), but not to discovery (i.e. as implemented in DiscoverGranules). Discovery still expects the provider's file system to be publicly accessible, but not the individual files and their contents.
  - **NOTE**: Using this in combination with the HTTP protocol may expose usernames and passwords to intermediary network entities. HTTPS is highly recommended.
- **CUMULUS-1997**
  - Added optional `launchpad` configuration to `@cumulus/hyrax-metadata-updates` task config schema.

### Fixed

- **CUMULUS-1997**
  - Updated all CMR operations to use configured authentication scheme
- **CUMULUS-2010**
  - Updated `@cumulus/api/launchpadSaml` to support multiple userGroup attributes from the SAML response

## [v1.23.2] 2020-05-22

### BREAKING CHANGES

- Updates to the Cumulus archive API:
  - All endpoints now return a `401` response instead of a `403` for any request where the JWT passed as a Bearer token is invalid.
  - POST `/refresh` and DELETE `/token/<token>` endpoints now return a `401` response for requests with expired tokens

- **CUMULUS-1894**
  - `@cumulus/ingest/granule.handleDuplicateFile()`
    - The `copyOptions` parameter has been removed
    - An `ACL` parameter has been added
  - `@cumulus/ingest/granule.renameS3FileWithTimestamp()`
    - Now returns `undefined`

- **CUMULUS-1896**
  Updated all Cumulus core lambdas to utilize the new message adapter streaming interface via [cumulus-message-adapter-js v1.2.0](https://github.com/nasa/cumulus-message-adapter-js/releases/tag/v1.2.0).   Users of this version of Cumulus (or later) must utilize version 1.3.0 or greater of the [cumulus-message-adapter](https://github.com/nasa/cumulus-message-adapter) to support core lambdas.

- **CUMULUS-1912**
  - `@cumulus/api` reconciliationReports list endpoint returns a list of reconciliationReport records instead of S3Uri.

- **CUMULUS-1969**
  - The `DiscoverGranules` task now expects `provider_path` to be provided at
    `event.config.provider_path`, not `event.config.collection.provider_path`
  - `config.provider_path` is now a required parameter of the `DiscoverGranules`
    task

### MIGRATION STEPS

- To take advantage of the new TTL-based access token expiration implemented in CUMULUS-1777 (see notes below) and clear out existing records in your access tokens table, do the following:
  1. Log out of any active dashboard sessions
  2. Use the AWS console or CLI to delete your `<prefix>-AccessTokensTable` DynamoDB table
  3. [Re-deploy your `data-persistence` module](https://nasa.github.io/cumulus/docs/deployment/upgrade-readme#update-data-persistence-resources), which should re-create the `<prefix>-AccessTokensTable` DynamoDB table
  4. Return to using the Cumulus API/dashboard as normal
- This release requires the Cumulus Message Adapter layer deployed with Cumulus Core to be at least 1.3.0, as the core lambdas have updated to [cumulus-message-adapter-js v1.2.0](https://github.com/nasa/cumulus-message-adapter-js/releases/tag/v1.2.0) and the new CMA interface.  As a result, users should:
  1. Follow the [Cumulus Message Adapter (CMA) deployment instructions](https://nasa.github.io/cumulus/docs/deployment/deployment-readme#deploy-the-cumulus-message-adapter-layer) and install a CMA layer version >=1.3.0
  2. If you are using any custom Node.js Lambdas in your workflows **and** the Cumulus CMA layer/`cumulus-message-adapter-js`, you must update your lambda to use [cumulus-message-adapter-js v1.2.0](https://github.com/nasa/cumulus-message-adapter-js/releases/tag/v1.2.0) and follow the migration instructions in the release notes. Prior versions of `cumulus-message-adapter-js` are not compatible with CMA >= 1.3.0.
- Migrate existing s3 reconciliation report records to database (CUMULUS-1911):
  - After update your `data persistence` module and Cumulus resources, run the command:

  ```bash
  ./node_modules/.bin/cumulus-api migrate --stack `<your-terraform-deployment-prefix>` --migrationVersion migration5
  ```

### Added

- Added a limit for concurrent Elasticsearch requests when doing an index from database operation
- Added the `es_request_concurrency` parameter to the archive and cumulus Terraform modules

- **CUMULUS-1995**
  - Added the `es_index_shards` parameter to the archive and cumulus Terraform modules to configure the number of shards for the ES index
    - If you have an existing ES index, you will need to [reindex](https://nasa.github.io/cumulus-api/#reindex) and then [change index](https://nasa.github.io/cumulus-api/#change-index) to take advantage of shard updates

- **CUMULUS-1894**
  - Added `@cumulus/aws-client/S3.moveObject()`

- **CUMULUS-1911**
  - Added ReconciliationReports table
  - Updated CreateReconciliationReport lambda to save Reconciliation Report records to database
  - Updated dbIndexer and IndexFromDatabase lambdas to index Reconciliation Report records to Elasticsearch
  - Added migration_5 to migrate existing s3 reconciliation report records to database and Elasticsearch
  - Updated `@cumulus/api` package, `tf-modules/archive` and `tf-modules/data-persistence` Terraform modules

- **CUMULUS-1916**
  - Added util function for seeding reconciliation reports when running API locally in dashboard

### Changed

- **CUMULUS-1777**
  - The `expirationTime` property is now a **required field** of the access tokens model.
  - Updated the `AccessTokens` table to set a [TTL](https://docs.aws.amazon.com/amazondynamodb/latest/developerguide/howitworks-ttl.html) on the `expirationTime` field in `tf-modules/data-persistence/dynamo.tf`. As a result, access token records in this table whose `expirationTime` has passed should be **automatically deleted by DynamoDB**.
  - Updated all code creating access token records in the Dynamo `AccessTokens` table to set the `expirationTime` field value in seconds from the epoch.
- **CUMULUS-1912**
  - Updated reconciliationReports endpoints to query against Elasticsearch, delete report from both database and s3
  - Added `@cumulus/api-client/reconciliationReports`
- **CUMULUS-1999**
  - Updated `@cumulus/common/util.deprecate()` so that only a single deprecation notice is printed for each name/version combination

### Fixed

- **CUMULUS-1894**
  - The `SyncGranule` task can now handle files larger than 5 GB
- **CUMULUS-1987**
  - `Remove granule from CMR` operation in `@cumulus/api` now passes token to CMR when fetching granule metadata, allowing removal of private granules
- **CUMULUS-1993**
  - For a given queue, the `sqs-message-consumer` Lambda will now only schedule workflows for rules matching the queue **and the collection information in each queue message (if any)**
    - The consumer also now only reads each queue message **once per Lambda invocation**, whereas previously each message was read **once per queue rule per Lambda invocation**
  - Fixed bug preventing the deletion of multiple SNS rules that share the same SNS topic

### Deprecated

- **CUMULUS-1894**
  - `@cumulus/ingest/granule.copyGranuleFile()`
  - `@cumulus/ingest/granule.moveGranuleFile()`

- **CUMULUS-1987** - Deprecated the following functions:
  - `@cumulus/cmrjs/getMetadata(cmrLink)` -> `@cumulus/cmr-client/CMR.getGranuleMetadata(cmrLink)`
  - `@cumulus/cmrjs/getFullMetadata(cmrLink)`

## [v1.22.1] 2020-05-04

**Note**: v1.22.0 was not released as a package due to npm/release concerns.  Users upgrading to 1.22.x should start with 1.22.1

### Added

- **CUMULUS-1894**
  - Added `@cumulus/aws-client/S3.multipartCopyObject()`
- **CUMULUS-408**
  - Added `certificateUri` field to provider schema. This optional field allows operators to specify an S3 uri to a CA bundle to use for HTTPS requests.
- **CUMULUS-1787**
  - Added `collections/active` endpoint for returning collections with active granules in `@cumulus/api`
- **CUMULUS-1799**
  - Added `@cumulus/common/stack.getBucketsConfigKey()` to return the S3 key for the buckets config object
  - Added `@cumulus/common/workflows.getWorkflowFileKey()` to return the S3 key for a workflow definition object
  - Added `@cumulus/common/workflows.getWorkflowsListKeyPrefix()` to return the S3 key prefix for objects containing workflow definitions
  - Added `@cumulus/message` package containing utilities for building and parsing Cumulus messages
- **CUMULUS-1850**
  - Added `@cumulus/aws-client/Kinesis.describeStream()` to get a Kinesis stream description
- **CUMULUS-1853**
  - Added `@cumulus/integration-tests/collections.createCollection()`
  - Added `@cumulus/integration-tests/executions.findExecutionArn()`
  - Added `@cumulus/integration-tests/executions.getExecutionWithStatus()`
  - Added `@cumulus/integration-tests/granules.getGranuleWithStatus()`
  - Added `@cumulus/integration-tests/providers.createProvider()`
  - Added `@cumulus/integration-tests/rules.createOneTimeRule()`

### Changed

- **CUMULUS-1682**
  - Moved all `@cumulus/ingest/parse-pdr` code into the `parse-pdr` task as it had become tightly coupled with that task's handler and was not used anywhere else. Unit tests also restored.
- **CUMULUS-1820**
  - Updated the Thin Egress App module used in `tf-modules/distribution/main.tf` to build 74. [See the release notes](https://github.com/asfadmin/thin-egress-app/releases/tag/tea-build.74).
- **CUMULUS-1852**
  - Updated POST endpoints for `/collections`, `/providers`, and `/rules` to log errors when returning a 500 response
  - Updated POST endpoint for `/collections`:
    - Return a 400 response when the `name` or `version` fields are missing
    - Return a 409 response if the collection already exists
    - Improved error messages to be more explicit
  - Updated POST endpoint for `/providers`:
    - Return a 400 response if the `host` field value is invalid
    - Return a 409 response if the provider already exists
  - Updated POST endpoint for `/rules`:
    - Return a 400 response if rule `name` is invalid
    - Return a 400 response if rule `type` is invalid
- **CUMULUS-1891**
  - Updated the following endpoints using async operations to return a 503 error if the ECS task  cannot be started and a 500 response for a non-specific error:
    - POST `/replays`
    - POST `/bulkDelete`
    - POST `/elasticsearch/index-from-database`
    - POST `/granules/bulk`

### Fixed

- **CUMULUS-408**
  - Fixed HTTPS discovery and ingest.

- **CUMULUS-1850**
  - Fixed a bug in Kinesis event processing where the message consumer would not properly filter available rules based on the collection information in the event and the Kinesis stream ARN

- **CUMULUS-1853**
  - Fixed a bug where attempting to create a rule containing a payload property
    would fail schema validation.

- **CUMULUS-1854**
  - Rule schema is validated before starting workflows or creating event source mappings

- **CUMULUS-1974**
  - Fixed @cumulus/api webpack config for missing underscore object due to underscore update

- **CUMULUS-2210**
  - Fixed `cmr_oauth_provider` variable not being propagated to reconciliation reports

### Deprecated

- **CUMULUS-1799** - Deprecated the following code. For cases where the code was moved into another package, the new code location is noted:
  - `@cumulus/aws-client/StepFunctions.fromSfnExecutionName()`
  - `@cumulus/aws-client/StepFunctions.toSfnExecutionName()`
  - `@cumulus/aws-client/StepFunctions.getExecutionArn()` -> `@cumulus/message/Executions.buildExecutionArn()`
  - `@cumulus/aws-client/StepFunctions.getExecutionUrl()` -> `@cumulus/message/Executions.getExecutionUrlFromArn()`
  - `@cumulus/aws-client/StepFunctions.getStateMachineArn()` -> `@cumulus/message/Executions.getStateMachineArnFromExecutionArn()`
  - `@cumulus/aws-client/StepFunctions.pullStepFunctionEvent()` -> `@cumulus/message/StepFunctions.pullStepFunctionEvent()`
  - `@cumulus/common/bucketsConfigJsonObject()`
  - `@cumulus/common/CloudWatchLogger`
  - `@cumulus/common/collection-config-store/CollectionConfigStore` -> `@cumulus/collection-config-store`
  - `@cumulus/common/collection-config-store.constructCollectionId()` -> `@cumulus/message/Collections.constructCollectionId`
  - `@cumulus/common/concurrency.limit()`
  - `@cumulus/common/concurrency.mapTolerant()`
  - `@cumulus/common/concurrency.promiseUrl()`
  - `@cumulus/common/concurrency.toPromise()`
  - `@cumulus/common/concurrency.unless()`
  - `@cumulus/common/config.buildSchema()`
  - `@cumulus/common/config.parseConfig()`
  - `@cumulus/common/config.resolveResource()`
  - `@cumulus/common/config.resourceToArn()`
  - `@cumulus/common/FieldPattern`
  - `@cumulus/common/launchpad.getLaunchpadToken()` -> `@cumulus/launchpad-auth/index.getLaunchpadToken()`
  - `@cumulus/common/LaunchpadToken` -> `@cumulus/launchpad-auth/LaunchpadToken`
  - `@cumulus/common/launchpad.validateLaunchpadToken()` -> `@cumulus/launchpad-auth/index.validateLaunchpadToken()`
  - `@cumulus/common/message.buildCumulusMeta()` -> `@cumulus/message/Build.buildCumulusMeta()`
  - `@cumulus/common/message.buildQueueMessageFromTemplate()` -> `@cumulus/message/Build.buildQueueMessageFromTemplate()`
  - `@cumulus/common/message.getCollectionIdFromMessage()` -> `@cumulus/message/Collections.getCollectionIdFromMessage()`
  - `@cumulus/common/message.getMessageExecutionArn()` -> `@cumulus/message/Executions.getMessageExecutionArn()`
  - `@cumulus/common/message.getMessageExecutionName()` -> `@cumulus/message/Executions.getMessageExecutionName()`
  - `@cumulus/common/message.getMaximumExecutions()` -> `@cumulus/message/Queue.getMaximumExecutions()`
  - `@cumulus/common/message.getMessageFromTemplate()`
  - `@cumulus/common/message.getMessageStateMachineArn()` -> `@cumulus/message/Executions.getMessageStateMachineArn()`)
  - `@cumulus/common/message.getMessageGranules()` -> `@cumulus/message/Granules.getMessageGranules()`
  - `@cumulus/common/message.getQueueNameByUrl()` -> `@cumulus/message/Queue.getQueueNameByUrl()`
  - `@cumulus/common/message.getQueueName()` -> `@cumulus/message/Queue.getQueueName()`)
  - `@cumulus/common/message.hasQueueAndExecutionLimit()` -> `@cumulus/message/Queue.hasQueueAndExecutionLimit()`
  - `@cumulus/common/Semaphore`
  - `@cumulus/common/test-utils.throttleOnce()`
  - `@cumulus/common/workflows.getWorkflowArn()`
  - `@cumulus/common/workflows.getWorkflowFile()`
  - `@cumulus/common/workflows.getWorkflowList()`
  - `@cumulus/common/workflows.getWorkflowTemplate()`
  - `@cumulus/integration-tests/sfnStep/SfnStep.parseStepMessage()` -> `@cumulus/message/StepFunctions.parseStepMessage()`
- **CUMULUS-1858** - Deprecated the following functions.
  - `@cumulus/common/string.globalReplace()`
  - `@cumulus/common/string.isNonEmptyString()`
  - `@cumulus/common/string.isValidHostname()`
  - `@cumulus/common/string.match()`
  - `@cumulus/common/string.matches()`
  - `@cumulus/common/string.replace()`
  - `@cumulus/common/string.toLower()`
  - `@cumulus/common/string.toUpper()`

### Removed

- **CUMULUS-1799**: Deprecated code removals:
  - Removed from `@cumulus/common/aws`:
    - `pullStepFunctionEvent()`
  - Removed `@cumulus/common/sfnStep`
  - Removed `@cumulus/common/StepFunctions`

## [v1.21.0] 2020-03-30

### PLEASE NOTE

- **CUMULUS-1762**: the `messageConsumer` for `sns` and `kinesis`-type rules now fetches
  the collection information from the message. You should ensure that your rule's collection
  name and version match what is in the message for these ingest messages to be processed.
  If no matching rule is found, an error will be thrown and logged in the
  `messageConsumer` Lambda function's log group.

### Added

- **CUMULUS-1629**`
  - Updates discover-granules task to respect/utilize duplicateHandling configuration such that
    - skip:               Duplicates will be filtered from the granule list
    - error:              Duplicates encountered will result in step failure
    - replace, version:   Duplicates will be ignored and handled as normal.
  - Adds a new copy of the API lambda `PrivateApiLambda()` which is configured to not require authentication. This Lambda is not connected to an API gateway
  - Adds `@cumulus/api-client` with functions for use by workflow lambdas to call the API when needed

- **CUMULUS-1732**
  - Added Python task/activity workflow and integration test (`PythonReferenceSpec`) to test `cumulus-message-adapter-python`and `cumulus-process-py` integration.
- **CUMULUS-1795**
  - Added an IAM policy on the Cumulus EC2 creation to enable SSM when the `deploy_to_ngap` flag is true

### Changed

- **CUMULUS-1762**
  - the `messageConsumer` for `sns` and `kinesis`-type rules now fetches the collection
    information from the message.

### Deprecated

- **CUMULUS-1629**
  - Deprecate `granulesApi`, `rulesApi`, `emsApi`, `executionsAPI` from `@cumulus/integration-test/api` in favor of code moved to `@cumulus/api-client`

### Removed

- **CUMULUS-1799**: Deprecated code removals
  - Removed deprecated method `@cumulus/api/models/Granule.createGranulesFromSns()`
  - Removed deprecated method `@cumulus/api/models/Granule.removeGranuleFromCmr()`
  - Removed from `@cumulus/common/aws`:
    - `apigateway()`
    - `buildS3Uri()`
    - `calculateS3ObjectChecksum()`
    - `cf()`
    - `cloudwatch()`
    - `cloudwatchevents()`
    - `cloudwatchlogs()`
    - `createAndWaitForDynamoDbTable()`
    - `createQueue()`
    - `deleteSQSMessage()`
    - `describeCfStackResources()`
    - `downloadS3File()`
    - `downloadS3Files()`
    - `DynamoDbSearchQueue` class
    - `dynamodbstreams()`
    - `ec2()`
    - `ecs()`
    - `fileExists()`
    - `findResourceArn()`
    - `fromSfnExecutionName()`
    - `getFileBucketAndKey()`
    - `getJsonS3Object()`
    - `getQueueUrl()`
    - `getObjectSize()`
    - `getS3ObjectReadStream()`
    - `getSecretString()`
    - `getStateMachineArn()`
    - `headObject()`
    - `isThrottlingException()`
    - `kinesis()`
    - `lambda()`
    - `listS3Objects()`
    - `promiseS3Upload()`
    - `publishSnsMessage()`
    - `putJsonS3Object()`
    - `receiveSQSMessages()`
    - `s3CopyObject()`
    - `s3GetObjectTagging()`
    - `s3Join()`
    - `S3ListObjectsV2Queue` class
    - `s3TagSetToQueryString()`
    - `s3PutObjectTagging()`
    - `secretsManager()`
    - `sendSQSMessage()`
    - `sfn()`
    - `sns()`
    - `sqs()`
    - `sqsQueueExists()`
    - `toSfnExecutionName()`
    - `uploadS3FileStream()`
    - `uploadS3Files()`
    - `validateS3ObjectChecksum()`
  - Removed `@cumulus/common/CloudFormationGateway` class
  - Removed `@cumulus/common/concurrency/Mutex` class
  - Removed `@cumulus/common/errors`
  - Removed `@cumulus/common/sftp`
  - Removed `@cumulus/common/string.unicodeEscape`
  - Removed `@cumulus/cmrjs/cmr-utils.getGranuleId()`
  - Removed `@cumulus/cmrjs/cmr-utils.getCmrFiles()`
  - Removed `@cumulus/cmrjs/cmr/CMR` class
  - Removed `@cumulus/cmrjs/cmr/CMRSearchConceptQueue` class
  - Removed `@cumulus/cmrjs/utils.getHost()`
  - Removed `@cumulus/cmrjs/utils.getIp()`
  - Removed `@cumulus/cmrjs/utils.hostId()`
  - Removed `@cumulus/cmrjs/utils/ummVersion()`
  - Removed `@cumulus/cmrjs/utils.updateToken()`
  - Removed `@cumulus/cmrjs/utils.validateUMMG()`
  - Removed `@cumulus/ingest/aws.getEndpoint()`
  - Removed `@cumulus/ingest/aws.getExecutionUrl()`
  - Removed `@cumulus/ingest/aws/invoke()`
  - Removed `@cumulus/ingest/aws/CloudWatch` class
  - Removed `@cumulus/ingest/aws/ECS` class
  - Removed `@cumulus/ingest/aws/Events` class
  - Removed `@cumulus/ingest/aws/SQS` class
  - Removed `@cumulus/ingest/aws/StepFunction` class
  - Removed `@cumulus/ingest/util.normalizeProviderPath()`
  - Removed `@cumulus/integration-tests/index.listCollections()`
  - Removed `@cumulus/integration-tests/index.listProviders()`
  - Removed `@cumulus/integration-tests/index.rulesList()`
  - Removed `@cumulus/integration-tests/api/api.addCollectionApi()`

## [v1.20.0] 2020-03-12

### BREAKING CHANGES

- **CUMULUS-1714**
  - Changed the format of the message sent to the granule SNS Topic. Message includes the granule record under `record` and the type of event under `event`. Messages with `deleted` events will have the record that was deleted with a `deletedAt` timestamp. Options for `event` are `Create | Update | Delete`
- **CUMULUS-1769** - `deploy_to_ngap` is now a **required** variable for the `tf-modules/cumulus` module. **For those deploying to NGAP environments, this variable should always be set to `true`.**

### Notable changes

- **CUMULUS-1739** - You can now exclude Elasticsearch from your `tf-modules/data-persistence` deployment (via `include_elasticsearch = false`) and your `tf-modules/cumulus` module will still deploy successfully.

- **CUMULUS-1769** - If you set `deploy_to_ngap = true` for the `tf-modules/archive` Terraform module, **you can only deploy your archive API gateway as `PRIVATE`**, not `EDGE`.

### Added

- Added `@cumulus/aws-client/S3.getS3ObjectReadStreamAsync()` to deal with S3 eventual consistency issues by checking for the existence an S3 object with retries before getting a readable stream for that object.
- **CUMULUS-1769**
  - Added `deploy_to_ngap` boolean variable for the `tf-modules/cumulus` and `tf-modules/archive` Terraform modules. This variable is required. **For those deploying to NGAP environments, this variable should always be set to `true`.**
- **HYRAX-70**
  - Add the hyrax-metadata-update task

### Changed

- [`AccessToken.get()`](https://github.com/nasa/cumulus/blob/master/packages/api/models/access-tokens.js) now enforces [strongly consistent reads from DynamoDB](https://docs.aws.amazon.com/amazondynamodb/latest/developerguide/HowItWorks.ReadConsistency.html)
- **CUMULUS-1739**
  - Updated `tf-modules/data-persistence` to make Elasticsearch alarm resources and outputs conditional on the `include_elasticsearch` variable
  - Updated `@cumulus/aws-client/S3.getObjectSize` to include automatic retries for any failures from `S3.headObject`
- **CUMULUS-1784**
  - Updated `@cumulus/api/lib/DistributionEvent.remoteIP()` to parse the IP address in an S3 access log from the `A-sourceip` query parameter if present, otherwise fallback to the original parsing behavior.
- **CUMULUS-1768**
  - The `stats/summary` endpoint reports the distinct collections for the number of granules reported

### Fixed

- **CUMULUS-1739** - Fixed the `tf-modules/cumulus` and `tf-modules/archive` modules to make these Elasticsearch variables truly optional:
  - `elasticsearch_domain_arn`
  - `elasticsearch_hostname`
  - `elasticsearch_security_group_id`

- **CUMULUS-1768**
  - Fixed the `stats/` endpoint so that data is correctly filtered by timestamp and `processingTime` is calculated correctly.

- **CUMULUS-1769**
  - In the `tf-modules/archive` Terraform module, the `lifecycle` block ignoring changes to the `policy` of the archive API gateway is now only enforced if `deploy_to_ngap = true`. This fixes a bug where users deploying outside of NGAP could not update their API gateway's resource policy when going from `PRIVATE` to `EDGE`, preventing their API from being accessed publicly.

- **CUMULUS-1775**
  - Fix/update api endpoint to use updated google auth endpoints such that it will work with new accounts

### Removed

- **CUMULUS-1768**
  - Removed API endpoints `stats/histogram` and `stats/average`. All advanced stats needs should be acquired from Cloud Metrics or similarly configured ELK stack.

## [v1.19.0] 2020-02-28

### BREAKING CHANGES

- **CUMULUS-1736**
  - The `@cumulus/discover-granules` task now sets the `dataType` of discovered
    granules based on the `name` of the configured collection, not the
    `dataType`.
  - The config schema of the `@cumulus/discover-granules` task now requires that
    collections contain a `version`.
  - The `@cumulus/sync-granule` task will set the `dataType` and `version` of a
    granule based on the configured collection if those fields are not already
    set on the granule. Previously it was using the `dataType` field of the
    configured collection, then falling back to the `name` field of the
    collection. This update will just use the `name` field of the collection to
    set the `dataType` field of the granule.

- **CUMULUS-1446**
  - Update the `@cumulus/integration-tests/api/executions.getExecution()`
    function to parse the response and return the execution, rather than return
    the full API response.

- **CUMULUS-1672**
  - The `cumulus` Terraform module in previous releases set a
    `Deployment = var.prefix` tag on all resources that it managed. In this
    release, a `tags` input variable has been added to the `cumulus` Terraform
    module to allow resource tagging to be customized. No default tags will be
    applied to Cumulus-managed resources. To replicate the previous behavior,
    set `tags = { Deployment: var.prefix }` as an input variable for the
    `cumulus` Terraform module.

- **CUMULUS-1684 Migration Instructions**
  - In previous releases, a provider's username and password were encrypted
    using a custom encryption library. That has now been updated to use KMS.
    This release includes a Lambda function named
    `<prefix>-ProviderSecretsMigration`, which will re-encrypt existing
    provider credentials to use KMS. After this release has been deployed, you
    will need to manually invoke that Lambda function using either the AWS CLI
    or AWS Console. It should only need to be successfully run once.
  - Future releases of Cumulus will invoke a
    `<prefix>-VerifyProviderSecretsMigration` Lambda function as part of the
    deployment, which will cause the deployment to fail if the migration
    Lambda has not been run.

- **CUMULUS-1718**
  - The `@cumulus/sf-sns-report` task for reporting mid-workflow updates has been retired.
  This task was used as the `PdrStatusReport` task in our ParsePdr example workflow.
  If you have a ParsePdr or other workflow using this task, use `@cumulus/sf-sqs-report` instead.
  Trying to deploy the old task will result in an error as the cumulus module no longer exports `sf_sns_report_task`.
  - Migration instruction: In your workflow definition, for each step using the old task change:
  `"Resource": "${module.cumulus.sf_sns_report_task.task_arn}"`
  to
  `"Resource": "${module.cumulus.sf_sqs_report_task.task_arn}"`

- **CUMULUS-1755**
  - The `thin_egress_jwt_secret_name` variable for the `tf-modules/cumulus` Terraform module is now **required**. This variable is passed on to the Thin Egress App in `tf-modules/distribution/main.tf`, which uses the keys stored in the secret to sign JWTs. See the [Thin Egress App documentation on how to create a value for this secret](https://github.com/asfadmin/thin-egress-app#setting-up-the-jwt-cookie-secrets).

### Added

- **CUMULUS-1446**
  - Add `@cumulus/common/FileUtils.readJsonFile()` function
  - Add `@cumulus/common/FileUtils.readTextFile()` function
  - Add `@cumulus/integration-tests/api/collections.createCollection()` function
  - Add `@cumulus/integration-tests/api/collections.deleteCollection()` function
  - Add `@cumulus/integration-tests/api/collections.getCollection()` function
  - Add `@cumulus/integration-tests/api/providers.getProvider()` function
  - Add `@cumulus/integration-tests/index.getExecutionOutput()` function
  - Add `@cumulus/integration-tests/index.loadCollection()` function
  - Add `@cumulus/integration-tests/index.loadProvider()` function
  - Add `@cumulus/integration-tests/index.readJsonFilesFromDir()` function

- **CUMULUS-1672**
  - Add a `tags` input variable to the `archive` Terraform module
  - Add a `tags` input variable to the `cumulus` Terraform module
  - Add a `tags` input variable to the `cumulus_ecs_service` Terraform module
  - Add a `tags` input variable to the `data-persistence` Terraform module
  - Add a `tags` input variable to the `distribution` Terraform module
  - Add a `tags` input variable to the `ingest` Terraform module
  - Add a `tags` input variable to the `s3-replicator` Terraform module

- **CUMULUS-1707**
  - Enable logrotate on ECS cluster

- **CUMULUS-1684**
  - Add a `@cumulus/aws-client/KMS` library of KMS-related functions
  - Add `@cumulus/aws-client/S3.getTextObject()`
  - Add `@cumulus/sftp-client` package
  - Create `ProviderSecretsMigration` Lambda function
  - Create `VerifyProviderSecretsMigration` Lambda function

- **CUMULUS-1548**
  - Add ability to put default Cumulus logs in Metrics' ELK stack
  - Add ability to add custom logs to Metrics' ELK Stack

- **CUMULUS-1702**
  - When logs are sent to Metrics' ELK stack, the logs endpoints will return results from there

- **CUMULUS-1459**
  - Async Operations are indexed in Elasticsearch
  - To index any existing async operations you'll need to perform an index from
    database function.

- **CUMULUS-1717**
  - Add `@cumulus/aws-client/deleteAndWaitForDynamoDbTableNotExists`, which
    deletes a DynamoDB table and waits to ensure the table no longer exists
  - Added `publishGranules` Lambda to handle publishing granule messages to SNS when granule records are written to DynamoDB
  - Added `@cumulus/api/models/Granule.storeGranulesFromCumulusMessage` to store granules from a Cumulus message to DynamoDB

- **CUMULUS-1718**
  - Added `@cumulus/sf-sqs-report` task to allow mid-workflow reporting updates.
  - Added `stepfunction_event_reporter_queue_url` and `sf_sqs_report_task` outputs to the `cumulus` module.
  - Added `publishPdrs` Lambda to handle publishing PDR messages to SNS when PDR records are written to DynamoDB.
  - Added `@cumulus/api/models/Pdr.storePdrFromCumulusMessage` to store PDRs from a Cumulus message to DynamoDB.
  - Added `@cumulus/aws-client/parseSQSMessageBody` to parse an SQS message body string into an object.

- **Ability to set custom backend API url in the archive module**
  - Add `api_url` definition in `tf-modules/cumulus/archive.tf`
  - Add `archive_api_url` variable in `tf-modules/cumulus/variables.tf`

- **CUMULUS-1741**
  - Added an optional `elasticsearch_security_group_ids` variable to the
    `data-persistence` Terraform module to allow additional security groups to
    be assigned to the Elasticsearch Domain.

- **CUMULUS-1752**
  - Added `@cumulus/integration-tests/api/distribution.invokeTEADistributionLambda` to simulate a request to the [Thin Egress App](https://github.com/asfadmin/thin-egress-app) by invoking the Lambda and getting a response payload.
  - Added `@cumulus/integration-tests/api/distribution.getTEARequestHeaders` to generate necessary request headers for a request to the Thin Egress App
  - Added `@cumulus/integration-tests/api/distribution.getTEADistributionApiFileStream` to get a response stream for a file served by Thin Egress App
  - Added `@cumulus/integration-tests/api/distribution.getTEADistributionApiRedirect` to get a redirect response from the Thin Egress App

- **CUMULUS-1755**
  - Added `@cumulus/aws-client/CloudFormation.describeCfStack()` to describe a Cloudformation stack
  - Added `@cumulus/aws-client/CloudFormation.getCfStackParameterValues()` to get multiple parameter values for a Cloudformation stack

### Changed

- **CUMULUS-1725**
  - Moved the logic that updates the granule files cache Dynamo table into its
    own Lambda function called `granuleFilesCacheUpdater`.

- **CUMULUS-1736**
  - The `collections` model in the API package now determines the name of a
    collection based on the `name` property, rather than using `dataType` and
    then falling back to `name`.
  - The `@cumulus/integration-tests.loadCollection()` function no longer appends
    the postfix to the end of the collection's `dataType`.
  - The `@cumulus/integration-tests.addCollections()` function no longer appends
    the postfix to the end of the collection's `dataType`.

- **CUMULUS-1672**
  - Add a `retryOptions` parameter to the `@cumulus/aws-client/S3.headObject`
     function, which will retry if the object being queried does not exist.

- **CUMULUS-1446**
  - Mark the `@cumulus/integration-tests/api.addCollectionApi()` function as
    deprecated
  - Mark the `@cumulus/integration-tests/index.listCollections()` function as
    deprecated
  - Mark the `@cumulus/integration-tests/index.listProviders()` function as
    deprecated
  - Mark the `@cumulus/integration-tests/index.rulesList()` function as
    deprecated

- **CUMULUS-1672**
  - Previously, the `cumulus` module defaulted to setting a
    `Deployment = var.prefix` tag on all resources that it managed. In this
    release, the `cumulus` module will now accept a `tags` input variable that
    defines the tags to be assigned to all resources that it manages.
  - Previously, the `data-persistence` module defaulted to setting a
    `Deployment = var.prefix` tag on all resources that it managed. In this
    release, the `data-persistence` module will now accept a `tags` input
    variable that defines the tags to be assigned to all resources that it
    manages.
  - Previously, the `distribution` module defaulted to setting a
    `Deployment = var.prefix` tag on all resources that it managed. In this
    release, the `distribution` module will now accept a `tags` input variable
    that defines the tags to be assigned to all resources that it manages.
  - Previously, the `ingest` module defaulted to setting a
    `Deployment = var.prefix` tag on all resources that it managed. In this
    release, the `ingest` module will now accept a `tags` input variable that
    defines the tags to be assigned to all resources that it manages.
  - Previously, the `s3-replicator` module defaulted to setting a
    `Deployment = var.prefix` tag on all resources that it managed. In this
    release, the `s3-replicator` module will now accept a `tags` input variable
    that defines the tags to be assigned to all resources that it manages.

- **CUMULUS-1684**
  - Update the API package to encrypt provider credentials using KMS instead of
    using RSA keys stored in S3

- **CUMULUS-1717**
  - Changed name of `cwSfExecutionEventToDb` Lambda to `cwSfEventToDbRecords`
  - Updated `cwSfEventToDbRecords` to write granule records to DynamoDB from the incoming Cumulus message

- **CUMULUS-1718**
  - Renamed `cwSfEventToDbRecords` to `sfEventSqsToDbRecords` due to architecture change to being a consumer of an SQS queue of Step Function Cloudwatch events.
  - Updated `sfEventSqsToDbRecords` to write PDR records to DynamoDB from the incoming Cumulus message
  - Moved `data-cookbooks/sns.md` to `data-cookbooks/ingest-notifications.md` and updated it to reflect recent changes.

- **CUMULUS-1748**
  - (S)FTP discovery tasks now use the provider-path as-is instead of forcing it to a relative path.
  - Improved error handling to catch permission denied FTP errors better and log them properly. Workflows will still fail encountering this error and we intend to consider that approach in a future ticket.

- **CUMULUS-1752**
  - Moved class for parsing distribution events to its own file: `@cumulus/api/lib/DistributionEvent.js`
    - Updated `DistributionEvent` to properly parse S3 access logs generated by requests from the [Thin Egress App](https://github.com/asfadmin/thin-egress-app)

- **CUMULUS-1753** - Changes to `@cumulus/ingest/HttpProviderClient.js`:
  - Removed regex filter in `HttpProviderClient.list()` that was used to return only files with an extension between 1 and 4 characters long. `HttpProviderClient.list()` will now return all files linked from the HTTP provider host.

- **CUMULUS-1755**
  - Updated the Thin Egress App module used in `tf-modules/distribution/main.tf` to build 61. [See the release notes](https://github.com/asfadmin/thin-egress-app/releases/tag/tea-build.61).

- **CUMULUS-1757**
  - Update @cumulus/cmr-client CMRSearchConceptQueue to take optional cmrEnvironment parameter

### Deprecated

- **CUMULUS-1684**
  - Deprecate `@cumulus/common/key-pair-provider/S3KeyPairProvider`
  - Deprecate `@cumulus/common/key-pair-provider/S3KeyPairProvider.encrypt()`
  - Deprecate `@cumulus/common/key-pair-provider/S3KeyPairProvider.decrypt()`
  - Deprecate `@cumulus/common/kms/KMS`
  - Deprecate `@cumulus/common/kms/KMS.encrypt()`
  - Deprecate `@cumulus/common/kms/KMS.decrypt()`
  - Deprecate `@cumulus/common/sftp.Sftp`

- **CUMULUS-1717**
  - Deprecate `@cumulus/api/models/Granule.createGranulesFromSns`

- **CUMULUS-1718**
  - Deprecate `@cumulus/sf-sns-report`.
    - This task has been updated to always throw an error directing the user to use `@cumulus/sf-sqs-report` instead. This was done because there is no longer an SNS topic to which to publish, and no consumers to listen to it.

- **CUMULUS-1748**
  - Deprecate `@cumulus/ingest/util.normalizeProviderPath`

- **CUMULUS-1752**
  - Deprecate `@cumulus/integration-tests/api/distribution.getDistributionApiFileStream`
  - Deprecate `@cumulus/integration-tests/api/distribution.getDistributionApiRedirect`
  - Deprecate `@cumulus/integration-tests/api/distribution.invokeApiDistributionLambda`

### Removed

- **CUMULUS-1684**
  - Remove the deployment script that creates encryption keys and stores them to
    S3

- **CUMULUS-1768**
  - Removed API endpoints `stats/histogram` and `stats/average`. All advanced stats needs should be acquired from Cloud Metrics or similarly configured ELK stack.

### Fixed

- **Fix default values for urs_url in variables.tf files**
  - Remove trailing `/` from default `urs_url` values.

- **CUMULUS-1610** - Add the Elasticsearch security group to the EC2 security groups

- **CUMULUS-1740** - `cumulus_meta.workflow_start_time` is now set in Cumulus
  messages

- **CUMULUS-1753** - Fixed `@cumulus/ingest/HttpProviderClient.js` to properly handle HTTP providers with:
  - Multiple link tags (e.g. `<a>`) per line of source code
  - Link tags in uppercase or lowercase (e.g. `<A>`)
  - Links with filepaths in the link target (e.g. `<a href="/path/to/file.txt">`). These files will be returned from HTTP file discovery **as the file name only** (e.g. `file.txt`).

- **CUMULUS-1768**
  - Fix an issue in the stats endpoints in `@cumulus/api` to send back stats for the correct type

## [v1.18.0] 2020-02-03

### BREAKING CHANGES

- **CUMULUS-1686**

  - `ecs_cluster_instance_image_id` is now a _required_ variable of the `cumulus` module, instead of optional.

- **CUMULUS-1698**

  - Change variable `saml_launchpad_metadata_path` to `saml_launchpad_metadata_url` in the `tf-modules/cumulus` Terraform module.

- **CUMULUS-1703**
  - Remove the unused `forceDownload` option from the `sync-granule` tasks's config
  - Remove the `@cumulus/ingest/granule.Discover` class
  - Remove the `@cumulus/ingest/granule.Granule` class
  - Remove the `@cumulus/ingest/pdr.Discover` class
  - Remove the `@cumulus/ingest/pdr.Granule` class
  - Remove the `@cumulus/ingest/parse-pdr.parsePdr` function

### Added

- **CUMULUS-1040**

  - Added `@cumulus/aws-client` package to provide utilities for working with AWS services and the Node.js AWS SDK
  - Added `@cumulus/errors` package which exports error classes for use in Cumulus workflow code
  - Added `@cumulus/integration-tests/sfnStep` to provide utilities for parsing step function execution histories

- **CUMULUS-1102**

  - Adds functionality to the @cumulus/api package for better local testing.
    - Adds data seeding for @cumulus/api's localAPI.
      - seed functions allow adding collections, executions, granules, pdrs, providers, and rules to a Localstack Elasticsearch and DynamoDB via `addCollections`, `addExecutions`, `addGranules`, `addPdrs`, `addProviders`, and `addRules`.
    - Adds `eraseDataStack` function to local API server code allowing resetting of local datastack for testing (ES and DynamoDB).
    - Adds optional parameters to the @cumulus/api bin serve to allow for launching the api without destroying the current data.

- **CUMULUS-1697**

  - Added the `@cumulus/tf-inventory` package that provides command line utilities for managing Terraform resources in your AWS account

- **CUMULUS-1703**

  - Add `@cumulus/aws-client/S3.createBucket` function
  - Add `@cumulus/aws-client/S3.putFile` function
  - Add `@cumulus/common/string.isNonEmptyString` function
  - Add `@cumulus/ingest/FtpProviderClient` class
  - Add `@cumulus/ingest/HttpProviderClient` class
  - Add `@cumulus/ingest/S3ProviderClient` class
  - Add `@cumulus/ingest/SftpProviderClient` class
  - Add `@cumulus/ingest/providerClientUtils.buildProviderClient` function
  - Add `@cumulus/ingest/providerClientUtils.fetchTextFile` function

- **CUMULUS-1731**

  - Add new optional input variables to the Cumulus Terraform module to support TEA upgrade:
    - `thin_egress_cookie_domain` - Valid domain for Thin Egress App cookie
    - `thin_egress_domain_cert_arn` - Certificate Manager SSL Cert ARN for Thin
      Egress App if deployed outside NGAP/CloudFront
    - `thin_egress_download_role_in_region_arn` - ARN for reading of Thin Egress
      App data buckets for in-region requests
    - `thin_egress_jwt_algo` - Algorithm with which to encode the Thin Egress
      App JWT cookie
    - `thin_egress_jwt_secret_name` - Name of AWS secret where keys for the Thin
      Egress App JWT encode/decode are stored
    - `thin_egress_lambda_code_dependency_archive_key` - Thin Egress App - S3
      Key of packaged python modules for lambda dependency layer

- **CUMULUS-1733**
  - Add `discovery-filtering` operator doc to document previously undocumented functionality.

- **CUMULUS-1737**
  - Added the `cumulus-test-cleanup` module to run a nightly cleanup on resources left over from the integration tests run from the `example/spec` directory.

### Changed

- **CUMULUS-1102**

  - Updates `@cumulus/api/auth/testAuth` to use JWT instead of random tokens.
  - Updates the default AMI for the ecs_cluster_instance_image_id.

- **CUMULUS-1622**

  - Mutex class has been deprecated in `@cumulus/common/concurrency` and will be removed in a future release.

- **CUMULUS-1686**

  - Changed `ecs_cluster_instance_image_id` to be a required variable of the `cumulus` module and removed the default value.
    The default was not available across accounts and regions, nor outside of NGAP and therefore not particularly useful.

- **CUMULUS-1688**

  - Updated `@cumulus/aws.receiveSQSMessages` not to replace `message.Body` with a parsed object. This behavior was undocumented and confusing as received messages appeared to contradict AWS docs that state `message.Body` is always a string.
  - Replaced `sf_watcher` CloudWatch rule from `cloudwatch-events.tf` with an EventSourceMapping on `sqs2sf` mapped to the `start_sf` SQS queue (in `event-sources.tf`).
  - Updated `sqs2sf` with an EventSourceMapping handler and unit test.

- **CUMULUS-1698**

  - Change variable `saml_launchpad_metadata_path` to `saml_launchpad_metadata_url` in the `tf-modules/cumulus` Terraform module.
  - Updated `@cumulus/api/launchpadSaml` to download launchpad IDP metadata from configured location when the metadata in s3 is not valid, and to work with updated IDP metadata and SAML response.

- **CUMULUS-1731**
  - Upgrade the version of the Thin Egress App deployed by Cumulus to v48
    - Note: New variables available, see the 'Added' section of this changelog.

### Fixed

- **CUMULUS-1664**

  - Updated `dbIndexer` Lambda to remove hardcoded references to DynamoDB table names.

- **CUMULUS-1733**
  - Fixed granule discovery recursion algorithm used in S/FTP protocols.

### Removed

- **CUMULUS-1481**
  - removed `process` config and output from PostToCmr as it was not required by the task nor downstream steps, and should still be in the output message's `meta` regardless.

### Deprecated

- **CUMULUS-1040**
  - Deprecated the following code. For cases where the code was moved into another package, the new code location is noted:
    - `@cumulus/common/CloudFormationGateway` -> `@cumulus/aws-client/CloudFormationGateway`
    - `@cumulus/common/DynamoDb` -> `@cumulus/aws-client/DynamoDb`
    - `@cumulus/common/errors` -> `@cumulus/errors`
    - `@cumulus/common/StepFunctions` -> `@cumulus/aws-client/StepFunctions`
    - All of the exported functions in `@cumulus/commmon/aws` (moved into `@cumulus/aws-client`), except:
      - `@cumulus/common/aws/isThrottlingException` -> `@cumulus/errors/isThrottlingException`
      - `@cumulus/common/aws/improveStackTrace` (not deprecated)
      - `@cumulus/common/aws/retryOnThrottlingException` (not deprecated)
    - `@cumulus/common/sfnStep/SfnStep.parseStepMessage` -> `@cumulus/integration-tests/sfnStep/SfnStep.parseStepMessage`
    - `@cumulus/common/sfnStep/ActivityStep` -> `@cumulus/integration-tests/sfnStep/ActivityStep`
    - `@cumulus/common/sfnStep/LambdaStep` -> `@cumulus/integration-tests/sfnStep/LambdaStep`
    - `@cumulus/common/string/unicodeEscape` -> `@cumulus/aws-client/StepFunctions.unicodeEscape`
    - `@cumulus/common/util/setErrorStack` -> `@cumulus/aws-client/util/setErrorStack`
    - `@cumulus/ingest/aws/invoke` -> `@cumulus/aws-client/Lambda/invoke`
    - `@cumulus/ingest/aws/CloudWatch.bucketSize`
    - `@cumulus/ingest/aws/CloudWatch.cw`
    - `@cumulus/ingest/aws/ECS.ecs`
    - `@cumulus/ingest/aws/ECS`
    - `@cumulus/ingest/aws/Events.putEvent` -> `@cumulus/aws-client/CloudwatchEvents.putEvent`
    - `@cumulus/ingest/aws/Events.deleteEvent` -> `@cumulus/aws-client/CloudwatchEvents.deleteEvent`
    - `@cumulus/ingest/aws/Events.deleteTarget` -> `@cumulus/aws-client/CloudwatchEvents.deleteTarget`
    - `@cumulus/ingest/aws/Events.putTarget` -> `@cumulus/aws-client/CloudwatchEvents.putTarget`
    - `@cumulus/ingest/aws/SQS.attributes` -> `@cumulus/aws-client/SQS.getQueueAttributes`
    - `@cumulus/ingest/aws/SQS.deleteMessage` -> `@cumulus/aws-client/SQS.deleteSQSMessage`
    - `@cumulus/ingest/aws/SQS.deleteQueue` -> `@cumulus/aws-client/SQS.deleteQueue`
    - `@cumulus/ingest/aws/SQS.getUrl` -> `@cumulus/aws-client/SQS.getQueueUrlByName`
    - `@cumulus/ingest/aws/SQS.receiveMessage` -> `@cumulus/aws-client/SQS.receiveSQSMessages`
    - `@cumulus/ingest/aws/SQS.sendMessage` -> `@cumulus/aws-client/SQS.sendSQSMessage`
    - `@cumulus/ingest/aws/StepFunction.getExecutionStatus` -> `@cumulus/aws-client/StepFunction.getExecutionStatus`
    - `@cumulus/ingest/aws/StepFunction.getExecutionUrl` -> `@cumulus/aws-client/StepFunction.getExecutionUrl`

## [v1.17.0] - 2019-12-31

### BREAKING CHANGES

- **CUMULUS-1498**
  - The `@cumulus/cmrjs.publish2CMR` function expects that the value of its
    `creds.password` parameter is a plaintext password.
  - Rather than using an encrypted password from the `cmr_password` environment
    variable, the `@cumulus/cmrjs.updateCMRMetadata` function now looks for an
    environment variable called `cmr_password_secret_name` and fetches the CMR
    password from that secret in AWS Secrets Manager.
  - The `@cumulus/post-to-cmr` task now expects a
    `config.cmr.passwordSecretName` value, rather than `config.cmr.password`.
    The CMR password will be fetched from that secret in AWS Secrets Manager.

### Added

- **CUMULUS-630**

  - Added support for replaying Kinesis records on a stream into the Cumulus Kinesis workflow triggering mechanism: either all the records, or some time slice delimited by start and end timestamps.
  - Added `/replays` endpoint to the operator API for triggering replays.
  - Added `Replay Kinesis Messages` documentation to Operator Docs.
  - Added `manualConsumer` lambda function to consume a Kinesis stream. Used by the replay AsyncOperation.

- **CUMULUS-1687**
  - Added new API endpoint for listing async operations at `/asyncOperations`
  - All asyncOperations now include the fields `description` and `operationType`. `operationType` can be one of the following. [`Bulk Delete`, `Bulk Granules`, `ES Index`, `Kinesis Replay`]

### Changed

- **CUMULUS-1626**

  - Updates Cumulus to use node10/CMA 1.1.2 for all of its internal lambdas in prep for AWS node 8 EOL

- **CUMULUS-1498**
  - Remove the DynamoDB Users table. The list of OAuth users who are allowed to
    use the API is now stored in S3.
  - The CMR password and Launchpad passphrase are now stored in Secrets Manager

## [v1.16.1] - 2019-12-6

**Please note**:

- The `region` argument to the `cumulus` Terraform module has been removed. You may see a warning or error if you have that variable populated.
- Your workflow tasks should use the following versions of the CMA libraries to utilize new granule, parentArn, asyncOperationId, and stackName fields on the logs:
  - `cumulus-message-adapter-js` version 1.0.10+
  - `cumulus-message-adapter-python` version 1.1.1+
  - `cumulus-message-adapter-java` version 1.2.11+
- The `data-persistence` module no longer manages the creation of an Elasticsearch service-linked role for deploying Elasticsearch to a VPC. Follow the [deployment instructions on preparing your VPC](https://nasa.github.io/cumulus/docs/deployment/deployment-readme#vpc-subnets-and-security-group) for guidance on how to create the Elasticsearch service-linked role manually.
- There is now a `distribution_api_gateway_stage` variable for the `tf-modules/cumulus` Terraform module that will be used as the API gateway stage name used for the distribution API (Thin Egress App)
- Default value for the `urs_url` variable is now `https://uat.urs.earthdata.nasa.gov/` in the `tf-modules/cumulus` and `tf-modules/archive` Terraform modules. So deploying the `cumulus` module without a `urs_url` variable set will integrate your Cumulus deployment with the UAT URS environment.

### Added

- **CUMULUS-1563**

  - Added `custom_domain_name` variable to `tf-modules/data-persistence` module

- **CUMULUS-1654**
  - Added new helpers to `@cumulus/common/execution-history`:
    - `getStepExitedEvent()` returns the `TaskStateExited` event in a workflow execution history after the given step completion/failure event
    - `getTaskExitedEventOutput()` returns the output message for a `TaskStateExited` event in a workflow execution history

### Changed

- **CUMULUS-1578**

  - Updates SAML launchpad configuration to authorize via configured userGroup.
    [See the NASA specific documentation (protected)](https://wiki.earthdata.nasa.gov/display/CUMULUS/Cumulus+SAML+Launchpad+Integration)

- **CUMULUS-1579**

  - Elasticsearch list queries use `match` instead of `term`. `term` had been analyzing the terms and not supporting `-` in the field values.

- **CUMULUS-1619**

  - Adds 4 new keys to `@cumulus/logger` to display granules, parentArn, asyncOperationId, and stackName.
  - Depends on `cumulus-message-adapter-js` version 1.0.10+. Cumulus tasks updated to use this version.

- **CUMULUS-1654**

  - Changed `@cumulus/common/SfnStep.parseStepMessage()` to a static class method

- **CUMULUS-1641**
  - Added `meta.retries` and `meta.visibilityTimeout` properties to sqs-type rule. To create sqs-type rule, you're required to configure a dead-letter queue on your queue.
  - Added `sqsMessageRemover` lambda which removes the message from SQS queue upon successful workflow execution.
  - Updated `sqsMessageConsumer` lambda to not delete message from SQS queue, and to retry the SQS message for configured number of times.

### Removed

- Removed `create_service_linked_role` variable from `tf-modules/data-persistence` module.

- **CUMULUS-1321**
  - The `region` argument to the `cumulus` Terraform module has been removed

### Fixed

- **CUMULUS-1668** - Fixed a race condition where executions may not have been
  added to the database correctly
- **CUMULUS-1654** - Fixed issue with `publishReports` Lambda not including workflow execution error information for failed workflows with a single step
- Fixed `tf-modules/cumulus` module so that the `urs_url` variable is passed on to its invocation of the `tf-modules/archive` module

## [v1.16.0] - 2019-11-15

### Added

- **CUMULUS-1321**

  - A `deploy_distribution_s3_credentials_endpoint` variable has been added to
    the `cumulus` Terraform module. If true, the NGAP-backed S3 credentials
    endpoint will be added to the Thin Egress App's API. Default: true

- **CUMULUS-1544**

  - Updated the `/granules/bulk` endpoint to correctly query Elasticsearch when
    granule ids are not provided.

- **CUMULUS-1580**
  - Added `/granules/bulk` endpoint to `@cumulus/api` to perform bulk actions on granules given either a list of granule ids or an Elasticsearch query and the workflow to perform.

### Changed

- **CUMULUS-1561**

  - Fix the way that we are handling Terraform provider version requirements
  - Pass provider configs into child modules using the method that the
    [Terraform documentation](https://www.terraform.io/docs/configuration/modules.html#providers-within-modules)
    suggests
  - Remove the `region` input variable from the `s3_access_test` Terraform module
  - Remove the `aws_profile` and `aws_region` input variables from the
    `s3-replicator` Terraform module

- **CUMULUS-1639**
  - Because of
    [S3's Data Consistency Model](https://docs.aws.amazon.com/AmazonS3/latest/dev/Introduction.html#BasicsObjects),
    there may be situations where a GET operation for an object can temporarily
    return a `NoSuchKey` response even if that object _has_ been created. The
    `@cumulus/common/aws.getS3Object()` function has been updated to support
    retries if a `NoSuchKey` response is returned by S3. This behavior can be
    enabled by passing a `retryOptions` object to that function. Supported
    values for that object can be found here:
    <https://github.com/tim-kos/node-retry#retryoperationoptions>

### Removed

- **CUMULUS-1559**
  - `logToSharedDestination` has been migrated to the Terraform deployment as `log_api_gateway_to_cloudwatch` and will ONLY apply to egress lambdas.
    Due to the differences in the Terraform deployment model, we cannot support a global log subscription toggle for a configurable subset of lambdas.
    However, setting up your own log forwarding for a Lambda with Terraform is fairly simple, as you will only need to add SubscriptionFilters to your Terraform configuration, one per log group.
    See [the Terraform documentation](https://www.terraform.io/docs/providers/aws/r/cloudwatch_log_subscription_filter.html) for details on how to do this.
    An empty FilterPattern ("") will capture all logs in a group.

## [v1.15.0] - 2019-11-04

### BREAKING CHANGES

- **CUMULUS-1644** - When a workflow execution begins or ends, the workflow
  payload is parsed and any new or updated PDRs or granules referenced in that
  workflow are stored to the Cumulus archive. The defined interface says that a
  PDR in `payload.pdr` will be added to the archive, and any granules in
  `payload.granules` will also be added to the archive. In previous releases,
  PDRs found in `meta.pdr` and granules found in `meta.input_granules` were also
  added to the archive. This caused unexpected behavior and has been removed.
  Only PDRs from `payload.pdr` and granules from `payload.granules` will now be
  added to the Cumulus archive.

- **CUMULUS-1449** - Cumulus now uses a universal workflow template when
  starting a workflow that contains general information specific to the
  deployment, but not specific to the workflow. Workflow task configs must be
  defined using AWS step function parameters. As part of this change,
  `CumulusConfig` has been retired and task configs must now be defined under
  the `cma.task_config` key in the Parameters section of a step function
  definition.

  **Migration instructions**:

  NOTE: These instructions require the use of Cumulus Message Adapter v1.1.x+.
  Please ensure you are using a compatible version before attempting to migrate
  workflow configurations. When defining workflow steps, remove any
  `CumulusConfig` section, as shown below:

  ```yaml
  ParsePdr:
    CumulusConfig:
      provider: "{$.meta.provider}"
      bucket: "{$.meta.buckets.internal.name}"
      stack: "{$.meta.stack}"
  ```

  Instead, use AWS Parameters to pass `task_config` for the task directly into
  the Cumulus Message Adapter:

  ```yaml
  ParsePdr:
    Parameters:
      cma:
        event.$: "$"
        task_config:
          provider: "{$.meta.provider}"
          bucket: "{$.meta.buckets.internal.name}"
          stack: "{$.meta.stack}"
  ```

  In this example, the `cma` key is used to pass parameters to the message
  adapter. Using `task_config` in combination with `event.$: '$'` allows the
  message adapter to process `task_config` as the `config` passed to the Cumulus
  task. See `example/workflows/sips.yml` in the core repository for further
  examples of how to set the Parameters.

  Additionally, workflow configurations for the `QueueGranules` and `QueuePdrs`
  tasks need to be updated:

  - `queue-pdrs` config changes:
    - `parsePdrMessageTemplateUri` replaced with `parsePdrWorkflow`, which is
      the workflow name (i.e. top-level name in `config.yml`, e.g. 'ParsePdr').
    - `internalBucket` and `stackName` configs now required to look up
      configuration from the deployment. Brings the task config in line with
      that of `queue-granules`.
  - `queue-granules` config change: `ingestGranuleMessageTemplateUri` replaced
    with `ingestGranuleWorkflow`, which is the workflow name (e.g.
    'IngestGranule').

- **CUMULUS-1396** - **Workflow steps at the beginning and end of a workflow
  using the `SfSnsReport` Lambda have now been deprecated (e.g. `StartStatus`,
  `StopStatus`) and should be removed from your workflow definitions**. These
  steps were used for publishing ingest notifications and have been replaced by
  an implementation using Cloudwatch events for Step Functions to trigger a
  Lambda that publishes ingest notifications. For further detail on how ingest
  notifications are published, see the notes below on **CUMULUS-1394**. For
  examples of how to update your workflow definitions, see our
  [example workflow definitions](https://github.com/nasa/cumulus/blob/master/example/workflows/).

- **CUMULUS-1470**
  - Remove Cumulus-defined ECS service autoscaling, allowing integrators to
    better customize autoscaling to meet their needs. In order to use
    autoscaling with ECS services, appropriate
    `AWS::ApplicationAutoScaling::ScalableTarget`,
    `AWS::ApplicationAutoScaling::ScalingPolicy`, and `AWS::CloudWatch::Alarm`
    resources should be defined in a kes overrides file. See
    [this example](https://github.com/nasa/cumulus/blob/release-1.15.x/example/overrides/app/cloudformation.template.yml)
    for an example.
  - The following config parameters are no longer used:
    - ecs.services.\<NAME\>.minTasks
    - ecs.services.\<NAME\>.maxTasks
    - ecs.services.\<NAME\>.scaleInActivityScheduleTime
    - ecs.services.\<NAME\>.scaleInAdjustmentPercent
    - ecs.services.\<NAME\>.scaleOutActivityScheduleTime
    - ecs.services.\<NAME\>.scaleOutAdjustmentPercent
    - ecs.services.\<NAME\>.activityName

### Added

- **CUMULUS-1100**

  - Added 30-day retention properties to all log groups that were missing those policies.

- **CUMULUS-1396**

  - Added `@cumulus/common/sfnStep`:
    - `LambdaStep` - A class for retrieving and parsing input and output to Lambda steps in AWS Step Functions
    - `ActivityStep` - A class for retrieving and parsing input and output to ECS activity steps in AWS Step Functions

- **CUMULUS-1574**

  - Added `GET /token` endpoint for SAML authorization when cumulus is protected by Launchpad.
    This lets a user retrieve a token by hand that can be presented to the API.

- **CUMULUS-1625**

  - Added `sf_start_rate` variable to the `ingest` Terraform module, equivalent to `sqs_consumer_rate` in the old model, but will not be automatically applied to custom queues as that was.

- **CUMULUS-1513**
  - Added `sqs`-type rule support in the Cumulus API `@cumulus/api`
  - Added `sqsMessageConsumer` lambda which processes messages from the SQS queues configured in the `sqs` rules.

### Changed

- **CUMULUS-1639**

  - Because of
    [S3's Data Consistency Model](https://docs.aws.amazon.com/AmazonS3/latest/dev/Introduction.html#BasicsObjects),
    there may be situations where a GET operation for an object can temporarily
    return a `NoSuchKey` response even if that object _has_ been created. The
    `@cumulus/common/aws.getS3Object()` function will now retry up to 10 times
    if a `NoSuchKey` response is returned by S3. This can behavior can be
    overridden by passing `{ retries: 0 }` as the `retryOptions` argument.

- **CUMULUS-1449**

  - `queue-pdrs` & `queue-granules` config changes. Details in breaking changes section.
  - Cumulus now uses a universal workflow template when starting workflow that contains general information specific to the deployment, but not specific to the workflow.
  - Changed the way workflow configs are defined, from `CumulusConfig` to a `task_config` AWS Parameter.

- **CUMULUS-1452**

  - Changed the default ECS docker storage drive to `devicemapper`

- **CUMULUS-1453**
  - Removed config schema for `@cumulus/sf-sns-report` task
  - Updated `@cumulus/sf-sns-report` to always assume that it is running as an intermediate step in a workflow, not as the first or last step

### Removed

- **CUMULUS-1449**
  - Retired `CumulusConfig` as part of step function definitions, as this is an artifact of the way Kes parses workflow definitions that was not possible to migrate to Terraform. Use AWS Parameters and the `task_config` key instead. See change note above.
  - Removed individual workflow templates.

### Fixed

- **CUMULUS-1620** - Fixed bug where `message_adapter_version` does not correctly inject the CMA

- **CUMULUS-1396** - Updated `@cumulus/common/StepFunctions.getExecutionHistory()` to recursively fetch execution history when `nextToken` is returned in response

- **CUMULUS-1571** - Updated `@cumulus/common/DynamoDb.get()` to throw any errors encountered when trying to get a record and the record does exist

- **CUMULUS-1452**
  - Updated the EC2 initialization scripts to use full volume size for docker storage
  - Changed the default ECS docker storage drive to `devicemapper`

## [v1.14.5] - 2019-12-30 - [BACKPORT]

### Updated

- **CUMULUS-1626**
  - Updates Cumulus to use node10/CMA 1.1.2 for all of its internal lambdas in prep for AWS node 8 EOL

## [v1.14.4] - 2019-10-28

### Fixed

- **CUMULUS-1632** - Pinned `aws-elasticsearch-connector` package in `@cumulus/api` to version `8.1.3`, since `8.2.0` includes breaking changes

## [v1.14.3] - 2019-10-18

### Fixed

- **CUMULUS-1620** - Fixed bug where `message_adapter_version` does not correctly inject the CMA

- **CUMULUS-1572** - A granule is now included in discovery results even when
  none of its files has a matching file type in the associated collection
  configuration. Previously, if all files for a granule were unmatched by a file
  type configuration, the granule was excluded from the discovery results.
  Further, added support for a `boolean` property
  `ignoreFilesConfigForDiscovery`, which controls how a granule's files are
  filtered at discovery time.

## [v1.14.2] - 2019-10-08

### BREAKING CHANGES

Your Cumulus Message Adapter version should be pinned to `v1.0.13` or lower in your `app/config.yml` using `message_adapter_version: v1.0.13` OR you should use the workflow migration steps below to work with CMA v1.1.1+.

- **CUMULUS-1394** - The implementation of the `SfSnsReport` Lambda requires additional environment variables for integration with the new ingest notification SNS topics. Therefore, **you must update the definition of `SfSnsReport` in your `lambdas.yml` like so**:

```yaml
SfSnsReport:
  handler: index.handler
  timeout: 300
  source: node_modules/@cumulus/sf-sns-report/dist
  tables:
    - ExecutionsTable
  envs:
    execution_sns_topic_arn:
      function: Ref
      value: reportExecutionsSns
    granule_sns_topic_arn:
      function: Ref
      value: reportGranulesSns
    pdr_sns_topic_arn:
      function: Ref
      value: reportPdrsSns
```

- **CUMULUS-1447** -
  The newest release of the Cumulus Message Adapter (v1.1.1) requires that parameterized configuration be used for remote message functionality. Once released, Kes will automatically bring in CMA v1.1.1 without additional configuration.

  **Migration instructions**
  Oversized messages are no longer written to S3 automatically. In order to utilize remote messaging functionality, configure a `ReplaceConfig` AWS Step Function parameter on your CMA task:

  ```yaml
  ParsePdr:
    Parameters:
      cma:
        event.$: "$"
        ReplaceConfig:
          FullMessage: true
  ```

  Accepted fields in `ReplaceConfig` include `MaxSize`, `FullMessage`, `Path` and `TargetPath`.
  See https://github.com/nasa/cumulus-message-adapter/blob/master/CONTRACT.md#remote-message-configuration for full details.

  As this change is backward compatible in Cumulus Core, users wishing to utilize the previous version of the CMA may opt to transition to using a CMA lambda layer, or set `message_adapter_version` in their configuration to a version prior to v1.1.0.

### PLEASE NOTE

- **CUMULUS-1394** - Ingest notifications are now provided via 3 separate SNS topics for executions, granules, and PDRs, instead of a single `sftracker` SNS topic. Whereas the `sftracker` SNS topic received a full Cumulus execution message, the new topics all receive generated records for the given object. The new topics are only published to if the given object exists for the current execution. For a given execution/granule/PDR, **two messages will be received by each topic**: one message indicating that ingest is running and another message indicating that ingest has completed or failed. The new SNS topics are:

  - `reportExecutions` - Receives 1 message per execution
  - `reportGranules` - Receives 1 message per granule in an execution
  - `reportPdrs` - Receives 1 message per PDR

### Added

- **CUMULUS-639**

  - Adds SAML JWT and launchpad token authentication to Cumulus API (configurable)
    - **NOTE** to authenticate with Launchpad ensure your launchpad user_id is in the `<prefix>-UsersTable`
    - when Cumulus configured to protect API via Launchpad:
      - New endpoints
        - `GET /saml/login` - starting point for SAML SSO creates the login request url and redirects to the SAML Identity Provider Service (IDP)
        - `POST /saml/auth` - SAML Assertion Consumer Service. POST receiver from SAML IDP. Validates response, logs the user in, and returns a SAML-based JWT.
    - Disabled endpoints
      - `POST /refresh`
      - Changes authorization worklow:
      - `ensureAuthorized` now presumes the bearer token is a JWT and tries to validate. If the token is malformed, it attempts to validate the token against Launchpad. This allows users to bring their own token as described here https://wiki.earthdata.nasa.gov/display/CUMULUS/Cumulus+API+with+Launchpad+Authentication. But it also allows dashboard users to manually authenticate via Launchpad SAML to receive a Launchpad-based JWT.

- **CUMULUS-1394**
  - Added `Granule.generateGranuleRecord()` method to granules model to generate a granule database record from a Cumulus execution message
  - Added `Pdr.generatePdrRecord()` method to PDRs model to generate a granule database record from a Cumulus execution message
  - Added helpers to `@cumulus/common/message`:
    - `getMessageExecutionName()` - Get the execution name from a Cumulus execution message
    - `getMessageStateMachineArn()` - Get the state machine ARN from a Cumulus execution message
    - `getMessageExecutionArn()` - Get the execution ARN for a Cumulus execution message
    - `getMessageGranules()` - Get the granules from a Cumulus execution message, if any.
  - Added `@cumulus/common/cloudwatch-event/isFailedSfStatus()` to determine if a Step Function status from a Cloudwatch event is a failed status

### Changed

- **CUMULUS-1308**

  - HTTP PUT of a Collection, Provider, or Rule via the Cumulus API now
    performs full replacement of the existing object with the object supplied
    in the request payload. Previous behavior was to perform a modification
    (partial update) by merging the existing object with the (possibly partial)
    object in the payload, but this did not conform to the HTTP standard, which
    specifies PATCH as the means for modifications rather than replacements.

- **CUMULUS-1375**

  - Migrate Cumulus from deprecated Elasticsearch JS client to new, supported one in `@cumulus/api`

- **CUMULUS-1485** Update `@cumulus/cmr-client` to return error message from CMR for validation failures.

- **CUMULUS-1394**

  - Renamed `Execution.generateDocFromPayload()` to `Execution.generateRecord()` on executions model. The method generates an execution database record from a Cumulus execution message.

- **CUMULUS-1432**

  - `logs` endpoint takes the level parameter as a string and not a number
  - Elasticsearch term query generation no longer converts numbers to boolean

- **CUMULUS-1447**

  - Consolidated all remote message handling code into @common/aws
  - Update remote message code to handle updated CMA remote message flags
  - Update example SIPS workflows to utilize Parameterized CMA configuration

- **CUMULUS-1448** Refactor workflows that are mutating cumulus_meta to utilize meta field

- **CUMULUS-1451**

  - Elasticsearch cluster setting `auto_create_index` will be set to false. This had been causing issues in the bootstrap lambda on deploy.

- **CUMULUS-1456**
  - `@cumulus/api` endpoints default error handler uses `boom` package to format errors, which is consistent with other API endpoint errors.

### Fixed

- **CUMULUS-1432** `logs` endpoint filter correctly filters logs by level
- **CUMULUS-1484** `useMessageAdapter` now does not set CUMULUS_MESSAGE_ADAPTER_DIR when `true`

### Removed

- **CUMULUS-1394**
  - Removed `sfTracker` SNS topic. Replaced by three new SNS topics for granule, execution, and PDR ingest notifications.
  - Removed unused functions from `@cumulus/common/aws`:
    - `getGranuleS3Params()`
    - `setGranuleStatus()`

## [v1.14.1] - 2019-08-29

### Fixed

- **CUMULUS-1455**

  - CMR token links updated to point to CMR legacy services rather than echo

- **CUMULUS-1211**
  - Errors thrown during granule discovery are no longer swallowed and ignored.
    Rather, errors are propagated to allow for proper error-handling and
    meaningful messaging.

## [v1.14.0] - 2019-08-22

### PLEASE NOTE

- We have encountered transient lambda service errors in our integration testing. Please handle transient service errors following [these guidelines](https://docs.aws.amazon.com/step-functions/latest/dg/bp-lambda-serviceexception.html). The workflows in the `example/workflows` folder have been updated with retries configured for these errors.

- **CUMULUS-799** added additional IAM permissions to support reading CloudWatch and API Gateway, so **you will have to redeploy your IAM stack.**

- **CUMULUS-800** Several items:

  - **Delete existing API Gateway stages**: To allow enabling of API Gateway logging, Cumulus now creates and manages a Stage resource during deployment. Before upgrading Cumulus, it is necessary to delete the API Gateway stages on both the Backend API and the Distribution API. Instructions are included in the documentation under [Delete API Gateway Stages](https://nasa.github.io/cumulus/docs/additional-deployment-options/delete-api-gateway-stages).

  - **Set up account permissions for API Gateway to write to CloudWatch**: In a one time operation for your AWS account, to enable CloudWatch Logs for API Gateway, you must first grant the API Gateway permission to read and write logs to CloudWatch for your account. The `AmazonAPIGatewayPushToCloudWatchLogs` managed policy (with an ARN of `arn:aws:iam::aws:policy/service-role/AmazonAPIGatewayPushToCloudWatchLogs`) has all the required permissions. You can find a simple how to in the documentation under [Enable API Gateway Logging.](https://nasa.github.io/cumulus/docs/additional-deployment-options/enable-gateway-logging-permissions)

  - **Configure API Gateway to write logs to CloudWatch** To enable execution logging for the distribution API set `config.yaml` `apiConfigs.distribution.logApigatewayToCloudwatch` value to `true`. More information [Enable API Gateway Logs](https://nasa.github.io/cumulus/docs/additional-deployment-options/enable-api-logs)

  - **Configure CloudWatch log delivery**: It is possible to deliver CloudWatch API execution and access logs to a cross-account shared AWS::Logs::Destination. An operator does this by adding the key `logToSharedDestination` to the `config.yml` at the default level with a value of a writable log destination. More information in the documentation under [Configure CloudWatch Logs Delivery.](https://nasa.github.io/cumulus/docs/additional-deployment-options/configure-cloudwatch-logs-delivery)

  - **Additional Lambda Logging**: It is now possible to configure any lambda to deliver logs to a shared subscriptions by setting `logToSharedDestination` to the ARN of a writable location (either an AWS::Logs::Destination or a Kinesis Stream) on any lambda config. Documentation for [Lambda Log Subscriptions](https://nasa.github.io/cumulus/docs/additional-deployment-options/additional-lambda-logging)

  - **Configure S3 Server Access Logs**: If you are running Cumulus in an NGAP environment you may [configure S3 Server Access Logs](https://nasa.github.io/cumulus/docs/next/deployment/server_access_logging) to be delivered to a shared bucket where the Metrics Team will ingest the logs into their ELK stack. Contact the Metrics team for permission and location.

- **CUMULUS-1368** The Cumulus distribution API has been deprecated and is being replaced by ASF's Thin Egress App. By default, the distribution API will not deploy. Please follow [the instructions for deploying and configuring Thin Egress](https://nasa.github.io/cumulus/docs/deployment/thin_egress_app).

To instead continue to deploy and use the legacy Cumulus distribution app, add the following to your `config.yml`:

```yaml
deployDistributionApi: true
```

If you deploy with no distribution app your deployment will succeed but you may encounter errors in your workflows, particularly in the `MoveGranule` task.

- **CUMULUS-1418** Users who are packaging the CMA in their Lambdas outside of Cumulus may need to update their Lambda configuration. Please see `BREAKING CHANGES` below for details.

### Added

- **CUMULUS-642**
  - Adds Launchpad as an authentication option for the Cumulus API.
  - Updated deployment documentation and added [instructions to setup Cumulus API Launchpad authentication](https://wiki.earthdata.nasa.gov/display/CUMULUS/Cumulus+API+with+Launchpad+Authentication)
- **CUMULUS-1418**
  - Adds usage docs/testing of lambda layers (introduced in PR1125), updates Core example tasks to use the updated `cumulus-ecs-task` and a CMA layer instead of kes CMA injection.
  - Added Terraform module to publish CMA as layer to user account.
- **PR1125** - Adds `layers` config option to support deploying Lambdas with layers
- **PR1128** - Added `useXRay` config option to enable AWS X-Ray for Lambdas.
- **CUMULUS-1345**
  - Adds new variables to the app deployment under `cmr`.
  - `cmrEnvironment` values are `SIT`, `UAT`, or `OPS` with `UAT` as the default.
  - `cmrLimit` and `cmrPageSize` have been added as configurable options.
- **CUMULUS-1273**
  - Added lambda function EmsProductMetadataReport to generate EMS Product Metadata report
- **CUMULUS-1226**
  - Added API endpoint `elasticsearch/index-from-database` to index to an Elasticsearch index from the database for recovery purposes and `elasticsearch/indices-status` to check the status of Elasticsearch indices via the API.
- **CUMULUS-824**
  - Added new Collection parameter `reportToEms` to configure whether the collection is reported to EMS
- **CUMULUS-1357**
  - Added new BackendApi endpoint `ems` that generates EMS reports.
- **CUMULUS-1241**
  - Added information about queues with maximum execution limits defined to default workflow templates (`meta.queueExecutionLimits`)
- **CUMULUS-1311**
  - Added `@cumulus/common/message` with various message parsing/preparation helpers
- **CUMULUS-812**

  - Added support for limiting the number of concurrent executions started from a queue. [See the data cookbook](https://nasa.github.io/cumulus/docs/data-cookbooks/throttling-queued-executions) for more information.

- **CUMULUS-1337**

  - Adds `cumulus.stackName` value to the `instanceMetadata` endpoint.

- **CUMULUS-1368**

  - Added `cmrGranuleUrlType` to the `@cumulus/move-granules` task. This determines what kind of links go in the CMR files. The options are `distribution`, `s3`, or `none`, with the default being distribution. If there is no distribution API being used with Cumulus, you must set the value to `s3` or `none`.

- Added `packages/s3-replicator` Terraform module to allow same-region s3 replication to metrics bucket.

- **CUMULUS-1392**

  - Added `tf-modules/report-granules` Terraform module which processes granule ingest notifications received via SNS and stores granule data to a database. The module includes:
    - SNS topic for publishing granule ingest notifications
    - Lambda to process granule notifications and store data
    - IAM permissions for the Lambda
    - Subscription for the Lambda to the SNS topic

- **CUMULUS-1393**

  - Added `tf-modules/report-pdrs` Terraform module which processes PDR ingest notifications received via SNS and stores PDR data to a database. The module includes:
    - SNS topic for publishing PDR ingest notifications
    - Lambda to process PDR notifications and store data
    - IAM permissions for the Lambda
    - Subscription for the Lambda to the SNS topic
  - Added unit tests for `@cumulus/api/models/pdrs.createPdrFromSns()`

- **CUMULUS-1400**

  - Added `tf-modules/report-executions` Terraform module which processes workflow execution information received via SNS and stores it to a database. The module includes:
    - SNS topic for publishing execution data
    - Lambda to process and store execution data
    - IAM permissions for the Lambda
    - Subscription for the Lambda to the SNS topic
  - Added `@cumulus/common/sns-event` which contains helpers for SNS events:
    - `isSnsEvent()` returns true if event is from SNS
    - `getSnsEventMessage()` extracts and parses the message from an SNS event
    - `getSnsEventMessageObject()` extracts and parses message object from an SNS event
  - Added `@cumulus/common/cloudwatch-event` which contains helpers for Cloudwatch events:
    - `isSfExecutionEvent()` returns true if event is from Step Functions
    - `isTerminalSfStatus()` determines if a Step Function status from a Cloudwatch event is a terminal status
    - `getSfEventStatus()` gets the Step Function status from a Cloudwatch event
    - `getSfEventDetailValue()` extracts a Step Function event detail field from a Cloudwatch event
    - `getSfEventMessageObject()` extracts and parses Step Function detail object from a Cloudwatch event

- **CUMULUS-1429**

  - Added `tf-modules/data-persistence` Terraform module which includes resources for data persistence in Cumulus:
    - DynamoDB tables
    - Elasticsearch with optional support for VPC
    - Cloudwatch alarm for number of Elasticsearch nodes

- **CUMULUS-1379** CMR Launchpad Authentication
  - Added `launchpad` configuration to `@cumulus/deployment/app/config.yml`, and cloudformation templates, workflow message, lambda configuration, api endpoint configuration
  - Added `@cumulus/common/LaunchpadToken` and `@cumulus/common/launchpad` to provide methods to get token and validate token
  - Updated lambdas to use Launchpad token for CMR actions (ingest and delete granules)
  - Updated deployment documentation and added [instructions to setup CMR client for Launchpad authentication](https://wiki.earthdata.nasa.gov/display/CUMULUS/CMR+Launchpad+Authentication)

## Changed

- **CUMULUS-1232**

  - Added retries to update `@cumulus/cmr-client` `updateToken()`

- **CUMULUS-1245 CUMULUS-795**

  - Added additional `ems` configuration parameters for sending the ingest reports to EMS
  - Added functionality to send daily ingest reports to EMS

- **CUMULUS-1241**

  - Removed the concept of "priority levels" and added ability to define a number of maximum concurrent executions per SQS queue
  - Changed mapping of Cumulus message properties for the `sqs2sfThrottle` lambda:
    - Queue name is read from `cumulus_meta.queueName`
    - Maximum executions for the queue is read from `meta.queueExecutionLimits[queueName]`, where `queueName` is `cumulus_meta.queueName`
  - Changed `sfSemaphoreDown` lambda to only attempt decrementing semaphores when:
    - the message is for a completed/failed/aborted/timed out workflow AND
    - `cumulus_meta.queueName` exists on the Cumulus message AND
    - An entry for the queue name (`cumulus_meta.queueName`) exists in the the object `meta.queueExecutionLimits` on the Cumulus message

- **CUMULUS-1338**

  - Updated `sfSemaphoreDown` lambda to be triggered via AWS Step Function Cloudwatch events instead of subscription to `sfTracker` SNS topic

- **CUMULUS-1311**

  - Updated `@cumulus/queue-granules` to set `cumulus_meta.queueName` for queued execution messages
  - Updated `@cumulus/queue-pdrs` to set `cumulus_meta.queueName` for queued execution messages
  - Updated `sqs2sfThrottle` lambda to immediately decrement queue semaphore value if dispatching Step Function execution throws an error

- **CUMULUS-1362**

  - Granule `processingStartTime` and `processingEndTime` will be set to the execution start time and end time respectively when there is no sync granule or post to cmr task present in the workflow

- **CUMULUS-1400**
  - Deprecated `@cumulus/ingest/aws/getExecutionArn`. Use `@cumulus/common/aws/getExecutionArn` instead.

### Fixed

- **CUMULUS-1439**

  - Fix bug with rule.logEventArn deletion on Kinesis rule update and fix unit test to verify

- **CUMULUS-796**

  - Added production information (collection ShortName and Version, granuleId) to EMS distribution report
  - Added functionality to send daily distribution reports to EMS

- **CUMULUS-1319**

  - Fixed a bug where granule ingest times were not being stored to the database

- **CUMULUS-1356**

  - The `Collection` model's `delete` method now _removes_ the specified item
    from the collection config store that was inserted by the `create` method.
    Previously, this behavior was missing.

- **CUMULUS-1374**
  - Addressed audit concerns (https://www.npmjs.com/advisories/782) in api package

### BREAKING CHANGES

### Changed

- **CUMULUS-1418**
  - Adding a default `cmaDir` key to configuration will cause `CUMULUS_MESSAGE_ADAPTER_DIR` to be set by default to `/opt` for any Lambda not setting `useCma` to true, or explicitly setting the CMA environment variable. In lambdas that package the CMA independently of the Cumulus packaging. Lambdas manually packaging the CMA should have their Lambda configuration updated to set the CMA path, or alternately if not using the CMA as a Lambda layer in this deployment set `cmaDir` to `./cumulus-message-adapter`.

### Removed

- **CUMULUS-1337**

  - Removes the S3 Access Metrics package added in CUMULUS-799

- **PR1130**
  - Removed code deprecated since v1.11.1:
    - Removed `@cumulus/common/step-functions`. Use `@cumulus/common/StepFunctions` instead.
    - Removed `@cumulus/api/lib/testUtils.fakeFilesFactory`. Use `@cumulus/api/lib/testUtils.fakeFileFactory` instead.
    - Removed `@cumulus/cmrjs/cmr` functions: `searchConcept`, `ingestConcept`, `deleteConcept`. Use the functions in `@cumulus/cmr-client` instead.
    - Removed `@cumulus/ingest/aws.getExecutionHistory`. Use `@cumulus/common/StepFunctions.getExecutionHistory` instead.

## [v1.13.5] - 2019-08-29 - [BACKPORT]

### Fixed

- **CUMULUS-1455** - CMR token links updated to point to CMR legacy services rather than echo

## [v1.13.4] - 2019-07-29

- **CUMULUS-1411** - Fix deployment issue when using a template override

## [v1.13.3] - 2019-07-26

- **CUMULUS-1345** Full backport of CUMULUS-1345 features - Adds new variables to the app deployment under `cmr`.
  - `cmrEnvironment` values are `SIT`, `UAT`, or `OPS` with `UAT` as the default.
  - `cmrLimit` and `cmrPageSize` have been added as configurable options.

## [v1.13.2] - 2019-07-25

- Re-release of v1.13.1 to fix broken npm packages.

## [v1.13.1] - 2019-07-22

- **CUMULUS-1374** - Resolve audit compliance with lodash version for api package subdependency
- **CUMULUS-1412** - Resolve audit compliance with googleapi package
- **CUMULUS-1345** - Backported CMR environment setting in getUrl to address immediate user need. CMR_ENVIRONMENT can now be used to set the CMR environment to OPS/SIT

## [v1.13.0] - 2019-5-20

### PLEASE NOTE

**CUMULUS-802** added some additional IAM permissions to support ECS autoscaling, so **you will have to redeploy your IAM stack.**
As a result of the changes for **CUMULUS-1193**, **CUMULUS-1264**, and **CUMULUS-1310**, **you must delete your existing stacks (except IAM) before deploying this version of Cumulus.**
If running Cumulus within a VPC and extended downtime is acceptable, we recommend doing this at the end of the day to allow AWS backend resources and network interfaces to be cleaned up overnight.

### BREAKING CHANGES

- **CUMULUS-1228**

  - The default AMI used by ECS instances is now an NGAP-compliant AMI. This
    will be a breaking change for non-NGAP deployments. If you do not deploy to
    NGAP, you will need to find the AMI ID of the
    [most recent Amazon ECS-optimized AMI](https://docs.aws.amazon.com/AmazonECS/latest/developerguide/ecs-optimized_AMI.html),
    and set the `ecs.amiid` property in your config. Instructions for finding
    the most recent NGAP AMI can be found using
    [these instructions](https://wiki.earthdata.nasa.gov/display/ESKB/Select+an+NGAP+Created+AMI).

- **CUMULUS-1310**

  - Database resources (DynamoDB, ElasticSearch) have been moved to an independent `db` stack.
    Migrations for this version will need to be user-managed. (e.g. [elasticsearch](https://docs.aws.amazon.com/elasticsearch-service/latest/developerguide/es-version-migration.html#snapshot-based-migration) and [dynamoDB](https://docs.aws.amazon.com/datapipeline/latest/DeveloperGuide/dp-template-exports3toddb.html)).
    Order of stack deployment is `iam` -> `db` -> `app`.
  - All stacks can now be deployed using a single `config.yml` file, i.e.: `kes cf deploy --kes-folder app --template node_modules/@cumulus/deployment/[iam|db|app] [...]`
    Backwards-compatible. For development, please re-run `npm run bootstrap` to build new `kes` overrides.
    Deployment docs have been updated to show how to deploy a single-config Cumulus instance.
  - `params` have been moved: Nest `params` fields under `app`, `db` or `iam` to override all Parameters for a particular stack's cloudformation template. Backwards-compatible with multi-config setups.
  - `stackName` and `stackNameNoDash` have been retired. Use `prefix` and `prefixNoDash` instead.
  - The `iams` section in `app/config.yml` IAM roles has been deprecated as a user-facing parameter,
    _unless_ your IAM role ARNs do not match the convention shown in `@cumulus/deployment/app/config.yml`
  - The `vpc.securityGroup` will need to be set with a pre-existing security group ID to use Cumulus in a VPC. Must allow inbound HTTP(S) (Port 443).

- **CUMULUS-1212**

  - `@cumulus/post-to-cmr` will now fail if any granules being processed are missing a metadata file. You can set the new config option `skipMetaCheck` to `true` to pass post-to-cmr without a metadata file.

- **CUMULUS-1232**

  - `@cumulus/sync-granule` will no longer silently pass if no checksum data is provided. It will use input
    from the granule object to:
    - Verify checksum if `checksumType` and `checksumValue` are in the file record OR a checksum file is provided
      (throws `InvalidChecksum` on fail), else log warning that no checksum is available.
    - Then, verify synced S3 file size if `file.size` is in the file record (throws `UnexpectedFileSize` on fail),
      else log warning that no file size is available.
    - Pass the step.

- **CUMULUS-1264**

  - The Cloudformation templating and deployment configuration has been substantially refactored.
    - `CumulusApiDefault` nested stack resource has been renamed to `CumulusApiDistribution`
    - `CumulusApiV1` nested stack resource has been renamed to `CumulusApiBackend`
  - The `urs: true` config option for when defining your lambdas (e.g. in `lambdas.yml`) has been deprecated. There are two new options to replace it:
    - `urs_redirect: 'token'`: This will expose a `TOKEN_REDIRECT_ENDPOINT` environment variable to your lambda that references the `/token` endpoint on the Cumulus backend API
    - `urs_redirect: 'distribution'`: This will expose a `DISTRIBUTION_REDIRECT_ENDPOINT` environment variable to your lambda that references the `/redirect` endpoint on the Cumulus distribution API

- **CUMULUS-1193**

  - The elasticsearch instance is moved behind the VPC.
  - Your account will need an Elasticsearch Service Linked role. This is a one-time setup for the account. You can follow the instructions to use the AWS console or AWS CLI [here](https://docs.aws.amazon.com/IAM/latest/UserGuide/using-service-linked-roles.html) or use the following AWS CLI command: `aws iam create-service-linked-role --aws-service-name es.amazonaws.com`

- **CUMULUS-802**

  - ECS `maxInstances` must be greater than `minInstances`. If you use defaults, no change is required.

- **CUMULUS-1269**
  - Brought Cumulus data models in line with CNM JSON schema:
    - Renamed file object `fileType` field to `type`
    - Renamed file object `fileSize` field to `size`
    - Renamed file object `checksumValue` field to `checksum` where not already done.
    - Added `ancillary` and `linkage` type support to file objects.

### Added

- **CUMULUS-799**

  - Added an S3 Access Metrics package which will take S3 Server Access Logs and
    write access metrics to CloudWatch

- **CUMULUS-1242** - Added `sqs2sfThrottle` lambda. The lambda reads SQS messages for queued executions and uses semaphores to only start new executions if the maximum number of executions defined for the priority key (`cumulus_meta.priorityKey`) has not been reached. Any SQS messages that are read but not used to start executions remain in the queue.

- **CUMULUS-1240**

  - Added `sfSemaphoreDown` lambda. This lambda receives SNS messages and for each message it decrements the semaphore used to track the number of running executions if:
    - the message is for a completed/failed workflow AND
    - the message contains a level of priority (`cumulus_meta.priorityKey`)
  - Added `sfSemaphoreDown` lambda as a subscriber to the `sfTracker` SNS topic

- **CUMULUS-1265**

  - Added `apiConfigs` configuration option to configure API Gateway to be private
  - All internal lambdas configured to run inside the VPC by default
  - Removed references to `NoVpc` lambdas from documentation and `example` folder.

- **CUMULUS-802**
  - Adds autoscaling of ECS clusters
  - Adds autoscaling of ECS services that are handling StepFunction activities

## Changed

- Updated `@cumulus/ingest/http/httpMixin.list()` to trim trailing spaces on discovered filenames

- **CUMULUS-1310**

  - Database resources (DynamoDB, ElasticSearch) have been moved to an independent `db` stack.
    This will enable future updates to avoid affecting database resources or requiring migrations.
    Migrations for this version will need to be user-managed.
    (e.g. [elasticsearch](https://docs.aws.amazon.com/elasticsearch-service/latest/developerguide/es-version-migration.html#snapshot-based-migration) and [dynamoDB](https://docs.aws.amazon.com/datapipeline/latest/DeveloperGuide/dp-template-exports3toddb.html)).
    Order of stack deployment is `iam` -> `db` -> `app`.
  - All stacks can now be deployed using a single `config.yml` file, i.e.: `kes cf deploy --kes-folder app --template node_modules/@cumulus/deployment/[iam|db|app] [...]`
    Backwards-compatible. Please re-run `npm run bootstrap` to build new `kes` overrides.
    Deployment docs have been updated to show how to deploy a single-config Cumulus instance.
  - `params` fields should now be nested under the stack key (i.e. `app`, `db` or `iam`) to provide Parameters for a particular stack's cloudformation template,
    for use with single-config instances. Keys _must_ match the name of the deployment package folder (`app`, `db`, or `iam`).
    Backwards-compatible with multi-config setups.
  - `stackName` and `stackNameNoDash` have been retired as user-facing config parameters. Use `prefix` and `prefixNoDash` instead.
    This will be used to create stack names for all stacks in a single-config use case.
    `stackName` may still be used as an override in multi-config usage, although this is discouraged.
    Warning: overriding the `db` stack's `stackName` will require you to set `dbStackName` in your `app/config.yml`.
    This parameter is required to fetch outputs from the `db` stack to reference in the `app` stack.
  - The `iams` section in `app/config.yml` IAM roles has been retired as a user-facing parameter,
    _unless_ your IAM role ARNs do not match the convention shown in `@cumulus/deployment/app/config.yml`
    In that case, overriding `iams` in your own config is recommended.
  - `iam` and `db` `cloudformation.yml` file names will have respective prefixes (e.g `iam.cloudformation.yml`).
  - Cumulus will now only attempt to create reconciliation reports for buckets of the `private`, `public` and `protected` types.
  - Cumulus will no longer set up its own security group.
    To pass a pre-existing security group for in-VPC deployments as a parameter to the Cumulus template, populate `vpc.securityGroup` in `config.yml`.
    This security group must allow inbound HTTP(S) traffic (Port 443). SSH traffic (Port 22) must be permitted for SSH access to ECS instances.
  - Deployment docs have been updated with examples for the new deployment model.

- **CUMULUS-1236**

  - Moves access to public files behind the distribution endpoint. Authentication is not required, but direct http access has been disallowed.

- **CUMULUS-1223**

  - Adds unauthenticated access for public bucket files to the Distribution API. Public files should be requested the same way as protected files, but for public files a redirect to a self-signed S3 URL will happen without requiring authentication with Earthdata login.

- **CUMULUS-1232**

  - Unifies duplicate handling in `ingest/granule.handleDuplicateFile` for maintainability.
  - Changed `ingest/granule.ingestFile` and `move-granules/index.moveFileRequest` to use new function.
  - Moved file versioning code to `ingest/granule.moveGranuleFileWithVersioning`
  - `ingest/granule.verifyFile` now also tests `file.size` for verification if it is in the file record and throws
    `UnexpectedFileSize` error for file size not matching input.
  - `ingest/granule.verifyFile` logs warnings if checksum and/or file size are not available.

- **CUMULUS-1193**

  - Moved reindex CLI functionality to an API endpoint. See [API docs](https://nasa.github.io/cumulus-api/#elasticsearch-1)

- **CUMULUS-1207**
  - No longer disable lambda event source mappings when disabling a rule

### Fixed

- Updated Lerna publish script so that published Cumulus packages will pin their dependencies on other Cumulus packages to exact versions (e.g. `1.12.1` instead of `^1.12.1`)

- **CUMULUS-1203**

  - Fixes IAM template's use of intrinsic functions such that IAM template overrides now work with kes

- **CUMULUS-1268**
  - Deployment will not fail if there are no ES alarms or ECS services

## [v1.12.1] - 2019-4-8

## [v1.12.0] - 2019-4-4

Note: There was an issue publishing 1.12.0. Upgrade to 1.12.1.

### BREAKING CHANGES

- **CUMULUS-1139**

  - `granule.applyWorkflow` uses the new-style granule record as input to workflows.

- **CUMULUS-1171**

  - Fixed provider handling in the API to make it consistent between protocols.
    NOTE: This is a breaking change. When applying this upgrade, users will need to:
    1. Disable all workflow rules
    2. Update any `http` or `https` providers so that the host field only
       contains a valid hostname or IP address, and the port field contains the
       provider port.
    3. Perform the deployment
    4. Re-enable workflow rules

- **CUMULUS-1176**:

  - `@cumulus/move-granules` input expectations have changed. `@cumulus/files-to-granules` is a new intermediate task to perform input translation in the old style.
    See the Added and Changed sections of this release changelog for more information.

- **CUMULUS-670**

  - The behavior of ParsePDR and related code has changed in this release. PDRs with FILE_TYPEs that do not conform to the PDR ICD (+ TGZ) (https://cdn.earthdata.nasa.gov/conduit/upload/6376/ESDS-RFC-030v1.0.pdf) will fail to parse.

- **CUMULUS-1208**
  - The granule object input to `@cumulus/queue-granules` will now be added to ingest workflow messages **as is**. In practice, this means that if you are using `@cumulus/queue-granules` to trigger ingest workflows and your granule objects input have invalid properties, then your ingest workflows will fail due to schema validation errors.

### Added

- **CUMULUS-777**
  - Added new cookbook entry on configuring Cumulus to track ancillary files.
- **CUMULUS-1183**
  - Kes overrides will now abort with a warning if a workflow step is configured without a corresponding
    lambda configuration
- **CUMULUS-1223**

  - Adds convenience function `@cumulus/common/bucketsConfigJsonObject` for fetching stack's bucket configuration as an object.

- **CUMULUS-853**
  - Updated FakeProcessing example lambda to include option to generate fake browse
  - Added feature documentation for ancillary metadata export, a new cookbook entry describing a workflow with ancillary metadata generation(browse), and related task definition documentation
- **CUMULUS-805**
  - Added a CloudWatch alarm to check running ElasticSearch instances, and a CloudWatch dashboard to view the health of ElasticSearch
  - Specify `AWS_REGION` in `.env` to be used by deployment script
- **CUMULUS-803**
  - Added CloudWatch alarms to check running tasks of each ECS service, and add the alarms to CloudWatch dashboard
- **CUMULUS-670**
  - Added Ancillary Metadata Export feature (see https://nasa.github.io/cumulus/docs/features/ancillary_metadata for more information)
  - Added new Collection file parameter "fileType" that allows configuration of workflow granule file fileType
- **CUMULUS-1184** - Added kes logging output to ensure we always see the state machine reference before failures due to configuration
- **CUMULUS-1105** - Added a dashboard endpoint to serve the dashboard from an S3 bucket
- **CUMULUS-1199** - Moves `s3credentials` endpoint from the backend to the distribution API.
- **CUMULUS-666**
  - Added `@api/endpoints/s3credentials` to allow EarthData Login authorized users to retrieve temporary security credentials for same-region direct S3 access.
- **CUMULUS-671**
  - Added `@packages/integration-tests/api/distribution/getDistributionApiS3SignedUrl()` to return the S3 signed URL for a file protected by the distribution API
- **CUMULUS-672**
  - Added `cmrMetadataFormat` and `cmrConceptId` to output for individual granules from `@cumulus/post-to-cmr`. `cmrMetadataFormat` will be read from the `cmrMetadataFormat` generated for each granule in `@cumulus/cmrjs/publish2CMR()`
  - Added helpers to `@packages/integration-tests/api/distribution`:
    - `getDistributionApiFileStream()` returns a stream to download files protected by the distribution API
    - `getDistributionFileUrl()` constructs URLs for requesting files from the distribution API
- **CUMULUS-1185** `@cumulus/api/models/Granule.removeGranuleFromCmrByGranule` to replace `@cumulus/api/models/Granule.removeGranuleFromCmr` and use the Granule UR from the CMR metadata to remove the granule from CMR

- **CUMULUS-1101**

  - Added new `@cumulus/checksum` package. This package provides functions to calculate and validate checksums.
  - Added new checksumming functions to `@cumulus/common/aws`: `calculateS3ObjectChecksum` and `validateS3ObjectChecksum`, which depend on the `checksum` package.

- CUMULUS-1171

  - Added `@cumulus/common` API documentation to `packages/common/docs/API.md`
  - Added an `npm run build-docs` task to `@cumulus/common`
  - Added `@cumulus/common/string#isValidHostname()`
  - Added `@cumulus/common/string#match()`
  - Added `@cumulus/common/string#matches()`
  - Added `@cumulus/common/string#toLower()`
  - Added `@cumulus/common/string#toUpper()`
  - Added `@cumulus/common/URLUtils#buildURL()`
  - Added `@cumulus/common/util#isNil()`
  - Added `@cumulus/common/util#isNull()`
  - Added `@cumulus/common/util#isUndefined()`
  - Added `@cumulus/common/util#negate()`

- **CUMULUS-1176**

  - Added new `@cumulus/files-to-granules` task to handle converting file array output from `cumulus-process` tasks into granule objects.
    Allows simplification of `@cumulus/move-granules` and `@cumulus/post-to-cmr`, see Changed section for more details.

- CUMULUS-1151 Compare the granule holdings in CMR with Cumulus' internal data store
- CUMULUS-1152 Compare the granule file holdings in CMR with Cumulus' internal data store

### Changed

- **CUMULUS-1216** - Updated `@cumulus/ingest/granule/ingestFile` to download files to expected staging location.
- **CUMULUS-1208** - Updated `@cumulus/ingest/queue/enqueueGranuleIngestMessage()` to not transform granule object passed to it when building an ingest message
- **CUMULUS-1198** - `@cumulus/ingest` no longer enforces any expectations about whether `provider_path` contains a leading slash or not.
- **CUMULUS-1170**
  - Update scripts and docs to use `npm` instead of `yarn`
  - Use `package-lock.json` files to ensure matching versions of npm packages
  - Update CI builds to use `npm ci` instead of `npm install`
- **CUMULUS-670**
  - Updated ParsePDR task to read standard PDR types+ (+ tgz as an external customer requirement) and add a fileType to granule-files on Granule discovery
  - Updated ParsePDR to fail if unrecognized type is used
  - Updated all relevant task schemas to include granule->files->filetype as a string value
  - Updated tests/test fixtures to include the fileType in the step function/task inputs and output validations as needed
  - Updated MoveGranules task to handle incoming configuration with new "fileType" values and to add them as appropriate to the lambda output.
  - Updated DiscoverGranules step/related workflows to read new Collection file parameter fileType that will map a discovered file to a workflow fileType
  - Updated CNM parser to add the fileType to the defined granule file fileType on ingest and updated integration tests to verify/validate that behavior
  - Updated generateEcho10XMLString in cmr-utils.js to use a map/related library to ensure order as CMR requires ordering for their online resources.
  - Updated post-to-cmr task to appropriately export CNM filetypes to CMR in echo10/UMM exports
- **CUMULUS-1139** - Granules stored in the API contain a `files` property. That schema has been greatly
  simplified and now better matches the CNM format.
  - The `name` property has been renamed to `fileName`.
  - The `filepath` property has been renamed to `key`.
  - The `checksumValue` property has been renamed to `checksum`.
  - The `path` property has been removed.
  - The `url_path` property has been removed.
  - The `filename` property (which contained an `s3://` URL) has been removed, and the `bucket`
    and `key` properties should be used instead. Any requests sent to the API containing a `granule.files[].filename`
    property will be rejected, and any responses coming back from the API will not contain that
    `filename` property.
  - A `source` property has been added, which is a URL indicating the original source of the file.
  - `@cumulus/ingest/granule.moveGranuleFiles()` no longer includes a `filename` field in its
    output. The `bucket` and `key` fields should be used instead.
- **CUMULUS-672**

  - Changed `@cumulus/integration-tests/api/EarthdataLogin.getEarthdataLoginRedirectResponse` to `@cumulus/integration-tests/api/EarthdataLogin.getEarthdataAccessToken`. The new function returns an access response from Earthdata login, if successful.
  - `@cumulus/integration-tests/cmr/getOnlineResources` now accepts an object of options, including `cmrMetadataFormat`. Based on the `cmrMetadataFormat`, the function will correctly retrieve the online resources for each metadata format (ECHO10, UMM-G)

- **CUMULUS-1101**

  - Moved `@cumulus/common/file/getFileChecksumFromStream` into `@cumulus/checksum`, and renamed it to `generateChecksumFromStream`.
    This is a breaking change for users relying on `@cumulus/common/file/getFileChecksumFromStream`.
  - Refactored `@cumulus/ingest/Granule` to depend on new `common/aws` checksum functions and remove significantly present checksumming code.
    - Deprecated `@cumulus/ingest/granule.validateChecksum`. Replaced with `@cumulus/ingest/granule.verifyFile`.
    - Renamed `granule.getChecksumFromFile` to `granule.retrieveSuppliedFileChecksumInformation` to be more accurate.
  - Deprecated `@cumulus/common/aws.checksumS3Objects`. Use `@cumulus/common/aws.calculateS3ObjectChecksum` instead.

- CUMULUS-1171

  - Fixed provider handling in the API to make it consistent between protocols.
    Before this change, FTP providers were configured using the `host` and
    `port` properties. HTTP providers ignored `port` and `protocol`, and stored
    an entire URL in the `host` property. Updated the API to only accept valid
    hostnames or IP addresses in the `provider.host` field. Updated ingest code
    to properly build HTTP and HTTPS URLs from `provider.protocol`,
    `provider.host`, and `provider.port`.
  - The default provider port was being set to 21, no matter what protocol was
    being used. Removed that default.

- **CUMULUS-1176**

  - `@cumulus/move-granules` breaking change:
    Input to `move-granules` is now expected to be in the form of a granules object (i.e. `{ granules: [ { ... }, { ... } ] }`);
    For backwards compatibility with array-of-files outputs from processing steps, use the new `@cumulus/files-to-granules` task as an intermediate step.
    This task will perform the input translation. This change allows `move-granules` to be simpler and behave more predictably.
    `config.granuleIdExtraction` and `config.input_granules` are no longer needed/used by `move-granules`.
  - `@cumulus/post-to-cmr`: `config.granuleIdExtraction` is no longer needed/used by `post-to-cmr`.

- CUMULUS-1174
  - Better error message and stacktrace for S3KeyPairProvider error reporting.

### Fixed

- **CUMULUS-1218** Reconciliation report will now scan only completed granules.
- `@cumulus/api` files and granules were not getting indexed correctly because files indexing was failing in `db-indexer`
- `@cumulus/deployment` A bug in the Cloudformation template was preventing the API from being able to be launched in a VPC, updated the IAM template to give the permissions to be able to run the API in a VPC

### Deprecated

- `@cumulus/api/models/Granule.removeGranuleFromCmr`, instead use `@cumulus/api/models/Granule.removeGranuleFromCmrByGranule`
- `@cumulus/ingest/granule.validateChecksum`, instead use `@cumulus/ingest/granule.verifyFile`
- `@cumulus/common/aws.checksumS3Objects`, instead use `@cumulus/common/aws.calculateS3ObjectChecksum`
- `@cumulus/cmrjs`: `getGranuleId` and `getCmrFiles` are deprecated due to changes in input handling.

## [v1.11.3] - 2019-3-5

### Added

- **CUMULUS-1187** - Added `@cumulus/ingest/granule/duplicateHandlingType()` to determine how duplicate files should be handled in an ingest workflow

### Fixed

- **CUMULUS-1187** - workflows not respecting the duplicate handling value specified in the collection
- Removed refreshToken schema requirement for OAuth

## [v1.11.2] - 2019-2-15

### Added

- CUMULUS-1169
  - Added a `@cumulus/common/StepFunctions` module. It contains functions for querying the AWS
    StepFunctions API. These functions have the ability to retry when a ThrottlingException occurs.
  - Added `@cumulus/common/aws.retryOnThrottlingException()`, which will wrap a function in code to
    retry on ThrottlingExceptions.
  - Added `@cumulus/common/test-utils.throttleOnce()`, which will cause a function to return a
    ThrottlingException the first time it is called, then return its normal result after that.
- CUMULUS-1103 Compare the collection holdings in CMR with Cumulus' internal data store
- CUMULUS-1099 Add support for UMMG JSON metadata versions > 1.4.
  - If a version is found in the metadata object, that version is used for processing and publishing to CMR otherwise, version 1.4 is assumed.
- CUMULUS-678
  - Added support for UMMG json v1.4 metadata files.
    `reconcileCMRMetadata` added to `@cumulus/cmrjs` to update metadata record with new file locations.
    `@cumulus/common/errors` adds two new error types `CMRMetaFileNotFound` and `InvalidArgument`.
    `@cumulus/common/test-utils` adds new function `randomId` to create a random string with id to help in debugging.
    `@cumulus/common/BucketsConfig` adds a new helper class `BucketsConfig` for working with bucket stack configuration and bucket names.
    `@cumulus/common/aws` adds new function `s3PutObjectTagging` as a convenience for the aws [s3().putObjectTagging](https://docs.aws.amazon.com/AWSJavaScriptSDK/latest/AWS/S3.html#putObjectTagging-property) function.
    `@cumulus/cmrjs` Adds: - `isCMRFile` - Identify an echo10(xml) or UMMG(json) metadata file. - `metadataObjectFromCMRFile` Read and parse CMR XML file from s3. - `updateCMRMetadata` Modify a cmr metadata (xml/json) file with updated information. - `publish2CMR` Posts XML or UMMG CMR data to CMR service. - `reconcileCMRMetadata` Reconciles cmr metadata file after a file moves.
- Adds some ECS and other permissions to StepRole to enable running ECS tasks from a workflow
- Added Apache logs to cumulus api and distribution lambdas
- **CUMULUS-1119** - Added `@cumulus/integration-tests/api/EarthdataLogin.getEarthdataLoginRedirectResponse` helper for integration tests to handle login with Earthdata and to return response from redirect to Cumulus API
- **CUMULUS-673** Added `@cumulus/common/file/getFileChecksumFromStream` to get file checksum from a readable stream

### Fixed

- CUMULUS-1123
  - Cloudformation template overrides now work as expected

### Changed

- CUMULUS-1169
  - Deprecated the `@cumulus/common/step-functions` module.
  - Updated code that queries the StepFunctions API to use the retry-enabled functions from
    `@cumulus/common/StepFunctions`
- CUMULUS-1121
  - Schema validation is now strongly enforced when writing to the database.
    Additional properties are not allowed and will result in a validation error.
- CUMULUS-678
  `tasks/move-granules` simplified and refactored to use functionality from cmrjs.
  `ingest/granules.moveGranuleFiles` now just moves granule files and returns a list of the updated files. Updating metadata now handled by `@cumulus/cmrjs/reconcileCMRMetadata`.
  `move-granules.updateGranuleMetadata` refactored and bugs fixed in the case of a file matching multiple collection.files.regexps.
  `getCmrXmlFiles` simplified and now only returns an object with the cmrfilename and the granuleId.
  `@cumulus/test-processing` - test processing task updated to generate UMM-G metadata

- CUMULUS-1043

  - `@cumulus/api` now uses [express](http://expressjs.com/) as the API engine.
  - All `@cumulus/api` endpoints on ApiGateway are consolidated to a single endpoint the uses `{proxy+}` definition.
  - All files under `packages/api/endpoints` along with associated tests are updated to support express's request and response objects.
  - Replaced environment variables `internal`, `bucket` and `systemBucket` with `system_bucket`.
  - Update `@cumulus/integration-tests` to work with updated cumulus-api express endpoints

- `@cumulus/integration-tests` - `buildAndExecuteWorkflow` and `buildWorkflow` updated to take a `meta` param to allow for additional fields to be added to the workflow `meta`

- **CUMULUS-1049** Updated `Retrieve Execution Status API` in `@cumulus/api`: If the execution doesn't exist in Step Function API, Cumulus API returns the execution status information from the database.

- **CUMULUS-1119**
  - Renamed `DISTRIBUTION_URL` environment variable to `DISTRIBUTION_ENDPOINT`
  - Renamed `DEPLOYMENT_ENDPOINT` environment variable to `DISTRIBUTION_REDIRECT_ENDPOINT`
  - Renamed `API_ENDPOINT` environment variable to `TOKEN_REDIRECT_ENDPOINT`

### Removed

- Functions deprecated before 1.11.0:
  - @cumulus/api/models/base: static Manager.createTable() and static Manager.deleteTable()
  - @cumulus/ingest/aws/S3
  - @cumulus/ingest/aws/StepFunction.getExecution()
  - @cumulus/ingest/aws/StepFunction.pullEvent()
  - @cumulus/ingest/consumer.Consume
  - @cumulus/ingest/granule/Ingest.getBucket()

### Deprecated

`@cmrjs/ingestConcept`, instead use the CMR object methods. `@cmrjs/CMR.ingestGranule` or `@cmrjs/CMR.ingestCollection`
`@cmrjs/searchConcept`, instead use the CMR object methods. `@cmrjs/CMR.searchGranules` or `@cmrjs/CMR.searchCollections`
`@cmrjs/deleteConcept`, instead use the CMR object methods. `@cmrjs/CMR.deleteGranule` or `@cmrjs/CMR.deleteCollection`

## [v1.11.1] - 2018-12-18

**Please Note**

- Ensure your `app/config.yml` has a `clientId` specified in the `cmr` section. This will allow CMR to identify your requests for better support and metrics.
  - For an example, please see [the example config](https://github.com/nasa/cumulus/blob/1c7e2bf41b75da9f87004c4e40fbcf0f39f56794/example/app/config.yml#L128).

### Added

- Added a `/tokenDelete` endpoint in `@cumulus/api` to delete access token records

### Changed

- CUMULUS-678
  `@cumulus/ingest/crypto` moved and renamed to `@cumulus/common/key-pair-provider`
  `@cumulus/ingest/aws` function: `KMSDecryptionFailed` and class: `KMS` extracted and moved to `@cumulus/common` and `KMS` is exported as `KMSProvider` from `@cumulus/common/key-pair-provider`
  `@cumulus/ingest/granule` functions: `publish`, `getGranuleId`, `getXMLMetadataAsString`, `getMetadataBodyAndTags`, `parseXmlString`, `getCmrXMLFiles`, `postS3Object`, `contructOnlineAccessUrls`, `updateMetadata`, extracted and moved to `@cumulus/cmrjs`
  `getGranuleId`, `getCmrXMLFiles`, `publish`, `updateMetadata` removed from `@cumulus/ingest/granule` and added to `@cumulus/cmrjs`;
  `updateMetadata` renamed `updateCMRMetadata`.
  `@cumulus/ingest` test files renamed.
- **CUMULUS-1070**
  - Add `'Client-Id'` header to all `@cumulus/cmrjs` requests (made via `searchConcept`, `ingestConcept`, and `deleteConcept`).
  - Updated `cumulus/example/app/config.yml` entry for `cmr.clientId` to use stackName for easier CMR-side identification.

## [v1.11.0] - 2018-11-30

**Please Note**

- Redeploy IAM roles:
  - CUMULUS-817 includes a migration that requires reconfiguration/redeployment of IAM roles. Please see the [upgrade instructions](https://nasa.github.io/cumulus/docs/upgrade/1.11.0) for more information.
  - CUMULUS-977 includes a few new SNS-related permissions added to the IAM roles that will require redeployment of IAM roles.
- `cumulus-message-adapter` v1.0.13+ is required for `@cumulus/api` granule reingest API to work properly. The latest version should be downloaded automatically by kes.
- A `TOKEN_SECRET` value (preferably 256-bit for security) must be added to `.env` to securely sign JWTs used for authorization in `@cumulus/api`

### Changed

- **CUUMULUS-1000** - Distribution endpoint now persists logins, instead of
  redirecting to Earthdata Login on every request
- **CUMULUS-783 CUMULUS-790** - Updated `@cumulus/sync-granule` and `@cumulus/move-granules` tasks to always overwrite existing files for manually-triggered reingest.
- **CUMULUS-906** - Updated `@cumulus/api` granule reingest API to
  - add `reingestGranule: true` and `forceDuplicateOverwrite: true` to Cumulus message `cumulus_meta.cumulus_context` field to indicate that the workflow is a manually triggered re-ingest.
  - return warning message to operator when duplicateHandling is not `replace`
  - `cumulus-message-adapter` v1.0.13+ is required.
- **CUMULUS-793** - Updated the granule move PUT request in `@cumulus/api` to reject the move with a 409 status code if one or more of the files already exist at the destination location
- Updated `@cumulus/helloworld` to use S3 to store state for pass on retry tests
- Updated `@cumulus/ingest`:
  - [Required for MAAP] `http.js#list` will now find links with a trailing whitespace
  - Removed code from `granule.js` which looked for files in S3 using `{ Bucket: discoveredFile.bucket, Key: discoveredFile.name }`. This is obsolete since `@cumulus/ingest` uses a `file-staging` and `constructCollectionId()` directory prefixes by default.
- **CUMULUS-989**
  - Updated `@cumulus/api` to use [JWT (JSON Web Token)](https://jwt.io/introduction/) as the transport format for API authorization tokens and to use JWT verification in the request authorization
  - Updated `/token` endpoint in `@cumulus/api` to return tokens as JWTs
  - Added a `/refresh` endpoint in `@cumulus/api` to request new access tokens from the OAuth provider using the refresh token
  - Added `refreshAccessToken` to `@cumulus/api/lib/EarthdataLogin` to manage refresh token requests with the Earthdata OAuth provider

### Added

- **CUMULUS-1050**
  - Separated configuration flags for originalPayload/finalPayload cleanup such that they can be set to different retention times
- **CUMULUS-798**
  - Added daily Executions cleanup CloudWatch event that triggers cleanExecutions lambda
  - Added cleanExecutions lambda that removes finalPayload/originalPayload field entries for records older than configured timeout value (execution_payload_retention_period), with a default of 30 days
- **CUMULUS-815/816**
  - Added 'originalPayload' and 'finalPayload' fields to Executions table
  - Updated Execution model to populate originalPayload with the execution payload on record creation
  - Updated Execution model code to populate finalPayload field with the execution payload on execution completion
  - Execution API now exposes the above fields
- **CUMULUS-977**
  - Rename `kinesisConsumer` to `messageConsumer` as it handles both Kinesis streams and SNS topics as of this version.
  - Add `sns`-type rule support. These rules create a subscription between an SNS topic and the `messageConsumer`.
    When a message is received, `messageConsumer` is triggered and passes the SNS message (JSON format expected) in
    its entirety to the workflow in the `payload` field of the Cumulus message. For more information on sns-type rules,
    see the [documentation](https://nasa.github.io/cumulus/docs/data-cookbooks/setup#rules).
- **CUMULUS-975**
  - Add `KinesisInboundEventLogger` and `KinesisOutboundEventLogger` API lambdas. These lambdas
    are utilized to dump incoming and outgoing ingest workflow kinesis streams
    to cloudwatch for analytics in case of AWS/stream failure.
  - Update rules model to allow tracking of log_event ARNs related to
    Rule event logging. Kinesis rule types will now automatically log
    incoming events via a Kinesis event triggered lambda.
    CUMULUS-975-migration-4
  - Update migration code to require explicit migration names per run
  - Added migration_4 to migrate/update existing Kinesis rules to have a log event mapping
  - Added new IAM policy for migration lambda
- **CUMULUS-775**
  - Adds a instance metadata endpoint to the `@cumulus/api` package.
  - Adds a new convenience function `hostId` to the `@cumulus/cmrjs` to help build environment specific cmr urls.
  - Fixed `@cumulus/cmrjs.searchConcept` to search and return CMR results.
  - Modified `@cumulus/cmrjs.CMR.searchGranule` and `@cumulus/cmrjs.CMR.searchCollection` to include CMR's provider as a default parameter to searches.
- **CUMULUS-965**
  - Add `@cumulus/test-data.loadJSONTestData()`,
    `@cumulus/test-data.loadTestData()`, and
    `@cumulus/test-data.streamTestData()` to safely load test data. These
    functions should be used instead of using `require()` to load test data,
    which could lead to tests interfering with each other.
  - Add a `@cumulus/common/util/deprecate()` function to mark a piece of code as
    deprecated
- **CUMULUS-986**
  - Added `waitForTestExecutionStart` to `@cumulus/integration-tests`
- **CUMULUS-919**
  - In `@cumulus/deployment`, added support for NGAP permissions boundaries for IAM roles with `useNgapPermissionBoundary` flag in `iam/config.yml`. Defaults to false.

### Fixed

- Fixed a bug where FTP sockets were not closed after an error, keeping the Lambda function active until it timed out [CUMULUS-972]
- **CUMULUS-656**
  - The API will no longer allow the deletion of a provider if that provider is
    referenced by a rule
  - The API will no longer allow the deletion of a collection if that collection
    is referenced by a rule
- Fixed a bug where `@cumulus/sf-sns-report` was not pulling large messages from S3 correctly.

### Deprecated

- `@cumulus/ingest/aws/StepFunction.pullEvent()`. Use `@cumulus/common/aws.pullStepFunctionEvent()`.
- `@cumulus/ingest/consumer.Consume` due to unpredictable implementation. Use `@cumulus/ingest/consumer.Consumer`.
  Call `Consumer.consume()` instead of `Consume.read()`.

## [v1.10.4] - 2018-11-28

### Added

- **CUMULUS-1008**
  - New `config.yml` parameter for SQS consumers: `sqs_consumer_rate: (default 500)`, which is the maximum number of
    messages the consumer will attempt to process per execution. Currently this is only used by the sf-starter consumer,
    which runs every minute by default, making this a messages-per-minute upper bound. SQS does not guarantee the number
    of messages returned per call, so this is not a fixed rate of consumption, only attempted number of messages received.

### Deprecated

- `@cumulus/ingest/consumer.Consume` due to unpredictable implementation. Use `@cumulus/ingest/consumer.Consumer`.

### Changed

- Backported update of `packages/api` dependency `@mapbox/dyno` to `1.4.2` to mitigate `event-stream` vulnerability.

## [v1.10.3] - 2018-10-31

### Added

- **CUMULUS-817**
  - Added AWS Dead Letter Queues for lambdas that are scheduled asynchronously/such that failures show up only in cloudwatch logs.
- **CUMULUS-956**
  - Migrated developer documentation and data-cookbooks to Docusaurus
    - supports versioning of documentation
  - Added `docs/docs-how-to.md` to outline how to do things like add new docs or locally install for testing.
  - Deployment/CI scripts have been updated to work with the new format
- **CUMULUS-811**
  - Added new S3 functions to `@cumulus/common/aws`:
    - `aws.s3TagSetToQueryString`: converts S3 TagSet array to querystring (for use with upload()).
    - `aws.s3PutObject`: Returns promise of S3 `putObject`, which puts an object on S3
    - `aws.s3CopyObject`: Returns promise of S3 `copyObject`, which copies an object in S3 to a new S3 location
    - `aws.s3GetObjectTagging`: Returns promise of S3 `getObjectTagging`, which returns an object containing an S3 TagSet.
  - `@/cumulus/common/aws.s3PutObject` defaults to an explicit `ACL` of 'private' if not overridden.
  - `@/cumulus/common/aws.s3CopyObject` defaults to an explicit `TaggingDirective` of 'COPY' if not overridden.

### Deprecated

- **CUMULUS-811**
  - Deprecated `@cumulus/ingest/aws.S3`. Member functions of this class will now
    log warnings pointing to similar functionality in `@cumulus/common/aws`.

## [v1.10.2] - 2018-10-24

### Added

- **CUMULUS-965**
  - Added a `@cumulus/logger` package
- **CUMULUS-885**
  - Added 'human readable' version identifiers to Lambda Versioning lambda aliases
- **CUMULUS-705**
  - Note: Make sure to update the IAM stack when deploying this update.
  - Adds an AsyncOperations model and associated DynamoDB table to the
    `@cumulus/api` package
  - Adds an /asyncOperations endpoint to the `@cumulus/api` package, which can
    be used to fetch the status of an AsyncOperation.
  - Adds a /bulkDelete endpoint to the `@cumulus/api` package, which performs an
    asynchronous bulk-delete operation. This is a stub right now which is only
    intended to demonstration how AsyncOperations work.
  - Adds an AsyncOperation ECS task to the `@cumulus/api` package, which will
    fetch an Lambda function, run it in ECS, and then store the result to the
    AsyncOperations table in DynamoDB.
- **CUMULUS-851** - Added workflow lambda versioning feature to allow in-flight workflows to use lambda versions that were in place when a workflow was initiated

  - Updated Kes custom code to remove logic that used the CMA file key to determine template compilation logic. Instead, utilize a `customCompilation` template configuration flag to indicate a template should use Cumulus's kes customized methods instead of 'core'.
  - Added `useWorkflowLambdaVersions` configuration option to enable the lambdaVersioning feature set. **This option is set to true by default** and should be set to false to disable the feature.
  - Added uniqueIdentifier configuration key to S3 sourced lambdas to optionally support S3 lambda resource versioning within this scheme. This key must be unique for each modified version of the lambda package and must be updated in configuration each time the source changes.
  - Added a new nested stack template that will create a `LambdaVersions` stack that will take lambda parameters from the base template, generate lambda versions/aliases and return outputs with references to the most 'current' lambda alias reference, and updated 'core' template to utilize these outputs (if `useWorkflowLambdaVersions` is enabled).

- Created a `@cumulus/api/lib/OAuth2` interface, which is implemented by the
  `@cumulus/api/lib/EarthdataLogin` and `@cumulus/api/lib/GoogleOAuth2` classes.
  Endpoints that need to handle authentication will determine which class to use
  based on environment variables. This also greatly simplifies testing.
- Added `@cumulus/api/lib/assertions`, containing more complex AVA test assertions
- Added PublishGranule workflow to publish a granule to CMR without full reingest. (ingest-in-place capability)

- `@cumulus/integration-tests` new functionality:
  - `listCollections` to list collections from a provided data directory
  - `deleteCollection` to delete list of collections from a deployed stack
  - `cleanUpCollections` combines the above in one function.
  - `listProviders` to list providers from a provided data directory
  - `deleteProviders` to delete list of providers from a deployed stack
  - `cleanUpProviders` combines the above in one function.
  - `@cumulus/integrations-tests/api.js`: `deleteGranule` and `deletePdr` functions to make `DELETE` requests to Cumulus API
  - `rules` API functionality for posting and deleting a rule and listing all rules
  - `wait-for-deploy` lambda for use in the redeployment tests
- `@cumulus/ingest/granule.js`: `ingestFile` inserts new `duplicate_found: true` field in the file's record if a duplicate file already exists on S3.
- `@cumulus/api`: `/execution-status` endpoint requests and returns complete execution output if execution output is stored in S3 due to size.
- Added option to use environment variable to set CMR host in `@cumulus/cmrjs`.
- **CUMULUS-781** - Added integration tests for `@cumulus/sync-granule` when `duplicateHandling` is set to `replace` or `skip`
- **CUMULUS-791** - `@cumulus/move-granules`: `moveFileRequest` inserts new `duplicate_found: true` field in the file's record if a duplicate file already exists on S3. Updated output schema to document new `duplicate_found` field.

### Removed

- Removed `@cumulus/common/fake-earthdata-login-server`. Tests can now create a
  service stub based on `@cumulus/api/lib/OAuth2` if testing requires handling
  authentication.

### Changed

- **CUMULUS-940** - modified `@cumulus/common/aws` `receiveSQSMessages` to take a parameter object instead of positional parameters. All defaults remain the same, but now access to long polling is available through `options.waitTimeSeconds`.
- **CUMULUS-948** - Update lambda functions `CNMToCMA` and `CnmResponse` in the `cumulus-data-shared` bucket and point the default stack to them.
- **CUMULUS-782** - Updated `@cumulus/sync-granule` task and `Granule.ingestFile` in `@cumulus/ingest` to keep both old and new data when a destination file with different checksum already exists and `duplicateHandling` is `version`
- Updated the config schema in `@cumulus/move-granules` to include the `moveStagedFiles` param.
- **CUMULUS-778** - Updated config schema and documentation in `@cumulus/sync-granule` to include `duplicateHandling` parameter for specifying how duplicate filenames should be handled
- **CUMULUS-779** - Updated `@cumulus/sync-granule` to throw `DuplicateFile` error when destination files already exist and `duplicateHandling` is `error`
- **CUMULUS-780** - Updated `@cumulus/sync-granule` to use `error` as the default for `duplicateHandling` when it is not specified
- **CUMULUS-780** - Updated `@cumulus/api` to use `error` as the default value for `duplicateHandling` in the `Collection` model
- **CUMULUS-785** - Updated the config schema and documentation in `@cumulus/move-granules` to include `duplicateHandling` parameter for specifying how duplicate filenames should be handled
- **CUMULUS-786, CUMULUS-787** - Updated `@cumulus/move-granules` to throw `DuplicateFile` error when destination files already exist and `duplicateHandling` is `error` or not specified
- **CUMULUS-789** - Updated `@cumulus/move-granules` to keep both old and new data when a destination file with different checksum already exists and `duplicateHandling` is `version`

### Fixed

- `getGranuleId` in `@cumulus/ingest` bug: `getGranuleId` was constructing an error using `filename` which was undefined. The fix replaces `filename` with the `uri` argument.
- Fixes to `del` in `@cumulus/api/endpoints/granules.js` to not error/fail when not all files exist in S3 (e.g. delete granule which has only 2 of 3 files ingested).
- `@cumulus/deployment/lib/crypto.js` now checks for private key existence properly.

## [v1.10.1] - 2018-09-4

### Fixed

- Fixed cloudformation template errors in `@cumulus/deployment/`
  - Replaced references to Fn::Ref: with Ref:
  - Moved long form template references to a newline

## [v1.10.0] - 2018-08-31

### Removed

- Removed unused and broken code from `@cumulus/common`
  - Removed `@cumulus/common/test-helpers`
  - Removed `@cumulus/common/task`
  - Removed `@cumulus/common/message-source`
  - Removed the `getPossiblyRemote` function from `@cumulus/common/aws`
  - Removed the `startPromisedSfnExecution` function from `@cumulus/common/aws`
  - Removed the `getCurrentSfnTask` function from `@cumulus/common/aws`

### Changed

- **CUMULUS-839** - In `@cumulus/sync-granule`, 'collection' is now an optional config parameter

### Fixed

- **CUMULUS-859** Moved duplicate code in `@cumulus/move-granules` and `@cumulus/post-to-cmr` to `@cumulus/ingest`. Fixed imports making assumptions about directory structure.
- `@cumulus/ingest/consumer` correctly limits the number of messages being received and processed from SQS. Details:
  - **Background:** `@cumulus/api` includes a lambda `<stack-name>-sqs2sf` which processes messages from the `<stack-name>-startSF` SQS queue every minute. The `sqs2sf` lambda uses `@cumulus/ingest/consumer` to receive and process messages from SQS.
  - **Bug:** More than `messageLimit` number of messages were being consumed and processed from the `<stack-name>-startSF` SQS queue. Many step functions were being triggered simultaneously by the lambda `<stack-name>-sqs2sf` (which consumes every minute from the `startSF` queue) and resulting in step function failure with the error: `An error occurred (ThrottlingException) when calling the GetExecutionHistory`.
  - **Fix:** `@cumulus/ingest/consumer#processMessages` now processes messages until `timeLimit` has passed _OR_ once it receives up to `messageLimit` messages. `sqs2sf` is deployed with a [default `messageLimit` of 10](https://github.com/nasa/cumulus/blob/670000c8a821ff37ae162385f921c40956e293f7/packages/deployment/app/config.yml#L147).
  - **IMPORTANT NOTE:** `consumer` will actually process up to `messageLimit * 2 - 1` messages. This is because sometimes `receiveSQSMessages` will return less than `messageLimit` messages and thus the consumer will continue to make calls to `receiveSQSMessages`. For example, given a `messageLimit` of 10 and subsequent calls to `receiveSQSMessages` returns up to 9 messages, the loop will continue and a final call could return up to 10 messages.

## [v1.9.1] - 2018-08-22

**Please Note** To take advantage of the added granule tracking API functionality, updates are required for the message adapter and its libraries. You should be on the following versions:

- `cumulus-message-adapter` 1.0.9+
- `cumulus-message-adapter-js` 1.0.4+
- `cumulus-message-adapter-java` 1.2.7+
- `cumulus-message-adapter-python` 1.0.5+

### Added

- **CUMULUS-687** Added logs endpoint to search for logs from a specific workflow execution in `@cumulus/api`. Added integration test.
- **CUMULUS-836** - `@cumulus/deployment` supports a configurable docker storage driver for ECS. ECS can be configured with either `devicemapper` (the default storage driver for AWS ECS-optimized AMIs) or `overlay2` (the storage driver used by the NGAP 2.0 AMI). The storage driver can be configured in `app/config.yml` with `ecs.docker.storageDriver: overlay2 | devicemapper`. The default is `overlay2`.
  - To support this configuration, a [Handlebars](https://handlebarsjs.com/) helper `ifEquals` was added to `packages/deployment/lib/kes.js`.
- **CUMULUS-836** - `@cumulus/api` added IAM roles required by the NGAP 2.0 AMI. The NGAP 2.0 AMI runs a script `register_instances_with_ssm.py` which requires the ECS IAM role to include `ec2:DescribeInstances` and `ssm:GetParameter` permissions.

### Fixed

- **CUMULUS-836** - `@cumulus/deployment` uses `overlay2` driver by default and does not attempt to write `--storage-opt dm.basesize` to fix [this error](https://github.com/moby/moby/issues/37039).
- **CUMULUS-413** Kinesis processing now captures all errors.
  - Added kinesis fallback mechanism when errors occur during record processing.
  - Adds FallbackTopicArn to `@cumulus/api/lambdas.yml`
  - Adds fallbackConsumer lambda to `@cumulus/api`
  - Adds fallbackqueue option to lambda definitions capture lambda failures after three retries.
  - Adds kinesisFallback SNS topic to signal incoming errors from kinesis stream.
  - Adds kinesisFailureSQS to capture fully failed events from all retries.
- **CUMULUS-855** Adds integration test for kinesis' error path.
- **CUMULUS-686** Added workflow task name and version tracking via `@cumulus/api` executions endpoint under new `tasks` property, and under `workflow_tasks` in step input/output.
  - Depends on `cumulus-message-adapter` 1.0.9+, `cumulus-message-adapter-js` 1.0.4+, `cumulus-message-adapter-java` 1.2.7+ and `cumulus-message-adapter-python` 1.0.5+
- **CUMULUS-771**
  - Updated sync-granule to stream the remote file to s3
  - Added integration test for ingesting granules from ftp provider
  - Updated http/https integration tests for ingesting granules from http/https providers
- **CUMULUS-862** Updated `@cumulus/integration-tests` to handle remote lambda output
- **CUMULUS-856** Set the rule `state` to have default value `ENABLED`

### Changed

- In `@cumulus/deployment`, changed the example app config.yml to have additional IAM roles

## [v1.9.0] - 2018-08-06

**Please note** additional information and upgrade instructions [here](https://nasa.github.io/cumulus/docs/upgrade/1.9.0)

### Added

- **CUMULUS-712** - Added integration tests verifying expected behavior in workflows
- **GITC-776-2** - Add support for versioned collections

### Fixed

- **CUMULUS-832**
  - Fixed indentation in example config.yml in `@cumulus/deployment`
  - Fixed issue with new deployment using the default distribution endpoint in `@cumulus/deployment` and `@cumulus/api`

## [v1.8.1] - 2018-08-01

**Note** IAM roles should be re-deployed with this release.

- **Cumulus-726**
  - Added function to `@cumulus/integration-tests`: `sfnStep` includes `getStepInput` which returns the input to the schedule event of a given step function step.
  - Added IAM policy `@cumulus/deployment`: Lambda processing IAM role includes `kinesis::PutRecord` so step function lambdas can write to kinesis streams.
- **Cumulus Community Edition**
  - Added Google OAuth authentication token logic to `@cumulus/api`. Refactored token endpoint to use environment variable flag `OAUTH_PROVIDER` when determining with authentication method to use.
  - Added API Lambda memory configuration variable `api_lambda_memory` to `@cumulus/api` and `@cumulus/deployment`.

### Changed

- **Cumulus-726**
  - Changed function in `@cumulus/api`: `models/rules.js#addKinesisEventSource` was modified to call to `deleteKinesisEventSource` with all required parameters (rule's name, arn and type).
  - Changed function in `@cumulus/integration-tests`: `getStepOutput` can now be used to return output of failed steps. If users of this function want the output of a failed event, they can pass a third parameter `eventType` as `'failure'`. This function will work as always for steps which completed successfully.

### Removed

- **Cumulus-726**

  - Configuration change to `@cumulus/deployment`: Removed default auto scaling configuration for Granules and Files DynamoDB tables.

- **CUMULUS-688**
  - Add integration test for ExecutionStatus
  - Function addition to `@cumulus/integration-tests`: `api` includes `getExecutionStatus` which returns the execution status from the Cumulus API

## [v1.8.0] - 2018-07-23

### Added

- **CUMULUS-718** Adds integration test for Kinesis triggering a workflow.

- **GITC-776-3** Added more flexibility for rules. You can now edit all fields on the rule's record
  We may need to update the api documentation to reflect this.

- **CUMULUS-681** - Add ingest-in-place action to granules endpoint

  - new applyWorkflow action at PUT /granules/{granuleid} Applying a workflow starts an execution of the provided workflow and passes the granule record as payload.
    Parameter(s):
    - workflow - the workflow name

- **CUMULUS-685** - Add parent exeuction arn to the execution which is triggered from a parent step function

### Changed

- **CUMULUS-768** - Integration tests get S3 provider data from shared data folder

### Fixed

- **CUMULUS-746** - Move granule API correctly updates record in dynamo DB and cmr xml file
- **CUMULUS-766** - Populate database fileSize field from S3 if value not present in Ingest payload

## [v1.7.1] - 2018-07-27 - [BACKPORT]

### Fixed

- **CUMULUS-766** - Backport from 1.8.0 - Populate database fileSize field from S3 if value not present in Ingest payload

## [v1.7.0] - 2018-07-02

### Please note: [Upgrade Instructions](https://nasa.github.io/cumulus/docs/upgrade/1.7.0)

### Added

- **GITC-776-2** - Add support for versioned collections
- **CUMULUS-491** - Add granule reconciliation API endpoints.
- **CUMULUS-480** Add support for backup and recovery:
  - Add DynamoDB tables for granules, executions and pdrs
  - Add ability to write all records to S3
  - Add ability to download all DynamoDB records in form json files
  - Add ability to upload records to DynamoDB
  - Add migration scripts for copying granule, pdr and execution records from ElasticSearch to DynamoDB
  - Add IAM support for batchWrite on dynamoDB
-
- **CUMULUS-508** - `@cumulus/deployment` cloudformation template allows for lambdas and ECS clusters to have multiple AZ availability.
  - `@cumulus/deployment` also ensures docker uses `devicemapper` storage driver.
- **CUMULUS-755** - `@cumulus/deployment` Add DynamoDB autoscaling support.
  - Application developers can add autoscaling and override default values in their deployment's `app/config.yml` file using a `{TableName}Table:` key.

### Fixed

- **CUMULUS-747** - Delete granule API doesn't delete granule files in s3 and granule in elasticsearch
  - update the StreamSpecification DynamoDB tables to have StreamViewType: "NEW_AND_OLD_IMAGES"
  - delete granule files in s3
- **CUMULUS-398** - Fix not able to filter executions by workflow
- **CUMULUS-748** - Fix invalid lambda .zip files being validated/uploaded to AWS
- **CUMULUS-544** - Post to CMR task has UAT URL hard-coded
  - Made configurable: PostToCmr now requires CMR_ENVIRONMENT env to be set to 'SIT' or 'OPS' for those CMR environments. Default is UAT.

### Changed

- **GITC-776-4** - Changed Discover-pdrs to not rely on collection but use provider_path in config. It also has an optional filterPdrs regex configuration parameter

- **CUMULUS-710** - In the integration test suite, `getStepOutput` returns the output of the first successful step execution or last failed, if none exists

## [v1.6.0] - 2018-06-06

### Please note: [Upgrade Instructions](https://nasa.github.io/cumulus/docs/upgrade/1.6.0)

### Fixed

- **CUMULUS-602** - Format all logs sent to Elastic Search.
  - Extract cumulus log message and index it to Elastic Search.

### Added

- **CUMULUS-556** - add a mechanism for creating and running migration scripts on deployment.
- **CUMULUS-461** Support use of metadata date and other components in `url_path` property

### Changed

- **CUMULUS-477** Update bucket configuration to support multiple buckets of the same type:
  - Change the structure of the buckets to allow for more than one bucket of each type. The bucket structure is now:
    bucket-key:
    name: <bucket-name>
    type: <type> i.e. internal, public, etc.
  - Change IAM and app deployment configuration to support new bucket structure
  - Update tasks and workflows to support new bucket structure
  - Replace instances where buckets.internal is relied upon to either use the system bucket or a configured bucket
  - Move IAM template to the deployment package. NOTE: You now have to specify '--template node_modules/@cumulus/deployment/iam' in your IAM deployment
  - Add IAM cloudformation template support to filter buckets by type

## [v1.5.5] - 2018-05-30

### Added

- **CUMULUS-530** - PDR tracking through Queue-granules
  - Add optional `pdr` property to the sync-granule task's input config and output payload.
- **CUMULUS-548** - Create a Lambda task that generates EMS distribution reports
  - In order to supply EMS Distribution Reports, you must enable S3 Server
    Access Logging on any S3 buckets used for distribution. See [How Do I Enable Server Access Logging for an S3 Bucket?](https://docs.aws.amazon.com/AmazonS3/latest/user-guide/server-access-logging.html)
    The "Target bucket" setting should point at the Cumulus internal bucket.
    The "Target prefix" should be
    "<STACK_NAME>/ems-distribution/s3-server-access-logs/", where "STACK_NAME"
    is replaced with the name of your Cumulus stack.

### Fixed

- **CUMULUS-546 - Kinesis Consumer should catch and log invalid JSON**
  - Kinesis Consumer lambda catches and logs errors so that consumer doesn't get stuck in a loop re-processing bad json records.
- EMS report filenames are now based on their start time instead of the time
  instead of the time that the report was generated
- **CUMULUS-552 - Cumulus API returns different results for the same collection depending on query**
  - The collection, provider and rule records in elasticsearch are now replaced with records from dynamo db when the dynamo db records are updated.

### Added

- `@cumulus/deployment`'s default cloudformation template now configures storage for Docker to match the configured ECS Volume. The template defines Docker's devicemapper basesize (`dm.basesize`) using `ecs.volumeSize`. This addresses ECS default of limiting Docker containers to 10GB of storage ([Read more](https://aws.amazon.com/premiumsupport/knowledge-center/increase-default-ecs-docker-limit/)).

## [v1.5.4] - 2018-05-21

### Added

- **CUMULUS-535** - EMS Ingest, Archive, Archive Delete reports
  - Add lambda EmsReport to create daily EMS Ingest, Archive, Archive Delete reports
  - ems.provider property added to `@cumulus/deployment/app/config.yml`.
    To change the provider name, please add `ems: provider` property to `app/config.yml`.
- **CUMULUS-480** Use DynamoDB to store granules, pdrs and execution records
  - Activate PointInTime feature on DynamoDB tables
  - Increase test coverage on api package
  - Add ability to restore metadata records from json files to DynamoDB
- **CUMULUS-459** provide API endpoint for moving granules from one location on s3 to another

## [v1.5.3] - 2018-05-18

### Fixed

- **CUMULUS-557 - "Add dataType to DiscoverGranules output"**
  - Granules discovered by the DiscoverGranules task now include dataType
  - dataType is now a required property for granules used as input to the
    QueueGranules task
- **CUMULUS-550** Update deployment app/config.yml to force elasticsearch updates for deleted granules

## [v1.5.2] - 2018-05-15

### Fixed

- **CUMULUS-514 - "Unable to Delete the Granules"**
  - updated cmrjs.deleteConcept to return success if the record is not found
    in CMR.

### Added

- **CUMULUS-547** - The distribution API now includes an
  "earthdataLoginUsername" query parameter when it returns a signed S3 URL
- **CUMULUS-527 - "parse-pdr queues up all granules and ignores regex"**
  - Add an optional config property to the ParsePdr task called
    "granuleIdFilter". This property is a regular expression that is applied
    against the filename of the first file of each granule contained in the
    PDR. If the regular expression matches, then the granule is included in
    the output. Defaults to '.', which will match all granules in the PDR.
- File checksums in PDRs now support MD5
- Deployment support to subscribe to an SNS topic that already exists
- **CUMULUS-470, CUMULUS-471** In-region S3 Policy lambda added to API to update bucket policy for in-region access.
- **CUMULUS-533** Added fields to granule indexer to support EMS ingest and archive record creation
- **CUMULUS-534** Track deleted granules
  - added `deletedgranule` type to `cumulus` index.
  - **Important Note:** Force custom bootstrap to re-run by adding this to
    app/config.yml `es: elasticSearchMapping: 7`
- You can now deploy cumulus without ElasticSearch. Just add `es: null` to your `app/config.yml` file. This is only useful for debugging purposes. Cumulus still requires ElasticSearch to properly operate.
- `@cumulus/integration-tests` includes and exports the `addRules` function, which seeds rules into the DynamoDB table.
- Added capability to support EFS in cloud formation template. Also added
  optional capability to ssh to your instance and privileged lambda functions.
- Added support to force discovery of PDRs that have already been processed
  and filtering of selected data types
- `@cumulus/cmrjs` uses an environment variable `USER_IP_ADDRESS` or fallback
  IP address of `10.0.0.0` when a public IP address is not available. This
  supports lambda functions deployed into a VPC's private subnet, where no
  public IP address is available.

### Changed

- **CUMULUS-550** Custom bootstrap automatically adds new types to index on
  deployment

## [v1.5.1] - 2018-04-23

### Fixed

- add the missing dist folder to the hello-world task
- disable uglifyjs on the built version of the pdr-status-check (read: https://github.com/webpack-contrib/uglifyjs-webpack-plugin/issues/264)

## [v1.5.0] - 2018-04-23

### Changed

- Removed babel from all tasks and packages and increased minimum node requirements to version 8.10
- Lambda functions created by @cumulus/deployment will use node8.10 by default
- Moved [cumulus-integration-tests](https://github.com/nasa/cumulus-integration-tests) to the `example` folder CUMULUS-512
- Streamlined all packages dependencies (e.g. remove redundant dependencies and make sure versions are the same across packages)
- **CUMULUS-352:** Update Cumulus Elasticsearch indices to use [index aliases](https://www.elastic.co/guide/en/elasticsearch/reference/current/indices-aliases.html).
- **CUMULUS-519:** ECS tasks are no longer restarted after each CF deployment unless `ecs.restartTasksOnDeploy` is set to true
- **CUMULUS-298:** Updated log filterPattern to include all CloudWatch logs in ElasticSearch
- **CUMULUS-518:** Updates to the SyncGranule config schema
  - `granuleIdExtraction` is no longer a property
  - `process` is now an optional property
  - `provider_path` is no longer a property

### Fixed

- **CUMULUS-455 "Kes deployments using only an updated message adapter do not get automatically deployed"**
  - prepended the hash value of cumulus-message-adapter.zip file to the zip file name of lambda which uses message adapter.
  - the lambda function will be redeployed when message adapter or lambda function are updated
- Fixed a bug in the bootstrap lambda function where it stuck during update process
- Fixed a bug where the sf-sns-report task did not return the payload of the incoming message as the output of the task [CUMULUS-441]

### Added

- **CUMULUS-352:** Add reindex CLI to the API package.
- **CUMULUS-465:** Added mock http/ftp/sftp servers to the integration tests
- Added a `delete` method to the `@common/CollectionConfigStore` class
- **CUMULUS-467 "@cumulus/integration-tests or cumulus-integration-tests should seed provider and collection in deployed DynamoDB"**
  - `example` integration-tests populates providers and collections to database
  - `example` workflow messages are populated from workflow templates in s3, provider and collection information in database, and input payloads. Input templates are removed.
  - added `https` protocol to provider schema

## [v1.4.1] - 2018-04-11

### Fixed

- Sync-granule install

## [v1.4.0] - 2018-04-09

### Fixed

- **CUMULUS-392 "queue-granules not returning the sfn-execution-arns queued"**
  - updated queue-granules to return the sfn-execution-arns queued and pdr if exists.
  - added pdr to ingest message meta.pdr instead of payload, so the pdr information doesn't get lost in the ingest workflow, and ingested granule in elasticsearch has pdr name.
  - fixed sf-sns-report schema, remove the invalid part
  - fixed pdr-status-check schema, the failed execution contains arn and reason
- **CUMULUS-206** make sure homepage and repository urls exist in package.json files of tasks and packages

### Added

- Example folder with a cumulus deployment example

### Changed

- [CUMULUS-450](https://bugs.earthdata.nasa.gov/browse/CUMULUS-450) - Updated
  the config schema of the **queue-granules** task
  - The config no longer takes a "collection" property
  - The config now takes an "internalBucket" property
  - The config now takes a "stackName" property
- [CUMULUS-450](https://bugs.earthdata.nasa.gov/browse/CUMULUS-450) - Updated
  the config schema of the **parse-pdr** task
  - The config no longer takes a "collection" property
  - The "stack", "provider", and "bucket" config properties are now
    required
- **CUMULUS-469** Added a lambda to the API package to prototype creating an S3 bucket policy for direct, in-region S3 access for the prototype bucket

### Removed

- Removed the `findTmpTestDataDirectory()` function from
  `@cumulus/common/test-utils`

### Fixed

- [CUMULUS-450](https://bugs.earthdata.nasa.gov/browse/CUMULUS-450)
  - The **queue-granules** task now enqueues a **sync-granule** task with the
    correct collection config for that granule based on the granule's
    data-type. It had previously been using the collection config from the
    config of the **queue-granules** task, which was a problem if the granules
    being queued belonged to different data-types.
  - The **parse-pdr** task now handles the case where a PDR contains granules
    with different data types, and uses the correct granuleIdExtraction for
    each granule.

### Added

- **CUMULUS-448** Add code coverage checking using [nyc](https://github.com/istanbuljs/nyc).

## [v1.3.0] - 2018-03-29

### Deprecated

- discover-s3-granules is deprecated. The functionality is provided by the discover-granules task

### Fixed

- **CUMULUS-331:** Fix aws.downloadS3File to handle non-existent key
- Using test ftp provider for discover-granules testing [CUMULUS-427]
- **CUMULUS-304: "Add AWS API throttling to pdr-status-check task"** Added concurrency limit on SFN API calls. The default concurrency is 10 and is configurable through Lambda environment variable CONCURRENCY.
- **CUMULUS-414: "Schema validation not being performed on many tasks"** revised npm build scripts of tasks that use cumulus-message-adapter to place schema directories into dist directories.
- **CUMULUS-301:** Update all tests to use test-data package for testing data.
- **CUMULUS-271: "Empty response body from rules PUT endpoint"** Added the updated rule to response body.
- Increased memory allotment for `CustomBootstrap` lambda function. Resolves failed deployments where `CustomBootstrap` lambda function was failing with error `Process exited before completing request`. This was causing deployments to stall, fail to update and fail to rollback. This error is thrown when the lambda function tries to use more memory than it is allotted.
- Cumulus repository folders structure updated:
  - removed the `cumulus` folder altogether
  - moved `cumulus/tasks` to `tasks` folder at the root level
  - moved the tasks that are not converted to use CMA to `tasks/.not_CMA_compliant`
  - updated paths where necessary

### Added

- `@cumulus/integration-tests` - Added support for testing the output of an ECS activity as well as a Lambda function.

## [v1.2.0] - 2018-03-20

### Fixed

- Update vulnerable npm packages [CUMULUS-425]
- `@cumulus/api`: `kinesis-consumer.js` uses `sf-scheduler.js#schedule` instead of placing a message directly on the `startSF` SQS queue. This is a fix for [CUMULUS-359](https://bugs.earthdata.nasa.gov/browse/CUMULUS-359) because `sf-scheduler.js#schedule` looks up the provider and collection data in DynamoDB and adds it to the `meta` object of the enqueued message payload.
- `@cumulus/api`: `kinesis-consumer.js` catches and logs errors instead of doing an error callback. Before this change, `kinesis-consumer` was failing to process new records when an existing record caused an error because it would call back with an error and stop processing additional records. It keeps trying to process the record causing the error because it's "position" in the stream is unchanged. Catching and logging the errors is part 1 of the fix. Proposed part 2 is to enqueue the error and the message on a "dead-letter" queue so it can be processed later ([CUMULUS-413](https://bugs.earthdata.nasa.gov/browse/CUMULUS-413)).
- **CUMULUS-260: "PDR page on dashboard only shows zeros."** The PDR stats in LPDAAC are all 0s, even if the dashboard has been fixed to retrieve the correct fields. The current version of pdr-status-check has a few issues.
  - pdr is not included in the input/output schema. It's available from the input event. So the pdr status and stats are not updated when the ParsePdr workflow is complete. Adding the pdr to the input/output of the task will fix this.
  - pdr-status-check doesn't update pdr stats which prevent the real time pdr progress from showing up in the dashboard. To solve this, added lambda function sf-sns-report which is copied from @cumulus/api/lambdas/sf-sns-broadcast with modification, sf-sns-report can be used to report step function status anywhere inside a step function. So add step sf-sns-report after each pdr-status-check, we will get the PDR status progress at real time.
  - It's possible an execution is still in the queue and doesn't exist in sfn yet. Added code to handle 'ExecutionDoesNotExist' error when checking the execution status.
- Fixed `aws.cloudwatchevents()` typo in `packages/ingest/aws.js`. This typo was the root cause of the error: `Error: Could not process scheduled_ingest, Error: : aws.cloudwatchevents is not a constructor` seen when trying to update a rule.

### Removed

- `@cumulus/ingest/aws`: Remove queueWorkflowMessage which is no longer being used by `@cumulus/api`'s `kinesis-consumer.js`.

## [v1.1.4] - 2018-03-15

### Added

- added flag `useList` to parse-pdr [CUMULUS-404]

### Fixed

- Pass encrypted password to the ApiGranule Lambda function [CUMULUS-424]

## [v1.1.3] - 2018-03-14

### Fixed

- Changed @cumulus/deployment package install behavior. The build process will happen after installation

## [v1.1.2] - 2018-03-14

### Added

- added tools to @cumulus/integration-tests for local integration testing
- added end to end testing for discovering and parsing of PDRs
- `yarn e2e` command is available for end to end testing

### Fixed

- **CUMULUS-326: "Occasionally encounter "Too Many Requests" on deployment"** The api gateway calls will handle throttling errors
- **CUMULUS-175: "Dashboard providers not in sync with AWS providers."** The root cause of this bug - DynamoDB operations not showing up in Elasticsearch - was shared by collections and rules. The fix was to update providers', collections' and rules; POST, PUT and DELETE endpoints to operate on DynamoDB and using DynamoDB streams to update Elasticsearch. The following packages were made:
  - `@cumulus/deployment` deploys DynamoDB streams for the Collections, Providers and Rules tables as well as a new lambda function called `dbIndexer`. The `dbIndexer` lambda has an event source mapping which listens to each of the DynamoDB streams. The dbIndexer lambda receives events referencing operations on the DynamoDB table and updates the elasticsearch cluster accordingly.
  - The `@cumulus/api` endpoints for collections, providers and rules _only_ query DynamoDB, with the exception of LIST endpoints and the collections' GET endpoint.

### Updated

- Broke up `kes.override.js` of @cumulus/deployment to multiple modules and moved to a new location
- Expanded @cumulus/deployment test coverage
- all tasks were updated to use cumulus-message-adapter-js 1.0.1
- added build process to integration-tests package to babelify it before publication
- Update @cumulus/integration-tests lambda.js `getLambdaOutput` to return the entire lambda output. Previously `getLambdaOutput` returned only the payload.

## [v1.1.1] - 2018-03-08

### Removed

- Unused queue lambda in api/lambdas [CUMULUS-359]

### Fixed

- Kinesis message content is passed to the triggered workflow [CUMULUS-359]
- Kinesis message queues a workflow message and does not write to rules table [CUMULUS-359]

## [v1.1.0] - 2018-03-05

### Added

- Added a `jlog` function to `common/test-utils` to aid in test debugging
- Integration test package with command line tool [CUMULUS-200] by @laurenfrederick
- Test for FTP `useList` flag [CUMULUS-334] by @kkelly51

### Updated

- The `queue-pdrs` task now uses the [cumulus-message-adapter-js](https://github.com/nasa/cumulus-message-adapter-js)
  library
- Updated the `queue-pdrs` JSON schemas
- The test-utils schema validation functions now throw an error if validation
  fails
- The `queue-granules` task now uses the [cumulus-message-adapter-js](https://github.com/nasa/cumulus-message-adapter-js)
  library
- Updated the `queue-granules` JSON schemas

### Removed

- Removed the `getSfnExecutionByName` function from `common/aws`
- Removed the `getGranuleStatus` function from `common/aws`

## [v1.0.1] - 2018-02-27

### Added

- More tests for discover-pdrs, dicover-granules by @yjpa7145
- Schema validation utility for tests by @yjpa7145

### Changed

- Fix an FTP listing bug for servers that do not support STAT [CUMULUS-334] by @kkelly51

## [v1.0.0] - 2018-02-23

[unreleased]: https://github.com/nasa/cumulus/compare/v13.2.1...HEAD
[v13.2.1]: https://github.com/nasa/cumulus/compare/v13.2.0...v13.2.1
[v13.2.0]: https://github.com/nasa/cumulus/compare/v13.1.0...v13.2.0
[v13.1.0]: https://github.com/nasa/cumulus/compare/v13.0.1...v13.1.0
[v13.0.1]: https://github.com/nasa/cumulus/compare/v13.0.0...v13.0.1
[v13.0.0]: https://github.com/nasa/cumulus/compare/v12.0.2...v13.0.0
[v12.0.2]: https://github.com/nasa/cumulus/compare/v12.0.1...v12.0.2
[v12.0.1]: https://github.com/nasa/cumulus/compare/v12.0.0...v12.0.1
[v12.0.0]: https://github.com/nasa/cumulus/compare/v11.1.5...v12.0.0
[v11.1.5]: https://github.com/nasa/cumulus/compare/v11.1.4...v11.1.5
[v11.1.4]: https://github.com/nasa/cumulus/compare/v11.1.3...v11.1.4
[v11.1.3]: https://github.com/nasa/cumulus/compare/v11.1.2...v11.1.3
[v11.1.2]: https://github.com/nasa/cumulus/compare/v11.1.1...v11.1.2
[v11.1.1]: https://github.com/nasa/cumulus/compare/v11.1.0...v11.1.1
[v11.1.0]: https://github.com/nasa/cumulus/compare/v11.0.0...v11.1.0
[v11.0.0]: https://github.com/nasa/cumulus/compare/v10.1.3...v11.0.0
[v10.1.3]: https://github.com/nasa/cumulus/compare/v10.1.2...v10.1.3
[v10.1.2]: https://github.com/nasa/cumulus/compare/v10.1.1...v10.1.2
[v10.1.1]: https://github.com/nasa/cumulus/compare/v10.1.0...v10.1.1
[v10.1.0]: https://github.com/nasa/cumulus/compare/v10.0.1...v10.1.0
[v10.0.1]: https://github.com/nasa/cumulus/compare/v10.0.0...v10.0.1
[v10.0.0]: https://github.com/nasa/cumulus/compare/v9.9.0...v10.0.0
[v9.9.3]: https://github.com/nasa/cumulus/compare/v9.9.2...v9.9.3
[v9.9.2]: https://github.com/nasa/cumulus/compare/v9.9.1...v9.9.2
[v9.9.1]: https://github.com/nasa/cumulus/compare/v9.9.0...v9.9.1
[v9.9.0]: https://github.com/nasa/cumulus/compare/v9.8.0...v9.9.0
[v9.8.0]: https://github.com/nasa/cumulus/compare/v9.7.0...v9.8.0
[v9.7.1]: https://github.com/nasa/cumulus/compare/v9.7.0...v9.7.1
[v9.7.0]: https://github.com/nasa/cumulus/compare/v9.6.0...v9.7.0
[v9.6.0]: https://github.com/nasa/cumulus/compare/v9.5.0...v9.6.0
[v9.5.0]: https://github.com/nasa/cumulus/compare/v9.4.0...v9.5.0
[v9.4.1]: https://github.com/nasa/cumulus/compare/v9.3.0...v9.4.1
[v9.4.0]: https://github.com/nasa/cumulus/compare/v9.3.0...v9.4.0
[v9.3.0]: https://github.com/nasa/cumulus/compare/v9.2.2...v9.3.0
[v9.2.2]: https://github.com/nasa/cumulus/compare/v9.2.1...v9.2.2
[v9.2.1]: https://github.com/nasa/cumulus/compare/v9.2.0...v9.2.1
[v9.2.0]: https://github.com/nasa/cumulus/compare/v9.1.0...v9.2.0
[v9.1.0]: https://github.com/nasa/cumulus/compare/v9.0.1...v9.1.0
[v9.0.1]: https://github.com/nasa/cumulus/compare/v9.0.0...v9.0.1
[v9.0.0]: https://github.com/nasa/cumulus/compare/v8.1.0...v9.0.0
[v8.1.0]: https://github.com/nasa/cumulus/compare/v8.0.0...v8.1.0
[v8.0.0]: https://github.com/nasa/cumulus/compare/v7.2.0...v8.0.0
[v7.2.0]: https://github.com/nasa/cumulus/compare/v7.1.0...v7.2.0
[v7.1.0]: https://github.com/nasa/cumulus/compare/v7.0.0...v7.1.0
[v7.0.0]: https://github.com/nasa/cumulus/compare/v6.0.0...v7.0.0
[v6.0.0]: https://github.com/nasa/cumulus/compare/v5.0.1...v6.0.0
[v5.0.1]: https://github.com/nasa/cumulus/compare/v5.0.0...v5.0.1
[v5.0.0]: https://github.com/nasa/cumulus/compare/v4.0.0...v5.0.0
[v4.0.0]: https://github.com/nasa/cumulus/compare/v3.0.1...v4.0.0
[v3.0.1]: https://github.com/nasa/cumulus/compare/v3.0.0...v3.0.1
[v3.0.0]: https://github.com/nasa/cumulus/compare/v2.0.1...v3.0.0
[v2.0.7]: https://github.com/nasa/cumulus/compare/v2.0.6...v2.0.7
[v2.0.6]: https://github.com/nasa/cumulus/compare/v2.0.5...v2.0.6
[v2.0.5]: https://github.com/nasa/cumulus/compare/v2.0.4...v2.0.5
[v2.0.4]: https://github.com/nasa/cumulus/compare/v2.0.3...v2.0.4
[v2.0.3]: https://github.com/nasa/cumulus/compare/v2.0.2...v2.0.3
[v2.0.2]: https://github.com/nasa/cumulus/compare/v2.0.1...v2.0.2
[v2.0.1]: https://github.com/nasa/cumulus/compare/v1.24.0...v2.0.1
[v2.0.0]: https://github.com/nasa/cumulus/compare/v1.24.0...v2.0.0
[v1.24.0]: https://github.com/nasa/cumulus/compare/v1.23.2...v1.24.0
[v1.23.2]: https://github.com/nasa/cumulus/compare/v1.22.1...v1.23.2
[v1.22.1]: https://github.com/nasa/cumulus/compare/v1.21.0...v1.22.1
[v1.21.0]: https://github.com/nasa/cumulus/compare/v1.20.0...v1.21.0
[v1.20.0]: https://github.com/nasa/cumulus/compare/v1.19.0...v1.20.0
[v1.19.0]: https://github.com/nasa/cumulus/compare/v1.18.0...v1.19.0
[v1.18.0]: https://github.com/nasa/cumulus/compare/v1.17.0...v1.18.0
[v1.17.0]: https://github.com/nasa/cumulus/compare/v1.16.1...v1.17.0
[v1.16.1]: https://github.com/nasa/cumulus/compare/v1.16.0...v1.16.1
[v1.16.0]: https://github.com/nasa/cumulus/compare/v1.15.0...v1.16.0
[v1.15.0]: https://github.com/nasa/cumulus/compare/v1.14.5...v1.15.0
[v1.14.5]: https://github.com/nasa/cumulus/compare/v1.14.4...v1.14.5
[v1.14.4]: https://github.com/nasa/cumulus/compare/v1.14.3...v1.14.4
[v1.14.3]: https://github.com/nasa/cumulus/compare/v1.14.2...v1.14.3
[v1.14.2]: https://github.com/nasa/cumulus/compare/v1.14.1...v1.14.2
[v1.14.1]: https://github.com/nasa/cumulus/compare/v1.14.0...v1.14.1
[v1.14.0]: https://github.com/nasa/cumulus/compare/v1.13.5...v1.14.0
[v1.13.5]: https://github.com/nasa/cumulus/compare/v1.13.4...v1.13.5
[v1.13.4]: https://github.com/nasa/cumulus/compare/v1.13.3...v1.13.4
[v1.13.3]: https://github.com/nasa/cumulus/compare/v1.13.2...v1.13.3
[v1.13.2]: https://github.com/nasa/cumulus/compare/v1.13.1...v1.13.2
[v1.13.1]: https://github.com/nasa/cumulus/compare/v1.13.0...v1.13.1
[v1.13.0]: https://github.com/nasa/cumulus/compare/v1.12.1...v1.13.0
[v1.12.1]: https://github.com/nasa/cumulus/compare/v1.12.0...v1.12.1
[v1.12.0]: https://github.com/nasa/cumulus/compare/v1.11.3...v1.12.0
[v1.11.3]: https://github.com/nasa/cumulus/compare/v1.11.2...v1.11.3
[v1.11.2]: https://github.com/nasa/cumulus/compare/v1.11.1...v1.11.2
[v1.11.1]: https://github.com/nasa/cumulus/compare/v1.11.0...v1.11.1
[v1.11.0]: https://github.com/nasa/cumulus/compare/v1.10.4...v1.11.0
[v1.10.4]: https://github.com/nasa/cumulus/compare/v1.10.3...v1.10.4
[v1.10.3]: https://github.com/nasa/cumulus/compare/v1.10.2...v1.10.3
[v1.10.2]: https://github.com/nasa/cumulus/compare/v1.10.1...v1.10.2
[v1.10.1]: https://github.com/nasa/cumulus/compare/v1.10.0...v1.10.1
[v1.10.0]: https://github.com/nasa/cumulus/compare/v1.9.1...v1.10.0
[v1.9.1]: https://github.com/nasa/cumulus/compare/v1.9.0...v1.9.1
[v1.9.0]: https://github.com/nasa/cumulus/compare/v1.8.1...v1.9.0
[v1.8.1]: https://github.com/nasa/cumulus/compare/v1.8.0...v1.8.1
[v1.8.0]: https://github.com/nasa/cumulus/compare/v1.7.0...v1.8.0
[v1.7.0]: https://github.com/nasa/cumulus/compare/v1.6.0...v1.7.0
[v1.6.0]: https://github.com/nasa/cumulus/compare/v1.5.5...v1.6.0
[v1.5.5]: https://github.com/nasa/cumulus/compare/v1.5.4...v1.5.5
[v1.5.4]: https://github.com/nasa/cumulus/compare/v1.5.3...v1.5.4
[v1.5.3]: https://github.com/nasa/cumulus/compare/v1.5.2...v1.5.3
[v1.5.2]: https://github.com/nasa/cumulus/compare/v1.5.1...v1.5.2
[v1.5.1]: https://github.com/nasa/cumulus/compare/v1.5.0...v1.5.1
[v1.5.0]: https://github.com/nasa/cumulus/compare/v1.4.1...v1.5.0
[v1.4.1]: https://github.com/nasa/cumulus/compare/v1.4.0...v1.4.1
[v1.4.0]: https://github.com/nasa/cumulus/compare/v1.3.0...v1.4.0
[v1.3.0]: https://github.com/nasa/cumulus/compare/v1.2.0...v1.3.0
[v1.2.0]: https://github.com/nasa/cumulus/compare/v1.1.4...v1.2.0
[v1.1.4]: https://github.com/nasa/cumulus/compare/v1.1.3...v1.1.4
[v1.1.3]: https://github.com/nasa/cumulus/compare/v1.1.2...v1.1.3
[v1.1.2]: https://github.com/nasa/cumulus/compare/v1.1.1...v1.1.2
[v1.1.1]: https://github.com/nasa/cumulus/compare/v1.0.1...v1.1.1
[v1.1.0]: https://github.com/nasa/cumulus/compare/v1.0.1...v1.1.0
[v1.0.1]: https://github.com/nasa/cumulus/compare/v1.0.0...v1.0.1
[v1.0.0]: https://github.com/nasa/cumulus/compare/pre-v1-release...v1.0.0

[thin-egress-app]: <https://github.com/asfadmin/thin-egress-app> "Thin Egress App"<|MERGE_RESOLUTION|>--- conflicted
+++ resolved
@@ -10,8 +10,18 @@
 
 - **CUMULUS-2631**
   - Added 'Bearer token' support to s3credentials endpoint
-  
+
 ### Changed
+
+- **CUMULUS-3024**
+  - Update PUT /granules endpoint to operate consistently across datastores
+    (PostgreSQL, ElasticSearch, DynamoDB). Previously it was possible, given a
+    partial Granule payload to have different data in Dynamo/ElasticSearch and PostgreSQL
+  - Given a partial Granule object, the /granules update endpoint now operates
+    with behavior more consistent with a PATCH operation where fields not provided
+    in the payload will not be updated in the datastores.
+  - If a `null` files key is provided in an update payload (e.g. `files: null`),
+    an error will be thrown. `null` files were not previously supported and would throw potentially unclear errors. This makes the error clearer and more explicit.
 
 - **CUMULUS-3027**
   - Pinned typescript to ~4.7.x to address typing incompatibility issues
@@ -42,26 +52,11 @@
     The endpoint will only use search-after when the `searchContext` parameter
     is provided in a request.
 
-<<<<<<< HEAD
-### Changed
-
-- **CUMULUS-3024**
-  - Update PUT /granules endpoint to operate consistently across datastores
-    (PostgreSQL, ElasticSearch, DynamoDB). Previously it was possible, given a
-    partial Granule payload to have different data in Dynamo/ElasticSearch and PostgreSQL
-  - Given a partial Granule object, the /granules update endpoint now operates
-    with behavior more consistent with a PATCH operation where fields not provided
-    in the payload will not be updated in the datastores.
-  - If a `null` files key is provided in an update payload (e.g. `files: null`),
-    an error will be thrown. `null` files were not previously supported and would throw potentially unclear errors. This makes the error clearer and more explicit.
-
 ### Added
 
 - **CUMULUS-2631**
   - Added 'Bearer token' support to s3credentials endpoint
 
-=======
->>>>>>> 7e3afd8b
 ## [v13.2.1] 2022-8-10 [BACKPORT]
 
 ### Notable changes
