--- conflicted
+++ resolved
@@ -4,10 +4,10 @@
 
 The format is based on [Keep a Changelog](http://keepachangelog.com/en/1.0.0/).
 
-## [Unreleased]
-
-<<<<<<< HEAD
+## Phase 2 Release
+
 ### Replace ElasticSearch Phase 2
+
 - **CUMULUS-3229**
   - Remove ElasticSearch queries from Rule LIST endpoint
 - **CUMULUS-3230**
@@ -24,12 +24,13 @@
     Elasticsearch
   - Update `@cumlus/api/ecs/async-operation` to not update Elasticsearch index when
     reporting status of async operation
-=======
+
+## [Unreleased]
+
 ### Breaking Changes
 
 - This release includes `Replace ElasicSearch Phase 1` updates, we no longer save `collection/granule/execution` records to
 ElasticSearch, the `collections/granules/executions` API endpoints are updated to perform operations on the postgres database.
->>>>>>> 04845d7e
 
 ### Migration Notes
 
@@ -40,10 +41,7 @@
   (https://nasa.github.io/cumulus/docs/next/upgrade-notes/update_table_indexes_CUMULUS_3792)
 
 ### Replace ElasticSearch Phase 1
-<<<<<<< HEAD
-=======
-
->>>>>>> 04845d7e
+
 - **CUMULUS-3238**
   - Removed elasticsearch dependency from collections endpoint
 - **CUMULUS-3239**
@@ -86,11 +84,8 @@
 - **CUMULUS-3792**
   - Added database indexes to improve search performance
 
-<<<<<<< HEAD
-=======
 ## [v18.4.0] 2024-08-16
 
->>>>>>> 04845d7e
 ### Migration Notes
 
 #### CUMULUS-3320 Update executions table
