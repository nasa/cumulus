--- conflicted
+++ resolved
@@ -39,19 +39,45 @@
 
 - Removed a few tests that were disabled 3-4 years ago
 
-#### Fixed
-
-<<<<<<< HEAD
-- **CUMULUS-3134**
-  - Get tests working on M1 Macs
-- **CUMULUS-3148**:
-  - Updates cumulus-rds-tf to use defaults for PostgreSQL 11.13
-=======
+### Fixed
+
+- **CUMULUS-3033**
+  - Fixed `granuleEsQuery` to properly terminate if `body.hit.total.value` is 0.
+- **CUMULUS-3070**
+  - Remove granules dynamoDb model logic that sets default publish value on record
+    validation
+  - Update API granule write logic to not set default publish value on record
+    updates to avoid overwrite (PATCH behavior)
+  - Update API granule write logic to publish to false on record
+    creation if not specified
+  - Update message granule write logic to set default publish value on record
+    creation update.
+  - Update granule write logic to set published to default value of `false` if
+    `null` is explicitly set with intention to delete the value.
+  - Removed dataType/version from api granule schema
+  - Added `@cumulus/api/endpoints/granules` unit to cover duration overwrite
+    logic for PUT/PATCH endpoint.
+- **CUMULUS-3072**
+  - Fixed issue introduced in CUMULUS-3070 where new granules incorrectly write
+    a value for `files` as `[]` to elasticsearch instead of undefined in cases
+    where `[]` is specified in the new granule.
+  - Fixed issue introduced in CUMULUS-3070 where DynamoDB granules with a value
+   `files` as `[]` when the granule does *not* have the files value set as
+   mutable (e.g. in a `running` state) from a framework message write *and*
+   files was not previously defined will write `[]` instead of leaving the value
+   undefined.
 - **CUMULUS-3117**
   - Update `@cumulus/es-client/indexer.js` to properly handle framework write
     constraints for queued granules.    Queued writes will now be properly
     dropped from elasticsearch writes along with the primary datastore(s) when
     write constraints apply
+- **CUMULUS-3134**
+  - Get tests working on M1 Macs
+- **CUMULUS-3148**:
+  - Updates cumulus-rds-tf to use defaults for PostgreSQL 11.13
+  - Update IngestGranuleSuccessSpec as test was dependant on file ordering and
+    PostgreSQL 11 upgrade exposed dependency on database results in the API return
+  - Update unit test container to utilize PostgreSQL 11.13 container
 - **CUMULUS-3149**
   - Updates the api `/graunles/bulkDelete` endpoint to take the
     following configuration keys for the bulkDelete:
@@ -67,28 +93,11 @@
     nested in a transaction call, resulting in transactions holding knex
     connection pool connections in a blocking way that would not resolve,
     resulting in deletion failures.
->>>>>>> 9b633802
-- **CUMULUS-3148**
-  - Update IngestGranuleSuccessSpec as test was dependant on file ordering and
-    PostgreSQL 11 upgrade exposed dependency on database results in the API return
-  - Update unit test container to utilize PostgreSQL 11.13 container
-- **CUMULUS-3033**
-  - Fixed `granuleEsQuery` to properly terminate if `body.hit.total.value` is 0.
 - **CUMULUS-3142**
   - Fix issue from CUMULUS-3070 where undefined values for status results in
     unexpected insertion failure on PATCH.
 - **CUMULUS-3181**
   - Fixed `sqsMessageRemover` lambda to correctly retrieve ENABLED sqs rules.
-- **CUMULUS-3072**
-  - Fixed issue introduced in CUMULUS-3070 where new granules incorrectly write
-    a value for `files` as `[]` to elasticsearch instead of undefined in cases
-    where `[]` is specified in the new granule.
-  - Fixed issue introduced in CUMULUS-3070 where DynamoDB granules with a value
-   `files` as `[]` when the granule does *not* have the files value set as
-   mutable (e.g. in a `running` state) from a framework message write *and*
-   files was not previously defined will write `[]` instead of leaving the value
-   undefined.
-
 - The `getLambdaAliases` function has been removed from the `@cumulus/integration-tests` package
 - The `getLambdaVersions` function has been removed from the `@cumulus/integration-tests` package
 
