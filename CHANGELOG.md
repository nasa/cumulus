# Changelog

All notable changes to this project will be documented in this file.

The format is based on [Keep a Changelog](http://keepachangelog.com/en/1.0.0/).

## [Unreleased]

### BREAKING CHANGES

- All API requests made by `@cumulus/api-client` will now throw an error if the status code
does not match the expected response (200 for most requests and 202 for a few requests that
trigger async operations). Previously the helpers in this package would return the response
regardless of the status code, so you may need to update any code using helpers from this
package to catch or to otherwise handle errors that you may encounter.
- The Cumulus API Lambda function has now been configured with reserved concurrency to ensure
availability in a high-concurrency environment. However, this also caps max concurrency which
may result in throttling errors if trying to reach the Cumulus API multiple times in a short
period. Reserved concurrency can be configured with the `archive_api_reserved_concurrency`
terraform variable on the Cumulus module and increased if you are seeing throttling erorrs.
The default reserved concurrency value is 8.

### Notable changes

- `cmr_custom_host` variable for `cumulus` module can now be used to configure Cumulus to
integrate with a custom CMR host name and protocol (e.g. `http://custom-cmr-host.com`). Note
that you **must** include a protocol (`http://` or `https://`) if specifying a value for this
variable.

### Added

- Added user doc describing new features related to the Cumulus dead letter archive.
- **CUMULUS-2327**
  - Added reserved concurrency setting to the Cumulus API lambda function.
  - Added relevant tfvars to the archive and cumulus terraform modules.
- **CUMULUS-2460**
  - Adds `POST` /executions/search-by-granules for retrieving executions from a list of granules or granule query
  - Adds `searchExecutionsByGranules` to `@cumulus/api-client/executions`
- **CUMULUS-2475**
  - Adds `GET` endpoint to distribution API
- **CUMULUS-2463**
  - `PUT /granules` reingest action allows a user to override the default execution
    to use by providing an optional `workflowName` or `executionArn` parameter on
    the request body.
  - `PUT /granules/bulkReingest` action allows a user to override the default
    execution/workflow combination to reingest with by providing an optional
    `workflowName` on the request body.
- Adds `workflowName` and `executionArn` params to @cumulus/api-client/reingestGranules
- **CUMULUS-2476**
  - Adds handler for authenticated `HEAD` Distribution requests replicating current behavior of TEA
- **CUMULUS-2478**
  - Implemented [bucket map](https://github.com/asfadmin/thin-egress-app#bucket-mapping).
  - Implemented /locate endpoint
  - Cumulus distribution API checks the file request against bucket map:
    - retrieves the bucket and key from file path
    - determines if the file request is public based on the bucket map rather than the bucket type
    - (EDL only) restricts download from PRIVATE_BUCKETS to users who belong to certain EDL User Groups
    - bucket prefix and object prefix are supported
  - Add 'Bearer token' support as an authorization method
- **CUMULUS-2486**
  - Implemented support for custom headers
  - Added 'Bearer token' support as an authorization method
- **CUMULUS-2487**
  - Added integration test for cumulus distribution API
- **CUMULUS-2569**
  - Created bucket map cache for cumulus distribution API
- **CUMULUS-2568**
  - Add `deletePdr`/PDR deletion functionality to `@cumulus/api-client/pdrs`
  - Add `removeCollectionAndAllDependencies` to integration test helpers
  - Added `example/spec/apiUtils.waitForApiStatus` to wait for a
  record to be returned by the API with a specific value for
  `status`
  - Added `example/spec/discoverUtils.uploadS3GranuleDataForDiscovery` to upload granule data fixtures
  to S3 with a randomized granule ID for `discover-granules` based
  integration tests
  - Added `example/spec/Collections.removeCollectionAndAllDependencies` to remove a collection and
  all dependent objects (e.g. PDRs, granules, executions) from the
  database via the API
  - Added helpers to `@cumulus/api-client`:
    - `pdrs.deletePdr` - Delete a PDR via the API
    - `replays.postKinesisReplays` - Submit a POST request to the `/replays` endpoint for replaying Kinesis messages

### Changed

- Moved functions from `@cumulus/integration-tests` to `example/spec/helpers/workflowUtils`:
  - `startWorkflowExecution`
  - `startWorkflow`
  - `executeWorkflow`
  - `buildWorkflow`
  - `testWorkflow`
  - `buildAndExecuteWorkflow`
  - `buildAndStartWorkflow`
- `example/spec/helpers/workflowUtils.executeWorkflow` now uses
`waitForApiStatus` to ensure that the execution is `completed` or
`failed` before resolving
- `example/spec/helpers/testUtils.updateAndUploadTestFileToBucket`
now accepts an object of parameters rather than positional
arguments
- Removed PDR from the `payload` in the input payload test fixture for reconciliation report integration tests
- The following integration tests for PDR-based workflows were
updated to use randomized granule IDs:
  - `example/spec/parallel/ingest/ingestFromPdrSpec.js`
  - `example/spec/parallel/ingest/ingestFromPdrWithChildWorkflowMetaSpec.js`
  - `example/spec/parallel/ingest/ingestFromPdrWithExecutionNamePrefixSpec.js`
  - `example/spec/parallel/ingest/ingestPdrWithNodeNameSpec.js`
- Updated the `@cumulus/api-client/CumulusApiClientError` error class to include new properties that can be accessed directly on
the error object:
  - `statusCode` - The HTTP status code of the API response
  - `apiMessage` - The message from the API response
- Added `params.pRetryOptions` parameter to
`@cumulus/api-client/granules.deleteGranule` to control the retry
behavior
<<<<<<< HEAD
- Updated `cmr_custom_host` variable to accept a full protocol and host name
(e.g. `http://cmr-custom-host.com`), whereas it previously only accepted a host name
=======
- **CUMULUS-2482**
  - Switches the default distribution app in the `example/cumulus-tf` deployment to the new Cumulus Distribution
  - TEA is still available by following instructions in `example/README.md`
>>>>>>> 5dc44856
- **CUMULUS-2463**
  - Increases the duration of allowed backoff times for a successful test from 0.5 sec to 1 sec.


### Fixed

- Fixed bug where `cmr_custom_host` variable was not properly forwarded into `archive`, `ingest`, and `sqs-message-remover` modules from `cumulus` module
- Fixed bug where `parse-pdr` set a granule's provider to the entire provider record when a `NODE_NAME`
  is present. Expected behavior consistent with other tasks is to set the provider name in that field.
- **CUMULUS-2568**
  - Update reconciliation report integration test to have better cleanup/failure behavior
  - Fixed `@cumulus/api-client/pdrs.getPdr` to request correct endpoint for returning a PDR from the API
- **CUMULUS-2620**
  - Fixed a bug where a granule could be removed from CMR but still be set as
  `published: true` and with a CMR link in the Dynamo/PostgreSQL databases. Now,
  the CMR deletion and the Dynamo/PostgreSQL record updates will all succeed or fail
  together, preventing the database records from being out of sync with CMR.
  - Fixed `@cumulus/api-client/pdrs.getPdr` to request correct
  endpoint for returning a PDR from the API

## [v9.2.0] 2021-06-22

### Added

- **CUMULUS-2475**
  - Adds `GET` endpoint to distribution API
- **CUMULUS-2476**
  - Adds handler for authenticated `HEAD` Distribution requests replicating current behavior of TEA

### Fixed

- **CUMULUS-2520**
  - Fixed error that prevented `/elasticsearch/index-from-database` from starting.
- **CUMULUS-2532**
  - Fixed integration tests to have granule deletion occur before provider and
    collection deletion in test cleanup.
- **CUMULUS-2558**
  - Fixed issue where executions original_payload would not be retained on successful execution

## [v9.1.0] 2021-06-03

### BREAKING CHANGES

- `@cumulus/api-client/granules.getGranule` now returns the granule record from the GET `/granules/<granuleId>` endpoint, not the raw endpoint response
- **CUMULUS-2434**
  - To use the updated `update-granules-cmr-metadata-file-links` task, the
    granule  UMM-G metadata should have version 1.6.2 or later, since CMR s3
    link type 'GET DATA VIA DIRECT ACCESS' is not valid until UMM-G version
    [1.6.2](https://cdn.earthdata.nasa.gov/umm/granule/v1.6.2/umm-g-json-schema.json)
- **CUMULUS-2488**
  - Removed all EMS reporting including lambdas, endpoints, params, etc as all
    reporting is now handled through Cloud Metrics
- **CUMULUS-2472**
  - Moved existing `EarthdataLoginClient` to
    `@cumulus/oauth-client/EarthdataLoginClient` and updated all references in
    Cumulus Core.
  - Rename `EarthdataLoginClient` property from `earthdataLoginUrl` to
    `loginUrl for consistency with new OAuth clients. See example in
    [oauth-client
    README](https://github.com/nasa/cumulus/blob/master/packages/oauth-client/README.md)

### Added

- `@cumulus/api-client/granules.getGranuleResponse` to return the raw endpoint response from the GET `/granules/<granuleId>` endpoint
- **HYRAX-439** - Corrected README.md according to a new Hyrax URL format.
- **CUMULUS-2354**
  - Adds configuration options to allow `/s3credentials` endpoint to distribute
    same-region read-only tokens based on a user's CMR ACLs.
  - Configures the example deployment to enable this feature.
- **CUMULUS-2442**
  - Adds option to generate cloudfront URL to lzards-backup task. This will require a few new task config options that have been documented in the [task README](https://github.com/nasa/cumulus/blob/master/tasks/lzards-backup/README.md).
- **CUMULUS-2470**
  - Added `/s3credentials` endpoint for distribution API
- **CUMULUS-2471**
  - Add `/s3credentialsREADME` endpoint to distribution API
- **CUMULUS-2473**
  - Updated `tf-modules/cumulus_distribution` module to take earthdata or cognito credentials
  - Configured `example/cumulus-tf/cumulus_distribution.tf` to use CSDAP credentials
- **CUMULUS-2474**
  - Add `S3ObjectStore` to `aws-client`. This class allows for interaction with the S3 object store.
  - Add `object-store` package which contains abstracted object store functions for working with various cloud providers
- **CUMULUS-2477**
  - Added `/`, `/login` and `/logout` endpoints to cumulus distribution api
- **CUMULUS-2479**
  - Adds /version endpoint to distribution API
- **CUMULUS-2497**
  - Created `isISOFile()` to check if a CMR file is a CMR ISO file.
- **CUMULUS-2371**
  - Added helpers to `@cumulus/ingest/sqs`:
    - `archiveSqsMessageToS3` - archives an incoming SQS message to S3
    - `deleteArchivedMessageFromS3` - deletes a processed SQS message from S3
  - Added call to `archiveSqsMessageToS3` to `sqs-message-consumer` which
    archives all incoming SQS messages to S3.
  - Added call to `deleteArchivedMessageFrom` to `sqs-message-remover` which
    deletes archived SQS message from S3 once it has been processed.

### Changed

- **[PR2224](https://github.com/nasa/cumulus/pull/2244)**
  - Changed timeout on `sfEventSqsToDbRecords` Lambda to 60 seconds to match
    timeout for Knex library to acquire dataase connections
- **CUMULUS-2208**
  - Moved all `@cumulus/api/es/*` code to new `@cumulus/es-client` package
- Changed timeout on `sfEventSqsToDbRecords` Lambda to 60 seconds to match
  timeout for Knex library to acquire database connections
- **CUMULUS-2517**
  - Updated postgres-migration-count-tool default concurrency to '1'

- **CUMULUS-2489**
  - Updated docs for Terraform references in FAQs, glossary, and in Deployment sections

- **CUMULUS-2434**
  - Updated `@cumulus/cmrjs` `updateCMRMetadata` and related functions to add
    both HTTPS URLS and S3 URIs to CMR metadata.
  - Updated `update-granules-cmr-metadata-file-links` task to add both HTTPS
    URLs and S3 URIs to the OnlineAccessURLs field of CMR metadata. The task
    configuration parameter `cmrGranuleUrlType` now has default value `both`.
  - To use the updated `update-granules-cmr-metadata-file-links` task, the
    granule UMM-G metadata should have version 1.6.2 or later, since CMR s3 link
    type 'GET DATA VIA DIRECT ACCESS' is not valid until UMM-G version
    [1.6.2](https://cdn.earthdata.nasa.gov/umm/granule/v1.6.2/umm-g-json-schema.json)
- **CUMULUS-2472**
  - Renamed `@cumulus/earthdata-login-client` to more generic
    `@cumulus/oauth-client` as a parnt  class for new OAuth clients.
  - Added `@cumulus/oauth-client/CognitoClient` to interface with AWS cognito login service.
- **CUMULUS-2497**
  - Changed the `@cumulus/cmrjs` package:
    - Updated `@cumulus/cmrjs/cmr-utils.getGranuleTemporalInfo()` so it now
      returns temporal info for CMR ISO 19115 SMAP XML files.
    - Updated `@cumulus/cmrjs/cmr-utils.isCmrFilename()` to include
      `isISOFile()`.
- **CUMULUS-2532**
  - Changed integration tests to use `api-client/granules` functions as opposed
    to `granulesApi` from `@cumulus/integration-tests`.

### Fixed

- **CUMULUS-2519**
  - Update @cumulus/integration-tests.buildWorkflow to fail if provider/collection API response is not successful
- **CUMULUS-2518**
  - Update sf-event-sqs-to-db-records to not throw if a collection is not
    defined on a payload that has no granules/an empty granule payload object
- **CUMULUS-2512**
  - Updated ingest package S3 provider client to take additional parameter
    `remoteAltBucket` on `download` method to allow for per-file override of
    provider bucket for checksum
  - Updated @cumulus/ingest.fetchTextFile's signature to be parameterized and
    added `remoteAltBucket`to allow for an override of the passed in provider
    bucket for the source file
  - Update "eslint-plugin-import" to be pinned to 2.22.1
- **CUMULUS-2520**
  - Fixed error that prevented `/elasticsearch/index-from-database` from starting.
- **[2231](https://github.com/nasa/cumulus/issues/2231)**
  - Fixes broken relative path links in `docs/README.md`

### Removed

- **CUMULUS-2502**
  - Removed outdated documenation regarding Kibana index patterns for metrics.

## [v9.0.1] 2021-05-07

### Migration Steps

Please review the migration steps for 9.0.0 as this release is only a patch to
correct a failure in our build script and push out corrected release artifacts. The previous migration steps still apply.

### Changed

- Corrected `@cumulus/db` configuration to correctly build package.

## [v9.0.0] 2021-05-03

### Migration steps

- This release of Cumulus enables integration with a PostgreSQL database for archiving Cumulus data. There are several upgrade steps involved, **some of which need to be done before redeploying Cumulus**. See the [documentation on upgrading to the RDS release](https://nasa.github.io/cumulus/docs/upgrade-notes/upgrade-rds).

### BREAKING CHANGES

- **CUMULUS-2185** - RDS Migration Epic
  - **CUMULUS-2191**
    - Removed the following from the `@cumulus/api/models.asyncOperation` class in
      favor of the added `@cumulus/async-operations` module:
      - `start`
      - `startAsyncOperations`
  - **CUMULUS-2187**
    - The `async-operations` endpoint will now omit `output` instead of
      returning `none` when the operation did not return output.
  - **CUMULUS-2309**
    - Removed `@cumulus/api/models/granule.unpublishAndDeleteGranule` in favor
      of `@cumulus/api/lib/granule-remove-from-cmr.unpublishGranule` and
      `@cumulus/api/lib/granule-delete.deleteGranuleAndFiles`.
  - **CUMULUS-2385**
    - Updated `sf-event-sqs-to-db-records` to write a granule's files to
      PostgreSQL only after the workflow has exited the `Running` status.
      Please note that any workflow that uses `sf_sqs_report_task` for
      mid-workflow updates will be impacted.
    - Changed PostgreSQL `file` schema and TypeScript type definition to require
      `bucket` and `key` fields.
    - Updated granule/file write logic to mark a granule's status as "failed"
  - **CUMULUS-2455**
    - API `move granule` endpoint now moves granule files on a per-file basis
    - API `move granule` endpoint on granule file move failure will retain the
      file at it's original location, but continue to move any other granule
      files.
    - Removed the `move` method from the `@cumulus/api/models.granule` class.
      logic is now handled in `@cumulus/api/endpoints/granules` and is
      accessible via the Core API.

### Added

- **CUMULUS-2185** - RDS Migration Epic
  - **CUMULUS-2130**
    - Added postgres-migration-count-tool lambda/ECS task to allow for
      evaluation of database state
    - Added /migrationCounts api endpoint that allows running of the
      postgres-migration-count-tool as an asyncOperation
  - **CUMULUS-2394**
    - Updated PDR and Granule writes to check the step function
      workflow_start_time against the createdAt field for each record to ensure
      old records do not overwrite newer ones for legacy Dynamo and PostgreSQL
      writes
  - **CUMULUS-2188**
    - Added `data-migration2` Lambda to be run after `data-migration1`
    - Added logic to `data-migration2` Lambda for migrating execution records
      from DynamoDB to PostgreSQL
  - **CUMULUS-2191**
    - Added `@cumulus/async-operations` to core packages, exposing
      `startAsyncOperation` which will handle starting an async operation and
      adding an entry to both PostgreSQL and DynamoDb
  - **CUMULUS-2127**
    - Add schema migration for `collections` table
  - **CUMULUS-2129**
    - Added logic to `data-migration1` Lambda for migrating collection records
      from Dynamo to PostgreSQL
  - **CUMULUS-2157**
    - Add schema migration for `providers` table
    - Added logic to `data-migration1` Lambda for migrating provider records
      from Dynamo to PostgreSQL
  - **CUMULUS-2187**
    - Added logic to `data-migration1` Lambda for migrating async operation
      records from Dynamo to PostgreSQL
  - **CUMULUS-2198**
    - Added logic to `data-migration1` Lambda for migrating rule records from
      DynamoDB to PostgreSQL
  - **CUMULUS-2182**
    - Add schema migration for PDRs table
  - **CUMULUS-2230**
    - Add schema migration for `rules` table
  - **CUMULUS-2183**
    - Add schema migration for `asyncOperations` table
  - **CUMULUS-2184**
    - Add schema migration for `executions` table
  - **CUMULUS-2257**
    - Updated PostgreSQL table and column names to snake_case
    - Added `translateApiAsyncOperationToPostgresAsyncOperation` function to `@cumulus/db`
  - **CUMULUS-2186**
    - Added logic to `data-migration2` Lambda for migrating PDR records from
      DynamoDB to PostgreSQL
  - **CUMULUS-2235**
    - Added initial ingest load spec test/utility
  - **CUMULUS-2167**
    - Added logic to `data-migration2` Lambda for migrating Granule records from
      DynamoDB to PostgreSQL and parse Granule records to store File records in
      RDS.
  - **CUMULUS-2367**
    - Added `granules_executions` table to PostgreSQL schema to allow for a
      many-to-many relationship between granules and executions
      - The table refers to granule and execution records using foreign keys
        defined with ON CASCADE DELETE, which means that any time a granule or
        execution record is deleted, all of the records in the
        `granules_executions` table referring to that record will also be
        deleted.
    - Added `upsertGranuleWithExecutionJoinRecord` helper to `@cumulus/db` to
      allow for upserting a granule record and its corresponding
      `granules_execution` record
  - **CUMULUS-2128**
    - Added helper functions:
      - `@cumulus/db/translate/file/translateApiFiletoPostgresFile`
      - `@cumulus/db/translate/file/translateApiGranuletoPostgresGranule`
      - `@cumulus/message/Providers/getMessageProvider`
  - **CUMULUS-2190**
    - Added helper functions:
      - `@cumulus/message/Executions/getMessageExecutionOriginalPayload`
      - `@cumulus/message/Executions/getMessageExecutionFinalPayload`
      - `@cumulus/message/workflows/getMessageWorkflowTasks`
      - `@cumulus/message/workflows/getMessageWorkflowStartTime`
      - `@cumulus/message/workflows/getMessageWorkflowStopTime`
      - `@cumulus/message/workflows/getMessageWorkflowName`
  - **CUMULUS-2192**
    - Added helper functions:
      - `@cumulus/message/PDRs/getMessagePdrRunningExecutions`
      - `@cumulus/message/PDRs/getMessagePdrCompletedExecutions`
      - `@cumulus/message/PDRs/getMessagePdrFailedExecutions`
      - `@cumulus/message/PDRs/getMessagePdrStats`
      - `@cumulus/message/PDRs/getPdrPercentCompletion`
      - `@cumulus/message/workflows/getWorkflowDuration`
  - **CUMULUS-2199**
    - Added `translateApiRuleToPostgresRule` to `@cumulus/db` to translate API
      Rule to conform to Postgres Rule definition.
  - **CUMUlUS-2128**
    - Added "upsert" logic to the `sfEventSqsToDbRecords` Lambda for granule and
      file writes to the core PostgreSQL database
  - **CUMULUS-2199**
    - Updated Rules endpoint to write rules to core PostgreSQL database in
      addition to DynamoDB and to delete rules from the PostgreSQL database in
      addition to DynamoDB.
    - Updated `create` in Rules Model to take in optional `createdAt` parameter
      which sets the value of createdAt if not specified during function call.
  - **CUMULUS-2189**
    - Updated Provider endpoint logic to write providers in parallel to Core
      PostgreSQL database
    - Update integration tests to utilize API calls instead of direct
      api/model/Provider calls
  - **CUMULUS-2191**
    - Updated cumuluss/async-operation task to write async-operations to the
      PostgreSQL database.
  - **CUMULUS-2228**
    - Added logic to the `sfEventSqsToDbRecords` Lambda to write execution, PDR,
      and granule records to the core PostgreSQL database in parallel with
      writes to DynamoDB
  - **CUMUlUS-2190**
    - Added "upsert" logic to the `sfEventSqsToDbRecords` Lambda for PDR writes
      to the core PostgreSQL database
  - **CUMUlUS-2192**
    - Added "upsert" logic to the `sfEventSqsToDbRecords` Lambda for execution
      writes to the core PostgreSQL database
  - **CUMULUS-2187**
    - The `async-operations` endpoint will now omit `output` instead of
      returning `none` when the operation did not return output.
  - **CUMULUS-2167**
    - Change PostgreSQL schema definition for `files` to remove `filename` and
      `name` and only support `file_name`.
    - Change PostgreSQL schema definition for `files` to remove `size` to only
      support `file_size`.
    - Change `PostgresFile` to remove duplicate fields `filename` and `name` and
      rename `size` to `file_size`.
  - **CUMULUS-2266**
    - Change `sf-event-sqs-to-db-records` behavior to discard and not throw an
      error on an out-of-order/delayed message so as not to have it be sent to
      the DLQ.
  - **CUMULUS-2305**
    - Changed `DELETE /pdrs/{pdrname}` API behavior to also delete record from
      PostgreSQL database.
  - **CUMULUS-2309**
    - Changed `DELETE /granules/{granuleName}` API behavior to also delete
      record from PostgreSQL database.
    - Changed `Bulk operation BULK_GRANULE_DELETE` API behavior to also delete
      records from PostgreSQL database.
  - **CUMULUS-2367**
    - Updated `granule_cumulus_id` foreign key to granule in PostgreSQL `files`
      table to use a CASCADE delete, so records in the files table are
      automatically deleted by the database when the corresponding granule is
      deleted.
  - **CUMULUS-2407**
    - Updated data-migration1 and data-migration2 Lambdas to use UPSERT instead
      of UPDATE when migrating dynamoDB records to PostgreSQL.
    - Changed data-migration1 and data-migration2 logic to only update already
      migrated records if the incoming record update has a newer timestamp
  - **CUMULUS-2329**
    - Add `write-db-dlq-records-to-s3` lambda.
    - Add terraform config to automatically write db records DLQ messages to an
      s3 archive on the system bucket.
    - Add unit tests and a component spec test for the above.
  - **CUMULUS-2380**
    - Add `process-dead-letter-archive` lambda to pick up and process dead letters in the S3 system bucket dead letter archive.
    - Add `/deadLetterArchive/recoverCumulusMessages` endpoint to trigger an async operation to leverage this capability on demand.
    - Add unit tests and integration test for all of the above.
  - **CUMULUS-2406**
    - Updated parallel write logic to ensure that updatedAt/updated_at
      timestamps are the same in Dynamo/PG on record write for the following
      data types:
      - async operations
      - granules
      - executions
      - PDRs
  - **CUMULUS-2446**
    - Remove schema validation check against DynamoDB table for collections when
      migrating records from DynamoDB to core PostgreSQL database.
  - **CUMULUS-2447**
    - Changed `translateApiAsyncOperationToPostgresAsyncOperation` to call
      `JSON.stringify` and then `JSON.parse` on output.
  - **CUMULUS-2313**
    - Added `postgres-migration-async-operation` lambda to start an ECS task to
      run a the `data-migration2` lambda.
    - Updated `async_operations` table to include `Data Migration 2` as a new
      `operation_type`.
    - Updated `cumulus-tf/variables.tf` to include `optional_dynamo_tables` that
      will be merged with `dynamo_tables`.
  - **CUMULUS-2451**
    - Added summary type file `packages/db/src/types/summary.ts` with
      `MigrationSummary` and `DataMigration1` and `DataMigration2` types.
    - Updated `data-migration1` and `data-migration2` lambdas to return
      `MigrationSummary` objects.
    - Added logging for every batch of 100 records processed for executions,
      granules and files, and PDRs.
    - Removed `RecordAlreadyMigrated` logs in `data-migration1` and
      `data-migration2`
  - **CUMULUS-2452**
    - Added support for only migrating certain granules by specifying the
      `granuleSearchParams.granuleId` or `granuleSearchParams.collectionId`
      properties in the payload for the
      `<prefix>-postgres-migration-async-operation` Lambda
    - Added support for only running certain migrations for data-migration2 by
      specifying the `migrationsList` property in the payload for the
      `<prefix>-postgres-migration-async-operation` Lambda
  - **CUMULUS-2453**
    - Created `storeErrors` function which stores errors in system bucket.
    - Updated `executions` and `granulesAndFiles` data migrations to call `storeErrors` to store migration errors.
    - Added `system_bucket` variable to `data-migration2`.
  - **CUMULUS-2455**
    - Move granules API endpoint records move updates for migrated granule files
      if writing any of the granule files fails.
  - **CUMULUS-2468**
    - Added support for doing [DynamoDB parallel scanning](https://docs.aws.amazon.com/amazondynamodb/latest/developerguide/Scan.html#Scan.ParallelScan) for `executions` and `granules` migrations to improve performance. The behavior of the parallel scanning and writes can be controlled via the following properties on the event input to the `<prefix>-postgres-migration-async-operation` Lambda:
      - `granuleMigrationParams.parallelScanSegments`: How many segments to divide your granules DynamoDB table into for parallel scanning
      - `granuleMigrationParams.parallelScanLimit`: The maximum number of granule records to evaluate for each parallel scanning segment of the DynamoDB table
      - `granuleMigrationParams.writeConcurrency`: The maximum number of concurrent granule/file writes to perform to the PostgreSQL database across all DynamoDB segments
      - `executionMigrationParams.parallelScanSegments`: How many segments to divide your executions DynamoDB table into for parallel scanning
      - `executionMigrationParams.parallelScanLimit`: The maximum number of execution records to evaluate for each parallel scanning segment of the DynamoDB table
      - `executionMigrationParams.writeConcurrency`: The maximum number of concurrent execution writes to perform to the PostgreSQL database across all DynamoDB segments
  - **CUMULUS-2468** - Added `@cumulus/aws-client/DynamoDb.parallelScan` helper to perform [parallel scanning on DynamoDb tables](https://docs.aws.amazon.com/amazondynamodb/latest/developerguide/Scan.html#Scan.ParallelScan)
  - **CUMULUS-2507**
    - Updated granule record write logic to set granule status to `failed` in both Postgres and DynamoDB if any/all of its files fail to write to the database.

### Deprecated

- **CUMULUS-2185** - RDS Migration Epic
  - **CUMULUS-2455**
    - `@cumulus/ingest/moveGranuleFiles`

## [v8.1.0] 2021-04-29

### Added

- **CUMULUS-2348**
  - The `@cumulus/api` `/granules` and `/granules/{granuleId}` endpoints now take `getRecoveryStatus` parameter
  to include recoveryStatus in result granule(s)
  - The `@cumulus/api-client.granules.getGranule` function takes a `query` parameter which can be used to
  request additional granule information.
  - Published `@cumulus/api@7.2.1-alpha.0` for dashboard testing
- **CUMULUS-2469**
  - Added `tf-modules/cumulus_distribution` module to standup a skeleton
    distribution api

## [v8.0.0] 2021-04-08

### BREAKING CHANGES

- **CUMULUS-2428**
  - Changed `/granules/bulk` to use `queueUrl` property instead of a `queueName` property for setting the queue to use for scheduling bulk granule workflows

### Notable changes

- Bulk granule operations endpoint now supports setting a custom queue for scheduling workflows via the `queueUrl` property in the request body. If provided, this value should be the full URL for an SQS queue.

### Added

- **CUMULUS-2374**
  - Add cookbok entry for queueing PostToCmr step
  - Add example workflow to go with cookbook
- **CUMULUS-2421**
  - Added **experimental** `ecs_include_docker_cleanup_cronjob` boolean variable to the Cumulus module to enable cron job to clean up docker root storage blocks in ECS cluster template for non-`device-mapper` storage drivers. Default value is `false`. This fulfills a specific user support request. This feature is otherwise untested and will remain so until we can iterate with a better, more general-purpose solution. Use of this feature is **NOT** recommended unless you are certain you need it.

- **CUMULUS-1808**
  - Add additional error messaging in `deleteSnsTrigger` to give users more context about where to look to resolve ResourceNotFound error when disabling or deleting a rule.

### Fixed

- **CUMULUS-2281**
  - Changed discover-granules task to write discovered granules directly to
    logger, instead of via environment variable. This fixes a problem where a
    large number of found granules prevents this lambda from running as an
    activity with an E2BIG error.

## [v7.2.0] 2021-03-23

### Added

- **CUMULUS-2346**
  - Added orca API endpoint to `@cumulus/api` to get recovery status
  - Add `CopyToGlacier` step to [example IngestAndPublishGranuleWithOrca workflow](https://github.com/nasa/cumulus/blob/master/example/cumulus-tf/ingest_and_publish_granule_with_orca_workflow.tf)

### Changed

- **HYRAX-357**
  - Format of NGAP OPeNDAP URL changed and by default now is referring to concept id and optionally can include short name and version of collection.
  - `addShortnameAndVersionIdToConceptId` field has been added to the config inputs of the `hyrax-metadata-updates` task

## [v7.1.0] 2021-03-12

### Notable changes

- `sync-granule` task will now properly handle syncing 0 byte files to S3
- SQS/Kinesis rules now support scheduling workflows to a custom queue via the `rule.queueUrl` property. If provided, this value should be the full URL for an SQS queue.

### Added

- `tf-modules/cumulus` module now supports a `cmr_custom_host` variable that can
  be used to set to an arbitray  host for making CMR requests (e.g.
  `https://custom-cmr-host.com`).
- Added `buckets` variable to `tf-modules/archive`
- **CUMULUS-2345**
  - Deploy ORCA with Cumulus, see `example/cumulus-tf/orca.tf` and `example/cumulus-tf/terraform.tfvars.example`
  - Add `CopyToGlacier` step to [example IngestAndPublishGranule workflow](https://github.com/nasa/cumulus/blob/master/example/cumulus-tf/ingest_and_publish_granule_workflow.asl.json)
- **CUMULUS-2424**
  - Added `childWorkflowMeta` to `queue-pdrs` config. An object passed to this config value will be merged into a child workflow message's `meta` object. For an example of how this can be used, see `example/cumulus-tf/discover_and_queue_pdrs_with_child_workflow_meta_workflow.asl.json`.
- **CUMULUS-2427**
  - Added support for using a custom queue with SQS and Kinesis rules. Whatever queue URL is set on the `rule.queueUrl` property will be used to schedule workflows for that rule. This change allows SQS/Kinesis rules to use [any throttled queues defined for a deployment](https://nasa.github.io/cumulus/docs/data-cookbooks/throttling-queued-executions).

### Fixed

- **CUMULUS-2394**
  - Updated PDR and Granule writes to check the step function `workflow_start_time` against
      the `createdAt` field  for each record to ensure old records do not
      overwrite newer ones

### Changed

- `<prefix>-lambda-api-gateway` IAM role used by API Gateway Lambda now
  supports accessing all buckets defined in your `buckets` variable except
  "internal" buckets
- Updated the default scroll duration used in ESScrollSearch and part of the
  reconcilation report functions as a result of testing and seeing timeouts
  at its current value of 2min.
- **CUMULUS-2355**
  - Added logic to disable `/s3Credentials` endpoint based upon value for
    environment variable `DISABLE_S3_CREDENTIALS`. If set to "true", the
    endpoint will not dispense S3 credentials and instead return a message
    indicating that the endpoint has been disabled.
- **CUMULUS-2397**
  - Updated `/elasticsearch` endpoint's `reindex` function to prevent
    reindexing when source and destination indices are the same.
- **CUMULUS-2420**
  - Updated test function `waitForAsyncOperationStatus` to take a retryObject
    and use exponential backoff.  Increased the total test duration for both
    AsycOperation specs and the ReconciliationReports tests.
  - Updated the default scroll duration used in ESScrollSearch and part of the
    reconcilation report functions as a result of testing and seeing timeouts
    at its current value of 2min.
- **CUMULUS-2427**
  - Removed `queueUrl` from the parameters object for `@cumulus/message/Build.buildQueueMessageFromTemplate`
  - Removed `queueUrl` from the parameters object for `@cumulus/message/Build.buildCumulusMeta`

### Fixed

- Fixed issue in `@cumulus/ingest/S3ProviderClient.sync()` preventing 0 byte files from being synced to S3.

### Removed

- Removed variables from `tf-modules/archive`:
  - `private_buckets`
  - `protected_buckets`
  - `public_buckets`

## [v7.0.0] 2021-02-22

### BREAKING CHANGES

- **CUMULUS-2362** - Endpoints for the logs (/logs) will now throw an error unless Metrics is set up

### Added

- **CUMULUS-2345**
  - Deploy ORCA with Cumulus, see `example/cumulus-tf/orca.tf` and `example/cumulus-tf/terraform.tfvars.example`
  - Add `CopyToGlacier` step to [example IngestAndPublishGranule workflow](https://github.com/nasa/cumulus/blob/master/example/cumulus-tf/ingest_and_publish_granule_workflow.asl.json)
- **CUMULUS-2376**
  - Added `cmrRevisionId` as an optional parameter to `post-to-cmr` that will be used when publishing metadata to CMR.
- **CUMULUS-2412**
  - Adds function `getCollectionsByShortNameAndVersion` to @cumulus/cmrjs that performs a compound query to CMR to retrieve collection information on a list of collections. This replaces a series of calls to the CMR for each collection with a single call on the `/collections` endpoint and should improve performance when CMR return times are increased.

### Changed

- **CUMULUS-2362**
  - Logs endpoints only work with Metrics set up
- **CUMULUS-2376**
  - Updated `publishUMMGJSON2CMR` to take in an optional `revisionId` parameter.
  - Updated `publishUMMGJSON2CMR` to throw an error if optional `revisionId` does not match resulting revision ID.
  - Updated `publishECHO10XML2CMR` to take in an optional `revisionId` parameter.
  - Updated `publishECHO10XML2CMR` to throw an error if optional `revisionId` does not match resulting revision ID.
  - Updated `publish2CMR` to take in optional `cmrRevisionId`.
  - Updated `getWriteHeaders` to take in an optional CMR Revision ID.
  - Updated `ingestGranule` to take in an optional CMR Revision ID to pass to `getWriteHeaders`.
  - Updated `ingestUMMGranule` to take in an optional CMR Revision ID to pass to `getWriteHeaders`.
- **CUMULUS-2350**
  - Updates the examples on the `/s3credentialsREADME`, to include Python and
    JavaScript code demonstrating how to refrsh  the s3credential for
    programatic access.
- **CUMULUS-2383**
  - PostToCMR task will return CMRInternalError when a `500` status is returned from CMR

## [v6.0.0] 2021-02-16

### MIGRATION NOTES

- **CUMULUS-2255** - Cumulus has upgraded its supported version of Terraform
  from **0.12.12** to **0.13.6**. Please see the [instructions to upgrade your
  deployments](https://github.com/nasa/cumulus/blob/master/docs/upgrade-notes/upgrading-tf-version-0.13.6.md).

- **CUMULUS-2350**
  - If the  `/s3credentialsREADME`, does not appear to be working after
    deploymnt, [manual redeployment](https://docs.aws.amazon.com/apigateway/latest/developerguide/how-to-deploy-api-with-console.html)
    of the API-gateway stage may be necessary to finish the deployment.

### BREAKING CHANGES

- **CUMULUS-2255** - Cumulus has upgraded its supported version of Terraform from **0.12.12** to **0.13.6**.

### Added

- **CUMULUS-2291**
  - Add provider filter to Granule Inventory Report
- **CUMULUS-2300**
  - Added `childWorkflowMeta` to `queue-granules` config. Object passed to this
    value will be merged into a child workflow message's  `meta` object. For an
    example of how this can be used, see
    `example/cumulus-tf/discover_granules_workflow.asl.json`.
- **CUMULUS-2350**
  - Adds an unprotected endpoint, `/s3credentialsREADME`, to the
    s3-credentials-endpoint that displays  information on how to use the
    `/s3credentials` endpoint
- **CUMULUS-2368**
  - Add QueueWorkflow task
- **CUMULUS-2391**
  - Add reportToEms to collections.files file schema
- **CUMULUS-2395**
  - Add Core module parameter `ecs_custom_sg_ids` to Cumulus module to allow for
    custom security group mappings
- **CUMULUS-2402**
  - Officially expose `sftp()` for use in `@cumulus/sftp-client`

### Changed

- **CUMULUS-2323**
  - The sync granules task when used with the s3 provider now uses the
    `source_bucket` key in `granule.files` objects.  If incoming payloads using
    this task have a `source_bucket` value for a file using the s3 provider, the
    task will attempt to sync from the bucket defined in the file's
    `source_bucket` key instead of the `provider`.
    - Updated `S3ProviderClient.sync` to allow for an optional bucket parameter
      in support of the changed behavior.
  - Removed `addBucketToFile` and related code from sync-granules task

- **CUMULUS-2255**
  - Updated Terraform deployment code syntax for compatibility with version 0.13.6
- **CUMULUS-2321**
  - Updated API endpoint GET `/reconciliationReports/{name}` to return the
    pre-signe s3 URL in addition to report data

### Fixed

- Updated `hyrax-metadata-updates` task so the opendap url has Type 'USE SERVICE API'

- **CUMULUS-2310**
  - Use valid filename for reconciliation report
- **CUMULUS-2351**
  - Inventory report no longer includes the File/Granule relation object in the
    okCountByGranules key of a report.  The information is only included when a
    'Granule Not Found' report is run.

### Removed

- **CUMULUS-2364**
  - Remove the internal Cumulus logging lambda (log2elasticsearch)

## [v5.0.1] 2021-01-27

### Changed

- **CUMULUS-2344**
  - Elasticsearch API now allows you to reindex to an index that already exists
  - If using the Change Index operation and the new index doesn't exist, it will be created
  - Regarding instructions for CUMULUS-2020, you can now do a change index
    operation before a reindex operation. This will
    ensure that new data will end up in the new index while Elasticsearch is reindexing.

- **CUMULUS-2351**
  - Inventory report no longer includes the File/Granule relation object in the okCountByGranules key of a report. The information is only included when a 'Granule Not Found' report is run.

### Removed

- **CUMULUS-2367**
  - Removed `execution_cumulus_id` column from granules RDS schema and data type

## [v5.0.0] 2021-01-12

### BREAKING CHANGES

- **CUMULUS-2020**
  - Elasticsearch data mappings have been updated to improve search and the API
    has been update to reflect those changes. See Migration notes on how to
    update the Elasticsearch mappings.

### Migration notes

- **CUMULUS-2020**
  - Elasticsearch data mappings have been updated to improve search. For
    example, case insensitive searching will now work (e.g. 'MOD' and 'mod' will
    return the same granule results). To use the improved Elasticsearch queries,
    [reindex](https://nasa.github.io/cumulus-api/#reindex) to create a new index
    with the correct types. Then perform a [change
    index](https://nasa.github.io/cumulus-api/#change-index) operation to use
    the new index.
- **CUMULUS-2258**
  - Because the `egress_lambda_log_group` and
    `egress_lambda_log_subscription_filter` resource were removed from the
    `cumulus` module, new definitions for these resources must be added to
    `cumulus-tf/main.tf`. For reference on how to define these resources, see
    [`example/cumulus-tf/thin_egress_app.tf`](https://github.com/nasa/cumulus/blob/master/example/cumulus-tf/thin_egress_app.tf).
  - The `tea_stack_name` variable being passed into the `cumulus` module should be removed
- **CUMULUS-2344**
  - Regarding instructions for CUMULUS-2020, you can now do a change index operation before a reindex operation. This will
    ensure that new data will end up in the new index while Elasticsearch is reindexing.

### BREAKING CHANGES

- **CUMULUS-2020**
  - Elasticsearch data mappings have been updated to improve search and the API has been updated to reflect those changes. See Migration notes on how to update the Elasticsearch mappings.

### Added

- **CUMULUS-2318**
  - Added`async_operation_image` as `cumulus` module variable to allow for override of the async_operation container image.  Users can optionally specify a non-default docker image for use with Core async operations.
- **CUMULUS-2219**
  - Added `lzards-backup` Core task to facilitate making LZARDS backup requests in Cumulus ingest workflows
- **CUMULUS-2092**
  - Add documentation for Granule Not Found Reports
- **HYRAX-320**
  - `@cumulus/hyrax-metadata-updates`Add component URI encoding for entry title id and granule ur to allow for values with special characters in them. For example, EntryTitleId 'Sentinel-6A MF/Jason-CS L2 Advanced Microwave Radiometer (AMR-C) NRT Geophysical Parameters' Now, URLs generated from such values will be encoded correctly and parsable by HyraxInTheCloud
- **CUMULUS-1370**
  - Add documentation for Getting Started section including FAQs
- **CUMULUS-2092**
  - Add documentation for Granule Not Found Reports
- **CUMULUS-2219**
  - Added `lzards-backup` Core task to facilitate making LZARDS backup requests in Cumulus ingest workflows
- **CUMULUS-2280**
  - In local api, retry to create tables if they fail to ensure localstack has had time to start fully.
- **CUMULUS-2290**
  - Add `queryFields` to granule schema, and this allows workflow tasks to add queryable data to granule record. For reference on how to add data to `queryFields` field, see [`example/cumulus-tf/kinesis_trigger_test_workflow.tf`](https://github.com/nasa/cumulus/blob/master/example/cumulus-tf/kinesis_trigger_test_workflow.tf).
- **CUMULUS-2318**
  - Added`async_operation_image` as `cumulus` module variable to allow for override of the async_operation container image.  Users can optionally specify a non-default docker image for use with Core async operations.

### Changed

- **CUMULUS-2020**
  - Updated Elasticsearch mappings to support case-insensitive search
- **CUMULUS-2124**
  - cumulus-rds-tf terraform module now takes engine_version as an input variable.
- **CUMULUS-2279**
  - Changed the formatting of granule CMR links: instead of a link to the `/search/granules.json` endpoint, now it is a direct link to `/search/concepts/conceptid.format`
- **CUMULUS-2296**
  - Improved PDR spec compliance of `parse-pdr` by updating `@cumulus/pvl` to parse fields in a manner more consistent with the PDR ICD, with respect to numbers and dates. Anything not matching the ICD expectations, or incompatible with Javascript parsing, will be parsed as a string instead.
- **CUMULUS-2344**
  - Elasticsearch API now allows you to reindex to an index that already exists
  - If using the Change Index operation and the new index doesn't exist, it will be created

### Removed

- **CUMULUS-2258**
  - Removed `tea_stack_name` variable from `tf-modules/distribution/variables.tf` and `tf-modules/cumulus/variables.tf`
  - Removed `egress_lambda_log_group` and `egress_lambda_log_subscription_filter` resources from `tf-modules/distribution/main.tf`

## [v4.0.0] 2020-11-20

### Migration notes

- Update the name of your `cumulus_message_adapter_lambda_layer_arn` variable for the `cumulus` module to `cumulus_message_adapter_lambda_layer_version_arn`. The value of the variable should remain the same (a layer version ARN of a Lambda layer for the [`cumulus-message-adapter`](https://github.com/nasa/cumulus-message-adapter/).
- **CUMULUS-2138** - Update all workflows using the `MoveGranules` step to add `UpdateGranulesCmrMetadataFileLinksStep`that runs after it. See the example [`IngestAndPublishWorkflow`](https://github.com/nasa/cumulus/blob/master/example/cumulus-tf/ingest_and_publish_granule_workflow.asl.json) for reference.
- **CUMULUS-2251**
  - Because it has been removed from the `cumulus` module, a new resource definition for `egress_api_gateway_log_subscription_filter` must be added to `cumulus-tf/main.tf`. For reference on how to define this resource, see [`example/cumulus-tf/main.tf`](https://github.com/nasa/cumulus/blob/master/example/cumulus-tf/main.tf).

### Added

- **CUMULUS-2248**
  - Updates Integration Tests README to point to new fake provider template.
- **CUMULUS-2239**
  - Add resource declaration to create a VPC endpoint in tea-map-cache module if `deploy_to_ngap` is false.
- **CUMULUS-2063**
  - Adds a new, optional query parameter to the `/collections[&getMMT=true]` and `/collections/active[&getMMT=true]` endpoints. When a user provides a value of `true` for `getMMT` in the query parameters, the endpoint will search CMR and update each collection's results with new key `MMTLink` containing a link to the MMT (Metadata Management Tool) if a CMR collection id is found.
- **CUMULUS-2170**
  - Adds ability to filter granule inventory reports
- **CUMULUS-2211**
  - Adds `granules/bulkReingest` endpoint to `@cumulus/api`
- **CUMULUS-2251**
  - Adds `log_api_gateway_to_cloudwatch` variable to `example/cumulus-tf/variables.tf`.
  - Adds `log_api_gateway_to_cloudwatch` variable to `thin_egress_app` module definition.

### Changed

- **CUMULUS-2216**
  - `/collection` and `/collection/active` endpoints now return collections without granule aggregate statistics by default. The original behavior is preserved and can be found by including a query param of `includeStats=true` on the request to the endpoint.
  - The `es/collections` Collection class takes a new parameter includeStats. It no longer appends granule aggregate statistics to the returned results by default. One must set the new parameter to any non-false value.
- **CUMULUS-2201**
  - Update `dbIndexer` lambda to process requests in serial
  - Fixes ingestPdrWithNodeNameSpec parsePdr provider error
- **CUMULUS-2251**
  - Moves Egress Api Gateway Log Group Filter from `tf-modules/distribution/main.tf` to `example/cumulus-tf/main.tf`

### Fixed

- **CUMULUS-2251**
  - This fixes a deployment error caused by depending on the `thin_egress_app` module output for a resource count.

### Removed

- **CUMULUS-2251**
  - Removes `tea_api_egress_log_group` variable from `tf-modules/distribution/variables.tf` and `tf-modules/cumulus/variables.tf`.

### BREAKING CHANGES

- **CUMULUS-2138** - CMR metadata update behavior has been removed from the `move-granules` task into a
new `update-granules-cmr-metadata-file-links` task.
- **CUMULUS-2216**
  - `/collection` and `/collection/active` endpoints now return collections without granule aggregate statistics by default. The original behavior is preserved and can be found by including a query param of `includeStats=true` on the request to the endpoint.  This is likely to affect the dashboard only but included here for the change of behavior.
- **[1956](https://github.com/nasa/cumulus/issues/1956)**
  - Update the name of the `cumulus_message_adapter_lambda_layer_arn` output from the `cumulus-message-adapter` module to `cumulus_message_adapter_lambda_layer_version_arn`. The output value has changed from being the ARN of the Lambda layer **without a version** to the ARN of the Lambda layer **with a version**.
  - Update the variable name in the `cumulus` and `ingest` modules from `cumulus_message_adapter_lambda_layer_arn` to `cumulus_message_adapter_lambda_layer_version_arn`

## [v3.0.1] 2020-10-21

- **CUMULUS-2203**
  - Update Core tasks to use
    [cumulus-message-adapter-js](https://github.com/nasa/cumulus-message-adapter-js)
    v2.0.0 to resolve memory leak/lambda ENOMEM constant failure issue.   This
    issue caused lambdas to slowly use all memory in the run environment and
    prevented AWS from halting/restarting warmed instances when task code was
    throwing consistent errors under load.

- **CUMULUS-2232**
  - Updated versions for `ajv`, `lodash`, `googleapis`, `archiver`, and
    `@cumulus/aws-client` to remediate vulnerabilities found in SNYK scan.

### Fixed

- **CUMULUS-2233**
  - Fixes /s3credentials bug where the expiration time on the cookie was set to a time that is always expired, so authentication was never being recognized as complete by the API. Consequently, the user would end up in a redirect loop and requests to /s3credentials would never complete successfully. The bug was caused by the fact that the code setting the expiration time for the cookie was expecting a time value in milliseconds, but was receiving the expirationTime from the EarthdataLoginClient in seconds. This bug has been fixed by converting seconds into milliseconds. Unit tests were added to test that the expiration time has been converted to milliseconds and checking that the cookie's expiration time is greater than the current time.

## [v3.0.0] 2020-10-7

### MIGRATION STEPS

- **CUMULUS-2099**
  - All references to `meta.queues` in workflow configuration must be replaced with references to queue URLs from Terraform resources. See the updated [data cookbooks](https://nasa.github.io/cumulus/docs/data-cookbooks/about-cookbooks) or example [Discover Granules workflow configuration](https://github.com/nasa/cumulus/blob/master/example/cumulus-tf/discover_granules_workflow.asl.json).
  - The steps for configuring queued execution throttling have changed. See the [updated documentation](https://nasa.github.io/cumulus/docs/data-cookbooks/throttling-queued-executions).
  - In addition to the configuration for execution throttling, the internal mechanism for tracking executions by queue has changed. As a result, you should **disable any rules or workflows scheduling executions via a throttled queue** before upgrading. Otherwise, you may be at risk of having **twice as many executions** as are configured for the queue while the updated tracking is deployed. You can re-enable these rules/workflows once the upgrade is complete.

- **CUMULUS-2111**
  - **Before you re-deploy your `cumulus-tf` module**, note that the [`thin-egress-app`][thin-egress-app] is no longer deployed by default as part of the `cumulus` module, so you must add the TEA module to your deployment and manually modify your Terraform state **to avoid losing your API gateway and impacting any Cloudfront endpoints pointing to those gateways**. If you don't care about losing your API gateway and impacting Cloudfront endpoints, you can ignore the instructions for manually modifying state.

    1. Add the [`thin-egress-app`][thin-egress-app] module to your `cumulus-tf` deployment as shown in the [Cumulus example deployment](https://github.com/nasa/cumulus/tree/master/example/cumulus-tf/main.tf).

         - Note that the values for `tea_stack_name` variable to the `cumulus` module and the `stack_name` variable to the `thin_egress_app` module **must match**
         - Also, if you are specifying the `stage_name` variable to the `thin_egress_app` module, **the value of the `tea_api_gateway_stage` variable to the `cumulus` module must match it**

    2. **If you want to preserve your existing `thin-egress-app` API gateway and avoid having to update your Cloudfront endpoint for distribution, then you must follow these instructions**: <https://nasa.github.io/cumulus/docs/upgrade-notes/migrate_tea_standalone>. Otherwise, you can re-deploy as usual.

  - If you provide your own custom bucket map to TEA as a standalone module, **you must ensure that your custom bucket map includes mappings for the `protected` and `public` buckets specified in your `cumulus-tf/terraform.tfvars`, otherwise Cumulus may not be able to determine the correct distribution URL for ingested files and you may encounter errors**

- **CUMULUS-2197**
  - EMS resources are now optional, and `ems_deploy` is set to `false` by default, which will delete your EMS resources.
  - If you would like to keep any deployed EMS resources, add the `ems_deploy` variable set to `true` in your `cumulus-tf/terraform.tfvars`

### BREAKING CHANGES

- **CUMULUS-2200**
  - Changes return from 303 redirect to 200 success for `Granule Inventory`'s
    `/reconciliationReport` returns.  The user (dashboard) must read the value
    of `url` from the return to get the s3SignedURL and then download the report.
- **CUMULUS-2099**
  - `meta.queues` has been removed from Cumulus core workflow messages.
  - `@cumulus/sf-sqs-report` workflow task no longer reads the reporting queue URL from `input.meta.queues.reporting` on the incoming event. Instead, it requires that the queue URL be set as the `reporting_queue_url` environment variable on the deployed Lambda.
- **CUMULUS-2111**
  - The deployment of the `thin-egress-app` module has be removed from `tf-modules/distribution`, which is a part of the `tf-modules/cumulus` module. Thus, the `thin-egress-app` module is no longer deployed for you by default. See the migration steps for details about how to add deployment for the `thin-egress-app`.
- **CUMULUS-2141**
  - The `parse-pdr` task has been updated to respect the `NODE_NAME` property in
    a PDR's `FILE_GROUP`. If a `NODE_NAME` is present, the task will query the
    Cumulus API for a provider with that host. If a provider is found, the
    output granule from the task will contain a `provider` property containing
    that provider. If `NODE_NAME` is set but a provider with that host cannot be
    found in the API, or if multiple providers are found with that same host,
    the task will fail.
  - The `queue-granules` task has been updated to expect an optional
    `granule.provider` property on each granule. If present, the granule will be
    enqueued using that provider. If not present, the task's `config.provider`
    will be used instead.
- **CUMULUS-2197**
  - EMS resources are now optional and will not be deployed by default. See migration steps for information
    about how to deploy EMS resources.

#### CODE CHANGES

- The `@cumulus/api-client.providers.getProviders` function now takes a
  `queryStringParameters` parameter which can be used to filter the providers
  which are returned
- The `@cumulus/aws-client/S3.getS3ObjectReadStreamAsync` function has been
  removed. It read the entire S3 object into memory before returning a read
  stream, which could cause Lambdas to run out of memory. Use
  `@cumulus/aws-client/S3.getObjectReadStream` instead.
- The `@cumulus/ingest/util.lookupMimeType` function now returns `undefined`
  rather than `null` if the mime type could not be found.
- The `@cumulus/ingest/lock.removeLock` function now returns `undefined`
- The `@cumulus/ingest/granule.generateMoveFileParams` function now returns
  `source: undefined` and `target :undefined` on the response object if either could not be
  determined. Previously, `null` had been returned.
- The `@cumulus/ingest/recursion.recursion` function must now be imported using
  `const { recursion } = require('@cumulus/ingest/recursion');`
- The `@cumulus/ingest/granule.getRenamedS3File` function has been renamed to
  `listVersionedObjects`
- `@cumulus/common.http` has been removed
- `@cumulus/common/http.download` has been removed

### Added

- **CUMULUS-1855**
  - Fixed SyncGranule task to return an empty granules list when given an empty
    (or absent) granules list on input, rather than throwing an exception
- **CUMULUS-1955**
  - Added `@cumulus/aws-client/S3.getObject` to get an AWS S3 object
  - Added `@cumulus/aws-client/S3.waitForObject` to get an AWS S3 object,
    retrying, if necessary
- **CUMULUS-1961**
  - Adds `startTimestamp` and `endTimestamp` parameters to endpoint
    `reconcilationReports`.  Setting these values will filter the returned
    report to cumulus data that falls within the timestamps. It also causes the
    report to be one directional, meaning cumulus is only reconciled with CMR,
    but not the other direction. The Granules will be filtered by their
    `updatedAt` values. Collections are filtered by the updatedAt time of their
    granules, i.e. Collections with granules that are updatedAt a time between
    the time parameters will be returned in the reconciliation reports.
  - Adds `startTimestamp` and `endTimestamp` parameters to create-reconciliation-reports
    lambda function. If either of these params is passed in with a value that can be
    converted to a date object, the inter-platform comparison between Cumulus and CMR will
    be one way.  That is, collections, granules, and files will be filtered by time for
    those found in Cumulus and only those compared to the CMR holdings. For the moment
    there is not enough information to change the internal consistency check, and S3 vs
    Cumulus comparisons are unchanged by the timestamps.
- **CUMULUS-1962**
  - Adds `location` as parameter to `/reconciliationReports` endpoint. Options are `S3`
    resulting in a S3 vs. Cumulus database search or `CMR` resulting in CMR vs. Cumulus database search.
- **CUMULUS-1963**
  - Adds `granuleId` as input parameter to `/reconcilationReports`
    endpoint. Limits inputs parameters to either `collectionId` or `granuleId`
    and will fail to create the report if both are provided.  Adding granuleId
    will find collections in Cumulus by granuleId and compare those one way
    with those in CMR.
  - `/reconciliationReports` now validates any input json before starting the
    async operation and the lambda handler no longer validates input
    parameters.
- **CUMULUS-1964**
  - Reports can now be filtered on provider
- **CUMULUS-1965**
  - Adds `collectionId` parameter to the `/reconcilationReports`
    endpoint. Setting this value will limit the scope of the reconcilation
    report to only the input collectionId when comparing Cumulus and
    CMR. `collectionId` is provided an array of strings e.g. `[shortname___version, shortname2___version2]`
- **CUMULUS-2107**
  - Added a new task, `update-cmr-access-constraints`, that will set access constraints in CMR Metadata.
    Currently supports UMMG-JSON and Echo10XML, where it will configure `AccessConstraints` and
    `RestrictionFlag/RestrictionComment`, respectively.
  - Added an operator doc on how to configure and run the access constraint update workflow, which will update the metadata using the new task, and then publish the updated metadata to CMR.
  - Added an operator doc on bulk operations.
- **CUMULUS-2111**
  - Added variables to `cumulus` module:
    - `tea_api_egress_log_group`
    - `tea_external_api_endpoint`
    - `tea_internal_api_endpoint`
    - `tea_rest_api_id`
    - `tea_rest_api_root_resource_id`
    - `tea_stack_name`
  - Added variables to `distribution` module:
    - `tea_api_egress_log_group`
    - `tea_external_api_endpoint`
    - `tea_internal_api_endpoint`
    - `tea_rest_api_id`
    - `tea_rest_api_root_resource_id`
    - `tea_stack_name`
- **CUMULUS-2112**
  - Added `@cumulus/api/lambdas/internal-reconciliation-report`, so create-reconciliation-report
    lambda can create `Internal` reconciliation report
- **CUMULUS-2116**
  - Added `@cumulus/api/models/granule.unpublishAndDeleteGranule` which
  unpublishes a granule from CMR and deletes it from Cumulus, but does not
  update the record to `published: false` before deletion
- **CUMULUS-2113**
  - Added Granule not found report to reports endpoint
  - Update reports to return breakdown by Granule of files both in DynamoDB and S3
- **CUMULUS-2123**
  - Added `cumulus-rds-tf` DB cluster module to `tf-modules` that adds a
    severless RDS Aurora/ PostgreSQL  database cluster to meet the PostgreSQL
    requirements for future releases.
  - Updated the default Cumulus module to take the following new required variables:
    - rds_user_access_secret_arn:
      AWS Secrets Manager secret ARN containing a JSON string of DB credentials
      (containing at least host, password, port as keys)
    - rds_security_group:
      RDS Security Group that provides connection access to the RDS cluster
  - Updated API lambdas and default ECS cluster to add them to the
    `rds_security_group` for database access
- **CUMULUS-2126**
  - The collections endpoint now writes to the RDS database
- **CUMULUS-2127**
  - Added migration to create collections relation for RDS database
- **CUMULUS-2129**
  - Added `data-migration1` Terraform module and Lambda to migrate data from Dynamo to RDS
    - Added support to Lambda for migrating collections data from Dynamo to RDS
- **CUMULUS-2155**
  - Added `rds_connection_heartbeat` to `cumulus` and `data-migration` tf
    modules.  If set to true, this diagnostic variable instructs Core's database
    code to fire off a connection 'heartbeat' query and log the timing/results
    for diagnostic purposes, and retry certain connection timeouts once.
    This option is disabled by default
- **CUMULUS-2156**
  - Support array inputs parameters for `Internal` reconciliation report
- **CUMULUS-2157**
  - Added support to `data-migration1` Lambda for migrating providers data from Dynamo to RDS
    - The migration process for providers will convert any credentials that are stored unencrypted or encrypted with an S3 keypair provider to be encrypted with a KMS key instead
- **CUMULUS-2161**
  - Rules now support an `executionNamePrefix` property. If set, any executions
    triggered as a result of that rule will use that prefix in the name of the
    execution.
  - The `QueueGranules` task now supports an `executionNamePrefix` property. Any
    executions queued by that task will use that prefix in the name of the
    execution. See the
    [example workflow](./example/cumulus-tf/discover_granules_with_execution_name_prefix_workflow.asl.json)
    for usage.
  - The `QueuePdrs` task now supports an `executionNamePrefix` config property.
    Any executions queued by that task will use that prefix in the name of the
    execution. See the
    [example workflow](./example/cumulus-tf/discover_and_queue_pdrs_with_execution_name_prefix_workflow.asl.json)
    for usage.
- **CUMULUS-2162**
  - Adds new report type to `/reconciliationReport` endpoint.  The new report
    is `Granule Inventory`. This report is a CSV file of all the granules in
    the Cumulus DB. This report will eventually replace the existing
    `granules-csv` endpoint which has been deprecated.
- **CUMULUS-2197**
  - Added `ems_deploy` variable to the `cumulus` module. This is set to false by default, except
    for our example deployment, where it is needed for integration tests.

### Changed

- Upgraded version of [TEA](https://github.com/asfadmin/thin-egress-app/) deployed with Cumulus to build 88.
- **CUMULUS-2107**
  - Updated the `applyWorkflow` functionality on the granules endpoint to take a `meta` property to pass into the workflow message.
  - Updated the `BULK_GRANULE` functionality on the granules endpoint to support the above `applyWorkflow` change.
- **CUMULUS-2111**
  - Changed `distribution_api_gateway_stage` variable for `cumulus` module to `tea_api_gateway_stage`
  - Changed `api_gateway_stage` variable for `distribution` module to `tea_api_gateway_stage`
- **CUMULUS-2224**
  - Updated `/reconciliationReport`'s file reconciliation to include `"EXTENDED METADATA"` as a valid CMR relatedUrls Type.

### Fixed

- **CUMULUS-2168**
  - Fixed issue where large number of documents (generally logs) in the
    `cumulus` elasticsearch index results in the collection granule stats
    queries failing for the collections list api endpoint
- **CUMULUS-1955**
  - Due to AWS's eventual consistency model, it was possible for PostToCMR to
    publish an earlier version of a CMR metadata file, rather than the latest
    version created in a workflow.  This fix guarantees that the latest version
    is published, as expected.
- **CUMULUS-1961**
  - Fixed `activeCollections` query only returning 10 results
- **CUMULUS-2201**
  - Fix Reconciliation Report integration test failures by waiting for collections appear
    in es list and ingesting a fake granule xml file to CMR
- **CUMULUS-2015**
  - Reduced concurrency of `QueueGranules` task. That task now has a
    `config.concurrency` option that defaults to `3`.
- **CUMULUS-2116**
  - Fixed a race condition with bulk granule delete causing deleted granules to still appear in Elasticsearch. Granules removed via bulk delete should now be removed from Elasticsearch.
- **CUMULUS-2163**
  - Remove the `public-read` ACL from the `move-granules` task
- **CUMULUS-2164**
  - Fix issue where `cumulus` index is recreated and attached to an alias if it has been previously deleted
- **CUMULUS-2195**
  - Fixed issue with redirect from `/token` not working when using a Cloudfront endpoint to access the Cumulus API with Launchpad authentication enabled. The redirect should now work properly whether you are using a plain API gateway URL or a Cloudfront endpoint pointing at an API gateway URL.
- **CUMULUS-2200**
  - Fixed issue where __in and __not queries were stripping spaces from values

### Deprecated

- **CUMULUS-1955**
  - `@cumulus/aws-client/S3.getS3Object()`
  - `@cumulus/message/Queue.getQueueNameByUrl()`
  - `@cumulus/message/Queue.getQueueName()`
- **CUMULUS-2162**
  - `@cumulus/api/endpoints/granules-csv/list()`

### Removed

- **CUMULUS-2111**
  - Removed `distribution_url` and `distribution_redirect_uri` outputs from the `cumulus` module
  - Removed variables from the `cumulus` module:
    - `distribution_url`
    - `log_api_gateway_to_cloudwatch`
    - `thin_egress_cookie_domain`
    - `thin_egress_domain_cert_arn`
    - `thin_egress_download_role_in_region_arn`
    - `thin_egress_jwt_algo`
    - `thin_egress_jwt_secret_name`
    - `thin_egress_lambda_code_dependency_archive_key`
    - `thin_egress_stack_name`
  - Removed outputs from the `distribution` module:
    - `distribution_url`
    - `internal_tea_api`
    - `rest_api_id`
    - `thin_egress_app_redirect_uri`
  - Removed variables from the `distribution` module:
    - `bucket_map_key`
    - `distribution_url`
    - `log_api_gateway_to_cloudwatch`
    - `thin_egress_cookie_domain`
    - `thin_egress_domain_cert_arn`
    - `thin_egress_download_role_in_region_arn`
    - `thin_egress_jwt_algo`
    - `thin_egress_jwt_secret_name`
    - `thin_egress_lambda_code_dependency_archive_key`
- **CUMULUS-2157**
  - Removed `providerSecretsMigration` and `verifyProviderSecretsMigration` lambdas
- Removed deprecated `@cumulus/sf-sns-report` task
- Removed code:
  - `@cumulus/aws-client/S3.calculateS3ObjectChecksum`
  - `@cumulus/aws-client/S3.getS3ObjectReadStream`
  - `@cumulus/cmrjs.getFullMetadata`
  - `@cumulus/cmrjs.getMetadata`
  - `@cumulus/common/util.isNil`
  - `@cumulus/common/util.isNull`
  - `@cumulus/common/util.isUndefined`
  - `@cumulus/common/util.lookupMimeType`
  - `@cumulus/common/util.mkdtempSync`
  - `@cumulus/common/util.negate`
  - `@cumulus/common/util.noop`
  - `@cumulus/common/util.omit`
  - `@cumulus/common/util.renameProperty`
  - `@cumulus/common/util.sleep`
  - `@cumulus/common/util.thread`
  - `@cumulus/ingest/granule.copyGranuleFile`
  - `@cumulus/ingest/granule.moveGranuleFile`
  - `@cumulus/integration-tests/api/rules.deleteRule`
  - `@cumulus/integration-tests/api/rules.getRule`
  - `@cumulus/integration-tests/api/rules.listRules`
  - `@cumulus/integration-tests/api/rules.postRule`
  - `@cumulus/integration-tests/api/rules.rerunRule`
  - `@cumulus/integration-tests/api/rules.updateRule`
  - `@cumulus/integration-tests/sfnStep.parseStepMessage`
  - `@cumulus/message/Queue.getQueueName`
  - `@cumulus/message/Queue.getQueueNameByUrl`

## v2.0.2+ Backport releases

Release v2.0.1 was the last release on the 2.0.x release series.

Changes after this version on the 2.0.x release series are limited
security/requested feature patches and will not be ported forward to future
releases unless there is a corresponding CHANGELOG entry.

For up-to-date CHANGELOG for the maintenance release branch see
[CHANGELOG.md](https://github.com/nasa/cumulus/blob/release-2.0.x/CHANGELOG.md)
from the 2.0.x branch.

For the most recent release information for the maintenance branch please see
the [release page](https://github.com/nasa/cumulus/releases)

## [v2.0.7] 2020-10-1 - [BACKPORT]

### Fixed

- CVE-2020-7720
  - Updated common `node-forge` dependency to 0.10.0 to address CVE finding

### [v2.0.6] 2020-09-25 - [BACKPORT]

### Fixed

- **CUMULUS-2168**
  - Fixed issue where large number of documents (generally logs) in the
    `cumulus` elasticsearch index results in the collection granule stats
    queries failing for the collections list api endpoint

### [v2.0.5] 2020-09-15 - [BACKPORT]

#### Added

- Added `thin_egress_stack_name` variable to `cumulus` and `distribution` Terraform modules to allow overriding the default Cloudformation stack name used for the `thin-egress-app`. **Please note that if you change/set this value for an existing deployment, it will destroy and re-create your API gateway for the `thin-egress-app`.**

#### Fixed

- Fix collection list queries. Removed fixes to collection stats, which break queries for a large number of granules.

### [v2.0.4] 2020-09-08 - [BACKPORT]

#### Changed

- Upgraded version of [TEA](https://github.com/asfadmin/thin-egress-app/) deployed with Cumulus to build 88.

### [v2.0.3] 2020-09-02 - [BACKPORT]

#### Fixed

- **CUMULUS-1961**
  - Fixed `activeCollections` query only returning 10 results

- **CUMULUS-2039**
  - Fix issue causing SyncGranules task to run out of memory on large granules

#### CODE CHANGES

- The `@cumulus/aws-client/S3.getS3ObjectReadStreamAsync` function has been
  removed. It read the entire S3 object into memory before returning a read
  stream, which could cause Lambdas to run out of memory. Use
  `@cumulus/aws-client/S3.getObjectReadStream` instead.

### [v2.0.2] 2020-08-17 - [BACKPORT]

#### CODE CHANGES

- The `@cumulus/ingest/util.lookupMimeType` function now returns `undefined`
  rather than `null` if the mime type could not be found.
- The `@cumulus/ingest/lock.removeLock` function now returns `undefined`

#### Added

- **CUMULUS-2116**
  - Added `@cumulus/api/models/granule.unpublishAndDeleteGranule` which
  unpublishes a granule from CMR and deletes it from Cumulus, but does not
  update the record to `published: false` before deletion

### Fixed

- **CUMULUS-2116**
  - Fixed a race condition with bulk granule delete causing deleted granules to still appear in Elasticsearch. Granules removed via bulk delete should now be removed from Elasticsearch.

## [v2.0.1] 2020-07-28

### Added

- **CUMULUS-1886**
  - Added `multiple sort keys` support to `@cumulus/api`
- **CUMULUS-2099**
  - `@cumulus/message/Queue.getQueueUrl` to get the queue URL specified in a Cumulus workflow message, if any.

### Fixed

- **[PR 1790](https://github.com/nasa/cumulus/pull/1790)**
  - Fixed bug with request headers in `@cumulus/launchpad-auth` causing Launchpad token requests to fail

## [v2.0.0] 2020-07-23

### BREAKING CHANGES

- Changes to the `@cumulus/api-client` package
  - The `CumulusApiClientError` class must now be imported using
    `const { CumulusApiClientError } = require('@cumulus/api-client/CumulusApiClientError')`
- The `@cumulus/sftp-client/SftpClient` class must now be imported using
  `const { SftpClient } = require('@cumulus/sftp-client');`
- Instances of `@cumulus/ingest/SftpProviderClient` no longer implicitly connect
  when `download`, `list`, or `sync` are called. You must call `connect` on the
  provider client before issuing one of those calls. Failure to do so will
  result in a "Client not connected" exception being thrown.
- Instances of `@cumulus/ingest/SftpProviderClient` no longer implicitly
  disconnect from the SFTP server when `list` is called.
- Instances of `@cumulus/sftp-client/SftpClient` must now be expclicitly closed
  by calling `.end()`
- Instances of `@cumulus/sftp-client/SftpClient` no longer implicitly connect to
  the server when `download`, `unlink`, `syncToS3`, `syncFromS3`, and `list` are
  called. You must explicitly call `connect` before calling one of those
  methods.
- Changes to the `@cumulus/common` package
  - `cloudwatch-event.getSfEventMessageObject()` now returns `undefined` if the
    message could not be found or could not be parsed. It previously returned
    `null`.
  - `S3KeyPairProvider.decrypt()` now throws an exception if the bucket
    containing the key cannot be determined.
  - `S3KeyPairProvider.decrypt()` now throws an exception if the stack cannot be
    determined.
  - `S3KeyPairProvider.encrypt()` now throws an exception if the bucket
    containing the key cannot be determined.
  - `S3KeyPairProvider.encrypt()` now throws an exception if the stack cannot be
    determined.
  - `sns-event.getSnsEventMessageObject()` now returns `undefined` if it could
    not be parsed. It previously returned `null`.
  - The `aws` module has been removed.
  - The `BucketsConfig.buckets` property is now read-only and private
  - The `test-utils.validateConfig()` function now resolves to `undefined`
    rather than `true`.
  - The `test-utils.validateInput()` function now resolves to `undefined` rather
    than `true`.
  - The `test-utils.validateOutput()` function now resolves to `undefined`
    rather than `true`.
  - The static `S3KeyPairProvider.retrieveKey()` function has been removed.
- Changes to the `@cumulus/cmrjs` package
  - `@cumulus/cmrjs.constructOnlineAccessUrl()` and
    `@cumulus/cmrjs/cmr-utils.constructOnlineAccessUrl()` previously took a
    `buckets` parameter, which was an instance of
    `@cumulus/common/BucketsConfig`. They now take a `bucketTypes` parameter,
    which is a simple object mapping bucket names to bucket types. Example:
    `{ 'private-1': 'private', 'public-1': 'public' }`
  - `@cumulus/cmrjs.reconcileCMRMetadata()` and
    `@cumulus/cmrjs/cmr-utils.reconcileCMRMetadata()` now take a **required**
    `bucketTypes` parameter, which is a simple object mapping bucket names to
    bucket types. Example: `{ 'private-1': 'private', 'public-1': 'public' }`
  - `@cumulus/cmrjs.updateCMRMetadata()` and
    `@cumulus/cmrjs/cmr-utils.updateCMRMetadata()` previously took an optional
    `inBuckets` parameter, which was an instance of
    `@cumulus/common/BucketsConfig`. They now take a **required** `bucketTypes`
    parameter, which is a simple object mapping bucket names to bucket types.
    Example: `{ 'private-1': 'private', 'public-1': 'public' }`
- The minimum supported version of all published Cumulus packages is now Node
  12.18.0
  - Tasks using the `cumuluss/cumulus-ecs-task` Docker image must be updated to
    `cumuluss/cumulus-ecs-task:1.7.0`. This can be done by updating the `image`
    property of any tasks defined using the `cumulus_ecs_service` Terraform
    module.
- Changes to `@cumulus/aws-client/S3`
  - The signature of the `getObjectSize` function has changed. It now takes a
    params object with three properties:
    - **s3**: an instance of an AWS.S3 object
    - **bucket**
    - **key**
  - The `getObjectSize` function will no longer retry if the object does not
    exist
- **CUMULUS-1861**
  - `@cumulus/message/Collections.getCollectionIdFromMessage` now throws a
    `CumulusMessageError` if `collectionName` and `collectionVersion` are missing
    from `meta.collection`.   Previously this method would return
    `'undefined___undefined'` instead
  - `@cumulus/integration-tests/addCollections` now returns an array of collections that
    were added rather than the count of added collections
- **CUMULUS-1930**
  - The `@cumulus/common/util.uuid()` function has been removed
- **CUMULUS-1955**
  - `@cumulus/aws-client/S3.multipartCopyObject` now returns an object with the
    AWS `etag` of the destination object
  - `@cumulus/ingest/S3ProviderClient.list` now sets a file object's `path`
    property to `undefined` instead of `null` when the file is at the top level
    of its bucket
  - The `sync` methods of the following classes in the `@cumulus/ingest` package
    now return an object with the AWS `s3uri` and `etag` of the destination file
    (they previously returned only a string representing the S3 URI)
    - `FtpProviderClient`
    - `HttpProviderClient`
    - `S3ProviderClient`
    - `SftpProviderClient`
- **CUMULUS-1958**
  - The following methods exported from `@cumulus/cmr-js/cmr-utils` were made
    async, and added distributionBucketMap as a parameter:
    - constructOnlineAccessUrl
    - generateFileUrl
    - reconcileCMRMetadata
    - updateCMRMetadata
- **CUMULUS-1969**
  - The `DiscoverPdrs` task now expects `provider_path` to be provided at
    `event.config.provider_path`, not `event.config.collection.provider_path`
  - `event.config.provider_path` is now a required parameter of the
    `DiscoverPdrs` task
  - `event.config.collection` is no longer a parameter to the `DiscoverPdrs`
    task
  - Collections no longer support the `provider_path` property. The tasks that
    relied on that property are now referencing `config.meta.provider_path`.
    Workflows should be updated accordingly.
- **CUMULUS-1977**
  - Moved bulk granule deletion endpoint from `/bulkDelete` to
    `/granules/bulkDelete`
- **CUMULUS-1991**
  - Updated CMR metadata generation to use "Download file.hdf" (where `file.hdf` is the filename of the given resource) as the resource description instead of "File to download"
  - CMR metadata updates now respect changes to resource descriptions (previously only changes to resource URLs were respected)

### MIGRATION STEPS

- Due to an issue with the AWS API Gateway and how the Thin Egress App Cloudformation template applies updates, you may need to redeploy your
  `thin-egress-app-EgressGateway` manually as a one time migration step.    If your deployment fails with an
  error similar to:

  ```bash
  Error: Lambda function (<stack>-tf-TeaCache) returned error: ({"errorType":"HTTPError","errorMessage":"Response code 404 (Not Found)"})
  ```

  Then follow the [AWS
  instructions](https://docs.aws.amazon.com/apigateway/latest/developerguide/how-to-deploy-api-with-console.html)
  to `Redeploy a REST API to a stage` for your egress API and re-run `terraform
  apply`.

### Added

- **CUMULUS-2081**
  - Add Integrator Guide section for onboarding
  - Add helpful tips documentation

- **CUMULUS-1902**
  - Add Common Use Cases section under Operator Docs

- **CUMULUS-2058**
  - Added `lambda_processing_role_name` as an output from the `cumulus` module
    to provide the processing role name
- **CUMULUS-1417**
  - Added a `checksumFor` property to collection `files` config. Set this
    property on a checksum file's definition matching the `regex` of the target
    file. More details in the ['Data Cookbooks
    Setup'](https://nasa.github.io/cumulus/docs/next/data-cookbooks/setup)
    documentation.
  - Added `checksumFor` validation to collections model.
- **CUMULUS-1956**
  - Added `@cumulus/earthata-login-client` package
  - The `/s3credentials` endpoint that is deployed as part of distribution now
    supports authentication using tokens created by a different application. If
    a request contains the `EDL-ClientId` and `EDL-Token` headers,
    authentication will be handled using that token rather than attempting to
    use OAuth.
  - `@cumulus/earthata-login-client.getTokenUsername()` now accepts an
    `xRequestId` argument, which will be included as the `X-Request-Id` header
    when calling Earthdata Login.
  - If the `s3Credentials` endpoint is invoked with an EDL token and an
    `X-Request-Id` header, that `X-Request-Id` header will be forwarded to
    Earthata Login.
- **CUMULUS-1957**
  - If EDL token authentication is being used, and the `EDL-Client-Name` header
    is set, `@the-client-name` will be appended to the end of the Earthdata
    Login username that is used as the `RoleSessionName` of the temporary IAM
    credentials. This value will show up in the AWS S3 server access logs.
- **CUMULUS-1958**
  - Add the ability for users to specify a `bucket_map_key` to the `cumulus`
    terraform module as an override for the default .yaml values that are passed
    to TEA by Core.    Using this option *requires* that each configured
    Cumulus 'distribution' bucket (e.g. public/protected buckets) have a single
    TEA mapping.  Multiple maps per bucket are not supported.
  - Updated Generating a distribution URL, the MoveGranules task and all CMR
    reconciliation functionality to utilize the TEA bucket map override.
  - Updated deploy process to utilize a bootstrap 'tea-map-cache' lambda that
    will, after deployment of Cumulus Core's TEA instance, query TEA for all
    protected/public buckets and generate a mapping configuration used
    internally by Core.  This object is also exposed as an output of the Cumulus
    module as `distribution_bucket_map`.
- **CUMULUS-1961**
  - Replaces DynamoDB for Elasticsearch for reconciliationReportForCumulusCMR
    comparisons between Cumulus and CMR.
- **CUMULUS-1970**
  - Created the `add-missing-file-checksums` workflow task
  - Added `@cumulus/aws-client/S3.calculateObjectHash()` function
  - Added `@cumulus/aws-client/S3.getObjectReadStream()` function
- **CUMULUS-1887**
  - Add additional fields to the granule CSV download file
- **CUMULUS-2019**
  - Add `infix` search to es query builder `@cumulus/api/es/es/queries` to
    support partial matching of the keywords

### Changed

- **CUMULUS-2032**
  - Updated @cumulus/ingest/HttpProviderClient to utilize a configuration key
    `httpListTimeout` to set the default timeout for discovery HTTP/HTTPS
    requests, and updates the default for the provider to 5 minutes (300 seconds).
  - Updated the DiscoverGranules and DiscoverPDRs tasks to utilize the updated
    configuration value if set via workflow config, and updates the default for
    these tasks to 5 minutes (300 seconds).

- **CUMULUS-176**
  - The API will now respond with a 400 status code when a request body contains
    invalid JSON. It had previously returned a 500 status code.
- **CUMULUS-1861**
  - Updates Rule objects to no longer require a collection.
  - Changes the DLQ behavior for `sfEventSqsToDbRecords` and
    `sfEventSqsToDbRecordsInputQueue`. Previously failure to write a database
    record would result in lambda success, and an error log in the CloudWatch
    logs.   The lambda has been updated to manually add a record to
    the `sfEventSqsToDbRecordsDeadLetterQueue` if the granule, execution, *or*
    pdr record fails to write, in addition to the previous error logging.
- **CUMULUS-1956**
  - The `/s3credentials` endpoint that is deployed as part of distribution now
    supports authentication using tokens created by a different application. If
    a request contains the `EDL-ClientId` and `EDL-Token` headers,
    authentication will be handled using that token rather than attempting to
    use OAuth.
- **CUMULUS-1977**
  - API endpoint POST `/granules/bulk` now returns a 202 status on a successful
    response instead of a 200 response
  - API endpoint DELETE `/granules/<granule-id>` now returns a 404 status if the
    granule record was already deleted
  - `@cumulus/api/models/Granule.update()` now returns the updated granule
    record
  - Implemented POST `/granules/bulkDelete` API endpoint to support deleting
    granules specified by ID or returned by the provided query in the request
    body. If the request is successful, the endpoint returns the async operation
    ID that has been started to remove the granules.
    - To use a query in the request body, your deployment must be
      [configured to access the Elasticsearch host for ESDIS metrics](https://nasa.github.io/cumulus/docs/additional-deployment-options/cloudwatch-logs-delivery#esdis-metrics)
      in your environment
  - Added `@cumulus/api/models/Granule.getRecord()` method to return raw record
    from DynamoDB
  - Added `@cumulus/api/models/Granule.delete()` method which handles deleting
    the granule record from DynamoDB and the granule files from S3
- **CUMULUS-1982**
  - The `globalConnectionLimit` property of providers is now optional and
    defaults to "unlimited"
- **CUMULUS-1997**
  - Added optional `launchpad` configuration to `@cumulus/hyrax-metadata-updates` task config schema.
- **CUMULUS-1991**
  - `@cumulus/cmrjs/src/cmr-utils/constructOnlineAccessUrls()` now throws an error if `cmrGranuleUrlType = "distribution"` and no distribution endpoint argument is provided
- **CUMULUS-2011**
  - Reconciliation reports are now generated within an AsyncOperation
- **CUMULUS-2016**
  - Upgrade TEA to version 79

### Fixed

- **CUMULUS-1991**
  - Added missing `DISTRIBUTION_ENDPOINT` environment variable for API lambdas. This environment variable is required for API requests to move granules.

- **CUMULUS-1961**
  - Fixed granules and executions query params not getting sent to API in granule list operation in `@cumulus/api-client`

### Deprecated

- `@cumulus/aws-client/S3.calculateS3ObjectChecksum()`
- `@cumulus/aws-client/S3.getS3ObjectReadStream()`
- `@cumulus/common/log.convertLogLevel()`
- `@cumulus/collection-config-store`
- `@cumulus/common/util.sleep()`

- **CUMULUS-1930**
  - `@cumulus/common/log.convertLogLevel()`
  - `@cumulus/common/util.isNull()`
  - `@cumulus/common/util.isUndefined()`
  - `@cumulus/common/util.negate()`
  - `@cumulus/common/util.noop()`
  - `@cumulus/common/util.isNil()`
  - `@cumulus/common/util.renameProperty()`
  - `@cumulus/common/util.lookupMimeType()`
  - `@cumulus/common/util.thread()`
  - `@cumulus/common/util.mkdtempSync()`

### Removed

- The deprecated `@cumulus/common.bucketsConfigJsonObject` function has been
  removed
- The deprecated `@cumulus/common.CollectionConfigStore` class has been removed
- The deprecated `@cumulus/common.concurrency` module has been removed
- The deprecated `@cumulus/common.constructCollectionId` function has been
  removed
- The deprecated `@cumulus/common.launchpad` module has been removed
- The deprecated `@cumulus/common.LaunchpadToken` class has been removed
- The deprecated `@cumulus/common.Semaphore` class has been removed
- The deprecated `@cumulus/common.stringUtils` module has been removed
- The deprecated `@cumulus/common/aws.cloudwatchlogs` function has been removed
- The deprecated `@cumulus/common/aws.deleteS3Files` function has been removed
- The deprecated `@cumulus/common/aws.deleteS3Object` function has been removed
- The deprecated `@cumulus/common/aws.dynamodb` function has been removed
- The deprecated `@cumulus/common/aws.dynamodbDocClient` function has been
  removed
- The deprecated `@cumulus/common/aws.getExecutionArn` function has been removed
- The deprecated `@cumulus/common/aws.headObject` function has been removed
- The deprecated `@cumulus/common/aws.listS3ObjectsV2` function has been removed
- The deprecated `@cumulus/common/aws.parseS3Uri` function has been removed
- The deprecated `@cumulus/common/aws.promiseS3Upload` function has been removed
- The deprecated `@cumulus/common/aws.recursivelyDeleteS3Bucket` function has
  been removed
- The deprecated `@cumulus/common/aws.s3CopyObject` function has been removed
- The deprecated `@cumulus/common/aws.s3ObjectExists` function has been removed
- The deprecated `@cumulus/common/aws.s3PutObject` function has been removed
- The deprecated `@cumulus/common/bucketsConfigJsonObject` function has been
  removed
- The deprecated `@cumulus/common/CloudWatchLogger` class has been removed
- The deprecated `@cumulus/common/collection-config-store.CollectionConfigStore`
  class has been removed
- The deprecated `@cumulus/common/collection-config-store.constructCollectionId`
  function has been removed
- The deprecated `@cumulus/common/concurrency.limit` function has been removed
- The deprecated `@cumulus/common/concurrency.mapTolerant` function has been
  removed
- The deprecated `@cumulus/common/concurrency.promiseUrl` function has been
  removed
- The deprecated `@cumulus/common/concurrency.toPromise` function has been
  removed
- The deprecated `@cumulus/common/concurrency.unless` function has been removed
- The deprecated `@cumulus/common/config.parseConfig` function has been removed
- The deprecated `@cumulus/common/config.resolveResource` function has been
  removed
- The deprecated `@cumulus/common/DynamoDb.get` function has been removed
- The deprecated `@cumulus/common/DynamoDb.scan` function has been removed
- The deprecated `@cumulus/common/FieldPattern` class has been removed
- The deprecated `@cumulus/common/launchpad.getLaunchpadToken` function has been
  removed
- The deprecated `@cumulus/common/launchpad.validateLaunchpadToken` function has
  been removed
- The deprecated `@cumulus/common/LaunchpadToken` class has been removed
- The deprecated `@cumulus/common/message.buildCumulusMeta` function has been
  removed
- The deprecated `@cumulus/common/message.buildQueueMessageFromTemplate`
  function has been removed
- The deprecated `@cumulus/common/message.getCollectionIdFromMessage` function
  has been removed
- The deprecated `@cumulus/common/message.getMaximumExecutions` function has
  been removed
- The deprecated `@cumulus/common/message.getMessageExecutionArn` function has
  been removed
- The deprecated `@cumulus/common/message.getMessageExecutionName` function has
  been removed
- The deprecated `@cumulus/common/message.getMessageFromTemplate` function has
  been removed
- The deprecated `@cumulus/common/message.getMessageGranules` function has been
  removed
- The deprecated `@cumulus/common/message.getMessageStateMachineArn` function
  has been removed
- The deprecated `@cumulus/common/message.getQueueName` function has been
  removed
- The deprecated `@cumulus/common/message.getQueueNameByUrl` function has been
  removed
- The deprecated `@cumulus/common/message.hasQueueAndExecutionLimit` function
  has been removed
- The deprecated `@cumulus/common/Semaphore` class has been removed
- The deprecated `@cumulus/common/string.globalReplace` functon has been removed
- The deprecated `@cumulus/common/string.isNonEmptyString` functon has been
  removed
- The deprecated `@cumulus/common/string.isValidHostname` functon has been
  removed
- The deprecated `@cumulus/common/string.match` functon has been removed
- The deprecated `@cumulus/common/string.matches` functon has been removed
- The deprecated `@cumulus/common/string.replace` functon has been removed
- The deprecated `@cumulus/common/string.toLower` functon has been removed
- The deprecated `@cumulus/common/string.toUpper` functon has been removed
- The deprecated `@cumulus/common/testUtils.getLocalstackEndpoint` function has been removed
- The deprecated `@cumulus/common/util.setErrorStack` function has been removed
- The `@cumulus/common/util.uuid` function has been removed
- The deprecated `@cumulus/common/workflows.getWorkflowArn` function has been
  removed
- The deprecated `@cumulus/common/workflows.getWorkflowFile` function has been
  removed
- The deprecated `@cumulus/common/workflows.getWorkflowList` function has been
  removed
- The deprecated `@cumulus/common/workflows.getWorkflowTemplate` function has
  been removed
- `@cumulus/aws-client/StepFunctions.toSfnExecutionName()`
- `@cumulus/aws-client/StepFunctions.fromSfnExecutionName()`
- `@cumulus/aws-client/StepFunctions.getExecutionArn()`
- `@cumulus/aws-client/StepFunctions.getExecutionUrl()`
- `@cumulus/aws-client/StepFunctions.getStateMachineArn()`
- `@cumulus/aws-client/StepFunctions.pullStepFunctionEvent()`
- `@cumulus/common/test-utils/throttleOnce()`
- `@cumulus/integration-tests/api/distribution.invokeApiDistributionLambda()`
- `@cumulus/integration-tests/api/distribution.getDistributionApiRedirect()`
- `@cumulus/integration-tests/api/distribution.getDistributionApiFileStream()`

## [v1.24.0] 2020-06-03

### BREAKING CHANGES

- **CUMULUS-1969**
  - The `DiscoverPdrs` task now expects `provider_path` to be provided at
    `event.config.provider_path`, not `event.config.collection.provider_path`
  - `event.config.provider_path` is now a required parameter of the
    `DiscoverPdrs` task
  - `event.config.collection` is no longer a parameter to the `DiscoverPdrs`
    task
  - Collections no longer support the `provider_path` property. The tasks that
    relied on that property are now referencing `config.meta.provider_path`.
    Workflows should be updated accordingly.

- **CUMULUS-1997**
  - `@cumulus/cmr-client/CMRSearchConceptQueue` parameters have been changed to take a `cmrSettings` object containing clientId, provider, and auth information. This can be generated using `@cumulus/cmrjs/cmr-utils/getCmrSettings`. The `cmrEnvironment` variable has been removed.

### Added

- **CUMULUS-1800**
  - Added task configuration setting named `syncChecksumFiles` to the
    SyncGranule task. This setting is `false` by default, but when set to
    `true`, all checksum files associated with data files that are downloaded
    will be downloaded as well.
- **CUMULUS-1952**
  - Updated HTTP(S) provider client to accept username/password for Basic authorization. This change adds support for Basic Authorization such as Earthdata login redirects to ingest (i.e. as implemented in SyncGranule), but not to discovery (i.e. as implemented in DiscoverGranules). Discovery still expects the provider's file system to be publicly accessible, but not the individual files and their contents.
  - **NOTE**: Using this in combination with the HTTP protocol may expose usernames and passwords to intermediary network entities. HTTPS is highly recommended.
- **CUMULUS-1997**
  - Added optional `launchpad` configuration to `@cumulus/hyrax-metadata-updates` task config schema.

### Fixed

- **CUMULUS-1997**
  - Updated all CMR operations to use configured authentication scheme
- **CUMULUS-2010**
  - Updated `@cumulus/api/launchpadSaml` to support multiple userGroup attributes from the SAML response

## [v1.23.2] 2020-05-22

### BREAKING CHANGES

- Updates to the Cumulus archive API:
  - All endpoints now return a `401` response instead of a `403` for any request where the JWT passed as a Bearer token is invalid.
  - POST `/refresh` and DELETE `/token/<token>` endpoints now return a `401` response for requests with expired tokens

- **CUMULUS-1894**
  - `@cumulus/ingest/granule.handleDuplicateFile()`
    - The `copyOptions` parameter has been removed
    - An `ACL` parameter has been added
  - `@cumulus/ingest/granule.renameS3FileWithTimestamp()`
    - Now returns `undefined`

- **CUMULUS-1896**
  Updated all Cumulus core lambdas to utilize the new message adapter streaming interface via [cumulus-message-adapter-js v1.2.0](https://github.com/nasa/cumulus-message-adapter-js/releases/tag/v1.2.0).   Users of this version of Cumulus (or later) must utilize version 1.3.0 or greater of the [cumulus-message-adapter](https://github.com/nasa/cumulus-message-adapter) to support core lambdas.

- **CUMULUS-1912**
  - `@cumulus/api` reconciliationReports list endpoint returns a list of reconciliationReport records instead of S3Uri.

- **CUMULUS-1969**
  - The `DiscoverGranules` task now expects `provider_path` to be provided at
    `event.config.provider_path`, not `event.config.collection.provider_path`
  - `config.provider_path` is now a required parameter of the `DiscoverGranules`
    task

### MIGRATION STEPS

- To take advantage of the new TTL-based access token expiration implemented in CUMULUS-1777 (see notes below) and clear out existing records in your access tokens table, do the following:
  1. Log out of any active dashboard sessions
  2. Use the AWS console or CLI to delete your `<prefix>-AccessTokensTable` DynamoDB table
  3. [Re-deploy your `data-persistence` module](https://nasa.github.io/cumulus/docs/deployment/upgrade-readme#update-data-persistence-resources), which should re-create the `<prefix>-AccessTokensTable` DynamoDB table
  4. Return to using the Cumulus API/dashboard as normal
- This release requires the Cumulus Message Adapter layer deployed with Cumulus Core to be at least 1.3.0, as the core lambdas have updated to [cumulus-message-adapter-js v1.2.0](https://github.com/nasa/cumulus-message-adapter-js/releases/tag/v1.2.0) and the new CMA interface.  As a result, users should:
  1. Follow the [Cumulus Message Adapter (CMA) deployment instructions](https://nasa.github.io/cumulus/docs/deployment/deployment-readme#deploy-the-cumulus-message-adapter-layer) and install a CMA layer version >=1.3.0
  2. If you are using any custom Node.js Lambdas in your workflows **and** the Cumulus CMA layer/`cumulus-message-adapter-js`, you must update your lambda to use [cumulus-message-adapter-js v1.2.0](https://github.com/nasa/cumulus-message-adapter-js/releases/tag/v1.2.0) and follow the migration instructions in the release notes. Prior versions of `cumulus-message-adapter-js` are not compatible with CMA >= 1.3.0.
- Migrate existing s3 reconciliation report records to database (CUMULUS-1911):
  - After update your `data persistence` module and Cumulus resources, run the command:

  ```bash
  ./node_modules/.bin/cumulus-api migrate --stack `<your-terraform-deployment-prefix>` --migrationVersion migration5
  ```

### Added

- Added a limit for concurrent Elasticsearch requests when doing an index from database operation
- Added the `es_request_concurrency` parameter to the archive and cumulus Terraform modules

- **CUMULUS-1995**
  - Added the `es_index_shards` parameter to the archive and cumulus Terraform modules to configure the number of shards for the ES index
    - If you have an existing ES index, you will need to [reindex](https://nasa.github.io/cumulus-api/#reindex) and then [change index](https://nasa.github.io/cumulus-api/#change-index) to take advantage of shard updates

- **CUMULUS-1894**
  - Added `@cumulus/aws-client/S3.moveObject()`

- **CUMULUS-1911**
  - Added ReconciliationReports table
  - Updated CreateReconciliationReport lambda to save Reconciliation Report records to database
  - Updated dbIndexer and IndexFromDatabase lambdas to index Reconciliation Report records to Elasticsearch
  - Added migration_5 to migrate existing s3 reconciliation report records to database and Elasticsearch
  - Updated `@cumulus/api` package, `tf-modules/archive` and `tf-modules/data-persistence` Terraform modules

- **CUMULUS-1916**
  - Added util function for seeding reconciliation reports when running API locally in dashboard

### Changed

- **CUMULUS-1777**
  - The `expirationTime` property is now a **required field** of the access tokens model.
  - Updated the `AccessTokens` table to set a [TTL](https://docs.aws.amazon.com/amazondynamodb/latest/developerguide/howitworks-ttl.html) on the `expirationTime` field in `tf-modules/data-persistence/dynamo.tf`. As a result, access token records in this table whose `expirationTime` has passed should be **automatically deleted by DynamoDB**.
  - Updated all code creating access token records in the Dynamo `AccessTokens` table to set the `expirationTime` field value in seconds from the epoch.
- **CUMULUS-1912**
  - Updated reconciliationReports endpoints to query against Elasticsearch, delete report from both database and s3
  - Added `@cumulus/api-client/reconciliationReports`
- **CUMULUS-1999**
  - Updated `@cumulus/common/util.deprecate()` so that only a single deprecation notice is printed for each name/version combination

### Fixed

- **CUMULUS-1894**
  - The `SyncGranule` task can now handle files larger than 5 GB
- **CUMULUS-1987**
  - `Remove granule from CMR` operation in `@cumulus/api` now passes token to CMR when fetching granule metadata, allowing removal of private granules
- **CUMULUS-1993**
  - For a given queue, the `sqs-message-consumer` Lambda will now only schedule workflows for rules matching the queue **and the collection information in each queue message (if any)**
    - The consumer also now only reads each queue message **once per Lambda invocation**, whereas previously each message was read **once per queue rule per Lambda invocation**
  - Fixed bug preventing the deletion of multiple SNS rules that share the same SNS topic

### Deprecated

- **CUMULUS-1894**
  - `@cumulus/ingest/granule.copyGranuleFile()`
  - `@cumulus/ingest/granule.moveGranuleFile()`

- **CUMULUS-1987** - Deprecated the following functions:
  - `@cumulus/cmrjs/getMetadata(cmrLink)` -> `@cumulus/cmr-client/CMR.getGranuleMetadata(cmrLink)`
  - `@cumulus/cmrjs/getFullMetadata(cmrLink)`

## [v1.22.1] 2020-05-04

**Note**: v1.22.0 was not released as a package due to npm/release concerns.  Users upgrading to 1.22.x should start with 1.22.1

### Added

- **CUMULUS-1894**
  - Added `@cumulus/aws-client/S3.multipartCopyObject()`
- **CUMULUS-408**
  - Added `certificateUri` field to provider schema. This optional field allows operators to specify an S3 uri to a CA bundle to use for HTTPS requests.
- **CUMULUS-1787**
  - Added `collections/active` endpoint for returning collections with active granules in `@cumulus/api`
- **CUMULUS-1799**
  - Added `@cumulus/common/stack.getBucketsConfigKey()` to return the S3 key for the buckets config object
  - Added `@cumulus/common/workflows.getWorkflowFileKey()` to return the S3 key for a workflow definition object
  - Added `@cumulus/common/workflows.getWorkflowsListKeyPrefix()` to return the S3 key prefix for objects containing workflow definitions
  - Added `@cumulus/message` package containing utilities for building and parsing Cumulus messages
- **CUMULUS-1850**
  - Added `@cumulus/aws-client/Kinesis.describeStream()` to get a Kinesis stream description
- **CUMULUS-1853**
  - Added `@cumulus/integration-tests/collections.createCollection()`
  - Added `@cumulus/integration-tests/executions.findExecutionArn()`
  - Added `@cumulus/integration-tests/executions.getExecutionWithStatus()`
  - Added `@cumulus/integration-tests/granules.getGranuleWithStatus()`
  - Added `@cumulus/integration-tests/providers.createProvider()`
  - Added `@cumulus/integration-tests/rules.createOneTimeRule()`

### Changed

- **CUMULUS-1682**
  - Moved all `@cumulus/ingest/parse-pdr` code into the `parse-pdr` task as it had become tightly coupled with that task's handler and was not used anywhere else. Unit tests also restored.
- **CUMULUS-1820**
  - Updated the Thin Egress App module used in `tf-modules/distribution/main.tf` to build 74. [See the release notes](https://github.com/asfadmin/thin-egress-app/releases/tag/tea-build.74).
- **CUMULUS-1852**
  - Updated POST endpoints for `/collections`, `/providers`, and `/rules` to log errors when returning a 500 response
  - Updated POST endpoint for `/collections`:
    - Return a 400 response when the `name` or `version` fields are missing
    - Return a 409 response if the collection already exists
    - Improved error messages to be more explicit
  - Updated POST endpoint for `/providers`:
    - Return a 400 response if the `host` field value is invalid
    - Return a 409 response if the provider already exists
  - Updated POST endpoint for `/rules`:
    - Return a 400 response if rule `name` is invalid
    - Return a 400 response if rule `type` is invalid
- **CUMULUS-1891**
  - Updated the following endpoints using async operations to return a 503 error if the ECS task  cannot be started and a 500 response for a non-specific error:
    - POST `/replays`
    - POST `/bulkDelete`
    - POST `/elasticsearch/index-from-database`
    - POST `/granules/bulk`

### Fixed

- **CUMULUS-408**
  - Fixed HTTPS discovery and ingest.

- **CUMULUS-1850**
  - Fixed a bug in Kinesis event processing where the message consumer would not properly filter available rules based on the collection information in the event and the Kinesis stream ARN

- **CUMULUS-1853**
  - Fixed a bug where attempting to create a rule containing a payload property
    would fail schema validation.

- **CUMULUS-1854**
  - Rule schema is validated before starting workflows or creating event source mappings

- **CUMULUS-1974**
  - Fixed @cumulus/api webpack config for missing underscore object due to underscore update

- **CUMULUS-2210**
  - Fixed `cmr_oauth_provider` variable not being propogated to reconciliation reports

### Deprecated

- **CUMULUS-1799** - Deprecated the following code. For cases where the code was moved into another package, the new code location is noted:
  - `@cumulus/aws-client/StepFunctions.fromSfnExecutionName()`
  - `@cumulus/aws-client/StepFunctions.toSfnExecutionName()`
  - `@cumulus/aws-client/StepFunctions.getExecutionArn()` -> `@cumulus/message/Executions.buildExecutionArn()`
  - `@cumulus/aws-client/StepFunctions.getExecutionUrl()` -> `@cumulus/message/Executions.getExecutionUrlFromArn()`
  - `@cumulus/aws-client/StepFunctions.getStateMachineArn()` -> `@cumulus/message/Executions.getStateMachineArnFromExecutionArn()`
  - `@cumulus/aws-client/StepFunctions.pullStepFunctionEvent()` -> `@cumulus/message/StepFunctions.pullStepFunctionEvent()`
  - `@cumulus/common/bucketsConfigJsonObject()`
  - `@cumulus/common/CloudWatchLogger`
  - `@cumulus/common/collection-config-store/CollectionConfigStore` -> `@cumulus/collection-config-store`
  - `@cumulus/common/collection-config-store.constructCollectionId()` -> `@cumulus/message/Collections.constructCollectionId`
  - `@cumulus/common/concurrency.limit()`
  - `@cumulus/common/concurrency.mapTolerant()`
  - `@cumulus/common/concurrency.promiseUrl()`
  - `@cumulus/common/concurrency.toPromise()`
  - `@cumulus/common/concurrency.unless()`
  - `@cumulus/common/config.buildSchema()`
  - `@cumulus/common/config.parseConfig()`
  - `@cumulus/common/config.resolveResource()`
  - `@cumulus/common/config.resourceToArn()`
  - `@cumulus/common/FieldPattern`
  - `@cumulus/common/launchpad.getLaunchpadToken()` -> `@cumulus/launchpad-auth/index.getLaunchpadToken()`
  - `@cumulus/common/LaunchpadToken` -> `@cumulus/launchpad-auth/LaunchpadToken`
  - `@cumulus/common/launchpad.validateLaunchpadToken()` -> `@cumulus/launchpad-auth/index.validateLaunchpadToken()`
  - `@cumulus/common/message.buildCumulusMeta()` -> `@cumulus/message/Build.buildCumulusMeta()`
  - `@cumulus/common/message.buildQueueMessageFromTemplate()` -> `@cumulus/message/Build.buildQueueMessageFromTemplate()`
  - `@cumulus/common/message.getCollectionIdFromMessage()` -> `@cumulus/message/Collections.getCollectionIdFromMessage()`
  - `@cumulus/common/message.getMessageExecutionArn()` -> `@cumulus/message/Executions.getMessageExecutionArn()`
  - `@cumulus/common/message.getMessageExecutionName()` -> `@cumulus/message/Executions.getMessageExecutionName()`
  - `@cumulus/common/message.getMaximumExecutions()` -> `@cumulus/message/Queue.getMaximumExecutions()`
  - `@cumulus/common/message.getMessageFromTemplate()`
  - `@cumulus/common/message.getMessageStateMachineArn()` -> `@cumulus/message/Executions.getMessageStateMachineArn()`)
  - `@cumulus/common/message.getMessageGranules()` -> `@cumulus/message/Granules.getMessageGranules()`
  - `@cumulus/common/message.getQueueNameByUrl()` -> `@cumulus/message/Queue.getQueueNameByUrl()`
  - `@cumulus/common/message.getQueueName()` -> `@cumulus/message/Queue.getQueueName()`)
  - `@cumulus/common/message.hasQueueAndExecutionLimit()` -> `@cumulus/message/Queue.hasQueueAndExecutionLimit()`
  - `@cumulus/common/Semaphore`
  - `@cumulus/common/test-utils.throttleOnce()`
  - `@cumulus/common/workflows.getWorkflowArn()`
  - `@cumulus/common/workflows.getWorkflowFile()`
  - `@cumulus/common/workflows.getWorkflowList()`
  - `@cumulus/common/workflows.getWorkflowTemplate()`
  - `@cumulus/integration-tests/sfnStep/SfnStep.parseStepMessage()` -> `@cumulus/message/StepFunctions.parseStepMessage()`
- **CUMULUS-1858** - Deprecated the following functions.
  - `@cumulus/common/string.globalReplace()`
  - `@cumulus/common/string.isNonEmptyString()`
  - `@cumulus/common/string.isValidHostname()`
  - `@cumulus/common/string.match()`
  - `@cumulus/common/string.matches()`
  - `@cumulus/common/string.replace()`
  - `@cumulus/common/string.toLower()`
  - `@cumulus/common/string.toUpper()`

### Removed

- **CUMULUS-1799**: Deprecated code removals:
  - Removed from `@cumulus/common/aws`:
    - `pullStepFunctionEvent()`
  - Removed `@cumulus/common/sfnStep`
  - Removed `@cumulus/common/StepFunctions`

## [v1.21.0] 2020-03-30

### PLEASE NOTE

- **CUMULUS-1762**: the `messageConsumer` for `sns` and `kinesis`-type rules now fetches
  the collection information from the message. You should ensure that your rule's collection
  name and version match what is in the message for these ingest messages to be processed.
  If no matching rule is found, an error will be thrown and logged in the
  `messageConsumer` Lambda function's log group.

### Added

- **CUMULUS-1629**`
  - Updates discover-granules task to respect/utilize duplicateHandling configuration such that
    - skip:               Duplicates will be filtered from the granule list
    - error:              Duplicates encountered will result in step failure
    - replace, version:   Duplicates will be ignored and handled as normal.
  - Adds a new copy of the API lambda `PrivateApiLambda()` which is configured to not require authentication. This Lambda is not connected to an API gateway
  - Adds `@cumulus/api-client` with functions for use by workflow lambdas to call the API when needed

- **CUMULUS-1732**
  - Added Python task/activity workflow and integration test (`PythonReferenceSpec`) to test `cumulus-message-adapter-python`and `cumulus-process-py` integration.
- **CUMULUS-1795**
  - Added an IAM policy on the Cumulus EC2 creation to enable SSM when the `deploy_to_ngap` flag is true

### Changed

- **CUMULUS-1762**
  - the `messageConsumer` for `sns` and `kinesis`-type rules now fetches the collection
    information from the message.

### Deprecated

- **CUMULUS-1629**
  - Deprecate `granulesApi`, `rulesApi`, `emsApi`, `executionsAPI` from `@cumulus/integration-test/api` in favor of code moved to `@cumulus/api-client`

### Removed

- **CUMULUS-1799**: Deprecated code removals
  - Removed deprecated method `@cumulus/api/models/Granule.createGranulesFromSns()`
  - Removed deprecated method `@cumulus/api/models/Granule.removeGranuleFromCmr()`
  - Removed from `@cumulus/common/aws`:
    - `apigateway()`
    - `buildS3Uri()`
    - `calculateS3ObjectChecksum()`
    - `cf()`
    - `cloudwatch()`
    - `cloudwatchevents()`
    - `cloudwatchlogs()`
    - `createAndWaitForDynamoDbTable()`
    - `createQueue()`
    - `deleteSQSMessage()`
    - `describeCfStackResources()`
    - `downloadS3File()`
    - `downloadS3Files()`
    - `DynamoDbSearchQueue` class
    - `dynamodbstreams()`
    - `ec2()`
    - `ecs()`
    - `fileExists()`
    - `findResourceArn()`
    - `fromSfnExecutionName()`
    - `getFileBucketAndKey()`
    - `getJsonS3Object()`
    - `getQueueUrl()`
    - `getObjectSize()`
    - `getS3ObjectReadStream()`
    - `getSecretString()`
    - `getStateMachineArn()`
    - `headObject()`
    - `isThrottlingException()`
    - `kinesis()`
    - `lambda()`
    - `listS3Objects()`
    - `promiseS3Upload()`
    - `publishSnsMessage()`
    - `putJsonS3Object()`
    - `receiveSQSMessages()`
    - `s3CopyObject()`
    - `s3GetObjectTagging()`
    - `s3Join()`
    - `S3ListObjectsV2Queue` class
    - `s3TagSetToQueryString()`
    - `s3PutObjectTagging()`
    - `secretsManager()`
    - `sendSQSMessage()`
    - `sfn()`
    - `sns()`
    - `sqs()`
    - `sqsQueueExists()`
    - `toSfnExecutionName()`
    - `uploadS3FileStream()`
    - `uploadS3Files()`
    - `validateS3ObjectChecksum()`
  - Removed `@cumulus/common/CloudFormationGateway` class
  - Removed `@cumulus/common/concurrency/Mutex` class
  - Removed `@cumulus/common/errors`
  - Removed `@cumulus/common/sftp`
  - Removed `@cumulus/common/string.unicodeEscape`
  - Removed `@cumulus/cmrjs/cmr-utils.getGranuleId()`
  - Removed `@cumulus/cmrjs/cmr-utils.getCmrFiles()`
  - Removed `@cumulus/cmrjs/cmr/CMR` class
  - Removed `@cumulus/cmrjs/cmr/CMRSearchConceptQueue` class
  - Removed `@cumulus/cmrjs/utils.getHost()`
  - Removed `@cumulus/cmrjs/utils.getIp()`
  - Removed `@cumulus/cmrjs/utils.hostId()`
  - Removed `@cumulus/cmrjs/utils/ummVersion()`
  - Removed `@cumulus/cmrjs/utils.updateToken()`
  - Removed `@cumulus/cmrjs/utils.validateUMMG()`
  - Removed `@cumulus/ingest/aws.getEndpoint()`
  - Removed `@cumulus/ingest/aws.getExecutionUrl()`
  - Removed `@cumulus/ingest/aws/invoke()`
  - Removed `@cumulus/ingest/aws/CloudWatch` class
  - Removed `@cumulus/ingest/aws/ECS` class
  - Removed `@cumulus/ingest/aws/Events` class
  - Removed `@cumulus/ingest/aws/SQS` class
  - Removed `@cumulus/ingest/aws/StepFunction` class
  - Removed `@cumulus/ingest/util.normalizeProviderPath()`
  - Removed `@cumulus/integration-tests/index.listCollections()`
  - Removed `@cumulus/integration-tests/index.listProviders()`
  - Removed `@cumulus/integration-tests/index.rulesList()`
  - Removed `@cumulus/integration-tests/api/api.addCollectionApi()`

## [v1.20.0] 2020-03-12

### BREAKING CHANGES

- **CUMULUS-1714**
  - Changed the format of the message sent to the granule SNS Topic. Message includes the granule record under `record` and the type of event under `event`. Messages with `deleted` events will have the record that was deleted with a `deletedAt` timestamp. Options for `event` are `Create | Update | Delete`
- **CUMULUS-1769** - `deploy_to_ngap` is now a **required** variable for the `tf-modules/cumulus` module. **For those deploying to NGAP environments, this variable should always be set to `true`.**

### Notable changes

- **CUMULUS-1739** - You can now exclude Elasticsearch from your `tf-modules/data-persistence` deployment (via `include_elasticsearch = false`) and your `tf-modules/cumulus` module will still deploy successfully.

- **CUMULUS-1769** - If you set `deploy_to_ngap = true` for the `tf-modules/archive` Terraform module, **you can only deploy your archive API gateway as `PRIVATE`**, not `EDGE`.

### Added

- Added `@cumulus/aws-client/S3.getS3ObjectReadStreamAsync()` to deal with S3 eventual consistency issues by checking for the existence an S3 object with retries before getting a readable stream for that object.
- **CUMULUS-1769**
  - Added `deploy_to_ngap` boolean variable for the `tf-modules/cumulus` and `tf-modules/archive` Terraform modules. This variable is required. **For those deploying to NGAP environments, this variable should always be set to `true`.**
- **HYRAX-70**
  - Add the hyrax-metadata-update task

### Changed

- [`AccessToken.get()`](https://github.com/nasa/cumulus/blob/master/packages/api/models/access-tokens.js) now enforces [strongly consistent reads from DynamoDB](https://docs.aws.amazon.com/amazondynamodb/latest/developerguide/HowItWorks.ReadConsistency.html)
- **CUMULUS-1739**
  - Updated `tf-modules/data-persistence` to make Elasticsearch alarm resources and outputs conditional on the `include_elasticsearch` variable
  - Updated `@cumulus/aws-client/S3.getObjectSize` to include automatic retries for any failures from `S3.headObject`
- **CUMULUS-1784**
  - Updated `@cumulus/api/lib/DistributionEvent.remoteIP()` to parse the IP address in an S3 access log from the `A-sourceip` query parameter if present, otherwise fallback to the original parsing behavior.
- **CUMULUS-1768**
  - The `stats/summary` endpoint reports the distinct collections for the number of granules reported

### Fixed

- **CUMULUS-1739** - Fixed the `tf-modules/cumulus` and `tf-modules/archive` modules to make these Elasticsearch variables truly optional:
  - `elasticsearch_domain_arn`
  - `elasticsearch_hostname`
  - `elasticsearch_security_group_id`

- **CUMULUS-1768**
  - Fixed the `stats/` endpoint so that data is correctly filtered by timestamp and `processingTime` is calculated correctly.

- **CUMULUS-1769**
  - In the `tf-modules/archive` Terraform module, the `lifecycle` block ignoring changes to the `policy` of the archive API gateway is now only enforced if `deploy_to_ngap = true`. This fixes a bug where users deploying outside of NGAP could not update their API gateway's resource policy when going from `PRIVATE` to `EDGE`, preventing their API from being accessed publicly.

- **CUMULUS-1775**
  - Fix/update api endpoint to use updated google auth endpoints such that it will work with new accounts

### Removed

- **CUMULUS-1768**
  - Removed API endpoints `stats/histogram` and `stats/average`. All advanced stats needs should be acquired from Cloud Metrics or similarly configured ELK stack.

## [v1.19.0] 2020-02-28

### BREAKING CHANGES

- **CUMULUS-1736**
  - The `@cumulus/discover-granules` task now sets the `dataType` of discovered
    granules based on the `name` of the configured collection, not the
    `dataType`.
  - The config schema of the `@cumulus/discover-granules` task now requires that
    collections contain a `version`.
  - The `@cumulus/sync-granule` task will set the `dataType` and `version` of a
    granule based on the configured collection if those fields are not already
    set on the granule. Previously it was using the `dataType` field of the
    configured collection, then falling back to the `name` field of the
    collection. This update will just use the `name` field of the collection to
    set the `dataType` field of the granule.

- **CUMULUS-1446**
  - Update the `@cumulus/integration-tests/api/executions.getExecution()`
    function to parse the response and return the execution, rather than return
    the full API response.

- **CUMULUS-1672**
  - The `cumulus` Terraform module in previous releases set a
    `Deployment = var.prefix` tag on all resources that it managed. In this
    release, a `tags` input variable has been added to the `cumulus` Terraform
    module to allow resource tagging to be customized. No default tags will be
    applied to Cumulus-managed resources. To replicate the previous behavior,
    set `tags = { Deployment: var.prefix }` as an input variable for the
    `cumulus` Terraform module.

- **CUMULUS-1684 Migration Instructions**
  - In previous releases, a provider's username and password were encrypted
    using a custom encryption library. That has now been updated to use KMS.
    This release includes a Lambda function named
    `<prefix>-ProviderSecretsMigration`, which will re-encrypt existing
    provider credentials to use KMS. After this release has been deployed, you
    will need to manually invoke that Lambda function using either the AWS CLI
    or AWS Console. It should only need to be successfully run once.
  - Future releases of Cumulus will invoke a
    `<prefix>-VerifyProviderSecretsMigration` Lambda function as part of the
    deployment, which will cause the deployment to fail if the migration
    Lambda has not been run.

- **CUMULUS-1718**
  - The `@cumulus/sf-sns-report` task for reporting mid-workflow updates has been retired.
  This task was used as the `PdrStatusReport` task in our ParsePdr example workflow.
  If you have a ParsePdr or other workflow using this task, use `@cumulus/sf-sqs-report` instead.
  Trying to deploy the old task will result in an error as the cumulus module no longer exports `sf_sns_report_task`.
  - Migration instruction: In your workflow definition, for each step using the old task change:
  `"Resource": "${module.cumulus.sf_sns_report_task.task_arn}"`
  to
  `"Resource": "${module.cumulus.sf_sqs_report_task.task_arn}"`

- **CUMULUS-1755**
  - The `thin_egress_jwt_secret_name` variable for the `tf-modules/cumulus` Terraform module is now **required**. This variable is passed on to the Thin Egress App in `tf-modules/distribution/main.tf`, which uses the keys stored in the secret to sign JWTs. See the [Thin Egress App documentation on how to create a value for this secret](https://github.com/asfadmin/thin-egress-app#setting-up-the-jwt-cookie-secrets).

### Added

- **CUMULUS-1446**
  - Add `@cumulus/common/FileUtils.readJsonFile()` function
  - Add `@cumulus/common/FileUtils.readTextFile()` function
  - Add `@cumulus/integration-tests/api/collections.createCollection()` function
  - Add `@cumulus/integration-tests/api/collections.deleteCollection()` function
  - Add `@cumulus/integration-tests/api/collections.getCollection()` function
  - Add `@cumulus/integration-tests/api/providers.getProvider()` function
  - Add `@cumulus/integration-tests/index.getExecutionOutput()` function
  - Add `@cumulus/integration-tests/index.loadCollection()` function
  - Add `@cumulus/integration-tests/index.loadProvider()` function
  - Add `@cumulus/integration-tests/index.readJsonFilesFromDir()` function

- **CUMULUS-1672**
  - Add a `tags` input variable to the `archive` Terraform module
  - Add a `tags` input variable to the `cumulus` Terraform module
  - Add a `tags` input variable to the `cumulus_ecs_service` Terraform module
  - Add a `tags` input variable to the `data-persistence` Terraform module
  - Add a `tags` input variable to the `distribution` Terraform module
  - Add a `tags` input variable to the `ingest` Terraform module
  - Add a `tags` input variable to the `s3-replicator` Terraform module

- **CUMULUS-1707**
  - Enable logrotate on ECS cluster

- **CUMULUS-1684**
  - Add a `@cumulus/aws-client/KMS` library of KMS-related functions
  - Add `@cumulus/aws-client/S3.getTextObject()`
  - Add `@cumulus/sftp-client` package
  - Create `ProviderSecretsMigration` Lambda function
  - Create `VerifyProviderSecretsMigration` Lambda function

- **CUMULUS-1548**
  - Add ability to put default Cumulus logs in Metrics' ELK stack
  - Add ability to add custom logs to Metrics' ELK Stack

- **CUMULUS-1702**
  - When logs are sent to Metrics' ELK stack, the logs endpoints will return results from there

- **CUMULUS-1459**
  - Async Operations are indexed in Elasticsearch
  - To index any existing async operations you'll need to perform an index from
    database function.

- **CUMULUS-1717**
  - Add `@cumulus/aws-client/deleteAndWaitForDynamoDbTableNotExists`, which
    deletes a DynamoDB table and waits to ensure the table no longer exists
  - Added `publishGranules` Lambda to handle publishing granule messages to SNS when granule records are written to DynamoDB
  - Added `@cumulus/api/models/Granule.storeGranulesFromCumulusMessage` to store granules from a Cumulus message to DynamoDB

- **CUMULUS-1718**
  - Added `@cumulus/sf-sqs-report` task to allow mid-workflow reporting updates.
  - Added `stepfunction_event_reporter_queue_url` and `sf_sqs_report_task` outputs to the `cumulus` module.
  - Added `publishPdrs` Lambda to handle publishing PDR messages to SNS when PDR records are written to DynamoDB.
  - Added `@cumulus/api/models/Pdr.storePdrFromCumulusMessage` to store PDRs from a Cumulus message to DynamoDB.
  - Added `@cumulus/aws-client/parseSQSMessageBody` to parse an SQS message body string into an object.

- **Ability to set custom backend API url in the archive module**
  - Add `api_url` definition in `tf-modules/cumulus/archive.tf`
  - Add `archive_api_url` variable in `tf-modules/cumulus/variables.tf`

- **CUMULUS-1741**
  - Added an optional `elasticsearch_security_group_ids` variable to the
    `data-persistence` Terraform module to allow additional security groups to
    be assigned to the Elasticsearch Domain.

- **CUMULUS-1752**
  - Added `@cumulus/integration-tests/api/distribution.invokeTEADistributionLambda` to simulate a request to the [Thin Egress App](https://github.com/asfadmin/thin-egress-app) by invoking the Lambda and getting a response payload.
  - Added `@cumulus/integration-tests/api/distribution.getTEARequestHeaders` to generate necessary request headers for a request to the Thin Egress App
  - Added `@cumulus/integration-tests/api/distribution.getTEADistributionApiFileStream` to get a response stream for a file served by Thin Egress App
  - Added `@cumulus/integration-tests/api/distribution.getTEADistributionApiRedirect` to get a redirect response from the Thin Egress App

- **CUMULUS-1755**
  - Added `@cumulus/aws-client/CloudFormation.describeCfStack()` to describe a Cloudformation stack
  - Added `@cumulus/aws-client/CloudFormation.getCfStackParameterValues()` to get multiple parameter values for a Cloudformation stack

### Changed

- **CUMULUS-1725**
  - Moved the logic that updates the granule files cache Dynamo table into its
    own Lambda function called `granuleFilesCacheUpdater`.

- **CUMULUS-1736**
  - The `collections` model in the API package now determines the name of a
    collection based on the `name` property, rather than using `dataType` and
    then falling back to `name`.
  - The `@cumulus/integration-tests.loadCollection()` function no longer appends
    the postfix to the end of the collection's `dataType`.
  - The `@cumulus/integration-tests.addCollections()` function no longer appends
    the postfix to the end of the collection's `dataType`.

- **CUMULUS-1672**
  - Add a `retryOptions` parameter to the `@cumulus/aws-client/S3.headObject`
     function, which will retry if the object being queried does not exist.

- **CUMULUS-1446**
  - Mark the `@cumulus/integration-tests/api.addCollectionApi()` function as
    deprecated
  - Mark the `@cumulus/integration-tests/index.listCollections()` function as
    deprecated
  - Mark the `@cumulus/integration-tests/index.listProviders()` function as
    deprecated
  - Mark the `@cumulus/integration-tests/index.rulesList()` function as
    deprecated

- **CUMULUS-1672**
  - Previously, the `cumulus` module defaulted to setting a
    `Deployment = var.prefix` tag on all resources that it managed. In this
    release, the `cumulus` module will now accept a `tags` input variable that
    defines the tags to be assigned to all resources that it manages.
  - Previously, the `data-persistence` module defaulted to setting a
    `Deployment = var.prefix` tag on all resources that it managed. In this
    release, the `data-persistence` module will now accept a `tags` input
    variable that defines the tags to be assigned to all resources that it
    manages.
  - Previously, the `distribution` module defaulted to setting a
    `Deployment = var.prefix` tag on all resources that it managed. In this
    release, the `distribution` module will now accept a `tags` input variable
    that defines the tags to be assigned to all resources that it manages.
  - Previously, the `ingest` module defaulted to setting a
    `Deployment = var.prefix` tag on all resources that it managed. In this
    release, the `ingest` module will now accept a `tags` input variable that
    defines the tags to be assigned to all resources that it manages.
  - Previously, the `s3-replicator` module defaulted to setting a
    `Deployment = var.prefix` tag on all resources that it managed. In this
    release, the `s3-replicator` module will now accept a `tags` input variable
    that defines the tags to be assigned to all resources that it manages.

- **CUMULUS-1684**
  - Update the API package to encrypt provider credentials using KMS instead of
    using RSA keys stored in S3

- **CUMULUS-1717**
  - Changed name of `cwSfExecutionEventToDb` Lambda to `cwSfEventToDbRecords`
  - Updated `cwSfEventToDbRecords` to write granule records to DynamoDB from the incoming Cumulus message

- **CUMULUS-1718**
  - Renamed `cwSfEventToDbRecords` to `sfEventSqsToDbRecords` due to architecture change to being a consumer of an SQS queue of Step Function Cloudwatch events.
  - Updated `sfEventSqsToDbRecords` to write PDR records to DynamoDB from the incoming Cumulus message
  - Moved `data-cookbooks/sns.md` to `data-cookbooks/ingest-notifications.md` and updated it to reflect recent changes.

- **CUMULUS-1748**
  - (S)FTP discovery tasks now use the provider-path as-is instead of forcing it to a relative path.
  - Improved error handling to catch permission denied FTP errors better and log them properly. Workflows will still fail encountering this error and we intend to consider that approach in a future ticket.

- **CUMULUS-1752**
  - Moved class for parsing distribution events to its own file: `@cumulus/api/lib/DistributionEvent.js`
    - Updated `DistributionEvent` to properly parse S3 access logs generated by requests from the [Thin Egress App](https://github.com/asfadmin/thin-egress-app)

- **CUMULUS-1753** - Changes to `@cumulus/ingest/HttpProviderClient.js`:
  - Removed regex filter in `HttpProviderClient.list()` that was used to return only files with an extension between 1 and 4 characters long. `HttpProviderClient.list()` will now return all files linked from the HTTP provider host.

- **CUMULUS-1755**
  - Updated the Thin Egress App module used in `tf-modules/distribution/main.tf` to build 61. [See the release notes](https://github.com/asfadmin/thin-egress-app/releases/tag/tea-build.61).

- **CUMULUS-1757**
  - Update @cumulus/cmr-client CMRSearchConceptQueue to take optional cmrEnvironment parameter

### Deprecated

- **CUMULUS-1684**
  - Deprecate `@cumulus/common/key-pair-provider/S3KeyPairProvider`
  - Deprecate `@cumulus/common/key-pair-provider/S3KeyPairProvider.encrypt()`
  - Deprecate `@cumulus/common/key-pair-provider/S3KeyPairProvider.decrypt()`
  - Deprecate `@cumulus/common/kms/KMS`
  - Deprecate `@cumulus/common/kms/KMS.encrypt()`
  - Deprecate `@cumulus/common/kms/KMS.decrypt()`
  - Deprecate `@cumulus/common/sftp.Sftp`

- **CUMULUS-1717**
  - Deprecate `@cumulus/api/models/Granule.createGranulesFromSns`

- **CUMULUS-1718**
  - Deprecate `@cumulus/sf-sns-report`.
    - This task has been updated to always throw an error directing the user to use `@cumulus/sf-sqs-report` instead. This was done because there is no longer an SNS topic to which to publish, and no consumers to listen to it.

- **CUMULUS-1748**
  - Deprecate `@cumulus/ingest/util.normalizeProviderPath`

- **CUMULUS-1752**
  - Deprecate `@cumulus/integration-tests/api/distribution.getDistributionApiFileStream`
  - Deprecate `@cumulus/integration-tests/api/distribution.getDistributionApiRedirect`
  - Deprecate `@cumulus/integration-tests/api/distribution.invokeApiDistributionLambda`

### Removed

- **CUMULUS-1684**
  - Remove the deployment script that creates encryption keys and stores them to
    S3

- **CUMULUS-1768**
  - Removed API endpoints `stats/histogram` and `stats/average`. All advanced stats needs should be acquired from Cloud Metrics or similarly configured ELK stack.

### Fixed

- **Fix default values for urs_url in variables.tf files**
  - Remove trailing `/` from default `urs_url` values.

- **CUMULUS-1610** - Add the Elasticsearch security group to the EC2 security groups

- **CUMULUS-1740** - `cumulus_meta.workflow_start_time` is now set in Cumulus
  messages

- **CUMULUS-1753** - Fixed `@cumulus/ingest/HttpProviderClient.js` to properly handle HTTP providers with:
  - Multiple link tags (e.g. `<a>`) per line of source code
  - Link tags in uppercase or lowercase (e.g. `<A>`)
  - Links with filepaths in the link target (e.g. `<a href="/path/to/file.txt">`). These files will be returned from HTTP file discovery **as the file name only** (e.g. `file.txt`).

- **CUMULUS-1768**
  - Fix an issue in the stats endpoints in `@cumulus/api` to send back stats for the correct type

## [v1.18.0] 2020-02-03

### BREAKING CHANGES

- **CUMULUS-1686**

  - `ecs_cluster_instance_image_id` is now a _required_ variable of the `cumulus` module, instead of optional.

- **CUMULUS-1698**

  - Change variable `saml_launchpad_metadata_path` to `saml_launchpad_metadata_url` in the `tf-modules/cumulus` Terraform module.

- **CUMULUS-1703**
  - Remove the unused `forceDownload` option from the `sync-granule` tasks's config
  - Remove the `@cumulus/ingest/granule.Discover` class
  - Remove the `@cumulus/ingest/granule.Granule` class
  - Remove the `@cumulus/ingest/pdr.Discover` class
  - Remove the `@cumulus/ingest/pdr.Granule` class
  - Remove the `@cumulus/ingest/parse-pdr.parsePdr` function

### Added

- **CUMULUS-1040**

  - Added `@cumulus/aws-client` package to provide utilities for working with AWS services and the Node.js AWS SDK
  - Added `@cumulus/errors` package which exports error classes for use in Cumulus workflow code
  - Added `@cumulus/integration-tests/sfnStep` to provide utilities for parsing step function execution histories

- **CUMULUS-1102**

  - Adds functionality to the @cumulus/api package for better local testing.
    - Adds data seeding for @cumulus/api's localAPI.
      - seed functions allow adding collections, executions, granules, pdrs, providers, and rules to a Localstack Elasticsearch and DynamoDB via `addCollections`, `addExecutions`, `addGranules`, `addPdrs`, `addProviders`, and `addRules`.
    - Adds `eraseDataStack` function to local API server code allowing resetting of local datastack for testing (ES and DynamoDB).
    - Adds optional parameters to the @cumulus/api bin serve to allow for launching the api without destroying the current data.

- **CUMULUS-1697**

  - Added the `@cumulus/tf-inventory` package that provides command line utilities for managing Terraform resources in your AWS account

- **CUMULUS-1703**

  - Add `@cumulus/aws-client/S3.createBucket` function
  - Add `@cumulus/aws-client/S3.putFile` function
  - Add `@cumulus/common/string.isNonEmptyString` function
  - Add `@cumulus/ingest/FtpProviderClient` class
  - Add `@cumulus/ingest/HttpProviderClient` class
  - Add `@cumulus/ingest/S3ProviderClient` class
  - Add `@cumulus/ingest/SftpProviderClient` class
  - Add `@cumulus/ingest/providerClientUtils.buildProviderClient` function
  - Add `@cumulus/ingest/providerClientUtils.fetchTextFile` function

- **CUMULUS-1731**

  - Add new optional input variables to the Cumulus Terraform module to support TEA upgrade:
    - `thin_egress_cookie_domain` - Valid domain for Thin Egress App cookie
    - `thin_egress_domain_cert_arn` - Certificate Manager SSL Cert ARN for Thin
      Egress App if deployed outside NGAP/CloudFront
    - `thin_egress_download_role_in_region_arn` - ARN for reading of Thin Egress
      App data buckets for in-region requests
    - `thin_egress_jwt_algo` - Algorithm with which to encode the Thin Egress
      App JWT cookie
    - `thin_egress_jwt_secret_name` - Name of AWS secret where keys for the Thin
      Egress App JWT encode/decode are stored
    - `thin_egress_lambda_code_dependency_archive_key` - Thin Egress App - S3
      Key of packaged python modules for lambda dependency layer

- **CUMULUS-1733**
  - Add `discovery-filtering` operator doc to document previously undocumented functionality.

- **CUMULUS-1737**
  - Added the `cumulus-test-cleanup` module to run a nightly cleanup on resources left over from the integration tests run from the `example/spec` directory.

### Changed

- **CUMULUS-1102**

  - Updates `@cumulus/api/auth/testAuth` to use JWT instead of random tokens.
  - Updates the default AMI for the ecs_cluster_instance_image_id.

- **CUMULUS-1622**

  - Mutex class has been deprecated in `@cumulus/common/concurrency` and will be removed in a future release.

- **CUMULUS-1686**

  - Changed `ecs_cluster_instance_image_id` to be a required variable of the `cumulus` module and removed the default value.
    The default was not available across accounts and regions, nor outside of NGAP and therefore not particularly useful.

- **CUMULUS-1688**

  - Updated `@cumulus/aws.receiveSQSMessages` not to replace `message.Body` with a parsed object. This behavior was undocumented and confusing as received messages appeared to contradict AWS docs that state `message.Body` is always a string.
  - Replaced `sf_watcher` CloudWatch rule from `cloudwatch-events.tf` with an EventSourceMapping on `sqs2sf` mapped to the `start_sf` SQS queue (in `event-sources.tf`).
  - Updated `sqs2sf` with an EventSourceMapping handler and unit test.

- **CUMULUS-1698**

  - Change variable `saml_launchpad_metadata_path` to `saml_launchpad_metadata_url` in the `tf-modules/cumulus` Terraform module.
  - Updated `@cumulus/api/launchpadSaml` to download launchpad IDP metadata from configured location when the metadata in s3 is not valid, and to work with updated IDP metadata and SAML response.

- **CUMULUS-1731**
  - Upgrade the version of the Thin Egress App deployed by Cumulus to v48
    - Note: New variables available, see the 'Added' section of this changelog.

### Fixed

- **CUMULUS-1664**

  - Updated `dbIndexer` Lambda to remove hardcoded references to DynamoDB table names.

- **CUMULUS-1733**
  - Fixed granule discovery recursion algorithm used in S/FTP protocols.

### Removed

- **CUMULUS-1481**
  - removed `process` config and output from PostToCmr as it was not required by the task nor downstream steps, and should still be in the output message's `meta` regardless.

### Deprecated

- **CUMULUS-1040**
  - Deprecated the following code. For cases where the code was moved into another package, the new code location is noted:
    - `@cumulus/common/CloudFormationGateway` -> `@cumulus/aws-client/CloudFormationGateway`
    - `@cumulus/common/DynamoDb` -> `@cumulus/aws-client/DynamoDb`
    - `@cumulus/common/errors` -> `@cumulus/errors`
    - `@cumulus/common/StepFunctions` -> `@cumulus/aws-client/StepFunctions`
    - All of the exported functions in `@cumulus/commmon/aws` (moved into `@cumulus/aws-client`), except:
      - `@cumulus/common/aws/isThrottlingException` -> `@cumulus/errors/isThrottlingException`
      - `@cumulus/common/aws/improveStackTrace` (not deprecated)
      - `@cumulus/common/aws/retryOnThrottlingException` (not deprecated)
    - `@cumulus/common/sfnStep/SfnStep.parseStepMessage` -> `@cumulus/integration-tests/sfnStep/SfnStep.parseStepMessage`
    - `@cumulus/common/sfnStep/ActivityStep` -> `@cumulus/integration-tests/sfnStep/ActivityStep`
    - `@cumulus/common/sfnStep/LambdaStep` -> `@cumulus/integration-tests/sfnStep/LambdaStep`
    - `@cumulus/common/string/unicodeEscape` -> `@cumulus/aws-client/StepFunctions.unicodeEscape`
    - `@cumulus/common/util/setErrorStack` -> `@cumulus/aws-client/util/setErrorStack`
    - `@cumulus/ingest/aws/invoke` -> `@cumulus/aws-client/Lambda/invoke`
    - `@cumulus/ingest/aws/CloudWatch.bucketSize`
    - `@cumulus/ingest/aws/CloudWatch.cw`
    - `@cumulus/ingest/aws/ECS.ecs`
    - `@cumulus/ingest/aws/ECS`
    - `@cumulus/ingest/aws/Events.putEvent` -> `@cumulus/aws-client/CloudwatchEvents.putEvent`
    - `@cumulus/ingest/aws/Events.deleteEvent` -> `@cumulus/aws-client/CloudwatchEvents.deleteEvent`
    - `@cumulus/ingest/aws/Events.deleteTarget` -> `@cumulus/aws-client/CloudwatchEvents.deleteTarget`
    - `@cumulus/ingest/aws/Events.putTarget` -> `@cumulus/aws-client/CloudwatchEvents.putTarget`
    - `@cumulus/ingest/aws/SQS.attributes` -> `@cumulus/aws-client/SQS.getQueueAttributes`
    - `@cumulus/ingest/aws/SQS.deleteMessage` -> `@cumulus/aws-client/SQS.deleteSQSMessage`
    - `@cumulus/ingest/aws/SQS.deleteQueue` -> `@cumulus/aws-client/SQS.deleteQueue`
    - `@cumulus/ingest/aws/SQS.getUrl` -> `@cumulus/aws-client/SQS.getQueueUrlByName`
    - `@cumulus/ingest/aws/SQS.receiveMessage` -> `@cumulus/aws-client/SQS.receiveSQSMessages`
    - `@cumulus/ingest/aws/SQS.sendMessage` -> `@cumulus/aws-client/SQS.sendSQSMessage`
    - `@cumulus/ingest/aws/StepFunction.getExecutionStatus` -> `@cumulus/aws-client/StepFunction.getExecutionStatus`
    - `@cumulus/ingest/aws/StepFunction.getExecutionUrl` -> `@cumulus/aws-client/StepFunction.getExecutionUrl`

## [v1.17.0] - 2019-12-31

### BREAKING CHANGES

- **CUMULUS-1498**
  - The `@cumulus/cmrjs.publish2CMR` function expects that the value of its
    `creds.password` parameter is a plaintext password.
  - Rather than using an encrypted password from the `cmr_password` environment
    variable, the `@cumulus/cmrjs.updateCMRMetadata` function now looks for an
    environment variable called `cmr_password_secret_name` and fetches the CMR
    password from that secret in AWS Secrets Manager.
  - The `@cumulus/post-to-cmr` task now expects a
    `config.cmr.passwordSecretName` value, rather than `config.cmr.password`.
    The CMR password will be fetched from that secret in AWS Secrets Manager.

### Added

- **CUMULUS-630**

  - Added support for replaying Kinesis records on a stream into the Cumulus Kinesis workflow triggering mechanism: either all the records, or some time slice delimited by start and end timestamps.
  - Added `/replays` endpoint to the operator API for triggering replays.
  - Added `Replay Kinesis Messages` documentation to Operator Docs.
  - Added `manualConsumer` lambda function to consume a Kinesis stream. Used by the replay AsyncOperation.

- **CUMULUS-1687**
  - Added new API endpoint for listing async operations at `/asyncOperations`
  - All asyncOperations now include the fields `description` and `operationType`. `operationType` can be one of the following. [`Bulk Delete`, `Bulk Granules`, `ES Index`, `Kinesis Replay`]

### Changed

- **CUMULUS-1626**

  - Updates Cumulus to use node10/CMA 1.1.2 for all of its internal lambdas in prep for AWS node 8 EOL

- **CUMULUS-1498**
  - Remove the DynamoDB Users table. The list of OAuth users who are allowed to
    use the API is now stored in S3.
  - The CMR password and Launchpad passphrase are now stored in Secrets Manager

## [v1.16.1] - 2019-12-6

**Please note**:

- The `region` argument to the `cumulus` Terraform module has been removed. You may see a warning or error if you have that variable populated.
- Your workflow tasks should use the following versions of the CMA libraries to utilize new granule, parentArn, asyncOperationId, and stackName fields on the logs:
  - `cumulus-message-adapter-js` version 1.0.10+
  - `cumulus-message-adapter-python` version 1.1.1+
  - `cumulus-message-adapter-java` version 1.2.11+
- The `data-persistence` module no longer manages the creation of an Elasticsearch service-linked role for deploying Elasticsearch to a VPC. Follow the [deployment instructions on preparing your VPC](https://nasa.github.io/cumulus/docs/deployment/deployment-readme#vpc-subnets-and-security-group) for guidance on how to create the Elasticsearch service-linked role manually.
- There is now a `distribution_api_gateway_stage` variable for the `tf-modules/cumulus` Terraform module that will be used as the API gateway stage name used for the distribution API (Thin Egress App)
- Default value for the `urs_url` variable is now `https://uat.urs.earthdata.nasa.gov/` in the `tf-modules/cumulus` and `tf-modules/archive` Terraform modules. So deploying the `cumulus` module without a `urs_url` variable set will integrate your Cumulus deployment with the UAT URS environment.

### Added

- **CUMULUS-1563**

  - Added `custom_domain_name` variable to `tf-modules/data-persistence` module

- **CUMULUS-1654**
  - Added new helpers to `@cumulus/common/execution-history`:
    - `getStepExitedEvent()` returns the `TaskStateExited` event in a workflow execution history after the given step completion/failure event
    - `getTaskExitedEventOutput()` returns the output message for a `TaskStateExited` event in a workflow execution history

### Changed

- **CUMULUS-1578**

  - Updates SAML launchpad configuration to authorize via configured userGroup.
    [See the NASA specific documentation (protected)](https://wiki.earthdata.nasa.gov/display/CUMULUS/Cumulus+SAML+Launchpad+Integration)

- **CUMULUS-1579**

  - Elasticsearch list queries use `match` instead of `term`. `term` had been analyzing the terms and not supporting `-` in the field values.

- **CUMULUS-1619**

  - Adds 4 new keys to `@cumulus/logger` to display granules, parentArn, asyncOperationId, and stackName.
  - Depends on `cumulus-message-adapter-js` version 1.0.10+. Cumulus tasks updated to use this version.

- **CUMULUS-1654**

  - Changed `@cumulus/common/SfnStep.parseStepMessage()` to a static class method

- **CUMULUS-1641**
  - Added `meta.retries` and `meta.visibilityTimeout` properties to sqs-type rule. To create sqs-type rule, you're required to configure a dead-letter queue on your queue.
  - Added `sqsMessageRemover` lambda which removes the message from SQS queue upon successful workflow execution.
  - Updated `sqsMessageConsumer` lambda to not delete message from SQS queue, and to retry the SQS message for configured number of times.

### Removed

- Removed `create_service_linked_role` variable from `tf-modules/data-persistence` module.

- **CUMULUS-1321**
  - The `region` argument to the `cumulus` Terraform module has been removed

### Fixed

- **CUMULUS-1668** - Fixed a race condition where executions may not have been
  added to the database correctly
- **CUMULUS-1654** - Fixed issue with `publishReports` Lambda not including workflow execution error information for failed workflows with a single step
- Fixed `tf-modules/cumulus` module so that the `urs_url` variable is passed on to its invocation of the `tf-modules/archive` module

## [v1.16.0] - 2019-11-15

### Added

- **CUMULUS-1321**

  - A `deploy_distribution_s3_credentials_endpoint` variable has been added to
    the `cumulus` Terraform module. If true, the NGAP-backed S3 credentials
    endpoint will be added to the Thin Egress App's API. Default: true

- **CUMULUS-1544**

  - Updated the `/granules/bulk` endpoint to correctly query Elasticsearch when
    granule ids are not provided.

- **CUMULUS-1580**
  - Added `/granules/bulk` endpoint to `@cumulus/api` to perform bulk actions on granules given either a list of granule ids or an Elasticsearch query and the workflow to perform.

### Changed

- **CUMULUS-1561**

  - Fix the way that we are handling Terraform provider version requirements
  - Pass provider configs into child modules using the method that the
    [Terraform documentation](https://www.terraform.io/docs/configuration/modules.html#providers-within-modules)
    suggests
  - Remove the `region` input variable from the `s3_access_test` Terraform module
  - Remove the `aws_profile` and `aws_region` input variables from the
    `s3-replicator` Terraform module

- **CUMULUS-1639**
  - Because of
    [S3's Data Consistency Model](https://docs.aws.amazon.com/AmazonS3/latest/dev/Introduction.html#BasicsObjects),
    there may be situations where a GET operation for an object can temporarily
    return a `NoSuchKey` response even if that object _has_ been created. The
    `@cumulus/common/aws.getS3Object()` function has been updated to support
    retries if a `NoSuchKey` response is returned by S3. This behavior can be
    enabled by passing a `retryOptions` object to that function. Supported
    values for that object can be found here:
    <https://github.com/tim-kos/node-retry#retryoperationoptions>

### Removed

- **CUMULUS-1559**
  - `logToSharedDestination` has been migrated to the Terraform deployment as `log_api_gateway_to_cloudwatch` and will ONLY apply to egress lambdas.
    Due to the differences in the Terraform deployment model, we cannot support a global log subscription toggle for a configurable subset of lambdas.
    However, setting up your own log forwarding for a Lambda with Terraform is fairly simple, as you will only need to add SubscriptionFilters to your Terraform configuration, one per log group.
    See [the Terraform documentation](https://www.terraform.io/docs/providers/aws/r/cloudwatch_log_subscription_filter.html) for details on how to do this.
    An empty FilterPattern ("") will capture all logs in a group.

## [v1.15.0] - 2019-11-04

### BREAKING CHANGES

- **CUMULUS-1644** - When a workflow execution begins or ends, the workflow
  payload is parsed and any new or updated PDRs or granules referenced in that
  workflow are stored to the Cumulus archive. The defined interface says that a
  PDR in `payload.pdr` will be added to the archive, and any granules in
  `payload.granules` will also be added to the archive. In previous releases,
  PDRs found in `meta.pdr` and granules found in `meta.input_granules` were also
  added to the archive. This caused unexpected behavior and has been removed.
  Only PDRs from `payload.pdr` and granules from `payload.granules` will now be
  added to the Cumulus archive.

- **CUMULUS-1449** - Cumulus now uses a universal workflow template when
  starting a workflow that contains general information specific to the
  deployment, but not specific to the workflow. Workflow task configs must be
  defined using AWS step function parameters. As part of this change,
  `CumulusConfig` has been retired and task configs must now be defined under
  the `cma.task_config` key in the Parameters section of a step function
  definition.

  **Migration instructions**:

  NOTE: These instructions require the use of Cumulus Message Adapter v1.1.x+.
  Please ensure you are using a compatible version before attempting to migrate
  workflow configurations. When defining workflow steps, remove any
  `CumulusConfig` section, as shown below:

  ```yaml
  ParsePdr:
    CumulusConfig:
      provider: "{$.meta.provider}"
      bucket: "{$.meta.buckets.internal.name}"
      stack: "{$.meta.stack}"
  ```

  Instead, use AWS Parameters to pass `task_config` for the task directly into
  the Cumulus Message Adapter:

  ```yaml
  ParsePdr:
    Parameters:
      cma:
        event.$: "$"
        task_config:
          provider: "{$.meta.provider}"
          bucket: "{$.meta.buckets.internal.name}"
          stack: "{$.meta.stack}"
  ```

  In this example, the `cma` key is used to pass parameters to the message
  adapter. Using `task_config` in combination with `event.$: '$'` allows the
  message adapter to process `task_config` as the `config` passed to the Cumulus
  task. See `example/workflows/sips.yml` in the core repository for further
  examples of how to set the Parameters.

  Additionally, workflow configurations for the `QueueGranules` and `QueuePdrs`
  tasks need to be updated:

  - `queue-pdrs` config changes:
    - `parsePdrMessageTemplateUri` replaced with `parsePdrWorkflow`, which is
      the workflow name (i.e. top-level name in `config.yml`, e.g. 'ParsePdr').
    - `internalBucket` and `stackName` configs now required to look up
      configuration from the deployment. Brings the task config in line with
      that of `queue-granules`.
  - `queue-granules` config change: `ingestGranuleMessageTemplateUri` replaced
    with `ingestGranuleWorkflow`, which is the workflow name (e.g.
    'IngestGranule').

- **CUMULUS-1396** - **Workflow steps at the beginning and end of a workflow
  using the `SfSnsReport` Lambda have now been deprecated (e.g. `StartStatus`,
  `StopStatus`) and should be removed from your workflow definitions**. These
  steps were used for publishing ingest notifications and have been replaced by
  an implementation using Cloudwatch events for Step Functions to trigger a
  Lambda that publishes ingest notifications. For further detail on how ingest
  notifications are published, see the notes below on **CUMULUS-1394**. For
  examples of how to update your workflow definitions, see our
  [example workflow definitions](https://github.com/nasa/cumulus/blob/master/example/workflows/).

- **CUMULUS-1470**
  - Remove Cumulus-defined ECS service autoscaling, allowing integrators to
    better customize autoscaling to meet their needs. In order to use
    autoscaling with ECS services, appropriate
    `AWS::ApplicationAutoScaling::ScalableTarget`,
    `AWS::ApplicationAutoScaling::ScalingPolicy`, and `AWS::CloudWatch::Alarm`
    resources should be defined in a kes overrides file. See
    [this example](https://github.com/nasa/cumulus/blob/release-1.15.x/example/overrides/app/cloudformation.template.yml)
    for an example.
  - The following config parameters are no longer used:
    - ecs.services.\<NAME\>.minTasks
    - ecs.services.\<NAME\>.maxTasks
    - ecs.services.\<NAME\>.scaleInActivityScheduleTime
    - ecs.services.\<NAME\>.scaleInAdjustmentPercent
    - ecs.services.\<NAME\>.scaleOutActivityScheduleTime
    - ecs.services.\<NAME\>.scaleOutAdjustmentPercent
    - ecs.services.\<NAME\>.activityName

### Added

- **CUMULUS-1100**

  - Added 30-day retention properties to all log groups that were missing those policies.

- **CUMULUS-1396**

  - Added `@cumulus/common/sfnStep`:
    - `LambdaStep` - A class for retrieving and parsing input and output to Lambda steps in AWS Step Functions
    - `ActivityStep` - A class for retrieving and parsing input and output to ECS activity steps in AWS Step Functions

- **CUMULUS-1574**

  - Added `GET /token` endpoint for SAML authorization when cumulus is protected by Launchpad.
    This lets a user retieve a token by hand that can be presented to the API.

- **CUMULUS-1625**

  - Added `sf_start_rate` variable to the `ingest` Terraform module, equivalent to `sqs_consumer_rate` in the old model, but will not be automatically applied to custom queues as that was.

- **CUMULUS-1513**
  - Added `sqs`-type rule support in the Cumulus API `@cumulus/api`
  - Added `sqsMessageConsumer` lambda which processes messages from the SQS queues configured in the `sqs` rules.

### Changed

- **CUMULUS-1639**

  - Because of
    [S3's Data Consistency Model](https://docs.aws.amazon.com/AmazonS3/latest/dev/Introduction.html#BasicsObjects),
    there may be situations where a GET operation for an object can temporarily
    return a `NoSuchKey` response even if that object _has_ been created. The
    `@cumulus/common/aws.getS3Object()` function will now retry up to 10 times
    if a `NoSuchKey` response is returned by S3. This can behavior can be
    overridden by passing `{ retries: 0 }` as the `retryOptions` argument.

- **CUMULUS-1449**

  - `queue-pdrs` & `queue-granules` config changes. Details in breaking changes section.
  - Cumulus now uses a universal workflow template when starting workflow that contains general information specific to the deployment, but not specific to the workflow.
  - Changed the way workflow configs are defined, from `CumulusConfig` to a `task_config` AWS Parameter.

- **CUMULUS-1452**

  - Changed the default ECS docker storage drive to `devicemapper`

- **CUMULUS-1453**
  - Removed config schema for `@cumulus/sf-sns-report` task
  - Updated `@cumulus/sf-sns-report` to always assume that it is running as an intermediate step in a workflow, not as the first or last step

### Removed

- **CUMULUS-1449**
  - Retired `CumulusConfig` as part of step function definitions, as this is an artifact of the way Kes parses workflow definitions that was not possible to migrate to Terraform. Use AWS Parameters and the `task_config` key instead. See change note above.
  - Removed individual workflow templates.

### Fixed

- **CUMULUS-1620** - Fixed bug where `message_adapter_version` does not correctly inject the CMA

- **CUMULUS-1396** - Updated `@cumulus/common/StepFunctions.getExecutionHistory()` to recursively fetch execution history when `nextToken` is returned in response

- **CUMULUS-1571** - Updated `@cumulus/common/DynamoDb.get()` to throw any errors encountered when trying to get a record and the record does exist

- **CUMULUS-1452**
  - Updated the EC2 initialization scripts to use full volume size for docker storage
  - Changed the default ECS docker storage drive to `devicemapper`

## [v1.14.5] - 2019-12-30 - [BACKPORT]

### Updated

- **CUMULUS-1626**
  - Updates Cumulus to use node10/CMA 1.1.2 for all of its internal lambdas in prep for AWS node 8 EOL

## [v1.14.4] - 2019-10-28

### Fixed

- **CUMULUS-1632** - Pinned `aws-elasticsearch-connector` package in `@cumulus/api` to version `8.1.3`, since `8.2.0` includes breaking changes

## [v1.14.3] - 2019-10-18

### Fixed

- **CUMULUS-1620** - Fixed bug where `message_adapter_version` does not correctly inject the CMA

- **CUMULUS-1572** - A granule is now included in discovery results even when
  none of its files has a matching file type in the associated collection
  configuration. Previously, if all files for a granule were unmatched by a file
  type configuration, the granule was excluded from the discovery results.
  Further, added support for a `boolean` property
  `ignoreFilesConfigForDiscovery`, which controls how a granule's files are
  filtered at discovery time.

## [v1.14.2] - 2019-10-08

### BREAKING CHANGES

Your Cumulus Message Adapter version should be pinned to `v1.0.13` or lower in your `app/config.yml` using `message_adapter_version: v1.0.13` OR you should use the workflow migration steps below to work with CMA v1.1.1+.

- **CUMULUS-1394** - The implementation of the `SfSnsReport` Lambda requires additional environment variables for integration with the new ingest notification SNS topics. Therefore, **you must update the definition of `SfSnsReport` in your `lambdas.yml` like so**:

```yaml
SfSnsReport:
  handler: index.handler
  timeout: 300
  source: node_modules/@cumulus/sf-sns-report/dist
  tables:
    - ExecutionsTable
  envs:
    execution_sns_topic_arn:
      function: Ref
      value: reportExecutionsSns
    granule_sns_topic_arn:
      function: Ref
      value: reportGranulesSns
    pdr_sns_topic_arn:
      function: Ref
      value: reportPdrsSns
```

- **CUMULUS-1447** -
  The newest release of the Cumulus Message Adapter (v1.1.1) requires that parameterized configuration be used for remote message functionality. Once released, Kes will automatically bring in CMA v1.1.1 without additional configuration.

  **Migration instructions**
  Oversized messages are no longer written to S3 automatically. In order to utilize remote messaging functionality, configure a `ReplaceConfig` AWS Step Function parameter on your CMA task:

  ```yaml
  ParsePdr:
    Parameters:
      cma:
        event.$: "$"
        ReplaceConfig:
          FullMessage: true
  ```

  Accepted fields in `ReplaceConfig` include `MaxSize`, `FullMessage`, `Path` and `TargetPath`.
  See https://github.com/nasa/cumulus-message-adapter/blob/master/CONTRACT.md#remote-message-configuration for full details.

  As this change is backward compatible in Cumulus Core, users wishing to utilize the previous version of the CMA may opt to transition to using a CMA lambda layer, or set `message_adapter_version` in their configuration to a version prior to v1.1.0.

### PLEASE NOTE

- **CUMULUS-1394** - Ingest notifications are now provided via 3 separate SNS topics for executions, granules, and PDRs, instead of a single `sftracker` SNS topic. Whereas the `sftracker` SNS topic received a full Cumulus execution message, the new topics all receive generated records for the given object. The new topics are only published to if the given object exists for the current execution. For a given execution/granule/PDR, **two messages will be received by each topic**: one message indicating that ingest is running and another message indicating that ingest has completed or failed. The new SNS topics are:

  - `reportExecutions` - Receives 1 message per execution
  - `reportGranules` - Receives 1 message per granule in an execution
  - `reportPdrs` - Receives 1 message per PDR

### Added

- **CUMULUS-639**

  - Adds SAML JWT and launchpad token authentication to Cumulus API (configurable)
    - **NOTE** to authenticate with Launchpad ensure your launchpad user_id is in the `<prefix>-UsersTable`
    - when Cumulus configured to protect API via Launchpad:
      - New endpoints
        - `GET /saml/login` - starting point for SAML SSO creates the login request url and redirects to the SAML Identity Provider Service (IDP)
        - `POST /saml/auth` - SAML Assertion Consumer Service. POST receiver from SAML IDP. Validates response, logs the user in, and returnes a SAML-based JWT.
    - Disabled endpoints
      - `POST /refresh`
      - Changes authorization worklow:
      - `ensureAuthorized` now presumes the bearer token is a JWT and tries to validate. If the token is malformed, it attempts to validate the token against Launchpad. This allows users to bring their own token as described here https://wiki.earthdata.nasa.gov/display/CUMULUS/Cumulus+API+with+Launchpad+Authentication. But it also allows dashboard users to manually authenticate via Launchpad SAML to receive a Launchpad-based JWT.

- **CUMULUS-1394**
  - Added `Granule.generateGranuleRecord()` method to granules model to generate a granule database record from a Cumulus execution message
  - Added `Pdr.generatePdrRecord()` method to PDRs model to generate a granule database record from a Cumulus execution message
  - Added helpers to `@cumulus/common/message`:
    - `getMessageExecutionName()` - Get the execution name from a Cumulus execution message
    - `getMessageStateMachineArn()` - Get the state machine ARN from a Cumulus execution message
    - `getMessageExecutionArn()` - Get the execution ARN for a Cumulus execution message
    - `getMessageGranules()` - Get the granules from a Cumulus execution message, if any.
  - Added `@cumulus/common/cloudwatch-event/isFailedSfStatus()` to determine if a Step Function status from a Cloudwatch event is a failed status

### Changed

- **CUMULUS-1308**

  - HTTP PUT of a Collection, Provider, or Rule via the Cumulus API now
    performs full replacement of the existing object with the object supplied
    in the request payload. Previous behavior was to perform a modification
    (partial update) by merging the existing object with the (possibly partial)
    object in the payload, but this did not conform to the HTTP standard, which
    specifies PATCH as the means for modifications rather than replacements.

- **CUMULUS-1375**

  - Migrate Cumulus from deprecated Elasticsearch JS client to new, supported one in `@cumulus/api`

- **CUMULUS-1485** Update `@cumulus/cmr-client` to return error message from CMR for validation failures.

- **CUMULUS-1394**

  - Renamed `Execution.generateDocFromPayload()` to `Execution.generateRecord()` on executions model. The method generates an execution database record from a Cumulus execution message.

- **CUMULUS-1432**

  - `logs` endpoint takes the level parameter as a string and not a number
  - Elasticsearch term query generation no longer converts numbers to boolean

- **CUMULUS-1447**

  - Consolidated all remote message handling code into @common/aws
  - Update remote message code to handle updated CMA remote message flags
  - Update example SIPS workflows to utilize Parameterized CMA configuration

- **CUMULUS-1448** Refactor workflows that are mutating cumulus_meta to utilize meta field

- **CUMULUS-1451**

  - Elasticsearch cluster setting `auto_create_index` will be set to false. This had been causing issues in the bootstrap lambda on deploy.

- **CUMULUS-1456**
  - `@cumulus/api` endpoints default error handler uses `boom` package to format errors, which is consistent with other API endpoint errors.

### Fixed

- **CUMULUS-1432** `logs` endpoint filter correctly filters logs by level
- **CUMULUS-1484** `useMessageAdapter` now does not set CUMULUS_MESSAGE_ADAPTER_DIR when `true`

### Removed

- **CUMULUS-1394**
  - Removed `sfTracker` SNS topic. Replaced by three new SNS topics for granule, execution, and PDR ingest notifications.
  - Removed unused functions from `@cumulus/common/aws`:
    - `getGranuleS3Params()`
    - `setGranuleStatus()`

## [v1.14.1] - 2019-08-29

### Fixed

- **CUMULUS-1455**

  - CMR token links updated to point to CMR legacy services rather than echo

- **CUMULUS-1211**
  - Errors thrown during granule discovery are no longer swallowed and ignored.
    Rather, errors are propagated to allow for proper error-handling and
    meaningful messaging.

## [v1.14.0] - 2019-08-22

### PLEASE NOTE

- We have encountered transient lambda service errors in our integration testing. Please handle transient service errors following [these guidelines](https://docs.aws.amazon.com/step-functions/latest/dg/bp-lambda-serviceexception.html). The workflows in the `example/workflows` folder have been updated with retries configured for these errors.

- **CUMULUS-799** added additional IAM permissions to support reading CloudWatch and API Gateway, so **you will have to redeploy your IAM stack.**

- **CUMULUS-800** Several items:

  - **Delete existing API Gateway stages**: To allow enabling of API Gateway logging, Cumulus now creates and manages a Stage resource during deployment. Before upgrading Cumulus, it is necessary to delete the API Gateway stages on both the Backend API and the Distribution API. Instructions are included in the documenation under [Delete API Gateway Stages](https://nasa.github.io/cumulus/docs/additional-deployment-options/delete-api-gateway-stages).

  - **Set up account permissions for API Gateway to write to CloudWatch**: In a one time operation for your AWS account, to enable CloudWatch Logs for API Gateway, you must first grant the API Gateway permission to read and write logs to CloudWatch for your account. The `AmazonAPIGatewayPushToCloudWatchLogs` managed policy (with an ARN of `arn:aws:iam::aws:policy/service-role/AmazonAPIGatewayPushToCloudWatchLogs`) has all the required permissions. You can find a simple how to in the documentation under [Enable API Gateway Logging.](https://nasa.github.io/cumulus/docs/additional-deployment-options/enable-gateway-logging-permissions)

  - **Configure API Gateway to write logs to CloudWatch** To enable execution logging for the distribution API set `config.yaml` `apiConfigs.distribution.logApigatewayToCloudwatch` value to `true`. More information [Enable API Gateway Logs](https://nasa.github.io/cumulus/docs/additional-deployment-options/enable-api-logs)

  - **Configure CloudWatch log delivery**: It is possible to deliver CloudWatch API execution and access logs to a cross-account shared AWS::Logs::Destination. An operator does this by adding the key `logToSharedDestination` to the `config.yml` at the default level with a value of a writable log destination. More information in the documenation under [Configure CloudWatch Logs Delivery.](https://nasa.github.io/cumulus/docs/additional-deployment-options/configure-cloudwatch-logs-delivery)

  - **Additional Lambda Logging**: It is now possible to configure any lambda to deliver logs to a shared subscriptions by setting `logToSharedDestination` to the ARN of a writable location (either an AWS::Logs::Destination or a Kinesis Stream) on any lambda config. Documentation for [Lambda Log Subscriptions](https://nasa.github.io/cumulus/docs/additional-deployment-options/additional-lambda-logging)

  - **Configure S3 Server Access Logs**: If you are running Cumulus in an NGAP environment you may [configure S3 Server Access Logs](https://nasa.github.io/cumulus/docs/next/deployment/server_access_logging) to be delivered to a shared bucket where the Metrics Team will ingest the logs into their ELK stack. Contact the Metrics team for permission and location.

- **CUMULUS-1368** The Cumulus distribution API has been deprecated and is being replaced by ASF's Thin Egress App. By default, the distribution API will not deploy. Please follow [the instructions for deploying and configuring Thin Egress](https://nasa.github.io/cumulus/docs/deployment/thin_egress_app).

To instead continue to deploy and use the legacy Cumulus distribution app, add the following to your `config.yml`:

```yaml
deployDistributionApi: true
```

If you deploy with no distribution app your deployment will succeed but you may encounter errors in your workflows, particularly in the `MoveGranule` task.

- **CUMULUS-1418** Users who are packaging the CMA in their Lambdas outside of Cumulus may need to update their Lambda configuration. Please see `BREAKING CHANGES` below for details.

### Added

- **CUMULUS-642**
  - Adds Launchpad as an authentication option for the Cumulus API.
  - Updated deployment documentation and added [instructions to setup Cumulus API Launchpad authentication](https://wiki.earthdata.nasa.gov/display/CUMULUS/Cumulus+API+with+Launchpad+Authentication)
- **CUMULUS-1418**
  - Adds usage docs/testing of lambda layers (introduced in PR1125), updates Core example tasks to use the updated `cumulus-ecs-task` and a CMA layer instead of kes CMA injection.
  - Added Terraform module to publish CMA as layer to user account.
- **PR1125** - Adds `layers` config option to support deploying Lambdas with layers
- **PR1128** - Added `useXRay` config option to enable AWS X-Ray for Lambdas.
- **CUMULUS-1345**
  - Adds new variables to the app deployment under `cmr`.
  - `cmrEnvironment` values are `SIT`, `UAT`, or `OPS` with `UAT` as the default.
  - `cmrLimit` and `cmrPageSize` have been added as configurable options.
- **CUMULUS-1273**
  - Added lambda function EmsProductMetadataReport to generate EMS Product Metadata report
- **CUMULUS-1226**
  - Added API endpoint `elasticsearch/index-from-database` to index to an Elasticsearch index from the database for recovery purposes and `elasticsearch/indices-status` to check the status of Elasticsearch indices via the API.
- **CUMULUS-824**
  - Added new Collection parameter `reportToEms` to configure whether the collection is reported to EMS
- **CUMULUS-1357**
  - Added new BackendApi endpoint `ems` that generates EMS reports.
- **CUMULUS-1241**
  - Added information about queues with maximum execution limits defined to default workflow templates (`meta.queueExecutionLimits`)
- **CUMULUS-1311**
  - Added `@cumulus/common/message` with various message parsing/preparation helpers
- **CUMULUS-812**

  - Added support for limiting the number of concurrent executions started from a queue. [See the data cookbook](https://nasa.github.io/cumulus/docs/data-cookbooks/throttling-queued-executions) for more information.

- **CUMULUS-1337**

  - Adds `cumulus.stackName` value to the `instanceMetadata` endpoint.

- **CUMULUS-1368**

  - Added `cmrGranuleUrlType` to the `@cumulus/move-granules` task. This determines what kind of links go in the CMR files. The options are `distribution`, `s3`, or `none`, with the default being distribution. If there is no distribution API being used with Cumulus, you must set the value to `s3` or `none`.

- Added `packages/s3-replicator` Terraform module to allow same-region s3 replication to metrics bucket.

- **CUMULUS-1392**

  - Added `tf-modules/report-granules` Terraform module which processes granule ingest notifications received via SNS and stores granule data to a database. The module includes:
    - SNS topic for publishing granule ingest notifications
    - Lambda to process granule notifications and store data
    - IAM permissions for the Lambda
    - Subscription for the Lambda to the SNS topic

- **CUMULUS-1393**

  - Added `tf-modules/report-pdrs` Terraform module which processes PDR ingest notifications received via SNS and stores PDR data to a database. The module includes:
    - SNS topic for publishing PDR ingest notifications
    - Lambda to process PDR notifications and store data
    - IAM permissions for the Lambda
    - Subscription for the Lambda to the SNS topic
  - Added unit tests for `@cumulus/api/models/pdrs.createPdrFromSns()`

- **CUMULUS-1400**

  - Added `tf-modules/report-executions` Terraform module which processes workflow execution information received via SNS and stores it to a database. The module includes:
    - SNS topic for publishing execution data
    - Lambda to process and store execution data
    - IAM permissions for the Lambda
    - Subscription for the Lambda to the SNS topic
  - Added `@cumulus/common/sns-event` which contains helpers for SNS events:
    - `isSnsEvent()` returns true if event is from SNS
    - `getSnsEventMessage()` extracts and parses the message from an SNS event
    - `getSnsEventMessageObject()` extracts and parses message object from an SNS event
  - Added `@cumulus/common/cloudwatch-event` which contains helpers for Cloudwatch events:
    - `isSfExecutionEvent()` returns true if event is from Step Functions
    - `isTerminalSfStatus()` determines if a Step Function status from a Cloudwatch event is a terminal status
    - `getSfEventStatus()` gets the Step Function status from a Cloudwatch event
    - `getSfEventDetailValue()` extracts a Step Function event detail field from a Cloudwatch event
    - `getSfEventMessageObject()` extracts and parses Step Function detail object from a Cloudwatch event

- **CUMULUS-1429**

  - Added `tf-modules/data-persistence` Terraform module which includes resources for data persistence in Cumulus:
    - DynamoDB tables
    - Elasticsearch with optional support for VPC
    - Cloudwatch alarm for number of Elasticsearch nodes

- **CUMULUS-1379** CMR Launchpad Authentication
  - Added `launchpad` configuration to `@cumulus/deployment/app/config.yml`, and cloudformation templates, workflow message, lambda configuration, api endpoint configuration
  - Added `@cumulus/common/LaunchpadToken` and `@cumulus/common/launchpad` to provide methods to get token and validate token
  - Updated lambdas to use Launchpad token for CMR actions (ingest and delete granules)
  - Updated deployment documentation and added [instructions to setup CMR client for Launchpad authentication](https://wiki.earthdata.nasa.gov/display/CUMULUS/CMR+Launchpad+Authentication)

## Changed

- **CUMULUS-1232**

  - Added retries to update `@cumulus/cmr-client` `updateToken()`

- **CUMULUS-1245 CUMULUS-795**

  - Added additional `ems` configuration parameters for sending the ingest reports to EMS
  - Added functionality to send daily ingest reports to EMS

- **CUMULUS-1241**

  - Removed the concept of "priority levels" and added ability to define a number of maximum concurrent executions per SQS queue
  - Changed mapping of Cumulus message properties for the `sqs2sfThrottle` lambda:
    - Queue name is read from `cumulus_meta.queueName`
    - Maximum executions for the queue is read from `meta.queueExecutionLimits[queueName]`, where `queueName` is `cumulus_meta.queueName`
  - Changed `sfSemaphoreDown` lambda to only attempt decrementing semaphores when:
    - the message is for a completed/failed/aborted/timed out workflow AND
    - `cumulus_meta.queueName` exists on the Cumulus message AND
    - An entry for the queue name (`cumulus_meta.queueName`) exists in the the object `meta.queueExecutionLimits` on the Cumulus message

- **CUMULUS-1338**

  - Updated `sfSemaphoreDown` lambda to be triggered via AWS Step Function Cloudwatch events instead of subscription to `sfTracker` SNS topic

- **CUMULUS-1311**

  - Updated `@cumulus/queue-granules` to set `cumulus_meta.queueName` for queued execution messages
  - Updated `@cumulus/queue-pdrs` to set `cumulus_meta.queueName` for queued execution messages
  - Updated `sqs2sfThrottle` lambda to immediately decrement queue semaphore value if dispatching Step Function execution throws an error

- **CUMULUS-1362**

  - Granule `processingStartTime` and `processingEndTime` will be set to the execution start time and end time respectively when there is no sync granule or post to cmr task present in the workflow

- **CUMULUS-1400**
  - Deprecated `@cumulus/ingest/aws/getExecutionArn`. Use `@cumulus/common/aws/getExecutionArn` instead.

### Fixed

- **CUMULUS-1439**

  - Fix bug with rule.logEventArn deletion on Kinesis rule update and fix unit test to verify

- **CUMULUS-796**

  - Added production information (collection ShortName and Version, granuleId) to EMS distribution report
  - Added functionality to send daily distribution reports to EMS

- **CUMULUS-1319**

  - Fixed a bug where granule ingest times were not being stored to the database

- **CUMULUS-1356**

  - The `Collection` model's `delete` method now _removes_ the specified item
    from the collection config store that was inserted by the `create` method.
    Previously, this behavior was missing.

- **CUMULUS-1374**
  - Addressed audit concerns (https://www.npmjs.com/advisories/782) in api package

### BREAKING CHANGES

### Changed

- **CUMULUS-1418**
  - Adding a default `cmaDir` key to configuration will cause `CUMULUS_MESSAGE_ADAPTER_DIR` to be set by default to `/opt` for any Lambda not setting `useCma` to true, or explicitly setting the CMA environment variable. In lambdas that package the CMA independently of the Cumulus packaging. Lambdas manually packaging the CMA should have their Lambda configuration updated to set the CMA path, or alternately if not using the CMA as a Lambda layer in this deployment set `cmaDir` to `./cumulus-message-adapter`.

### Removed

- **CUMULUS-1337**

  - Removes the S3 Access Metrics package added in CUMULUS-799

- **PR1130**
  - Removed code deprecated since v1.11.1:
    - Removed `@cumulus/common/step-functions`. Use `@cumulus/common/StepFunctions` instead.
    - Removed `@cumulus/api/lib/testUtils.fakeFilesFactory`. Use `@cumulus/api/lib/testUtils.fakeFileFactory` instead.
    - Removed `@cumulus/cmrjs/cmr` functions: `searchConcept`, `ingestConcept`, `deleteConcept`. Use the functions in `@cumulus/cmr-client` instead.
    - Removed `@cumulus/ingest/aws.getExecutionHistory`. Use `@cumulus/common/StepFunctions.getExecutionHistory` instead.

## [v1.13.5] - 2019-08-29 - [BACKPORT]

### Fixed

- **CUMULUS-1455** - CMR token links updated to point to CMR legacy services rather than echo

## [v1.13.4] - 2019-07-29

- **CUMULUS-1411** - Fix deployment issue when using a template override

## [v1.13.3] - 2019-07-26

- **CUMULUS-1345** Full backport of CUMULUS-1345 features - Adds new variables to the app deployment under `cmr`.
  - `cmrEnvironment` values are `SIT`, `UAT`, or `OPS` with `UAT` as the default.
  - `cmrLimit` and `cmrPageSize` have been added as configurable options.

## [v1.13.2] - 2019-07-25

- Re-release of v1.13.1 to fix broken npm packages.

## [v1.13.1] - 2019-07-22

- **CUMULUS-1374** - Resolve audit compliance with lodash version for api package subdependency
- **CUMULUS-1412** - Resolve audit compliance with googleapi package
- **CUMULUS-1345** - Backported CMR environment setting in getUrl to address immediate user need. CMR_ENVIRONMENT can now be used to set the CMR environment to OPS/SIT

## [v1.13.0] - 2019-5-20

### PLEASE NOTE

**CUMULUS-802** added some additional IAM permissions to support ECS autoscaling, so **you will have to redeploy your IAM stack.**
As a result of the changes for **CUMULUS-1193**, **CUMULUS-1264**, and **CUMULUS-1310**, **you must delete your existing stacks (except IAM) before deploying this version of Cumulus.**
If running Cumulus within a VPC and extended downtime is acceptable, we recommend doing this at the end of the day to allow AWS backend resources and network interfaces to be cleaned up overnight.

### BREAKING CHANGES

- **CUMULUS-1228**

  - The default AMI used by ECS instances is now an NGAP-compliant AMI. This
    will be a breaking change for non-NGAP deployments. If you do not deploy to
    NGAP, you will need to find the AMI ID of the
    [most recent Amazon ECS-optimized AMI](https://docs.aws.amazon.com/AmazonECS/latest/developerguide/ecs-optimized_AMI.html),
    and set the `ecs.amiid` property in your config. Instructions for finding
    the most recent NGAP AMI can be found using
    [these instructions](https://wiki.earthdata.nasa.gov/display/ESKB/Select+an+NGAP+Created+AMI).

- **CUMULUS-1310**

  - Database resources (DynamoDB, ElasticSearch) have been moved to an independent `db` stack.
    Migrations for this version will need to be user-managed. (e.g. [elasticsearch](https://docs.aws.amazon.com/elasticsearch-service/latest/developerguide/es-version-migration.html#snapshot-based-migration) and [dynamoDB](https://docs.aws.amazon.com/datapipeline/latest/DeveloperGuide/dp-template-exports3toddb.html)).
    Order of stack deployment is `iam` -> `db` -> `app`.
  - All stacks can now be deployed using a single `config.yml` file, i.e.: `kes cf deploy --kes-folder app --template node_modules/@cumulus/deployment/[iam|db|app] [...]`
    Backwards-compatible. For development, please re-run `npm run bootstrap` to build new `kes` overrides.
    Deployment docs have been updated to show how to deploy a single-config Cumulus instance.
  - `params` have been moved: Nest `params` fields under `app`, `db` or `iam` to override all Parameters for a particular stack's cloudformation template. Backwards-compatible with multi-config setups.
  - `stackName` and `stackNameNoDash` have been retired. Use `prefix` and `prefixNoDash` instead.
  - The `iams` section in `app/config.yml` IAM roles has been deprecated as a user-facing parameter,
    _unless_ your IAM role ARNs do not match the convention shown in `@cumulus/deployment/app/config.yml`
  - The `vpc.securityGroup` will need to be set with a pre-existing security group ID to use Cumulus in a VPC. Must allow inbound HTTP(S) (Port 443).

- **CUMULUS-1212**

  - `@cumulus/post-to-cmr` will now fail if any granules being processed are missing a metadata file. You can set the new config option `skipMetaCheck` to `true` to pass post-to-cmr without a metadata file.

- **CUMULUS-1232**

  - `@cumulus/sync-granule` will no longer silently pass if no checksum data is provided. It will use input
    from the granule object to:
    - Verify checksum if `checksumType` and `checksumValue` are in the file record OR a checksum file is provided
      (throws `InvalidChecksum` on fail), else log warning that no checksum is available.
    - Then, verify synced S3 file size if `file.size` is in the file record (throws `UnexpectedFileSize` on fail),
      else log warning that no file size is available.
    - Pass the step.

- **CUMULUS-1264**

  - The Cloudformation templating and deployment configuration has been substantially refactored.
    - `CumulusApiDefault` nested stack resource has been renamed to `CumulusApiDistribution`
    - `CumulusApiV1` nested stack resource has been renamed to `CumulusApiBackend`
  - The `urs: true` config option for when defining your lambdas (e.g. in `lambdas.yml`) has been deprecated. There are two new options to replace it:
    - `urs_redirect: 'token'`: This will expose a `TOKEN_REDIRECT_ENDPOINT` environment variable to your lambda that references the `/token` endpoint on the Cumulus backend API
    - `urs_redirect: 'distribution'`: This will expose a `DISTRIBUTION_REDIRECT_ENDPOINT` environment variable to your lambda that references the `/redirect` endpoint on the Cumulus distribution API

- **CUMULUS-1193**

  - The elasticsearch instance is moved behind the VPC.
  - Your account will need an Elasticsearch Service Linked role. This is a one-time setup for the account. You can follow the instructions to use the AWS console or AWS CLI [here](https://docs.aws.amazon.com/IAM/latest/UserGuide/using-service-linked-roles.html) or use the following AWS CLI command: `aws iam create-service-linked-role --aws-service-name es.amazonaws.com`

- **CUMULUS-802**

  - ECS `maxInstances` must be greater than `minInstances`. If you use defaults, no change is required.

- **CUMULUS-1269**
  - Brought Cumulus data models in line with CNM JSON schema:
    - Renamed file object `fileType` field to `type`
    - Renamed file object `fileSize` field to `size`
    - Renamed file object `checksumValue` field to `checksum` where not already done.
    - Added `ancillary` and `linkage` type support to file objects.

### Added

- **CUMULUS-799**

  - Added an S3 Access Metrics package which will take S3 Server Access Logs and
    write access metrics to CloudWatch

- **CUMULUS-1242** - Added `sqs2sfThrottle` lambda. The lambda reads SQS messages for queued executions and uses semaphores to only start new executions if the maximum number of executions defined for the priority key (`cumulus_meta.priorityKey`) has not been reached. Any SQS messages that are read but not used to start executions remain in the queue.

- **CUMULUS-1240**

  - Added `sfSemaphoreDown` lambda. This lambda receives SNS messages and for each message it decrements the semaphore used to track the number of running executions if:
    - the message is for a completed/failed workflow AND
    - the message contains a level of priority (`cumulus_meta.priorityKey`)
  - Added `sfSemaphoreDown` lambda as a subscriber to the `sfTracker` SNS topic

- **CUMULUS-1265**

  - Added `apiConfigs` configuration option to configure API Gateway to be private
  - All internal lambdas configured to run inside the VPC by default
  - Removed references to `NoVpc` lambdas from documentation and `example` folder.

- **CUMULUS-802**
  - Adds autoscaling of ECS clusters
  - Adds autoscaling of ECS services that are handling StepFunction activities

## Changed

- Updated `@cumulus/ingest/http/httpMixin.list()` to trim trailing spaces on discovered filenames

- **CUMULUS-1310**

  - Database resources (DynamoDB, ElasticSearch) have been moved to an independent `db` stack.
    This will enable future updates to avoid affecting database resources or requiring migrations.
    Migrations for this version will need to be user-managed.
    (e.g. [elasticsearch](https://docs.aws.amazon.com/elasticsearch-service/latest/developerguide/es-version-migration.html#snapshot-based-migration) and [dynamoDB](https://docs.aws.amazon.com/datapipeline/latest/DeveloperGuide/dp-template-exports3toddb.html)).
    Order of stack deployment is `iam` -> `db` -> `app`.
  - All stacks can now be deployed using a single `config.yml` file, i.e.: `kes cf deploy --kes-folder app --template node_modules/@cumulus/deployment/[iam|db|app] [...]`
    Backwards-compatible. Please re-run `npm run bootstrap` to build new `kes` overrides.
    Deployment docs have been updated to show how to deploy a single-config Cumulus instance.
  - `params` fields should now be nested under the stack key (i.e. `app`, `db` or `iam`) to provide Parameters for a particular stack's cloudformation template,
    for use with single-config instances. Keys _must_ match the name of the deployment package folder (`app`, `db`, or `iam`).
    Backwards-compatible with multi-config setups.
  - `stackName` and `stackNameNoDash` have been retired as user-facing config parameters. Use `prefix` and `prefixNoDash` instead.
    This will be used to create stack names for all stacks in a single-config use case.
    `stackName` may still be used as an override in multi-config usage, although this is discouraged.
    Warning: overriding the `db` stack's `stackName` will require you to set `dbStackName` in your `app/config.yml`.
    This parameter is required to fetch outputs from the `db` stack to reference in the `app` stack.
  - The `iams` section in `app/config.yml` IAM roles has been retired as a user-facing parameter,
    _unless_ your IAM role ARNs do not match the convention shown in `@cumulus/deployment/app/config.yml`
    In that case, overriding `iams` in your own config is recommended.
  - `iam` and `db` `cloudformation.yml` file names will have respective prefixes (e.g `iam.cloudformation.yml`).
  - Cumulus will now only attempt to create reconciliation reports for buckets of the `private`, `public` and `protected` types.
  - Cumulus will no longer set up its own security group.
    To pass a pre-existing security group for in-VPC deployments as a parameter to the Cumulus template, populate `vpc.securityGroup` in `config.yml`.
    This security group must allow inbound HTTP(S) traffic (Port 443). SSH traffic (Port 22) must be permitted for SSH access to ECS instances.
  - Deployment docs have been updated with examples for the new deployment model.

- **CUMULUS-1236**

  - Moves access to public files behind the distribution endpoint. Authentication is not required, but direct http access has been disallowed.

- **CUMULUS-1223**

  - Adds unauthenticated access for public bucket files to the Distribution API. Public files should be requested the same way as protected files, but for public files a redirect to a self-signed S3 URL will happen without requiring authentication with Earthdata login.

- **CUMULUS-1232**

  - Unifies duplicate handling in `ingest/granule.handleDuplicateFile` for maintainability.
  - Changed `ingest/granule.ingestFile` and `move-granules/index.moveFileRequest` to use new function.
  - Moved file versioning code to `ingest/granule.moveGranuleFileWithVersioning`
  - `ingest/granule.verifyFile` now also tests `file.size` for verification if it is in the file record and throws
    `UnexpectedFileSize` error for file size not matching input.
  - `ingest/granule.verifyFile` logs warnings if checksum and/or file size are not available.

- **CUMULUS-1193**

  - Moved reindex CLI functionality to an API endpoint. See [API docs](https://nasa.github.io/cumulus-api/#elasticsearch-1)

- **CUMULUS-1207**
  - No longer disable lambda event source mappings when disabling a rule

### Fixed

- Updated Lerna publish script so that published Cumulus packages will pin their dependencies on other Cumulus packages to exact versions (e.g. `1.12.1` instead of `^1.12.1`)

- **CUMULUS-1203**

  - Fixes IAM template's use of intrinsic functions such that IAM template overrides now work with kes

- **CUMULUS-1268**
  - Deployment will not fail if there are no ES alarms or ECS services

## [v1.12.1] - 2019-4-8

## [v1.12.0] - 2019-4-4

Note: There was an issue publishing 1.12.0. Upgrade to 1.12.1.

### BREAKING CHANGES

- **CUMULUS-1139**

  - `granule.applyWorkflow` uses the new-style granule record as input to workflows.

- **CUMULUS-1171**

  - Fixed provider handling in the API to make it consistent between protocols.
    NOTE: This is a breaking change. When applying this upgrade, users will need to:
    1. Disable all workflow rules
    2. Update any `http` or `https` providers so that the host field only
       contains a valid hostname or IP address, and the port field contains the
       provider port.
    3. Perform the deployment
    4. Re-enable workflow rules

- **CUMULUS-1176**:

  - `@cumulus/move-granules` input expectations have changed. `@cumulus/files-to-granules` is a new intermediate task to perform input translation in the old style.
    See the Added and Changed sections of this release changelog for more information.

- **CUMULUS-670**

  - The behavior of ParsePDR and related code has changed in this release. PDRs with FILE_TYPEs that do not conform to the PDR ICD (+ TGZ) (https://cdn.earthdata.nasa.gov/conduit/upload/6376/ESDS-RFC-030v1.0.pdf) will fail to parse.

- **CUMULUS-1208**
  - The granule object input to `@cumulus/queue-granules` will now be added to ingest workflow messages **as is**. In practice, this means that if you are using `@cumulus/queue-granules` to trigger ingest workflows and your granule objects input have invalid properties, then your ingest workflows will fail due to schema validation errors.

### Added

- **CUMULUS-777**
  - Added new cookbook entry on configuring Cumulus to track ancillary files.
- **CUMULUS-1183**
  - Kes overrides will now abort with a warning if a workflow step is configured without a corresponding
    lambda configuration
- **CUMULUS-1223**

  - Adds convenience function `@cumulus/common/bucketsConfigJsonObject` for fetching stack's bucket configuration as an object.

- **CUMULUS-853**
  - Updated FakeProcessing example lambda to include option to generate fake browse
  - Added feature documentation for ancillary metadata export, a new cookbook entry describing a workflow with ancillary metadata generation(browse), and related task definition documentation
- **CUMULUS-805**
  - Added a CloudWatch alarm to check running ElasticSearch instances, and a CloudWatch dashboard to view the health of ElasticSearch
  - Specify `AWS_REGION` in `.env` to be used by deployment script
- **CUMULUS-803**
  - Added CloudWatch alarms to check running tasks of each ECS service, and add the alarms to CloudWatch dashboard
- **CUMULUS-670**
  - Added Ancillary Metadata Export feature (see https://nasa.github.io/cumulus/docs/features/ancillary_metadata for more information)
  - Added new Collection file parameter "fileType" that allows configuration of workflow granule file fileType
- **CUMULUS-1184** - Added kes logging output to ensure we always see the state machine reference before failures due to configuration
- **CUMULUS-1105** - Added a dashboard endpoint to serve the dashboard from an S3 bucket
- **CUMULUS-1199** - Moves `s3credentials` endpoint from the backend to the distribution API.
- **CUMULUS-666**
  - Added `@api/endpoints/s3credentials` to allow EarthData Login authorized users to retrieve temporary security credentials for same-region direct S3 access.
- **CUMULUS-671**
  - Added `@packages/integration-tests/api/distribution/getDistributionApiS3SignedUrl()` to return the S3 signed URL for a file protected by the distribution API
- **CUMULUS-672**
  - Added `cmrMetadataFormat` and `cmrConceptId` to output for individual granules from `@cumulus/post-to-cmr`. `cmrMetadataFormat` will be read from the `cmrMetadataFormat` generated for each granule in `@cumulus/cmrjs/publish2CMR()`
  - Added helpers to `@packages/integration-tests/api/distribution`:
    - `getDistributionApiFileStream()` returns a stream to download files protected by the distribution API
    - `getDistributionFileUrl()` constructs URLs for requesting files from the distribution API
- **CUMULUS-1185** `@cumulus/api/models/Granule.removeGranuleFromCmrByGranule` to replace `@cumulus/api/models/Granule.removeGranuleFromCmr` and use the Granule UR from the CMR metadata to remove the granule from CMR

- **CUMULUS-1101**

  - Added new `@cumulus/checksum` package. This package provides functions to calculate and validate checksums.
  - Added new checksumming functions to `@cumulus/common/aws`: `calculateS3ObjectChecksum` and `validateS3ObjectChecksum`, which depend on the `checksum` package.

- CUMULUS-1171

  - Added `@cumulus/common` API documentation to `packages/common/docs/API.md`
  - Added an `npm run build-docs` task to `@cumulus/common`
  - Added `@cumulus/common/string#isValidHostname()`
  - Added `@cumulus/common/string#match()`
  - Added `@cumulus/common/string#matches()`
  - Added `@cumulus/common/string#toLower()`
  - Added `@cumulus/common/string#toUpper()`
  - Added `@cumulus/common/URLUtils#buildURL()`
  - Added `@cumulus/common/util#isNil()`
  - Added `@cumulus/common/util#isNull()`
  - Added `@cumulus/common/util#isUndefined()`
  - Added `@cumulus/common/util#negate()`

- **CUMULUS-1176**

  - Added new `@cumulus/files-to-granules` task to handle converting file array output from `cumulus-process` tasks into granule objects.
    Allows simplification of `@cumulus/move-granules` and `@cumulus/post-to-cmr`, see Changed section for more details.

- CUMULUS-1151 Compare the granule holdings in CMR with Cumulus' internal data store
- CUMULUS-1152 Compare the granule file holdings in CMR with Cumulus' internal data store

### Changed

- **CUMULUS-1216** - Updated `@cumulus/ingest/granule/ingestFile` to download files to expected staging location.
- **CUMULUS-1208** - Updated `@cumulus/ingest/queue/enqueueGranuleIngestMessage()` to not transform granule object passed to it when building an ingest message
- **CUMULUS-1198** - `@cumulus/ingest` no longer enforces any expectations about whether `provider_path` contains a leading slash or not.
- **CUMULUS-1170**
  - Update scripts and docs to use `npm` instead of `yarn`
  - Use `package-lock.json` files to ensure matching versions of npm packages
  - Update CI builds to use `npm ci` instead of `npm install`
- **CUMULUS-670**
  - Updated ParsePDR task to read standard PDR types+ (+ tgz as an external customer requirement) and add a fileType to granule-files on Granule discovery
  - Updated ParsePDR to fail if unrecognized type is used
  - Updated all relevant task schemas to include granule->files->filetype as a string value
  - Updated tests/test fixtures to include the fileType in the step function/task inputs and output validations as needed
  - Updated MoveGranules task to handle incoming configuration with new "fileType" values and to add them as appropriate to the lambda output.
  - Updated DiscoverGranules step/related workflows to read new Collection file parameter fileType that will map a discovered file to a workflow fileType
  - Updated CNM parser to add the fileType to the defined granule file fileType on ingest and updated integration tests to verify/validate that behavior
  - Updated generateEcho10XMLString in cmr-utils.js to use a map/related library to ensure order as CMR requires ordering for their online resources.
  - Updated post-to-cmr task to appropriately export CNM filetypes to CMR in echo10/UMM exports
- **CUMULUS-1139** - Granules stored in the API contain a `files` property. That schema has been greatly
  simplified and now better matches the CNM format.
  - The `name` property has been renamed to `fileName`.
  - The `filepath` property has been renamed to `key`.
  - The `checksumValue` property has been renamed to `checksum`.
  - The `path` property has been removed.
  - The `url_path` property has been removed.
  - The `filename` property (which contained an `s3://` URL) has been removed, and the `bucket`
    and `key` properties should be used instead. Any requests sent to the API containing a `granule.files[].filename`
    property will be rejected, and any responses coming back from the API will not contain that
    `filename` property.
  - A `source` property has been added, which is a URL indicating the original source of the file.
  - `@cumulus/ingest/granule.moveGranuleFiles()` no longer includes a `filename` field in its
    output. The `bucket` and `key` fields should be used instead.
- **CUMULUS-672**

  - Changed `@cumulus/integration-tests/api/EarthdataLogin.getEarthdataLoginRedirectResponse` to `@cumulus/integration-tests/api/EarthdataLogin.getEarthdataAccessToken`. The new function returns an access response from Earthdata login, if successful.
  - `@cumulus/integration-tests/cmr/getOnlineResources` now accepts an object of options, including `cmrMetadataFormat`. Based on the `cmrMetadataFormat`, the function will correctly retrieve the online resources for each metadata format (ECHO10, UMM-G)

- **CUMULUS-1101**

  - Moved `@cumulus/common/file/getFileChecksumFromStream` into `@cumulus/checksum`, and renamed it to `generateChecksumFromStream`.
    This is a breaking change for users relying on `@cumulus/common/file/getFileChecksumFromStream`.
  - Refactored `@cumulus/ingest/Granule` to depend on new `common/aws` checksum functions and remove significantly present checksumming code.
    - Deprecated `@cumulus/ingest/granule.validateChecksum`. Replaced with `@cumulus/ingest/granule.verifyFile`.
    - Renamed `granule.getChecksumFromFile` to `granule.retrieveSuppliedFileChecksumInformation` to be more accurate.
  - Deprecated `@cumulus/common/aws.checksumS3Objects`. Use `@cumulus/common/aws.calculateS3ObjectChecksum` instead.

- CUMULUS-1171

  - Fixed provider handling in the API to make it consistent between protocols.
    Before this change, FTP providers were configured using the `host` and
    `port` properties. HTTP providers ignored `port` and `protocol`, and stored
    an entire URL in the `host` property. Updated the API to only accept valid
    hostnames or IP addresses in the `provider.host` field. Updated ingest code
    to properly build HTTP and HTTPS URLs from `provider.protocol`,
    `provider.host`, and `provider.port`.
  - The default provider port was being set to 21, no matter what protocol was
    being used. Removed that default.

- **CUMULUS-1176**

  - `@cumulus/move-granules` breaking change:
    Input to `move-granules` is now expected to be in the form of a granules object (i.e. `{ granules: [ { ... }, { ... } ] }`);
    For backwards compatibility with array-of-files outputs from processing steps, use the new `@cumulus/files-to-granules` task as an intermediate step.
    This task will perform the input translation. This change allows `move-granules` to be simpler and behave more predictably.
    `config.granuleIdExtraction` and `config.input_granules` are no longer needed/used by `move-granules`.
  - `@cumulus/post-to-cmr`: `config.granuleIdExtraction` is no longer needed/used by `post-to-cmr`.

- CUMULUS-1174
  - Better error message and stacktrace for S3KeyPairProvider error reporting.

### Fixed

- **CUMULUS-1218** Reconciliation report will now scan only completed granules.
- `@cumulus/api` files and granules were not getting indexed correctly because files indexing was failing in `db-indexer`
- `@cumulus/deployment` A bug in the Cloudformation template was preventing the API from being able to be launched in a VPC, updated the IAM template to give the permissions to be able to run the API in a VPC

### Deprecated

- `@cumulus/api/models/Granule.removeGranuleFromCmr`, instead use `@cumulus/api/models/Granule.removeGranuleFromCmrByGranule`
- `@cumulus/ingest/granule.validateChecksum`, instead use `@cumulus/ingest/granule.verifyFile`
- `@cumulus/common/aws.checksumS3Objects`, instead use `@cumulus/common/aws.calculateS3ObjectChecksum`
- `@cumulus/cmrjs`: `getGranuleId` and `getCmrFiles` are deprecated due to changes in input handling.

## [v1.11.3] - 2019-3-5

### Added

- **CUMULUS-1187** - Added `@cumulus/ingest/granule/duplicateHandlingType()` to determine how duplicate files should be handled in an ingest workflow

### Fixed

- **CUMULUS-1187** - workflows not respecting the duplicate handling value specified in the collection
- Removed refreshToken schema requirement for OAuth

## [v1.11.2] - 2019-2-15

### Added

- CUMULUS-1169
  - Added a `@cumulus/common/StepFunctions` module. It contains functions for querying the AWS
    StepFunctions API. These functions have the ability to retry when a ThrottlingException occurs.
  - Added `@cumulus/common/aws.retryOnThrottlingException()`, which will wrap a function in code to
    retry on ThrottlingExceptions.
  - Added `@cumulus/common/test-utils.throttleOnce()`, which will cause a function to return a
    ThrottlingException the first time it is called, then return its normal result after that.
- CUMULUS-1103 Compare the collection holdings in CMR with Cumulus' internal data store
- CUMULUS-1099 Add support for UMMG JSON metadata versions > 1.4.
  - If a version is found in the metadata object, that version is used for processing and publishing to CMR otherwise, version 1.4 is assumed.
- CUMULUS-678
  - Added support for UMMG json v1.4 metadata files.
    `reconcileCMRMetadata` added to `@cumulus/cmrjs` to update metadata record with new file locations.
    `@cumulus/common/errors` adds two new error types `CMRMetaFileNotFound` and `InvalidArgument`.
    `@cumulus/common/test-utils` adds new function `randomId` to create a random string with id to help in debugging.
    `@cumulus/common/BucketsConfig` adds a new helper class `BucketsConfig` for working with bucket stack configuration and bucket names.
    `@cumulus/common/aws` adds new function `s3PutObjectTagging` as a convenience for the aws [s3().putObjectTagging](https://docs.aws.amazon.com/AWSJavaScriptSDK/latest/AWS/S3.html#putObjectTagging-property) function.
    `@cumulus/cmrjs` Adds: - `isCMRFile` - Identify an echo10(xml) or UMMG(json) metadata file. - `metadataObjectFromCMRFile` Read and parse CMR XML file from s3. - `updateCMRMetadata` Modify a cmr metadata (xml/json) file with updated information. - `publish2CMR` Posts XML or UMMG CMR data to CMR service. - `reconcileCMRMetadata` Reconciles cmr metadata file after a file moves.
- Adds some ECS and other permissions to StepRole to enable running ECS tasks from a workflow
- Added Apache logs to cumulus api and distribution lambdas
- **CUMULUS-1119** - Added `@cumulus/integration-tests/api/EarthdataLogin.getEarthdataLoginRedirectResponse` helper for integration tests to handle login with Earthdata and to return response from redirect to Cumulus API
- **CUMULUS-673** Added `@cumulus/common/file/getFileChecksumFromStream` to get file checksum from a readable stream

### Fixed

- CUMULUS-1123
  - Cloudformation template overrides now work as expected

### Changed

- CUMULUS-1169
  - Deprecated the `@cumulus/common/step-functions` module.
  - Updated code that queries the StepFunctions API to use the retry-enabled functions from
    `@cumulus/common/StepFunctions`
- CUMULUS-1121
  - Schema validation is now strongly enforced when writing to the database.
    Additional properties are not allowed and will result in a validation error.
- CUMULUS-678
  `tasks/move-granules` simplified and refactored to use functionality from cmrjs.
  `ingest/granules.moveGranuleFiles` now just moves granule files and returns a list of the updated files. Updating metadata now handled by `@cumulus/cmrjs/reconcileCMRMetadata`.
  `move-granules.updateGranuleMetadata` refactored and bugs fixed in the case of a file matching multiple collection.files.regexps.
  `getCmrXmlFiles` simplified and now only returns an object with the cmrfilename and the granuleId.
  `@cumulus/test-processing` - test processing task updated to generate UMM-G metadata

- CUMULUS-1043

  - `@cumulus/api` now uses [express](http://expressjs.com/) as the API engine.
  - All `@cumulus/api` endpoints on ApiGateway are consolidated to a single endpoint the uses `{proxy+}` definition.
  - All files under `packages/api/endpoints` along with associated tests are updated to support express's request and response objects.
  - Replaced environment variables `internal`, `bucket` and `systemBucket` with `system_bucket`.
  - Update `@cumulus/integration-tests` to work with updated cumulus-api express endpoints

- `@cumulus/integration-tests` - `buildAndExecuteWorkflow` and `buildWorkflow` updated to take a `meta` param to allow for additional fields to be added to the workflow `meta`

- **CUMULUS-1049** Updated `Retrieve Execution Status API` in `@cumulus/api`: If the execution doesn't exist in Step Function API, Cumulus API returns the execution status information from the database.

- **CUMULUS-1119**
  - Renamed `DISTRIBUTION_URL` environment variable to `DISTRIBUTION_ENDPOINT`
  - Renamed `DEPLOYMENT_ENDPOINT` environment variable to `DISTRIBUTION_REDIRECT_ENDPOINT`
  - Renamed `API_ENDPOINT` environment variable to `TOKEN_REDIRECT_ENDPOINT`

### Removed

- Functions deprecated before 1.11.0:
  - @cumulus/api/models/base: static Manager.createTable() and static Manager.deleteTable()
  - @cumulus/ingest/aws/S3
  - @cumulus/ingest/aws/StepFunction.getExecution()
  - @cumulus/ingest/aws/StepFunction.pullEvent()
  - @cumulus/ingest/consumer.Consume
  - @cumulus/ingest/granule/Ingest.getBucket()

### Deprecated

`@cmrjs/ingestConcept`, instead use the CMR object methods. `@cmrjs/CMR.ingestGranule` or `@cmrjs/CMR.ingestCollection`
`@cmrjs/searchConcept`, instead use the CMR object methods. `@cmrjs/CMR.searchGranules` or `@cmrjs/CMR.searchCollections`
`@cmrjs/deleteConcept`, instead use the CMR object methods. `@cmrjs/CMR.deleteGranule` or `@cmrjs/CMR.deleteCollection`

## [v1.11.1] - 2018-12-18

**Please Note**

- Ensure your `app/config.yml` has a `clientId` specified in the `cmr` section. This will allow CMR to identify your requests for better support and metrics.
  - For an example, please see [the example config](https://github.com/nasa/cumulus/blob/1c7e2bf41b75da9f87004c4e40fbcf0f39f56794/example/app/config.yml#L128).

### Added

- Added a `/tokenDelete` endpoint in `@cumulus/api` to delete access token records

### Changed

- CUMULUS-678
  `@cumulus/ingest/crypto` moved and renamed to `@cumulus/common/key-pair-provider`
  `@cumulus/ingest/aws` function: `KMSDecryptionFailed` and class: `KMS` extracted and moved to `@cumulus/common` and `KMS` is exported as `KMSProvider` from `@cumulus/common/key-pair-provider`
  `@cumulus/ingest/granule` functions: `publish`, `getGranuleId`, `getXMLMetadataAsString`, `getMetadataBodyAndTags`, `parseXmlString`, `getCmrXMLFiles`, `postS3Object`, `contructOnlineAccessUrls`, `updateMetadata`, extracted and moved to `@cumulus/cmrjs`
  `getGranuleId`, `getCmrXMLFiles`, `publish`, `updateMetadata` removed from `@cumulus/ingest/granule` and added to `@cumulus/cmrjs`;
  `updateMetadata` renamed `updateCMRMetadata`.
  `@cumulus/ingest` test files renamed.
- **CUMULUS-1070**
  - Add `'Client-Id'` header to all `@cumulus/cmrjs` requests (made via `searchConcept`, `ingestConcept`, and `deleteConcept`).
  - Updated `cumulus/example/app/config.yml` entry for `cmr.clientId` to use stackName for easier CMR-side identification.

## [v1.11.0] - 2018-11-30

**Please Note**

- Redeploy IAM roles:
  - CUMULUS-817 includes a migration that requires reconfiguration/redeployment of IAM roles. Please see the [upgrade instructions](https://nasa.github.io/cumulus/docs/upgrade/1.11.0) for more information.
  - CUMULUS-977 includes a few new SNS-related permissions added to the IAM roles that will require redeployment of IAM roles.
- `cumulus-message-adapter` v1.0.13+ is required for `@cumulus/api` granule reingest API to work properly. The latest version should be downloaded automatically by kes.
- A `TOKEN_SECRET` value (preferably 256-bit for security) must be added to `.env` to securely sign JWTs used for authorization in `@cumulus/api`

### Changed

- **CUUMULUS-1000** - Distribution endpoint now persists logins, instead of
  redirecting to Earthdata Login on every request
- **CUMULUS-783 CUMULUS-790** - Updated `@cumulus/sync-granule` and `@cumulus/move-granules` tasks to always overwrite existing files for manually-triggered reingest.
- **CUMULUS-906** - Updated `@cumulus/api` granule reingest API to
  - add `reingestGranule: true` and `forceDuplicateOverwrite: true` to Cumulus message `cumulus_meta.cumulus_context` field to indicate that the workflow is a manually triggered re-ingest.
  - return warning message to operator when duplicateHandling is not `replace`
  - `cumulus-message-adapter` v1.0.13+ is required.
- **CUMULUS-793** - Updated the granule move PUT request in `@cumulus/api` to reject the move with a 409 status code if one or more of the files already exist at the destination location
- Updated `@cumulus/helloworld` to use S3 to store state for pass on retry tests
- Updated `@cumulus/ingest`:
  - [Required for MAAP] `http.js#list` will now find links with a trailing whitespace
  - Removed code from `granule.js` which looked for files in S3 using `{ Bucket: discoveredFile.bucket, Key: discoveredFile.name }`. This is obsolete since `@cumulus/ingest` uses a `file-staging` and `constructCollectionId()` directory prefixes by default.
- **CUMULUS-989**
  - Updated `@cumulus/api` to use [JWT (JSON Web Token)](https://jwt.io/introduction/) as the transport format for API authorization tokens and to use JWT verification in the request authorization
  - Updated `/token` endpoint in `@cumulus/api` to return tokens as JWTs
  - Added a `/refresh` endpoint in `@cumulus/api` to request new access tokens from the OAuth provider using the refresh token
  - Added `refreshAccessToken` to `@cumulus/api/lib/EarthdataLogin` to manage refresh token requests with the Earthdata OAuth provider

### Added

- **CUMULUS-1050**
  - Separated configuration flags for originalPayload/finalPayload cleanup such that they can be set to different retention times
- **CUMULUS-798**
  - Added daily Executions cleanup CloudWatch event that triggers cleanExecutions lambda
  - Added cleanExecutions lambda that removes finalPayload/originalPayload field entries for records older than configured timeout value (execution_payload_retention_period), with a default of 30 days
- **CUMULUS-815/816**
  - Added 'originalPayload' and 'finalPayload' fields to Executions table
  - Updated Execution model to populate originalPayload with the execution payload on record creation
  - Updated Execution model code to populate finalPayload field with the execution payload on execution completion
  - Execution API now exposes the above fields
- **CUMULUS-977**
  - Rename `kinesisConsumer` to `messageConsumer` as it handles both Kinesis streams and SNS topics as of this version.
  - Add `sns`-type rule support. These rules create a subscription between an SNS topic and the `messageConsumer`.
    When a message is received, `messageConsumer` is triggered and passes the SNS message (JSON format expected) in
    its entirety to the workflow in the `payload` field of the Cumulus message. For more information on sns-type rules,
    see the [documentation](https://nasa.github.io/cumulus/docs/data-cookbooks/setup#rules).
- **CUMULUS-975**
  - Add `KinesisInboundEventLogger` and `KinesisOutboundEventLogger` API lambdas. These lambdas
    are utilized to dump incoming and outgoing ingest workflow kinesis streams
    to cloudwatch for analytics in case of AWS/stream failure.
  - Update rules model to allow tracking of log_event ARNs related to
    Rule event logging. Kinesis rule types will now automatically log
    incoming events via a Kinesis event triggered lambda.
    CUMULUS-975-migration-4
  - Update migration code to require explicit migration names per run
  - Added migration_4 to migrate/update exisitng Kinesis rules to have a log event mapping
  - Added new IAM policy for migration lambda
- **CUMULUS-775**
  - Adds a instance metadata endpoint to the `@cumulus/api` package.
  - Adds a new convenience function `hostId` to the `@cumulus/cmrjs` to help build environment specific cmr urls.
  - Fixed `@cumulus/cmrjs.searchConcept` to search and return CMR results.
  - Modified `@cumulus/cmrjs.CMR.searchGranule` and `@cumulus/cmrjs.CMR.searchCollection` to include CMR's provider as a default parameter to searches.
- **CUMULUS-965**
  - Add `@cumulus/test-data.loadJSONTestData()`,
    `@cumulus/test-data.loadTestData()`, and
    `@cumulus/test-data.streamTestData()` to safely load test data. These
    functions should be used instead of using `require()` to load test data,
    which could lead to tests interferring with each other.
  - Add a `@cumulus/common/util/deprecate()` function to mark a piece of code as
    deprecated
- **CUMULUS-986**
  - Added `waitForTestExecutionStart` to `@cumulus/integration-tests`
- **CUMULUS-919**
  - In `@cumulus/deployment`, added support for NGAP permissions boundaries for IAM roles with `useNgapPermissionBoundary` flag in `iam/config.yml`. Defaults to false.

### Fixed

- Fixed a bug where FTP sockets were not closed after an error, keeping the Lambda function active until it timed out [CUMULUS-972]
- **CUMULUS-656**
  - The API will no longer allow the deletion of a provider if that provider is
    referenced by a rule
  - The API will no longer allow the deletion of a collection if that collection
    is referenced by a rule
- Fixed a bug where `@cumulus/sf-sns-report` was not pulling large messages from S3 correctly.

### Deprecated

- `@cumulus/ingest/aws/StepFunction.pullEvent()`. Use `@cumulus/common/aws.pullStepFunctionEvent()`.
- `@cumulus/ingest/consumer.Consume` due to unpredictable implementation. Use `@cumulus/ingest/consumer.Consumer`.
  Call `Consumer.consume()` instead of `Consume.read()`.

## [v1.10.4] - 2018-11-28

### Added

- **CUMULUS-1008**
  - New `config.yml` parameter for SQS consumers: `sqs_consumer_rate: (default 500)`, which is the maximum number of
    messages the consumer will attempt to process per execution. Currently this is only used by the sf-starter consumer,
    which runs every minute by default, making this a messages-per-minute upper bound. SQS does not guarantee the number
    of messages returned per call, so this is not a fixed rate of consumption, only attempted number of messages received.

### Deprecated

- `@cumulus/ingest/consumer.Consume` due to unpredictable implementation. Use `@cumulus/ingest/consumer.Consumer`.

### Changed

- Backported update of `packages/api` dependency `@mapbox/dyno` to `1.4.2` to mitigate `event-stream` vulnerability.

## [v1.10.3] - 2018-10-31

### Added

- **CUMULUS-817**
  - Added AWS Dead Letter Queues for lambdas that are scheduled asynchronously/such that failures show up only in cloudwatch logs.
- **CUMULUS-956**
  - Migrated developer documentation and data-cookbooks to Docusaurus
    - supports versioning of documentation
  - Added `docs/docs-how-to.md` to outline how to do things like add new docs or locally install for testing.
  - Deployment/CI scripts have been updated to work with the new format
- **CUMULUS-811**
  - Added new S3 functions to `@cumulus/common/aws`:
    - `aws.s3TagSetToQueryString`: converts S3 TagSet array to querystring (for use with upload()).
    - `aws.s3PutObject`: Returns promise of S3 `putObject`, which puts an object on S3
    - `aws.s3CopyObject`: Returns promise of S3 `copyObject`, which copies an object in S3 to a new S3 location
    - `aws.s3GetObjectTagging`: Returns promise of S3 `getObjectTagging`, which returns an object containing an S3 TagSet.
  - `@/cumulus/common/aws.s3PutObject` defaults to an explicit `ACL` of 'private' if not overridden.
  - `@/cumulus/common/aws.s3CopyObject` defaults to an explicit `TaggingDirective` of 'COPY' if not overridden.

### Deprecated

- **CUMULUS-811**
  - Deprecated `@cumulus/ingest/aws.S3`. Member functions of this class will now
    log warnings pointing to similar functionality in `@cumulus/common/aws`.

## [v1.10.2] - 2018-10-24

### Added

- **CUMULUS-965**
  - Added a `@cumulus/logger` package
- **CUMULUS-885**
  - Added 'human readable' version identifiers to Lambda Versioning lambda aliases
- **CUMULUS-705**
  - Note: Make sure to update the IAM stack when deploying this update.
  - Adds an AsyncOperations model and associated DynamoDB table to the
    `@cumulus/api` package
  - Adds an /asyncOperations endpoint to the `@cumulus/api` package, which can
    be used to fetch the status of an AsyncOperation.
  - Adds a /bulkDelete endpoint to the `@cumulus/api` package, which performs an
    asynchronous bulk-delete operation. This is a stub right now which is only
    intended to demonstration how AsyncOperations work.
  - Adds an AsyncOperation ECS task to the `@cumulus/api` package, which will
    fetch an Lambda function, run it in ECS, and then store the result to the
    AsyncOperations table in DynamoDB.
- **CUMULUS-851** - Added workflow lambda versioning feature to allow in-flight workflows to use lambda versions that were in place when a workflow was initiated

  - Updated Kes custom code to remove logic that used the CMA file key to determine template compilation logic. Instead, utilize a `customCompilation` template configuration flag to indicate a template should use Cumulus's kes customized methods instead of 'core'.
  - Added `useWorkflowLambdaVersions` configuration option to enable the lambdaVersioning feature set. **This option is set to true by default** and should be set to false to disable the feature.
  - Added uniqueIdentifier configuration key to S3 sourced lambdas to optionally support S3 lambda resource versioning within this scheme. This key must be unique for each modified version of the lambda package and must be updated in configuration each time the source changes.
  - Added a new nested stack template that will create a `LambdaVersions` stack that will take lambda parameters from the base template, generate lambda versions/aliases and return outputs with references to the most 'current' lambda alias reference, and updated 'core' template to utilize these outputs (if `useWorkflowLambdaVersions` is enabled).

- Created a `@cumulus/api/lib/OAuth2` interface, which is implemented by the
  `@cumulus/api/lib/EarthdataLogin` and `@cumulus/api/lib/GoogleOAuth2` classes.
  Endpoints that need to handle authentication will determine which class to use
  based on environment variables. This also greatly simplifies testing.
- Added `@cumulus/api/lib/assertions`, containing more complex AVA test assertions
- Added PublishGranule workflow to publish a granule to CMR without full reingest. (ingest-in-place capability)

- `@cumulus/integration-tests` new functionality:
  - `listCollections` to list collections from a provided data directory
  - `deleteCollection` to delete list of collections from a deployed stack
  - `cleanUpCollections` combines the above in one function.
  - `listProviders` to list providers from a provided data directory
  - `deleteProviders` to delete list of providers from a deployed stack
  - `cleanUpProviders` combines the above in one function.
  - `@cumulus/integrations-tests/api.js`: `deleteGranule` and `deletePdr` functions to make `DELETE` requests to Cumulus API
  - `rules` API functionality for posting and deleting a rule and listing all rules
  - `wait-for-deploy` lambda for use in the redeployment tests
- `@cumulus/ingest/granule.js`: `ingestFile` inserts new `duplicate_found: true` field in the file's record if a duplicate file already exists on S3.
- `@cumulus/api`: `/execution-status` endpoint requests and returns complete execution output if execution output is stored in S3 due to size.
- Added option to use environment variable to set CMR host in `@cumulus/cmrjs`.
- **CUMULUS-781** - Added integration tests for `@cumulus/sync-granule` when `duplicateHandling` is set to `replace` or `skip`
- **CUMULUS-791** - `@cumulus/move-granules`: `moveFileRequest` inserts new `duplicate_found: true` field in the file's record if a duplicate file already exists on S3. Updated output schema to document new `duplicate_found` field.

### Removed

- Removed `@cumulus/common/fake-earthdata-login-server`. Tests can now create a
  service stub based on `@cumulus/api/lib/OAuth2` if testing requires handling
  authentication.

### Changed

- **CUMULUS-940** - modified `@cumulus/common/aws` `receiveSQSMessages` to take a parameter object instead of positional parameters. All defaults remain the same, but now access to long polling is available through `options.waitTimeSeconds`.
- **CUMULUS-948** - Update lambda functions `CNMToCMA` and `CnmResponse` in the `cumulus-data-shared` bucket and point the default stack to them.
- **CUMULUS-782** - Updated `@cumulus/sync-granule` task and `Granule.ingestFile` in `@cumulus/ingest` to keep both old and new data when a destination file with different checksum already exists and `duplicateHandling` is `version`
- Updated the config schema in `@cumulus/move-granules` to include the `moveStagedFiles` param.
- **CUMULUS-778** - Updated config schema and documentation in `@cumulus/sync-granule` to include `duplicateHandling` parameter for specifying how duplicate filenames should be handled
- **CUMULUS-779** - Updated `@cumulus/sync-granule` to throw `DuplicateFile` error when destination files already exist and `duplicateHandling` is `error`
- **CUMULUS-780** - Updated `@cumulus/sync-granule` to use `error` as the default for `duplicateHandling` when it is not specified
- **CUMULUS-780** - Updated `@cumulus/api` to use `error` as the default value for `duplicateHandling` in the `Collection` model
- **CUMULUS-785** - Updated the config schema and documentation in `@cumulus/move-granules` to include `duplicateHandling` parameter for specifying how duplicate filenames should be handled
- **CUMULUS-786, CUMULUS-787** - Updated `@cumulus/move-granules` to throw `DuplicateFile` error when destination files already exist and `duplicateHandling` is `error` or not specified
- **CUMULUS-789** - Updated `@cumulus/move-granules` to keep both old and new data when a destination file with different checksum already exists and `duplicateHandling` is `version`

### Fixed

- `getGranuleId` in `@cumulus/ingest` bug: `getGranuleId` was constructing an error using `filename` which was undefined. The fix replaces `filename` with the `uri` argument.
- Fixes to `del` in `@cumulus/api/endpoints/granules.js` to not error/fail when not all files exist in S3 (e.g. delete granule which has only 2 of 3 files ingested).
- `@cumulus/deployment/lib/crypto.js` now checks for private key existence properly.

## [v1.10.1] - 2018-09-4

### Fixed

- Fixed cloudformation template errors in `@cumulus/deployment/`
  - Replaced references to Fn::Ref: with Ref:
  - Moved long form template references to a newline

## [v1.10.0] - 2018-08-31

### Removed

- Removed unused and broken code from `@cumulus/common`
  - Removed `@cumulus/common/test-helpers`
  - Removed `@cumulus/common/task`
  - Removed `@cumulus/common/message-source`
  - Removed the `getPossiblyRemote` function from `@cumulus/common/aws`
  - Removed the `startPromisedSfnExecution` function from `@cumulus/common/aws`
  - Removed the `getCurrentSfnTask` function from `@cumulus/common/aws`

### Changed

- **CUMULUS-839** - In `@cumulus/sync-granule`, 'collection' is now an optional config parameter

### Fixed

- **CUMULUS-859** Moved duplicate code in `@cumulus/move-granules` and `@cumulus/post-to-cmr` to `@cumulus/ingest`. Fixed imports making assumptions about directory structure.
- `@cumulus/ingest/consumer` correctly limits the number of messages being received and processed from SQS. Details:
  - **Background:** `@cumulus/api` includes a lambda `<stack-name>-sqs2sf` which processes messages from the `<stack-name>-startSF` SQS queue every minute. The `sqs2sf` lambda uses `@cumulus/ingest/consumer` to receive and process messages from SQS.
  - **Bug:** More than `messageLimit` number of messages were being consumed and processed from the `<stack-name>-startSF` SQS queue. Many step functions were being triggered simultaneously by the lambda `<stack-name>-sqs2sf` (which consumes every minute from the `startSF` queue) and resulting in step function failure with the error: `An error occurred (ThrottlingException) when calling the GetExecutionHistory`.
  - **Fix:** `@cumulus/ingest/consumer#processMessages` now processes messages until `timeLimit` has passed _OR_ once it receives up to `messageLimit` messages. `sqs2sf` is deployed with a [default `messageLimit` of 10](https://github.com/nasa/cumulus/blob/670000c8a821ff37ae162385f921c40956e293f7/packages/deployment/app/config.yml#L147).
  - **IMPORTANT NOTE:** `consumer` will actually process up to `messageLimit * 2 - 1` messages. This is because sometimes `receiveSQSMessages` will return less than `messageLimit` messages and thus the consumer will continue to make calls to `receiveSQSMessages`. For example, given a `messageLimit` of 10 and subsequent calls to `receiveSQSMessages` returns up to 9 messages, the loop will continue and a final call could return up to 10 messages.

## [v1.9.1] - 2018-08-22

**Please Note** To take advantage of the added granule tracking API functionality, updates are required for the message adapter and its libraries. You should be on the following versions:

- `cumulus-message-adapter` 1.0.9+
- `cumulus-message-adapter-js` 1.0.4+
- `cumulus-message-adapter-java` 1.2.7+
- `cumulus-message-adapter-python` 1.0.5+

### Added

- **CUMULUS-687** Added logs endpoint to search for logs from a specific workflow execution in `@cumulus/api`. Added integration test.
- **CUMULUS-836** - `@cumulus/deployment` supports a configurable docker storage driver for ECS. ECS can be configured with either `devicemapper` (the default storage driver for AWS ECS-optimized AMIs) or `overlay2` (the storage driver used by the NGAP 2.0 AMI). The storage driver can be configured in `app/config.yml` with `ecs.docker.storageDriver: overlay2 | devicemapper`. The default is `overlay2`.
  - To support this configuration, a [Handlebars](https://handlebarsjs.com/) helper `ifEquals` was added to `packages/deployment/lib/kes.js`.
- **CUMULUS-836** - `@cumulus/api` added IAM roles required by the NGAP 2.0 AMI. The NGAP 2.0 AMI runs a script `register_instances_with_ssm.py` which requires the ECS IAM role to include `ec2:DescribeInstances` and `ssm:GetParameter` permissions.

### Fixed

- **CUMULUS-836** - `@cumulus/deployment` uses `overlay2` driver by default and does not attempt to write `--storage-opt dm.basesize` to fix [this error](https://github.com/moby/moby/issues/37039).
- **CUMULUS-413** Kinesis processing now captures all errrors.
  - Added kinesis fallback mechanism when errors occur during record processing.
  - Adds FallbackTopicArn to `@cumulus/api/lambdas.yml`
  - Adds fallbackConsumer lambda to `@cumulus/api`
  - Adds fallbackqueue option to lambda definitions capture lambda failures after three retries.
  - Adds kinesisFallback SNS topic to signal incoming errors from kinesis stream.
  - Adds kinesisFailureSQS to capture fully failed events from all retries.
- **CUMULUS-855** Adds integration test for kinesis' error path.
- **CUMULUS-686** Added workflow task name and version tracking via `@cumulus/api` executions endpoint under new `tasks` property, and under `workflow_tasks` in step input/output.
  - Depends on `cumulus-message-adapter` 1.0.9+, `cumulus-message-adapter-js` 1.0.4+, `cumulus-message-adapter-java` 1.2.7+ and `cumulus-message-adapter-python` 1.0.5+
- **CUMULUS-771**
  - Updated sync-granule to stream the remote file to s3
  - Added integration test for ingesting granules from ftp provider
  - Updated http/https integration tests for ingesting granules from http/https providers
- **CUMULUS-862** Updated `@cumulus/integration-tests` to handle remote lambda output
- **CUMULUS-856** Set the rule `state` to have default value `ENABLED`

### Changed

- In `@cumulus/deployment`, changed the example app config.yml to have additional IAM roles

## [v1.9.0] - 2018-08-06

**Please note** additional information and upgrade instructions [here](https://nasa.github.io/cumulus/docs/upgrade/1.9.0)

### Added

- **CUMULUS-712** - Added integration tests verifying expected behavior in workflows
- **GITC-776-2** - Add support for versioned collections

### Fixed

- **CUMULUS-832**
  - Fixed indentation in example config.yml in `@cumulus/deployment`
  - Fixed issue with new deployment using the default distribution endpoint in `@cumulus/deployment` and `@cumulus/api`

## [v1.8.1] - 2018-08-01

**Note** IAM roles should be re-deployed with this release.

- **Cumulus-726**
  - Added function to `@cumulus/integration-tests`: `sfnStep` includes `getStepInput` which returns the input to the schedule event of a given step function step.
  - Added IAM policy `@cumulus/deployment`: Lambda processing IAM role includes `kinesis::PutRecord` so step function lambdas can write to kinesis streams.
- **Cumulus Community Edition**
  - Added Google OAuth authentication token logic to `@cumulus/api`. Refactored token endpoint to use environment variable flag `OAUTH_PROVIDER` when determining with authentication method to use.
  - Added API Lambda memory configuration variable `api_lambda_memory` to `@cumulus/api` and `@cumulus/deployment`.

### Changed

- **Cumulus-726**
  - Changed function in `@cumulus/api`: `models/rules.js#addKinesisEventSource` was modified to call to `deleteKinesisEventSource` with all required parameters (rule's name, arn and type).
  - Changed function in `@cumulus/integration-tests`: `getStepOutput` can now be used to return output of failed steps. If users of this function want the output of a failed event, they can pass a third parameter `eventType` as `'failure'`. This function will work as always for steps which completed successfully.

### Removed

- **Cumulus-726**

  - Configuration change to `@cumulus/deployment`: Removed default auto scaling configuration for Granules and Files DynamoDB tables.

- **CUMULUS-688**
  - Add integration test for ExecutionStatus
  - Function addition to `@cumulus/integration-tests`: `api` includes `getExecutionStatus` which returns the execution status from the Cumulus API

## [v1.8.0] - 2018-07-23

### Added

- **CUMULUS-718** Adds integration test for Kinesis triggering a workflow.

- **GITC-776-3** Added more flexibility for rules. You can now edit all fields on the rule's record
  We may need to update the api documentation to reflect this.

- **CUMULUS-681** - Add ingest-in-place action to granules endpoint

  - new applyWorkflow action at PUT /granules/{granuleid} Applying a workflow starts an execution of the provided workflow and passes the granule record as payload.
    Parameter(s):
    - workflow - the workflow name

- **CUMULUS-685** - Add parent exeuction arn to the execution which is triggered from a parent step function

### Changed

- **CUMULUS-768** - Integration tests get S3 provider data from shared data folder

### Fixed

- **CUMULUS-746** - Move granule API correctly updates record in dynamo DB and cmr xml file
- **CUMULUS-766** - Populate database fileSize field from S3 if value not present in Ingest payload

## [v1.7.1] - 2018-07-27 - [BACKPORT]

### Fixed

- **CUMULUS-766** - Backport from 1.8.0 - Populate database fileSize field from S3 if value not present in Ingest payload

## [v1.7.0] - 2018-07-02

### Please note: [Upgrade Instructions](https://nasa.github.io/cumulus/docs/upgrade/1.7.0)

### Added

- **GITC-776-2** - Add support for versioned collectons
- **CUMULUS-491** - Add granule reconciliation API endpoints.
- **CUMULUS-480** Add suport for backup and recovery:
  - Add DynamoDB tables for granules, executions and pdrs
  - Add ability to write all records to S3
  - Add ability to download all DynamoDB records in form json files
  - Add ability to upload records to DynamoDB
  - Add migration scripts for copying granule, pdr and execution records from ElasticSearch to DynamoDB
  - Add IAM support for batchWrite on dynamoDB
-
- **CUMULUS-508** - `@cumulus/deployment` cloudformation template allows for lambdas and ECS clusters to have multiple AZ availability.
  - `@cumulus/deployment` also ensures docker uses `devicemapper` storage driver.
- **CUMULUS-755** - `@cumulus/deployment` Add DynamoDB autoscaling support.
  - Application developers can add autoscaling and override default values in their deployment's `app/config.yml` file using a `{TableName}Table:` key.

### Fixed

- **CUMULUS-747** - Delete granule API doesn't delete granule files in s3 and granule in elasticsearch
  - update the StreamSpecification DynamoDB tables to have StreamViewType: "NEW_AND_OLD_IMAGES"
  - delete granule files in s3
- **CUMULUS-398** - Fix not able to filter executions by workflow
- **CUMULUS-748** - Fix invalid lambda .zip files being validated/uploaded to AWS
- **CUMULUS-544** - Post to CMR task has UAT URL hard-coded
  - Made configurable: PostToCmr now requires CMR_ENVIRONMENT env to be set to 'SIT' or 'OPS' for those CMR environments. Default is UAT.

### Changed

- **GITC-776-4** - Changed Discover-pdrs to not rely on collection but use provider_path in config. It also has an optional filterPdrs regex configuration parameter

- **CUMULUS-710** - In the integration test suite, `getStepOutput` returns the output of the first successful step execution or last failed, if none exists

## [v1.6.0] - 2018-06-06

### Please note: [Upgrade Instructions](https://nasa.github.io/cumulus/docs/upgrade/1.6.0)

### Fixed

- **CUMULUS-602** - Format all logs sent to Elastic Search.
  - Extract cumulus log message and index it to Elastic Search.

### Added

- **CUMULUS-556** - add a mechanism for creating and running migration scripts on deployment.
- **CUMULUS-461** Support use of metadata date and other components in `url_path` property

### Changed

- **CUMULUS-477** Update bucket configuration to support multiple buckets of the same type:
  - Change the structure of the buckets to allow for more than one bucket of each type. The bucket structure is now:
    bucket-key:
    name: <bucket-name>
    type: <type> i.e. internal, public, etc.
  - Change IAM and app deployment configuration to support new bucket structure
  - Update tasks and workflows to support new bucket structure
  - Replace instances where buckets.internal is relied upon to either use the system bucket or a configured bucket
  - Move IAM template to the deployment package. NOTE: You now have to specify '--template node_modules/@cumulus/deployment/iam' in your IAM deployment
  - Add IAM cloudformation template support to filter buckets by type

## [v1.5.5] - 2018-05-30

### Added

- **CUMULUS-530** - PDR tracking through Queue-granules
  - Add optional `pdr` property to the sync-granule task's input config and output payload.
- **CUMULUS-548** - Create a Lambda task that generates EMS distribution reports
  - In order to supply EMS Distribution Reports, you must enable S3 Server
    Access Logging on any S3 buckets used for distribution. See [How Do I Enable Server Access Logging for an S3 Bucket?](https://docs.aws.amazon.com/AmazonS3/latest/user-guide/server-access-logging.html)
    The "Target bucket" setting should point at the Cumulus internal bucket.
    The "Target prefix" should be
    "<STACK_NAME>/ems-distribution/s3-server-access-logs/", where "STACK_NAME"
    is replaced with the name of your Cumulus stack.

### Fixed

- **CUMULUS-546 - Kinesis Consumer should catch and log invalid JSON**
  - Kinesis Consumer lambda catches and logs errors so that consumer doesn't get stuck in a loop re-processing bad json records.
- EMS report filenames are now based on their start time instead of the time
  instead of the time that the report was generated
- **CUMULUS-552 - Cumulus API returns different results for the same collection depending on query**
  - The collection, provider and rule records in elasticsearch are now replaced with records from dynamo db when the dynamo db records are updated.

### Added

- `@cumulus/deployment`'s default cloudformation template now configures storage for Docker to match the configured ECS Volume. The template defines Docker's devicemapper basesize (`dm.basesize`) using `ecs.volumeSize`. This addresses ECS default of limiting Docker containers to 10GB of storage ([Read more](https://aws.amazon.com/premiumsupport/knowledge-center/increase-default-ecs-docker-limit/)).

## [v1.5.4] - 2018-05-21

### Added

- **CUMULUS-535** - EMS Ingest, Archive, Archive Delete reports
  - Add lambda EmsReport to create daily EMS Ingest, Archive, Archive Delete reports
  - ems.provider property added to `@cumulus/deployment/app/config.yml`.
    To change the provider name, please add `ems: provider` property to `app/config.yml`.
- **CUMULUS-480** Use DynamoDB to store granules, pdrs and execution records
  - Activate PointInTime feature on DynamoDB tables
  - Increase test coverage on api package
  - Add ability to restore metadata records from json files to DynamoDB
- **CUMULUS-459** provide API endpoint for moving granules from one location on s3 to another

## [v1.5.3] - 2018-05-18

### Fixed

- **CUMULUS-557 - "Add dataType to DiscoverGranules output"**
  - Granules discovered by the DiscoverGranules task now include dataType
  - dataType is now a required property for granules used as input to the
    QueueGranules task
- **CUMULUS-550** Update deployment app/config.yml to force elasticsearch updates for deleted granules

## [v1.5.2] - 2018-05-15

### Fixed

- **CUMULUS-514 - "Unable to Delete the Granules"**
  - updated cmrjs.deleteConcept to return success if the record is not found
    in CMR.

### Added

- **CUMULUS-547** - The distribution API now includes an
  "earthdataLoginUsername" query parameter when it returns a signed S3 URL
- **CUMULUS-527 - "parse-pdr queues up all granules and ignores regex"**
  - Add an optional config property to the ParsePdr task called
    "granuleIdFilter". This property is a regular expression that is applied
    against the filename of the first file of each granule contained in the
    PDR. If the regular expression matches, then the granule is included in
    the output. Defaults to '.', which will match all granules in the PDR.
- File checksums in PDRs now support MD5
- Deployment support to subscribe to an SNS topic that already exists
- **CUMULUS-470, CUMULUS-471** In-region S3 Policy lambda added to API to update bucket policy for in-region access.
- **CUMULUS-533** Added fields to granule indexer to support EMS ingest and archive record creation
- **CUMULUS-534** Track deleted granules
  - added `deletedgranule` type to `cumulus` index.
  - **Important Note:** Force custom bootstrap to re-run by adding this to
    app/config.yml `es: elasticSearchMapping: 7`
- You can now deploy cumulus without ElasticSearch. Just add `es: null` to your `app/config.yml` file. This is only useful for debugging purposes. Cumulus still requires ElasticSearch to properly operate.
- `@cumulus/integration-tests` includes and exports the `addRules` function, which seeds rules into the DynamoDB table.
- Added capability to support EFS in cloud formation template. Also added
  optional capability to ssh to your instance and privileged lambda functions.
- Added support to force discovery of PDRs that have already been processed
  and filtering of selected data types
- `@cumulus/cmrjs` uses an environment variable `USER_IP_ADDRESS` or fallback
  IP address of `10.0.0.0` when a public IP address is not available. This
  supports lambda functions deployed into a VPC's private subnet, where no
  public IP address is available.

### Changed

- **CUMULUS-550** Custom bootstrap automatically adds new types to index on
  deployment

## [v1.5.1] - 2018-04-23

### Fixed

- add the missing dist folder to the hello-world task
- disable uglifyjs on the built version of the pdr-status-check (read: https://github.com/webpack-contrib/uglifyjs-webpack-plugin/issues/264)

## [v1.5.0] - 2018-04-23

### Changed

- Removed babel from all tasks and packages and increased minimum node requirements to version 8.10
- Lambda functions created by @cumulus/deployment will use node8.10 by default
- Moved [cumulus-integration-tests](https://github.com/nasa/cumulus-integration-tests) to the `example` folder CUMULUS-512
- Streamlined all packages dependencies (e.g. remove redundant dependencies and make sure versions are the same across packages)
- **CUMULUS-352:** Update Cumulus Elasticsearch indices to use [index aliases](https://www.elastic.co/guide/en/elasticsearch/reference/current/indices-aliases.html).
- **CUMULUS-519:** ECS tasks are no longer restarted after each CF deployment unless `ecs.restartTasksOnDeploy` is set to true
- **CUMULUS-298:** Updated log filterPattern to include all CloudWatch logs in ElasticSearch
- **CUMULUS-518:** Updates to the SyncGranule config schema
  - `granuleIdExtraction` is no longer a property
  - `process` is now an optional property
  - `provider_path` is no longer a property

### Fixed

- **CUMULUS-455 "Kes deployments using only an updated message adapter do not get automatically deployed"**
  - prepended the hash value of cumulus-message-adapter.zip file to the zip file name of lambda which uses message adapter.
  - the lambda function will be redeployed when message adapter or lambda function are updated
- Fixed a bug in the bootstrap lambda function where it stuck during update process
- Fixed a bug where the sf-sns-report task did not return the payload of the incoming message as the output of the task [CUMULUS-441]

### Added

- **CUMULUS-352:** Add reindex CLI to the API package.
- **CUMULUS-465:** Added mock http/ftp/sftp servers to the integration tests
- Added a `delete` method to the `@common/CollectionConfigStore` class
- **CUMULUS-467 "@cumulus/integration-tests or cumulus-integration-tests should seed provider and collection in deployed DynamoDB"**
  - `example` integration-tests populates providers and collections to database
  - `example` workflow messages are populated from workflow templates in s3, provider and collection information in database, and input payloads. Input templates are removed.
  - added `https` protocol to provider schema

## [v1.4.1] - 2018-04-11

### Fixed

- Sync-granule install

## [v1.4.0] - 2018-04-09

### Fixed

- **CUMULUS-392 "queue-granules not returning the sfn-execution-arns queued"**
  - updated queue-granules to return the sfn-execution-arns queued and pdr if exists.
  - added pdr to ingest message meta.pdr instead of payload, so the pdr information doesn't get lost in the ingest workflow, and ingested granule in elasticsearch has pdr name.
  - fixed sf-sns-report schema, remove the invalid part
  - fixed pdr-status-check schema, the failed execution contains arn and reason
- **CUMULUS-206** make sure homepage and repository urls exist in package.json files of tasks and packages

### Added

- Example folder with a cumulus deployment example

### Changed

- [CUMULUS-450](https://bugs.earthdata.nasa.gov/browse/CUMULUS-450) - Updated
  the config schema of the **queue-granules** task
  - The config no longer takes a "collection" property
  - The config now takes an "internalBucket" property
  - The config now takes a "stackName" property
- [CUMULUS-450](https://bugs.earthdata.nasa.gov/browse/CUMULUS-450) - Updated
  the config schema of the **parse-pdr** task
  - The config no longer takes a "collection" property
  - The "stack", "provider", and "bucket" config properties are now
    required
- **CUMULUS-469** Added a lambda to the API package to prototype creating an S3 bucket policy for direct, in-region S3 access for the prototype bucket

### Removed

- Removed the `findTmpTestDataDirectory()` function from
  `@cumulus/common/test-utils`

### Fixed

- [CUMULUS-450](https://bugs.earthdata.nasa.gov/browse/CUMULUS-450)
  - The **queue-granules** task now enqueues a **sync-granule** task with the
    correct collection config for that granule based on the granule's
    data-type. It had previously been using the collection config from the
    config of the **queue-granules** task, which was a problem if the granules
    being queued belonged to different data-types.
  - The **parse-pdr** task now handles the case where a PDR contains granules
    with different data types, and uses the correct granuleIdExtraction for
    each granule.

### Added

- **CUMULUS-448** Add code coverage checking using [nyc](https://github.com/istanbuljs/nyc).

## [v1.3.0] - 2018-03-29

### Deprecated

- discover-s3-granules is deprecated. The functionality is provided by the discover-granules task

### Fixed

- **CUMULUS-331:** Fix aws.downloadS3File to handle non-existent key
- Using test ftp provider for discover-granules testing [CUMULUS-427]
- **CUMULUS-304: "Add AWS API throttling to pdr-status-check task"** Added concurrency limit on SFN API calls. The default concurrency is 10 and is configurable through Lambda environment variable CONCURRENCY.
- **CUMULUS-414: "Schema validation not being performed on many tasks"** revised npm build scripts of tasks that use cumulus-message-adapter to place schema directories into dist directories.
- **CUMULUS-301:** Update all tests to use test-data package for testing data.
- **CUMULUS-271: "Empty response body from rules PUT endpoint"** Added the updated rule to response body.
- Increased memory allotment for `CustomBootstrap` lambda function. Resolves failed deployments where `CustomBootstrap` lambda function was failing with error `Process exited before completing request`. This was causing deployments to stall, fail to update and fail to rollback. This error is thrown when the lambda function tries to use more memory than it is allotted.
- Cumulus repository folders structure updated:
  - removed the `cumulus` folder altogether
  - moved `cumulus/tasks` to `tasks` folder at the root level
  - moved the tasks that are not converted to use CMA to `tasks/.not_CMA_compliant`
  - updated paths where necessary

### Added

- `@cumulus/integration-tests` - Added support for testing the output of an ECS activity as well as a Lambda function.

## [v1.2.0] - 2018-03-20

### Fixed

- Update vulnerable npm packages [CUMULUS-425]
- `@cumulus/api`: `kinesis-consumer.js` uses `sf-scheduler.js#schedule` instead of placing a message directly on the `startSF` SQS queue. This is a fix for [CUMULUS-359](https://bugs.earthdata.nasa.gov/browse/CUMULUS-359) because `sf-scheduler.js#schedule` looks up the provider and collection data in DynamoDB and adds it to the `meta` object of the enqueued message payload.
- `@cumulus/api`: `kinesis-consumer.js` catches and logs errors instead of doing an error callback. Before this change, `kinesis-consumer` was failing to process new records when an existing record caused an error because it would call back with an error and stop processing additional records. It keeps trying to process the record causing the error because it's "position" in the stream is unchanged. Catching and logging the errors is part 1 of the fix. Proposed part 2 is to enqueue the error and the message on a "dead-letter" queue so it can be processed later ([CUMULUS-413](https://bugs.earthdata.nasa.gov/browse/CUMULUS-413)).
- **CUMULUS-260: "PDR page on dashboard only shows zeros."** The PDR stats in LPDAAC are all 0s, even if the dashboard has been fixed to retrieve the correct fields. The current version of pdr-status-check has a few issues.
  - pdr is not included in the input/output schema. It's available from the input event. So the pdr status and stats are not updated when the ParsePdr workflow is complete. Adding the pdr to the input/output of the task will fix this.
  - pdr-status-check doesn't update pdr stats which prevent the real time pdr progress from showing up in the dashboard. To solve this, added lambda function sf-sns-report which is copied from @cumulus/api/lambdas/sf-sns-broadcast with modification, sf-sns-report can be used to report step function status anywhere inside a step function. So add step sf-sns-report after each pdr-status-check, we will get the PDR status progress at real time.
  - It's possible an execution is still in the queue and doesn't exist in sfn yet. Added code to handle 'ExecutionDoesNotExist' error when checking the execution status.
- Fixed `aws.cloudwatchevents()` typo in `packages/ingest/aws.js`. This typo was the root cause of the error: `Error: Could not process scheduled_ingest, Error: : aws.cloudwatchevents is not a constructor` seen when trying to update a rule.

### Removed

- `@cumulus/ingest/aws`: Remove queueWorkflowMessage which is no longer being used by `@cumulus/api`'s `kinesis-consumer.js`.

## [v1.1.4] - 2018-03-15

### Added

- added flag `useList` to parse-pdr [CUMULUS-404]

### Fixed

- Pass encrypted password to the ApiGranule Lambda function [CUMULUS-424]

## [v1.1.3] - 2018-03-14

### Fixed

- Changed @cumulus/deployment package install behavior. The build process will happen after installation

## [v1.1.2] - 2018-03-14

### Added

- added tools to @cumulus/integration-tests for local integration testing
- added end to end testing for discovering and parsing of PDRs
- `yarn e2e` command is available for end to end testing

### Fixed

- **CUMULUS-326: "Occasionally encounter "Too Many Requests" on deployment"** The api gateway calls will handle throttling errors
- **CUMULUS-175: "Dashboard providers not in sync with AWS providers."** The root cause of this bug - DynamoDB operations not showing up in Elasticsearch - was shared by collections and rules. The fix was to update providers', collections' and rules; POST, PUT and DELETE endpoints to operate on DynamoDB and using DynamoDB streams to update Elasticsearch. The following packages were made:
  - `@cumulus/deployment` deploys DynamoDB streams for the Collections, Providers and Rules tables as well as a new lambda function called `dbIndexer`. The `dbIndexer` lambda has an event source mapping which listens to each of the DynamoDB streams. The dbIndexer lambda receives events referencing operations on the DynamoDB table and updates the elasticsearch cluster accordingly.
  - The `@cumulus/api` endpoints for collections, providers and rules _only_ query DynamoDB, with the exception of LIST endpoints and the collections' GET endpoint.

### Updated

- Broke up `kes.override.js` of @cumulus/deployment to multiple modules and moved to a new location
- Expanded @cumulus/deployment test coverage
- all tasks were updated to use cumulus-message-adapter-js 1.0.1
- added build process to integration-tests package to babelify it before publication
- Update @cumulus/integration-tests lambda.js `getLambdaOutput` to return the entire lambda output. Previously `getLambdaOutput` returned only the payload.

## [v1.1.1] - 2018-03-08

### Removed

- Unused queue lambda in api/lambdas [CUMULUS-359]

### Fixed

- Kinesis message content is passed to the triggered workflow [CUMULUS-359]
- Kinesis message queues a workflow message and does not write to rules table [CUMULUS-359]

## [v1.1.0] - 2018-03-05

### Added

- Added a `jlog` function to `common/test-utils` to aid in test debugging
- Integration test package with command line tool [CUMULUS-200] by @laurenfrederick
- Test for FTP `useList` flag [CUMULUS-334] by @kkelly51

### Updated

- The `queue-pdrs` task now uses the [cumulus-message-adapter-js](https://github.com/nasa/cumulus-message-adapter-js)
  library
- Updated the `queue-pdrs` JSON schemas
- The test-utils schema validation functions now throw an error if validation
  fails
- The `queue-granules` task now uses the [cumulus-message-adapter-js](https://github.com/nasa/cumulus-message-adapter-js)
  library
- Updated the `queue-granules` JSON schemas

### Removed

- Removed the `getSfnExecutionByName` function from `common/aws`
- Removed the `getGranuleStatus` function from `common/aws`

## [v1.0.1] - 2018-02-27

### Added

- More tests for discover-pdrs, dicover-granules by @yjpa7145
- Schema validation utility for tests by @yjpa7145

### Changed

- Fix an FTP listing bug for servers that do not support STAT [CUMULUS-334] by @kkelly51

## [v1.0.0] - 2018-02-23

[unreleased]: https://github.com/nasa/cumulus/compare/v9.2.0...HEAD
[v9.2.0]: https://github.com/nasa/cumulus/compare/v9.1.0...v9.2.0
[v9.1.0]: https://github.com/nasa/cumulus/compare/v9.0.1...v9.1.0
[v9.0.1]: https://github.com/nasa/cumulus/compare/v9.0.0...v9.0.1
[v9.0.0]: https://github.com/nasa/cumulus/compare/v8.1.0...v9.0.0
[v8.1.0]: https://github.com/nasa/cumulus/compare/v8.0.0...v8.1.0
[v8.0.0]: https://github.com/nasa/cumulus/compare/v7.2.0...v8.0.0
[v7.2.0]: https://github.com/nasa/cumulus/compare/v7.1.0...v7.2.0
[v7.1.0]: https://github.com/nasa/cumulus/compare/v7.0.0...v7.1.0
[v7.0.0]: https://github.com/nasa/cumulus/compare/v6.0.0...v7.0.0
[v6.0.0]: https://github.com/nasa/cumulus/compare/v5.0.1...v6.0.0
[v5.0.1]: https://github.com/nasa/cumulus/compare/v5.0.0...v5.0.1
[v5.0.0]: https://github.com/nasa/cumulus/compare/v4.0.0...v5.0.0
[v4.0.0]: https://github.com/nasa/cumulus/compare/v3.0.1...v4.0.0
[v3.0.1]: https://github.com/nasa/cumulus/compare/v3.0.0...v3.0.1
[v3.0.0]: https://github.com/nasa/cumulus/compare/v2.0.1...v3.0.0
[v2.0.7]: https://github.com/nasa/cumulus/compare/v2.0.6...v2.0.7
[v2.0.6]: https://github.com/nasa/cumulus/compare/v2.0.5...v2.0.6
[v2.0.5]: https://github.com/nasa/cumulus/compare/v2.0.4...v2.0.5
[v2.0.4]: https://github.com/nasa/cumulus/compare/v2.0.3...v2.0.4
[v2.0.3]: https://github.com/nasa/cumulus/compare/v2.0.2...v2.0.3
[v2.0.2]: https://github.com/nasa/cumulus/compare/v2.0.1...v2.0.2
[v2.0.1]: https://github.com/nasa/cumulus/compare/v1.24.0...v2.0.1
[v2.0.0]: https://github.com/nasa/cumulus/compare/v1.24.0...v2.0.0
[v1.24.0]: https://github.com/nasa/cumulus/compare/v1.23.2...v1.24.0
[v1.23.2]: https://github.com/nasa/cumulus/compare/v1.22.1...v1.23.2
[v1.22.1]: https://github.com/nasa/cumulus/compare/v1.21.0...v1.22.1
[v1.21.0]: https://github.com/nasa/cumulus/compare/v1.20.0...v1.21.0
[v1.20.0]: https://github.com/nasa/cumulus/compare/v1.19.0...v1.20.0
[v1.19.0]: https://github.com/nasa/cumulus/compare/v1.18.0...v1.19.0
[v1.18.0]: https://github.com/nasa/cumulus/compare/v1.17.0...v1.18.0
[v1.17.0]: https://github.com/nasa/cumulus/compare/v1.16.1...v1.17.0
[v1.16.1]: https://github.com/nasa/cumulus/compare/v1.16.0...v1.16.1
[v1.16.0]: https://github.com/nasa/cumulus/compare/v1.15.0...v1.16.0
[v1.15.0]: https://github.com/nasa/cumulus/compare/v1.14.5...v1.15.0
[v1.14.5]: https://github.com/nasa/cumulus/compare/v1.14.4...v1.14.5
[v1.14.4]: https://github.com/nasa/cumulus/compare/v1.14.3...v1.14.4
[v1.14.3]: https://github.com/nasa/cumulus/compare/v1.14.2...v1.14.3
[v1.14.2]: https://github.com/nasa/cumulus/compare/v1.14.1...v1.14.2
[v1.14.1]: https://github.com/nasa/cumulus/compare/v1.14.0...v1.14.1
[v1.14.0]: https://github.com/nasa/cumulus/compare/v1.13.5...v1.14.0
[v1.13.5]: https://github.com/nasa/cumulus/compare/v1.13.4...v1.13.5
[v1.13.4]: https://github.com/nasa/cumulus/compare/v1.13.3...v1.13.4
[v1.13.3]: https://github.com/nasa/cumulus/compare/v1.13.2...v1.13.3
[v1.13.2]: https://github.com/nasa/cumulus/compare/v1.13.1...v1.13.2
[v1.13.1]: https://github.com/nasa/cumulus/compare/v1.13.0...v1.13.1
[v1.13.0]: https://github.com/nasa/cumulus/compare/v1.12.1...v1.13.0
[v1.12.1]: https://github.com/nasa/cumulus/compare/v1.12.0...v1.12.1
[v1.12.0]: https://github.com/nasa/cumulus/compare/v1.11.3...v1.12.0
[v1.11.3]: https://github.com/nasa/cumulus/compare/v1.11.2...v1.11.3
[v1.11.2]: https://github.com/nasa/cumulus/compare/v1.11.1...v1.11.2
[v1.11.1]: https://github.com/nasa/cumulus/compare/v1.11.0...v1.11.1
[v1.11.0]: https://github.com/nasa/cumulus/compare/v1.10.4...v1.11.0
[v1.10.4]: https://github.com/nasa/cumulus/compare/v1.10.3...v1.10.4
[v1.10.3]: https://github.com/nasa/cumulus/compare/v1.10.2...v1.10.3
[v1.10.2]: https://github.com/nasa/cumulus/compare/v1.10.1...v1.10.2
[v1.10.1]: https://github.com/nasa/cumulus/compare/v1.10.0...v1.10.1
[v1.10.0]: https://github.com/nasa/cumulus/compare/v1.9.1...v1.10.0
[v1.9.1]: https://github.com/nasa/cumulus/compare/v1.9.0...v1.9.1
[v1.9.0]: https://github.com/nasa/cumulus/compare/v1.8.1...v1.9.0
[v1.8.1]: https://github.com/nasa/cumulus/compare/v1.8.0...v1.8.1
[v1.8.0]: https://github.com/nasa/cumulus/compare/v1.7.0...v1.8.0
[v1.7.0]: https://github.com/nasa/cumulus/compare/v1.6.0...v1.7.0
[v1.6.0]: https://github.com/nasa/cumulus/compare/v1.5.5...v1.6.0
[v1.5.5]: https://github.com/nasa/cumulus/compare/v1.5.4...v1.5.5
[v1.5.4]: https://github.com/nasa/cumulus/compare/v1.5.3...v1.5.4
[v1.5.3]: https://github.com/nasa/cumulus/compare/v1.5.2...v1.5.3
[v1.5.2]: https://github.com/nasa/cumulus/compare/v1.5.1...v1.5.2
[v1.5.1]: https://github.com/nasa/cumulus/compare/v1.5.0...v1.5.1
[v1.5.0]: https://github.com/nasa/cumulus/compare/v1.4.1...v1.5.0
[v1.4.1]: https://github.com/nasa/cumulus/compare/v1.4.0...v1.4.1
[v1.4.0]: https://github.com/nasa/cumulus/compare/v1.3.0...v1.4.0
[v1.3.0]: https://github.com/nasa/cumulus/compare/v1.2.0...v1.3.0
[v1.2.0]: https://github.com/nasa/cumulus/compare/v1.1.4...v1.2.0
[v1.1.4]: https://github.com/nasa/cumulus/compare/v1.1.3...v1.1.4
[v1.1.3]: https://github.com/nasa/cumulus/compare/v1.1.2...v1.1.3
[v1.1.2]: https://github.com/nasa/cumulus/compare/v1.1.1...v1.1.2
[v1.1.1]: https://github.com/nasa/cumulus/compare/v1.0.1...v1.1.1
[v1.1.0]: https://github.com/nasa/cumulus/compare/v1.0.1...v1.1.0
[v1.0.1]: https://github.com/nasa/cumulus/compare/v1.0.0...v1.0.1
[v1.0.0]: https://github.com/nasa/cumulus/compare/pre-v1-release...v1.0.0

[thin-egress-app]: <https://github.com/asfadmin/thin-egress-app> "Thin Egress App"<|MERGE_RESOLUTION|>--- conflicted
+++ resolved
@@ -110,17 +110,13 @@
 - Added `params.pRetryOptions` parameter to
 `@cumulus/api-client/granules.deleteGranule` to control the retry
 behavior
-<<<<<<< HEAD
 - Updated `cmr_custom_host` variable to accept a full protocol and host name
 (e.g. `http://cmr-custom-host.com`), whereas it previously only accepted a host name
-=======
 - **CUMULUS-2482**
   - Switches the default distribution app in the `example/cumulus-tf` deployment to the new Cumulus Distribution
   - TEA is still available by following instructions in `example/README.md`
->>>>>>> 5dc44856
 - **CUMULUS-2463**
   - Increases the duration of allowed backoff times for a successful test from 0.5 sec to 1 sec.
-
 
 ### Fixed
 
