--- conflicted
+++ resolved
@@ -3,6 +3,19 @@
 All notable changes to this project will be documented in this file.
 
 The format is based on [Keep a Changelog](http://keepachangelog.com/en/1.0.0/).
+
+## Unreleased
+
+### Added
+
+- **CUMULUS-2860**
+  - Added an optional configuration parameter `skipMetadataValidation` to `hyrax-metadata-updates` task
+
+### Changed
+
+- **CUMULUS-2864**
+  - Updated `@cumulus/cmr-client/ingestUMMGranule` and `@cumulus/cmr-client/ingestConcept`
+    functions to not perform separate validation request
 
 ## Unreleased RDS Phase 2
 
@@ -390,23 +403,7 @@
   - **CUMULUS-2877**
     - Ensure database records receive a timestamp when writing granules.
 
-## Unreleased
-
-<<<<<<< HEAD
-### Changed
-
-- **CUMULUS-2864**
-  - Updated `@cumulus/cmr-client/ingestUMMGranule` and `@cumulus/cmr-client/ingestConcept`
-    functions to not perform separate validation request
-
-=======
->>>>>>> 3f271a81
 ## [v10.1.2] 2022-03-11
-
-### Added
-
-- **CUMULUS-2860**
-  - Added an optional configuration parameter `skipMetadataValidation` to `hyrax-metadata-updates` task
 
 ### Added
 
