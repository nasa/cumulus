# Changelog

All notable changes to this project will be documented in this file.

The format is based on [Keep a Changelog](http://keepachangelog.com/en/1.0.0/).

## Unreleased

<<<<<<< HEAD
=======
### Added

- **CUMULUS-3220**
  - Created a new send-pan task
- **CUMULUS-3287**
  - Added variable to allow the aws_ecs_task_definition health check to be configurable.
  - Added clarity to how the bucket field needs to be configured for the move-granules task definition

>>>>>>> 8b66897a
### Changed

- **CUMULUS-3258**
  - Updated Terraform version from 0.13.6 to 1.5.3. Please see the [instructions to upgrade your deployments](https://github.com/nasa/cumulus/blob/master/docs/upgrade-notes/upgrading-tf-version-1.5.3.md).
- **CUMULUS-3188**
  - Updated QueueGranules to support queueing granules that meet the required API granule schema.
- Security upgrade node from 14.19.3-buster to 14.21.1-buster
- **CUMULUS-2985**
  - Changed `onetime` rules RuleTrigger to only execute when the state is `ENABLED` and updated documentation to reflect the change
  - Changed the `invokeRerun` function to only re-run enabled rules
- **CUMULUS-3188**
  - Updated QueueGranules to support queueing granules that meet the required API granule schema.
  - Added optional additional properties to queue-granules input schema
- **CUMULUS-3252**
  - Updated example/cumulus-tf/orca.tf to use orca v8.0.1
  - Added cumulus task `@cumulus/orca-copy-to-archive-adapter`, and add the task to `tf-modules/ingest`
  - Updated `tf-modules/cumulus` module to take variable `orca_lambda_copy_to_archive_arn` and pass to `tf-modules/ingest`
  - Updated `example/cumulus-tf/ingest_and_publish_granule_with_orca_workflow.tf` `CopyToGlacier` (renamed to `CopyToArchive`) step to call
    `orca_copy_to_archive_adapter_task`
- **CUMULUS-3253**
  - Added cumulus task `@cumulus/orca-recovery-adapter`, and add the task to `tf-modules/ingest`
  - Updated `tf-modules/cumulus` module to take variable `orca_sfn_recovery_workflow_arn` and pass to `tf-modules/ingest`
  - Added `example/cumulus-tf/orca_recovery_adapter_workflow.tf`, `OrcaRecoveryAdapterWorkflow` workflow has `OrcaRecoveryAdapter` task
    to call the ORCA recovery step-function.
  - Updated `example/data/collections/` collection configuration `meta.granuleRecoveryWorkflow` to use `OrcaRecoveryAdapterWorkflow`
- **CUMULUS-3215**
  - Create reconciliation reports will properly throw errors and set the async
    operation status correctly to failed if there is an error.
  - Knex calls relating to reconciliation reports will retry if there is a
    connection terminated unexpectedly error
  - Improved logging for async operation
  - Set default async_operation_image_version to 47
- **CUMULUS-3024**
  - Combined unit testing of @cumulus/api/lib/rulesHelpers to a single test file
    `api/tests/lib/test-rulesHelpers` and removed extraneous test files.
- **CUMULUS-3209**
  - Apply brand color with high contrast settings for both (light and dark) themes.
  - Cumulus logo can be seen when scrolling down.
  - "Back to Top" button matches the brand color for both themes.
  - Update "note", "info", "tip", "caution", and "warning" components to [new admonition styling](https://docusaurus.io/docs/markdown-features/admonitions).
  - Add updated arch diagram for both themes.
- **CUMULUS-3203**
  - Removed ACL setting of private on S3.multipartCopyObject() call
  - Removed ACL setting of private for s3PutObject()
  - Removed ACL confguration on sync-granules task
  - Update documentation on dashboard deployment to exclude ACL public-read setting
- **CUMULUS-3245**
  - Update SQS consumer logic to catch ExecutionAlreadyExists error and
    delete SQS message accordingly.
  - Add ReportBatchItemFailures to event source mapping start_sf_mapping
- Added missing name to throttle_queue_watcher Cloudwatch event in `throttled-queue.tf`

### Fixed

- **CUMULUS-2625**
  - Optimized heap memory and api load in queue-granules task to scale to larger workloads.

### Notable Changes

- The async_operation_image property of cumulus module should be updated to pull
  the ECR image for cumuluss/async-operation:47

## [v16.0.0] 2023-05-09

### MIGRATION notes

#### PI release version

When updating directly to v16 from prior releases older that V15, please make sure to
read through all prior release notes.

Notable migration concerns since the last PI release version (11.1.x):

- [v14.1.0] - Postgres compatibility update to Aurora PostgreSQL 11.13.
- [v13.1.0] - Postgres update to add `files_granules_cumulus_id_index` to the
  `files` table may require manual steps depending on load.

#### RDS Phase 3 migration notes

This release includes updates that remove existing DynamoDB tables as part of
release deployment process.   This release *cannot* be properly rolled back in
production as redeploying a prior version of Cumulus will not recover the
associated Dynamo tables.

Please read the full change log for RDS Phase 3 and consult the [RDS Phase 3 update
documentation](https://nasa.github.io/cumulus/docs/next/upgrade-notes/upgrade-rds-phase-3-release)

#### API Endpoint Versioning

As part of the work on CUMULUS-3072, we have added a required header for the
granule PUT/PATCH endpoints -- to ensure that older clients/utilities do not
unexpectedly make destructive use of those endpoints, a validation check of a
header value against supported versions has been implemented.

Moving forward, if a breaking change is made to an existing endpoint that
requires user updates, as part of that update we will set the current version of
the core API and require a header that confirms the client is compatible with
the version required or greater.

In this instance, the granule PUT/PATCH
endpoints will require a `Cumulus-API-Version` value of at least `2`.

```bash
 curl --request PUT https://example.com/granules/granuleId.A19990103.006.1000\
 --header 'Cumulus-API-Version': '2'\
 --header 'Authorization: Bearer ReplaceWithToken'\
 --data ...
```

Users/clients that do not make use of these endpoints will not be impacted.

### RDS Phase 3
#### Breaking Changes

- **CUMULUS-2688**
  - Updated bulk operation logic to use collectionId in addition to granuleId to fetch granules.
  - Tasks using the `bulk-operation` Lambda should provide collectionId and granuleId e.g. { granuleId: xxx, collectionId: xxx }
- **CUMULUS-2856**
  - Update execution PUT endpoint to no longer respect message write constraints and update all values passed in

#### Changed

- **CUMULUS-3282**
  - Updated internal granule endpoint parameters from :granuleName to :granuleId
    for maintenance/consistency reasons
- **CUMULUS-2312** - RDS Migration Epic Phase 3
  - **CUMULUS-2645**
    - Removed unused index functionality for all tables other than
      `ReconciliationReportsTable` from `dbIndexer` lambda
  - **CUMULUS-2398**
    - Remove all dynamoDB updates for `@cumulus/api/ecs/async-operation/*`
    - Updates all api endpoints with updated signature for
      `asyncOperationsStart` calls
    - Remove all dynamoDB models calls from async-operations api endpoints
  - **CUMULUS-2801**
    - Move `getFilesExistingAtLocation`from api granules model to api/lib, update granules put
      endpoint to remove model references
  - **CUMULUS-2804**
    - Updates api/lib/granule-delete.deleteGranuleAndFiles:
      - Updates dynamoGranule -> apiGranule in the signature and throughout the dependent code
      - Updates logic to make apiGranule optional, but pgGranule required, and
        all lookups use postgres instead of ES/implied apiGranule values
      - Updates logic to make pgGranule optional - in this case the logic removes the entry from ES only
    - Removes all dynamo model logic from api/endpoints/granules
    - Removes dynamo write logic from api/lib/writeRecords.*
    - Removes dynamo write logic from api/lib/ingest.*
    - Removes all granule model calls from api/lambdas/bulk-operations and any dependencies
    - Removes dynamo model calls from api/lib/granule-remove-from-cmr.unpublishGranule
    - Removes Post Deployment execution check from sf-event-sqs-to-db-records
    - Moves describeGranuleExecution from api granule model to api/lib/executions.js
  - **CUMULUS-2806**
    - Remove DynamoDB logic from executions `POST` endpoint
    - Remove DynamoDB logic from sf-event-sqs-to-db-records lambda execution writes.
    - Remove DynamoDB logic from executions `PUT` endpoint
  - **CUMULUS-2808**
    - Remove DynamoDB logic from executions `DELETE` endpoint
  - **CUMULUS-2809**
    - Remove DynamoDB logic from providers `PUT` endpoint
    - Updates DB models asyncOperation, provider and rule to return all fields on upsert.
  - **CUMULUS-2810**
    - Removes addition of DynamoDB record from API endpoint POST /provider/<name>
  - **CUMULUS-2811**
    - Removes deletion of DynamoDB record from API endpoint DELETE /provider/<name>
  - **CUMULUS-2817**
    - Removes deletion of DynamoDB record from API endpoint DELETE /collection/<name>/<version>
  - **CUMULUS-2814**
    - Move event resources deletion logic from `rulesModel` to `rulesHelper`
  - **CUMULUS-2815**
    - Move File Config and Core Config validation logic for Postgres Collections from `api/models/collections.js` to `api/lib/utils.js`
  - **CUMULUS-2813**
    - Removes creation and deletion of DynamoDB record from API endpoint POST /rules/
  - **CUMULUS-2816**
    - Removes addition of DynamoDB record from API endpoint POST /collections
  - **CUMULUS-2797**
    - Move rule helper functions to separate rulesHelpers file
  - **CUMULUS-2821**
    - Remove DynamoDB logic from `sfEventSqsToDbRecords` lambda
  - **CUMULUS-2856**
    - Update API/Message write logic to handle nulls as deletion in execution PUT/message write logic

#### Added

- **CUMULUS-2312** - RDS Migration Epic Phase 3
  - **CUMULUS-2813**
    - Added function `create` in the `db` model for Rules
      to return an array of objects containing all columns of the created record.
  - **CUMULUS-2812**
    - Move event resources logic from `rulesModel` to `rulesHelper`
  - **CUMULUS-2820**
    - Remove deletion of DynamoDB record from API endpoint DELETE /pdr/<pdrName>
  - **CUMULUS-2688**
    - Add new endpoint to fetch granules by collectionId as well as granuleId: GET /collectionId/granuleId
    - Add new endpoints to update and delete granules by collectionId as well as
      granuleId

#### Removed

- **CUMULUS-2994**
  - Delete code/lambdas that publish DynamoDB stream events to SNS
- **CUMULUS-3226**
  - Removed Dynamo Async Operations table
- **CUMULUS-3199**
  - Removed DbIndexer lambda and all associated terraform resources
- **CUMULUS-3009**
  - Removed Dynamo PDRs table
- **CUMULUS-3008**
  - Removed DynamoDB Collections table
- **CUMULUS-2815**
  - Remove update of DynamoDB record from API endpoint PUT /collections/<name>/<version>
- **CUMULUS-2814**
  - Remove DynamoDB logic from rules `DELETE` endpoint
- **CUMULUS-2812**
  - Remove DynamoDB logic from rules `PUT` endpoint
- **CUMULUS-2798**
  - Removed AsyncOperations model
- **CUMULUS-2797**
- **CUMULUS-2795**
  - Removed API executions model
- **CUMULUS-2796**
  - Remove API pdrs model and all related test code
  - Remove API Rules model and all related test code
- **CUMULUS-2794**
  - Remove API Collections model and all related test code
  - Remove lambdas/postgres-migration-count-tool, api/endpoints/migrationCounts and api-client/migrationCounts
  - Remove lambdas/data-migration1 tool
  - Remove lambdas/data-migration2 and
    lambdas/postgres-migration-async-operation
- **CUMULUS-2793**
  - Removed Provider Dynamo model and related test code
- **CUMULUS-2792**
  - Remove API Granule model and all related test code
  - Remove granule-csv endpoint
- **CUMULUS-2645**
  - Removed dynamo structural migrations and related code from `@cumulus/api`
  - Removed `executeMigrations` lambda
  - Removed `granuleFilesCacheUpdater` lambda
  - Removed dynamo files table from `data-persistence` module.  *This table and
    all of its data will be removed on deployment*.

### Added
- **CUMULUS-3072**
  - Added `replaceGranule` to `@cumulus/api-client/granules` to add usage of the
    updated RESTful PUT logic
- **CUMULUS-3121**
  - Added a map of variables for the cloud_watch_log retention_in_days for the various cloudwatch_log_groups, as opposed to keeping them hardcoded at 30 days. Can be configured by adding the <module>_<cloudwatch_log_group_name>_log_retention value in days to the cloudwatch_log_retention_groups map variable
- **CUMULUS-3201**
  - Added support for sha512 as checksumType for LZARDs backup task.

### Changed

- **CUMULUS-3315**
  - Updated `@cumulus/api-client/granules.bulkOperation` to remove `ids`
    parameter in favor of `granules` parameter, in the form of a
    `@cumulus/types/ApiGranule` that requires the following keys: `[granuleId, collectionId]`
- **CUMULUS-3307**
  - Pinned cumulus dependency on `pg` to `v8.10.x`
- **CUMULUS-3279**
  - Updated core dependencies on `xml2js` to `v0.5.0`
  - Forcibly updated downstream dependency for `xml2js` in `saml2-js` to
    `v0.5.0`
  - Added audit-ci CVE override until July 1 to allow for Core package releases
- **CUMULUS-3106**
  - Updated localstack version to 1.4.0 and removed 'skip' from all skipped tests
- **CUMULUS-3115**
  - Fixed DiscoverGranules' workflow's duplicateHandling when set to `skip` or `error` to stop retrying
    after receiving a 404 Not Found Response Error from the `cumulus-api`.
- **CUMULUS-3165**
  - Update example/cumulus-tf/orca.tf to use orca v6.0.3

### Fixed

- **CUMULUS-3315**
  - Update CI scripts to use shell logic/GNU timeout to bound test timeouts
    instead of NPM `parallel` package, as timeouts were not resulting in
    integration test failure
- **CUMULUS-3223**
  - Update `@cumulus/cmrjs/cmr-utils.getGranuleTemporalInfo` to handle the error when the cmr file s3url is not available
  - Update `sfEventSqsToDbRecords` lambda to return [partial batch failure](https://docs.aws.amazon.com/lambda/latest/dg/with-sqs.html#services-sqs-batchfailurereporting),
    and only reprocess messages when cumulus message can't be retrieved from the execution events.
  - Update `@cumulus/cumulus-message-adapter-js` to `2.0.5` for all cumulus tasks

## [v15.0.4] 2023-06-23

### Changed

- **CUMULUS-3307**
  - Pinned cumulus dependency on `pg` to `v8.10.x`

### Fixed

- **CUMULUS-3115**
  - Fixed DiscoverGranules' workflow's duplicateHandling when set to `skip` or `error` to stop retrying
    after receiving a 404 Not Found Response Error from the `cumulus-api`.
- **CUMULUS-3315**
  - Update CI scripts to use shell logic/GNU timeout to bound test timeouts
    instead of NPM `parallel` package, as timeouts were not resulting in
    integration test failure
- **CUMULUS-3223**
  - Update `@cumulus/cmrjs/cmr-utils.getGranuleTemporalInfo` to handle the error when the cmr file s3url is not available
  - Update `sfEventSqsToDbRecords` lambda to return [partial batch failure](https://docs.aws.amazon.com/lambda/latest/dg/with-sqs.html#services-sqs-batchfailurereporting),
    and only reprocess messages when cumulus message can't be retrieved from the execution events.
  - Update `@cumulus/cumulus-message-adapter-js` to `2.0.5` for all cumulus tasks

## [v15.0.3] 2023-04-28

### Fixed

- **CUMULUS-3243**
  - Updated granule delete logic to delete granule which is not in DynamoDB
  - Updated granule unpublish logic to handle granule which is not in DynamoDB and/or CMR

## [v15.0.2] 2023-04-25

### Fixed

- **CUMULUS-3120**
  - Fixed a bug by adding in `default_log_retention_periods` and `cloudwatch_log_retention_periods`
  to Cumulus modules so they can be used during deployment for configuring cloudwatch retention periods, for more information check here: [retention document](https://nasa.github.io/cumulus/docs/configuration/cloudwatch-retention)
  - Updated cloudwatch retention documentation to reflect the bugfix changes

## [v15.0.1] 2023-04-20

### Changed

- **CUMULUS-3279**
  - Updated core dependencies on `xml2js` to `v0.5.0`
  - Forcibly updated downstream dependency for `xml2js` in `saml2-js` to
    `v0.5.0`
  - Added audit-ci CVE override until July 1 to allow for Core package releases

## Fixed

- **CUMULUS-3285**
  - Updated `api/lib/distribution.js isAuthBearTokenRequest` to handle non-Bearer authorization header

## [v15.0.0] 2023-03-10

### Breaking Changes

- **CUMULUS-3147**
  - The minimum supported version for all published Cumulus Core npm packages is now Node 16.19.0
  - Tasks using the `cumuluss/cumulus-ecs-task` Docker image must be updated to `cumuluss/cumulus-ecs-task:1.9.0.` which is built with node:16.19.0-alpine.  This can be done by updating the `image` property of any tasks defined using the `cumulus_ecs_service` Terraform module.
  - Updated Dockerfile of async operation docker image to build from node:16.19.0-buster
  - Published new tag [`44` of `cumuluss/async-operation` to Docker Hub](https://hub.docker.com/layers/cumuluss/async-operation/44/images/sha256-8d757276714153e4ab8c24a2b7b6b9ffee14cc78b482d9924e7093af88362b04?context=explore).
  - The `async_operation_image` property of `cumulus` module must be updated to pull the ECR image for `cumuluss/async-operation:44`.

### Changed

- **CUMULUS-2997**
  - Migrate Cumulus Docs to Docusaurus v2 and DocSearch v3.
- **CUMULUS-3044**
  - Deployment section:
    - Consolidate and migrate Cumulus deployment (public facing) content from wiki to Cumulus Docs in GitHub.
    - Update links to make sure that the user can maintain flow between the wiki and GitHub deployment documentation.
    - Organize and update sidebar to include categories for similar deployment topics.
- **CUMULUS-3147**
  - Set example/cumulus-tf default async_operation_image_version to 44.
  - Set example/cumulus-tf default ecs_task_image_version to 1.9.0.
- **CUMULUS-3166**
  - Updated example/cumulus-tf/thin_egress_app.tf to use tea 1.3.2

### Fixed

- **CUMULUS-3187**
  - Restructured Earthdata Login class to be individual methods as opposed to a Class Object
  - Removed typescript no-checks and reformatted EarthdataLogin code to be more type friendly

## [v14.1.0] 2023-02-27

### MIGRATION notes

#### PostgreSQL compatibility update

From this release forward Core will be tested against PostgreSQL 11   Existing
release compatibility testing was done for release 11.1.8/14.0.0+.   Users
should migrate their datastores to Aurora PostgreSQL 11.13+ compatible data stores
as soon as possible.

Users utilizing the `cumulus-rds-tf` module will have upgraded/had their
database clusters forcibly upgraded at the next maintenance window after 31 Jan
2023.   Our guidance to mitigate this issue is to do a manual (outside of
terraform) upgrade.   This will result in the cluster being upgraded with a
manually set parameter group not managed by terraform.

If you manually upgraded and the cluster is now on version 11.13, to continue
using the `cumulus-rds-tf` module *once upgraded* update following module
configuration values if set, or allow their defaults to be utilized:

```terraform
parameter_group_family = "aurora-postgresql11"
engine_version = 11.13
```

When you apply this update, the original PostgreSQL v10 parameter group will be
removed, and recreated using PG11 defaults/configured terraform values and
update the database cluster to use the new configuration.

### Added

- **CUMULUS-3193**
  - Add a Python version file
- **CUMULUS-3121**
  - Added a map of variables in terraform for custom configuration of cloudwatch_log_groups' retention periods.
    Please refer to the [Cloudwatch-Retention] (https://nasa.github.io/cumulus/docs/configuration/cloudwatch-retention)
    section of the Cumulus documentation in order for more detailed information and an example into how to do this.
- **CUMULUS-3071**
  - Added 'PATCH' granules endpoint as an exact duplicate of the existing `PUT`
    endpoint.    In future releases the `PUT` endpoint will be replaced with valid PUT logic
    behavior (complete overwrite) in a future release.   **The existing PUT
    implementation is deprecated** and users should move all existing usage of
    `PUT` to `PATCH` before upgrading to a release with `CUMULUS-3072`.

### Fixed

- **CUMULUS-3033**
  - Fixed `granuleEsQuery` to properly terminate if `body.hit.total.value` is 0.

- The `getLambdaAliases` function has been removed from the `@cumulus/integration-tests` package
- The `getLambdaVersions` function has been removed from the `@cumulus/integration-tests` package
- **CUMULUS-3117**
  - Update `@cumulus/es-client/indexer.js` to properly handle framework write
    constraints for queued granules.    Queued writes will now be properly
    dropped from elasticsearch writes along with the primary datastore(s) when
    write constraints apply
- **CUMULUS-3134**
  - Get tests working on M1 Macs
- **CUMULUS-3148**:
  - Updates cumulus-rds-tf to use defaults for PostgreSQL 11.13
  - Update IngestGranuleSuccessSpec as test was dependant on file ordering and
    PostgreSQL 11 upgrade exposed dependency on database results in the API return
  - Update unit test container to utilize PostgreSQL 11.13 container
- **CUMULUS-3149**
  - Updates the api `/granules/bulkDelete` endpoint to take the
    following configuration keys for the bulkDelete:
    - concurrency - Number of concurrent bulk deletions to process at a time.
            Defaults to 10, increasing this value may improve throughput at the cost
            of additional database/CMR/etc load.
    - maxDbConnections - Defaults to `concurrency`, and generally should not be
        changed unless troubleshooting performance concerns.
  - Updates all bulk api endpoints to add knexDebug boolean query parameter to
    allow for debugging of database connection issues in the future.  Defaults
    to false.
  - Fixed logic defect in bulk deletion logic where an information query was
    nested in a transaction call, resulting in transactions holding knex
    connection pool connections in a blocking way that would not resolve,
    resulting in deletion failures.
- **CUMULUS-3142**
  - Fix issue from CUMULUS-3070 where undefined values for status results in
    unexpected insertion failure on PATCH.
- **CUMULUS-3181**
  - Fixed `sqsMessageRemover` lambda to correctly retrieve ENABLED sqs rules.

- **CUMULUS-3189**
  - Upgraded `cumulus-process` and `cumulus-message-adapter-python` versions to
    support pip 23.0
- **CUMULUS-3196**
  - Moved `createServer` initialization outside the `s3-credentials-endpoint` lambda
    handler to reduce file descriptor usage
- README shell snippets better support copying
- **CUMULUS-3111**
  - Fix issue where if granule update dropped due to write constraints for writeGranuleFromMessage, still possible for granule files to be written
  - Fix issue where if granule update is limited to status and timestamp values due to write constraints for writeGranuleFromMessage, Dynamo or ES granules could be out of sync with PG

### Breaking Changes

- **CUMULUS-3072**
  - Removed original PUT granule endpoint logic (in favor of utilizing new PATCH
    endpoint introduced in CUMULUS-3071)
  - Updated PUT granule endpoint to expected RESTful behavior:
    - PUT will now overwrite all non-provided fields as either non-defined or
      defaults, removing existing related database records (e.g. files,
      granule-execution linkages ) as appropriate.
    - PUT will continue to overwrite fields that are provided in the payload,
      excepting collectionId and granuleId which cannot be modified.
    - PUT will create a new granule record if one does not already exist
    - Like PATCH, the execution field is additive only - executions, once
      associated with a granule record cannot be unassociated via the granule
      endpoint.
  - /granule PUT and PATCH endpoints now require a header with values `{
    version: 2 }`
  - PUT endpoint will now only support /:collectionId/:granuleId formatted
    queries
  - `@cumulus/api-client.replaceGranule now utilizes body.collectionId to
    utilize the correct API PUT endpoint
  - Cumulus API version updated to `2`

### Changed

- **Snyk Security**
  - Upgraded jsonwebtoken from 8.5.1 to 9.0.0
  - CUMULUS-3160: Upgrade knex from 0.95.15 to 2.4.1
  - Upgraded got from 11.8.3 to ^11.8.5
- **Dependabot Security**
  - Upgraded the python package dependencies of the example lambdas
- **CUMULUS-3043**
  - Organize & link Getting Started public docs for better user guidance
  - Update Getting Started sections with current content
- **CUMULUS-3046**
  - Update 'Deployment' public docs
  - Apply grammar, link fixes, and continuity/taxonomy standards
- **CUMULUS-3071**
  - Updated `@cumulus/api-client` packages to use `PATCH` protocol for existing
    granule `PUT` calls, this change should not require user updates for
    `api-client` users.
    - `@cumulus/api-client/granules.updateGranule`
    - `@cumulus/api-client/granules.moveGranule`
    - `@cumulus/api-client/granules.updateGranule`
    - `@cumulus/api-client/granules.reingestGranule`
    - `@cumulus/api-client/granules.removeFromCMR`
    - `@cumulus/api-client/granules.applyWorkflow`
- **CUMULUS-3097**
  - Changed `@cumulus/cmr-client` package's token from Echo-Token to Earthdata Login (EDL) token in updateToken method
  - Updated CMR header and token tests to reflect the Earthdata Login changes
- **CUMULUS-3144**
  - Increased the memory of API lambda to 1280MB
- **CUMULUS-3140**
  - Update release note to include cumulus-api release
- **CUMULUS-3193**
  - Update eslint config to better support typing
- Improve linting of TS files

### Removed

- **CUMULUS-2798**
  - Removed AsyncOperations model

### Removed

- **CUMULUS-3009**
  - Removed Dynamo PDRs table

## [v14.0.0] 2022-12-08

### Breaking Changes

- **CUMULUS-2915**
  - API endpoint GET `/executions/status/${executionArn}` returns `presignedS3Url` and `data`
  - The user (dashboard) must read the `s3SignedURL` and `data` from the return
- **CUMULUS-3070/3074**
  - Updated granule PUT/POST endpoints to no longer respect message write
    constraints.  Functionally this means that:
    - Granules with older createdAt values will replace newer ones, instead of
        ignoring the write request
    - Granules that attempt to set a non-complete state (e.g. 'queued' and
        'running') will now ignore execution state/state change and always write
    - Granules being set to non-complete state will update all values passed in,
      instead of being restricted to `['createdAt', 'updatedAt', 'timestamp',
      'status', 'execution']`

### Added

- **CUMULUS-3070**
  - Remove granules dynamoDb model logic that sets default publish value on record
    validation
  - Update API granule write logic to not set default publish value on record
    updates to avoid overwrite (PATCH behavior)
  - Update API granule write logic to publish to false on record
    creation if not specified
  - Update message granule write logic to set default publish value on record
    creation update.
  - Update granule write logic to set published to default value of `false` if
    `null` is explicitly set with intention to delete the value.
  - Removed dataType/version from api granule schema
  - Added `@cumulus/api/endpoints/granules` unit to cover duration overwrite
    logic for PUT/PATCH endpoint.
- **CUMULUS-3098**
  - Added task configuration setting named `failTaskWhenFileBackupFail` to the
    `lzards-backup` task. This setting is `false` by default, but when set to
    `true`, task will fail if one of the file backup request fails.

### Changed

- Updated CI deploy process to utilize the distribution module in the published zip file which
    will be run against for the integration tests
- **CUMULUS-2915**
  - Updated API endpoint GET `/executions/status/${executionArn}` to return the
    presigned s3 URL in addition to execution status data
- **CUMULUS-3045**
  - Update GitHub FAQs:
    - Add new and refreshed content for previous sections
    - Add new dedicated Workflows section
- **CUMULUS-3070**
  - Updated API granule write logic to no longer require createdAt value in
    dynamo/API granule validation.   Write-time createdAt defaults will be set in the case
    of new API granule writes without the value set, and createdAt will be
    overwritten if it already exists.
  - Refactored granule write logic to allow PATCH behavior on API granule update
    such that existing createdAt values will be retained in case of overwrite
    across all API granule writes.
  - Updated granule write code to validate written createdAt is synced between
    datastores in cases where granule.createdAt is not provided for a new
    granule.
  - Updated @cumulus/db/translate/granules.translateApiGranuleToPostgresGranuleWithoutNilsRemoved to validate incoming values to ensure values that can't be set to null are not
  - Updated @cumulus/db/translate/granules.translateApiGranuleToPostgresGranuleWithoutNilsRemoved to handle null values in incoming ApiGranule
  - Updated @cumulus/db/types/granules.PostgresGranule typings to allow for null values
  - Added ApiGranuleRecord to @cumulus/api/granule type to represent a written/retrieved from datastore API granule record.
  - Update API/Message write logic to handle nulls as deletion in granule PUT/message write logic
- **CUMULUS-3075**
  - Changed the API endpoint return value for a granule with no files. When a granule has no files, the return value beforehand for
    the translatePostgresGranuletoApiGranule, the function which does the translation of a Postgres granule to an API granule, was
    undefined, now changed to an empty array.
  - Existing behavior which relied on the pre-disposed undefined value was changed to instead accept the empty array.
  - Standardized tests in order to expect an empty array for a granule with no files files' object instead of undefined.
- **CUMULUS-3077**
  - Updated `lambdas/data-migration2` granule and files migration to have a `removeExcessFiles` function like in write-granules that will remove file records no longer associated with a granule being migrated
- **CUMULUS-3080**
  - Changed the retention period in days from 14 to 30 for cloudwatch logs for NIST-5 compliance
- **CUMULUS-3100**
  - Updated `POST` granules endpoint to check if granuleId exists across all collections rather than a single collection.
  - Updated `PUT` granules endpoint to check if granuleId exists across a different collection and throw conflict error if so.
  - Updated logic for writing granules from a message to check if granuleId exists across a different collection and throw conflict error if so.

### Fixed

- **CUMULUS-3070**
  - Fixed inaccurate typings for PostgresGranule in @cumulus/db/types/granule
  - Fixed inaccurate typings for @cumulus/api/granules.ApiGranule and updated to
    allow null
- **CUMULUS-3104**
  - Fixed TS compilation error on aws-client package caused by @aws-sdk/client-s3 3.202.0 upgrade
- **CUMULUS-3116**
  - Reverted the default ElasticSearch sorting behavior to the pre-13.3.0 configuration
  - Results from ElasticSearch are sorted by default by the `timestamp` field. This means that the order
  is not guaranteed if two or more records have identical timestamps as there is no secondary sort/tie-breaker.

## [v13.4.0] 2022-10-31

### Notable changes

- **CUMULUS-3104**
  - Published new tag [`43` of `cumuluss/async-operation` to Docker Hub](https://hub.docker.com/layers/cumuluss/async-operation/43/images/sha256-5f989c7d45db3dde87c88c553182d1e4e250a1e09af691a84ff6aa683088b948?context=explore) which was built with node:14.19.3-buster.

### Added

- **CUMULUS-2998**
  - Added Memory Size and Timeout terraform variable configuration for the following Cumulus tasks:
    - fake_processing_task_timeout and fake_processing_task_memory_size
    - files_to_granules_task_timeout and files_to_granule_task_memory_size
    - hello_world_task_timeout and hello_world_task_memory_size
    - sf_sqs_report_task_timeout and sf_sqs_report_task_memory_size
- **CUMULUS-2986**
  - Adds Terraform memory_size configurations to lambda functions with customizable timeouts enabled (the minimum default size has also been raised from 256 MB to 512 MB)
    allowed properties include:
      - add_missing_file_checksums_task_memory_size
      - discover_granules_task_memory_size
      - discover_pdrs_task_memory_size
      - hyrax_metadata_updates_task_memory_size
      - lzards_backup_task_memory_size
      - move_granules_task_memory_size
      - parse_pdr_task_memory_size
      - pdr_status_check_task_memory_size
      - post_to_cmr_task_memory_size
      - queue_granules_task_memory_size
      - queue_pdrs_task_memory_size
      - queue_workflow_task_memory_size
      - sync_granule_task_memory_size
      - update_cmr_access_constraints_task_memory_size
      - update_granules_cmr_task_memory_size
  - Initializes the lambda_memory_size(s) variable in the Terraform variable list
  - Adds Terraform timeout variable for add_missing_file_checksums_task
- **CUMULUS-2631**
  - Added 'Bearer token' support to s3credentials endpoint
- **CUMULUS-2787**
  - Added `lzards-api-client` package to Cumulus with `submitQueryToLzards` method
- **CUMULUS-2944**
  - Added configuration to increase the limit for body-parser's JSON and URL encoded parsers to allow for larger input payloads

### Changed


- Updated `example/cumulus-tf/variables.tf` to have `cmr_oauth_provider` default to `launchpad`
- **CUMULUS-3024**
  - Update PUT /granules endpoint to operate consistently across datastores
    (PostgreSQL, ElasticSearch, DynamoDB). Previously it was possible, given a
    partial Granule payload to have different data in Dynamo/ElasticSearch and PostgreSQL
  - Given a partial Granule object, the /granules update endpoint now operates
    with behavior more consistent with a PATCH operation where fields not provided
    in the payload will not be updated in the datastores.
  - Granule translation (db/src/granules.ts) now supports removing null/undefined fields when converting from API to Postgres
    granule formats.
  - Update granule write logic: if a `null` files key is provided in an update payload (e.g. `files: null`),
    an error will be thrown. `null` files were not previously supported and would throw potentially unclear errors. This makes the error clearer and more explicit.
  - Update granule write logic: If an empty array is provided for the `files` key, all files will be removed in all datastores
- **CUMULUS-2787**
  - Updated `lzards-backup-task` to send Cumulus provider and granule createdAt values as metadata in LZARDS backup request to support querying LZARDS for reconciliation reports
- **CUMULUS-2913**
  - Changed `process-dead-letter-archive` lambda to put messages from S3 dead
    letter archive that fail to process to new S3 location.
- **CUMULUS-2974**
  - The `DELETE /granules/<granuleId>` endpoint now includes additional details about granule
    deletion, including collection, deleted granule ID, deleted files, and deletion time.
- **CUMULUS-3027**
  - Pinned typescript to ~4.7.x to address typing incompatibility issues
    discussed in https://github.com/knex/knex/pull/5279
  - Update generate-ts-build-cache script to always install root project dependencies
- **CUMULUS-3104**
  - Updated Dockerfile of async operation docker image to build from node:14.19.3-buster
  - Sets default async_operation_image version to 43.
  - Upgraded saml2-js 4.0.0, rewire to 6.0.0 to address security vulnerabilities
  - Fixed TS compilation error caused by @aws-sdk/client-s3 3.190->3.193 upgrade

## [v13.3.2] 2022-10-10 [BACKPORT]

**Please note** changes in 13.3.2 may not yet be released in future versions, as
this is a backport and patch release on the 13.3.x series of releases. Updates that
are included in the future will have a corresponding CHANGELOG entry in future
releases.

### Fixed

- **CUMULUS-2557**
  - Updated `@cumulus/aws-client/S3/moveObject` to handle zero byte files (0 byte files).
- **CUMULUS-2971**
  - Updated `@cumulus/aws-client/S3ObjectStore` class to take string query parameters and
    its methods `signGetObject` and `signHeadObject` to take parameter presignOptions
- **CUMULUS-3021**
  - Updated `@cumulus/api-client/collections` and `@cumulus/integration-tests/api` to encode
    collection version in the URI path
- **CUMULUS-3024**
  - Update PUT /granules endpoint to operate consistently across datastores
    (PostgreSQL, ElasticSearch, DynamoDB). Previously it was possible, given a
    partial Granule payload to have different data in Dynamo/ElasticSearch and PostgreSQL
  - Given a partial Granule object, the /granules update endpoint now operates
    with behavior more consistent with a PATCH operation where fields not provided
    in the payload will not be updated in the datastores.
  - Granule translation (db/src/granules.ts) now supports removing null/undefined fields when converting from API to Postgres
    granule formats.
  - Update granule write logic: if a `null` files key is provided in an update payload (e.g. `files: null`),
    an error will be thrown. `null` files were not previously supported and would throw potentially unclear errors. This makes the error clearer and more explicit.
  - Update granule write logic: If an empty array is provided for the `files` key, all files will be removed in all datastores

## [v13.3.0] 2022-8-19

### Notable Changes

- **CUMULUS-2930**
  - The `GET /granules` endpoint has a new optional query parameter:
    `searchContext`, which is used to resume listing within the same search
    context. It is provided in every response from the endpoint as
    `meta.searchContext`. The searchContext value must be submitted with every
    consequent API call, and must be fetched from each new response to maintain
    the context.
  - Use of the `searchContext` query string parameter allows listing past 10,000 results.
  - Note that using the `from` query param in a request will cause the `searchContext` to
    be ignored and also make the query subject to the 10,000 results cap again.
  - Updated `GET /granules` endpoint to leverage ElasticSearch search-after API.
    The endpoint will only use search-after when the `searchContext` parameter
    is provided in a request.

## [v13.2.1] 2022-8-10 [BACKPORT]

### Notable changes

- **CUMULUS-3019**
  - Fix file write logic to delete files by `granule_cumulus_id` instead of
    `cumulus_id`. Previous logic removed files by matching `file.cumulus_id`
    to `granule.cumulus_id`.

## [v13.2.0] 2022-8-04

### Changed

- **CUMULUS-2940**
  - Updated bulk operation lambda to utilize system wide rds_connection_timing
    configuration parameters from the main `cumulus` module
- **CUMULUS-2980**
  - Updated `ingestPdrWithNodeNameSpec.js` to use `deleteProvidersAndAllDependenciesByHost` function.
  - Removed `deleteProvidersByHost`function.
- **CUMULUS-2954**
  - Updated Backup LZARDS task to run as a single task in a step function workflow.
  - Updated task to allow user to provide `collectionId` in workflow input and
    updated task to use said `collectionId` to look up the corresponding collection record in RDS.

## [v13.1.0] 2022-7-22

### MIGRATION notes

- The changes introduced in CUMULUS-2962 will re-introduce a
  `files_granules_cumulus_id_index` on the `files` table in the RDS database.
  This index will be automatically created as part of the bootstrap lambda
  function *on deployment* of the `data-persistence` module.

  *In cases where the index is already applied, this update will have no effect*.

  **Please Note**: In some cases where ingest is occurring at high volume levels and/or the
  files table has > 150M file records, the migration may
  fail on deployment due to timing required to both acquire the table state needed for the
  migration and time to create the index given the resources available.

  For reference a rx.5 large Aurora/RDS database
  with *no activity* took roughly 6 minutes to create the index for a file table with 300M records and no active ingest, however timed out when the same migration was attempted
  in production with possible activity on the table.

  If you believe you are subject to the above consideration, you may opt to
  manually create the `files` table index *prior* to deploying this version of
  Core with the following procedure:

  -----

  - Verify you do not have the index:

  ```text
  select * from pg_indexes where tablename = 'files';

   schemaname | tablename |        indexname        | tablespace |                                       indexdef
  ------------+-----------+-------------------------+------------+---------------------------------------------------------------------------------------
   public     | files     | files_pkey              |            | CREATE UNIQUE INDEX files_pkey ON public.files USING btree (cumulus_id)
   public     | files     | files_bucket_key_unique |            | CREATE UNIQUE INDEX files_bucket_key_unique ON public.files USING btree (bucket, key)
  ```

  In this instance you should not see an `indexname` row with
  `files_granules_cumulus_id_index` as the value.     If you *do*, you should be
  clear to proceed with the installation.
  - Quiesce ingest

  Stop all ingest operations in Cumulus Core according to your operational
  procedures.    You should validate that it appears there are no active queries that
  appear to be inserting granules/files into the database as a secondary method
  of evaluating the database system state:

  ```text
  select pid, query, state, wait_event_type, wait_event from pg_stat_activity where state = 'active';
  ```

  If query rows are returned with a `query` value that involves the files table,
  make sure ingest is halted and no other granule-update activity is running on
  the system.

  Note: In rare instances if there are hung queries that are unable to resolve, it may be necessary to
  manually use psql [Server Signaling
  Functions](https://www.postgresql.org/docs/10/functions-admin.html#FUNCTIONS-ADMIN-SIGNAL)
  `pg_cancel_backend` and/or
  `pg_terminate_backend` if the migration will not complete in the next step.

  - Create the Index

  Run the following query to create the index.    Depending on the situation
  this may take many minutes to complete, and you will note your CPU load and
  disk I/O rates increase on your cluster:

  ```text
  CREATE INDEX files_granule_cumulus_id_index ON files (granule_cumulus_id);
  ```

  You should see a response like:

  ```text
  CREATE INDEX
  ```

  and can verify the index `files_granule_cumulus_id_index` was created:

  ```text
  => select * from pg_indexes where tablename = 'files';
  schemaname | tablename |           indexname            | tablespace |                                           indexdef
   ------------+-----------+--------------------------------+------------+----------------------------------------------------------------------------------------------
   public     | files     | files_pkey                     |            | CREATE UNIQUE INDEX files_pkey ON public.files USING btree (cumulus_id)
   public     | files     | files_bucket_key_unique        |            | CREATE UNIQUE INDEX files_bucket_key_unique ON public.files USING btree (bucket, key)
   public     | files     | files_granule_cumulus_id_index |            | CREATE INDEX files_granule_cumulus_id_index ON public.files USING btree (granule_cumulus_id)
  (3 rows)
  ```

  - Once this is complete, you may deploy this version of Cumulus as you
    normally would.
  **If you are unable to stop ingest for the above procedure** *and* cannot
  migrate with deployment, you may be able to manually create the index while
  writes are ongoing using postgres's `CONCURRENTLY` option for `CREATE INDEX`.
  This can have significant impacts on CPU/write IO, particularly if you are
  already using a significant amount of your cluster resources, and may result
  in failed writes or an unexpected index/database state.

  PostgreSQL's
  [documentation](https://www.postgresql.org/docs/10/sql-createindex.html#SQL-CREATEINDEX-CONCURRENTLY)
  provides more information on this option.   Please be aware it is
  **unsupported** by Cumulus at this time, so community members that opt to go
  this route should proceed with caution.

  -----

### Notable changes

- **CUMULUS-2962**
  - Re-added database structural migration to `files` table to add an index on `granule_cumulus_id`
- **CUMULUS-2929**
  - Updated `move-granule` task to check the optional collection configuration parameter
    `meta.granuleMetadataFileExtension` to determine the granule metadata file.
    If none is specified, the granule CMR metadata or ISO metadata file is used.

### Changed

- Updated Moment.js package to 2.29.4 to address security vulnerability
- **CUMULUS-2967**
  - Added fix example/spec/helpers/Provider that doesn't fail deletion 404 in
    case of deletion race conditions
### Fixed

- **CUMULUS-2995**
  - Updated Lerna package to 5.1.8 to address security vulnerability

- **CUMULUS-2863**
  - Fixed `@cumulus/api` `validateAndUpdateSqsRule` method to allow 0 retries and 0 visibilityTimeout
    in rule's meta.

- **CUMULUS-2959**
  - Fixed `@cumulus/api` `granules` module to convert numeric productVolume to string
    when an old granule record is retrieved from DynamoDB
- Fixed the following links on Cumulus docs' [Getting Started](https://nasa.github.io/cumulus/docs/getting-started) page:
    * Cumulus Deployment
    * Terraform Best Practices
    * Integrator Common Use Cases
- Also corrected the _How to Deploy Cumulus_ link in the [Glossary](https://nasa.github.io/cumulus/docs/glossary)


## [v13.0.1] 2022-7-12

- **CUMULUS-2995**
  - Updated Moment.js package to 2.29.4 to address security vulnerability

## [v13.0.0] 2022-06-13

### MIGRATION NOTES

- The changes introduced in CUMULUS-2955 should result in removal of
  `files_granule_cumulus_id_index` from the `files` table (added in the v11.1.1
  release).  The success of this operation is dependent on system ingest load.

  In rare cases where data-persistence deployment fails because the
  `postgres-db-migration` times out, it may be required to manually remove the
  index and then redeploy:

  ```text
  DROP INDEX IF EXISTS files_granule_cumulus_id_index;
  ```

### Breaking Changes

- **CUMULUS-2931**

  - Updates CustomBootstrap lambda to default to failing if attempting to remove
    a pre-existing `cumulus-alias` index that would collide with the required
    `cumulus-alias` *alias*.   A configuration parameter
    `elasticsearch_remove_index_alias_conflict`  on the `cumulus` and
    `archive` modules has been added to enable the original behavior that would
    remove the invalid index (and all it's data).
  - Updates `@cumulus/es-client.bootstrapElasticSearch` signature to be
    parameterized and accommodate a new parameter `removeAliasConflict` which
    allows/disallows the deletion of a conflicting `cumulus-alias` index

### Notable changes

- **CUMULUS-2929**
  - Updated `move-granule` task to check the optional collection configuration parameter
    `meta.granuleMetadataFileExtension` to determine the granule metadata file.
    If none is specified, the granule CMR metadata or ISO metadata file is used.

### Added

- **CUMULUS-2929**
  - Added optional collection configuration `meta.granuleMetadataFileExtension` to specify CMR metadata
    file extension for tasks that utilize metadata file lookups

- **CUMULUS-2939**
  - Added `@cumulus/api/lambdas/start-async-operation` to start an async operation

- **CUMULUS-2953**
  - Added `skipMetadataCheck` flag to config for Hyrax metadata updates task.
  - If this config flag is set to `true`, and a granule has no CMR file, the task will simply return the input values.

- **CUMULUS-2966**
  - Added extractPath operation and support of nested string replacement to `url_path` in the collection configuration

### Changed

- **CUMULUS-2965**
  - Update `cumulus-rds-tf` module to ignore `engine_version` lifecycle changes
- **CUMULUS-2967**
  - Added fix example/spec/helpers/Provider that doesn't fail deletion 404 in
    case of deletion race conditions
- **CUMULUS-2955**
  - Updates `20220126172008_files_granule_id_index` to *not* create an index on
    `granule_cumulus_id` on the files table.
  - Adds `20220609024044_remove_files_granule_id_index` migration to revert
    changes from `20220126172008_files_granule_id_index` on any deployed stacks
    that might have the index to ensure consistency in deployed stacks

- **CUMULUS-2923**
  - Changed public key setup for SFTP local testing.
- **CUMULUS-2939**
  - Updated `@cumulus/api` `granules/bulk*`, `elasticsearch/index-from-database` and
    `POST reconciliationReports` endpoints to invoke StartAsyncOperation lambda

### Fixed

- **CUMULUS-2863**
  - Fixed `@cumulus/api` `validateAndUpdateSqsRule` method to allow 0 retries
    and 0 visibilityTimeout in rule's meta.
- **CUMULUS-2961**
  - Fixed `data-migration2` granule migration logic to allow for DynamoDb granules that have a null/empty string value for `execution`.   The migration will now migrate them without a linked execution.
  - Fixed `@cumulus/api` `validateAndUpdateSqsRule` method to allow 0 retries and 0 visibilityTimeout
    in rule's meta.

- **CUMULUS-2959**
  - Fixed `@cumulus/api` `granules` module to convert numeric productVolume to string
    when an old granule record is retrieved from DynamoDB.

## [v12.0.3] 2022-10-03 [BACKPORT]

**Please note** changes in 12.0.3 may not yet be released in future versions, as
this is a backport and patch release on the 12.0.x series of releases. Updates that
are included in the future will have a corresponding CHANGELOG entry in future
releases.

### Fixed

- **CUMULUS-3024**
  - Update PUT /granules endpoint to operate consistently across datastores
    (PostgreSQL, ElasticSearch, DynamoDB). Previously it was possible, given a
    partial Granule payload to have different data in Dynamo/ElasticSearch and PostgreSQL
  - Given a partial Granule object, the /granules update endpoint now operates
    with behavior more consistent with a PATCH operation where fields not provided
    in the payload will not be updated in the datastores.
  - Granule translation (db/src/granules.ts) now supports removing null/undefined fields when converting from API to Postgres
    granule formats.
  - Update granule write logic: if a `null` files key is provided in an update payload (e.g. `files: null`),
    an error will be thrown. `null` files were not previously supported and would throw potentially unclear errors. This makes the error clearer and more explicit.
  - Update granule write logic: If an empty array is provided for the `files` key, all files will be removed in all datastores
- **CUMULUS-2971**
  - Updated `@cumulus/aws-client/S3ObjectStore` class to take string query parameters and
    its methods `signGetObject` and `signHeadObject` to take parameter presignOptions
- **CUMULUS-2557**
  - Updated `@cumulus/aws-client/S3/moveObject` to handle zero byte files (0 byte files).
- **CUMULUS-3021**
  - Updated `@cumulus/api-client/collections` and `@cumulus/integration-tests/api` to encode
    collection version in the URI path

## [v12.0.2] 2022-08-10 [BACKPORT]

**Please note** changes in 12.0.2 may not yet be released in future versions, as
this is a backport and patch release on the 12.0.x series of releases. Updates that
are included in the future will have a corresponding CHANGELOG entry in future
releases.

### Notable Changes

- **CUMULUS-3019**
  - Fix file write logic to delete files by `granule_cumulus_id` instead of
      `cumulus_id`. Previous logic removed files by matching `file.cumulus_id`
      to `granule.cumulus_id`.

## [v12.0.1] 2022-07-18

- **CUMULUS-2995**
  - Updated Moment.js package to 2.29.4 to address security vulnerability

## [v12.0.0] 2022-05-20

### Breaking Changes

- **CUMULUS-2903**

  - The minimum supported version for all published Cumulus Core npm packages is now Node 14.19.1
  - Tasks using the `cumuluss/cumulus-ecs-task` Docker image must be updated to
    `cumuluss/cumulus-ecs-task:1.8.0`. This can be done by updating the `image`
    property of any tasks defined using the `cumulus_ecs_service` Terraform
    module.

### Changed

- **CUMULUS-2932**

  - Updates `SyncGranule` task to include `disableOrDefaultAcl` function that uses
    the configuration ACL parameter to set ACL to private by default or disable ACL.
  - Updates `@cumulus/sync-granule` `download()` function to take in ACL parameter
  - Updates `@cumulus/ingest` `proceed()` function to take in ACL parameter
  - Updates `@cumulus/ingest` `addLock()` function to take in an optional ACL parameter
  - Updates `SyncGranule` example worfklow config
    `example/cumulus-tf/sync_granule_workflow.asl.json` to include `ACL`
    parameter.

## [v11.1.8] 2022-11-07 [BACKPORT]

**Please note** changes in 11.1.7 may not yet be released in future versions, as
this is a backport and patch release on the 11.1.x series of releases. Updates that
are included in the future will have a corresponding CHANGELOG entry in future
releases.

### Breaking Changes

- **CUMULUS-2903**
  - The minimum supported version for all published Cumulus Core npm packages is now Node 14.19.1
  - Tasks using the `cumuluss/cumulus-ecs-task` Docker image must be updated to
    `cumuluss/cumulus-ecs-task:1.8.0`. This can be done by updating the `image`
    property of any tasks defined using the `cumulus_ecs_service` Terraform
    module.

### Notable changes

- Published new tag [`43` of `cumuluss/async-operation` to Docker Hub](https://hub.docker.com/layers/cumuluss/async-operation/43/images/sha256-5f989c7d45db3dde87c88c553182d1e4e250a1e09af691a84ff6aa683088b948?context=explore) which was built with node:14.19.3-buster.

### Changed

- **CUMULUS-3104**
  - Updated Dockerfile of async operation docker image to build from node:14.19.3-buster
  - Sets default async_operation_image version to 43.
  - Upgraded saml2-js 4.0.0, rewire to 6.0.0 to address security vulnerabilities
  - Fixed TS compilation error on aws-client package caused by @aws-sdk/client-s3 3.202.0 upgrade

- **CUMULUS-3080**
  - Changed the retention period in days from 14 to 30 for cloudwatch logs for NIST-5 compliance

## [v11.1.7] 2022-10-05 [BACKPORT]

**Please note** changes in 11.1.7 may not yet be released in future versions, as
this is a backport and patch release on the 11.1.x series of releases. Updates that
are included in the future will have a corresponding CHANGELOG entry in future
releases.

### Fixed

- **CUMULUS-3024**
  - Update PUT /granules endpoint to operate consistently across datastores
    (PostgreSQL, ElasticSearch, DynamoDB). Previously it was possible, given a
    partial Granule payload to have different data in Dynamo/ElasticSearch and PostgreSQL
  - Given a partial Granule object, the /granules update endpoint now operates
    with behavior more consistent with a PATCH operation where fields not provided
    in the payload will not be updated in the datastores.
  - Granule translation (db/src/granules.ts) now supports removing null/undefined fields when converting from API to Postgres
    granule formats.
  - Update granule write logic: if a `null` files key is provided in an update payload (e.g. `files: null`),
    an error will be thrown. `null` files were not previously supported and would throw potentially unclear errors. This makes the error clearer and more explicit.
  - Update granule write logic: If an empty array is provided for the `files` key, all files will be removed in all datastores
- **CUMULUS-2971**
  - Updated `@cumulus/aws-client/S3ObjectStore` class to take string query parameters and
    its methods `signGetObject` and `signHeadObject` to take parameter presignOptions
- **CUMULUS-2557**
  - Updated `@cumulus/aws-client/S3/moveObject` to handle zero byte files (0 byte files).
- **CUMULUS-3021**
  - Updated `@cumulus/api-client/collections` and `@cumulus/integration-tests/api` to encode
    collection version in the URI path
- **CUMULUS-3027**
  - Pinned typescript to ~4.7.x to address typing incompatibility issues
    discussed in https://github.com/knex/knex/pull/5279
  - Update generate-ts-build-cache script to always install root project dependencies

## [v11.1.5] 2022-08-10 [BACKPORT]

**Please note** changes in 11.1.5 may not yet be released in future versions, as
this is a backport and patch release on the 11.1.x series of releases. Updates that
are included in the future will have a corresponding CHANGELOG entry in future
releases.

### Notable changes

- **CUMULUS-3019**
  - Fix file write logic to delete files by `granule_cumulus_id` instead of
      `cumulus_id`. Previous logic removed files by matching `file.cumulus_id`
      to `granule.cumulus_id`.

## [v11.1.4] 2022-07-18

**Please note** changes in 11.1.4 may not yet be released in future versions, as
this is a backport and patch release on the 11.1.x series of releases. Updates that
are included in the future will have a corresponding CHANGELOG entry in future
releases.

### MIGRATION notes


- The changes introduced in CUMULUS-2962 will re-introduce a
  `files_granules_cumulus_id_index` on the `files` table in the RDS database.
  This index will be automatically created as part of the bootstrap lambda
  function *on deployment* of the `data-persistence` module.

  *In cases where the index is already applied, this update will have no effect*.

  **Please Note**: In some cases where ingest is occurring at high volume levels and/or the
  files table has > 150M file records, the migration may
  fail on deployment due to timing required to both acquire the table state needed for the
  migration and time to create the index given the resources available.

  For reference a rx.5 large Aurora/RDS database
  with *no activity* took roughly 6 minutes to create the index for a file table with 300M records and no active ingest, however timed out when the same migration was attempted
  in production with possible activity on the table.

  If you believe you are subject to the above consideration, you may opt to
  manually create the `files` table index *prior* to deploying this version of
  Core with the following procedure:

  -----

  - Verify you do not have the index:

  ```text
  select * from pg_indexes where tablename = 'files';

   schemaname | tablename |        indexname        | tablespace |                                       indexdef
  ------------+-----------+-------------------------+------------+---------------------------------------------------------------------------------------
   public     | files     | files_pkey              |            | CREATE UNIQUE INDEX files_pkey ON public.files USING btree (cumulus_id)
   public     | files     | files_bucket_key_unique |            | CREATE UNIQUE INDEX files_bucket_key_unique ON public.files USING btree (bucket, key)
  ```

  In this instance you should not see an `indexname` row with
  `files_granules_cumulus_id_index` as the value.     If you *do*, you should be
  clear to proceed with the installation.
  - Quiesce ingest

  Stop all ingest operations in Cumulus Core according to your operational
  procedures.    You should validate that it appears there are no active queries that
  appear to be inserting granules/files into the database as a secondary method
  of evaluating the database system state:

  ```text
  select pid, query, state, wait_event_type, wait_event from pg_stat_activity where state = 'active';
  ```

  If query rows are returned with a `query` value that involves the files table,
  make sure ingest is halted and no other granule-update activity is running on
  the system.

  Note: In rare instances if there are hung queries that are unable to resolve, it may be necessary to
  manually use psql [Server Signaling
  Functions](https://www.postgresql.org/docs/10/functions-admin.html#FUNCTIONS-ADMIN-SIGNAL)
  `pg_cancel_backend` and/or
  `pg_terminate_backend` if the migration will not complete in the next step.

  - Create the Index

  Run the following query to create the index.    Depending on the situation
  this may take many minutes to complete, and you will note your CPU load and
  disk I/O rates increase on your cluster:

  ```text
  CREATE INDEX files_granule_cumulus_id_index ON files (granule_cumulus_id);
  ```

  You should see a response like:

  ```text
  CREATE INDEX
  ```

  and can verify the index `files_granule_cumulus_id_index` was created:

  ```text
  => select * from pg_indexes where tablename = 'files';
  schemaname | tablename |           indexname            | tablespace |                                           indexdef
   ------------+-----------+--------------------------------+------------+----------------------------------------------------------------------------------------------
   public     | files     | files_pkey                     |            | CREATE UNIQUE INDEX files_pkey ON public.files USING btree (cumulus_id)
   public     | files     | files_bucket_key_unique        |            | CREATE UNIQUE INDEX files_bucket_key_unique ON public.files USING btree (bucket, key)
   public     | files     | files_granule_cumulus_id_index |            | CREATE INDEX files_granule_cumulus_id_index ON public.files USING btree (granule_cumulus_id)
  (3 rows)
  ```

  - Once this is complete, you may deploy this version of Cumulus as you
    normally would.
  **If you are unable to stop ingest for the above procedure** *and* cannot
  migrate with deployment, you may be able to manually create the index while
  writes are ongoing using postgres's `CONCURRENTLY` option for `CREATE INDEX`.
  This can have significant impacts on CPU/write IO, particularly if you are
  already using a significant amount of your cluster resources, and may result
  in failed writes or an unexpected index/database state.

  PostgreSQL's
  [documentation](https://www.postgresql.org/docs/10/sql-createindex.html#SQL-CREATEINDEX-CONCURRENTLY)
  provides more information on this option.   Please be aware it is
  **unsupported** by Cumulus at this time, so community members that opt to go
  this route should proceed with caution.

  -----

### Changed

- Updated Moment.js package to 2.29.4 to address security vulnerability

## [v11.1.3] 2022-06-24

**Please note** changes in 11.1.3 may not yet be released in future versions, as
this is a backport and patch release on the 11.1.x series of releases. Updates that
are included in the future will have a corresponding CHANGELOG entry in future
releases.

### Notable changes

- **CUMULUS-2929**
  - Updated `move-granule` task to check the optional collection configuration parameter
    `meta.granuleMetadataFileExtension` to determine the granule metadata file.
    If none is specified, the granule CMR metadata or ISO metadata file is used.

### Added

- **CUMULUS-2929**
  - Added optional collection configuration `meta.granuleMetadataFileExtension` to specify CMR metadata
    file extension for tasks that utilize metadata file lookups
- **CUMULUS-2966**
  - Added extractPath operation and support of nested string replacement to `url_path` in the collection configuration
### Fixed

- **CUMULUS-2863**
  - Fixed `@cumulus/api` `validateAndUpdateSqsRule` method to allow 0 retries
    and 0 visibilityTimeout in rule's meta.
- **CUMULUS-2959**
  - Fixed `@cumulus/api` `granules` module to convert numeric productVolume to string
    when an old granule record is retrieved from DynamoDB.
- **CUMULUS-2961**
  - Fixed `data-migration2` granule migration logic to allow for DynamoDb granules that have a null/empty string value for `execution`.   The migration will now migrate them without a linked execution.

## [v11.1.2] 2022-06-13

**Please note** changes in 11.1.2 may not yet be released in future versions, as
this is a backport and patch release on the 11.1.x series of releases. Updates that
are included in the future will have a corresponding CHANGELOG entry in future
releases.

### MIGRATION NOTES

- The changes introduced in CUMULUS-2955 should result in removal of
  `files_granule_cumulus_id_index` from the `files` table (added in the v11.1.1
  release).  The success of this operation is dependent on system ingest load

  In rare cases where data-persistence deployment fails because the
  `postgres-db-migration` times out, it may be required to manually remove the
  index and then redeploy:

  ```text
  > DROP INDEX IF EXISTS postgres-db-migration;
  DROP INDEX
  ```

### Changed

- **CUMULUS-2955**
  - Updates `20220126172008_files_granule_id_index` to *not* create an index on
    `granule_cumulus_id` on the files table.
  - Adds `20220609024044_remove_files_granule_id_index` migration to revert
    changes from `20220126172008_files_granule_id_index` on any deployed stacks
    that might have the index to ensure consistency in deployed stacks

## [v11.1.1] 2022-04-26

### Added

### Changed

- **CUMULUS-2885**
  - Updated `@cumulus/aws-client` to use new AWS SDK v3 packages for S3 requests:
    - `@aws-sdk/client-s3`
    - `@aws-sdk/lib-storage`
    - `@aws-sdk/s3-request-presigner`
  - Updated code for compatibility with updated `@cumulus/aws-client` and AWS SDK v3 S3 packages:
    - `@cumulus/api`
    - `@cumulus/async-operations`
    - `@cumulus/cmrjs`
    - `@cumulus/common`
    - `@cumulus/collection-config-store`
    - `@cumulus/ingest`
    - `@cumulus/launchpad-auth`
    - `@cumulus/sftp-client`
    - `@cumulus/tf-inventory`
    - `lambdas/data-migration2`
    - `tasks/add-missing-file-checksums`
    - `tasks/hyrax-metadata-updates`
    - `tasks/lzards-backup`
    - `tasks/sync-granule`
- **CUMULUS-2886**
  - Updated `@cumulus/aws-client` to use new AWS SDK v3 packages for API Gateway requests:
    - `@aws-sdk/client-api-gateway`
- **CUMULUS-2920**
  - Update npm version for Core build to 8.6
- **CUMULUS-2922**
  - Added `@cumulus/example-lib` package to example project to allow unit tests `example/script/lib` dependency.
  - Updates Mutex unit test to address changes made in [#2902](https://github.com/nasa/cumulus/pull/2902/files)
- **CUMULUS-2924**
  - Update acquireTimeoutMillis to 400 seconds for the db-provision-lambda module to address potential timeout issues on RDS database start
- **CUMULUS-2925**
  - Updates CI to utilize `audit-ci` v6.2.0
  - Updates CI to utilize a on-container filesystem when building Core in 'uncached' mode
  - Updates CI to selectively bootstrap Core modules in the cleanup job phase
- **CUMULUS-2934**
  - Update CI Docker container build to install pipenv to prevent contention on parallel lambda builds


## [v11.1.0] 2022-04-07

### MIGRATION NOTES

- 11.1.0 is an amendment release and supersedes 11.0.0. However, follow the migration steps for 11.0.0.

- **CUMULUS-2905**
  - Updates migration script with new `migrateAndOverwrite` and
    `migrateOnlyFiles` options.

### Added

- **CUMULUS-2860**
  - Added an optional configuration parameter `skipMetadataValidation` to `hyrax-metadata-updates` task
- **CUMULUS-2870**
  - Added `last_modified_date` as output to all tasks in Terraform `ingest` module.
- **CUMULUS-NONE**
  - Added documentation on choosing and configuring RDS at `deployment/choosing_configuring_rds`.

### Changed

- **CUMULUS-2703**
  - Updated `ORCA Backup` reconciliation report to report `cumulusFilesCount` and `orcaFilesCount`
- **CUMULUS-2849**
  - Updated `@cumulus/aws-client` to use new AWS SDK v3 packages for DynamoDB requests:
    - `@aws-sdk/client-dynamodb`
    - `@aws-sdk/lib-dynamodb`
    - `@aws-sdk/util-dynamodb`
  - Updated code for compatibility with AWS SDK v3 Dynamo packages
    - `@cumulus/api`
    - `@cumulus/errors`
    - `@cumulus/tf-inventory`
    - `lambdas/data-migration2`
    - `packages/api/ecs/async-operation`
- **CUMULUS-2864**
  - Updated `@cumulus/cmr-client/ingestUMMGranule` and `@cumulus/cmr-client/ingestConcept`
    functions to not perform separate validation request
- **CUMULUS-2870**
  - Updated `hello_world_service` module to pass in `lastModified` parameter in command list to trigger a Terraform state change when the `hello_world_task` is modified.

### Fixed

- **CUMULUS-2849**
  - Fixed AWS service client memoization logic in `@cumulus/aws-client`

## [v11.0.0] 2022-03-24 [STABLE]

### v9.9->v11.0 MIGRATION NOTES

Release v11.0 is a maintenance release series, replacing v9.9.   If you are
upgrading to or past v11 from v9.9.x to this release, please pay attention to the following
migration notes from prior releases:

#### Migration steps

##### **After deploying the `data-persistence` module, but before deploying the main `cumulus` module**

- Due to a bug in the PUT `/rules/<name>` endpoint, the rule records in PostgreSQL may be
out of sync with records in DynamoDB. In order to bring the records into sync, re-deploy and re-run the
[`data-migration1` Lambda](https://nasa.github.io/cumulus/docs/upgrade-notes/upgrade-rds#3-deploy-and-run-data-migration1) with a payload of
`{"forceRulesMigration": true}`:

```shell
aws lambda invoke --function-name $PREFIX-data-migration1 \
  --payload $(echo '{"forceRulesMigration": true}' | base64) $OUTFILE
```

##### As part of the `cumulus` deployment

- Please read the [documentation on the updates to the granule files schema for our Cumulus workflow tasks and how to upgrade your deployment for compatibility](https://nasa.github.io/cumulus/docs/upgrade-notes/update-task-file-schemas).
- (Optional) Update the `task-config` for all workflows that use the `sync-granule` task to include `workflowStartTime` set to
`{$.cumulus_meta.workflow_start_time}`. See [here](https://github.com/nasa/cumulus/blob/master/example/cumulus-tf/sync_granule_workflow.asl.json#L9) for an example.

##### After the `cumulus` deployment

As part of the work on the RDS Phase 2 feature, it was decided to re-add the
granule file `type` property on the file table (detailed reasoning
https://wiki.earthdata.nasa.gov/pages/viewpage.action?pageId=219186829).  This
change was implemented as part of CUMULUS-2672/CUMULUS-2673, however granule
records ingested prior to v11 will *not* have the file.type property stored in the
PostGreSQL database, and on installation of v11 API calls to get granule.files
will not return this value. We anticipate most users are impacted by this issue.

Users that are impacted by these changes should re-run the granule migration
lambda to *only* migrate granule file records:

```shell
PAYLOAD=$(echo '{"migrationsList": ["granules"], "granuleMigrationParams": {"migrateOnlyFiles": "true"}}' | base64)
aws lambda invoke --function-name $PREFIX-postgres-migration-async-operation \
--payload $PAYLOAD $OUTFILE
```

You should note that this will *only* move files for granule records in
PostgreSQL.  **If you have not completed the phase 1 data migration or
have granule records in dynamo that are not in PostgreSQL, the migration will
report failure for both the DynamoDB granule and all the associated files and the file
records will not be updated**.

If you prefer to do a full granule and file migration, you may instead
opt to run the migration with the `migrateAndOverwrite` option instead, this will re-run a
full granule/files migration and overwrite all values in the PostgreSQL database from
what is in DynamoDB for both granules and associated files:

```shell
PAYLOAD=$(echo '{"migrationsList": ["granules"], "granuleMigrationParams": {"migrateAndOverwrite": "true"}}' | base64)
aws lambda invoke --function-name $PREFIX-postgres-migration-async-operation \
--payload $PAYLOAD $OUTFILE
```

*Please note*: Since this data migration is copying all of your granule data
from DynamoDB to PostgreSQL, it can take multiple hours (or even days) to run,
depending on how much data you have and how much parallelism you configure the
migration to use. In general, the more parallelism you configure the migration
to use, the faster it will go, but the higher load it will put on your
PostgreSQL database. Excessive database load can cause database outages and
result in data loss/recovery scenarios. Thus, the parallelism settings for the
migration are intentionally set by default to conservative values but are
configurable.      If this impacts only some of your data products you may want
to consider using other `granuleMigrationParams`.

Please see [the second data migration
docs](https://nasa.github.io/cumulus/docs/upgrade-notes/upgrade-rds#5-run-the-second-data-migration)
for more on this tool if you are unfamiliar with the various options.

### Notable changes

- **CUMULUS-2703**
  - `ORCA Backup` is now a supported `reportType` for the `POST /reconciliationReports` endpoint

### Added

- **CUMULUS-2311** - RDS Migration Epic Phase 2
  - **CUMULUS-2208**
    - Added `@cumulus/message/utils.parseException` to parse exception objects
    - Added helpers to `@cumulus/message/Granules`:
      - `getGranuleProductVolume`
      - `getGranuleTimeToPreprocess`
      - `getGranuleTimeToArchive`
      - `generateGranuleApiRecord`
    - Added `@cumulus/message/PDRs/generatePdrApiRecordFromMessage` to generate PDR from Cumulus workflow message
    - Added helpers to `@cumulus/es-client/indexer`:
      - `deleteAsyncOperation` to delete async operation records from Elasticsearch
      - `updateAsyncOperation` to update an async operation record in Elasticsearch
    - Added granules `PUT` endpoint to Cumulus API for updating a granule.
    Requests to this endpoint should be submitted **without an `action`**
    attribute in the request body.
    - Added `@cumulus/api-client/granules.updateGranule` to update granule via the API
  - **CUMULUS-2303**
    - Add translatePostgresProviderToApiProvider method to `@cumulus/db/translate/providers`
  - **CUMULUS-2306**
    - Updated API execution GET endpoint to read individual execution records
      from PostgreSQL database instead of DynamoDB
    - Updated API execution-status endpoint to read execution records from
      PostgreSQL database instead of DynamoDB
  - **CUMULUS-2302**
    - Added translatePostgresCollectionToApiCollection method to
      `@cumulus/db/translate/collections`
    - Added `searchWithUpdatedAtRange` method to
      `@cumulus/db/models/collections`
  - **CUMULUS-2301**
    - Created API asyncOperations POST endpoint to create async operations.
  - **CUMULUS-2307**
    - Updated API PDR GET endpoint to read individual PDR records from
      PostgreSQL database instead of DynamoDB
    - Added `deletePdr` to `@cumulus/api-client/pdrs`
  - **CUMULUS-2782**
    - Update API granules endpoint `move` action to update granules in the index
      and utilize postgres as the authoritative datastore
  - **CUMULUS-2769**
    - Update collection PUT endpoint to require existance of postgresql record
      and to ignore lack of dynamoDbRecord on update
  - **CUMULUS-2767**
    - Update provider PUT endpoint to require existence of PostgreSQL record
      and to ignore lack of DynamoDB record on update
  - **CUMULUS-2759**
    - Updates collection/provider/rules/granules creation (post) endpoints to
      primarily check for existence/collision in PostgreSQL database instead of DynamoDB
  - **CUMULUS-2714**
    - Added `@cumulus/db/base.deleteExcluding` method to allow for deletion of a
      record set with an exclusion list of cumulus_ids
  - **CUMULUS-2317**
    - Added `@cumulus/db/getFilesAndGranuleInfoQuery()` to build a query for searching file
    records in PostgreSQL and return specified granule information for each file
    - Added `@cumulus/db/QuerySearchClient` library to handle sequentially fetching and paging
    through results for an arbitrary PostgreSQL query
    - Added `insert` method to all `@cumulus/db` models to handle inserting multiple records into
    the database at once
    - Added `@cumulus/db/translatePostgresGranuleResultToApiGranule` helper to
    translate custom PostgreSQL granule result to API granule
  - **CUMULUS-2672**
    - Added migration to add `type` text column to Postgres database `files` table
  - **CUMULUS-2634**
    - Added new functions for upserting data to Elasticsearch:
      - `@cumulus/es-client/indexer.upsertExecution` to upsert an execution
      - `@cumulus/es-client/indexer.upsertPdr` to upsert a PDR
      - `@cumulus/es-client/indexer.upsertGranule` to upsert a granule
  - **CUMULUS-2510**
    - Added `execution_sns_topic_arn` environment variable to
      `sf_event_sqs_to_db_records` lambda TF definition.
    - Added to `sf_event_sqs_to_db_records_lambda` IAM policy to include
      permissions for SNS publish for `report_executions_topic`
    - Added `collection_sns_topic_arn` environment variable to
      `PrivateApiLambda` and `ApiEndpoints` lambdas.
    - Added `updateCollection` to `@cumulus/api-client`.
    - Added to `ecs_cluster` IAM policy to include permissions for SNS publish
      for `report_executions_sns_topic_arn`, `report_pdrs_sns_topic_arn`,
      `report_granules_sns_topic_arn`
    - Added variables for report topic ARNs to `process_dead_letter_archive.tf`
    - Added variable for granule report topic ARN to `bulk_operation.tf`
    - Added `pdr_sns_topic_arn` environment variable to
      `sf_event_sqs_to_db_records` lambda TF definition.
    - Added the new function `publishSnsMessageByDataType` in `@cumulus/api` to
      publish SNS messages to the report topics to PDRs, Collections, and
      Executions.
    - Added the following functions in `publishSnsMessageUtils` to handle
      publishing SNS messages for specific data and event types:
      - `publishCollectionUpdateSnsMessage`
      - `publishCollectionCreateSnsMessage`
      - `publishCollectionDeleteSnsMessage`
      - `publishGranuleUpdateSnsMessage`
      - `publishGranuleDeleteSnsMessage`
      - `publishGranuleCreateSnsMessage`
      - `publishExecutionSnsMessage`
      - `publishPdrSnsMessage`
      - `publishGranuleSnsMessageByEventType`
    - Added to `ecs_cluster` IAM policy to include permissions for SNS publish
      for `report_executions_topic` and `report_pdrs_topic`.
  - **CUMULUS-2315**
    - Added `paginateByCumulusId` to `@cumulus/db` `BasePgModel` to allow for paginated
      full-table select queries in support of elasticsearch indexing.
    - Added `getMaxCumulusId` to `@cumulus/db` `BasePgModel` to allow all
      derived table classes to support querying the current max `cumulus_id`.
  - **CUMULUS-2673**
    - Added `ES_HOST` environment variable to `postgres-migration-async-operation`
    Lambda using value of `elasticsearch_hostname` Terraform variable.
    - Added `elasticsearch_security_group_id` to security groups for
      `postgres-migration-async-operation` lambda.
    - Added permission for `DynamoDb:DeleteItem` to
      `postgres-migration-async-operation` lambda.
  - **CUMULUS-2778**
    - Updated default value of `async_operation_image` in
      `tf-modules/cumulus/variables.tf` to `cumuluss/async-operation:41`
    - Added `ES_HOST` environment variable to async operation ECS task
      definition to ensure that async operation tasks write to the correct
      Elasticsearch domain
- **CUMULUS-2642**
  - Reduces the reconcilation report's default maxResponseSize that returns
     the full report rather than an s3 signed url. Reports very close to the
     previous limits were failing to download, so the limit has been lowered to
     ensure all files are handled properly.
- **CUMULUS-2703**
  - Added `@cumulus/api/lambdas/reports/orca-backup-reconciliation-report` to create
    `ORCA Backup` reconciliation report

### Removed

- **CUMULUS-2311** - RDS Migration Epic Phase 2
  - **CUMULUS-2208**
    - Removed trigger for `dbIndexer` Lambda for DynamoDB tables:
      - `<prefix>-AsyncOperationsTable`
      - `<prefix>-CollectionsTable`
      - `<prefix>-ExecutionsTable`
      - `<prefix>-GranulesTable`
      - `<prefix>-PdrsTable`
      - `<prefix>-ProvidersTable`
      - `<prefix>-RulesTable`
  - **CUMULUS-2782**
    - Remove deprecated `@ingest/granule.moveGranuleFiles`
  - **CUMULUS-2770**
    - Removed `waitForModelStatus` from `example/spec/helpers/apiUtils` integration test helpers
  - **CUMULUS-2510**
    - Removed `stream_enabled` and `stream_view_type` from `executions_table` TF
      definition.
    - Removed `aws_lambda_event_source_mapping` TF definition on executions
      DynamoDB table.
    - Removed `stream_enabled` and `stream_view_type` from `collections_table`
      TF definition.
    - Removed `aws_lambda_event_source_mapping` TF definition on collections
      DynamoDB table.
    - Removed lambda `publish_collections` TF resource.
    - Removed `aws_lambda_event_source_mapping` TF definition on granules
    - Removed `stream_enabled` and `stream_view_type` from `pdrs_table` TF
      definition.
    - Removed `aws_lambda_event_source_mapping` TF definition on PDRs
      DynamoDB table.
  - **CUMULUS-2694**
    - Removed `@cumulus/api/models/granules.storeGranulesFromCumulusMessage()` method
  - **CUMULUS-2662**
    - Removed call to `addToLocalES` in POST `/granules` endpoint since it is
      redundant.
    - Removed call to `addToLocalES` in POST and PUT `/executions` endpoints
      since it is redundant.
    - Removed function `addToLocalES` from `es-client` package since it is no
      longer used.
  - **CUMULUS-2771**
    - Removed `_updateGranuleStatus` to update granule to "running" from `@cumulus/api/lib/ingest.reingestGranule`
    and `@cumulus/api/lib/ingest.applyWorkflow`

### Changed

- CVE-2022-2477
  - Update node-forge to 1.3.0 in `@cumulus/common` to address CVE-2022-2477
- **CUMULUS-2311** - RDS Migration Epic Phase 2
  - **CUMULUS_2641**
    - Update API granule schema to set productVolume as a string value
    - Update `@cumulus/message` package to set productVolume as string
      (calculated with `file.size` as a `BigInt`) to match API schema
    - Update `@cumulus/db` granule translation to translate `granule` objects to
      match the updated API schema
  - **CUMULUS-2714**
    - Updated
      - @cumulus/api/lib.writeRecords.writeGranulesFromMessage
      - @cumulus/api/lib.writeRecords.writeGranuleFromApi
      - @cumulus/api/lib.writeRecords.createGranuleFromApi
      - @cumulus/api/lib.writeRecords.updateGranuleFromApi
    - These methods now remove postgres file records that aren't contained in
        the write/update action if such file records exist.  This update
        maintains consistency with the writes to elasticsearch/dynamodb.
  - **CUMULUS-2672**
    - Updated `data-migration2` lambda to migrate Dynamo `granule.files[].type`
      instead of dropping it.
    - Updated `@cumlus/db` `translateApiFiletoPostgresFile` to retain `type`
    - Updated `@cumulus/db` `translatePostgresFileToApiFile` to retain `type`
    - Updated `@cumulus/types.api.file` to add `type` to the typing.
  - **CUMULUS-2315**
    - Update `index-from-database` lambda/ECS task and elasticsearch endpoint to read
      from PostgreSQL database
    - Update `index-from-database` endpoint to add the following configuration
      tuning parameters:
      - postgresResultPageSize -- The number of records to read from each
        postgres table per request.   Default is 1000.
      - postgresConnectionPoolSize -- The max number of connections to allow the
        index function to make to the database.  Default is 10.
      - esRequestConcurrency -- The maximium number of concurrent record
        translation/ES record update requests.   Default is 10.
  - **CUMULUS-2308**
    - Update `/granules/<granule_id>` GET endpoint to return PostgreSQL Granules instead of DynamoDB Granules
    - Update `/granules/<granule_id>` PUT endpoint to use PostgreSQL Granule as source rather than DynamoDB Granule
    - Update `unpublishGranule` (used in /granules PUT) to use PostgreSQL Granule as source rather than DynamoDB Granule
    - Update integration tests to use `waitForApiStatus` instead of `waitForModelStatus`
    - Update Granule ingest to update the Postgres Granule status as well as the DynamoDB Granule status
  - **CUMULUS-2302**
    - Update API collection GET endpoint to read individual provider records from
      PostgreSQL database instead of DynamoDB
    - Update sf-scheduler lambda to utilize API endpoint to get provider record
      from database via Private API lambda
    - Update API granule `reingest` endpoint to read collection from PostgreSQL
      database instead of DynamoDB
    - Update internal-reconciliation report to base report Collection comparison
      on PostgreSQL instead of DynamoDB
    - Moved createGranuleAndFiles `@cumulus/api` unit helper from `./lib` to
      `.test/helpers`
  - **CUMULUS-2208**
    - Moved all `@cumulus/api/es/*` code to new `@cumulus/es-client` package
    - Updated logic for collections API POST/PUT/DELETE to create/update/delete
      records directly in Elasticsearch in parallel with updates to
      DynamoDb/PostgreSQL
    - Updated logic for rules API POST/PUT/DELETE to create/update/delete
      records directly in Elasticsearch in parallel with updates to
      DynamoDb/PostgreSQL
    - Updated logic for providers API POST/PUT/DELETE to create/update/delete
      records directly in  Elasticsearch in parallel with updates to
      DynamoDb/PostgreSQL
    - Updated logic for PDRs API DELETE to delete records directly in
      Elasticsearch in parallel with deletes to DynamoDB/PostgreSQL
    - Updated logic for executions API DELETE to delete records directly in
      Elasticsearch in parallel with deletes to DynamoDB/PostgreSQL
    - Updated logic for granules API DELETE to delete records directly in
      Elasticsearch in parallel with deletes to DynamoDB/PostgreSQL
    - `sfEventSqsToDbRecords` Lambda now writes following data directly to
      Elasticsearch in parallel with writes to DynamoDB/PostgreSQL:
      - executions
      - PDRs
      - granules
    - All async operations are now written directly to Elasticsearch in parallel
      with DynamoDB/PostgreSQL
    - Updated logic for async operation API DELETE to delete records directly in
      Elasticsearch in parallel with deletes to DynamoDB/PostgreSQL
    - Moved:
      - `packages/api/lib/granules.getGranuleProductVolume` ->
      `@cumulus/message/Granules.getGranuleProductVolume`
      - `packages/api/lib/granules.getGranuleTimeToPreprocess`
      -> `@cumulus/message/Granules.getGranuleTimeToPreprocess`
      - `packages/api/lib/granules.getGranuleTimeToArchive` ->
      `@cumulus/message/Granules.getGranuleTimeToArchive`
      - `packages/api/models/Granule.generateGranuleRecord`
      -> `@cumulus/message/Granules.generateGranuleApiRecord`
  - **CUMULUS-2306**
    - Updated API local serve (`api/bin/serve.js`) setup code to add cleanup/executions
    related records
    - Updated @cumulus/db/models/granules-executions to add a delete method in
      support of local cleanup
    - Add spec/helpers/apiUtils/waitForApiStatus integration helper to retry API
      record retrievals on status in lieu of using `waitForModelStatus`
  - **CUMULUS-2303**
    - Update API provider GET endpoint to read individual provider records from
      PostgreSQL database instead of DynamoDB
    - Update sf-scheduler lambda to utilize API endpoint to get provider record
      from database via Private API lambda
  - **CUMULUS-2301**
    - Updated `getAsyncOperation` to read from PostgreSQL database instead of
      DynamoDB.
    - Added `translatePostgresAsyncOperationToApiAsyncOperation` function in
      `@cumulus/db/translate/async-operation`.
    - Updated `translateApiAsyncOperationToPostgresAsyncOperation` function to
      ensure that `output` is properly translated to an object for the
      PostgreSQL record for the following cases of `output` on the incoming API
      record:
      - `record.output` is a JSON stringified object
      - `record.output` is a JSON stringified array
      - `record.output` is a JSON stringified string
      - `record.output` is a string
  - **CUMULUS-2317**
    - Changed reconciliation reports to read file records from PostgreSQL instead of DynamoDB
  - **CUMULUS-2304**
    - Updated API rule GET endpoint to read individual rule records from
      PostgreSQL database instead of DynamoDB
    - Updated internal consumer lambdas for SNS, SQS and Kinesis to read
      rules from PostgreSQL.
  - **CUMULUS-2634**
    - Changed `sfEventSqsToDbRecords` Lambda to use new upsert helpers for executions, granules, and PDRs
    to ensure out-of-order writes are handled correctly when writing to Elasticsearch
  - **CUMULUS-2510**
    - Updated `@cumulus/api/lib/writeRecords/write-execution` to publish SNS
      messages after a successful write to Postgres, DynamoDB, and ES.
    - Updated functions `create` and `upsert` in the `db` model for Executions
      to return an array of objects containing all columns of the created or
      updated records.
    - Updated `@cumulus/api/endpoints/collections` to publish an SNS message
      after a successful collection delete, update (PUT), create (POST).
    - Updated functions `create` and `upsert` in the `db` model for Collections
      to return an array of objects containing all columns for the created or
      updated records.
    - Updated functions `create` and `upsert` in the `db` model for Granules
      to return an array of objects containing all columns for the created or
      updated records.
    - Updated `@cumulus/api/lib/writeRecords/write-granules` to publish SNS
      messages after a successful write to Postgres, DynamoDB, and ES.
    - Updated `@cumulus/api/lib/writeRecords/write-pdr` to publish SNS
      messages after a successful write to Postgres, DynamoDB, and ES.
  - **CUMULUS-2733**
    - Updated `_writeGranuleFiles` function creates an aggregate error which
      contains the workflow error, if any, as well as any error that may occur
      from writing granule files.
  - **CUMULUS-2674**
    - Updated `DELETE` endpoints for the following data types to check that record exists in
      PostgreSQL or Elasticsearch before proceeding with deletion:
      - `provider`
      - `async operations`
      - `collections`
      - `granules`
      - `executions`
      - `PDRs`
      - `rules`
  - **CUMULUS-2294**
    - Updated architecture and deployment documentation to reference RDS
  - **CUMULUS-2642**
    - Inventory and Granule Not Found Reconciliation Reports now compare
      Databse against S3 in on direction only, from Database to S3
      Objects. This means that only files in the database are compared against
      objects found on S3 and the filesInCumulus.onlyInS3 report key will
      always be empty. This significantly decreases the report output size and
      aligns with a users expectations.
    - Updates getFilesAndGranuleInfoQuery to take additional optional
      parameters `collectionIds`, `granuleIds`, and `providers` to allow
      targeting/filtering of the results.

  - **CUMULUS-2694**
    - Updated database write logic in `sfEventSqsToDbRccords` to log message if Cumulus
    workflow message is from pre-RDS deployment but still attempt parallel writing to DynamoDB
    and PostgreSQL
    - Updated database write logic in `sfEventSqsToDbRccords` to throw error if requirements to write execution to PostgreSQL cannot be met
  - **CUMULUS-2660**
    - Updated POST `/executions` endpoint to publish SNS message of created record to executions SNS topic
  - **CUMULUS-2661**
    - Updated PUT `/executions/<arn>` endpoint to publish SNS message of updated record to executions SNS topic
  - **CUMULUS-2765**
    - Updated `updateGranuleStatusToQueued` in `write-granules` to write to
      Elasticsearch and publish SNS message to granules topic.
  - **CUMULUS-2774**
    - Updated `constructGranuleSnsMessage` and `constructCollectionSnsMessage`
      to throw error if `eventType` is invalid or undefined.
  - **CUMULUS-2776**
    - Updated `getTableIndexDetails` in `db-indexer` to use correct
      `deleteFnName` for reconciliation reports.
  - **CUMULUS-2780**
    - Updated bulk granule reingest operation to read granules from PostgreSQL instead of DynamoDB.
  - **CUMULUS-2778**
    - Updated default value of `async_operation_image` in `tf-modules/cumulus/variables.tf` to `cumuluss/async-operation:38`
  - **CUMULUS-2854**
    - Updated rules model to decouple `createRuleTrigger` from `create`.
    - Updated rules POST endpoint to call `rulesModel.createRuleTrigger` directly to create rule trigger.
    - Updated rules PUT endpoints to call `rulesModel.createRuleTrigger` if update fails and reversion needs to occur.

### Fixed

- **CUMULUS-2311** - RDS Migration Epic Phase 2
  - **CUMULUS-2810**
    - Updated @cumulus/db/translate/translatePostgresProviderToApiProvider to
      correctly return provider password and updated tests to prevent
      reintroduction.
  - **CUMULUS-2778**
    - Fixed async operation docker image to correctly update record status in
    Elasticsearch
  - Updated localAPI to set additional env variable, and fixed `GET /executions/status` response
  - **CUMULUS-2877**
    - Ensure database records receive a timestamp when writing granules.

## [v10.1.3] 2022-06-28 [BACKPORT]

### Added

- **CUMULUS-2966**
  - Added extractPath operation and support of nested string replacement to `url_path` in the collection configuration

## [v10.1.2] 2022-03-11

### Added

- **CUMULUS-2859**
  - Update `postgres-db-migration` lambda timeout to default 900 seconds
  - Add `db_migration_lambda_timeout` variable to `data-persistence` module to
    allow this timeout to be user configurable
- **CUMULUS-2868**
  - Added `iam:PassRole` permission to `step_policy` in `tf-modules/ingest/iam.tf`

## [v10.1.1] 2022-03-04

### Migration steps

- Due to a bug in the PUT `/rules/<name>` endpoint, the rule records in PostgreSQL may be
out of sync with records in DynamoDB. In order to bring the records into sync, re-run the
[previously deployed `data-migration1` Lambda](https://nasa.github.io/cumulus/docs/upgrade-notes/upgrade-rds#3-deploy-and-run-data-migration1) with a payload of
`{"forceRulesMigration": true}`:

```shell
aws lambda invoke --function-name $PREFIX-data-migration1 \
  --payload $(echo '{"forceRulesMigration": true}' | base64) $OUTFILE
```

### Added

- **CUMULUS-2841**
  - Add integration test to validate PDR node provider that requires password
    credentials succeeds on ingest

- **CUMULUS-2846**
  - Added `@cumulus/db/translate/rule.translateApiRuleToPostgresRuleRaw` to translate API rule to PostgreSQL rules and
  **keep undefined fields**

### Changed

- **CUMULUS-NONE**
  - Adds logging to ecs/async-operation Docker container that launches async
    tasks on ECS. Sets default async_operation_image_version to 39.

- **CUMULUS-2845**
  - Updated rules model to decouple `createRuleTrigger` from `create`.
  - Updated rules POST endpoint to call `rulesModel.createRuleTrigger` directly to create rule trigger.
  - Updated rules PUT endpoints to call `rulesModel.createRuleTrigger` if update fails and reversion needs to occur.
- **CUMULUS-2846**
  - Updated version of `localstack/localstack` used in local unit testing to `0.11.5`

### Fixed

- Upgraded lodash to version 4.17.21 to fix vulnerability
- **CUMULUS-2845**
  - Fixed bug in POST `/rules` endpoint causing rule records to be created
  inconsistently in DynamoDB and PostgreSQL
- **CUMULUS-2846**
  - Fixed logic for `PUT /rules/<name>` endpoint causing rules to be saved
  inconsistently between DynamoDB and PostgreSQL
- **CUMULUS-2854**
  - Fixed queue granules behavior where the task was not accounting for granules that
  *already* had createdAt set. Workflows downstream in this scenario should no longer
  fail to write their granules due to order-of-db-writes constraints in the database
  update logic.

## [v10.1.0] 2022-02-23

### Added

- **CUMULUS-2775**
  - Added a configurable parameter group for the RDS serverless database cluster deployed by `tf-modules/rds-cluster-tf`. The allowed parameters for the parameter group can be found in the AWS documentation of [allowed parameters for an Aurora PostgreSQL cluster](https://docs.aws.amazon.com/AmazonRDS/latest/AuroraUserGuide/AuroraPostgreSQL.Reference.ParameterGroups.html). By default, the following parameters are specified:
    - `shared_preload_libraries`: `pg_stat_statements,auto_explain`
    - `log_min_duration_statement`: `250`
    - `auto_explain.log_min_duration`: `250`
- **CUMULUS-2781**
  - Add api_config secret to hold API/Private API lambda configuration values
- **CUMULUS-2840**
  - Added an index on `granule_cumulus_id` to the RDS files table.

### Changed

- **CUMULUS-2492**
  - Modify collectionId logic to accomodate trailing underscores in collection short names. e.g. `shortName____`
- **CUMULUS-2847**
  - Move DyanmoDb table name into API keystore and initialize only on lambda cold start
- **CUMULUS-2833**
  - Updates provider model schema titles to display on the dashboard.
- **CUMULUS-2837**
  - Update process-s3-dead-letter-archive to unpack SQS events in addition to
    Cumulus Messages
  - Update process-s3-dead-letter-archive to look up execution status using
    getCumulusMessageFromExecutionEvent (common method with sfEventSqsToDbRecords)
  - Move methods in api/lib/cwSfExecutionEventUtils to
    @cumulus/message/StepFunctions
- **CUMULUS-2775**
  - Changed the `timeout_action` to `ForceApplyCapacityChange` by default for the RDS serverless database cluster `tf-modules/rds-cluster-tf`
- **CUMULUS-2781**
  - Update API lambda to utilize api_config secret for initial environment variables

### Fixed

- **CUMULUS-2853**
  - Move OAUTH_PROVIDER to lambda env variables to address regression in CUMULUS-2781
  - Add logging output to api app router
- Added Cloudwatch permissions to `<prefix>-steprole` in `tf-modules/ingest/iam.tf` to address the
`Error: error creating Step Function State Machine (xxx): AccessDeniedException: 'arn:aws:iam::XXX:role/xxx-steprole' is not authorized to create managed-rule`
error in non-NGAP accounts:
  - `events:PutTargets`
  - `events:PutRule`
  - `events:DescribeRule`

## [v10.0.1] 2022-02-03

### Fixed

- Fixed IAM permissions issue with `<prefix>-postgres-migration-async-operation` Lambda
which prevented it from running a Fargate task for data migration.

## [v10.0.0] 2022-02-01

### Migration steps

- Please read the [documentation on the updates to the granule files schema for our Cumulus workflow tasks and how to upgrade your deployment for compatibility](https://nasa.github.io/cumulus/docs/upgrade-notes/update-task-file-schemas).
- (Optional) Update the `task-config` for all workflows that use the `sync-granule` task to include `workflowStartTime` set to
`{$.cumulus_meta.workflow_start_time}`. See [here](https://github.com/nasa/cumulus/blob/master/example/cumulus-tf/sync_granule_workflow.asl.json#L9) for an example.

### BREAKING CHANGES

- **NDCUM-624**
  - Functions in @cumulus/cmrjs renamed for consistency with `isCMRFilename` and `isCMRFile`
    - `isECHO10File` -> `isECHO10Filename`
    - `isUMMGFile` -> `isUMMGFilename`
    - `isISOFile` -> `isCMRISOFilename`
- **CUMULUS-2388**
  - In order to standardize task messaging formats, please note the updated input, output and config schemas for the following Cumulus workflow tasks:
    - add-missing-file-checksums
    - files-to-granules
    - hyrax-metadata-updates
    - lzards-backup
    - move-granules
    - post-to-cmr
    - sync-granule
    - update-cmr-access-constraints
    - update-granules-cmr-metadata-file-links
  The primary focus of the schema updates was to standardize the format of granules, and
  particularly their files data. The granule `files` object now matches the file schema in the
  Cumulus database and thus also matches the `files` object produced by the API with use cases like
  `applyWorkflow`. This includes removal of `name` and `filename` in favor of `bucket` and `key`,
  removal of certain properties such as `etag` and `duplicate_found` and outputting them as
  separate objects stored in `meta`.
  - Checksum values calculated by `@cumulus/checksum` are now converted to string to standardize
  checksum formatting across the Cumulus library.

### Notable changes

- **CUMULUS-2718**
  - The `sync-granule` task has been updated to support an optional configuration parameter `workflowStartTime`. The output payload of `sync-granule` now includes a `createdAt` time for each granule which is set to the
  provided `workflowStartTime` or falls back to `Date.now()` if not provided. Workflows using
  `sync-granule` may be updated to include this parameter with the value of `{$.cumulus_meta.workflow_start_time}` in the `task_config`.
- Updated version of `@cumulus/cumulus-message-adapter-js` from `2.0.3` to `2.0.4` for
all Cumulus workflow tasks
- **CUMULUS-2783**
  - A bug in the ECS cluster autoscaling configuration has been
resolved. ECS clusters should now correctly autoscale by adding new cluster
instances according to the [policy configuration](https://github.com/nasa/cumulus/blob/master/tf-modules/cumulus/ecs_cluster.tf).
  - Async operations that are started by these endpoints will be run as ECS tasks
  with a launch type of Fargate, not EC2:
    - `POST /deadLetterArchive/recoverCumulusMessages`
    - `POST /elasticsearch/index-from-database`
    - `POST /granules/bulk`
    - `POST /granules/bulkDelete`
    - `POST /granules/bulkReingest`
    - `POST /migrationCounts`
    - `POST /reconciliationReports`
    - `POST /replays`
    - `POST /replays/sqs`

### Added

- Upgraded version of dependencies on `knex` package from `0.95.11` to `0.95.15`
- Added Terraform data sources to `example/cumulus-tf` module to retrieve default VPC and subnets in NGAP accounts
  - Added `vpc_tag_name` variable which defines the tags used to look up a VPC. Defaults to VPC tag name used in NGAP accounts
  - Added `subnets_tag_name` variable which defines the tags used to look up VPC subnets. Defaults to a subnet tag name used in NGAP accounts
- Added Terraform data sources to `example/data-persistence-tf` module to retrieve default VPC and subnets in NGAP accounts
  - Added `vpc_tag_name` variable which defines the tags used to look up a VPC. Defaults to VPC tag name used in NGAP accounts
  - Added `subnets_tag_name` variable which defines the tags used to look up VPC subnets. Defaults to a subnet tag name used in NGAP accounts
- Added Terraform data sources to `example/rds-cluster-tf` module to retrieve default VPC and subnets in NGAP accounts
  - Added `vpc_tag_name` variable which defines the tags used to look up a VPC. Defaults to VPC tag name used in NGAP accounts
  - Added `subnets_tag_name` variable which defines the tags used to look up VPC subnets. Defaults to tag names used in subnets in for NGAP accounts
- **CUMULUS-2299**
  - Added support for SHA checksum types with hyphens (e.g. `SHA-256` vs `SHA256`) to tasks that calculate checksums.
- **CUMULUS-2439**
  - Added CMR search client setting to the CreateReconciliationReport lambda function.
  - Added `cmr_search_client_config` tfvars to the archive and cumulus terraform modules.
  - Updated CreateReconciliationReport lambda to search CMR collections with CMRSearchConceptQueue.
- **CUMULUS-2441**
  - Added support for 'PROD' CMR environment.
- **CUMULUS-2456**
  - Updated api lambdas to query ORCA Private API
  - Updated example/cumulus-tf/orca.tf to the ORCA release v4.0.0-Beta3
- **CUMULUS-2638**
  - Adds documentation to clarify bucket config object use.
- **CUMULUS-2684**
  - Added optional collection level parameter `s3MultipartChunksizeMb` to collection's `meta` field
  - Updated `move-granules` task to take in an optional config parameter s3MultipartChunksizeMb
- **CUMULUS-2747**
  - Updated data management type doc to include additional fields for provider configurations
- **CUMULUS-2773**
  - Added a document to the workflow-tasks docs describing deployment, configuration and usage of the LZARDS backup task.

### Changed

- Made `vpc_id` variable optional for `example/cumulus-tf` module
- Made `vpc_id` and `subnet_ids` variables optional for `example/data-persistence-tf` module
- Made `vpc_id` and `subnets` variables optional for `example/rds-cluster-tf` module
- Changes audit script to handle integration test failure when `USE\_CACHED\_BOOTSTRAP` is disabled.
- Increases wait time for CMR to return online resources in integration tests
- **CUMULUS-1823**
  - Updates to Cumulus rule/provider schemas to improve field titles and descriptions.
- **CUMULUS-2638**
  - Transparent to users, remove typescript type `BucketType`.
- **CUMULUS-2718**
  - Updated config for SyncGranules to support optional `workflowStartTime`
  - Updated SyncGranules to provide `createdAt` on output based on `workflowStartTime` if provided,
  falling back to `Date.now()` if not provided.
  - Updated `task_config` of SyncGranule in example workflows
- **CUMULUS-2735**
  - Updated reconciliation reports to write formatted JSON to S3 to improve readability for
    large reports
  - Updated TEA version from 102 to 121 to address TEA deployment issue with the max size of
    a policy role being exceeded
- **CUMULUS-2743**
  - Updated bamboo Dockerfile to upgrade pip as part of the image creation process
- **CUMULUS-2744**
  - GET executions/status returns associated granules for executions retrieved from the Step Function API
- **CUMULUS-2751**
  - Upgraded all Cumulus (node.js) workflow tasks to use
    `@cumulus/cumulus-message-adapter-js` version `2.0.3`, which includes an
    update cma-js to better expose CMA stderr stream output on lambda timeouts
    as well as minor logging enhancements.
- **CUMULUS-2752**
  - Add new mappings for execution records to prevent dynamic field expansion from exceeding
  Elasticsearch field limits
    - Nested objects under `finalPayload.*` will not dynamically add new fields to mapping
    - Nested objects under `originalPayload.*` will not dynamically add new fields to mapping
    - Nested keys under `tasks` will not dynamically add new fields to mapping
- **CUMULUS-2753**
  - Updated example/cumulus-tf/orca.tf to the latest ORCA release v4.0.0-Beta2 which is compatible with granule.files file schema
  - Updated /orca/recovery to call new lambdas request_status_for_granule and request_status_for_job.
  - Updated orca integration test
- [**PR #2569**](https://github.com/nasa/cumulus/pull/2569)
  - Fixed `TypeError` thrown by `@cumulus/cmrjs/cmr-utils.getGranuleTemporalInfo` when
    a granule's associated UMM-G JSON metadata file does not contain a `ProviderDates`
    element that has a `Type` of either `"Update"` or `"Insert"`.  If neither are
    present, the granule's last update date falls back to the `"Create"` type
    provider date, or `undefined`, if none is present.
- **CUMULUS-2775**
  - Changed `@cumulus/api-client/invokeApi()` to accept a single accepted status code or an array
  of accepted status codes via `expectedStatusCodes`
- [**PR #2611**](https://github.com/nasa/cumulus/pull/2611)
  - Changed `@cumulus/launchpad-auth/LaunchpadToken.requestToken` and `validateToken`
    to use the HTTPS request option `https.pfx` instead of the deprecated `pfx` option
    for providing the certificate.
- **CUMULUS-2836**
  - Updates `cmr-utils/getGranuleTemporalInfo` to search for a SingleDateTime
    element, when beginningDateTime value is not
    found in the metadata file.  The granule's temporal information is
    returned so that both beginningDateTime and endingDateTime are set to the
    discovered singleDateTimeValue.
- **CUMULUS-2756**
  - Updated `_writeGranule()` in `write-granules.js` to catch failed granule writes due to schema validation, log the failure and then attempt to set the status of the granule to `failed` if it already exists to prevent a failure from allowing the granule to get "stuck" in a non-failed status.

### Fixed

- **CUMULUS-2775**
  - Updated `@cumulus/api-client` to not log an error for 201 response from `updateGranule`
- **CUMULUS-2783**
  - Added missing lower bound on scale out policy for ECS cluster to ensure that
  the cluster will autoscale correctly.
- **CUMULUS-2835**
  - Updated `hyrax-metadata-updates` task to support reading the DatasetId from ECHO10 XML, and the EntryTitle from UMM-G JSON; these are both valid alternatives to the shortname and version ID.

## [v9.9.3] 2021-02-17 [BACKPORT]

**Please note** changes in 9.9.3 may not yet be released in future versions, as
this is a backport and patch release on the 9.9.x series of releases. Updates that
are included in the future will have a corresponding CHANGELOG entry in future
releases.

- **CUMULUS-2853**
  - Move OAUTH_PROVIDER to lambda env variables to address regression in 9.9.2/CUMULUS-2275
  - Add logging output to api app router

## [v9.9.2] 2021-02-10 [BACKPORT]

**Please note** changes in 9.9.2 may not yet be released in future versions, as
this is a backport and patch release on the 9.9.x series of releases. Updates that
are included in the future will have a corresponding CHANGELOG entry in future
releases.### Added

- **CUMULUS-2775**
  - Added a configurable parameter group for the RDS serverless database cluster deployed by `tf-modules/rds-cluster-tf`. The allowed parameters for the parameter group can be found in the AWS documentation of [allowed parameters for an Aurora PostgreSQL cluster](https://docs.aws.amazon.com/AmazonRDS/latest/AuroraUserGuide/AuroraPostgreSQL.Reference.ParameterGroups.html). By default, the following parameters are specified:
    - `shared_preload_libraries`: `pg_stat_statements,auto_explain`
    - `log_min_duration_statement`: `250`
    - `auto_explain.log_min_duration`: `250`
- **CUMULUS-2840**
  - Added an index on `granule_cumulus_id` to the RDS files table.

### Changed

- **CUMULUS-2847**
  - Move DyanmoDb table name into API keystore and initialize only on lambda cold start
- **CUMULUS-2781**
  - Add api_config secret to hold API/Private API lambda configuration values
- **CUMULUS-2775**
  - Changed the `timeout_action` to `ForceApplyCapacityChange` by default for the RDS serverless database cluster `tf-modules/rds-cluster-tf`

## [v9.9.1] 2021-02-10 [BACKPORT]

**Please note** changes in 9.9.1 may not yet be released in future versions, as
this is a backport and patch release on the 9.9.x series of releases. Updates that
are included in the future will have a corresponding CHANGELOG entry in future
releases.

### Fixed

- **CUMULUS-2775**
  - Updated `@cumulus/api-client` to not log an error for 201 response from `updateGranule`

### Changed

- Updated version of `@cumulus/cumulus-message-adapter-js` from `2.0.3` to `2.0.4` for
all Cumulus workflow tasks
- **CUMULUS-2775**
  - Changed `@cumulus/api-client/invokeApi()` to accept a single accepted status code or an array
  of accepted status codes via `expectedStatusCodes`
- **CUMULUS-2837**
  - Update process-s3-dead-letter-archive to unpack SQS events in addition to
    Cumulus Messages
  - Update process-s3-dead-letter-archive to look up execution status using
    getCumulusMessageFromExecutionEvent (common method with sfEventSqsToDbRecords)
  - Move methods in api/lib/cwSfExecutionEventUtils to
    @cumulus/message/StepFunctions

## [v9.9.0] 2021-11-03

### Added

- **NDCUM-624**: Add support for ISO metadata files for the `MoveGranules` step
  - Add function `isISOFile` to check if a given file object is an ISO file
  - `granuleToCmrFileObject` and `granulesToCmrFileObjects` now take a
    `filterFunc` argument
    - `filterFunc`'s default value is `isCMRFile`, so the previous behavior is
      maintained if no value is given for this argument
    - `MoveGranules` passes a custom filter function to
      `granulesToCmrFileObjects` to check for `isISOFile` in addition to
      `isCMRFile`, so that metadata from `.iso.xml` files can be used in the
      `urlPathTemplate`
- [**PR #2535**](https://github.com/nasa/cumulus/pull/2535)
  - NSIDC and other cumulus users had desire for returning formatted dates for
    the 'url_path' date extraction utilities. Added 'dateFormat' function as
    an option for extracting and formating the entire date. See
    docs/workflow/workflow-configuration-how-to.md for more information.
- [**PR #2548**](https://github.com/nasa/cumulus/pull/2548)
  - Updated webpack configuration for html-loader v2
- **CUMULUS-2640**
  - Added Elasticsearch client scroll setting to the CreateReconciliationReport lambda function.
  - Added `elasticsearch_client_config` tfvars to the archive and cumulus terraform modules.
- **CUMULUS-2683**
  - Added `default_s3_multipart_chunksize_mb` setting to the `move-granules` lambda function.
  - Added `default_s3_multipart_chunksize_mb` tfvars to the cumulus and ingest terraform modules.
  - Added optional parameter `chunkSize` to `@cumulus/aws-client/S3.moveObject` and
    `@cumulus/aws-client/S3.multipartCopyObject` to set the chunk size of the S3 multipart uploads.
  - Renamed optional parameter `maxChunkSize` to `chunkSize` in
    `@cumulus/aws-client/lib/S3MultipartUploads.createMultipartChunks`.

### Changed

- Upgraded all Cumulus workflow tasks to use `@cumulus/cumulus-message-adapter-js` version `2.0.1`
- **CUMULUS-2725**
  - Updated providers endpoint to return encrypted password
  - Updated providers model to try decrypting credentials before encryption to allow for better handling of updating providers
- **CUMULUS-2734**
  - Updated `@cumulus/api/launchpadSaml.launchpadPublicCertificate` to correctly retrieve
    certificate from launchpad IdP metadata with and without namespace prefix.

## [v9.8.0] 2021-10-19

### Notable changes

- Published new tag [`36` of `cumuluss/async-operation` to Docker Hub](https://hub.docker.com/layers/cumuluss/async-operation/35/images/sha256-cf777a6ef5081cd90a0f9302d45243b6c0a568e6d977c0ee2ccc5a90b12d45d0?context=explore) for compatibility with
upgrades to `knex` package and to address security vulnerabilities.

### Added

- Added `@cumulus/db/createRejectableTransaction()` to handle creating a Knex transaction that **will throw an error** if the transaction rolls back. [As of Knex 0.95+, promise rejection on transaction rollback is no longer the default behavior](https://github.com/knex/knex/blob/master/UPGRADING.md#upgrading-to-version-0950).

- **CUMULUS-2639**
  - Increases logging on reconciliation reports.

- **CUMULUS-2670**
  - Updated `lambda_timeouts` string map variable for `cumulus` module to accept a
  `update_granules_cmr_metadata_file_links_task_timeout` property
- **CUMULUS-2598**
  - Add unit and integration tests to describe queued granules as ignored when
    duplicate handling is 'skip'

### Changed

- Updated `knex` version from 0.23.11 to 0.95.11 to address security vulnerabilities
- Updated default version of async operations Docker image to `cumuluss/async-operation:36`
- **CUMULUS-2590**
  - Granule applyWorkflow, Reingest actions and Bulk operation now update granule status to `queued` when scheduling the granule.
- **CUMULUS-2643**
  - relocates system file `buckets.json` out of the
    `s3://internal-bucket/workflows` directory into
    `s3://internal-bucket/buckets`.


## [v9.7.1] 2021-12-08 [Backport]

Please note changes in 9.7.0 may not yet be released in future versions, as this is a backport and patch release on the 9.7.x series of releases. Updates that are included in the future will have a corresponding CHANGELOG entry in future releases.
Fixed

- **CUMULUS-2751**
  - Update all tasks to update to use cumulus-message-adapter-js version 2.0.4

## [v9.7.0] 2021-10-01

### Notable Changes

- **CUMULUS-2583**
  - The `queue-granules` task now updates granule status to `queued` when a granule is queued. In order to prevent issues with the private API endpoint and Lambda API request and concurrency limits, this functionality runs with limited concurrency, which may increase the task's overall runtime when large numbers of granules are being queued. If you are facing Lambda timeout errors with this task, we recommend converting your `queue-granules` task to an ECS activity. This concurrency is configurable via the task config's `concurrency` value.
- **CUMULUS-2676**
  - The `discover-granules` task has been updated to limit concurrency on checks to identify and skip already ingested granules in order to prevent issues with the private API endpoint and Lambda API request and concurrency limits. This may increase the task's overall runtime when large numbers of granules are discovered. If you are facing Lambda timeout errors with this task, we recommend converting your `discover-granules` task to an ECS activity. This concurrency is configurable via the task config's `concurrency` value.
- Updated memory of `<prefix>-sfEventSqsToDbRecords` Lambda to 1024MB

### Added

- **CUMULUS-2000**
  - Updated `@cumulus/queue-granules` to respect a new config parameter: `preferredQueueBatchSize`. Queue-granules will respect this batchsize as best as it can to batch granules into workflow payloads. As workflows generally rely on information such as collection and provider expected to be shared across all granules in a workflow, queue-granules will break batches up by collection, as well as provider if there is a `provider` field on the granule. This may result in batches that are smaller than the preferred size, but never larger ones. The default value is 1, which preserves current behavior of queueing 1 granule per workflow.
- **CUMULUS-2630**
  - Adds a new workflow `DiscoverGranulesToThrottledQueue` that discovers and writes
    granules to a throttled background queue.  This allows discovery and ingest
    of larger numbers of granules without running into limits with lambda
    concurrency.

### Changed

- **CUMULUS-2720**
  - Updated Core CI scripts to validate CHANGELOG diffs as part of the lint process
- **CUMULUS-2695**
  - Updates the example/cumulus-tf deployment to change
    `archive_api_reserved_concurrency` from 8 to 5 to use fewer reserved lambda
    functions. If you see throttling errors on the `<stack>-apiEndpoints` you
    should increase this value.
  - Updates cumulus-tf/cumulus/variables.tf to change
    `archive_api_reserved_concurrency` from 8 to 15 to prevent throttling on
    the dashboard for default deployments.
- **CUMULUS-2584**
  - Updates `api/endpoints/execution-status.js` `get` method to include associated granules, as
    an array, for the provided execution.
  - Added `getExecutionArnsByGranuleCumulusId` returning a list of executionArns sorted by most recent first,
    for an input Granule Cumulus ID in support of the move of `translatePostgresGranuleToApiGranule` from RDS-Phase2
    feature branch
  - Added `getApiExecutionCumulusIds` returning cumulus IDs for a given list of executions
- **CUMULUS-NONE**
  - Downgrades elasticsearch version in testing container to 5.3 to match AWS version.
  - Update serve.js -> `eraseDynamoTables()`. Changed the call `Promise.all()` to `Promise.allSettled()` to ensure all dynamo records (provider records in particular) are deleted prior to reseeding.

### Fixed

- **CUMULUS-2583**
  - Fixed a race condition where granules set as “queued” were not able to be set as “running” or “completed”

## [v9.6.0] 2021-09-20

### Added

- **CUMULUS-2576**
  - Adds `PUT /granules` API endpoint to update a granule
  - Adds helper `updateGranule` to `@cumulus/api-client/granules`
- **CUMULUS-2606**
  - Adds `POST /granules/{granuleId}/executions` API endpoint to associate an execution with a granule
  - Adds helper `associateExecutionWithGranule` to `@cumulus/api-client/granules`
- **CUMULUS-2583**
  - Adds `queued` as option for granule's `status` field

### Changed

- Moved `ssh2` package from `@cumulus/common` to `@cumulus/sftp-client` and
  upgraded package from `^0.8.7` to `^1.0.0` to address security vulnerability
  issue in previous version.
- **CUMULUS-2583**
  - `QueueGranules` task now updates granule status to `queued` once it is added to the queue.

- **CUMULUS-2617**
  - Use the `Authorization` header for CMR Launchpad authentication instead of the deprecated `Echo-Token` header.

### Fixed

- Added missing permission for `<prefix>_ecs_cluster_instance_role` IAM role (used when running ECS services/tasks)
to allow `kms:Decrypt` on the KMS key used to encrypt provider credentials. Adding this permission fixes the `sync-granule` task when run as an ECS activity in a Step Function, which previously failed trying to decrypt credentials for providers.

- **CUMULUS-2576**
  - Adds default value to granule's timestamp when updating a granule via API.

## [v9.5.0] 2021-09-07

### BREAKING CHANGES

- Removed `logs` record type from mappings from Elasticsearch. This change **should not have**
any adverse impact on existing deployments, even those which still contain `logs` records,
but technically it is a breaking change to the Elasticsearch mappings.
- Changed `@cumulus/api-client/asyncOperations.getAsyncOperation` to return parsed JSON body
of response and not the raw API endpoint response

### Added

- **CUMULUS-2670**
  - Updated core `cumulus` module to take lambda_timeouts string map variable that allows timeouts of ingest tasks to be configurable. Allowed properties for the mapping include:
  - discover_granules_task_timeout
  - discover_pdrs_task_timeout
  - hyrax_metadata_update_tasks_timeout
  - lzards_backup_task_timeout
  - move_granules_task_timeout
  - parse_pdr_task_timeout
  - pdr_status_check_task_timeout
  - post_to_cmr_task_timeout
  - queue_granules_task_timeout
  - queue_pdrs_task_timeout
  - queue_workflow_task_timeout
  - sync_granule_task_timeout
- **CUMULUS-2575**
  - Adds `POST /granules` API endpoint to create a granule
  - Adds helper `createGranule` to `@cumulus/api-client`
- **CUMULUS-2577**
  - Adds `POST /executions` endpoint to create an execution
- **CUMULUS-2578**
  - Adds `PUT /executions` endpoint to update an execution
- **CUMULUS-2592**
  - Adds logging when messages fail to be added to queue
- **CUMULUS-2644**
  - Pulled `delete` method for `granules-executions.ts` implemented as part of CUMULUS-2306
  from the RDS-Phase-2 feature branch in support of CUMULUS-2644.
  - Pulled `erasePostgresTables` method in `serve.js` implemented as part of CUMULUS-2644,
  and CUMULUS-2306 from the RDS-Phase-2 feature branch in support of CUMULUS-2644
  - Added `resetPostgresDb` method to support resetting between integration test suite runs

### Changed

- Updated `processDeadLetterArchive` Lambda to return an object where
`processingSucceededKeys` is an array of the S3 keys for successfully
processed objects and `processingFailedKeys` is an array of S3 keys
for objects that could not be processed
- Updated async operations to handle writing records to the databases
when output of the operation is `undefined`

- **CUMULUS-2644**
  - Moved `migration` directory from the `db-migration-lambda` to the `db` package and
  updated unit test references to migrationDir to be pulled from `@cumulus/db`
  - Updated `@cumulus/api/bin/serveUtils` to write records to PostgreSQL tables

- **CUMULUS-2575**
  - Updates model/granule to allow a granule created from API to not require an
    execution to be associated with it. This is a backwards compatible change
    that will not affect granules created in the normal way.
  - Updates `@cumulus/db/src/model/granules` functions `get` and `exists` to
    enforce parameter checking so that requests include either (granule\_id
    and collection\_cumulus\_id) or (cumulus\_id) to prevent incorrect results.
  - `@cumulus/message/src/Collections.deconstructCollectionId` has been
    modified to throw a descriptive error if the input `collectionId` is
    undefined rather than `TypeError: Cannot read property 'split' of
    undefined`. This function has also been updated to throw descriptive errors
    if an incorrectly formatted collectionId is input.

## [v9.4.1] 2022-02-14 [BACKPORT]

**Please note** changes in 9.4.1 may not yet be released in future versions, as
this is a backport and patch release on the 9.4.x series of releases. Updates that
are included in the future will have a corresponding CHANGELOG entry in future
releases.

- **CUMULUS-2847**
  - Update dynamo configuration to read from S3 instead of System Manager
    Parameter Store
  - Move api configuration initialization outside the lambda handler to
    eliminate unneded S3 calls/require config on cold-start only
  - Moved `ssh2` package from `@cumulus/common` to `@cumulus/sftp-client` and
    upgraded package from `^0.8.7` to `^1.0.0` to address security vulnerability
    issue in previous version.
  - Fixed hyrax task package.json dev dependency
  - Update CNM lambda dependencies for Core tasks
    - cumulus-cnm-response-task: 1.4.4
    - cumulus-cnm-to-granule: 1.5.4
  - Whitelist ssh2 re: https://github.com/advisories/GHSA-652h-xwhf-q4h6

## [v9.4.0] 2021-08-16

### Notable changes

- `@cumulus/sync-granule` task should now properly handle
syncing files from HTTP/HTTPS providers where basic auth is
required and involves a redirect to a different host (e.g.
downloading files protected by Earthdata Login)

### Added

- **CUMULUS-2591**
  - Adds `failedExecutionStepName` to failed execution's jsonb error records.
    This is the name of the Step Function step for the last failed event in the
    execution's event history.
- **CUMULUS-2548**
  - Added `allowed_redirects` field to PostgreSQL `providers` table
  - Added `allowedRedirects` field to DynamoDB `<prefix>-providers` table
  - Added `@cumulus/aws-client/S3.streamS3Upload` to handle uploading the contents
  of a readable stream to S3 and returning a promise
- **CUMULUS-2373**
  - Added `replaySqsMessages` lambda to replay archived incoming SQS
    messages from S3.
  - Added `/replays/sqs` endpoint to trigger an async operation for
    the `replaySqsMessages` lambda.
  - Added unit tests and integration tests for new endpoint and lambda.
  - Added `getS3PrefixForArchivedMessage` to `ingest/sqs` package to get prefix
    for an archived message.
  - Added new `async_operation` type `SQS Replay`.
- **CUMULUS-2460**
  - Adds `POST` /executions/workflows-by-granules for retrieving workflow names common to a set of granules
  - Adds `workflowsByGranules` to `@cumulus/api-client/executions`
- **CUMULUS-2635**
  - Added helper functions:
    - `@cumulus/db/translate/file/translateApiPdrToPostgresPdr`

### Fixed

- **CUMULUS-2548**
  - Fixed `@cumulus/ingest/HttpProviderClient.sync` to
properly handle basic auth when redirecting to a different
host and/or host with a different port
- **CUMULUS-2626**
  - Update [PDR migration](https://github.com/nasa/cumulus/blob/master/lambdas/data-migration2/src/pdrs.ts) to correctly find Executions by a Dynamo PDR's `execution` field
- **CUMULUS-2635**
  - Update `data-migration2` to migrate PDRs before migrating granules.
  - Update `data-migration2` unit tests testing granules migration to reference
    PDR records to better model the DB schema.
  - Update `migratePdrRecord` to use `translateApiPdrToPostgresPdr` function.

### Changed

- **CUMULUS-2373**
  - Updated `getS3KeyForArchivedMessage` in `ingest/sqs` to store SQS messages
    by `queueName`.
- **CUMULUS-2630**
  - Updates the example/cumulus-tf deployment to change
    `archive_api_reserved_concurrency` from 2 to 8 to prevent throttling with
    the dashboard.

## [v9.3.0] 2021-07-26

### BREAKING CHANGES

- All API requests made by `@cumulus/api-client` will now throw an error if the status code
does not match the expected response (200 for most requests and 202 for a few requests that
trigger async operations). Previously the helpers in this package would return the response
regardless of the status code, so you may need to update any code using helpers from this
package to catch or to otherwise handle errors that you may encounter.
- The Cumulus API Lambda function has now been configured with reserved concurrency to ensure
availability in a high-concurrency environment. However, this also caps max concurrency which
may result in throttling errors if trying to reach the Cumulus API multiple times in a short
period. Reserved concurrency can be configured with the `archive_api_reserved_concurrency`
terraform variable on the Cumulus module and increased if you are seeing throttling errors.
The default reserved concurrency value is 8.

### Notable changes

- `cmr_custom_host` variable for `cumulus` module can now be used to configure Cumulus to
  integrate with a custom CMR host name and protocol (e.g.
  `http://custom-cmr-host.com`). Note that you **must** include a protocol
  (`http://` or `https://)  if specifying a value for this variable.
- The cumulus module configuration value`rds_connetion_heartbeat` and it's
  behavior has been replaced by a more robust database connection 'retry'
  solution.   Users can remove this value from their configuration, regardless
  of value.  See the `Changed` section notes on CUMULUS-2528 for more details.

### Added

- Added user doc describing new features related to the Cumulus dead letter archive.
- **CUMULUS-2327**
  - Added reserved concurrency setting to the Cumulus API lambda function.
  - Added relevant tfvars to the archive and cumulus terraform modules.
- **CUMULUS-2460**
  - Adds `POST` /executions/search-by-granules for retrieving executions from a list of granules or granule query
  - Adds `searchExecutionsByGranules` to `@cumulus/api-client/executions`
- **CUMULUS-2475**
  - Adds `GET` endpoint to distribution API
- **CUMULUS-2463**
  - `PUT /granules` reingest action allows a user to override the default execution
    to use by providing an optional `workflowName` or `executionArn` parameter on
    the request body.
  - `PUT /granules/bulkReingest` action allows a user to override the default
    execution/workflow combination to reingest with by providing an optional
    `workflowName` on the request body.
- Adds `workflowName` and `executionArn` params to @cumulus/api-client/reingestGranules
- **CUMULUS-2476**
  - Adds handler for authenticated `HEAD` Distribution requests replicating current behavior of TEA
- **CUMULUS-2478**
  - Implemented [bucket map](https://github.com/asfadmin/thin-egress-app#bucket-mapping).
  - Implemented /locate endpoint
  - Cumulus distribution API checks the file request against bucket map:
    - retrieves the bucket and key from file path
    - determines if the file request is public based on the bucket map rather than the bucket type
    - (EDL only) restricts download from PRIVATE_BUCKETS to users who belong to certain EDL User Groups
    - bucket prefix and object prefix are supported
  - Add 'Bearer token' support as an authorization method
- **CUMULUS-2486**
  - Implemented support for custom headers
  - Added 'Bearer token' support as an authorization method
- **CUMULUS-2487**
  - Added integration test for cumulus distribution API
- **CUMULUS-2569**
  - Created bucket map cache for cumulus distribution API
- **CUMULUS-2568**
  - Add `deletePdr`/PDR deletion functionality to `@cumulus/api-client/pdrs`
  - Add `removeCollectionAndAllDependencies` to integration test helpers
  - Added `example/spec/apiUtils.waitForApiStatus` to wait for a
  record to be returned by the API with a specific value for
  `status`
  - Added `example/spec/discoverUtils.uploadS3GranuleDataForDiscovery` to upload granule data fixtures
  to S3 with a randomized granule ID for `discover-granules` based
  integration tests
  - Added `example/spec/Collections.removeCollectionAndAllDependencies` to remove a collection and
  all dependent objects (e.g. PDRs, granules, executions) from the
  database via the API
  - Added helpers to `@cumulus/api-client`:
    - `pdrs.deletePdr` - Delete a PDR via the API
    - `replays.postKinesisReplays` - Submit a POST request to the `/replays` endpoint for replaying Kinesis messages

- `@cumulus/api-client/granules.getGranuleResponse` to return the raw endpoint response from the GET `/granules/<granuleId>` endpoint

### Changed

- Moved functions from `@cumulus/integration-tests` to `example/spec/helpers/workflowUtils`:
  - `startWorkflowExecution`
  - `startWorkflow`
  - `executeWorkflow`
  - `buildWorkflow`
  - `testWorkflow`
  - `buildAndExecuteWorkflow`
  - `buildAndStartWorkflow`
- `example/spec/helpers/workflowUtils.executeWorkflow` now uses
`waitForApiStatus` to ensure that the execution is `completed` or
`failed` before resolving
- `example/spec/helpers/testUtils.updateAndUploadTestFileToBucket`
now accepts an object of parameters rather than positional
arguments
- Removed PDR from the `payload` in the input payload test fixture for reconciliation report integration tests
- The following integration tests for PDR-based workflows were
updated to use randomized granule IDs:
  - `example/spec/parallel/ingest/ingestFromPdrSpec.js`
  - `example/spec/parallel/ingest/ingestFromPdrWithChildWorkflowMetaSpec.js`
  - `example/spec/parallel/ingest/ingestFromPdrWithExecutionNamePrefixSpec.js`
  - `example/spec/parallel/ingest/ingestPdrWithNodeNameSpec.js`
- Updated the `@cumulus/api-client/CumulusApiClientError` error class to include new properties that can be accessed directly on
the error object:
  - `statusCode` - The HTTP status code of the API response
  - `apiMessage` - The message from the API response
- Added `params.pRetryOptions` parameter to
`@cumulus/api-client/granules.deleteGranule` to control the retry
behavior
- Updated `cmr_custom_host` variable to accept a full protocol and host name
(e.g. `http://cmr-custom-host.com`), whereas it previously only accepted a host name
- **CUMULUS-2482**
  - Switches the default distribution app in the `example/cumulus-tf` deployment to the new Cumulus Distribution
  - TEA is still available by following instructions in `example/README.md`
- **CUMULUS-2463**
  - Increases the duration of allowed backoff times for a successful test from
    0.5 sec to 1 sec.
- **CUMULUS-2528**
  - Removed `rds_connection_heartbeat` as a configuration option from all
    Cumulus terraform modules
  - Removed `dbHeartBeat` as an environmental switch from
    `@cumulus/db.getKnexClient` in favor of more comprehensive general db
    connect retry solution
  - Added new `rds_connection_timing_configuration` string map to allow for
    configuration and tuning of Core's internal database retry/connection
    timeout behaviors.  These values map to connection pool configuration
    values for tarn (https://github.com/vincit/tarn.js/) which Core's database
    module / knex(https://www.npmjs.com/package/knex) use for this purpose:
    - acquireTimeoutMillis
    - createRetryIntervalMillis
    - createTimeoutMillis
    - idleTimeoutMillis
    - reapIntervalMillis
      Connection errors will result in a log line prepended with 'knex failed on
      attempted connection error' and sent from '@cumulus/db/connection'
  - Updated `@cumulus/db` and all terraform mdules to set default retry
    configuration values for the database module to cover existing database
    heartbeat connection failures as well as all other knex/tarn connection
    creation failures.

### Fixed

- Fixed bug where `cmr_custom_host` variable was not properly forwarded into `archive`, `ingest`, and `sqs-message-remover` modules from `cumulus` module
- Fixed bug where `parse-pdr` set a granule's provider to the entire provider record when a `NODE_NAME`
  is present. Expected behavior consistent with other tasks is to set the provider name in that field.
- **CUMULUS-2568**
  - Update reconciliation report integration test to have better cleanup/failure behavior
  - Fixed `@cumulus/api-client/pdrs.getPdr` to request correct endpoint for returning a PDR from the API
- **CUMULUS-2620**
  - Fixed a bug where a granule could be removed from CMR but still be set as
  `published: true` and with a CMR link in the Dynamo/PostgreSQL databases. Now,
  the CMR deletion and the Dynamo/PostgreSQL record updates will all succeed or fail
  together, preventing the database records from being out of sync with CMR.
  - Fixed `@cumulus/api-client/pdrs.getPdr` to request correct
  endpoint for returning a PDR from the API

## [v9.2.2] 2021-08-06 - [BACKPORT]

**Please note** changes in 9.2.2 may not yet be released in future versions, as
this is a backport and patch release on the 9.2.x series of releases. Updates that
are included in the future will have a corresponding CHANGELOG entry in future
releases.

### Added

- **CUMULUS-2635**
  - Added helper functions:
    - `@cumulus/db/translate/file/translateApiPdrToPostgresPdr`

### Fixed

- **CUMULUS-2635**
  - Update `data-migration2` to migrate PDRs before migrating granules.
  - Update `data-migration2` unit tests testing granules migration to reference
    PDR records to better model the DB schema.
  - Update `migratePdrRecord` to use `translateApiPdrToPostgresPdr` function.

## [v9.2.1] 2021-07-29 - [BACKPORT]

### Fixed

- **CUMULUS-2626**
  - Update [PDR migration](https://github.com/nasa/cumulus/blob/master/lambdas/data-migration2/src/pdrs.ts) to correctly find Executions by a Dynamo PDR's `execution` field

## [v9.2.0] 2021-06-22

### Added

- **CUMULUS-2475**
  - Adds `GET` endpoint to distribution API
- **CUMULUS-2476**
  - Adds handler for authenticated `HEAD` Distribution requests replicating current behavior of TEA

### Changed

- **CUMULUS-2482**
  - Switches the default distribution app in the `example/cumulus-tf` deployment to the new Cumulus Distribution
  - TEA is still available by following instructions in `example/README.md`

### Fixed

- **CUMULUS-2520**
  - Fixed error that prevented `/elasticsearch/index-from-database` from starting.
- **CUMULUS-2558**
  - Fixed issue where executions original_payload would not be retained on successful execution

## [v9.1.0] 2021-06-03

### BREAKING CHANGES

- @cumulus/api-client/granules.getGranule now returns the granule record from the GET /granules/<granuleId> endpoint, not the raw endpoint response
- **CUMULUS-2434**
  - To use the updated `update-granules-cmr-metadata-file-links` task, the
    granule  UMM-G metadata should have version 1.6.2 or later, since CMR s3
    link type 'GET DATA VIA DIRECT ACCESS' is not valid until UMM-G version
    [1.6.2](https://cdn.earthdata.nasa.gov/umm/granule/v1.6.2/umm-g-json-schema.json)
- **CUMULUS-2488**
  - Removed all EMS reporting including lambdas, endpoints, params, etc as all
    reporting is now handled through Cloud Metrics
- **CUMULUS-2472**
  - Moved existing `EarthdataLoginClient` to
    `@cumulus/oauth-client/EarthdataLoginClient` and updated all references in
    Cumulus Core.
  - Rename `EarthdataLoginClient` property from `earthdataLoginUrl` to
    `loginUrl for consistency with new OAuth clients. See example in
    [oauth-client
    README](https://github.com/nasa/cumulus/blob/master/packages/oauth-client/README.md)

### Added

- **HYRAX-439** - Corrected README.md according to a new Hyrax URL format.
- **CUMULUS-2354**
  - Adds configuration options to allow `/s3credentials` endpoint to distribute
    same-region read-only tokens based on a user's CMR ACLs.
  - Configures the example deployment to enable this feature.
- **CUMULUS-2442**
  - Adds option to generate cloudfront URL to lzards-backup task. This will require a few new task config options that have been documented in the [task README](https://github.com/nasa/cumulus/blob/master/tasks/lzards-backup/README.md).
- **CUMULUS-2470**
  - Added `/s3credentials` endpoint for distribution API
- **CUMULUS-2471**
  - Add `/s3credentialsREADME` endpoint to distribution API
- **CUMULUS-2473**
  - Updated `tf-modules/cumulus_distribution` module to take earthdata or cognito credentials
  - Configured `example/cumulus-tf/cumulus_distribution.tf` to use CSDAP credentials
- **CUMULUS-2474**
  - Add `S3ObjectStore` to `aws-client`. This class allows for interaction with the S3 object store.
  - Add `object-store` package which contains abstracted object store functions for working with various cloud providers
- **CUMULUS-2477**
  - Added `/`, `/login` and `/logout` endpoints to cumulus distribution api
- **CUMULUS-2479**
  - Adds /version endpoint to distribution API
- **CUMULUS-2497**
  - Created `isISOFile()` to check if a CMR file is a CMR ISO file.
- **CUMULUS-2371**
  - Added helpers to `@cumulus/ingest/sqs`:
    - `archiveSqsMessageToS3` - archives an incoming SQS message to S3
    - `deleteArchivedMessageFromS3` - deletes a processed SQS message from S3
  - Added call to `archiveSqsMessageToS3` to `sqs-message-consumer` which
    archives all incoming SQS messages to S3.
  - Added call to `deleteArchivedMessageFrom` to `sqs-message-remover` which
    deletes archived SQS message from S3 once it has been processed.

### Changed

- **[PR2224](https://github.com/nasa/cumulus/pull/2244)**
- **CUMULUS-2208**
  - Moved all `@cumulus/api/es/*` code to new `@cumulus/es-client` package
- Changed timeout on `sfEventSqsToDbRecords` Lambda to 60 seconds to match
  timeout for Knex library to acquire database connections
- **CUMULUS-2517**
  - Updated postgres-migration-count-tool default concurrency to '1'
- **CUMULUS-2489**
  - Updated docs for Terraform references in FAQs, glossary, and in Deployment sections
- **CUMULUS-2434**
  - Updated `@cumulus/cmrjs` `updateCMRMetadata` and related functions to add
    both HTTPS URLS and S3 URIs to CMR metadata.
  - Updated `update-granules-cmr-metadata-file-links` task to add both HTTPS
    URLs and S3 URIs to the OnlineAccessURLs field of CMR metadata. The task
    configuration parameter `cmrGranuleUrlType` now has default value `both`.
  - To use the updated `update-granules-cmr-metadata-file-links` task, the
    granule UMM-G metadata should have version 1.6.2 or later, since CMR s3 link
    type 'GET DATA VIA DIRECT ACCESS' is not valid until UMM-G version
    [1.6.2](https://cdn.earthdata.nasa.gov/umm/granule/v1.6.2/umm-g-json-schema.json)
- **CUMULUS-2472**
  - Renamed `@cumulus/earthdata-login-client` to more generic
    `@cumulus/oauth-client` as a parent  class for new OAuth clients.
  - Added `@cumulus/oauth-client/CognitoClient` to interface with AWS cognito login service.
- **CUMULUS-2497**
  - Changed the `@cumulus/cmrjs` package:
    - Updated `@cumulus/cmrjs/cmr-utils.getGranuleTemporalInfo()` so it now
      returns temporal info for CMR ISO 19115 SMAP XML files.
    - Updated `@cumulus/cmrjs/cmr-utils.isCmrFilename()` to include
      `isISOFile()`.
- **CUMULUS-2532**
  - Changed integration tests to use `api-client/granules` functions as opposed to granulesApi from `@cumulus/integration-tests`.

### Fixed

- **CUMULUS-2519**
  - Update @cumulus/integration-tests.buildWorkflow to fail if provider/collection API response is not successful
- **CUMULUS-2518**
  - Update sf-event-sqs-to-db-records to not throw if a collection is not
    defined on a payload that has no granules/an empty granule payload object
- **CUMULUS-2512**
  - Updated ingest package S3 provider client to take additional parameter
    `remoteAltBucket` on `download` method to allow for per-file override of
    provider bucket for checksum
  - Updated @cumulus/ingest.fetchTextFile's signature to be parameterized and
    added `remoteAltBucket`to allow for an override of the passed in provider
    bucket for the source file
  - Update "eslint-plugin-import" to be pinned to 2.22.1
- **CUMULUS-2520**
  - Fixed error that prevented `/elasticsearch/index-from-database` from starting.
- **CUMULUS-2532**
  - Fixed integration tests to have granule deletion occur before provider and
    collection deletion in test cleanup.
- **[2231](https://github.com/nasa/cumulus/issues/2231)**
  - Fixes broken relative path links in `docs/README.md`

### Removed

- **CUMULUS-2502**
  - Removed outdated documentation regarding Kibana index patterns for metrics.

## [v9.0.1] 2021-05-07

### Migration Steps

Please review the migration steps for 9.0.0 as this release is only a patch to
correct a failure in our build script and push out corrected release artifacts. The previous migration steps still apply.

### Changed

- Corrected `@cumulus/db` configuration to correctly build package.

## [v9.0.0] 2021-05-03

### Migration steps

- This release of Cumulus enables integration with a PostgreSQL database for archiving Cumulus data. There are several upgrade steps involved, **some of which need to be done before redeploying Cumulus**. See the [documentation on upgrading to the RDS release](https://nasa.github.io/cumulus/docs/upgrade-notes/upgrade-rds).

### BREAKING CHANGES

- **CUMULUS-2185** - RDS Migration Epic
  - **CUMULUS-2191**
    - Removed the following from the `@cumulus/api/models.asyncOperation` class in
      favor of the added `@cumulus/async-operations` module:
      - `start`
      - `startAsyncOperations`
  - **CUMULUS-2187**
    - The `async-operations` endpoint will now omit `output` instead of
      returning `none` when the operation did not return output.
  - **CUMULUS-2309**
    - Removed `@cumulus/api/models/granule.unpublishAndDeleteGranule` in favor
      of `@cumulus/api/lib/granule-remove-from-cmr.unpublishGranule` and
      `@cumulus/api/lib/granule-delete.deleteGranuleAndFiles`.
  - **CUMULUS-2385**
    - Updated `sf-event-sqs-to-db-records` to write a granule's files to
      PostgreSQL only after the workflow has exited the `Running` status.
      Please note that any workflow that uses `sf_sqs_report_task` for
      mid-workflow updates will be impacted.
    - Changed PostgreSQL `file` schema and TypeScript type definition to require
      `bucket` and `key` fields.
    - Updated granule/file write logic to mark a granule's status as "failed"
  - **CUMULUS-2455**
    - API `move granule` endpoint now moves granule files on a per-file basis
    - API `move granule` endpoint on granule file move failure will retain the
      file at it's original location, but continue to move any other granule
      files.
    - Removed the `move` method from the `@cumulus/api/models.granule` class.
      logic is now handled in `@cumulus/api/endpoints/granules` and is
      accessible via the Core API.

### Added

- **CUMULUS-2185** - RDS Migration Epic
  - **CUMULUS-2130**
    - Added postgres-migration-count-tool lambda/ECS task to allow for
      evaluation of database state
    - Added /migrationCounts api endpoint that allows running of the
      postgres-migration-count-tool as an asyncOperation
  - **CUMULUS-2394**
    - Updated PDR and Granule writes to check the step function
      workflow_start_time against the createdAt field for each record to ensure
      old records do not overwrite newer ones for legacy Dynamo and PostgreSQL
      writes
  - **CUMULUS-2188**
    - Added `data-migration2` Lambda to be run after `data-migration1`
    - Added logic to `data-migration2` Lambda for migrating execution records
      from DynamoDB to PostgreSQL
  - **CUMULUS-2191**
    - Added `@cumulus/async-operations` to core packages, exposing
      `startAsyncOperation` which will handle starting an async operation and
      adding an entry to both PostgreSQL and DynamoDb
  - **CUMULUS-2127**
    - Add schema migration for `collections` table
  - **CUMULUS-2129**
    - Added logic to `data-migration1` Lambda for migrating collection records
      from Dynamo to PostgreSQL
  - **CUMULUS-2157**
    - Add schema migration for `providers` table
    - Added logic to `data-migration1` Lambda for migrating provider records
      from Dynamo to PostgreSQL
  - **CUMULUS-2187**
    - Added logic to `data-migration1` Lambda for migrating async operation
      records from Dynamo to PostgreSQL
  - **CUMULUS-2198**
    - Added logic to `data-migration1` Lambda for migrating rule records from
      DynamoDB to PostgreSQL
  - **CUMULUS-2182**
    - Add schema migration for PDRs table
  - **CUMULUS-2230**
    - Add schema migration for `rules` table
  - **CUMULUS-2183**
    - Add schema migration for `asyncOperations` table
  - **CUMULUS-2184**
    - Add schema migration for `executions` table
  - **CUMULUS-2257**
    - Updated PostgreSQL table and column names to snake_case
    - Added `translateApiAsyncOperationToPostgresAsyncOperation` function to `@cumulus/db`
  - **CUMULUS-2186**
    - Added logic to `data-migration2` Lambda for migrating PDR records from
      DynamoDB to PostgreSQL
  - **CUMULUS-2235**
    - Added initial ingest load spec test/utility
  - **CUMULUS-2167**
    - Added logic to `data-migration2` Lambda for migrating Granule records from
      DynamoDB to PostgreSQL and parse Granule records to store File records in
      RDS.
  - **CUMULUS-2367**
    - Added `granules_executions` table to PostgreSQL schema to allow for a
      many-to-many relationship between granules and executions
      - The table refers to granule and execution records using foreign keys
        defined with ON CASCADE DELETE, which means that any time a granule or
        execution record is deleted, all of the records in the
        `granules_executions` table referring to that record will also be
        deleted.
    - Added `upsertGranuleWithExecutionJoinRecord` helper to `@cumulus/db` to
      allow for upserting a granule record and its corresponding
      `granules_execution` record
  - **CUMULUS-2128**
    - Added helper functions:
      - `@cumulus/db/translate/file/translateApiFiletoPostgresFile`
      - `@cumulus/db/translate/file/translateApiGranuletoPostgresGranule`
      - `@cumulus/message/Providers/getMessageProvider`
  - **CUMULUS-2190**
    - Added helper functions:
      - `@cumulus/message/Executions/getMessageExecutionOriginalPayload`
      - `@cumulus/message/Executions/getMessageExecutionFinalPayload`
      - `@cumulus/message/workflows/getMessageWorkflowTasks`
      - `@cumulus/message/workflows/getMessageWorkflowStartTime`
      - `@cumulus/message/workflows/getMessageWorkflowStopTime`
      - `@cumulus/message/workflows/getMessageWorkflowName`
  - **CUMULUS-2192**
    - Added helper functions:
      - `@cumulus/message/PDRs/getMessagePdrRunningExecutions`
      - `@cumulus/message/PDRs/getMessagePdrCompletedExecutions`
      - `@cumulus/message/PDRs/getMessagePdrFailedExecutions`
      - `@cumulus/message/PDRs/getMessagePdrStats`
      - `@cumulus/message/PDRs/getPdrPercentCompletion`
      - `@cumulus/message/workflows/getWorkflowDuration`
  - **CUMULUS-2199**
    - Added `translateApiRuleToPostgresRule` to `@cumulus/db` to translate API
      Rule to conform to Postgres Rule definition.
  - **CUMUlUS-2128**
    - Added "upsert" logic to the `sfEventSqsToDbRecords` Lambda for granule and
      file writes to the core PostgreSQL database
  - **CUMULUS-2199**
    - Updated Rules endpoint to write rules to core PostgreSQL database in
      addition to DynamoDB and to delete rules from the PostgreSQL database in
      addition to DynamoDB.
    - Updated `create` in Rules Model to take in optional `createdAt` parameter
      which sets the value of createdAt if not specified during function call.
  - **CUMULUS-2189**
    - Updated Provider endpoint logic to write providers in parallel to Core
      PostgreSQL database
    - Update integration tests to utilize API calls instead of direct
      api/model/Provider calls
  - **CUMULUS-2191**
    - Updated cumuluss/async-operation task to write async-operations to the
      PostgreSQL database.
  - **CUMULUS-2228**
    - Added logic to the `sfEventSqsToDbRecords` Lambda to write execution, PDR,
      and granule records to the core PostgreSQL database in parallel with
      writes to DynamoDB
  - **CUMUlUS-2190**
    - Added "upsert" logic to the `sfEventSqsToDbRecords` Lambda for PDR writes
      to the core PostgreSQL database
  - **CUMUlUS-2192**
    - Added "upsert" logic to the `sfEventSqsToDbRecords` Lambda for execution
      writes to the core PostgreSQL database
  - **CUMULUS-2187**
    - The `async-operations` endpoint will now omit `output` instead of
      returning `none` when the operation did not return output.
  - **CUMULUS-2167**
    - Change PostgreSQL schema definition for `files` to remove `filename` and
      `name` and only support `file_name`.
    - Change PostgreSQL schema definition for `files` to remove `size` to only
      support `file_size`.
    - Change `PostgresFile` to remove duplicate fields `filename` and `name` and
      rename `size` to `file_size`.
  - **CUMULUS-2266**
    - Change `sf-event-sqs-to-db-records` behavior to discard and not throw an
      error on an out-of-order/delayed message so as not to have it be sent to
      the DLQ.
  - **CUMULUS-2305**
    - Changed `DELETE /pdrs/{pdrname}` API behavior to also delete record from
      PostgreSQL database.
  - **CUMULUS-2309**
    - Changed `DELETE /granules/{granuleName}` API behavior to also delete
      record from PostgreSQL database.
    - Changed `Bulk operation BULK_GRANULE_DELETE` API behavior to also delete
      records from PostgreSQL database.
  - **CUMULUS-2367**
    - Updated `granule_cumulus_id` foreign key to granule in PostgreSQL `files`
      table to use a CASCADE delete, so records in the files table are
      automatically deleted by the database when the corresponding granule is
      deleted.
  - **CUMULUS-2407**
    - Updated data-migration1 and data-migration2 Lambdas to use UPSERT instead
      of UPDATE when migrating dynamoDB records to PostgreSQL.
    - Changed data-migration1 and data-migration2 logic to only update already
      migrated records if the incoming record update has a newer timestamp
  - **CUMULUS-2329**
    - Add `write-db-dlq-records-to-s3` lambda.
    - Add terraform config to automatically write db records DLQ messages to an
      s3 archive on the system bucket.
    - Add unit tests and a component spec test for the above.
  - **CUMULUS-2380**
    - Add `process-dead-letter-archive` lambda to pick up and process dead letters in the S3 system bucket dead letter archive.
    - Add `/deadLetterArchive/recoverCumulusMessages` endpoint to trigger an async operation to leverage this capability on demand.
    - Add unit tests and integration test for all of the above.
  - **CUMULUS-2406**
    - Updated parallel write logic to ensure that updatedAt/updated_at
      timestamps are the same in Dynamo/PG on record write for the following
      data types:
      - async operations
      - granules
      - executions
      - PDRs
  - **CUMULUS-2446**
    - Remove schema validation check against DynamoDB table for collections when
      migrating records from DynamoDB to core PostgreSQL database.
  - **CUMULUS-2447**
    - Changed `translateApiAsyncOperationToPostgresAsyncOperation` to call
      `JSON.stringify` and then `JSON.parse` on output.
  - **CUMULUS-2313**
    - Added `postgres-migration-async-operation` lambda to start an ECS task to
      run a the `data-migration2` lambda.
    - Updated `async_operations` table to include `Data Migration 2` as a new
      `operation_type`.
    - Updated `cumulus-tf/variables.tf` to include `optional_dynamo_tables` that
      will be merged with `dynamo_tables`.
  - **CUMULUS-2451**
    - Added summary type file `packages/db/src/types/summary.ts` with
      `MigrationSummary` and `DataMigration1` and `DataMigration2` types.
    - Updated `data-migration1` and `data-migration2` lambdas to return
      `MigrationSummary` objects.
    - Added logging for every batch of 100 records processed for executions,
      granules and files, and PDRs.
    - Removed `RecordAlreadyMigrated` logs in `data-migration1` and
      `data-migration2`
  - **CUMULUS-2452**
    - Added support for only migrating certain granules by specifying the
      `granuleSearchParams.granuleId` or `granuleSearchParams.collectionId`
      properties in the payload for the
      `<prefix>-postgres-migration-async-operation` Lambda
    - Added support for only running certain migrations for data-migration2 by
      specifying the `migrationsList` property in the payload for the
      `<prefix>-postgres-migration-async-operation` Lambda
  - **CUMULUS-2453**
    - Created `storeErrors` function which stores errors in system bucket.
    - Updated `executions` and `granulesAndFiles` data migrations to call `storeErrors` to store migration errors.
    - Added `system_bucket` variable to `data-migration2`.
  - **CUMULUS-2455**
    - Move granules API endpoint records move updates for migrated granule files
      if writing any of the granule files fails.
  - **CUMULUS-2468**
    - Added support for doing [DynamoDB parallel scanning](https://docs.aws.amazon.com/amazondynamodb/latest/developerguide/Scan.html#Scan.ParallelScan) for `executions` and `granules` migrations to improve performance. The behavior of the parallel scanning and writes can be controlled via the following properties on the event input to the `<prefix>-postgres-migration-async-operation` Lambda:
      - `granuleMigrationParams.parallelScanSegments`: How many segments to divide your granules DynamoDB table into for parallel scanning
      - `granuleMigrationParams.parallelScanLimit`: The maximum number of granule records to evaluate for each parallel scanning segment of the DynamoDB table
      - `granuleMigrationParams.writeConcurrency`: The maximum number of concurrent granule/file writes to perform to the PostgreSQL database across all DynamoDB segments
      - `executionMigrationParams.parallelScanSegments`: How many segments to divide your executions DynamoDB table into for parallel scanning
      - `executionMigrationParams.parallelScanLimit`: The maximum number of execution records to evaluate for each parallel scanning segment of the DynamoDB table
      - `executionMigrationParams.writeConcurrency`: The maximum number of concurrent execution writes to perform to the PostgreSQL database across all DynamoDB segments
  - **CUMULUS-2468** - Added `@cumulus/aws-client/DynamoDb.parallelScan` helper to perform [parallel scanning on DynamoDb tables](https://docs.aws.amazon.com/amazondynamodb/latest/developerguide/Scan.html#Scan.ParallelScan)
  - **CUMULUS-2507**
    - Updated granule record write logic to set granule status to `failed` in both Postgres and DynamoDB if any/all of its files fail to write to the database.

### Deprecated

- **CUMULUS-2185** - RDS Migration Epic
  - **CUMULUS-2455**
    - `@cumulus/ingest/moveGranuleFiles`

## [v8.1.2] 2021-07-29

**Please note** changes in 8.1.2 may not yet be released in future versions, as this
is a backport/patch release on the 8.x series of releases.  Updates that are
included in the future will have a corresponding CHANGELOG entry in future releases.

### Notable changes

- `cmr_custom_host` variable for `cumulus` module can now be used to configure Cumulus to
integrate with a custom CMR host name and protocol (e.g. `http://custom-cmr-host.com`). Note
that you **must** include a protocol (`http://` or `https://`) if specifying a value for this
variable.
- `@cumulus/sync-granule` task should now properly handle
syncing files from HTTP/HTTPS providers where basic auth is
required and involves a redirect to a different host (e.g.
downloading files protected by Earthdata Login)

### Added

- **CUMULUS-2548**
  - Added `allowed_redirects` field to PostgreSQL `providers` table
  - Added `allowedRedirects` field to DynamoDB `<prefix>-providers` table
  - Added `@cumulus/aws-client/S3.streamS3Upload` to handle uploading the contents
  of a readable stream to S3 and returning a promise

### Changed

- Updated `cmr_custom_host` variable to accept a full protocol and host name
(e.g. `http://cmr-custom-host.com`), whereas it previously only accepted a host name

### Fixed

- Fixed bug where `cmr_custom_host` variable was not properly forwarded into `archive`, `ingest`, and `sqs-message-remover` modules from `cumulus` module
- **CUMULUS-2548**
  - Fixed `@cumulus/ingest/HttpProviderClient.sync` to
properly handle basic auth when redirecting to a different
host and/or host with a different port

## [v8.1.1] 2021-04-30 -- Patch Release

**Please note** changes in 8.1.1 may not yet be released in future versions, as this
is a backport/patch release on the 8.x series of releases.  Updates that are
included in the future will have a corresponding CHANGELOG entry in future releases.

### Added

- **CUMULUS-2497**
  - Created `isISOFile()` to check if a CMR file is a CMR ISO file.

### Fixed

- **CUMULUS-2512**
  - Updated ingest package S3 provider client to take additional parameter
    `remoteAltBucket` on `download` method to allow for per-file override of
    provider bucket for checksum
  - Updated @cumulus/ingest.fetchTextFile's signature to be parameterized and
    added `remoteAltBucket`to allow for an override of the passed in provider
    bucket for the source file
  - Update "eslint-plugin-import" to be pinned to 2.22.1

### Changed

- **CUMULUS-2497**
  - Changed the `@cumulus/cmrjs` package:
    - Updated `@cumulus/cmrjs/cmr-utils.getGranuleTemporalInfo()` so it now
      returns temporal info for CMR ISO 19115 SMAP XML files.
    - Updated `@cumulus/cmrjs/cmr-utils.isCmrFilename()` to include
      `isISOFile()`.

- **[2216](https://github.com/nasa/cumulus/issues/2216)**
  - Removed "node-forge", "xml-crypto" from audit whitelist, added "underscore"

## [v8.1.0] 2021-04-29

### Added

- **CUMULUS-2348**
  - The `@cumulus/api` `/granules` and `/granules/{granuleId}` endpoints now take `getRecoveryStatus` parameter
  to include recoveryStatus in result granule(s)
  - The `@cumulus/api-client.granules.getGranule` function takes a `query` parameter which can be used to
  request additional granule information.
  - Published `@cumulus/api@7.2.1-alpha.0` for dashboard testing
- **CUMULUS-2469**
  - Added `tf-modules/cumulus_distribution` module to standup a skeleton
    distribution api

## [v8.0.0] 2021-04-08

### BREAKING CHANGES

- **CUMULUS-2428**
  - Changed `/granules/bulk` to use `queueUrl` property instead of a `queueName` property for setting the queue to use for scheduling bulk granule workflows

### Notable changes

- Bulk granule operations endpoint now supports setting a custom queue for scheduling workflows via the `queueUrl` property in the request body. If provided, this value should be the full URL for an SQS queue.

### Added

- **CUMULUS-2374**
  - Add cookbok entry for queueing PostToCmr step
  - Add example workflow to go with cookbook
- **CUMULUS-2421**
  - Added **experimental** `ecs_include_docker_cleanup_cronjob` boolean variable to the Cumulus module to enable cron job to clean up docker root storage blocks in ECS cluster template for non-`device-mapper` storage drivers. Default value is `false`. This fulfills a specific user support request. This feature is otherwise untested and will remain so until we can iterate with a better, more general-purpose solution. Use of this feature is **NOT** recommended unless you are certain you need it.

- **CUMULUS-1808**
  - Add additional error messaging in `deleteSnsTrigger` to give users more context about where to look to resolve ResourceNotFound error when disabling or deleting a rule.

### Fixed

- **CUMULUS-2281**
  - Changed discover-granules task to write discovered granules directly to
    logger, instead of via environment variable. This fixes a problem where a
    large number of found granules prevents this lambda from running as an
    activity with an E2BIG error.

## [v7.2.0] 2021-03-23

### Added

- **CUMULUS-2346**
  - Added orca API endpoint to `@cumulus/api` to get recovery status
  - Add `CopyToGlacier` step to [example IngestAndPublishGranuleWithOrca workflow](https://github.com/nasa/cumulus/blob/master/example/cumulus-tf/ingest_and_publish_granule_with_orca_workflow.tf)

### Changed

- **HYRAX-357**
  - Format of NGAP OPeNDAP URL changed and by default now is referring to concept id and optionally can include short name and version of collection.
  - `addShortnameAndVersionIdToConceptId` field has been added to the config inputs of the `hyrax-metadata-updates` task

## [v7.1.0] 2021-03-12

### Notable changes

- `sync-granule` task will now properly handle syncing 0 byte files to S3
- SQS/Kinesis rules now support scheduling workflows to a custom queue via the `rule.queueUrl` property. If provided, this value should be the full URL for an SQS queue.

### Added

- `tf-modules/cumulus` module now supports a `cmr_custom_host` variable that can
  be used to set to an arbitrary  host for making CMR requests (e.g.
  `https://custom-cmr-host.com`).
- Added `buckets` variable to `tf-modules/archive`
- **CUMULUS-2345**
  - Deploy ORCA with Cumulus, see `example/cumulus-tf/orca.tf` and `example/cumulus-tf/terraform.tfvars.example`
  - Add `CopyToGlacier` step to [example IngestAndPublishGranule workflow](https://github.com/nasa/cumulus/blob/master/example/cumulus-tf/ingest_and_publish_granule_workflow.asl.json)
- **CUMULUS-2424**
  - Added `childWorkflowMeta` to `queue-pdrs` config. An object passed to this config value will be merged into a child workflow message's `meta` object. For an example of how this can be used, see `example/cumulus-tf/discover_and_queue_pdrs_with_child_workflow_meta_workflow.asl.json`.
- **CUMULUS-2427**
  - Added support for using a custom queue with SQS and Kinesis rules. Whatever queue URL is set on the `rule.queueUrl` property will be used to schedule workflows for that rule. This change allows SQS/Kinesis rules to use [any throttled queues defined for a deployment](https://nasa.github.io/cumulus/docs/data-cookbooks/throttling-queued-executions).

### Fixed

- **CUMULUS-2394**
  - Updated PDR and Granule writes to check the step function `workflow_start_time` against
      the `createdAt` field  for each record to ensure old records do not
      overwrite newer ones

### Changed

- `<prefix>-lambda-api-gateway` IAM role used by API Gateway Lambda now
  supports accessing all buckets defined in your `buckets` variable except
  "internal" buckets
- Updated the default scroll duration used in ESScrollSearch and part of the
  reconciliation report functions as a result of testing and seeing timeouts
  at its current value of 2min.
- **CUMULUS-2355**
  - Added logic to disable `/s3Credentials` endpoint based upon value for
    environment variable `DISABLE_S3_CREDENTIALS`. If set to "true", the
    endpoint will not dispense S3 credentials and instead return a message
    indicating that the endpoint has been disabled.
- **CUMULUS-2397**
  - Updated `/elasticsearch` endpoint's `reindex` function to prevent
    reindexing when source and destination indices are the same.
- **CUMULUS-2420**
  - Updated test function `waitForAsyncOperationStatus` to take a retryObject
    and use exponential backoff.  Increased the total test duration for both
    AsycOperation specs and the ReconciliationReports tests.
  - Updated the default scroll duration used in ESScrollSearch and part of the
    reconciliation report functions as a result of testing and seeing timeouts
    at its current value of 2min.
- **CUMULUS-2427**
  - Removed `queueUrl` from the parameters object for `@cumulus/message/Build.buildQueueMessageFromTemplate`
  - Removed `queueUrl` from the parameters object for `@cumulus/message/Build.buildCumulusMeta`

### Fixed

- Fixed issue in `@cumulus/ingest/S3ProviderClient.sync()` preventing 0 byte files from being synced to S3.

### Removed

- Removed variables from `tf-modules/archive`:
  - `private_buckets`
  - `protected_buckets`
  - `public_buckets`

## [v7.0.0] 2021-02-22

### BREAKING CHANGES

- **CUMULUS-2362** - Endpoints for the logs (/logs) will now throw an error unless Metrics is set up

### Added

- **CUMULUS-2345**
  - Deploy ORCA with Cumulus, see `example/cumulus-tf/orca.tf` and `example/cumulus-tf/terraform.tfvars.example`
  - Add `CopyToGlacier` step to [example IngestAndPublishGranule workflow](https://github.com/nasa/cumulus/blob/master/example/cumulus-tf/ingest_and_publish_granule_workflow.asl.json)
- **CUMULUS-2376**
  - Added `cmrRevisionId` as an optional parameter to `post-to-cmr` that will be used when publishing metadata to CMR.
- **CUMULUS-2412**
  - Adds function `getCollectionsByShortNameAndVersion` to @cumulus/cmrjs that performs a compound query to CMR to retrieve collection information on a list of collections. This replaces a series of calls to the CMR for each collection with a single call on the `/collections` endpoint and should improve performance when CMR return times are increased.

### Changed

- **CUMULUS-2362**
  - Logs endpoints only work with Metrics set up
- **CUMULUS-2376**
  - Updated `publishUMMGJSON2CMR` to take in an optional `revisionId` parameter.
  - Updated `publishUMMGJSON2CMR` to throw an error if optional `revisionId` does not match resulting revision ID.
  - Updated `publishECHO10XML2CMR` to take in an optional `revisionId` parameter.
  - Updated `publishECHO10XML2CMR` to throw an error if optional `revisionId` does not match resulting revision ID.
  - Updated `publish2CMR` to take in optional `cmrRevisionId`.
  - Updated `getWriteHeaders` to take in an optional CMR Revision ID.
  - Updated `ingestGranule` to take in an optional CMR Revision ID to pass to `getWriteHeaders`.
  - Updated `ingestUMMGranule` to take in an optional CMR Revision ID to pass to `getWriteHeaders`.
- **CUMULUS-2350**
  - Updates the examples on the `/s3credentialsREADME`, to include Python and
    JavaScript code demonstrating how to refrsh  the s3credential for
    programatic access.
- **CUMULUS-2383**
  - PostToCMR task will return CMRInternalError when a `500` status is returned from CMR

## [v6.0.0] 2021-02-16

### MIGRATION NOTES

- **CUMULUS-2255** - Cumulus has upgraded its supported version of Terraform
  from **0.12.12** to **0.13.6**. Please see the [instructions to upgrade your
  deployments](https://github.com/nasa/cumulus/blob/master/docs/upgrade-notes/upgrading-tf-version-0.13.6.md).

- **CUMULUS-2350**
  - If the  `/s3credentialsREADME`, does not appear to be working after
    deployment, [manual redeployment](https://docs.aws.amazon.com/apigateway/latest/developerguide/how-to-deploy-api-with-console.html)
    of the API-gateway stage may be necessary to finish the deployment.

### BREAKING CHANGES

- **CUMULUS-2255** - Cumulus has upgraded its supported version of Terraform from **0.12.12** to **0.13.6**.

### Added

- **CUMULUS-2291**
  - Add provider filter to Granule Inventory Report
- **CUMULUS-2300**
  - Added `childWorkflowMeta` to `queue-granules` config. Object passed to this
    value will be merged into a child workflow message's  `meta` object. For an
    example of how this can be used, see
    `example/cumulus-tf/discover_granules_workflow.asl.json`.
- **CUMULUS-2350**
  - Adds an unprotected endpoint, `/s3credentialsREADME`, to the
    s3-credentials-endpoint that displays  information on how to use the
    `/s3credentials` endpoint
- **CUMULUS-2368**
  - Add QueueWorkflow task
- **CUMULUS-2391**
  - Add reportToEms to collections.files file schema
- **CUMULUS-2395**
  - Add Core module parameter `ecs_custom_sg_ids` to Cumulus module to allow for
    custom security group mappings
- **CUMULUS-2402**
  - Officially expose `sftp()` for use in `@cumulus/sftp-client`

### Changed

- **CUMULUS-2323**
  - The sync granules task when used with the s3 provider now uses the
    `source_bucket` key in `granule.files` objects.  If incoming payloads using
    this task have a `source_bucket` value for a file using the s3 provider, the
    task will attempt to sync from the bucket defined in the file's
    `source_bucket` key instead of the `provider`.
    - Updated `S3ProviderClient.sync` to allow for an optional bucket parameter
      in support of the changed behavior.
  - Removed `addBucketToFile` and related code from sync-granules task

- **CUMULUS-2255**
  - Updated Terraform deployment code syntax for compatibility with version 0.13.6
- **CUMULUS-2321**
  - Updated API endpoint GET `/reconciliationReports/{name}` to return the
    presigned s3 URL in addition to report data

### Fixed

- Updated `hyrax-metadata-updates` task so the opendap url has Type 'USE SERVICE API'

- **CUMULUS-2310**
  - Use valid filename for reconciliation report
- **CUMULUS-2351**
  - Inventory report no longer includes the File/Granule relation object in the
    okCountByGranules key of a report.  The information is only included when a
    'Granule Not Found' report is run.

### Removed

- **CUMULUS-2364**
  - Remove the internal Cumulus logging lambda (log2elasticsearch)

## [v5.0.1] 2021-01-27

### Changed

- **CUMULUS-2344**
  - Elasticsearch API now allows you to reindex to an index that already exists
  - If using the Change Index operation and the new index doesn't exist, it will be created
  - Regarding instructions for CUMULUS-2020, you can now do a change index
    operation before a reindex operation. This will
    ensure that new data will end up in the new index while Elasticsearch is reindexing.

- **CUMULUS-2351**
  - Inventory report no longer includes the File/Granule relation object in the okCountByGranules key of a report. The information is only included when a 'Granule Not Found' report is run.

### Removed

- **CUMULUS-2367**
  - Removed `execution_cumulus_id` column from granules RDS schema and data type

## [v5.0.0] 2021-01-12

### BREAKING CHANGES

- **CUMULUS-2020**
  - Elasticsearch data mappings have been updated to improve search and the API
    has been update to reflect those changes. See Migration notes on how to
    update the Elasticsearch mappings.

### Migration notes

- **CUMULUS-2020**
  - Elasticsearch data mappings have been updated to improve search. For
    example, case insensitive searching will now work (e.g. 'MOD' and 'mod' will
    return the same granule results). To use the improved Elasticsearch queries,
    [reindex](https://nasa.github.io/cumulus-api/#reindex) to create a new index
    with the correct types. Then perform a [change
    index](https://nasa.github.io/cumulus-api/#change-index) operation to use
    the new index.
- **CUMULUS-2258**
  - Because the `egress_lambda_log_group` and
    `egress_lambda_log_subscription_filter` resource were removed from the
    `cumulus` module, new definitions for these resources must be added to
    `cumulus-tf/main.tf`. For reference on how to define these resources, see
    [`example/cumulus-tf/thin_egress_app.tf`](https://github.com/nasa/cumulus/blob/master/example/cumulus-tf/thin_egress_app.tf).
  - The `tea_stack_name` variable being passed into the `cumulus` module should be removed
- **CUMULUS-2344**
  - Regarding instructions for CUMULUS-2020, you can now do a change index operation before a reindex operation. This will
    ensure that new data will end up in the new index while Elasticsearch is reindexing.

### BREAKING CHANGES

- **CUMULUS-2020**
  - Elasticsearch data mappings have been updated to improve search and the API has been updated to reflect those changes. See Migration notes on how to update the Elasticsearch mappings.

### Added

- **CUMULUS-2318**
  - Added`async_operation_image` as `cumulus` module variable to allow for override of the async_operation container image.  Users can optionally specify a non-default docker image for use with Core async operations.
- **CUMULUS-2219**
  - Added `lzards-backup` Core task to facilitate making LZARDS backup requests in Cumulus ingest workflows
- **CUMULUS-2092**
  - Add documentation for Granule Not Found Reports
- **HYRAX-320**
  - `@cumulus/hyrax-metadata-updates`Add component URI encoding for entry title id and granule ur to allow for values with special characters in them. For example, EntryTitleId 'Sentinel-6A MF/Jason-CS L2 Advanced Microwave Radiometer (AMR-C) NRT Geophysical Parameters' Now, URLs generated from such values will be encoded correctly and parsable by HyraxInTheCloud
- **CUMULUS-1370**
  - Add documentation for Getting Started section including FAQs
- **CUMULUS-2092**
  - Add documentation for Granule Not Found Reports
- **CUMULUS-2219**
  - Added `lzards-backup` Core task to facilitate making LZARDS backup requests in Cumulus ingest workflows
- **CUMULUS-2280**
  - In local api, retry to create tables if they fail to ensure localstack has had time to start fully.
- **CUMULUS-2290**
  - Add `queryFields` to granule schema, and this allows workflow tasks to add queryable data to granule record. For reference on how to add data to `queryFields` field, see [`example/cumulus-tf/kinesis_trigger_test_workflow.tf`](https://github.com/nasa/cumulus/blob/master/example/cumulus-tf/kinesis_trigger_test_workflow.tf).
- **CUMULUS-2318**
  - Added`async_operation_image` as `cumulus` module variable to allow for override of the async_operation container image.  Users can optionally specify a non-default docker image for use with Core async operations.

### Changed

- **CUMULUS-2020**
  - Updated Elasticsearch mappings to support case-insensitive search
- **CUMULUS-2124**
  - cumulus-rds-tf terraform module now takes engine_version as an input variable.
- **CUMULUS-2279**
  - Changed the formatting of granule CMR links: instead of a link to the `/search/granules.json` endpoint, now it is a direct link to `/search/concepts/conceptid.format`
- **CUMULUS-2296**
  - Improved PDR spec compliance of `parse-pdr` by updating `@cumulus/pvl` to parse fields in a manner more consistent with the PDR ICD, with respect to numbers and dates. Anything not matching the ICD expectations, or incompatible with Javascript parsing, will be parsed as a string instead.
- **CUMULUS-2344**
  - Elasticsearch API now allows you to reindex to an index that already exists
  - If using the Change Index operation and the new index doesn't exist, it will be created

### Removed

- **CUMULUS-2258**
  - Removed `tea_stack_name` variable from `tf-modules/distribution/variables.tf` and `tf-modules/cumulus/variables.tf`
  - Removed `egress_lambda_log_group` and `egress_lambda_log_subscription_filter` resources from `tf-modules/distribution/main.tf`

## [v4.0.0] 2020-11-20

### Migration notes

- Update the name of your `cumulus_message_adapter_lambda_layer_arn` variable for the `cumulus` module to `cumulus_message_adapter_lambda_layer_version_arn`. The value of the variable should remain the same (a layer version ARN of a Lambda layer for the [`cumulus-message-adapter`](https://github.com/nasa/cumulus-message-adapter/).
- **CUMULUS-2138** - Update all workflows using the `MoveGranules` step to add `UpdateGranulesCmrMetadataFileLinksStep`that runs after it. See the example [`IngestAndPublishWorkflow`](https://github.com/nasa/cumulus/blob/master/example/cumulus-tf/ingest_and_publish_granule_workflow.asl.json) for reference.
- **CUMULUS-2251**
  - Because it has been removed from the `cumulus` module, a new resource definition for `egress_api_gateway_log_subscription_filter` must be added to `cumulus-tf/main.tf`. For reference on how to define this resource, see [`example/cumulus-tf/main.tf`](https://github.com/nasa/cumulus/blob/master/example/cumulus-tf/main.tf).

### Added

- **CUMULUS-2248**
  - Updates Integration Tests README to point to new fake provider template.
- **CUMULUS-2239**
  - Add resource declaration to create a VPC endpoint in tea-map-cache module if `deploy_to_ngap` is false.
- **CUMULUS-2063**
  - Adds a new, optional query parameter to the `/collections[&getMMT=true]` and `/collections/active[&getMMT=true]` endpoints. When a user provides a value of `true` for `getMMT` in the query parameters, the endpoint will search CMR and update each collection's results with new key `MMTLink` containing a link to the MMT (Metadata Management Tool) if a CMR collection id is found.
- **CUMULUS-2170**
  - Adds ability to filter granule inventory reports
- **CUMULUS-2211**
  - Adds `granules/bulkReingest` endpoint to `@cumulus/api`
- **CUMULUS-2251**
  - Adds `log_api_gateway_to_cloudwatch` variable to `example/cumulus-tf/variables.tf`.
  - Adds `log_api_gateway_to_cloudwatch` variable to `thin_egress_app` module definition.

### Changed

- **CUMULUS-2216**
  - `/collection` and `/collection/active` endpoints now return collections without granule aggregate statistics by default. The original behavior is preserved and can be found by including a query param of `includeStats=true` on the request to the endpoint.
  - The `es/collections` Collection class takes a new parameter includeStats. It no longer appends granule aggregate statistics to the returned results by default. One must set the new parameter to any non-false value.
- **CUMULUS-2201**
  - Update `dbIndexer` lambda to process requests in serial
  - Fixes ingestPdrWithNodeNameSpec parsePdr provider error
- **CUMULUS-2251**
  - Moves Egress Api Gateway Log Group Filter from `tf-modules/distribution/main.tf` to `example/cumulus-tf/main.tf`

### Fixed

- **CUMULUS-2251**
  - This fixes a deployment error caused by depending on the `thin_egress_app` module output for a resource count.

### Removed

- **CUMULUS-2251**
  - Removes `tea_api_egress_log_group` variable from `tf-modules/distribution/variables.tf` and `tf-modules/cumulus/variables.tf`.

### BREAKING CHANGES

- **CUMULUS-2138** - CMR metadata update behavior has been removed from the `move-granules` task into a
new `update-granules-cmr-metadata-file-links` task.
- **CUMULUS-2216**
  - `/collection` and `/collection/active` endpoints now return collections without granule aggregate statistics by default. The original behavior is preserved and can be found by including a query param of `includeStats=true` on the request to the endpoint.  This is likely to affect the dashboard only but included here for the change of behavior.
- **[1956](https://github.com/nasa/cumulus/issues/1956)**
  - Update the name of the `cumulus_message_adapter_lambda_layer_arn` output from the `cumulus-message-adapter` module to `cumulus_message_adapter_lambda_layer_version_arn`. The output value has changed from being the ARN of the Lambda layer **without a version** to the ARN of the Lambda layer **with a version**.
  - Update the variable name in the `cumulus` and `ingest` modules from `cumulus_message_adapter_lambda_layer_arn` to `cumulus_message_adapter_lambda_layer_version_arn`

## [v3.0.1] 2020-10-21

- **CUMULUS-2203**
  - Update Core tasks to use
    [cumulus-message-adapter-js](https://github.com/nasa/cumulus-message-adapter-js)
    v2.0.0 to resolve memory leak/lambda ENOMEM constant failure issue.   This
    issue caused lambdas to slowly use all memory in the run environment and
    prevented AWS from halting/restarting warmed instances when task code was
    throwing consistent errors under load.

- **CUMULUS-2232**
  - Updated versions for `ajv`, `lodash`, `googleapis`, `archiver`, and
    `@cumulus/aws-client` to remediate vulnerabilities found in SNYK scan.

### Fixed

- **CUMULUS-2233**
  - Fixes /s3credentials bug where the expiration time on the cookie was set to a time that is always expired, so authentication was never being recognized as complete by the API. Consequently, the user would end up in a redirect loop and requests to /s3credentials would never complete successfully. The bug was caused by the fact that the code setting the expiration time for the cookie was expecting a time value in milliseconds, but was receiving the expirationTime from the EarthdataLoginClient in seconds. This bug has been fixed by converting seconds into milliseconds. Unit tests were added to test that the expiration time has been converted to milliseconds and checking that the cookie's expiration time is greater than the current time.

## [v3.0.0] 2020-10-7

### MIGRATION STEPS

- **CUMULUS-2099**
  - All references to `meta.queues` in workflow configuration must be replaced with references to queue URLs from Terraform resources. See the updated [data cookbooks](https://nasa.github.io/cumulus/docs/data-cookbooks/about-cookbooks) or example [Discover Granules workflow configuration](https://github.com/nasa/cumulus/blob/master/example/cumulus-tf/discover_granules_workflow.asl.json).
  - The steps for configuring queued execution throttling have changed. See the [updated documentation](https://nasa.github.io/cumulus/docs/data-cookbooks/throttling-queued-executions).
  - In addition to the configuration for execution throttling, the internal mechanism for tracking executions by queue has changed. As a result, you should **disable any rules or workflows scheduling executions via a throttled queue** before upgrading. Otherwise, you may be at risk of having **twice as many executions** as are configured for the queue while the updated tracking is deployed. You can re-enable these rules/workflows once the upgrade is complete.

- **CUMULUS-2111**
  - **Before you re-deploy your `cumulus-tf` module**, note that the [`thin-egress-app`][thin-egress-app] is no longer deployed by default as part of the `cumulus` module, so you must add the TEA module to your deployment and manually modify your Terraform state **to avoid losing your API gateway and impacting any Cloudfront endpoints pointing to those gateways**. If you don't care about losing your API gateway and impacting Cloudfront endpoints, you can ignore the instructions for manually modifying state.

    1. Add the [`thin-egress-app`][thin-egress-app] module to your `cumulus-tf` deployment as shown in the [Cumulus example deployment](https://github.com/nasa/cumulus/tree/master/example/cumulus-tf/main.tf).

         - Note that the values for `tea_stack_name` variable to the `cumulus` module and the `stack_name` variable to the `thin_egress_app` module **must match**
         - Also, if you are specifying the `stage_name` variable to the `thin_egress_app` module, **the value of the `tea_api_gateway_stage` variable to the `cumulus` module must match it**

    2. **If you want to preserve your existing `thin-egress-app` API gateway and avoid having to update your Cloudfront endpoint for distribution, then you must follow these instructions**: <https://nasa.github.io/cumulus/docs/upgrade-notes/migrate_tea_standalone>. Otherwise, you can re-deploy as usual.

  - If you provide your own custom bucket map to TEA as a standalone module, **you must ensure that your custom bucket map includes mappings for the `protected` and `public` buckets specified in your `cumulus-tf/terraform.tfvars`, otherwise Cumulus may not be able to determine the correct distribution URL for ingested files and you may encounter errors**

- **CUMULUS-2197**
  - EMS resources are now optional, and `ems_deploy` is set to `false` by default, which will delete your EMS resources.
  - If you would like to keep any deployed EMS resources, add the `ems_deploy` variable set to `true` in your `cumulus-tf/terraform.tfvars`

### BREAKING CHANGES

- **CUMULUS-2200**
  - Changes return from 303 redirect to 200 success for `Granule Inventory`'s
    `/reconciliationReport` returns.  The user (dashboard) must read the value
    of `url` from the return to get the s3SignedURL and then download the report.
- **CUMULUS-2099**
  - `meta.queues` has been removed from Cumulus core workflow messages.
  - `@cumulus/sf-sqs-report` workflow task no longer reads the reporting queue URL from `input.meta.queues.reporting` on the incoming event. Instead, it requires that the queue URL be set as the `reporting_queue_url` environment variable on the deployed Lambda.
- **CUMULUS-2111**
  - The deployment of the `thin-egress-app` module has be removed from `tf-modules/distribution`, which is a part of the `tf-modules/cumulus` module. Thus, the `thin-egress-app` module is no longer deployed for you by default. See the migration steps for details about how to add deployment for the `thin-egress-app`.
- **CUMULUS-2141**
  - The `parse-pdr` task has been updated to respect the `NODE_NAME` property in
    a PDR's `FILE_GROUP`. If a `NODE_NAME` is present, the task will query the
    Cumulus API for a provider with that host. If a provider is found, the
    output granule from the task will contain a `provider` property containing
    that provider. If `NODE_NAME` is set but a provider with that host cannot be
    found in the API, or if multiple providers are found with that same host,
    the task will fail.
  - The `queue-granules` task has been updated to expect an optional
    `granule.provider` property on each granule. If present, the granule will be
    enqueued using that provider. If not present, the task's `config.provider`
    will be used instead.
- **CUMULUS-2197**
  - EMS resources are now optional and will not be deployed by default. See migration steps for information
    about how to deploy EMS resources.

#### CODE CHANGES

- The `@cumulus/api-client.providers.getProviders` function now takes a
  `queryStringParameters` parameter which can be used to filter the providers
  which are returned
- The `@cumulus/aws-client/S3.getS3ObjectReadStreamAsync` function has been
  removed. It read the entire S3 object into memory before returning a read
  stream, which could cause Lambdas to run out of memory. Use
  `@cumulus/aws-client/S3.getObjectReadStream` instead.
- The `@cumulus/ingest/util.lookupMimeType` function now returns `undefined`
  rather than `null` if the mime type could not be found.
- The `@cumulus/ingest/lock.removeLock` function now returns `undefined`
- The `@cumulus/ingest/granule.generateMoveFileParams` function now returns
  `source: undefined` and `target :undefined` on the response object if either could not be
  determined. Previously, `null` had been returned.
- The `@cumulus/ingest/recursion.recursion` function must now be imported using
  `const { recursion } = require('@cumulus/ingest/recursion');`
- The `@cumulus/ingest/granule.getRenamedS3File` function has been renamed to
  `listVersionedObjects`
- `@cumulus/common.http` has been removed
- `@cumulus/common/http.download` has been removed

### Added

- **CUMULUS-1855**
  - Fixed SyncGranule task to return an empty granules list when given an empty
    (or absent) granules list on input, rather than throwing an exception
- **CUMULUS-1955**
  - Added `@cumulus/aws-client/S3.getObject` to get an AWS S3 object
  - Added `@cumulus/aws-client/S3.waitForObject` to get an AWS S3 object,
    retrying, if necessary
- **CUMULUS-1961**
  - Adds `startTimestamp` and `endTimestamp` parameters to endpoint
    `reconcilationReports`.  Setting these values will filter the returned
    report to cumulus data that falls within the timestamps. It also causes the
    report to be one directional, meaning cumulus is only reconciled with CMR,
    but not the other direction. The Granules will be filtered by their
    `updatedAt` values. Collections are filtered by the updatedAt time of their
    granules, i.e. Collections with granules that are updatedAt a time between
    the time parameters will be returned in the reconciliation reports.
  - Adds `startTimestamp` and `endTimestamp` parameters to create-reconciliation-reports
    lambda function. If either of these params is passed in with a value that can be
    converted to a date object, the inter-platform comparison between Cumulus and CMR will
    be one way.  That is, collections, granules, and files will be filtered by time for
    those found in Cumulus and only those compared to the CMR holdings. For the moment
    there is not enough information to change the internal consistency check, and S3 vs
    Cumulus comparisons are unchanged by the timestamps.
- **CUMULUS-1962**
  - Adds `location` as parameter to `/reconciliationReports` endpoint. Options are `S3`
    resulting in a S3 vs. Cumulus database search or `CMR` resulting in CMR vs. Cumulus database search.
- **CUMULUS-1963**
  - Adds `granuleId` as input parameter to `/reconcilationReports`
    endpoint. Limits inputs parameters to either `collectionId` or `granuleId`
    and will fail to create the report if both are provided.  Adding granuleId
    will find collections in Cumulus by granuleId and compare those one way
    with those in CMR.
  - `/reconciliationReports` now validates any input json before starting the
    async operation and the lambda handler no longer validates input
    parameters.
- **CUMULUS-1964**
  - Reports can now be filtered on provider
- **CUMULUS-1965**
  - Adds `collectionId` parameter to the `/reconcilationReports`
    endpoint. Setting this value will limit the scope of the reconcilation
    report to only the input collectionId when comparing Cumulus and
    CMR. `collectionId` is provided an array of strings e.g. `[shortname___version, shortname2___version2]`
- **CUMULUS-2107**
  - Added a new task, `update-cmr-access-constraints`, that will set access constraints in CMR Metadata.
    Currently supports UMMG-JSON and Echo10XML, where it will configure `AccessConstraints` and
    `RestrictionFlag/RestrictionComment`, respectively.
  - Added an operator doc on how to configure and run the access constraint update workflow, which will update the metadata using the new task, and then publish the updated metadata to CMR.
  - Added an operator doc on bulk operations.
- **CUMULUS-2111**
  - Added variables to `cumulus` module:
    - `tea_api_egress_log_group`
    - `tea_external_api_endpoint`
    - `tea_internal_api_endpoint`
    - `tea_rest_api_id`
    - `tea_rest_api_root_resource_id`
    - `tea_stack_name`
  - Added variables to `distribution` module:
    - `tea_api_egress_log_group`
    - `tea_external_api_endpoint`
    - `tea_internal_api_endpoint`
    - `tea_rest_api_id`
    - `tea_rest_api_root_resource_id`
    - `tea_stack_name`
- **CUMULUS-2112**
  - Added `@cumulus/api/lambdas/internal-reconciliation-report`, so create-reconciliation-report
    lambda can create `Internal` reconciliation report
- **CUMULUS-2116**
  - Added `@cumulus/api/models/granule.unpublishAndDeleteGranule` which
  unpublishes a granule from CMR and deletes it from Cumulus, but does not
  update the record to `published: false` before deletion
- **CUMULUS-2113**
  - Added Granule not found report to reports endpoint
  - Update reports to return breakdown by Granule of files both in DynamoDB and S3
- **CUMULUS-2123**
  - Added `cumulus-rds-tf` DB cluster module to `tf-modules` that adds a
    serverless RDS Aurora/PostgreSQL database cluster to meet the PostgreSQL
    requirements for future releases.
  - Updated the default Cumulus module to take the following new required variables:
    - rds_user_access_secret_arn:
      AWS Secrets Manager secret ARN containing a JSON string of DB credentials
      (containing at least host, password, port as keys)
    - rds_security_group:
      RDS Security Group that provides connection access to the RDS cluster
  - Updated API lambdas and default ECS cluster to add them to the
    `rds_security_group` for database access
- **CUMULUS-2126**
  - The collections endpoint now writes to the RDS database
- **CUMULUS-2127**
  - Added migration to create collections relation for RDS database
- **CUMULUS-2129**
  - Added `data-migration1` Terraform module and Lambda to migrate data from Dynamo to RDS
    - Added support to Lambda for migrating collections data from Dynamo to RDS
- **CUMULUS-2155**
  - Added `rds_connection_heartbeat` to `cumulus` and `data-migration` tf
    modules.  If set to true, this diagnostic variable instructs Core's database
    code to fire off a connection 'heartbeat' query and log the timing/results
    for diagnostic purposes, and retry certain connection timeouts once.
    This option is disabled by default
- **CUMULUS-2156**
  - Support array inputs parameters for `Internal` reconciliation report
- **CUMULUS-2157**
  - Added support to `data-migration1` Lambda for migrating providers data from Dynamo to RDS
    - The migration process for providers will convert any credentials that are stored unencrypted or encrypted with an S3 keypair provider to be encrypted with a KMS key instead
- **CUMULUS-2161**
  - Rules now support an `executionNamePrefix` property. If set, any executions
    triggered as a result of that rule will use that prefix in the name of the
    execution.
  - The `QueueGranules` task now supports an `executionNamePrefix` property. Any
    executions queued by that task will use that prefix in the name of the
    execution. See the
    [example workflow](./example/cumulus-tf/discover_granules_with_execution_name_prefix_workflow.asl.json)
    for usage.
  - The `QueuePdrs` task now supports an `executionNamePrefix` config property.
    Any executions queued by that task will use that prefix in the name of the
    execution. See the
    [example workflow](./example/cumulus-tf/discover_and_queue_pdrs_with_execution_name_prefix_workflow.asl.json)
    for usage.
- **CUMULUS-2162**
  - Adds new report type to `/reconciliationReport` endpoint.  The new report
    is `Granule Inventory`. This report is a CSV file of all the granules in
    the Cumulus DB. This report will eventually replace the existing
    `granules-csv` endpoint which has been deprecated.
- **CUMULUS-2197**
  - Added `ems_deploy` variable to the `cumulus` module. This is set to false by default, except
    for our example deployment, where it is needed for integration tests.

### Changed

- Upgraded version of [TEA](https://github.com/asfadmin/thin-egress-app/) deployed with Cumulus to build 88.
- **CUMULUS-2107**
  - Updated the `applyWorkflow` functionality on the granules endpoint to take a `meta` property to pass into the workflow message.
  - Updated the `BULK_GRANULE` functionality on the granules endpoint to support the above `applyWorkflow` change.
- **CUMULUS-2111**
  - Changed `distribution_api_gateway_stage` variable for `cumulus` module to `tea_api_gateway_stage`
  - Changed `api_gateway_stage` variable for `distribution` module to `tea_api_gateway_stage`
- **CUMULUS-2224**
  - Updated `/reconciliationReport`'s file reconciliation to include `"EXTENDED METADATA"` as a valid CMR relatedUrls Type.

### Fixed

- **CUMULUS-2168**
  - Fixed issue where large number of documents (generally logs) in the
    `cumulus` elasticsearch index results in the collection granule stats
    queries failing for the collections list api endpoint
- **CUMULUS-1955**
  - Due to AWS's eventual consistency model, it was possible for PostToCMR to
    publish an earlier version of a CMR metadata file, rather than the latest
    version created in a workflow.  This fix guarantees that the latest version
    is published, as expected.
- **CUMULUS-1961**
  - Fixed `activeCollections` query only returning 10 results
- **CUMULUS-2201**
  - Fix Reconciliation Report integration test failures by waiting for collections appear
    in es list and ingesting a fake granule xml file to CMR
- **CUMULUS-2015**
  - Reduced concurrency of `QueueGranules` task. That task now has a
    `config.concurrency` option that defaults to `3`.
- **CUMULUS-2116**
  - Fixed a race condition with bulk granule delete causing deleted granules to still appear in Elasticsearch. Granules removed via bulk delete should now be removed from Elasticsearch.
- **CUMULUS-2163**
  - Remove the `public-read` ACL from the `move-granules` task
- **CUMULUS-2164**
  - Fix issue where `cumulus` index is recreated and attached to an alias if it has been previously deleted
- **CUMULUS-2195**
  - Fixed issue with redirect from `/token` not working when using a Cloudfront endpoint to access the Cumulus API with Launchpad authentication enabled. The redirect should now work properly whether you are using a plain API gateway URL or a Cloudfront endpoint pointing at an API gateway URL.
- **CUMULUS-2200**
  - Fixed issue where __in and __not queries were stripping spaces from values

### Deprecated

- **CUMULUS-1955**
  - `@cumulus/aws-client/S3.getS3Object()`
  - `@cumulus/message/Queue.getQueueNameByUrl()`
  - `@cumulus/message/Queue.getQueueName()`
- **CUMULUS-2162**
  - `@cumulus/api/endpoints/granules-csv/list()`

### Removed

- **CUMULUS-2111**
  - Removed `distribution_url` and `distribution_redirect_uri` outputs from the `cumulus` module
  - Removed variables from the `cumulus` module:
    - `distribution_url`
    - `log_api_gateway_to_cloudwatch`
    - `thin_egress_cookie_domain`
    - `thin_egress_domain_cert_arn`
    - `thin_egress_download_role_in_region_arn`
    - `thin_egress_jwt_algo`
    - `thin_egress_jwt_secret_name`
    - `thin_egress_lambda_code_dependency_archive_key`
    - `thin_egress_stack_name`
  - Removed outputs from the `distribution` module:
    - `distribution_url`
    - `internal_tea_api`
    - `rest_api_id`
    - `thin_egress_app_redirect_uri`
  - Removed variables from the `distribution` module:
    - `bucket_map_key`
    - `distribution_url`
    - `log_api_gateway_to_cloudwatch`
    - `thin_egress_cookie_domain`
    - `thin_egress_domain_cert_arn`
    - `thin_egress_download_role_in_region_arn`
    - `thin_egress_jwt_algo`
    - `thin_egress_jwt_secret_name`
    - `thin_egress_lambda_code_dependency_archive_key`
- **CUMULUS-2157**
  - Removed `providerSecretsMigration` and `verifyProviderSecretsMigration` lambdas
- Removed deprecated `@cumulus/sf-sns-report` task
- Removed code:
  - `@cumulus/aws-client/S3.calculateS3ObjectChecksum`
  - `@cumulus/aws-client/S3.getS3ObjectReadStream`
  - `@cumulus/cmrjs.getFullMetadata`
  - `@cumulus/cmrjs.getMetadata`
  - `@cumulus/common/util.isNil`
  - `@cumulus/common/util.isNull`
  - `@cumulus/common/util.isUndefined`
  - `@cumulus/common/util.lookupMimeType`
  - `@cumulus/common/util.mkdtempSync`
  - `@cumulus/common/util.negate`
  - `@cumulus/common/util.noop`
  - `@cumulus/common/util.omit`
  - `@cumulus/common/util.renameProperty`
  - `@cumulus/common/util.sleep`
  - `@cumulus/common/util.thread`
  - `@cumulus/ingest/granule.copyGranuleFile`
  - `@cumulus/ingest/granule.moveGranuleFile`
  - `@cumulus/integration-tests/api/rules.deleteRule`
  - `@cumulus/integration-tests/api/rules.getRule`
  - `@cumulus/integration-tests/api/rules.listRules`
  - `@cumulus/integration-tests/api/rules.postRule`
  - `@cumulus/integration-tests/api/rules.rerunRule`
  - `@cumulus/integration-tests/api/rules.updateRule`
  - `@cumulus/integration-tests/sfnStep.parseStepMessage`
  - `@cumulus/message/Queue.getQueueName`
  - `@cumulus/message/Queue.getQueueNameByUrl`

## v2.0.2+ Backport releases

Release v2.0.1 was the last release on the 2.0.x release series.

Changes after this version on the 2.0.x release series are limited
security/requested feature patches and will not be ported forward to future
releases unless there is a corresponding CHANGELOG entry.

For up-to-date CHANGELOG for the maintenance release branch see
[CHANGELOG.md](https://github.com/nasa/cumulus/blob/release-2.0.x/CHANGELOG.md)
from the 2.0.x branch.

For the most recent release information for the maintenance branch please see
the [release page](https://github.com/nasa/cumulus/releases)

## [v2.0.7] 2020-10-1 - [BACKPORT]

### Fixed

- CVE-2020-7720
  - Updated common `node-forge` dependency to 0.10.0 to address CVE finding

### [v2.0.6] 2020-09-25 - [BACKPORT]

### Fixed

- **CUMULUS-2168**
  - Fixed issue where large number of documents (generally logs) in the
    `cumulus` elasticsearch index results in the collection granule stats
    queries failing for the collections list api endpoint

### [v2.0.5] 2020-09-15 - [BACKPORT]

#### Added

- Added `thin_egress_stack_name` variable to `cumulus` and `distribution` Terraform modules to allow overriding the default Cloudformation stack name used for the `thin-egress-app`. **Please note that if you change/set this value for an existing deployment, it will destroy and re-create your API gateway for the `thin-egress-app`.**

#### Fixed

- Fix collection list queries. Removed fixes to collection stats, which break queries for a large number of granules.

### [v2.0.4] 2020-09-08 - [BACKPORT]

#### Changed

- Upgraded version of [TEA](https://github.com/asfadmin/thin-egress-app/) deployed with Cumulus to build 88.

### [v2.0.3] 2020-09-02 - [BACKPORT]

#### Fixed

- **CUMULUS-1961**
  - Fixed `activeCollections` query only returning 10 results

- **CUMULUS-2039**
  - Fix issue causing SyncGranules task to run out of memory on large granules

#### CODE CHANGES

- The `@cumulus/aws-client/S3.getS3ObjectReadStreamAsync` function has been
  removed. It read the entire S3 object into memory before returning a read
  stream, which could cause Lambdas to run out of memory. Use
  `@cumulus/aws-client/S3.getObjectReadStream` instead.

### [v2.0.2] 2020-08-17 - [BACKPORT]

#### CODE CHANGES

- The `@cumulus/ingest/util.lookupMimeType` function now returns `undefined`
  rather than `null` if the mime type could not be found.
- The `@cumulus/ingest/lock.removeLock` function now returns `undefined`

#### Added

- **CUMULUS-2116**
  - Added `@cumulus/api/models/granule.unpublishAndDeleteGranule` which
  unpublishes a granule from CMR and deletes it from Cumulus, but does not
  update the record to `published: false` before deletion

### Fixed

- **CUMULUS-2116**
  - Fixed a race condition with bulk granule delete causing deleted granules to still appear in Elasticsearch. Granules removed via bulk delete should now be removed from Elasticsearch.

## [v2.0.1] 2020-07-28

### Added

- **CUMULUS-1886**
  - Added `multiple sort keys` support to `@cumulus/api`
- **CUMULUS-2099**
  - `@cumulus/message/Queue.getQueueUrl` to get the queue URL specified in a Cumulus workflow message, if any.

### Fixed

- **[PR 1790](https://github.com/nasa/cumulus/pull/1790)**
  - Fixed bug with request headers in `@cumulus/launchpad-auth` causing Launchpad token requests to fail

## [v2.0.0] 2020-07-23

### BREAKING CHANGES

- Changes to the `@cumulus/api-client` package
  - The `CumulusApiClientError` class must now be imported using
    `const { CumulusApiClientError } = require('@cumulus/api-client/CumulusApiClientError')`
- The `@cumulus/sftp-client/SftpClient` class must now be imported using
  `const { SftpClient } = require('@cumulus/sftp-client');`
- Instances of `@cumulus/ingest/SftpProviderClient` no longer implicitly connect
  when `download`, `list`, or `sync` are called. You must call `connect` on the
  provider client before issuing one of those calls. Failure to do so will
  result in a "Client not connected" exception being thrown.
- Instances of `@cumulus/ingest/SftpProviderClient` no longer implicitly
  disconnect from the SFTP server when `list` is called.
- Instances of `@cumulus/sftp-client/SftpClient` must now be explicitly closed
  by calling `.end()`
- Instances of `@cumulus/sftp-client/SftpClient` no longer implicitly connect to
  the server when `download`, `unlink`, `syncToS3`, `syncFromS3`, and `list` are
  called. You must explicitly call `connect` before calling one of those
  methods.
- Changes to the `@cumulus/common` package
  - `cloudwatch-event.getSfEventMessageObject()` now returns `undefined` if the
    message could not be found or could not be parsed. It previously returned
    `null`.
  - `S3KeyPairProvider.decrypt()` now throws an exception if the bucket
    containing the key cannot be determined.
  - `S3KeyPairProvider.decrypt()` now throws an exception if the stack cannot be
    determined.
  - `S3KeyPairProvider.encrypt()` now throws an exception if the bucket
    containing the key cannot be determined.
  - `S3KeyPairProvider.encrypt()` now throws an exception if the stack cannot be
    determined.
  - `sns-event.getSnsEventMessageObject()` now returns `undefined` if it could
    not be parsed. It previously returned `null`.
  - The `aws` module has been removed.
  - The `BucketsConfig.buckets` property is now read-only and private
  - The `test-utils.validateConfig()` function now resolves to `undefined`
    rather than `true`.
  - The `test-utils.validateInput()` function now resolves to `undefined` rather
    than `true`.
  - The `test-utils.validateOutput()` function now resolves to `undefined`
    rather than `true`.
  - The static `S3KeyPairProvider.retrieveKey()` function has been removed.
- Changes to the `@cumulus/cmrjs` package
  - `@cumulus/cmrjs.constructOnlineAccessUrl()` and
    `@cumulus/cmrjs/cmr-utils.constructOnlineAccessUrl()` previously took a
    `buckets` parameter, which was an instance of
    `@cumulus/common/BucketsConfig`. They now take a `bucketTypes` parameter,
    which is a simple object mapping bucket names to bucket types. Example:
    `{ 'private-1': 'private', 'public-1': 'public' }`
  - `@cumulus/cmrjs.reconcileCMRMetadata()` and
    `@cumulus/cmrjs/cmr-utils.reconcileCMRMetadata()` now take a **required**
    `bucketTypes` parameter, which is a simple object mapping bucket names to
    bucket types. Example: `{ 'private-1': 'private', 'public-1': 'public' }`
  - `@cumulus/cmrjs.updateCMRMetadata()` and
    `@cumulus/cmrjs/cmr-utils.updateCMRMetadata()` previously took an optional
    `inBuckets` parameter, which was an instance of
    `@cumulus/common/BucketsConfig`. They now take a **required** `bucketTypes`
    parameter, which is a simple object mapping bucket names to bucket types.
    Example: `{ 'private-1': 'private', 'public-1': 'public' }`
- The minimum supported version of all published Cumulus packages is now Node
  12.18.0
  - Tasks using the `cumuluss/cumulus-ecs-task` Docker image must be updated to
    `cumuluss/cumulus-ecs-task:1.7.0`. This can be done by updating the `image`
    property of any tasks defined using the `cumulus_ecs_service` Terraform
    module.
- Changes to `@cumulus/aws-client/S3`
  - The signature of the `getObjectSize` function has changed. It now takes a
    params object with three properties:
    - **s3**: an instance of an AWS.S3 object
    - **bucket**
    - **key**
  - The `getObjectSize` function will no longer retry if the object does not
    exist
- **CUMULUS-1861**
  - `@cumulus/message/Collections.getCollectionIdFromMessage` now throws a
    `CumulusMessageError` if `collectionName` and `collectionVersion` are missing
    from `meta.collection`.   Previously this method would return
    `'undefined___undefined'` instead
  - `@cumulus/integration-tests/addCollections` now returns an array of collections that
    were added rather than the count of added collections
- **CUMULUS-1930**
  - The `@cumulus/common/util.uuid()` function has been removed
- **CUMULUS-1955**
  - `@cumulus/aws-client/S3.multipartCopyObject` now returns an object with the
    AWS `etag` of the destination object
  - `@cumulus/ingest/S3ProviderClient.list` now sets a file object's `path`
    property to `undefined` instead of `null` when the file is at the top level
    of its bucket
  - The `sync` methods of the following classes in the `@cumulus/ingest` package
    now return an object with the AWS `s3uri` and `etag` of the destination file
    (they previously returned only a string representing the S3 URI)
    - `FtpProviderClient`
    - `HttpProviderClient`
    - `S3ProviderClient`
    - `SftpProviderClient`
- **CUMULUS-1958**
  - The following methods exported from `@cumulus/cmr-js/cmr-utils` were made
    async, and added distributionBucketMap as a parameter:
    - constructOnlineAccessUrl
    - generateFileUrl
    - reconcileCMRMetadata
    - updateCMRMetadata
- **CUMULUS-1969**
  - The `DiscoverPdrs` task now expects `provider_path` to be provided at
    `event.config.provider_path`, not `event.config.collection.provider_path`
  - `event.config.provider_path` is now a required parameter of the
    `DiscoverPdrs` task
  - `event.config.collection` is no longer a parameter to the `DiscoverPdrs`
    task
  - Collections no longer support the `provider_path` property. The tasks that
    relied on that property are now referencing `config.meta.provider_path`.
    Workflows should be updated accordingly.
- **CUMULUS-1977**
  - Moved bulk granule deletion endpoint from `/bulkDelete` to
    `/granules/bulkDelete`
- **CUMULUS-1991**
  - Updated CMR metadata generation to use "Download file.hdf" (where `file.hdf` is the filename of the given resource) as the resource description instead of "File to download"
  - CMR metadata updates now respect changes to resource descriptions (previously only changes to resource URLs were respected)

### MIGRATION STEPS

- Due to an issue with the AWS API Gateway and how the Thin Egress App Cloudformation template applies updates, you may need to redeploy your
  `thin-egress-app-EgressGateway` manually as a one time migration step.    If your deployment fails with an
  error similar to:

  ```bash
  Error: Lambda function (<stack>-tf-TeaCache) returned error: ({"errorType":"HTTPError","errorMessage":"Response code 404 (Not Found)"})
  ```

  Then follow the [AWS
  instructions](https://docs.aws.amazon.com/apigateway/latest/developerguide/how-to-deploy-api-with-console.html)
  to `Redeploy a REST API to a stage` for your egress API and re-run `terraform
  apply`.

### Added

- **CUMULUS-2081**
  - Add Integrator Guide section for onboarding
  - Add helpful tips documentation

- **CUMULUS-1902**
  - Add Common Use Cases section under Operator Docs

- **CUMULUS-2058**
  - Added `lambda_processing_role_name` as an output from the `cumulus` module
    to provide the processing role name
- **CUMULUS-1417**
  - Added a `checksumFor` property to collection `files` config. Set this
    property on a checksum file's definition matching the `regex` of the target
    file. More details in the ['Data Cookbooks
    Setup'](https://nasa.github.io/cumulus/docs/next/data-cookbooks/setup)
    documentation.
  - Added `checksumFor` validation to collections model.
- **CUMULUS-1956**
  - Added `@cumulus/earthata-login-client` package
  - The `/s3credentials` endpoint that is deployed as part of distribution now
    supports authentication using tokens created by a different application. If
    a request contains the `EDL-ClientId` and `EDL-Token` headers,
    authentication will be handled using that token rather than attempting to
    use OAuth.
  - `@cumulus/earthata-login-client.getTokenUsername()` now accepts an
    `xRequestId` argument, which will be included as the `X-Request-Id` header
    when calling Earthdata Login.
  - If the `s3Credentials` endpoint is invoked with an EDL token and an
    `X-Request-Id` header, that `X-Request-Id` header will be forwarded to
    Earthata Login.
- **CUMULUS-1957**
  - If EDL token authentication is being used, and the `EDL-Client-Name` header
    is set, `@the-client-name` will be appended to the end of the Earthdata
    Login username that is used as the `RoleSessionName` of the temporary IAM
    credentials. This value will show up in the AWS S3 server access logs.
- **CUMULUS-1958**
  - Add the ability for users to specify a `bucket_map_key` to the `cumulus`
    terraform module as an override for the default .yaml values that are passed
    to TEA by Core.    Using this option *requires* that each configured
    Cumulus 'distribution' bucket (e.g. public/protected buckets) have a single
    TEA mapping.  Multiple maps per bucket are not supported.
  - Updated Generating a distribution URL, the MoveGranules task and all CMR
    reconciliation functionality to utilize the TEA bucket map override.
  - Updated deploy process to utilize a bootstrap 'tea-map-cache' lambda that
    will, after deployment of Cumulus Core's TEA instance, query TEA for all
    protected/public buckets and generate a mapping configuration used
    internally by Core.  This object is also exposed as an output of the Cumulus
    module as `distribution_bucket_map`.
- **CUMULUS-1961**
  - Replaces DynamoDB for Elasticsearch for reconciliationReportForCumulusCMR
    comparisons between Cumulus and CMR.
- **CUMULUS-1970**
  - Created the `add-missing-file-checksums` workflow task
  - Added `@cumulus/aws-client/S3.calculateObjectHash()` function
  - Added `@cumulus/aws-client/S3.getObjectReadStream()` function
- **CUMULUS-1887**
  - Add additional fields to the granule CSV download file
- **CUMULUS-2019**
  - Add `infix` search to es query builder `@cumulus/api/es/es/queries` to
    support partial matching of the keywords

### Changed

- **CUMULUS-2032**
  - Updated @cumulus/ingest/HttpProviderClient to utilize a configuration key
    `httpListTimeout` to set the default timeout for discovery HTTP/HTTPS
    requests, and updates the default for the provider to 5 minutes (300 seconds).
  - Updated the DiscoverGranules and DiscoverPDRs tasks to utilize the updated
    configuration value if set via workflow config, and updates the default for
    these tasks to 5 minutes (300 seconds).

- **CUMULUS-176**
  - The API will now respond with a 400 status code when a request body contains
    invalid JSON. It had previously returned a 500 status code.
- **CUMULUS-1861**
  - Updates Rule objects to no longer require a collection.
  - Changes the DLQ behavior for `sfEventSqsToDbRecords` and
    `sfEventSqsToDbRecordsInputQueue`. Previously failure to write a database
    record would result in lambda success, and an error log in the CloudWatch
    logs.   The lambda has been updated to manually add a record to
    the `sfEventSqsToDbRecordsDeadLetterQueue` if the granule, execution, *or*
    pdr record fails to write, in addition to the previous error logging.
- **CUMULUS-1956**
  - The `/s3credentials` endpoint that is deployed as part of distribution now
    supports authentication using tokens created by a different application. If
    a request contains the `EDL-ClientId` and `EDL-Token` headers,
    authentication will be handled using that token rather than attempting to
    use OAuth.
- **CUMULUS-1977**
  - API endpoint POST `/granules/bulk` now returns a 202 status on a successful
    response instead of a 200 response
  - API endpoint DELETE `/granules/<granule-id>` now returns a 404 status if the
    granule record was already deleted
  - `@cumulus/api/models/Granule.update()` now returns the updated granule
    record
  - Implemented POST `/granules/bulkDelete` API endpoint to support deleting
    granules specified by ID or returned by the provided query in the request
    body. If the request is successful, the endpoint returns the async operation
    ID that has been started to remove the granules.
    - To use a query in the request body, your deployment must be
      [configured to access the Elasticsearch host for ESDIS metrics](https://nasa.github.io/cumulus/docs/additional-deployment-options/cloudwatch-logs-delivery#esdis-metrics)
      in your environment
  - Added `@cumulus/api/models/Granule.getRecord()` method to return raw record
    from DynamoDB
  - Added `@cumulus/api/models/Granule.delete()` method which handles deleting
    the granule record from DynamoDB and the granule files from S3
- **CUMULUS-1982**
  - The `globalConnectionLimit` property of providers is now optional and
    defaults to "unlimited"
- **CUMULUS-1997**
  - Added optional `launchpad` configuration to `@cumulus/hyrax-metadata-updates` task config schema.
- **CUMULUS-1991**
  - `@cumulus/cmrjs/src/cmr-utils/constructOnlineAccessUrls()` now throws an error if `cmrGranuleUrlType = "distribution"` and no distribution endpoint argument is provided
- **CUMULUS-2011**
  - Reconciliation reports are now generated within an AsyncOperation
- **CUMULUS-2016**
  - Upgrade TEA to version 79

### Fixed

- **CUMULUS-1991**
  - Added missing `DISTRIBUTION_ENDPOINT` environment variable for API lambdas. This environment variable is required for API requests to move granules.

- **CUMULUS-1961**
  - Fixed granules and executions query params not getting sent to API in granule list operation in `@cumulus/api-client`

### Deprecated

- `@cumulus/aws-client/S3.calculateS3ObjectChecksum()`
- `@cumulus/aws-client/S3.getS3ObjectReadStream()`
- `@cumulus/common/log.convertLogLevel()`
- `@cumulus/collection-config-store`
- `@cumulus/common/util.sleep()`

- **CUMULUS-1930**
  - `@cumulus/common/log.convertLogLevel()`
  - `@cumulus/common/util.isNull()`
  - `@cumulus/common/util.isUndefined()`
  - `@cumulus/common/util.negate()`
  - `@cumulus/common/util.noop()`
  - `@cumulus/common/util.isNil()`
  - `@cumulus/common/util.renameProperty()`
  - `@cumulus/common/util.lookupMimeType()`
  - `@cumulus/common/util.thread()`
  - `@cumulus/common/util.mkdtempSync()`

### Removed

- The deprecated `@cumulus/common.bucketsConfigJsonObject` function has been
  removed
- The deprecated `@cumulus/common.CollectionConfigStore` class has been removed
- The deprecated `@cumulus/common.concurrency` module has been removed
- The deprecated `@cumulus/common.constructCollectionId` function has been
  removed
- The deprecated `@cumulus/common.launchpad` module has been removed
- The deprecated `@cumulus/common.LaunchpadToken` class has been removed
- The deprecated `@cumulus/common.Semaphore` class has been removed
- The deprecated `@cumulus/common.stringUtils` module has been removed
- The deprecated `@cumulus/common/aws.cloudwatchlogs` function has been removed
- The deprecated `@cumulus/common/aws.deleteS3Files` function has been removed
- The deprecated `@cumulus/common/aws.deleteS3Object` function has been removed
- The deprecated `@cumulus/common/aws.dynamodb` function has been removed
- The deprecated `@cumulus/common/aws.dynamodbDocClient` function has been
  removed
- The deprecated `@cumulus/common/aws.getExecutionArn` function has been removed
- The deprecated `@cumulus/common/aws.headObject` function has been removed
- The deprecated `@cumulus/common/aws.listS3ObjectsV2` function has been removed
- The deprecated `@cumulus/common/aws.parseS3Uri` function has been removed
- The deprecated `@cumulus/common/aws.promiseS3Upload` function has been removed
- The deprecated `@cumulus/common/aws.recursivelyDeleteS3Bucket` function has
  been removed
- The deprecated `@cumulus/common/aws.s3CopyObject` function has been removed
- The deprecated `@cumulus/common/aws.s3ObjectExists` function has been removed
- The deprecated `@cumulus/common/aws.s3PutObject` function has been removed
- The deprecated `@cumulus/common/bucketsConfigJsonObject` function has been
  removed
- The deprecated `@cumulus/common/CloudWatchLogger` class has been removed
- The deprecated `@cumulus/common/collection-config-store.CollectionConfigStore`
  class has been removed
- The deprecated `@cumulus/common/collection-config-store.constructCollectionId`
  function has been removed
- The deprecated `@cumulus/common/concurrency.limit` function has been removed
- The deprecated `@cumulus/common/concurrency.mapTolerant` function has been
  removed
- The deprecated `@cumulus/common/concurrency.promiseUrl` function has been
  removed
- The deprecated `@cumulus/common/concurrency.toPromise` function has been
  removed
- The deprecated `@cumulus/common/concurrency.unless` function has been removed
- The deprecated `@cumulus/common/config.parseConfig` function has been removed
- The deprecated `@cumulus/common/config.resolveResource` function has been
  removed
- The deprecated `@cumulus/common/DynamoDb.get` function has been removed
- The deprecated `@cumulus/common/DynamoDb.scan` function has been removed
- The deprecated `@cumulus/common/FieldPattern` class has been removed
- The deprecated `@cumulus/common/launchpad.getLaunchpadToken` function has been
  removed
- The deprecated `@cumulus/common/launchpad.validateLaunchpadToken` function has
  been removed
- The deprecated `@cumulus/common/LaunchpadToken` class has been removed
- The deprecated `@cumulus/common/message.buildCumulusMeta` function has been
  removed
- The deprecated `@cumulus/common/message.buildQueueMessageFromTemplate`
  function has been removed
- The deprecated `@cumulus/common/message.getCollectionIdFromMessage` function
  has been removed
- The deprecated `@cumulus/common/message.getMaximumExecutions` function has
  been removed
- The deprecated `@cumulus/common/message.getMessageExecutionArn` function has
  been removed
- The deprecated `@cumulus/common/message.getMessageExecutionName` function has
  been removed
- The deprecated `@cumulus/common/message.getMessageFromTemplate` function has
  been removed
- The deprecated `@cumulus/common/message.getMessageGranules` function has been
  removed
- The deprecated `@cumulus/common/message.getMessageStateMachineArn` function
  has been removed
- The deprecated `@cumulus/common/message.getQueueName` function has been
  removed
- The deprecated `@cumulus/common/message.getQueueNameByUrl` function has been
  removed
- The deprecated `@cumulus/common/message.hasQueueAndExecutionLimit` function
  has been removed
- The deprecated `@cumulus/common/Semaphore` class has been removed
- The deprecated `@cumulus/common/string.globalReplace` function has been removed
- The deprecated `@cumulus/common/string.isNonEmptyString` function has been
  removed
- The deprecated `@cumulus/common/string.isValidHostname` function has been
  removed
- The deprecated `@cumulus/common/string.match` function has been removed
- The deprecated `@cumulus/common/string.matches` function has been removed
- The deprecated `@cumulus/common/string.replace` function has been removed
- The deprecated `@cumulus/common/string.toLower` function has been removed
- The deprecated `@cumulus/common/string.toUpper` function has been removed
- The deprecated `@cumulus/common/testUtils.getLocalstackEndpoint` function has been removed
- The deprecated `@cumulus/common/util.setErrorStack` function has been removed
- The `@cumulus/common/util.uuid` function has been removed
- The deprecated `@cumulus/common/workflows.getWorkflowArn` function has been
  removed
- The deprecated `@cumulus/common/workflows.getWorkflowFile` function has been
  removed
- The deprecated `@cumulus/common/workflows.getWorkflowList` function has been
  removed
- The deprecated `@cumulus/common/workflows.getWorkflowTemplate` function has
  been removed
- `@cumulus/aws-client/StepFunctions.toSfnExecutionName()`
- `@cumulus/aws-client/StepFunctions.fromSfnExecutionName()`
- `@cumulus/aws-client/StepFunctions.getExecutionArn()`
- `@cumulus/aws-client/StepFunctions.getExecutionUrl()`
- `@cumulus/aws-client/StepFunctions.getStateMachineArn()`
- `@cumulus/aws-client/StepFunctions.pullStepFunctionEvent()`
- `@cumulus/common/test-utils/throttleOnce()`
- `@cumulus/integration-tests/api/distribution.invokeApiDistributionLambda()`
- `@cumulus/integration-tests/api/distribution.getDistributionApiRedirect()`
- `@cumulus/integration-tests/api/distribution.getDistributionApiFileStream()`

## [v1.24.0] 2020-06-03

### BREAKING CHANGES

- **CUMULUS-1969**
  - The `DiscoverPdrs` task now expects `provider_path` to be provided at
    `event.config.provider_path`, not `event.config.collection.provider_path`
  - `event.config.provider_path` is now a required parameter of the
    `DiscoverPdrs` task
  - `event.config.collection` is no longer a parameter to the `DiscoverPdrs`
    task
  - Collections no longer support the `provider_path` property. The tasks that
    relied on that property are now referencing `config.meta.provider_path`.
    Workflows should be updated accordingly.

- **CUMULUS-1997**
  - `@cumulus/cmr-client/CMRSearchConceptQueue` parameters have been changed to take a `cmrSettings` object containing clientId, provider, and auth information. This can be generated using `@cumulus/cmrjs/cmr-utils/getCmrSettings`. The `cmrEnvironment` variable has been removed.

### Added

- **CUMULUS-1800**
  - Added task configuration setting named `syncChecksumFiles` to the
    SyncGranule task. This setting is `false` by default, but when set to
    `true`, all checksum files associated with data files that are downloaded
    will be downloaded as well.
- **CUMULUS-1952**
  - Updated HTTP(S) provider client to accept username/password for Basic authorization. This change adds support for Basic Authorization such as Earthdata login redirects to ingest (i.e. as implemented in SyncGranule), but not to discovery (i.e. as implemented in DiscoverGranules). Discovery still expects the provider's file system to be publicly accessible, but not the individual files and their contents.
  - **NOTE**: Using this in combination with the HTTP protocol may expose usernames and passwords to intermediary network entities. HTTPS is highly recommended.
- **CUMULUS-1997**
  - Added optional `launchpad` configuration to `@cumulus/hyrax-metadata-updates` task config schema.

### Fixed

- **CUMULUS-1997**
  - Updated all CMR operations to use configured authentication scheme
- **CUMULUS-2010**
  - Updated `@cumulus/api/launchpadSaml` to support multiple userGroup attributes from the SAML response

## [v1.23.2] 2020-05-22

### BREAKING CHANGES

- Updates to the Cumulus archive API:
  - All endpoints now return a `401` response instead of a `403` for any request where the JWT passed as a Bearer token is invalid.
  - POST `/refresh` and DELETE `/token/<token>` endpoints now return a `401` response for requests with expired tokens

- **CUMULUS-1894**
  - `@cumulus/ingest/granule.handleDuplicateFile()`
    - The `copyOptions` parameter has been removed
    - An `ACL` parameter has been added
  - `@cumulus/ingest/granule.renameS3FileWithTimestamp()`
    - Now returns `undefined`

- **CUMULUS-1896**
  Updated all Cumulus core lambdas to utilize the new message adapter streaming interface via [cumulus-message-adapter-js v1.2.0](https://github.com/nasa/cumulus-message-adapter-js/releases/tag/v1.2.0).   Users of this version of Cumulus (or later) must utilize version 1.3.0 or greater of the [cumulus-message-adapter](https://github.com/nasa/cumulus-message-adapter) to support core lambdas.

- **CUMULUS-1912**
  - `@cumulus/api` reconciliationReports list endpoint returns a list of reconciliationReport records instead of S3Uri.

- **CUMULUS-1969**
  - The `DiscoverGranules` task now expects `provider_path` to be provided at
    `event.config.provider_path`, not `event.config.collection.provider_path`
  - `config.provider_path` is now a required parameter of the `DiscoverGranules`
    task

### MIGRATION STEPS

- To take advantage of the new TTL-based access token expiration implemented in CUMULUS-1777 (see notes below) and clear out existing records in your access tokens table, do the following:
  1. Log out of any active dashboard sessions
  2. Use the AWS console or CLI to delete your `<prefix>-AccessTokensTable` DynamoDB table
  3. [Re-deploy your `data-persistence` module](https://nasa.github.io/cumulus/docs/deployment/upgrade-readme#update-data-persistence-resources), which should re-create the `<prefix>-AccessTokensTable` DynamoDB table
  4. Return to using the Cumulus API/dashboard as normal
- This release requires the Cumulus Message Adapter layer deployed with Cumulus Core to be at least 1.3.0, as the core lambdas have updated to [cumulus-message-adapter-js v1.2.0](https://github.com/nasa/cumulus-message-adapter-js/releases/tag/v1.2.0) and the new CMA interface.  As a result, users should:
  1. Follow the [Cumulus Message Adapter (CMA) deployment instructions](https://nasa.github.io/cumulus/docs/deployment/deployment-readme#deploy-the-cumulus-message-adapter-layer) and install a CMA layer version >=1.3.0
  2. If you are using any custom Node.js Lambdas in your workflows **and** the Cumulus CMA layer/`cumulus-message-adapter-js`, you must update your lambda to use [cumulus-message-adapter-js v1.2.0](https://github.com/nasa/cumulus-message-adapter-js/releases/tag/v1.2.0) and follow the migration instructions in the release notes. Prior versions of `cumulus-message-adapter-js` are not compatible with CMA >= 1.3.0.
- Migrate existing s3 reconciliation report records to database (CUMULUS-1911):
  - After update your `data persistence` module and Cumulus resources, run the command:

  ```bash
  ./node_modules/.bin/cumulus-api migrate --stack `<your-terraform-deployment-prefix>` --migrationVersion migration5
  ```

### Added

- Added a limit for concurrent Elasticsearch requests when doing an index from database operation
- Added the `es_request_concurrency` parameter to the archive and cumulus Terraform modules

- **CUMULUS-1995**
  - Added the `es_index_shards` parameter to the archive and cumulus Terraform modules to configure the number of shards for the ES index
    - If you have an existing ES index, you will need to [reindex](https://nasa.github.io/cumulus-api/#reindex) and then [change index](https://nasa.github.io/cumulus-api/#change-index) to take advantage of shard updates

- **CUMULUS-1894**
  - Added `@cumulus/aws-client/S3.moveObject()`

- **CUMULUS-1911**
  - Added ReconciliationReports table
  - Updated CreateReconciliationReport lambda to save Reconciliation Report records to database
  - Updated dbIndexer and IndexFromDatabase lambdas to index Reconciliation Report records to Elasticsearch
  - Added migration_5 to migrate existing s3 reconciliation report records to database and Elasticsearch
  - Updated `@cumulus/api` package, `tf-modules/archive` and `tf-modules/data-persistence` Terraform modules

- **CUMULUS-1916**
  - Added util function for seeding reconciliation reports when running API locally in dashboard

### Changed

- **CUMULUS-1777**
  - The `expirationTime` property is now a **required field** of the access tokens model.
  - Updated the `AccessTokens` table to set a [TTL](https://docs.aws.amazon.com/amazondynamodb/latest/developerguide/howitworks-ttl.html) on the `expirationTime` field in `tf-modules/data-persistence/dynamo.tf`. As a result, access token records in this table whose `expirationTime` has passed should be **automatically deleted by DynamoDB**.
  - Updated all code creating access token records in the Dynamo `AccessTokens` table to set the `expirationTime` field value in seconds from the epoch.
- **CUMULUS-1912**
  - Updated reconciliationReports endpoints to query against Elasticsearch, delete report from both database and s3
  - Added `@cumulus/api-client/reconciliationReports`
- **CUMULUS-1999**
  - Updated `@cumulus/common/util.deprecate()` so that only a single deprecation notice is printed for each name/version combination

### Fixed

- **CUMULUS-1894**
  - The `SyncGranule` task can now handle files larger than 5 GB
- **CUMULUS-1987**
  - `Remove granule from CMR` operation in `@cumulus/api` now passes token to CMR when fetching granule metadata, allowing removal of private granules
- **CUMULUS-1993**
  - For a given queue, the `sqs-message-consumer` Lambda will now only schedule workflows for rules matching the queue **and the collection information in each queue message (if any)**
    - The consumer also now only reads each queue message **once per Lambda invocation**, whereas previously each message was read **once per queue rule per Lambda invocation**
  - Fixed bug preventing the deletion of multiple SNS rules that share the same SNS topic

### Deprecated

- **CUMULUS-1894**
  - `@cumulus/ingest/granule.copyGranuleFile()`
  - `@cumulus/ingest/granule.moveGranuleFile()`

- **CUMULUS-1987** - Deprecated the following functions:
  - `@cumulus/cmrjs/getMetadata(cmrLink)` -> `@cumulus/cmr-client/CMR.getGranuleMetadata(cmrLink)`
  - `@cumulus/cmrjs/getFullMetadata(cmrLink)`

## [v1.22.1] 2020-05-04

**Note**: v1.22.0 was not released as a package due to npm/release concerns.  Users upgrading to 1.22.x should start with 1.22.1

### Added

- **CUMULUS-1894**
  - Added `@cumulus/aws-client/S3.multipartCopyObject()`
- **CUMULUS-408**
  - Added `certificateUri` field to provider schema. This optional field allows operators to specify an S3 uri to a CA bundle to use for HTTPS requests.
- **CUMULUS-1787**
  - Added `collections/active` endpoint for returning collections with active granules in `@cumulus/api`
- **CUMULUS-1799**
  - Added `@cumulus/common/stack.getBucketsConfigKey()` to return the S3 key for the buckets config object
  - Added `@cumulus/common/workflows.getWorkflowFileKey()` to return the S3 key for a workflow definition object
  - Added `@cumulus/common/workflows.getWorkflowsListKeyPrefix()` to return the S3 key prefix for objects containing workflow definitions
  - Added `@cumulus/message` package containing utilities for building and parsing Cumulus messages
- **CUMULUS-1850**
  - Added `@cumulus/aws-client/Kinesis.describeStream()` to get a Kinesis stream description
- **CUMULUS-1853**
  - Added `@cumulus/integration-tests/collections.createCollection()`
  - Added `@cumulus/integration-tests/executions.findExecutionArn()`
  - Added `@cumulus/integration-tests/executions.getExecutionWithStatus()`
  - Added `@cumulus/integration-tests/granules.getGranuleWithStatus()`
  - Added `@cumulus/integration-tests/providers.createProvider()`
  - Added `@cumulus/integration-tests/rules.createOneTimeRule()`

### Changed

- **CUMULUS-1682**
  - Moved all `@cumulus/ingest/parse-pdr` code into the `parse-pdr` task as it had become tightly coupled with that task's handler and was not used anywhere else. Unit tests also restored.
- **CUMULUS-1820**
  - Updated the Thin Egress App module used in `tf-modules/distribution/main.tf` to build 74. [See the release notes](https://github.com/asfadmin/thin-egress-app/releases/tag/tea-build.74).
- **CUMULUS-1852**
  - Updated POST endpoints for `/collections`, `/providers`, and `/rules` to log errors when returning a 500 response
  - Updated POST endpoint for `/collections`:
    - Return a 400 response when the `name` or `version` fields are missing
    - Return a 409 response if the collection already exists
    - Improved error messages to be more explicit
  - Updated POST endpoint for `/providers`:
    - Return a 400 response if the `host` field value is invalid
    - Return a 409 response if the provider already exists
  - Updated POST endpoint for `/rules`:
    - Return a 400 response if rule `name` is invalid
    - Return a 400 response if rule `type` is invalid
- **CUMULUS-1891**
  - Updated the following endpoints using async operations to return a 503 error if the ECS task  cannot be started and a 500 response for a non-specific error:
    - POST `/replays`
    - POST `/bulkDelete`
    - POST `/elasticsearch/index-from-database`
    - POST `/granules/bulk`

### Fixed

- **CUMULUS-408**
  - Fixed HTTPS discovery and ingest.

- **CUMULUS-1850**
  - Fixed a bug in Kinesis event processing where the message consumer would not properly filter available rules based on the collection information in the event and the Kinesis stream ARN

- **CUMULUS-1853**
  - Fixed a bug where attempting to create a rule containing a payload property
    would fail schema validation.

- **CUMULUS-1854**
  - Rule schema is validated before starting workflows or creating event source mappings

- **CUMULUS-1974**
  - Fixed @cumulus/api webpack config for missing underscore object due to underscore update

- **CUMULUS-2210**
  - Fixed `cmr_oauth_provider` variable not being propagated to reconciliation reports

### Deprecated

- **CUMULUS-1799** - Deprecated the following code. For cases where the code was moved into another package, the new code location is noted:
  - `@cumulus/aws-client/StepFunctions.fromSfnExecutionName()`
  - `@cumulus/aws-client/StepFunctions.toSfnExecutionName()`
  - `@cumulus/aws-client/StepFunctions.getExecutionArn()` -> `@cumulus/message/Executions.buildExecutionArn()`
  - `@cumulus/aws-client/StepFunctions.getExecutionUrl()` -> `@cumulus/message/Executions.getExecutionUrlFromArn()`
  - `@cumulus/aws-client/StepFunctions.getStateMachineArn()` -> `@cumulus/message/Executions.getStateMachineArnFromExecutionArn()`
  - `@cumulus/aws-client/StepFunctions.pullStepFunctionEvent()` -> `@cumulus/message/StepFunctions.pullStepFunctionEvent()`
  - `@cumulus/common/bucketsConfigJsonObject()`
  - `@cumulus/common/CloudWatchLogger`
  - `@cumulus/common/collection-config-store/CollectionConfigStore` -> `@cumulus/collection-config-store`
  - `@cumulus/common/collection-config-store.constructCollectionId()` -> `@cumulus/message/Collections.constructCollectionId`
  - `@cumulus/common/concurrency.limit()`
  - `@cumulus/common/concurrency.mapTolerant()`
  - `@cumulus/common/concurrency.promiseUrl()`
  - `@cumulus/common/concurrency.toPromise()`
  - `@cumulus/common/concurrency.unless()`
  - `@cumulus/common/config.buildSchema()`
  - `@cumulus/common/config.parseConfig()`
  - `@cumulus/common/config.resolveResource()`
  - `@cumulus/common/config.resourceToArn()`
  - `@cumulus/common/FieldPattern`
  - `@cumulus/common/launchpad.getLaunchpadToken()` -> `@cumulus/launchpad-auth/index.getLaunchpadToken()`
  - `@cumulus/common/LaunchpadToken` -> `@cumulus/launchpad-auth/LaunchpadToken`
  - `@cumulus/common/launchpad.validateLaunchpadToken()` -> `@cumulus/launchpad-auth/index.validateLaunchpadToken()`
  - `@cumulus/common/message.buildCumulusMeta()` -> `@cumulus/message/Build.buildCumulusMeta()`
  - `@cumulus/common/message.buildQueueMessageFromTemplate()` -> `@cumulus/message/Build.buildQueueMessageFromTemplate()`
  - `@cumulus/common/message.getCollectionIdFromMessage()` -> `@cumulus/message/Collections.getCollectionIdFromMessage()`
  - `@cumulus/common/message.getMessageExecutionArn()` -> `@cumulus/message/Executions.getMessageExecutionArn()`
  - `@cumulus/common/message.getMessageExecutionName()` -> `@cumulus/message/Executions.getMessageExecutionName()`
  - `@cumulus/common/message.getMaximumExecutions()` -> `@cumulus/message/Queue.getMaximumExecutions()`
  - `@cumulus/common/message.getMessageFromTemplate()`
  - `@cumulus/common/message.getMessageStateMachineArn()` -> `@cumulus/message/Executions.getMessageStateMachineArn()`)
  - `@cumulus/common/message.getMessageGranules()` -> `@cumulus/message/Granules.getMessageGranules()`
  - `@cumulus/common/message.getQueueNameByUrl()` -> `@cumulus/message/Queue.getQueueNameByUrl()`
  - `@cumulus/common/message.getQueueName()` -> `@cumulus/message/Queue.getQueueName()`)
  - `@cumulus/common/message.hasQueueAndExecutionLimit()` -> `@cumulus/message/Queue.hasQueueAndExecutionLimit()`
  - `@cumulus/common/Semaphore`
  - `@cumulus/common/test-utils.throttleOnce()`
  - `@cumulus/common/workflows.getWorkflowArn()`
  - `@cumulus/common/workflows.getWorkflowFile()`
  - `@cumulus/common/workflows.getWorkflowList()`
  - `@cumulus/common/workflows.getWorkflowTemplate()`
  - `@cumulus/integration-tests/sfnStep/SfnStep.parseStepMessage()` -> `@cumulus/message/StepFunctions.parseStepMessage()`
- **CUMULUS-1858** - Deprecated the following functions.
  - `@cumulus/common/string.globalReplace()`
  - `@cumulus/common/string.isNonEmptyString()`
  - `@cumulus/common/string.isValidHostname()`
  - `@cumulus/common/string.match()`
  - `@cumulus/common/string.matches()`
  - `@cumulus/common/string.replace()`
  - `@cumulus/common/string.toLower()`
  - `@cumulus/common/string.toUpper()`

### Removed

- **CUMULUS-1799**: Deprecated code removals:
  - Removed from `@cumulus/common/aws`:
    - `pullStepFunctionEvent()`
  - Removed `@cumulus/common/sfnStep`
  - Removed `@cumulus/common/StepFunctions`

## [v1.21.0] 2020-03-30

### PLEASE NOTE

- **CUMULUS-1762**: the `messageConsumer` for `sns` and `kinesis`-type rules now fetches
  the collection information from the message. You should ensure that your rule's collection
  name and version match what is in the message for these ingest messages to be processed.
  If no matching rule is found, an error will be thrown and logged in the
  `messageConsumer` Lambda function's log group.

### Added

- **CUMULUS-1629**`
  - Updates discover-granules task to respect/utilize duplicateHandling configuration such that
    - skip:               Duplicates will be filtered from the granule list
    - error:              Duplicates encountered will result in step failure
    - replace, version:   Duplicates will be ignored and handled as normal.
  - Adds a new copy of the API lambda `PrivateApiLambda()` which is configured to not require authentication. This Lambda is not connected to an API gateway
  - Adds `@cumulus/api-client` with functions for use by workflow lambdas to call the API when needed

- **CUMULUS-1732**
  - Added Python task/activity workflow and integration test (`PythonReferenceSpec`) to test `cumulus-message-adapter-python`and `cumulus-process-py` integration.
- **CUMULUS-1795**
  - Added an IAM policy on the Cumulus EC2 creation to enable SSM when the `deploy_to_ngap` flag is true

### Changed

- **CUMULUS-1762**
  - the `messageConsumer` for `sns` and `kinesis`-type rules now fetches the collection
    information from the message.

### Deprecated

- **CUMULUS-1629**
  - Deprecate `granulesApi`, `rulesApi`, `emsApi`, `executionsAPI` from `@cumulus/integration-test/api` in favor of code moved to `@cumulus/api-client`

### Removed

- **CUMULUS-1799**: Deprecated code removals
  - Removed deprecated method `@cumulus/api/models/Granule.createGranulesFromSns()`
  - Removed deprecated method `@cumulus/api/models/Granule.removeGranuleFromCmr()`
  - Removed from `@cumulus/common/aws`:
    - `apigateway()`
    - `buildS3Uri()`
    - `calculateS3ObjectChecksum()`
    - `cf()`
    - `cloudwatch()`
    - `cloudwatchevents()`
    - `cloudwatchlogs()`
    - `createAndWaitForDynamoDbTable()`
    - `createQueue()`
    - `deleteSQSMessage()`
    - `describeCfStackResources()`
    - `downloadS3File()`
    - `downloadS3Files()`
    - `DynamoDbSearchQueue` class
    - `dynamodbstreams()`
    - `ec2()`
    - `ecs()`
    - `fileExists()`
    - `findResourceArn()`
    - `fromSfnExecutionName()`
    - `getFileBucketAndKey()`
    - `getJsonS3Object()`
    - `getQueueUrl()`
    - `getObjectSize()`
    - `getS3ObjectReadStream()`
    - `getSecretString()`
    - `getStateMachineArn()`
    - `headObject()`
    - `isThrottlingException()`
    - `kinesis()`
    - `lambda()`
    - `listS3Objects()`
    - `promiseS3Upload()`
    - `publishSnsMessage()`
    - `putJsonS3Object()`
    - `receiveSQSMessages()`
    - `s3CopyObject()`
    - `s3GetObjectTagging()`
    - `s3Join()`
    - `S3ListObjectsV2Queue` class
    - `s3TagSetToQueryString()`
    - `s3PutObjectTagging()`
    - `secretsManager()`
    - `sendSQSMessage()`
    - `sfn()`
    - `sns()`
    - `sqs()`
    - `sqsQueueExists()`
    - `toSfnExecutionName()`
    - `uploadS3FileStream()`
    - `uploadS3Files()`
    - `validateS3ObjectChecksum()`
  - Removed `@cumulus/common/CloudFormationGateway` class
  - Removed `@cumulus/common/concurrency/Mutex` class
  - Removed `@cumulus/common/errors`
  - Removed `@cumulus/common/sftp`
  - Removed `@cumulus/common/string.unicodeEscape`
  - Removed `@cumulus/cmrjs/cmr-utils.getGranuleId()`
  - Removed `@cumulus/cmrjs/cmr-utils.getCmrFiles()`
  - Removed `@cumulus/cmrjs/cmr/CMR` class
  - Removed `@cumulus/cmrjs/cmr/CMRSearchConceptQueue` class
  - Removed `@cumulus/cmrjs/utils.getHost()`
  - Removed `@cumulus/cmrjs/utils.getIp()`
  - Removed `@cumulus/cmrjs/utils.hostId()`
  - Removed `@cumulus/cmrjs/utils/ummVersion()`
  - Removed `@cumulus/cmrjs/utils.updateToken()`
  - Removed `@cumulus/cmrjs/utils.validateUMMG()`
  - Removed `@cumulus/ingest/aws.getEndpoint()`
  - Removed `@cumulus/ingest/aws.getExecutionUrl()`
  - Removed `@cumulus/ingest/aws/invoke()`
  - Removed `@cumulus/ingest/aws/CloudWatch` class
  - Removed `@cumulus/ingest/aws/ECS` class
  - Removed `@cumulus/ingest/aws/Events` class
  - Removed `@cumulus/ingest/aws/SQS` class
  - Removed `@cumulus/ingest/aws/StepFunction` class
  - Removed `@cumulus/ingest/util.normalizeProviderPath()`
  - Removed `@cumulus/integration-tests/index.listCollections()`
  - Removed `@cumulus/integration-tests/index.listProviders()`
  - Removed `@cumulus/integration-tests/index.rulesList()`
  - Removed `@cumulus/integration-tests/api/api.addCollectionApi()`

## [v1.20.0] 2020-03-12

### BREAKING CHANGES

- **CUMULUS-1714**
  - Changed the format of the message sent to the granule SNS Topic. Message includes the granule record under `record` and the type of event under `event`. Messages with `deleted` events will have the record that was deleted with a `deletedAt` timestamp. Options for `event` are `Create | Update | Delete`
- **CUMULUS-1769** - `deploy_to_ngap` is now a **required** variable for the `tf-modules/cumulus` module. **For those deploying to NGAP environments, this variable should always be set to `true`.**

### Notable changes

- **CUMULUS-1739** - You can now exclude Elasticsearch from your `tf-modules/data-persistence` deployment (via `include_elasticsearch = false`) and your `tf-modules/cumulus` module will still deploy successfully.

- **CUMULUS-1769** - If you set `deploy_to_ngap = true` for the `tf-modules/archive` Terraform module, **you can only deploy your archive API gateway as `PRIVATE`**, not `EDGE`.

### Added

- Added `@cumulus/aws-client/S3.getS3ObjectReadStreamAsync()` to deal with S3 eventual consistency issues by checking for the existence an S3 object with retries before getting a readable stream for that object.
- **CUMULUS-1769**
  - Added `deploy_to_ngap` boolean variable for the `tf-modules/cumulus` and `tf-modules/archive` Terraform modules. This variable is required. **For those deploying to NGAP environments, this variable should always be set to `true`.**
- **HYRAX-70**
  - Add the hyrax-metadata-update task

### Changed

- [`AccessToken.get()`](https://github.com/nasa/cumulus/blob/master/packages/api/models/access-tokens.js) now enforces [strongly consistent reads from DynamoDB](https://docs.aws.amazon.com/amazondynamodb/latest/developerguide/HowItWorks.ReadConsistency.html)
- **CUMULUS-1739**
  - Updated `tf-modules/data-persistence` to make Elasticsearch alarm resources and outputs conditional on the `include_elasticsearch` variable
  - Updated `@cumulus/aws-client/S3.getObjectSize` to include automatic retries for any failures from `S3.headObject`
- **CUMULUS-1784**
  - Updated `@cumulus/api/lib/DistributionEvent.remoteIP()` to parse the IP address in an S3 access log from the `A-sourceip` query parameter if present, otherwise fallback to the original parsing behavior.
- **CUMULUS-1768**
  - The `stats/summary` endpoint reports the distinct collections for the number of granules reported

### Fixed

- **CUMULUS-1739** - Fixed the `tf-modules/cumulus` and `tf-modules/archive` modules to make these Elasticsearch variables truly optional:
  - `elasticsearch_domain_arn`
  - `elasticsearch_hostname`
  - `elasticsearch_security_group_id`

- **CUMULUS-1768**
  - Fixed the `stats/` endpoint so that data is correctly filtered by timestamp and `processingTime` is calculated correctly.

- **CUMULUS-1769**
  - In the `tf-modules/archive` Terraform module, the `lifecycle` block ignoring changes to the `policy` of the archive API gateway is now only enforced if `deploy_to_ngap = true`. This fixes a bug where users deploying outside of NGAP could not update their API gateway's resource policy when going from `PRIVATE` to `EDGE`, preventing their API from being accessed publicly.

- **CUMULUS-1775**
  - Fix/update api endpoint to use updated google auth endpoints such that it will work with new accounts

### Removed

- **CUMULUS-1768**
  - Removed API endpoints `stats/histogram` and `stats/average`. All advanced stats needs should be acquired from Cloud Metrics or similarly configured ELK stack.

## [v1.19.0] 2020-02-28

### BREAKING CHANGES

- **CUMULUS-1736**
  - The `@cumulus/discover-granules` task now sets the `dataType` of discovered
    granules based on the `name` of the configured collection, not the
    `dataType`.
  - The config schema of the `@cumulus/discover-granules` task now requires that
    collections contain a `version`.
  - The `@cumulus/sync-granule` task will set the `dataType` and `version` of a
    granule based on the configured collection if those fields are not already
    set on the granule. Previously it was using the `dataType` field of the
    configured collection, then falling back to the `name` field of the
    collection. This update will just use the `name` field of the collection to
    set the `dataType` field of the granule.

- **CUMULUS-1446**
  - Update the `@cumulus/integration-tests/api/executions.getExecution()`
    function to parse the response and return the execution, rather than return
    the full API response.

- **CUMULUS-1672**
  - The `cumulus` Terraform module in previous releases set a
    `Deployment = var.prefix` tag on all resources that it managed. In this
    release, a `tags` input variable has been added to the `cumulus` Terraform
    module to allow resource tagging to be customized. No default tags will be
    applied to Cumulus-managed resources. To replicate the previous behavior,
    set `tags = { Deployment: var.prefix }` as an input variable for the
    `cumulus` Terraform module.

- **CUMULUS-1684 Migration Instructions**
  - In previous releases, a provider's username and password were encrypted
    using a custom encryption library. That has now been updated to use KMS.
    This release includes a Lambda function named
    `<prefix>-ProviderSecretsMigration`, which will re-encrypt existing
    provider credentials to use KMS. After this release has been deployed, you
    will need to manually invoke that Lambda function using either the AWS CLI
    or AWS Console. It should only need to be successfully run once.
  - Future releases of Cumulus will invoke a
    `<prefix>-VerifyProviderSecretsMigration` Lambda function as part of the
    deployment, which will cause the deployment to fail if the migration
    Lambda has not been run.

- **CUMULUS-1718**
  - The `@cumulus/sf-sns-report` task for reporting mid-workflow updates has been retired.
  This task was used as the `PdrStatusReport` task in our ParsePdr example workflow.
  If you have a ParsePdr or other workflow using this task, use `@cumulus/sf-sqs-report` instead.
  Trying to deploy the old task will result in an error as the cumulus module no longer exports `sf_sns_report_task`.
  - Migration instruction: In your workflow definition, for each step using the old task change:
  `"Resource": "${module.cumulus.sf_sns_report_task.task_arn}"`
  to
  `"Resource": "${module.cumulus.sf_sqs_report_task.task_arn}"`

- **CUMULUS-1755**
  - The `thin_egress_jwt_secret_name` variable for the `tf-modules/cumulus` Terraform module is now **required**. This variable is passed on to the Thin Egress App in `tf-modules/distribution/main.tf`, which uses the keys stored in the secret to sign JWTs. See the [Thin Egress App documentation on how to create a value for this secret](https://github.com/asfadmin/thin-egress-app#setting-up-the-jwt-cookie-secrets).

### Added

- **CUMULUS-1446**
  - Add `@cumulus/common/FileUtils.readJsonFile()` function
  - Add `@cumulus/common/FileUtils.readTextFile()` function
  - Add `@cumulus/integration-tests/api/collections.createCollection()` function
  - Add `@cumulus/integration-tests/api/collections.deleteCollection()` function
  - Add `@cumulus/integration-tests/api/collections.getCollection()` function
  - Add `@cumulus/integration-tests/api/providers.getProvider()` function
  - Add `@cumulus/integration-tests/index.getExecutionOutput()` function
  - Add `@cumulus/integration-tests/index.loadCollection()` function
  - Add `@cumulus/integration-tests/index.loadProvider()` function
  - Add `@cumulus/integration-tests/index.readJsonFilesFromDir()` function

- **CUMULUS-1672**
  - Add a `tags` input variable to the `archive` Terraform module
  - Add a `tags` input variable to the `cumulus` Terraform module
  - Add a `tags` input variable to the `cumulus_ecs_service` Terraform module
  - Add a `tags` input variable to the `data-persistence` Terraform module
  - Add a `tags` input variable to the `distribution` Terraform module
  - Add a `tags` input variable to the `ingest` Terraform module
  - Add a `tags` input variable to the `s3-replicator` Terraform module

- **CUMULUS-1707**
  - Enable logrotate on ECS cluster

- **CUMULUS-1684**
  - Add a `@cumulus/aws-client/KMS` library of KMS-related functions
  - Add `@cumulus/aws-client/S3.getTextObject()`
  - Add `@cumulus/sftp-client` package
  - Create `ProviderSecretsMigration` Lambda function
  - Create `VerifyProviderSecretsMigration` Lambda function

- **CUMULUS-1548**
  - Add ability to put default Cumulus logs in Metrics' ELK stack
  - Add ability to add custom logs to Metrics' ELK Stack

- **CUMULUS-1702**
  - When logs are sent to Metrics' ELK stack, the logs endpoints will return results from there

- **CUMULUS-1459**
  - Async Operations are indexed in Elasticsearch
  - To index any existing async operations you'll need to perform an index from
    database function.

- **CUMULUS-1717**
  - Add `@cumulus/aws-client/deleteAndWaitForDynamoDbTableNotExists`, which
    deletes a DynamoDB table and waits to ensure the table no longer exists
  - Added `publishGranules` Lambda to handle publishing granule messages to SNS when granule records are written to DynamoDB
  - Added `@cumulus/api/models/Granule.storeGranulesFromCumulusMessage` to store granules from a Cumulus message to DynamoDB

- **CUMULUS-1718**
  - Added `@cumulus/sf-sqs-report` task to allow mid-workflow reporting updates.
  - Added `stepfunction_event_reporter_queue_url` and `sf_sqs_report_task` outputs to the `cumulus` module.
  - Added `publishPdrs` Lambda to handle publishing PDR messages to SNS when PDR records are written to DynamoDB.
  - Added `@cumulus/api/models/Pdr.storePdrFromCumulusMessage` to store PDRs from a Cumulus message to DynamoDB.
  - Added `@cumulus/aws-client/parseSQSMessageBody` to parse an SQS message body string into an object.

- **Ability to set custom backend API url in the archive module**
  - Add `api_url` definition in `tf-modules/cumulus/archive.tf`
  - Add `archive_api_url` variable in `tf-modules/cumulus/variables.tf`

- **CUMULUS-1741**
  - Added an optional `elasticsearch_security_group_ids` variable to the
    `data-persistence` Terraform module to allow additional security groups to
    be assigned to the Elasticsearch Domain.

- **CUMULUS-1752**
  - Added `@cumulus/integration-tests/api/distribution.invokeTEADistributionLambda` to simulate a request to the [Thin Egress App](https://github.com/asfadmin/thin-egress-app) by invoking the Lambda and getting a response payload.
  - Added `@cumulus/integration-tests/api/distribution.getTEARequestHeaders` to generate necessary request headers for a request to the Thin Egress App
  - Added `@cumulus/integration-tests/api/distribution.getTEADistributionApiFileStream` to get a response stream for a file served by Thin Egress App
  - Added `@cumulus/integration-tests/api/distribution.getTEADistributionApiRedirect` to get a redirect response from the Thin Egress App

- **CUMULUS-1755**
  - Added `@cumulus/aws-client/CloudFormation.describeCfStack()` to describe a Cloudformation stack
  - Added `@cumulus/aws-client/CloudFormation.getCfStackParameterValues()` to get multiple parameter values for a Cloudformation stack

### Changed

- **CUMULUS-1725**
  - Moved the logic that updates the granule files cache Dynamo table into its
    own Lambda function called `granuleFilesCacheUpdater`.

- **CUMULUS-1736**
  - The `collections` model in the API package now determines the name of a
    collection based on the `name` property, rather than using `dataType` and
    then falling back to `name`.
  - The `@cumulus/integration-tests.loadCollection()` function no longer appends
    the postfix to the end of the collection's `dataType`.
  - The `@cumulus/integration-tests.addCollections()` function no longer appends
    the postfix to the end of the collection's `dataType`.

- **CUMULUS-1672**
  - Add a `retryOptions` parameter to the `@cumulus/aws-client/S3.headObject`
     function, which will retry if the object being queried does not exist.

- **CUMULUS-1446**
  - Mark the `@cumulus/integration-tests/api.addCollectionApi()` function as
    deprecated
  - Mark the `@cumulus/integration-tests/index.listCollections()` function as
    deprecated
  - Mark the `@cumulus/integration-tests/index.listProviders()` function as
    deprecated
  - Mark the `@cumulus/integration-tests/index.rulesList()` function as
    deprecated

- **CUMULUS-1672**
  - Previously, the `cumulus` module defaulted to setting a
    `Deployment = var.prefix` tag on all resources that it managed. In this
    release, the `cumulus` module will now accept a `tags` input variable that
    defines the tags to be assigned to all resources that it manages.
  - Previously, the `data-persistence` module defaulted to setting a
    `Deployment = var.prefix` tag on all resources that it managed. In this
    release, the `data-persistence` module will now accept a `tags` input
    variable that defines the tags to be assigned to all resources that it
    manages.
  - Previously, the `distribution` module defaulted to setting a
    `Deployment = var.prefix` tag on all resources that it managed. In this
    release, the `distribution` module will now accept a `tags` input variable
    that defines the tags to be assigned to all resources that it manages.
  - Previously, the `ingest` module defaulted to setting a
    `Deployment = var.prefix` tag on all resources that it managed. In this
    release, the `ingest` module will now accept a `tags` input variable that
    defines the tags to be assigned to all resources that it manages.
  - Previously, the `s3-replicator` module defaulted to setting a
    `Deployment = var.prefix` tag on all resources that it managed. In this
    release, the `s3-replicator` module will now accept a `tags` input variable
    that defines the tags to be assigned to all resources that it manages.

- **CUMULUS-1684**
  - Update the API package to encrypt provider credentials using KMS instead of
    using RSA keys stored in S3

- **CUMULUS-1717**
  - Changed name of `cwSfExecutionEventToDb` Lambda to `cwSfEventToDbRecords`
  - Updated `cwSfEventToDbRecords` to write granule records to DynamoDB from the incoming Cumulus message

- **CUMULUS-1718**
  - Renamed `cwSfEventToDbRecords` to `sfEventSqsToDbRecords` due to architecture change to being a consumer of an SQS queue of Step Function Cloudwatch events.
  - Updated `sfEventSqsToDbRecords` to write PDR records to DynamoDB from the incoming Cumulus message
  - Moved `data-cookbooks/sns.md` to `data-cookbooks/ingest-notifications.md` and updated it to reflect recent changes.

- **CUMULUS-1748**
  - (S)FTP discovery tasks now use the provider-path as-is instead of forcing it to a relative path.
  - Improved error handling to catch permission denied FTP errors better and log them properly. Workflows will still fail encountering this error and we intend to consider that approach in a future ticket.

- **CUMULUS-1752**
  - Moved class for parsing distribution events to its own file: `@cumulus/api/lib/DistributionEvent.js`
    - Updated `DistributionEvent` to properly parse S3 access logs generated by requests from the [Thin Egress App](https://github.com/asfadmin/thin-egress-app)

- **CUMULUS-1753** - Changes to `@cumulus/ingest/HttpProviderClient.js`:
  - Removed regex filter in `HttpProviderClient.list()` that was used to return only files with an extension between 1 and 4 characters long. `HttpProviderClient.list()` will now return all files linked from the HTTP provider host.

- **CUMULUS-1755**
  - Updated the Thin Egress App module used in `tf-modules/distribution/main.tf` to build 61. [See the release notes](https://github.com/asfadmin/thin-egress-app/releases/tag/tea-build.61).

- **CUMULUS-1757**
  - Update @cumulus/cmr-client CMRSearchConceptQueue to take optional cmrEnvironment parameter

### Deprecated

- **CUMULUS-1684**
  - Deprecate `@cumulus/common/key-pair-provider/S3KeyPairProvider`
  - Deprecate `@cumulus/common/key-pair-provider/S3KeyPairProvider.encrypt()`
  - Deprecate `@cumulus/common/key-pair-provider/S3KeyPairProvider.decrypt()`
  - Deprecate `@cumulus/common/kms/KMS`
  - Deprecate `@cumulus/common/kms/KMS.encrypt()`
  - Deprecate `@cumulus/common/kms/KMS.decrypt()`
  - Deprecate `@cumulus/common/sftp.Sftp`

- **CUMULUS-1717**
  - Deprecate `@cumulus/api/models/Granule.createGranulesFromSns`

- **CUMULUS-1718**
  - Deprecate `@cumulus/sf-sns-report`.
    - This task has been updated to always throw an error directing the user to use `@cumulus/sf-sqs-report` instead. This was done because there is no longer an SNS topic to which to publish, and no consumers to listen to it.

- **CUMULUS-1748**
  - Deprecate `@cumulus/ingest/util.normalizeProviderPath`

- **CUMULUS-1752**
  - Deprecate `@cumulus/integration-tests/api/distribution.getDistributionApiFileStream`
  - Deprecate `@cumulus/integration-tests/api/distribution.getDistributionApiRedirect`
  - Deprecate `@cumulus/integration-tests/api/distribution.invokeApiDistributionLambda`

### Removed

- **CUMULUS-1684**
  - Remove the deployment script that creates encryption keys and stores them to
    S3

- **CUMULUS-1768**
  - Removed API endpoints `stats/histogram` and `stats/average`. All advanced stats needs should be acquired from Cloud Metrics or similarly configured ELK stack.

### Fixed

- **Fix default values for urs_url in variables.tf files**
  - Remove trailing `/` from default `urs_url` values.

- **CUMULUS-1610** - Add the Elasticsearch security group to the EC2 security groups

- **CUMULUS-1740** - `cumulus_meta.workflow_start_time` is now set in Cumulus
  messages

- **CUMULUS-1753** - Fixed `@cumulus/ingest/HttpProviderClient.js` to properly handle HTTP providers with:
  - Multiple link tags (e.g. `<a>`) per line of source code
  - Link tags in uppercase or lowercase (e.g. `<A>`)
  - Links with filepaths in the link target (e.g. `<a href="/path/to/file.txt">`). These files will be returned from HTTP file discovery **as the file name only** (e.g. `file.txt`).

- **CUMULUS-1768**
  - Fix an issue in the stats endpoints in `@cumulus/api` to send back stats for the correct type

## [v1.18.0] 2020-02-03

### BREAKING CHANGES

- **CUMULUS-1686**

  - `ecs_cluster_instance_image_id` is now a _required_ variable of the `cumulus` module, instead of optional.

- **CUMULUS-1698**

  - Change variable `saml_launchpad_metadata_path` to `saml_launchpad_metadata_url` in the `tf-modules/cumulus` Terraform module.

- **CUMULUS-1703**
  - Remove the unused `forceDownload` option from the `sync-granule` tasks's config
  - Remove the `@cumulus/ingest/granule.Discover` class
  - Remove the `@cumulus/ingest/granule.Granule` class
  - Remove the `@cumulus/ingest/pdr.Discover` class
  - Remove the `@cumulus/ingest/pdr.Granule` class
  - Remove the `@cumulus/ingest/parse-pdr.parsePdr` function

### Added

- **CUMULUS-1040**

  - Added `@cumulus/aws-client` package to provide utilities for working with AWS services and the Node.js AWS SDK
  - Added `@cumulus/errors` package which exports error classes for use in Cumulus workflow code
  - Added `@cumulus/integration-tests/sfnStep` to provide utilities for parsing step function execution histories

- **CUMULUS-1102**

  - Adds functionality to the @cumulus/api package for better local testing.
    - Adds data seeding for @cumulus/api's localAPI.
      - seed functions allow adding collections, executions, granules, pdrs, providers, and rules to a Localstack Elasticsearch and DynamoDB via `addCollections`, `addExecutions`, `addGranules`, `addPdrs`, `addProviders`, and `addRules`.
    - Adds `eraseDataStack` function to local API server code allowing resetting of local datastack for testing (ES and DynamoDB).
    - Adds optional parameters to the @cumulus/api bin serve to allow for launching the api without destroying the current data.

- **CUMULUS-1697**

  - Added the `@cumulus/tf-inventory` package that provides command line utilities for managing Terraform resources in your AWS account

- **CUMULUS-1703**

  - Add `@cumulus/aws-client/S3.createBucket` function
  - Add `@cumulus/aws-client/S3.putFile` function
  - Add `@cumulus/common/string.isNonEmptyString` function
  - Add `@cumulus/ingest/FtpProviderClient` class
  - Add `@cumulus/ingest/HttpProviderClient` class
  - Add `@cumulus/ingest/S3ProviderClient` class
  - Add `@cumulus/ingest/SftpProviderClient` class
  - Add `@cumulus/ingest/providerClientUtils.buildProviderClient` function
  - Add `@cumulus/ingest/providerClientUtils.fetchTextFile` function

- **CUMULUS-1731**

  - Add new optional input variables to the Cumulus Terraform module to support TEA upgrade:
    - `thin_egress_cookie_domain` - Valid domain for Thin Egress App cookie
    - `thin_egress_domain_cert_arn` - Certificate Manager SSL Cert ARN for Thin
      Egress App if deployed outside NGAP/CloudFront
    - `thin_egress_download_role_in_region_arn` - ARN for reading of Thin Egress
      App data buckets for in-region requests
    - `thin_egress_jwt_algo` - Algorithm with which to encode the Thin Egress
      App JWT cookie
    - `thin_egress_jwt_secret_name` - Name of AWS secret where keys for the Thin
      Egress App JWT encode/decode are stored
    - `thin_egress_lambda_code_dependency_archive_key` - Thin Egress App - S3
      Key of packaged python modules for lambda dependency layer

- **CUMULUS-1733**
  - Add `discovery-filtering` operator doc to document previously undocumented functionality.

- **CUMULUS-1737**
  - Added the `cumulus-test-cleanup` module to run a nightly cleanup on resources left over from the integration tests run from the `example/spec` directory.

### Changed

- **CUMULUS-1102**

  - Updates `@cumulus/api/auth/testAuth` to use JWT instead of random tokens.
  - Updates the default AMI for the ecs_cluster_instance_image_id.

- **CUMULUS-1622**

  - Mutex class has been deprecated in `@cumulus/common/concurrency` and will be removed in a future release.

- **CUMULUS-1686**

  - Changed `ecs_cluster_instance_image_id` to be a required variable of the `cumulus` module and removed the default value.
    The default was not available across accounts and regions, nor outside of NGAP and therefore not particularly useful.

- **CUMULUS-1688**

  - Updated `@cumulus/aws.receiveSQSMessages` not to replace `message.Body` with a parsed object. This behavior was undocumented and confusing as received messages appeared to contradict AWS docs that state `message.Body` is always a string.
  - Replaced `sf_watcher` CloudWatch rule from `cloudwatch-events.tf` with an EventSourceMapping on `sqs2sf` mapped to the `start_sf` SQS queue (in `event-sources.tf`).
  - Updated `sqs2sf` with an EventSourceMapping handler and unit test.

- **CUMULUS-1698**

  - Change variable `saml_launchpad_metadata_path` to `saml_launchpad_metadata_url` in the `tf-modules/cumulus` Terraform module.
  - Updated `@cumulus/api/launchpadSaml` to download launchpad IDP metadata from configured location when the metadata in s3 is not valid, and to work with updated IDP metadata and SAML response.

- **CUMULUS-1731**
  - Upgrade the version of the Thin Egress App deployed by Cumulus to v48
    - Note: New variables available, see the 'Added' section of this changelog.

### Fixed

- **CUMULUS-1664**

  - Updated `dbIndexer` Lambda to remove hardcoded references to DynamoDB table names.

- **CUMULUS-1733**
  - Fixed granule discovery recursion algorithm used in S/FTP protocols.

### Removed

- **CUMULUS-1481**
  - removed `process` config and output from PostToCmr as it was not required by the task nor downstream steps, and should still be in the output message's `meta` regardless.

### Deprecated

- **CUMULUS-1040**
  - Deprecated the following code. For cases where the code was moved into another package, the new code location is noted:
    - `@cumulus/common/CloudFormationGateway` -> `@cumulus/aws-client/CloudFormationGateway`
    - `@cumulus/common/DynamoDb` -> `@cumulus/aws-client/DynamoDb`
    - `@cumulus/common/errors` -> `@cumulus/errors`
    - `@cumulus/common/StepFunctions` -> `@cumulus/aws-client/StepFunctions`
    - All of the exported functions in `@cumulus/commmon/aws` (moved into `@cumulus/aws-client`), except:
      - `@cumulus/common/aws/isThrottlingException` -> `@cumulus/errors/isThrottlingException`
      - `@cumulus/common/aws/improveStackTrace` (not deprecated)
      - `@cumulus/common/aws/retryOnThrottlingException` (not deprecated)
    - `@cumulus/common/sfnStep/SfnStep.parseStepMessage` -> `@cumulus/integration-tests/sfnStep/SfnStep.parseStepMessage`
    - `@cumulus/common/sfnStep/ActivityStep` -> `@cumulus/integration-tests/sfnStep/ActivityStep`
    - `@cumulus/common/sfnStep/LambdaStep` -> `@cumulus/integration-tests/sfnStep/LambdaStep`
    - `@cumulus/common/string/unicodeEscape` -> `@cumulus/aws-client/StepFunctions.unicodeEscape`
    - `@cumulus/common/util/setErrorStack` -> `@cumulus/aws-client/util/setErrorStack`
    - `@cumulus/ingest/aws/invoke` -> `@cumulus/aws-client/Lambda/invoke`
    - `@cumulus/ingest/aws/CloudWatch.bucketSize`
    - `@cumulus/ingest/aws/CloudWatch.cw`
    - `@cumulus/ingest/aws/ECS.ecs`
    - `@cumulus/ingest/aws/ECS`
    - `@cumulus/ingest/aws/Events.putEvent` -> `@cumulus/aws-client/CloudwatchEvents.putEvent`
    - `@cumulus/ingest/aws/Events.deleteEvent` -> `@cumulus/aws-client/CloudwatchEvents.deleteEvent`
    - `@cumulus/ingest/aws/Events.deleteTarget` -> `@cumulus/aws-client/CloudwatchEvents.deleteTarget`
    - `@cumulus/ingest/aws/Events.putTarget` -> `@cumulus/aws-client/CloudwatchEvents.putTarget`
    - `@cumulus/ingest/aws/SQS.attributes` -> `@cumulus/aws-client/SQS.getQueueAttributes`
    - `@cumulus/ingest/aws/SQS.deleteMessage` -> `@cumulus/aws-client/SQS.deleteSQSMessage`
    - `@cumulus/ingest/aws/SQS.deleteQueue` -> `@cumulus/aws-client/SQS.deleteQueue`
    - `@cumulus/ingest/aws/SQS.getUrl` -> `@cumulus/aws-client/SQS.getQueueUrlByName`
    - `@cumulus/ingest/aws/SQS.receiveMessage` -> `@cumulus/aws-client/SQS.receiveSQSMessages`
    - `@cumulus/ingest/aws/SQS.sendMessage` -> `@cumulus/aws-client/SQS.sendSQSMessage`
    - `@cumulus/ingest/aws/StepFunction.getExecutionStatus` -> `@cumulus/aws-client/StepFunction.getExecutionStatus`
    - `@cumulus/ingest/aws/StepFunction.getExecutionUrl` -> `@cumulus/aws-client/StepFunction.getExecutionUrl`

## [v1.17.0] - 2019-12-31

### BREAKING CHANGES

- **CUMULUS-1498**
  - The `@cumulus/cmrjs.publish2CMR` function expects that the value of its
    `creds.password` parameter is a plaintext password.
  - Rather than using an encrypted password from the `cmr_password` environment
    variable, the `@cumulus/cmrjs.updateCMRMetadata` function now looks for an
    environment variable called `cmr_password_secret_name` and fetches the CMR
    password from that secret in AWS Secrets Manager.
  - The `@cumulus/post-to-cmr` task now expects a
    `config.cmr.passwordSecretName` value, rather than `config.cmr.password`.
    The CMR password will be fetched from that secret in AWS Secrets Manager.

### Added

- **CUMULUS-630**

  - Added support for replaying Kinesis records on a stream into the Cumulus Kinesis workflow triggering mechanism: either all the records, or some time slice delimited by start and end timestamps.
  - Added `/replays` endpoint to the operator API for triggering replays.
  - Added `Replay Kinesis Messages` documentation to Operator Docs.
  - Added `manualConsumer` lambda function to consume a Kinesis stream. Used by the replay AsyncOperation.

- **CUMULUS-1687**
  - Added new API endpoint for listing async operations at `/asyncOperations`
  - All asyncOperations now include the fields `description` and `operationType`. `operationType` can be one of the following. [`Bulk Delete`, `Bulk Granules`, `ES Index`, `Kinesis Replay`]

### Changed

- **CUMULUS-1626**

  - Updates Cumulus to use node10/CMA 1.1.2 for all of its internal lambdas in prep for AWS node 8 EOL

- **CUMULUS-1498**
  - Remove the DynamoDB Users table. The list of OAuth users who are allowed to
    use the API is now stored in S3.
  - The CMR password and Launchpad passphrase are now stored in Secrets Manager

## [v1.16.1] - 2019-12-6

**Please note**:

- The `region` argument to the `cumulus` Terraform module has been removed. You may see a warning or error if you have that variable populated.
- Your workflow tasks should use the following versions of the CMA libraries to utilize new granule, parentArn, asyncOperationId, and stackName fields on the logs:
  - `cumulus-message-adapter-js` version 1.0.10+
  - `cumulus-message-adapter-python` version 1.1.1+
  - `cumulus-message-adapter-java` version 1.2.11+
- The `data-persistence` module no longer manages the creation of an Elasticsearch service-linked role for deploying Elasticsearch to a VPC. Follow the [deployment instructions on preparing your VPC](https://nasa.github.io/cumulus/docs/deployment/deployment-readme#vpc-subnets-and-security-group) for guidance on how to create the Elasticsearch service-linked role manually.
- There is now a `distribution_api_gateway_stage` variable for the `tf-modules/cumulus` Terraform module that will be used as the API gateway stage name used for the distribution API (Thin Egress App)
- Default value for the `urs_url` variable is now `https://uat.urs.earthdata.nasa.gov/` in the `tf-modules/cumulus` and `tf-modules/archive` Terraform modules. So deploying the `cumulus` module without a `urs_url` variable set will integrate your Cumulus deployment with the UAT URS environment.

### Added

- **CUMULUS-1563**

  - Added `custom_domain_name` variable to `tf-modules/data-persistence` module

- **CUMULUS-1654**
  - Added new helpers to `@cumulus/common/execution-history`:
    - `getStepExitedEvent()` returns the `TaskStateExited` event in a workflow execution history after the given step completion/failure event
    - `getTaskExitedEventOutput()` returns the output message for a `TaskStateExited` event in a workflow execution history

### Changed

- **CUMULUS-1578**

  - Updates SAML launchpad configuration to authorize via configured userGroup.
    [See the NASA specific documentation (protected)](https://wiki.earthdata.nasa.gov/display/CUMULUS/Cumulus+SAML+Launchpad+Integration)

- **CUMULUS-1579**

  - Elasticsearch list queries use `match` instead of `term`. `term` had been analyzing the terms and not supporting `-` in the field values.

- **CUMULUS-1619**

  - Adds 4 new keys to `@cumulus/logger` to display granules, parentArn, asyncOperationId, and stackName.
  - Depends on `cumulus-message-adapter-js` version 1.0.10+. Cumulus tasks updated to use this version.

- **CUMULUS-1654**

  - Changed `@cumulus/common/SfnStep.parseStepMessage()` to a static class method

- **CUMULUS-1641**
  - Added `meta.retries` and `meta.visibilityTimeout` properties to sqs-type rule. To create sqs-type rule, you're required to configure a dead-letter queue on your queue.
  - Added `sqsMessageRemover` lambda which removes the message from SQS queue upon successful workflow execution.
  - Updated `sqsMessageConsumer` lambda to not delete message from SQS queue, and to retry the SQS message for configured number of times.

### Removed

- Removed `create_service_linked_role` variable from `tf-modules/data-persistence` module.

- **CUMULUS-1321**
  - The `region` argument to the `cumulus` Terraform module has been removed

### Fixed

- **CUMULUS-1668** - Fixed a race condition where executions may not have been
  added to the database correctly
- **CUMULUS-1654** - Fixed issue with `publishReports` Lambda not including workflow execution error information for failed workflows with a single step
- Fixed `tf-modules/cumulus` module so that the `urs_url` variable is passed on to its invocation of the `tf-modules/archive` module

## [v1.16.0] - 2019-11-15

### Added

- **CUMULUS-1321**

  - A `deploy_distribution_s3_credentials_endpoint` variable has been added to
    the `cumulus` Terraform module. If true, the NGAP-backed S3 credentials
    endpoint will be added to the Thin Egress App's API. Default: true

- **CUMULUS-1544**

  - Updated the `/granules/bulk` endpoint to correctly query Elasticsearch when
    granule ids are not provided.

- **CUMULUS-1580**
  - Added `/granules/bulk` endpoint to `@cumulus/api` to perform bulk actions on granules given either a list of granule ids or an Elasticsearch query and the workflow to perform.

### Changed

- **CUMULUS-1561**

  - Fix the way that we are handling Terraform provider version requirements
  - Pass provider configs into child modules using the method that the
    [Terraform documentation](https://www.terraform.io/docs/configuration/modules.html#providers-within-modules)
    suggests
  - Remove the `region` input variable from the `s3_access_test` Terraform module
  - Remove the `aws_profile` and `aws_region` input variables from the
    `s3-replicator` Terraform module

- **CUMULUS-1639**
  - Because of
    [S3's Data Consistency Model](https://docs.aws.amazon.com/AmazonS3/latest/dev/Introduction.html#BasicsObjects),
    there may be situations where a GET operation for an object can temporarily
    return a `NoSuchKey` response even if that object _has_ been created. The
    `@cumulus/common/aws.getS3Object()` function has been updated to support
    retries if a `NoSuchKey` response is returned by S3. This behavior can be
    enabled by passing a `retryOptions` object to that function. Supported
    values for that object can be found here:
    <https://github.com/tim-kos/node-retry#retryoperationoptions>

### Removed

- **CUMULUS-1559**
  - `logToSharedDestination` has been migrated to the Terraform deployment as `log_api_gateway_to_cloudwatch` and will ONLY apply to egress lambdas.
    Due to the differences in the Terraform deployment model, we cannot support a global log subscription toggle for a configurable subset of lambdas.
    However, setting up your own log forwarding for a Lambda with Terraform is fairly simple, as you will only need to add SubscriptionFilters to your Terraform configuration, one per log group.
    See [the Terraform documentation](https://www.terraform.io/docs/providers/aws/r/cloudwatch_log_subscription_filter.html) for details on how to do this.
    An empty FilterPattern ("") will capture all logs in a group.

## [v1.15.0] - 2019-11-04

### BREAKING CHANGES

- **CUMULUS-1644** - When a workflow execution begins or ends, the workflow
  payload is parsed and any new or updated PDRs or granules referenced in that
  workflow are stored to the Cumulus archive. The defined interface says that a
  PDR in `payload.pdr` will be added to the archive, and any granules in
  `payload.granules` will also be added to the archive. In previous releases,
  PDRs found in `meta.pdr` and granules found in `meta.input_granules` were also
  added to the archive. This caused unexpected behavior and has been removed.
  Only PDRs from `payload.pdr` and granules from `payload.granules` will now be
  added to the Cumulus archive.

- **CUMULUS-1449** - Cumulus now uses a universal workflow template when
  starting a workflow that contains general information specific to the
  deployment, but not specific to the workflow. Workflow task configs must be
  defined using AWS step function parameters. As part of this change,
  `CumulusConfig` has been retired and task configs must now be defined under
  the `cma.task_config` key in the Parameters section of a step function
  definition.

  **Migration instructions**:

  NOTE: These instructions require the use of Cumulus Message Adapter v1.1.x+.
  Please ensure you are using a compatible version before attempting to migrate
  workflow configurations. When defining workflow steps, remove any
  `CumulusConfig` section, as shown below:

  ```yaml
  ParsePdr:
    CumulusConfig:
      provider: "{$.meta.provider}"
      bucket: "{$.meta.buckets.internal.name}"
      stack: "{$.meta.stack}"
  ```

  Instead, use AWS Parameters to pass `task_config` for the task directly into
  the Cumulus Message Adapter:

  ```yaml
  ParsePdr:
    Parameters:
      cma:
        event.$: "$"
        task_config:
          provider: "{$.meta.provider}"
          bucket: "{$.meta.buckets.internal.name}"
          stack: "{$.meta.stack}"
  ```

  In this example, the `cma` key is used to pass parameters to the message
  adapter. Using `task_config` in combination with `event.$: '$'` allows the
  message adapter to process `task_config` as the `config` passed to the Cumulus
  task. See `example/workflows/sips.yml` in the core repository for further
  examples of how to set the Parameters.

  Additionally, workflow configurations for the `QueueGranules` and `QueuePdrs`
  tasks need to be updated:

  - `queue-pdrs` config changes:
    - `parsePdrMessageTemplateUri` replaced with `parsePdrWorkflow`, which is
      the workflow name (i.e. top-level name in `config.yml`, e.g. 'ParsePdr').
    - `internalBucket` and `stackName` configs now required to look up
      configuration from the deployment. Brings the task config in line with
      that of `queue-granules`.
  - `queue-granules` config change: `ingestGranuleMessageTemplateUri` replaced
    with `ingestGranuleWorkflow`, which is the workflow name (e.g.
    'IngestGranule').

- **CUMULUS-1396** - **Workflow steps at the beginning and end of a workflow
  using the `SfSnsReport` Lambda have now been deprecated (e.g. `StartStatus`,
  `StopStatus`) and should be removed from your workflow definitions**. These
  steps were used for publishing ingest notifications and have been replaced by
  an implementation using Cloudwatch events for Step Functions to trigger a
  Lambda that publishes ingest notifications. For further detail on how ingest
  notifications are published, see the notes below on **CUMULUS-1394**. For
  examples of how to update your workflow definitions, see our
  [example workflow definitions](https://github.com/nasa/cumulus/blob/master/example/workflows/).

- **CUMULUS-1470**
  - Remove Cumulus-defined ECS service autoscaling, allowing integrators to
    better customize autoscaling to meet their needs. In order to use
    autoscaling with ECS services, appropriate
    `AWS::ApplicationAutoScaling::ScalableTarget`,
    `AWS::ApplicationAutoScaling::ScalingPolicy`, and `AWS::CloudWatch::Alarm`
    resources should be defined in a kes overrides file. See
    [this example](https://github.com/nasa/cumulus/blob/release-1.15.x/example/overrides/app/cloudformation.template.yml)
    for an example.
  - The following config parameters are no longer used:
    - ecs.services.\<NAME\>.minTasks
    - ecs.services.\<NAME\>.maxTasks
    - ecs.services.\<NAME\>.scaleInActivityScheduleTime
    - ecs.services.\<NAME\>.scaleInAdjustmentPercent
    - ecs.services.\<NAME\>.scaleOutActivityScheduleTime
    - ecs.services.\<NAME\>.scaleOutAdjustmentPercent
    - ecs.services.\<NAME\>.activityName

### Added

- **CUMULUS-1100**

  - Added 30-day retention properties to all log groups that were missing those policies.

- **CUMULUS-1396**

  - Added `@cumulus/common/sfnStep`:
    - `LambdaStep` - A class for retrieving and parsing input and output to Lambda steps in AWS Step Functions
    - `ActivityStep` - A class for retrieving and parsing input and output to ECS activity steps in AWS Step Functions

- **CUMULUS-1574**

  - Added `GET /token` endpoint for SAML authorization when cumulus is protected by Launchpad.
    This lets a user retrieve a token by hand that can be presented to the API.

- **CUMULUS-1625**

  - Added `sf_start_rate` variable to the `ingest` Terraform module, equivalent to `sqs_consumer_rate` in the old model, but will not be automatically applied to custom queues as that was.

- **CUMULUS-1513**
  - Added `sqs`-type rule support in the Cumulus API `@cumulus/api`
  - Added `sqsMessageConsumer` lambda which processes messages from the SQS queues configured in the `sqs` rules.

### Changed

- **CUMULUS-1639**

  - Because of
    [S3's Data Consistency Model](https://docs.aws.amazon.com/AmazonS3/latest/dev/Introduction.html#BasicsObjects),
    there may be situations where a GET operation for an object can temporarily
    return a `NoSuchKey` response even if that object _has_ been created. The
    `@cumulus/common/aws.getS3Object()` function will now retry up to 10 times
    if a `NoSuchKey` response is returned by S3. This can behavior can be
    overridden by passing `{ retries: 0 }` as the `retryOptions` argument.

- **CUMULUS-1449**

  - `queue-pdrs` & `queue-granules` config changes. Details in breaking changes section.
  - Cumulus now uses a universal workflow template when starting workflow that contains general information specific to the deployment, but not specific to the workflow.
  - Changed the way workflow configs are defined, from `CumulusConfig` to a `task_config` AWS Parameter.

- **CUMULUS-1452**

  - Changed the default ECS docker storage drive to `devicemapper`

- **CUMULUS-1453**
  - Removed config schema for `@cumulus/sf-sns-report` task
  - Updated `@cumulus/sf-sns-report` to always assume that it is running as an intermediate step in a workflow, not as the first or last step

### Removed

- **CUMULUS-1449**
  - Retired `CumulusConfig` as part of step function definitions, as this is an artifact of the way Kes parses workflow definitions that was not possible to migrate to Terraform. Use AWS Parameters and the `task_config` key instead. See change note above.
  - Removed individual workflow templates.

### Fixed

- **CUMULUS-1620** - Fixed bug where `message_adapter_version` does not correctly inject the CMA

- **CUMULUS-1396** - Updated `@cumulus/common/StepFunctions.getExecutionHistory()` to recursively fetch execution history when `nextToken` is returned in response

- **CUMULUS-1571** - Updated `@cumulus/common/DynamoDb.get()` to throw any errors encountered when trying to get a record and the record does exist

- **CUMULUS-1452**
  - Updated the EC2 initialization scripts to use full volume size for docker storage
  - Changed the default ECS docker storage drive to `devicemapper`

## [v1.14.5] - 2019-12-30 - [BACKPORT]

### Updated

- **CUMULUS-1626**
  - Updates Cumulus to use node10/CMA 1.1.2 for all of its internal lambdas in prep for AWS node 8 EOL

## [v1.14.4] - 2019-10-28

### Fixed

- **CUMULUS-1632** - Pinned `aws-elasticsearch-connector` package in `@cumulus/api` to version `8.1.3`, since `8.2.0` includes breaking changes

## [v1.14.3] - 2019-10-18

### Fixed

- **CUMULUS-1620** - Fixed bug where `message_adapter_version` does not correctly inject the CMA

- **CUMULUS-1572** - A granule is now included in discovery results even when
  none of its files has a matching file type in the associated collection
  configuration. Previously, if all files for a granule were unmatched by a file
  type configuration, the granule was excluded from the discovery results.
  Further, added support for a `boolean` property
  `ignoreFilesConfigForDiscovery`, which controls how a granule's files are
  filtered at discovery time.

## [v1.14.2] - 2019-10-08

### BREAKING CHANGES

Your Cumulus Message Adapter version should be pinned to `v1.0.13` or lower in your `app/config.yml` using `message_adapter_version: v1.0.13` OR you should use the workflow migration steps below to work with CMA v1.1.1+.

- **CUMULUS-1394** - The implementation of the `SfSnsReport` Lambda requires additional environment variables for integration with the new ingest notification SNS topics. Therefore, **you must update the definition of `SfSnsReport` in your `lambdas.yml` like so**:

```yaml
SfSnsReport:
  handler: index.handler
  timeout: 300
  source: node_modules/@cumulus/sf-sns-report/dist
  tables:
    - ExecutionsTable
  envs:
    execution_sns_topic_arn:
      function: Ref
      value: reportExecutionsSns
    granule_sns_topic_arn:
      function: Ref
      value: reportGranulesSns
    pdr_sns_topic_arn:
      function: Ref
      value: reportPdrsSns
```

- **CUMULUS-1447** -
  The newest release of the Cumulus Message Adapter (v1.1.1) requires that parameterized configuration be used for remote message functionality. Once released, Kes will automatically bring in CMA v1.1.1 without additional configuration.

  **Migration instructions**
  Oversized messages are no longer written to S3 automatically. In order to utilize remote messaging functionality, configure a `ReplaceConfig` AWS Step Function parameter on your CMA task:

  ```yaml
  ParsePdr:
    Parameters:
      cma:
        event.$: "$"
        ReplaceConfig:
          FullMessage: true
  ```

  Accepted fields in `ReplaceConfig` include `MaxSize`, `FullMessage`, `Path` and `TargetPath`.
  See https://github.com/nasa/cumulus-message-adapter/blob/master/CONTRACT.md#remote-message-configuration for full details.

  As this change is backward compatible in Cumulus Core, users wishing to utilize the previous version of the CMA may opt to transition to using a CMA lambda layer, or set `message_adapter_version` in their configuration to a version prior to v1.1.0.

### PLEASE NOTE

- **CUMULUS-1394** - Ingest notifications are now provided via 3 separate SNS topics for executions, granules, and PDRs, instead of a single `sftracker` SNS topic. Whereas the `sftracker` SNS topic received a full Cumulus execution message, the new topics all receive generated records for the given object. The new topics are only published to if the given object exists for the current execution. For a given execution/granule/PDR, **two messages will be received by each topic**: one message indicating that ingest is running and another message indicating that ingest has completed or failed. The new SNS topics are:

  - `reportExecutions` - Receives 1 message per execution
  - `reportGranules` - Receives 1 message per granule in an execution
  - `reportPdrs` - Receives 1 message per PDR

### Added

- **CUMULUS-639**

  - Adds SAML JWT and launchpad token authentication to Cumulus API (configurable)
    - **NOTE** to authenticate with Launchpad ensure your launchpad user_id is in the `<prefix>-UsersTable`
    - when Cumulus configured to protect API via Launchpad:
      - New endpoints
        - `GET /saml/login` - starting point for SAML SSO creates the login request url and redirects to the SAML Identity Provider Service (IDP)
        - `POST /saml/auth` - SAML Assertion Consumer Service. POST receiver from SAML IDP. Validates response, logs the user in, and returns a SAML-based JWT.
    - Disabled endpoints
      - `POST /refresh`
      - Changes authorization worklow:
      - `ensureAuthorized` now presumes the bearer token is a JWT and tries to validate. If the token is malformed, it attempts to validate the token against Launchpad. This allows users to bring their own token as described here https://wiki.earthdata.nasa.gov/display/CUMULUS/Cumulus+API+with+Launchpad+Authentication. But it also allows dashboard users to manually authenticate via Launchpad SAML to receive a Launchpad-based JWT.

- **CUMULUS-1394**
  - Added `Granule.generateGranuleRecord()` method to granules model to generate a granule database record from a Cumulus execution message
  - Added `Pdr.generatePdrRecord()` method to PDRs model to generate a granule database record from a Cumulus execution message
  - Added helpers to `@cumulus/common/message`:
    - `getMessageExecutionName()` - Get the execution name from a Cumulus execution message
    - `getMessageStateMachineArn()` - Get the state machine ARN from a Cumulus execution message
    - `getMessageExecutionArn()` - Get the execution ARN for a Cumulus execution message
    - `getMessageGranules()` - Get the granules from a Cumulus execution message, if any.
  - Added `@cumulus/common/cloudwatch-event/isFailedSfStatus()` to determine if a Step Function status from a Cloudwatch event is a failed status

### Changed

- **CUMULUS-1308**

  - HTTP PUT of a Collection, Provider, or Rule via the Cumulus API now
    performs full replacement of the existing object with the object supplied
    in the request payload. Previous behavior was to perform a modification
    (partial update) by merging the existing object with the (possibly partial)
    object in the payload, but this did not conform to the HTTP standard, which
    specifies PATCH as the means for modifications rather than replacements.

- **CUMULUS-1375**

  - Migrate Cumulus from deprecated Elasticsearch JS client to new, supported one in `@cumulus/api`

- **CUMULUS-1485** Update `@cumulus/cmr-client` to return error message from CMR for validation failures.

- **CUMULUS-1394**

  - Renamed `Execution.generateDocFromPayload()` to `Execution.generateRecord()` on executions model. The method generates an execution database record from a Cumulus execution message.

- **CUMULUS-1432**

  - `logs` endpoint takes the level parameter as a string and not a number
  - Elasticsearch term query generation no longer converts numbers to boolean

- **CUMULUS-1447**

  - Consolidated all remote message handling code into @common/aws
  - Update remote message code to handle updated CMA remote message flags
  - Update example SIPS workflows to utilize Parameterized CMA configuration

- **CUMULUS-1448** Refactor workflows that are mutating cumulus_meta to utilize meta field

- **CUMULUS-1451**

  - Elasticsearch cluster setting `auto_create_index` will be set to false. This had been causing issues in the bootstrap lambda on deploy.

- **CUMULUS-1456**
  - `@cumulus/api` endpoints default error handler uses `boom` package to format errors, which is consistent with other API endpoint errors.

### Fixed

- **CUMULUS-1432** `logs` endpoint filter correctly filters logs by level
- **CUMULUS-1484** `useMessageAdapter` now does not set CUMULUS_MESSAGE_ADAPTER_DIR when `true`

### Removed

- **CUMULUS-1394**
  - Removed `sfTracker` SNS topic. Replaced by three new SNS topics for granule, execution, and PDR ingest notifications.
  - Removed unused functions from `@cumulus/common/aws`:
    - `getGranuleS3Params()`
    - `setGranuleStatus()`

## [v1.14.1] - 2019-08-29

### Fixed

- **CUMULUS-1455**

  - CMR token links updated to point to CMR legacy services rather than echo

- **CUMULUS-1211**
  - Errors thrown during granule discovery are no longer swallowed and ignored.
    Rather, errors are propagated to allow for proper error-handling and
    meaningful messaging.

## [v1.14.0] - 2019-08-22

### PLEASE NOTE

- We have encountered transient lambda service errors in our integration testing. Please handle transient service errors following [these guidelines](https://docs.aws.amazon.com/step-functions/latest/dg/bp-lambda-serviceexception.html). The workflows in the `example/workflows` folder have been updated with retries configured for these errors.

- **CUMULUS-799** added additional IAM permissions to support reading CloudWatch and API Gateway, so **you will have to redeploy your IAM stack.**

- **CUMULUS-800** Several items:

  - **Delete existing API Gateway stages**: To allow enabling of API Gateway logging, Cumulus now creates and manages a Stage resource during deployment. Before upgrading Cumulus, it is necessary to delete the API Gateway stages on both the Backend API and the Distribution API. Instructions are included in the documentation under [Delete API Gateway Stages](https://nasa.github.io/cumulus/docs/additional-deployment-options/delete-api-gateway-stages).

  - **Set up account permissions for API Gateway to write to CloudWatch**: In a one time operation for your AWS account, to enable CloudWatch Logs for API Gateway, you must first grant the API Gateway permission to read and write logs to CloudWatch for your account. The `AmazonAPIGatewayPushToCloudWatchLogs` managed policy (with an ARN of `arn:aws:iam::aws:policy/service-role/AmazonAPIGatewayPushToCloudWatchLogs`) has all the required permissions. You can find a simple how to in the documentation under [Enable API Gateway Logging.](https://nasa.github.io/cumulus/docs/additional-deployment-options/enable-gateway-logging-permissions)

  - **Configure API Gateway to write logs to CloudWatch** To enable execution logging for the distribution API set `config.yaml` `apiConfigs.distribution.logApigatewayToCloudwatch` value to `true`. More information [Enable API Gateway Logs](https://nasa.github.io/cumulus/docs/additional-deployment-options/enable-api-logs)

  - **Configure CloudWatch log delivery**: It is possible to deliver CloudWatch API execution and access logs to a cross-account shared AWS::Logs::Destination. An operator does this by adding the key `logToSharedDestination` to the `config.yml` at the default level with a value of a writable log destination. More information in the documentation under [Configure CloudWatch Logs Delivery.](https://nasa.github.io/cumulus/docs/additional-deployment-options/configure-cloudwatch-logs-delivery)

  - **Additional Lambda Logging**: It is now possible to configure any lambda to deliver logs to a shared subscriptions by setting `logToSharedDestination` to the ARN of a writable location (either an AWS::Logs::Destination or a Kinesis Stream) on any lambda config. Documentation for [Lambda Log Subscriptions](https://nasa.github.io/cumulus/docs/additional-deployment-options/additional-lambda-logging)

  - **Configure S3 Server Access Logs**: If you are running Cumulus in an NGAP environment you may [configure S3 Server Access Logs](https://nasa.github.io/cumulus/docs/next/deployment/server_access_logging) to be delivered to a shared bucket where the Metrics Team will ingest the logs into their ELK stack. Contact the Metrics team for permission and location.

- **CUMULUS-1368** The Cumulus distribution API has been deprecated and is being replaced by ASF's Thin Egress App. By default, the distribution API will not deploy. Please follow [the instructions for deploying and configuring Thin Egress](https://nasa.github.io/cumulus/docs/deployment/thin_egress_app).

To instead continue to deploy and use the legacy Cumulus distribution app, add the following to your `config.yml`:

```yaml
deployDistributionApi: true
```

If you deploy with no distribution app your deployment will succeed but you may encounter errors in your workflows, particularly in the `MoveGranule` task.

- **CUMULUS-1418** Users who are packaging the CMA in their Lambdas outside of Cumulus may need to update their Lambda configuration. Please see `BREAKING CHANGES` below for details.

### Added

- **CUMULUS-642**
  - Adds Launchpad as an authentication option for the Cumulus API.
  - Updated deployment documentation and added [instructions to setup Cumulus API Launchpad authentication](https://wiki.earthdata.nasa.gov/display/CUMULUS/Cumulus+API+with+Launchpad+Authentication)
- **CUMULUS-1418**
  - Adds usage docs/testing of lambda layers (introduced in PR1125), updates Core example tasks to use the updated `cumulus-ecs-task` and a CMA layer instead of kes CMA injection.
  - Added Terraform module to publish CMA as layer to user account.
- **PR1125** - Adds `layers` config option to support deploying Lambdas with layers
- **PR1128** - Added `useXRay` config option to enable AWS X-Ray for Lambdas.
- **CUMULUS-1345**
  - Adds new variables to the app deployment under `cmr`.
  - `cmrEnvironment` values are `SIT`, `UAT`, or `OPS` with `UAT` as the default.
  - `cmrLimit` and `cmrPageSize` have been added as configurable options.
- **CUMULUS-1273**
  - Added lambda function EmsProductMetadataReport to generate EMS Product Metadata report
- **CUMULUS-1226**
  - Added API endpoint `elasticsearch/index-from-database` to index to an Elasticsearch index from the database for recovery purposes and `elasticsearch/indices-status` to check the status of Elasticsearch indices via the API.
- **CUMULUS-824**
  - Added new Collection parameter `reportToEms` to configure whether the collection is reported to EMS
- **CUMULUS-1357**
  - Added new BackendApi endpoint `ems` that generates EMS reports.
- **CUMULUS-1241**
  - Added information about queues with maximum execution limits defined to default workflow templates (`meta.queueExecutionLimits`)
- **CUMULUS-1311**
  - Added `@cumulus/common/message` with various message parsing/preparation helpers
- **CUMULUS-812**

  - Added support for limiting the number of concurrent executions started from a queue. [See the data cookbook](https://nasa.github.io/cumulus/docs/data-cookbooks/throttling-queued-executions) for more information.

- **CUMULUS-1337**

  - Adds `cumulus.stackName` value to the `instanceMetadata` endpoint.

- **CUMULUS-1368**

  - Added `cmrGranuleUrlType` to the `@cumulus/move-granules` task. This determines what kind of links go in the CMR files. The options are `distribution`, `s3`, or `none`, with the default being distribution. If there is no distribution API being used with Cumulus, you must set the value to `s3` or `none`.

- Added `packages/s3-replicator` Terraform module to allow same-region s3 replication to metrics bucket.

- **CUMULUS-1392**

  - Added `tf-modules/report-granules` Terraform module which processes granule ingest notifications received via SNS and stores granule data to a database. The module includes:
    - SNS topic for publishing granule ingest notifications
    - Lambda to process granule notifications and store data
    - IAM permissions for the Lambda
    - Subscription for the Lambda to the SNS topic

- **CUMULUS-1393**

  - Added `tf-modules/report-pdrs` Terraform module which processes PDR ingest notifications received via SNS and stores PDR data to a database. The module includes:
    - SNS topic for publishing PDR ingest notifications
    - Lambda to process PDR notifications and store data
    - IAM permissions for the Lambda
    - Subscription for the Lambda to the SNS topic
  - Added unit tests for `@cumulus/api/models/pdrs.createPdrFromSns()`

- **CUMULUS-1400**

  - Added `tf-modules/report-executions` Terraform module which processes workflow execution information received via SNS and stores it to a database. The module includes:
    - SNS topic for publishing execution data
    - Lambda to process and store execution data
    - IAM permissions for the Lambda
    - Subscription for the Lambda to the SNS topic
  - Added `@cumulus/common/sns-event` which contains helpers for SNS events:
    - `isSnsEvent()` returns true if event is from SNS
    - `getSnsEventMessage()` extracts and parses the message from an SNS event
    - `getSnsEventMessageObject()` extracts and parses message object from an SNS event
  - Added `@cumulus/common/cloudwatch-event` which contains helpers for Cloudwatch events:
    - `isSfExecutionEvent()` returns true if event is from Step Functions
    - `isTerminalSfStatus()` determines if a Step Function status from a Cloudwatch event is a terminal status
    - `getSfEventStatus()` gets the Step Function status from a Cloudwatch event
    - `getSfEventDetailValue()` extracts a Step Function event detail field from a Cloudwatch event
    - `getSfEventMessageObject()` extracts and parses Step Function detail object from a Cloudwatch event

- **CUMULUS-1429**

  - Added `tf-modules/data-persistence` Terraform module which includes resources for data persistence in Cumulus:
    - DynamoDB tables
    - Elasticsearch with optional support for VPC
    - Cloudwatch alarm for number of Elasticsearch nodes

- **CUMULUS-1379** CMR Launchpad Authentication
  - Added `launchpad` configuration to `@cumulus/deployment/app/config.yml`, and cloudformation templates, workflow message, lambda configuration, api endpoint configuration
  - Added `@cumulus/common/LaunchpadToken` and `@cumulus/common/launchpad` to provide methods to get token and validate token
  - Updated lambdas to use Launchpad token for CMR actions (ingest and delete granules)
  - Updated deployment documentation and added [instructions to setup CMR client for Launchpad authentication](https://wiki.earthdata.nasa.gov/display/CUMULUS/CMR+Launchpad+Authentication)

## Changed

- **CUMULUS-1232**

  - Added retries to update `@cumulus/cmr-client` `updateToken()`

- **CUMULUS-1245 CUMULUS-795**

  - Added additional `ems` configuration parameters for sending the ingest reports to EMS
  - Added functionality to send daily ingest reports to EMS

- **CUMULUS-1241**

  - Removed the concept of "priority levels" and added ability to define a number of maximum concurrent executions per SQS queue
  - Changed mapping of Cumulus message properties for the `sqs2sfThrottle` lambda:
    - Queue name is read from `cumulus_meta.queueName`
    - Maximum executions for the queue is read from `meta.queueExecutionLimits[queueName]`, where `queueName` is `cumulus_meta.queueName`
  - Changed `sfSemaphoreDown` lambda to only attempt decrementing semaphores when:
    - the message is for a completed/failed/aborted/timed out workflow AND
    - `cumulus_meta.queueName` exists on the Cumulus message AND
    - An entry for the queue name (`cumulus_meta.queueName`) exists in the the object `meta.queueExecutionLimits` on the Cumulus message

- **CUMULUS-1338**

  - Updated `sfSemaphoreDown` lambda to be triggered via AWS Step Function Cloudwatch events instead of subscription to `sfTracker` SNS topic

- **CUMULUS-1311**

  - Updated `@cumulus/queue-granules` to set `cumulus_meta.queueName` for queued execution messages
  - Updated `@cumulus/queue-pdrs` to set `cumulus_meta.queueName` for queued execution messages
  - Updated `sqs2sfThrottle` lambda to immediately decrement queue semaphore value if dispatching Step Function execution throws an error

- **CUMULUS-1362**

  - Granule `processingStartTime` and `processingEndTime` will be set to the execution start time and end time respectively when there is no sync granule or post to cmr task present in the workflow

- **CUMULUS-1400**
  - Deprecated `@cumulus/ingest/aws/getExecutionArn`. Use `@cumulus/common/aws/getExecutionArn` instead.

### Fixed

- **CUMULUS-1439**

  - Fix bug with rule.logEventArn deletion on Kinesis rule update and fix unit test to verify

- **CUMULUS-796**

  - Added production information (collection ShortName and Version, granuleId) to EMS distribution report
  - Added functionality to send daily distribution reports to EMS

- **CUMULUS-1319**

  - Fixed a bug where granule ingest times were not being stored to the database

- **CUMULUS-1356**

  - The `Collection` model's `delete` method now _removes_ the specified item
    from the collection config store that was inserted by the `create` method.
    Previously, this behavior was missing.

- **CUMULUS-1374**
  - Addressed audit concerns (https://www.npmjs.com/advisories/782) in api package

### BREAKING CHANGES

### Changed

- **CUMULUS-1418**
  - Adding a default `cmaDir` key to configuration will cause `CUMULUS_MESSAGE_ADAPTER_DIR` to be set by default to `/opt` for any Lambda not setting `useCma` to true, or explicitly setting the CMA environment variable. In lambdas that package the CMA independently of the Cumulus packaging. Lambdas manually packaging the CMA should have their Lambda configuration updated to set the CMA path, or alternately if not using the CMA as a Lambda layer in this deployment set `cmaDir` to `./cumulus-message-adapter`.

### Removed

- **CUMULUS-1337**

  - Removes the S3 Access Metrics package added in CUMULUS-799

- **PR1130**
  - Removed code deprecated since v1.11.1:
    - Removed `@cumulus/common/step-functions`. Use `@cumulus/common/StepFunctions` instead.
    - Removed `@cumulus/api/lib/testUtils.fakeFilesFactory`. Use `@cumulus/api/lib/testUtils.fakeFileFactory` instead.
    - Removed `@cumulus/cmrjs/cmr` functions: `searchConcept`, `ingestConcept`, `deleteConcept`. Use the functions in `@cumulus/cmr-client` instead.
    - Removed `@cumulus/ingest/aws.getExecutionHistory`. Use `@cumulus/common/StepFunctions.getExecutionHistory` instead.

## [v1.13.5] - 2019-08-29 - [BACKPORT]

### Fixed

- **CUMULUS-1455** - CMR token links updated to point to CMR legacy services rather than echo

## [v1.13.4] - 2019-07-29

- **CUMULUS-1411** - Fix deployment issue when using a template override

## [v1.13.3] - 2019-07-26

- **CUMULUS-1345** Full backport of CUMULUS-1345 features - Adds new variables to the app deployment under `cmr`.
  - `cmrEnvironment` values are `SIT`, `UAT`, or `OPS` with `UAT` as the default.
  - `cmrLimit` and `cmrPageSize` have been added as configurable options.

## [v1.13.2] - 2019-07-25

- Re-release of v1.13.1 to fix broken npm packages.

## [v1.13.1] - 2019-07-22

- **CUMULUS-1374** - Resolve audit compliance with lodash version for api package subdependency
- **CUMULUS-1412** - Resolve audit compliance with googleapi package
- **CUMULUS-1345** - Backported CMR environment setting in getUrl to address immediate user need. CMR_ENVIRONMENT can now be used to set the CMR environment to OPS/SIT

## [v1.13.0] - 2019-5-20

### PLEASE NOTE

**CUMULUS-802** added some additional IAM permissions to support ECS autoscaling, so **you will have to redeploy your IAM stack.**
As a result of the changes for **CUMULUS-1193**, **CUMULUS-1264**, and **CUMULUS-1310**, **you must delete your existing stacks (except IAM) before deploying this version of Cumulus.**
If running Cumulus within a VPC and extended downtime is acceptable, we recommend doing this at the end of the day to allow AWS backend resources and network interfaces to be cleaned up overnight.

### BREAKING CHANGES

- **CUMULUS-1228**

  - The default AMI used by ECS instances is now an NGAP-compliant AMI. This
    will be a breaking change for non-NGAP deployments. If you do not deploy to
    NGAP, you will need to find the AMI ID of the
    [most recent Amazon ECS-optimized AMI](https://docs.aws.amazon.com/AmazonECS/latest/developerguide/ecs-optimized_AMI.html),
    and set the `ecs.amiid` property in your config. Instructions for finding
    the most recent NGAP AMI can be found using
    [these instructions](https://wiki.earthdata.nasa.gov/display/ESKB/Select+an+NGAP+Created+AMI).

- **CUMULUS-1310**

  - Database resources (DynamoDB, ElasticSearch) have been moved to an independent `db` stack.
    Migrations for this version will need to be user-managed. (e.g. [elasticsearch](https://docs.aws.amazon.com/elasticsearch-service/latest/developerguide/es-version-migration.html#snapshot-based-migration) and [dynamoDB](https://docs.aws.amazon.com/datapipeline/latest/DeveloperGuide/dp-template-exports3toddb.html)).
    Order of stack deployment is `iam` -> `db` -> `app`.
  - All stacks can now be deployed using a single `config.yml` file, i.e.: `kes cf deploy --kes-folder app --template node_modules/@cumulus/deployment/[iam|db|app] [...]`
    Backwards-compatible. For development, please re-run `npm run bootstrap` to build new `kes` overrides.
    Deployment docs have been updated to show how to deploy a single-config Cumulus instance.
  - `params` have been moved: Nest `params` fields under `app`, `db` or `iam` to override all Parameters for a particular stack's cloudformation template. Backwards-compatible with multi-config setups.
  - `stackName` and `stackNameNoDash` have been retired. Use `prefix` and `prefixNoDash` instead.
  - The `iams` section in `app/config.yml` IAM roles has been deprecated as a user-facing parameter,
    _unless_ your IAM role ARNs do not match the convention shown in `@cumulus/deployment/app/config.yml`
  - The `vpc.securityGroup` will need to be set with a pre-existing security group ID to use Cumulus in a VPC. Must allow inbound HTTP(S) (Port 443).

- **CUMULUS-1212**

  - `@cumulus/post-to-cmr` will now fail if any granules being processed are missing a metadata file. You can set the new config option `skipMetaCheck` to `true` to pass post-to-cmr without a metadata file.

- **CUMULUS-1232**

  - `@cumulus/sync-granule` will no longer silently pass if no checksum data is provided. It will use input
    from the granule object to:
    - Verify checksum if `checksumType` and `checksumValue` are in the file record OR a checksum file is provided
      (throws `InvalidChecksum` on fail), else log warning that no checksum is available.
    - Then, verify synced S3 file size if `file.size` is in the file record (throws `UnexpectedFileSize` on fail),
      else log warning that no file size is available.
    - Pass the step.

- **CUMULUS-1264**

  - The Cloudformation templating and deployment configuration has been substantially refactored.
    - `CumulusApiDefault` nested stack resource has been renamed to `CumulusApiDistribution`
    - `CumulusApiV1` nested stack resource has been renamed to `CumulusApiBackend`
  - The `urs: true` config option for when defining your lambdas (e.g. in `lambdas.yml`) has been deprecated. There are two new options to replace it:
    - `urs_redirect: 'token'`: This will expose a `TOKEN_REDIRECT_ENDPOINT` environment variable to your lambda that references the `/token` endpoint on the Cumulus backend API
    - `urs_redirect: 'distribution'`: This will expose a `DISTRIBUTION_REDIRECT_ENDPOINT` environment variable to your lambda that references the `/redirect` endpoint on the Cumulus distribution API

- **CUMULUS-1193**

  - The elasticsearch instance is moved behind the VPC.
  - Your account will need an Elasticsearch Service Linked role. This is a one-time setup for the account. You can follow the instructions to use the AWS console or AWS CLI [here](https://docs.aws.amazon.com/IAM/latest/UserGuide/using-service-linked-roles.html) or use the following AWS CLI command: `aws iam create-service-linked-role --aws-service-name es.amazonaws.com`

- **CUMULUS-802**

  - ECS `maxInstances` must be greater than `minInstances`. If you use defaults, no change is required.

- **CUMULUS-1269**
  - Brought Cumulus data models in line with CNM JSON schema:
    - Renamed file object `fileType` field to `type`
    - Renamed file object `fileSize` field to `size`
    - Renamed file object `checksumValue` field to `checksum` where not already done.
    - Added `ancillary` and `linkage` type support to file objects.

### Added

- **CUMULUS-799**

  - Added an S3 Access Metrics package which will take S3 Server Access Logs and
    write access metrics to CloudWatch

- **CUMULUS-1242** - Added `sqs2sfThrottle` lambda. The lambda reads SQS messages for queued executions and uses semaphores to only start new executions if the maximum number of executions defined for the priority key (`cumulus_meta.priorityKey`) has not been reached. Any SQS messages that are read but not used to start executions remain in the queue.

- **CUMULUS-1240**

  - Added `sfSemaphoreDown` lambda. This lambda receives SNS messages and for each message it decrements the semaphore used to track the number of running executions if:
    - the message is for a completed/failed workflow AND
    - the message contains a level of priority (`cumulus_meta.priorityKey`)
  - Added `sfSemaphoreDown` lambda as a subscriber to the `sfTracker` SNS topic

- **CUMULUS-1265**

  - Added `apiConfigs` configuration option to configure API Gateway to be private
  - All internal lambdas configured to run inside the VPC by default
  - Removed references to `NoVpc` lambdas from documentation and `example` folder.

- **CUMULUS-802**
  - Adds autoscaling of ECS clusters
  - Adds autoscaling of ECS services that are handling StepFunction activities

## Changed

- Updated `@cumulus/ingest/http/httpMixin.list()` to trim trailing spaces on discovered filenames

- **CUMULUS-1310**

  - Database resources (DynamoDB, ElasticSearch) have been moved to an independent `db` stack.
    This will enable future updates to avoid affecting database resources or requiring migrations.
    Migrations for this version will need to be user-managed.
    (e.g. [elasticsearch](https://docs.aws.amazon.com/elasticsearch-service/latest/developerguide/es-version-migration.html#snapshot-based-migration) and [dynamoDB](https://docs.aws.amazon.com/datapipeline/latest/DeveloperGuide/dp-template-exports3toddb.html)).
    Order of stack deployment is `iam` -> `db` -> `app`.
  - All stacks can now be deployed using a single `config.yml` file, i.e.: `kes cf deploy --kes-folder app --template node_modules/@cumulus/deployment/[iam|db|app] [...]`
    Backwards-compatible. Please re-run `npm run bootstrap` to build new `kes` overrides.
    Deployment docs have been updated to show how to deploy a single-config Cumulus instance.
  - `params` fields should now be nested under the stack key (i.e. `app`, `db` or `iam`) to provide Parameters for a particular stack's cloudformation template,
    for use with single-config instances. Keys _must_ match the name of the deployment package folder (`app`, `db`, or `iam`).
    Backwards-compatible with multi-config setups.
  - `stackName` and `stackNameNoDash` have been retired as user-facing config parameters. Use `prefix` and `prefixNoDash` instead.
    This will be used to create stack names for all stacks in a single-config use case.
    `stackName` may still be used as an override in multi-config usage, although this is discouraged.
    Warning: overriding the `db` stack's `stackName` will require you to set `dbStackName` in your `app/config.yml`.
    This parameter is required to fetch outputs from the `db` stack to reference in the `app` stack.
  - The `iams` section in `app/config.yml` IAM roles has been retired as a user-facing parameter,
    _unless_ your IAM role ARNs do not match the convention shown in `@cumulus/deployment/app/config.yml`
    In that case, overriding `iams` in your own config is recommended.
  - `iam` and `db` `cloudformation.yml` file names will have respective prefixes (e.g `iam.cloudformation.yml`).
  - Cumulus will now only attempt to create reconciliation reports for buckets of the `private`, `public` and `protected` types.
  - Cumulus will no longer set up its own security group.
    To pass a pre-existing security group for in-VPC deployments as a parameter to the Cumulus template, populate `vpc.securityGroup` in `config.yml`.
    This security group must allow inbound HTTP(S) traffic (Port 443). SSH traffic (Port 22) must be permitted for SSH access to ECS instances.
  - Deployment docs have been updated with examples for the new deployment model.

- **CUMULUS-1236**

  - Moves access to public files behind the distribution endpoint. Authentication is not required, but direct http access has been disallowed.

- **CUMULUS-1223**

  - Adds unauthenticated access for public bucket files to the Distribution API. Public files should be requested the same way as protected files, but for public files a redirect to a self-signed S3 URL will happen without requiring authentication with Earthdata login.

- **CUMULUS-1232**

  - Unifies duplicate handling in `ingest/granule.handleDuplicateFile` for maintainability.
  - Changed `ingest/granule.ingestFile` and `move-granules/index.moveFileRequest` to use new function.
  - Moved file versioning code to `ingest/granule.moveGranuleFileWithVersioning`
  - `ingest/granule.verifyFile` now also tests `file.size` for verification if it is in the file record and throws
    `UnexpectedFileSize` error for file size not matching input.
  - `ingest/granule.verifyFile` logs warnings if checksum and/or file size are not available.

- **CUMULUS-1193**

  - Moved reindex CLI functionality to an API endpoint. See [API docs](https://nasa.github.io/cumulus-api/#elasticsearch-1)

- **CUMULUS-1207**
  - No longer disable lambda event source mappings when disabling a rule

### Fixed

- Updated Lerna publish script so that published Cumulus packages will pin their dependencies on other Cumulus packages to exact versions (e.g. `1.12.1` instead of `^1.12.1`)

- **CUMULUS-1203**

  - Fixes IAM template's use of intrinsic functions such that IAM template overrides now work with kes

- **CUMULUS-1268**
  - Deployment will not fail if there are no ES alarms or ECS services

## [v1.12.1] - 2019-4-8

## [v1.12.0] - 2019-4-4

Note: There was an issue publishing 1.12.0. Upgrade to 1.12.1.

### BREAKING CHANGES

- **CUMULUS-1139**

  - `granule.applyWorkflow` uses the new-style granule record as input to workflows.

- **CUMULUS-1171**

  - Fixed provider handling in the API to make it consistent between protocols.
    NOTE: This is a breaking change. When applying this upgrade, users will need to:
    1. Disable all workflow rules
    2. Update any `http` or `https` providers so that the host field only
       contains a valid hostname or IP address, and the port field contains the
       provider port.
    3. Perform the deployment
    4. Re-enable workflow rules

- **CUMULUS-1176**:

  - `@cumulus/move-granules` input expectations have changed. `@cumulus/files-to-granules` is a new intermediate task to perform input translation in the old style.
    See the Added and Changed sections of this release changelog for more information.

- **CUMULUS-670**

  - The behavior of ParsePDR and related code has changed in this release. PDRs with FILE_TYPEs that do not conform to the PDR ICD (+ TGZ) (https://cdn.earthdata.nasa.gov/conduit/upload/6376/ESDS-RFC-030v1.0.pdf) will fail to parse.

- **CUMULUS-1208**
  - The granule object input to `@cumulus/queue-granules` will now be added to ingest workflow messages **as is**. In practice, this means that if you are using `@cumulus/queue-granules` to trigger ingest workflows and your granule objects input have invalid properties, then your ingest workflows will fail due to schema validation errors.

### Added

- **CUMULUS-777**
  - Added new cookbook entry on configuring Cumulus to track ancillary files.
- **CUMULUS-1183**
  - Kes overrides will now abort with a warning if a workflow step is configured without a corresponding
    lambda configuration
- **CUMULUS-1223**

  - Adds convenience function `@cumulus/common/bucketsConfigJsonObject` for fetching stack's bucket configuration as an object.

- **CUMULUS-853**
  - Updated FakeProcessing example lambda to include option to generate fake browse
  - Added feature documentation for ancillary metadata export, a new cookbook entry describing a workflow with ancillary metadata generation(browse), and related task definition documentation
- **CUMULUS-805**
  - Added a CloudWatch alarm to check running ElasticSearch instances, and a CloudWatch dashboard to view the health of ElasticSearch
  - Specify `AWS_REGION` in `.env` to be used by deployment script
- **CUMULUS-803**
  - Added CloudWatch alarms to check running tasks of each ECS service, and add the alarms to CloudWatch dashboard
- **CUMULUS-670**
  - Added Ancillary Metadata Export feature (see https://nasa.github.io/cumulus/docs/features/ancillary_metadata for more information)
  - Added new Collection file parameter "fileType" that allows configuration of workflow granule file fileType
- **CUMULUS-1184** - Added kes logging output to ensure we always see the state machine reference before failures due to configuration
- **CUMULUS-1105** - Added a dashboard endpoint to serve the dashboard from an S3 bucket
- **CUMULUS-1199** - Moves `s3credentials` endpoint from the backend to the distribution API.
- **CUMULUS-666**
  - Added `@api/endpoints/s3credentials` to allow EarthData Login authorized users to retrieve temporary security credentials for same-region direct S3 access.
- **CUMULUS-671**
  - Added `@packages/integration-tests/api/distribution/getDistributionApiS3SignedUrl()` to return the S3 signed URL for a file protected by the distribution API
- **CUMULUS-672**
  - Added `cmrMetadataFormat` and `cmrConceptId` to output for individual granules from `@cumulus/post-to-cmr`. `cmrMetadataFormat` will be read from the `cmrMetadataFormat` generated for each granule in `@cumulus/cmrjs/publish2CMR()`
  - Added helpers to `@packages/integration-tests/api/distribution`:
    - `getDistributionApiFileStream()` returns a stream to download files protected by the distribution API
    - `getDistributionFileUrl()` constructs URLs for requesting files from the distribution API
- **CUMULUS-1185** `@cumulus/api/models/Granule.removeGranuleFromCmrByGranule` to replace `@cumulus/api/models/Granule.removeGranuleFromCmr` and use the Granule UR from the CMR metadata to remove the granule from CMR

- **CUMULUS-1101**

  - Added new `@cumulus/checksum` package. This package provides functions to calculate and validate checksums.
  - Added new checksumming functions to `@cumulus/common/aws`: `calculateS3ObjectChecksum` and `validateS3ObjectChecksum`, which depend on the `checksum` package.

- CUMULUS-1171

  - Added `@cumulus/common` API documentation to `packages/common/docs/API.md`
  - Added an `npm run build-docs` task to `@cumulus/common`
  - Added `@cumulus/common/string#isValidHostname()`
  - Added `@cumulus/common/string#match()`
  - Added `@cumulus/common/string#matches()`
  - Added `@cumulus/common/string#toLower()`
  - Added `@cumulus/common/string#toUpper()`
  - Added `@cumulus/common/URLUtils#buildURL()`
  - Added `@cumulus/common/util#isNil()`
  - Added `@cumulus/common/util#isNull()`
  - Added `@cumulus/common/util#isUndefined()`
  - Added `@cumulus/common/util#negate()`

- **CUMULUS-1176**

  - Added new `@cumulus/files-to-granules` task to handle converting file array output from `cumulus-process` tasks into granule objects.
    Allows simplification of `@cumulus/move-granules` and `@cumulus/post-to-cmr`, see Changed section for more details.

- CUMULUS-1151 Compare the granule holdings in CMR with Cumulus' internal data store
- CUMULUS-1152 Compare the granule file holdings in CMR with Cumulus' internal data store

### Changed

- **CUMULUS-1216** - Updated `@cumulus/ingest/granule/ingestFile` to download files to expected staging location.
- **CUMULUS-1208** - Updated `@cumulus/ingest/queue/enqueueGranuleIngestMessage()` to not transform granule object passed to it when building an ingest message
- **CUMULUS-1198** - `@cumulus/ingest` no longer enforces any expectations about whether `provider_path` contains a leading slash or not.
- **CUMULUS-1170**
  - Update scripts and docs to use `npm` instead of `yarn`
  - Use `package-lock.json` files to ensure matching versions of npm packages
  - Update CI builds to use `npm ci` instead of `npm install`
- **CUMULUS-670**
  - Updated ParsePDR task to read standard PDR types+ (+ tgz as an external customer requirement) and add a fileType to granule-files on Granule discovery
  - Updated ParsePDR to fail if unrecognized type is used
  - Updated all relevant task schemas to include granule->files->filetype as a string value
  - Updated tests/test fixtures to include the fileType in the step function/task inputs and output validations as needed
  - Updated MoveGranules task to handle incoming configuration with new "fileType" values and to add them as appropriate to the lambda output.
  - Updated DiscoverGranules step/related workflows to read new Collection file parameter fileType that will map a discovered file to a workflow fileType
  - Updated CNM parser to add the fileType to the defined granule file fileType on ingest and updated integration tests to verify/validate that behavior
  - Updated generateEcho10XMLString in cmr-utils.js to use a map/related library to ensure order as CMR requires ordering for their online resources.
  - Updated post-to-cmr task to appropriately export CNM filetypes to CMR in echo10/UMM exports
- **CUMULUS-1139** - Granules stored in the API contain a `files` property. That schema has been greatly
  simplified and now better matches the CNM format.
  - The `name` property has been renamed to `fileName`.
  - The `filepath` property has been renamed to `key`.
  - The `checksumValue` property has been renamed to `checksum`.
  - The `path` property has been removed.
  - The `url_path` property has been removed.
  - The `filename` property (which contained an `s3://` URL) has been removed, and the `bucket`
    and `key` properties should be used instead. Any requests sent to the API containing a `granule.files[].filename`
    property will be rejected, and any responses coming back from the API will not contain that
    `filename` property.
  - A `source` property has been added, which is a URL indicating the original source of the file.
  - `@cumulus/ingest/granule.moveGranuleFiles()` no longer includes a `filename` field in its
    output. The `bucket` and `key` fields should be used instead.
- **CUMULUS-672**

  - Changed `@cumulus/integration-tests/api/EarthdataLogin.getEarthdataLoginRedirectResponse` to `@cumulus/integration-tests/api/EarthdataLogin.getEarthdataAccessToken`. The new function returns an access response from Earthdata login, if successful.
  - `@cumulus/integration-tests/cmr/getOnlineResources` now accepts an object of options, including `cmrMetadataFormat`. Based on the `cmrMetadataFormat`, the function will correctly retrieve the online resources for each metadata format (ECHO10, UMM-G)

- **CUMULUS-1101**

  - Moved `@cumulus/common/file/getFileChecksumFromStream` into `@cumulus/checksum`, and renamed it to `generateChecksumFromStream`.
    This is a breaking change for users relying on `@cumulus/common/file/getFileChecksumFromStream`.
  - Refactored `@cumulus/ingest/Granule` to depend on new `common/aws` checksum functions and remove significantly present checksumming code.
    - Deprecated `@cumulus/ingest/granule.validateChecksum`. Replaced with `@cumulus/ingest/granule.verifyFile`.
    - Renamed `granule.getChecksumFromFile` to `granule.retrieveSuppliedFileChecksumInformation` to be more accurate.
  - Deprecated `@cumulus/common/aws.checksumS3Objects`. Use `@cumulus/common/aws.calculateS3ObjectChecksum` instead.

- CUMULUS-1171

  - Fixed provider handling in the API to make it consistent between protocols.
    Before this change, FTP providers were configured using the `host` and
    `port` properties. HTTP providers ignored `port` and `protocol`, and stored
    an entire URL in the `host` property. Updated the API to only accept valid
    hostnames or IP addresses in the `provider.host` field. Updated ingest code
    to properly build HTTP and HTTPS URLs from `provider.protocol`,
    `provider.host`, and `provider.port`.
  - The default provider port was being set to 21, no matter what protocol was
    being used. Removed that default.

- **CUMULUS-1176**

  - `@cumulus/move-granules` breaking change:
    Input to `move-granules` is now expected to be in the form of a granules object (i.e. `{ granules: [ { ... }, { ... } ] }`);
    For backwards compatibility with array-of-files outputs from processing steps, use the new `@cumulus/files-to-granules` task as an intermediate step.
    This task will perform the input translation. This change allows `move-granules` to be simpler and behave more predictably.
    `config.granuleIdExtraction` and `config.input_granules` are no longer needed/used by `move-granules`.
  - `@cumulus/post-to-cmr`: `config.granuleIdExtraction` is no longer needed/used by `post-to-cmr`.

- CUMULUS-1174
  - Better error message and stacktrace for S3KeyPairProvider error reporting.

### Fixed

- **CUMULUS-1218** Reconciliation report will now scan only completed granules.
- `@cumulus/api` files and granules were not getting indexed correctly because files indexing was failing in `db-indexer`
- `@cumulus/deployment` A bug in the Cloudformation template was preventing the API from being able to be launched in a VPC, updated the IAM template to give the permissions to be able to run the API in a VPC

### Deprecated

- `@cumulus/api/models/Granule.removeGranuleFromCmr`, instead use `@cumulus/api/models/Granule.removeGranuleFromCmrByGranule`
- `@cumulus/ingest/granule.validateChecksum`, instead use `@cumulus/ingest/granule.verifyFile`
- `@cumulus/common/aws.checksumS3Objects`, instead use `@cumulus/common/aws.calculateS3ObjectChecksum`
- `@cumulus/cmrjs`: `getGranuleId` and `getCmrFiles` are deprecated due to changes in input handling.

## [v1.11.3] - 2019-3-5

### Added

- **CUMULUS-1187** - Added `@cumulus/ingest/granule/duplicateHandlingType()` to determine how duplicate files should be handled in an ingest workflow

### Fixed

- **CUMULUS-1187** - workflows not respecting the duplicate handling value specified in the collection
- Removed refreshToken schema requirement for OAuth

## [v1.11.2] - 2019-2-15

### Added

- CUMULUS-1169
  - Added a `@cumulus/common/StepFunctions` module. It contains functions for querying the AWS
    StepFunctions API. These functions have the ability to retry when a ThrottlingException occurs.
  - Added `@cumulus/common/aws.retryOnThrottlingException()`, which will wrap a function in code to
    retry on ThrottlingExceptions.
  - Added `@cumulus/common/test-utils.throttleOnce()`, which will cause a function to return a
    ThrottlingException the first time it is called, then return its normal result after that.
- CUMULUS-1103 Compare the collection holdings in CMR with Cumulus' internal data store
- CUMULUS-1099 Add support for UMMG JSON metadata versions > 1.4.
  - If a version is found in the metadata object, that version is used for processing and publishing to CMR otherwise, version 1.4 is assumed.
- CUMULUS-678
  - Added support for UMMG json v1.4 metadata files.
    `reconcileCMRMetadata` added to `@cumulus/cmrjs` to update metadata record with new file locations.
    `@cumulus/common/errors` adds two new error types `CMRMetaFileNotFound` and `InvalidArgument`.
    `@cumulus/common/test-utils` adds new function `randomId` to create a random string with id to help in debugging.
    `@cumulus/common/BucketsConfig` adds a new helper class `BucketsConfig` for working with bucket stack configuration and bucket names.
    `@cumulus/common/aws` adds new function `s3PutObjectTagging` as a convenience for the aws [s3().putObjectTagging](https://docs.aws.amazon.com/AWSJavaScriptSDK/latest/AWS/S3.html#putObjectTagging-property) function.
    `@cumulus/cmrjs` Adds: - `isCMRFile` - Identify an echo10(xml) or UMMG(json) metadata file. - `metadataObjectFromCMRFile` Read and parse CMR XML file from s3. - `updateCMRMetadata` Modify a cmr metadata (xml/json) file with updated information. - `publish2CMR` Posts XML or UMMG CMR data to CMR service. - `reconcileCMRMetadata` Reconciles cmr metadata file after a file moves.
- Adds some ECS and other permissions to StepRole to enable running ECS tasks from a workflow
- Added Apache logs to cumulus api and distribution lambdas
- **CUMULUS-1119** - Added `@cumulus/integration-tests/api/EarthdataLogin.getEarthdataLoginRedirectResponse` helper for integration tests to handle login with Earthdata and to return response from redirect to Cumulus API
- **CUMULUS-673** Added `@cumulus/common/file/getFileChecksumFromStream` to get file checksum from a readable stream

### Fixed

- CUMULUS-1123
  - Cloudformation template overrides now work as expected

### Changed

- CUMULUS-1169
  - Deprecated the `@cumulus/common/step-functions` module.
  - Updated code that queries the StepFunctions API to use the retry-enabled functions from
    `@cumulus/common/StepFunctions`
- CUMULUS-1121
  - Schema validation is now strongly enforced when writing to the database.
    Additional properties are not allowed and will result in a validation error.
- CUMULUS-678
  `tasks/move-granules` simplified and refactored to use functionality from cmrjs.
  `ingest/granules.moveGranuleFiles` now just moves granule files and returns a list of the updated files. Updating metadata now handled by `@cumulus/cmrjs/reconcileCMRMetadata`.
  `move-granules.updateGranuleMetadata` refactored and bugs fixed in the case of a file matching multiple collection.files.regexps.
  `getCmrXmlFiles` simplified and now only returns an object with the cmrfilename and the granuleId.
  `@cumulus/test-processing` - test processing task updated to generate UMM-G metadata

- CUMULUS-1043

  - `@cumulus/api` now uses [express](http://expressjs.com/) as the API engine.
  - All `@cumulus/api` endpoints on ApiGateway are consolidated to a single endpoint the uses `{proxy+}` definition.
  - All files under `packages/api/endpoints` along with associated tests are updated to support express's request and response objects.
  - Replaced environment variables `internal`, `bucket` and `systemBucket` with `system_bucket`.
  - Update `@cumulus/integration-tests` to work with updated cumulus-api express endpoints

- `@cumulus/integration-tests` - `buildAndExecuteWorkflow` and `buildWorkflow` updated to take a `meta` param to allow for additional fields to be added to the workflow `meta`

- **CUMULUS-1049** Updated `Retrieve Execution Status API` in `@cumulus/api`: If the execution doesn't exist in Step Function API, Cumulus API returns the execution status information from the database.

- **CUMULUS-1119**
  - Renamed `DISTRIBUTION_URL` environment variable to `DISTRIBUTION_ENDPOINT`
  - Renamed `DEPLOYMENT_ENDPOINT` environment variable to `DISTRIBUTION_REDIRECT_ENDPOINT`
  - Renamed `API_ENDPOINT` environment variable to `TOKEN_REDIRECT_ENDPOINT`

### Removed

- Functions deprecated before 1.11.0:
  - @cumulus/api/models/base: static Manager.createTable() and static Manager.deleteTable()
  - @cumulus/ingest/aws/S3
  - @cumulus/ingest/aws/StepFunction.getExecution()
  - @cumulus/ingest/aws/StepFunction.pullEvent()
  - @cumulus/ingest/consumer.Consume
  - @cumulus/ingest/granule/Ingest.getBucket()

### Deprecated

`@cmrjs/ingestConcept`, instead use the CMR object methods. `@cmrjs/CMR.ingestGranule` or `@cmrjs/CMR.ingestCollection`
`@cmrjs/searchConcept`, instead use the CMR object methods. `@cmrjs/CMR.searchGranules` or `@cmrjs/CMR.searchCollections`
`@cmrjs/deleteConcept`, instead use the CMR object methods. `@cmrjs/CMR.deleteGranule` or `@cmrjs/CMR.deleteCollection`

## [v1.11.1] - 2018-12-18

**Please Note**

- Ensure your `app/config.yml` has a `clientId` specified in the `cmr` section. This will allow CMR to identify your requests for better support and metrics.
  - For an example, please see [the example config](https://github.com/nasa/cumulus/blob/1c7e2bf41b75da9f87004c4e40fbcf0f39f56794/example/app/config.yml#L128).

### Added

- Added a `/tokenDelete` endpoint in `@cumulus/api` to delete access token records

### Changed

- CUMULUS-678
  `@cumulus/ingest/crypto` moved and renamed to `@cumulus/common/key-pair-provider`
  `@cumulus/ingest/aws` function: `KMSDecryptionFailed` and class: `KMS` extracted and moved to `@cumulus/common` and `KMS` is exported as `KMSProvider` from `@cumulus/common/key-pair-provider`
  `@cumulus/ingest/granule` functions: `publish`, `getGranuleId`, `getXMLMetadataAsString`, `getMetadataBodyAndTags`, `parseXmlString`, `getCmrXMLFiles`, `postS3Object`, `contructOnlineAccessUrls`, `updateMetadata`, extracted and moved to `@cumulus/cmrjs`
  `getGranuleId`, `getCmrXMLFiles`, `publish`, `updateMetadata` removed from `@cumulus/ingest/granule` and added to `@cumulus/cmrjs`;
  `updateMetadata` renamed `updateCMRMetadata`.
  `@cumulus/ingest` test files renamed.
- **CUMULUS-1070**
  - Add `'Client-Id'` header to all `@cumulus/cmrjs` requests (made via `searchConcept`, `ingestConcept`, and `deleteConcept`).
  - Updated `cumulus/example/app/config.yml` entry for `cmr.clientId` to use stackName for easier CMR-side identification.

## [v1.11.0] - 2018-11-30

**Please Note**

- Redeploy IAM roles:
  - CUMULUS-817 includes a migration that requires reconfiguration/redeployment of IAM roles. Please see the [upgrade instructions](https://nasa.github.io/cumulus/docs/upgrade/1.11.0) for more information.
  - CUMULUS-977 includes a few new SNS-related permissions added to the IAM roles that will require redeployment of IAM roles.
- `cumulus-message-adapter` v1.0.13+ is required for `@cumulus/api` granule reingest API to work properly. The latest version should be downloaded automatically by kes.
- A `TOKEN_SECRET` value (preferably 256-bit for security) must be added to `.env` to securely sign JWTs used for authorization in `@cumulus/api`

### Changed

- **CUUMULUS-1000** - Distribution endpoint now persists logins, instead of
  redirecting to Earthdata Login on every request
- **CUMULUS-783 CUMULUS-790** - Updated `@cumulus/sync-granule` and `@cumulus/move-granules` tasks to always overwrite existing files for manually-triggered reingest.
- **CUMULUS-906** - Updated `@cumulus/api` granule reingest API to
  - add `reingestGranule: true` and `forceDuplicateOverwrite: true` to Cumulus message `cumulus_meta.cumulus_context` field to indicate that the workflow is a manually triggered re-ingest.
  - return warning message to operator when duplicateHandling is not `replace`
  - `cumulus-message-adapter` v1.0.13+ is required.
- **CUMULUS-793** - Updated the granule move PUT request in `@cumulus/api` to reject the move with a 409 status code if one or more of the files already exist at the destination location
- Updated `@cumulus/helloworld` to use S3 to store state for pass on retry tests
- Updated `@cumulus/ingest`:
  - [Required for MAAP] `http.js#list` will now find links with a trailing whitespace
  - Removed code from `granule.js` which looked for files in S3 using `{ Bucket: discoveredFile.bucket, Key: discoveredFile.name }`. This is obsolete since `@cumulus/ingest` uses a `file-staging` and `constructCollectionId()` directory prefixes by default.
- **CUMULUS-989**
  - Updated `@cumulus/api` to use [JWT (JSON Web Token)](https://jwt.io/introduction/) as the transport format for API authorization tokens and to use JWT verification in the request authorization
  - Updated `/token` endpoint in `@cumulus/api` to return tokens as JWTs
  - Added a `/refresh` endpoint in `@cumulus/api` to request new access tokens from the OAuth provider using the refresh token
  - Added `refreshAccessToken` to `@cumulus/api/lib/EarthdataLogin` to manage refresh token requests with the Earthdata OAuth provider

### Added

- **CUMULUS-1050**
  - Separated configuration flags for originalPayload/finalPayload cleanup such that they can be set to different retention times
- **CUMULUS-798**
  - Added daily Executions cleanup CloudWatch event that triggers cleanExecutions lambda
  - Added cleanExecutions lambda that removes finalPayload/originalPayload field entries for records older than configured timeout value (execution_payload_retention_period), with a default of 30 days
- **CUMULUS-815/816**
  - Added 'originalPayload' and 'finalPayload' fields to Executions table
  - Updated Execution model to populate originalPayload with the execution payload on record creation
  - Updated Execution model code to populate finalPayload field with the execution payload on execution completion
  - Execution API now exposes the above fields
- **CUMULUS-977**
  - Rename `kinesisConsumer` to `messageConsumer` as it handles both Kinesis streams and SNS topics as of this version.
  - Add `sns`-type rule support. These rules create a subscription between an SNS topic and the `messageConsumer`.
    When a message is received, `messageConsumer` is triggered and passes the SNS message (JSON format expected) in
    its entirety to the workflow in the `payload` field of the Cumulus message. For more information on sns-type rules,
    see the [documentation](https://nasa.github.io/cumulus/docs/data-cookbooks/setup#rules).
- **CUMULUS-975**
  - Add `KinesisInboundEventLogger` and `KinesisOutboundEventLogger` API lambdas. These lambdas
    are utilized to dump incoming and outgoing ingest workflow kinesis streams
    to cloudwatch for analytics in case of AWS/stream failure.
  - Update rules model to allow tracking of log_event ARNs related to
    Rule event logging. Kinesis rule types will now automatically log
    incoming events via a Kinesis event triggered lambda.
    CUMULUS-975-migration-4
  - Update migration code to require explicit migration names per run
  - Added migration_4 to migrate/update existing Kinesis rules to have a log event mapping
  - Added new IAM policy for migration lambda
- **CUMULUS-775**
  - Adds a instance metadata endpoint to the `@cumulus/api` package.
  - Adds a new convenience function `hostId` to the `@cumulus/cmrjs` to help build environment specific cmr urls.
  - Fixed `@cumulus/cmrjs.searchConcept` to search and return CMR results.
  - Modified `@cumulus/cmrjs.CMR.searchGranule` and `@cumulus/cmrjs.CMR.searchCollection` to include CMR's provider as a default parameter to searches.
- **CUMULUS-965**
  - Add `@cumulus/test-data.loadJSONTestData()`,
    `@cumulus/test-data.loadTestData()`, and
    `@cumulus/test-data.streamTestData()` to safely load test data. These
    functions should be used instead of using `require()` to load test data,
    which could lead to tests interfering with each other.
  - Add a `@cumulus/common/util/deprecate()` function to mark a piece of code as
    deprecated
- **CUMULUS-986**
  - Added `waitForTestExecutionStart` to `@cumulus/integration-tests`
- **CUMULUS-919**
  - In `@cumulus/deployment`, added support for NGAP permissions boundaries for IAM roles with `useNgapPermissionBoundary` flag in `iam/config.yml`. Defaults to false.

### Fixed

- Fixed a bug where FTP sockets were not closed after an error, keeping the Lambda function active until it timed out [CUMULUS-972]
- **CUMULUS-656**
  - The API will no longer allow the deletion of a provider if that provider is
    referenced by a rule
  - The API will no longer allow the deletion of a collection if that collection
    is referenced by a rule
- Fixed a bug where `@cumulus/sf-sns-report` was not pulling large messages from S3 correctly.

### Deprecated

- `@cumulus/ingest/aws/StepFunction.pullEvent()`. Use `@cumulus/common/aws.pullStepFunctionEvent()`.
- `@cumulus/ingest/consumer.Consume` due to unpredictable implementation. Use `@cumulus/ingest/consumer.Consumer`.
  Call `Consumer.consume()` instead of `Consume.read()`.

## [v1.10.4] - 2018-11-28

### Added

- **CUMULUS-1008**
  - New `config.yml` parameter for SQS consumers: `sqs_consumer_rate: (default 500)`, which is the maximum number of
    messages the consumer will attempt to process per execution. Currently this is only used by the sf-starter consumer,
    which runs every minute by default, making this a messages-per-minute upper bound. SQS does not guarantee the number
    of messages returned per call, so this is not a fixed rate of consumption, only attempted number of messages received.

### Deprecated

- `@cumulus/ingest/consumer.Consume` due to unpredictable implementation. Use `@cumulus/ingest/consumer.Consumer`.

### Changed

- Backported update of `packages/api` dependency `@mapbox/dyno` to `1.4.2` to mitigate `event-stream` vulnerability.

## [v1.10.3] - 2018-10-31

### Added

- **CUMULUS-817**
  - Added AWS Dead Letter Queues for lambdas that are scheduled asynchronously/such that failures show up only in cloudwatch logs.
- **CUMULUS-956**
  - Migrated developer documentation and data-cookbooks to Docusaurus
    - supports versioning of documentation
  - Added `docs/docs-how-to.md` to outline how to do things like add new docs or locally install for testing.
  - Deployment/CI scripts have been updated to work with the new format
- **CUMULUS-811**
  - Added new S3 functions to `@cumulus/common/aws`:
    - `aws.s3TagSetToQueryString`: converts S3 TagSet array to querystring (for use with upload()).
    - `aws.s3PutObject`: Returns promise of S3 `putObject`, which puts an object on S3
    - `aws.s3CopyObject`: Returns promise of S3 `copyObject`, which copies an object in S3 to a new S3 location
    - `aws.s3GetObjectTagging`: Returns promise of S3 `getObjectTagging`, which returns an object containing an S3 TagSet.
  - `@/cumulus/common/aws.s3PutObject` defaults to an explicit `ACL` of 'private' if not overridden.
  - `@/cumulus/common/aws.s3CopyObject` defaults to an explicit `TaggingDirective` of 'COPY' if not overridden.

### Deprecated

- **CUMULUS-811**
  - Deprecated `@cumulus/ingest/aws.S3`. Member functions of this class will now
    log warnings pointing to similar functionality in `@cumulus/common/aws`.

## [v1.10.2] - 2018-10-24

### Added

- **CUMULUS-965**
  - Added a `@cumulus/logger` package
- **CUMULUS-885**
  - Added 'human readable' version identifiers to Lambda Versioning lambda aliases
- **CUMULUS-705**
  - Note: Make sure to update the IAM stack when deploying this update.
  - Adds an AsyncOperations model and associated DynamoDB table to the
    `@cumulus/api` package
  - Adds an /asyncOperations endpoint to the `@cumulus/api` package, which can
    be used to fetch the status of an AsyncOperation.
  - Adds a /bulkDelete endpoint to the `@cumulus/api` package, which performs an
    asynchronous bulk-delete operation. This is a stub right now which is only
    intended to demonstration how AsyncOperations work.
  - Adds an AsyncOperation ECS task to the `@cumulus/api` package, which will
    fetch an Lambda function, run it in ECS, and then store the result to the
    AsyncOperations table in DynamoDB.
- **CUMULUS-851** - Added workflow lambda versioning feature to allow in-flight workflows to use lambda versions that were in place when a workflow was initiated

  - Updated Kes custom code to remove logic that used the CMA file key to determine template compilation logic. Instead, utilize a `customCompilation` template configuration flag to indicate a template should use Cumulus's kes customized methods instead of 'core'.
  - Added `useWorkflowLambdaVersions` configuration option to enable the lambdaVersioning feature set. **This option is set to true by default** and should be set to false to disable the feature.
  - Added uniqueIdentifier configuration key to S3 sourced lambdas to optionally support S3 lambda resource versioning within this scheme. This key must be unique for each modified version of the lambda package and must be updated in configuration each time the source changes.
  - Added a new nested stack template that will create a `LambdaVersions` stack that will take lambda parameters from the base template, generate lambda versions/aliases and return outputs with references to the most 'current' lambda alias reference, and updated 'core' template to utilize these outputs (if `useWorkflowLambdaVersions` is enabled).

- Created a `@cumulus/api/lib/OAuth2` interface, which is implemented by the
  `@cumulus/api/lib/EarthdataLogin` and `@cumulus/api/lib/GoogleOAuth2` classes.
  Endpoints that need to handle authentication will determine which class to use
  based on environment variables. This also greatly simplifies testing.
- Added `@cumulus/api/lib/assertions`, containing more complex AVA test assertions
- Added PublishGranule workflow to publish a granule to CMR without full reingest. (ingest-in-place capability)

- `@cumulus/integration-tests` new functionality:
  - `listCollections` to list collections from a provided data directory
  - `deleteCollection` to delete list of collections from a deployed stack
  - `cleanUpCollections` combines the above in one function.
  - `listProviders` to list providers from a provided data directory
  - `deleteProviders` to delete list of providers from a deployed stack
  - `cleanUpProviders` combines the above in one function.
  - `@cumulus/integrations-tests/api.js`: `deleteGranule` and `deletePdr` functions to make `DELETE` requests to Cumulus API
  - `rules` API functionality for posting and deleting a rule and listing all rules
  - `wait-for-deploy` lambda for use in the redeployment tests
- `@cumulus/ingest/granule.js`: `ingestFile` inserts new `duplicate_found: true` field in the file's record if a duplicate file already exists on S3.
- `@cumulus/api`: `/execution-status` endpoint requests and returns complete execution output if execution output is stored in S3 due to size.
- Added option to use environment variable to set CMR host in `@cumulus/cmrjs`.
- **CUMULUS-781** - Added integration tests for `@cumulus/sync-granule` when `duplicateHandling` is set to `replace` or `skip`
- **CUMULUS-791** - `@cumulus/move-granules`: `moveFileRequest` inserts new `duplicate_found: true` field in the file's record if a duplicate file already exists on S3. Updated output schema to document new `duplicate_found` field.

### Removed

- Removed `@cumulus/common/fake-earthdata-login-server`. Tests can now create a
  service stub based on `@cumulus/api/lib/OAuth2` if testing requires handling
  authentication.

### Changed

- **CUMULUS-940** - modified `@cumulus/common/aws` `receiveSQSMessages` to take a parameter object instead of positional parameters. All defaults remain the same, but now access to long polling is available through `options.waitTimeSeconds`.
- **CUMULUS-948** - Update lambda functions `CNMToCMA` and `CnmResponse` in the `cumulus-data-shared` bucket and point the default stack to them.
- **CUMULUS-782** - Updated `@cumulus/sync-granule` task and `Granule.ingestFile` in `@cumulus/ingest` to keep both old and new data when a destination file with different checksum already exists and `duplicateHandling` is `version`
- Updated the config schema in `@cumulus/move-granules` to include the `moveStagedFiles` param.
- **CUMULUS-778** - Updated config schema and documentation in `@cumulus/sync-granule` to include `duplicateHandling` parameter for specifying how duplicate filenames should be handled
- **CUMULUS-779** - Updated `@cumulus/sync-granule` to throw `DuplicateFile` error when destination files already exist and `duplicateHandling` is `error`
- **CUMULUS-780** - Updated `@cumulus/sync-granule` to use `error` as the default for `duplicateHandling` when it is not specified
- **CUMULUS-780** - Updated `@cumulus/api` to use `error` as the default value for `duplicateHandling` in the `Collection` model
- **CUMULUS-785** - Updated the config schema and documentation in `@cumulus/move-granules` to include `duplicateHandling` parameter for specifying how duplicate filenames should be handled
- **CUMULUS-786, CUMULUS-787** - Updated `@cumulus/move-granules` to throw `DuplicateFile` error when destination files already exist and `duplicateHandling` is `error` or not specified
- **CUMULUS-789** - Updated `@cumulus/move-granules` to keep both old and new data when a destination file with different checksum already exists and `duplicateHandling` is `version`

### Fixed

- `getGranuleId` in `@cumulus/ingest` bug: `getGranuleId` was constructing an error using `filename` which was undefined. The fix replaces `filename` with the `uri` argument.
- Fixes to `del` in `@cumulus/api/endpoints/granules.js` to not error/fail when not all files exist in S3 (e.g. delete granule which has only 2 of 3 files ingested).
- `@cumulus/deployment/lib/crypto.js` now checks for private key existence properly.

## [v1.10.1] - 2018-09-4

### Fixed

- Fixed cloudformation template errors in `@cumulus/deployment/`
  - Replaced references to Fn::Ref: with Ref:
  - Moved long form template references to a newline

## [v1.10.0] - 2018-08-31

### Removed

- Removed unused and broken code from `@cumulus/common`
  - Removed `@cumulus/common/test-helpers`
  - Removed `@cumulus/common/task`
  - Removed `@cumulus/common/message-source`
  - Removed the `getPossiblyRemote` function from `@cumulus/common/aws`
  - Removed the `startPromisedSfnExecution` function from `@cumulus/common/aws`
  - Removed the `getCurrentSfnTask` function from `@cumulus/common/aws`

### Changed

- **CUMULUS-839** - In `@cumulus/sync-granule`, 'collection' is now an optional config parameter

### Fixed

- **CUMULUS-859** Moved duplicate code in `@cumulus/move-granules` and `@cumulus/post-to-cmr` to `@cumulus/ingest`. Fixed imports making assumptions about directory structure.
- `@cumulus/ingest/consumer` correctly limits the number of messages being received and processed from SQS. Details:
  - **Background:** `@cumulus/api` includes a lambda `<stack-name>-sqs2sf` which processes messages from the `<stack-name>-startSF` SQS queue every minute. The `sqs2sf` lambda uses `@cumulus/ingest/consumer` to receive and process messages from SQS.
  - **Bug:** More than `messageLimit` number of messages were being consumed and processed from the `<stack-name>-startSF` SQS queue. Many step functions were being triggered simultaneously by the lambda `<stack-name>-sqs2sf` (which consumes every minute from the `startSF` queue) and resulting in step function failure with the error: `An error occurred (ThrottlingException) when calling the GetExecutionHistory`.
  - **Fix:** `@cumulus/ingest/consumer#processMessages` now processes messages until `timeLimit` has passed _OR_ once it receives up to `messageLimit` messages. `sqs2sf` is deployed with a [default `messageLimit` of 10](https://github.com/nasa/cumulus/blob/670000c8a821ff37ae162385f921c40956e293f7/packages/deployment/app/config.yml#L147).
  - **IMPORTANT NOTE:** `consumer` will actually process up to `messageLimit * 2 - 1` messages. This is because sometimes `receiveSQSMessages` will return less than `messageLimit` messages and thus the consumer will continue to make calls to `receiveSQSMessages`. For example, given a `messageLimit` of 10 and subsequent calls to `receiveSQSMessages` returns up to 9 messages, the loop will continue and a final call could return up to 10 messages.

## [v1.9.1] - 2018-08-22

**Please Note** To take advantage of the added granule tracking API functionality, updates are required for the message adapter and its libraries. You should be on the following versions:

- `cumulus-message-adapter` 1.0.9+
- `cumulus-message-adapter-js` 1.0.4+
- `cumulus-message-adapter-java` 1.2.7+
- `cumulus-message-adapter-python` 1.0.5+

### Added

- **CUMULUS-687** Added logs endpoint to search for logs from a specific workflow execution in `@cumulus/api`. Added integration test.
- **CUMULUS-836** - `@cumulus/deployment` supports a configurable docker storage driver for ECS. ECS can be configured with either `devicemapper` (the default storage driver for AWS ECS-optimized AMIs) or `overlay2` (the storage driver used by the NGAP 2.0 AMI). The storage driver can be configured in `app/config.yml` with `ecs.docker.storageDriver: overlay2 | devicemapper`. The default is `overlay2`.
  - To support this configuration, a [Handlebars](https://handlebarsjs.com/) helper `ifEquals` was added to `packages/deployment/lib/kes.js`.
- **CUMULUS-836** - `@cumulus/api` added IAM roles required by the NGAP 2.0 AMI. The NGAP 2.0 AMI runs a script `register_instances_with_ssm.py` which requires the ECS IAM role to include `ec2:DescribeInstances` and `ssm:GetParameter` permissions.

### Fixed

- **CUMULUS-836** - `@cumulus/deployment` uses `overlay2` driver by default and does not attempt to write `--storage-opt dm.basesize` to fix [this error](https://github.com/moby/moby/issues/37039).
- **CUMULUS-413** Kinesis processing now captures all errors.
  - Added kinesis fallback mechanism when errors occur during record processing.
  - Adds FallbackTopicArn to `@cumulus/api/lambdas.yml`
  - Adds fallbackConsumer lambda to `@cumulus/api`
  - Adds fallbackqueue option to lambda definitions capture lambda failures after three retries.
  - Adds kinesisFallback SNS topic to signal incoming errors from kinesis stream.
  - Adds kinesisFailureSQS to capture fully failed events from all retries.
- **CUMULUS-855** Adds integration test for kinesis' error path.
- **CUMULUS-686** Added workflow task name and version tracking via `@cumulus/api` executions endpoint under new `tasks` property, and under `workflow_tasks` in step input/output.
  - Depends on `cumulus-message-adapter` 1.0.9+, `cumulus-message-adapter-js` 1.0.4+, `cumulus-message-adapter-java` 1.2.7+ and `cumulus-message-adapter-python` 1.0.5+
- **CUMULUS-771**
  - Updated sync-granule to stream the remote file to s3
  - Added integration test for ingesting granules from ftp provider
  - Updated http/https integration tests for ingesting granules from http/https providers
- **CUMULUS-862** Updated `@cumulus/integration-tests` to handle remote lambda output
- **CUMULUS-856** Set the rule `state` to have default value `ENABLED`

### Changed

- In `@cumulus/deployment`, changed the example app config.yml to have additional IAM roles

## [v1.9.0] - 2018-08-06

**Please note** additional information and upgrade instructions [here](https://nasa.github.io/cumulus/docs/upgrade/1.9.0)

### Added

- **CUMULUS-712** - Added integration tests verifying expected behavior in workflows
- **GITC-776-2** - Add support for versioned collections

### Fixed

- **CUMULUS-832**
  - Fixed indentation in example config.yml in `@cumulus/deployment`
  - Fixed issue with new deployment using the default distribution endpoint in `@cumulus/deployment` and `@cumulus/api`

## [v1.8.1] - 2018-08-01

**Note** IAM roles should be re-deployed with this release.

- **Cumulus-726**
  - Added function to `@cumulus/integration-tests`: `sfnStep` includes `getStepInput` which returns the input to the schedule event of a given step function step.
  - Added IAM policy `@cumulus/deployment`: Lambda processing IAM role includes `kinesis::PutRecord` so step function lambdas can write to kinesis streams.
- **Cumulus Community Edition**
  - Added Google OAuth authentication token logic to `@cumulus/api`. Refactored token endpoint to use environment variable flag `OAUTH_PROVIDER` when determining with authentication method to use.
  - Added API Lambda memory configuration variable `api_lambda_memory` to `@cumulus/api` and `@cumulus/deployment`.

### Changed

- **Cumulus-726**
  - Changed function in `@cumulus/api`: `models/rules.js#addKinesisEventSource` was modified to call to `deleteKinesisEventSource` with all required parameters (rule's name, arn and type).
  - Changed function in `@cumulus/integration-tests`: `getStepOutput` can now be used to return output of failed steps. If users of this function want the output of a failed event, they can pass a third parameter `eventType` as `'failure'`. This function will work as always for steps which completed successfully.

### Removed

- **Cumulus-726**

  - Configuration change to `@cumulus/deployment`: Removed default auto scaling configuration for Granules and Files DynamoDB tables.

- **CUMULUS-688**
  - Add integration test for ExecutionStatus
  - Function addition to `@cumulus/integration-tests`: `api` includes `getExecutionStatus` which returns the execution status from the Cumulus API

## [v1.8.0] - 2018-07-23

### Added

- **CUMULUS-718** Adds integration test for Kinesis triggering a workflow.

- **GITC-776-3** Added more flexibility for rules. You can now edit all fields on the rule's record
  We may need to update the api documentation to reflect this.

- **CUMULUS-681** - Add ingest-in-place action to granules endpoint

  - new applyWorkflow action at PUT /granules/{granuleid} Applying a workflow starts an execution of the provided workflow and passes the granule record as payload.
    Parameter(s):
    - workflow - the workflow name

- **CUMULUS-685** - Add parent exeuction arn to the execution which is triggered from a parent step function

### Changed

- **CUMULUS-768** - Integration tests get S3 provider data from shared data folder

### Fixed

- **CUMULUS-746** - Move granule API correctly updates record in dynamo DB and cmr xml file
- **CUMULUS-766** - Populate database fileSize field from S3 if value not present in Ingest payload

## [v1.7.1] - 2018-07-27 - [BACKPORT]

### Fixed

- **CUMULUS-766** - Backport from 1.8.0 - Populate database fileSize field from S3 if value not present in Ingest payload

## [v1.7.0] - 2018-07-02

### Please note: [Upgrade Instructions](https://nasa.github.io/cumulus/docs/upgrade/1.7.0)

### Added

- **GITC-776-2** - Add support for versioned collections
- **CUMULUS-491** - Add granule reconciliation API endpoints.
- **CUMULUS-480** Add support for backup and recovery:
  - Add DynamoDB tables for granules, executions and pdrs
  - Add ability to write all records to S3
  - Add ability to download all DynamoDB records in form json files
  - Add ability to upload records to DynamoDB
  - Add migration scripts for copying granule, pdr and execution records from ElasticSearch to DynamoDB
  - Add IAM support for batchWrite on dynamoDB
-
- **CUMULUS-508** - `@cumulus/deployment` cloudformation template allows for lambdas and ECS clusters to have multiple AZ availability.
  - `@cumulus/deployment` also ensures docker uses `devicemapper` storage driver.
- **CUMULUS-755** - `@cumulus/deployment` Add DynamoDB autoscaling support.
  - Application developers can add autoscaling and override default values in their deployment's `app/config.yml` file using a `{TableName}Table:` key.

### Fixed

- **CUMULUS-747** - Delete granule API doesn't delete granule files in s3 and granule in elasticsearch
  - update the StreamSpecification DynamoDB tables to have StreamViewType: "NEW_AND_OLD_IMAGES"
  - delete granule files in s3
- **CUMULUS-398** - Fix not able to filter executions by workflow
- **CUMULUS-748** - Fix invalid lambda .zip files being validated/uploaded to AWS
- **CUMULUS-544** - Post to CMR task has UAT URL hard-coded
  - Made configurable: PostToCmr now requires CMR_ENVIRONMENT env to be set to 'SIT' or 'OPS' for those CMR environments. Default is UAT.

### Changed

- **GITC-776-4** - Changed Discover-pdrs to not rely on collection but use provider_path in config. It also has an optional filterPdrs regex configuration parameter

- **CUMULUS-710** - In the integration test suite, `getStepOutput` returns the output of the first successful step execution or last failed, if none exists

## [v1.6.0] - 2018-06-06

### Please note: [Upgrade Instructions](https://nasa.github.io/cumulus/docs/upgrade/1.6.0)

### Fixed

- **CUMULUS-602** - Format all logs sent to Elastic Search.
  - Extract cumulus log message and index it to Elastic Search.

### Added

- **CUMULUS-556** - add a mechanism for creating and running migration scripts on deployment.
- **CUMULUS-461** Support use of metadata date and other components in `url_path` property

### Changed

- **CUMULUS-477** Update bucket configuration to support multiple buckets of the same type:
  - Change the structure of the buckets to allow for more than one bucket of each type. The bucket structure is now:
    bucket-key:
    name: <bucket-name>
    type: <type> i.e. internal, public, etc.
  - Change IAM and app deployment configuration to support new bucket structure
  - Update tasks and workflows to support new bucket structure
  - Replace instances where buckets.internal is relied upon to either use the system bucket or a configured bucket
  - Move IAM template to the deployment package. NOTE: You now have to specify '--template node_modules/@cumulus/deployment/iam' in your IAM deployment
  - Add IAM cloudformation template support to filter buckets by type

## [v1.5.5] - 2018-05-30

### Added

- **CUMULUS-530** - PDR tracking through Queue-granules
  - Add optional `pdr` property to the sync-granule task's input config and output payload.
- **CUMULUS-548** - Create a Lambda task that generates EMS distribution reports
  - In order to supply EMS Distribution Reports, you must enable S3 Server
    Access Logging on any S3 buckets used for distribution. See [How Do I Enable Server Access Logging for an S3 Bucket?](https://docs.aws.amazon.com/AmazonS3/latest/user-guide/server-access-logging.html)
    The "Target bucket" setting should point at the Cumulus internal bucket.
    The "Target prefix" should be
    "<STACK_NAME>/ems-distribution/s3-server-access-logs/", where "STACK_NAME"
    is replaced with the name of your Cumulus stack.

### Fixed

- **CUMULUS-546 - Kinesis Consumer should catch and log invalid JSON**
  - Kinesis Consumer lambda catches and logs errors so that consumer doesn't get stuck in a loop re-processing bad json records.
- EMS report filenames are now based on their start time instead of the time
  instead of the time that the report was generated
- **CUMULUS-552 - Cumulus API returns different results for the same collection depending on query**
  - The collection, provider and rule records in elasticsearch are now replaced with records from dynamo db when the dynamo db records are updated.

### Added

- `@cumulus/deployment`'s default cloudformation template now configures storage for Docker to match the configured ECS Volume. The template defines Docker's devicemapper basesize (`dm.basesize`) using `ecs.volumeSize`. This addresses ECS default of limiting Docker containers to 10GB of storage ([Read more](https://aws.amazon.com/premiumsupport/knowledge-center/increase-default-ecs-docker-limit/)).

## [v1.5.4] - 2018-05-21

### Added

- **CUMULUS-535** - EMS Ingest, Archive, Archive Delete reports
  - Add lambda EmsReport to create daily EMS Ingest, Archive, Archive Delete reports
  - ems.provider property added to `@cumulus/deployment/app/config.yml`.
    To change the provider name, please add `ems: provider` property to `app/config.yml`.
- **CUMULUS-480** Use DynamoDB to store granules, pdrs and execution records
  - Activate PointInTime feature on DynamoDB tables
  - Increase test coverage on api package
  - Add ability to restore metadata records from json files to DynamoDB
- **CUMULUS-459** provide API endpoint for moving granules from one location on s3 to another

## [v1.5.3] - 2018-05-18

### Fixed

- **CUMULUS-557 - "Add dataType to DiscoverGranules output"**
  - Granules discovered by the DiscoverGranules task now include dataType
  - dataType is now a required property for granules used as input to the
    QueueGranules task
- **CUMULUS-550** Update deployment app/config.yml to force elasticsearch updates for deleted granules

## [v1.5.2] - 2018-05-15

### Fixed

- **CUMULUS-514 - "Unable to Delete the Granules"**
  - updated cmrjs.deleteConcept to return success if the record is not found
    in CMR.

### Added

- **CUMULUS-547** - The distribution API now includes an
  "earthdataLoginUsername" query parameter when it returns a signed S3 URL
- **CUMULUS-527 - "parse-pdr queues up all granules and ignores regex"**
  - Add an optional config property to the ParsePdr task called
    "granuleIdFilter". This property is a regular expression that is applied
    against the filename of the first file of each granule contained in the
    PDR. If the regular expression matches, then the granule is included in
    the output. Defaults to '.', which will match all granules in the PDR.
- File checksums in PDRs now support MD5
- Deployment support to subscribe to an SNS topic that already exists
- **CUMULUS-470, CUMULUS-471** In-region S3 Policy lambda added to API to update bucket policy for in-region access.
- **CUMULUS-533** Added fields to granule indexer to support EMS ingest and archive record creation
- **CUMULUS-534** Track deleted granules
  - added `deletedgranule` type to `cumulus` index.
  - **Important Note:** Force custom bootstrap to re-run by adding this to
    app/config.yml `es: elasticSearchMapping: 7`
- You can now deploy cumulus without ElasticSearch. Just add `es: null` to your `app/config.yml` file. This is only useful for debugging purposes. Cumulus still requires ElasticSearch to properly operate.
- `@cumulus/integration-tests` includes and exports the `addRules` function, which seeds rules into the DynamoDB table.
- Added capability to support EFS in cloud formation template. Also added
  optional capability to ssh to your instance and privileged lambda functions.
- Added support to force discovery of PDRs that have already been processed
  and filtering of selected data types
- `@cumulus/cmrjs` uses an environment variable `USER_IP_ADDRESS` or fallback
  IP address of `10.0.0.0` when a public IP address is not available. This
  supports lambda functions deployed into a VPC's private subnet, where no
  public IP address is available.

### Changed

- **CUMULUS-550** Custom bootstrap automatically adds new types to index on
  deployment

## [v1.5.1] - 2018-04-23

### Fixed

- add the missing dist folder to the hello-world task
- disable uglifyjs on the built version of the pdr-status-check (read: https://github.com/webpack-contrib/uglifyjs-webpack-plugin/issues/264)

## [v1.5.0] - 2018-04-23

### Changed

- Removed babel from all tasks and packages and increased minimum node requirements to version 8.10
- Lambda functions created by @cumulus/deployment will use node8.10 by default
- Moved [cumulus-integration-tests](https://github.com/nasa/cumulus-integration-tests) to the `example` folder CUMULUS-512
- Streamlined all packages dependencies (e.g. remove redundant dependencies and make sure versions are the same across packages)
- **CUMULUS-352:** Update Cumulus Elasticsearch indices to use [index aliases](https://www.elastic.co/guide/en/elasticsearch/reference/current/indices-aliases.html).
- **CUMULUS-519:** ECS tasks are no longer restarted after each CF deployment unless `ecs.restartTasksOnDeploy` is set to true
- **CUMULUS-298:** Updated log filterPattern to include all CloudWatch logs in ElasticSearch
- **CUMULUS-518:** Updates to the SyncGranule config schema
  - `granuleIdExtraction` is no longer a property
  - `process` is now an optional property
  - `provider_path` is no longer a property

### Fixed

- **CUMULUS-455 "Kes deployments using only an updated message adapter do not get automatically deployed"**
  - prepended the hash value of cumulus-message-adapter.zip file to the zip file name of lambda which uses message adapter.
  - the lambda function will be redeployed when message adapter or lambda function are updated
- Fixed a bug in the bootstrap lambda function where it stuck during update process
- Fixed a bug where the sf-sns-report task did not return the payload of the incoming message as the output of the task [CUMULUS-441]

### Added

- **CUMULUS-352:** Add reindex CLI to the API package.
- **CUMULUS-465:** Added mock http/ftp/sftp servers to the integration tests
- Added a `delete` method to the `@common/CollectionConfigStore` class
- **CUMULUS-467 "@cumulus/integration-tests or cumulus-integration-tests should seed provider and collection in deployed DynamoDB"**
  - `example` integration-tests populates providers and collections to database
  - `example` workflow messages are populated from workflow templates in s3, provider and collection information in database, and input payloads. Input templates are removed.
  - added `https` protocol to provider schema

## [v1.4.1] - 2018-04-11

### Fixed

- Sync-granule install

## [v1.4.0] - 2018-04-09

### Fixed

- **CUMULUS-392 "queue-granules not returning the sfn-execution-arns queued"**
  - updated queue-granules to return the sfn-execution-arns queued and pdr if exists.
  - added pdr to ingest message meta.pdr instead of payload, so the pdr information doesn't get lost in the ingest workflow, and ingested granule in elasticsearch has pdr name.
  - fixed sf-sns-report schema, remove the invalid part
  - fixed pdr-status-check schema, the failed execution contains arn and reason
- **CUMULUS-206** make sure homepage and repository urls exist in package.json files of tasks and packages

### Added

- Example folder with a cumulus deployment example

### Changed

- [CUMULUS-450](https://bugs.earthdata.nasa.gov/browse/CUMULUS-450) - Updated
  the config schema of the **queue-granules** task
  - The config no longer takes a "collection" property
  - The config now takes an "internalBucket" property
  - The config now takes a "stackName" property
- [CUMULUS-450](https://bugs.earthdata.nasa.gov/browse/CUMULUS-450) - Updated
  the config schema of the **parse-pdr** task
  - The config no longer takes a "collection" property
  - The "stack", "provider", and "bucket" config properties are now
    required
- **CUMULUS-469** Added a lambda to the API package to prototype creating an S3 bucket policy for direct, in-region S3 access for the prototype bucket

### Removed

- Removed the `findTmpTestDataDirectory()` function from
  `@cumulus/common/test-utils`

### Fixed

- [CUMULUS-450](https://bugs.earthdata.nasa.gov/browse/CUMULUS-450)
  - The **queue-granules** task now enqueues a **sync-granule** task with the
    correct collection config for that granule based on the granule's
    data-type. It had previously been using the collection config from the
    config of the **queue-granules** task, which was a problem if the granules
    being queued belonged to different data-types.
  - The **parse-pdr** task now handles the case where a PDR contains granules
    with different data types, and uses the correct granuleIdExtraction for
    each granule.

### Added

- **CUMULUS-448** Add code coverage checking using [nyc](https://github.com/istanbuljs/nyc).

## [v1.3.0] - 2018-03-29

### Deprecated

- discover-s3-granules is deprecated. The functionality is provided by the discover-granules task

### Fixed

- **CUMULUS-331:** Fix aws.downloadS3File to handle non-existent key
- Using test ftp provider for discover-granules testing [CUMULUS-427]
- **CUMULUS-304: "Add AWS API throttling to pdr-status-check task"** Added concurrency limit on SFN API calls. The default concurrency is 10 and is configurable through Lambda environment variable CONCURRENCY.
- **CUMULUS-414: "Schema validation not being performed on many tasks"** revised npm build scripts of tasks that use cumulus-message-adapter to place schema directories into dist directories.
- **CUMULUS-301:** Update all tests to use test-data package for testing data.
- **CUMULUS-271: "Empty response body from rules PUT endpoint"** Added the updated rule to response body.
- Increased memory allotment for `CustomBootstrap` lambda function. Resolves failed deployments where `CustomBootstrap` lambda function was failing with error `Process exited before completing request`. This was causing deployments to stall, fail to update and fail to rollback. This error is thrown when the lambda function tries to use more memory than it is allotted.
- Cumulus repository folders structure updated:
  - removed the `cumulus` folder altogether
  - moved `cumulus/tasks` to `tasks` folder at the root level
  - moved the tasks that are not converted to use CMA to `tasks/.not_CMA_compliant`
  - updated paths where necessary

### Added

- `@cumulus/integration-tests` - Added support for testing the output of an ECS activity as well as a Lambda function.

## [v1.2.0] - 2018-03-20

### Fixed

- Update vulnerable npm packages [CUMULUS-425]
- `@cumulus/api`: `kinesis-consumer.js` uses `sf-scheduler.js#schedule` instead of placing a message directly on the `startSF` SQS queue. This is a fix for [CUMULUS-359](https://bugs.earthdata.nasa.gov/browse/CUMULUS-359) because `sf-scheduler.js#schedule` looks up the provider and collection data in DynamoDB and adds it to the `meta` object of the enqueued message payload.
- `@cumulus/api`: `kinesis-consumer.js` catches and logs errors instead of doing an error callback. Before this change, `kinesis-consumer` was failing to process new records when an existing record caused an error because it would call back with an error and stop processing additional records. It keeps trying to process the record causing the error because it's "position" in the stream is unchanged. Catching and logging the errors is part 1 of the fix. Proposed part 2 is to enqueue the error and the message on a "dead-letter" queue so it can be processed later ([CUMULUS-413](https://bugs.earthdata.nasa.gov/browse/CUMULUS-413)).
- **CUMULUS-260: "PDR page on dashboard only shows zeros."** The PDR stats in LPDAAC are all 0s, even if the dashboard has been fixed to retrieve the correct fields. The current version of pdr-status-check has a few issues.
  - pdr is not included in the input/output schema. It's available from the input event. So the pdr status and stats are not updated when the ParsePdr workflow is complete. Adding the pdr to the input/output of the task will fix this.
  - pdr-status-check doesn't update pdr stats which prevent the real time pdr progress from showing up in the dashboard. To solve this, added lambda function sf-sns-report which is copied from @cumulus/api/lambdas/sf-sns-broadcast with modification, sf-sns-report can be used to report step function status anywhere inside a step function. So add step sf-sns-report after each pdr-status-check, we will get the PDR status progress at real time.
  - It's possible an execution is still in the queue and doesn't exist in sfn yet. Added code to handle 'ExecutionDoesNotExist' error when checking the execution status.
- Fixed `aws.cloudwatchevents()` typo in `packages/ingest/aws.js`. This typo was the root cause of the error: `Error: Could not process scheduled_ingest, Error: : aws.cloudwatchevents is not a constructor` seen when trying to update a rule.

### Removed

- `@cumulus/ingest/aws`: Remove queueWorkflowMessage which is no longer being used by `@cumulus/api`'s `kinesis-consumer.js`.

## [v1.1.4] - 2018-03-15

### Added

- added flag `useList` to parse-pdr [CUMULUS-404]

### Fixed

- Pass encrypted password to the ApiGranule Lambda function [CUMULUS-424]

## [v1.1.3] - 2018-03-14

### Fixed

- Changed @cumulus/deployment package install behavior. The build process will happen after installation

## [v1.1.2] - 2018-03-14

### Added

- added tools to @cumulus/integration-tests for local integration testing
- added end to end testing for discovering and parsing of PDRs
- `yarn e2e` command is available for end to end testing

### Fixed

- **CUMULUS-326: "Occasionally encounter "Too Many Requests" on deployment"** The api gateway calls will handle throttling errors
- **CUMULUS-175: "Dashboard providers not in sync with AWS providers."** The root cause of this bug - DynamoDB operations not showing up in Elasticsearch - was shared by collections and rules. The fix was to update providers', collections' and rules; POST, PUT and DELETE endpoints to operate on DynamoDB and using DynamoDB streams to update Elasticsearch. The following packages were made:
  - `@cumulus/deployment` deploys DynamoDB streams for the Collections, Providers and Rules tables as well as a new lambda function called `dbIndexer`. The `dbIndexer` lambda has an event source mapping which listens to each of the DynamoDB streams. The dbIndexer lambda receives events referencing operations on the DynamoDB table and updates the elasticsearch cluster accordingly.
  - The `@cumulus/api` endpoints for collections, providers and rules _only_ query DynamoDB, with the exception of LIST endpoints and the collections' GET endpoint.

### Updated

- Broke up `kes.override.js` of @cumulus/deployment to multiple modules and moved to a new location
- Expanded @cumulus/deployment test coverage
- all tasks were updated to use cumulus-message-adapter-js 1.0.1
- added build process to integration-tests package to babelify it before publication
- Update @cumulus/integration-tests lambda.js `getLambdaOutput` to return the entire lambda output. Previously `getLambdaOutput` returned only the payload.

## [v1.1.1] - 2018-03-08

### Removed

- Unused queue lambda in api/lambdas [CUMULUS-359]

### Fixed

- Kinesis message content is passed to the triggered workflow [CUMULUS-359]
- Kinesis message queues a workflow message and does not write to rules table [CUMULUS-359]

## [v1.1.0] - 2018-03-05

### Added

- Added a `jlog` function to `common/test-utils` to aid in test debugging
- Integration test package with command line tool [CUMULUS-200] by @laurenfrederick
- Test for FTP `useList` flag [CUMULUS-334] by @kkelly51

### Updated

- The `queue-pdrs` task now uses the [cumulus-message-adapter-js](https://github.com/nasa/cumulus-message-adapter-js)
  library
- Updated the `queue-pdrs` JSON schemas
- The test-utils schema validation functions now throw an error if validation
  fails
- The `queue-granules` task now uses the [cumulus-message-adapter-js](https://github.com/nasa/cumulus-message-adapter-js)
  library
- Updated the `queue-granules` JSON schemas

### Removed

- Removed the `getSfnExecutionByName` function from `common/aws`
- Removed the `getGranuleStatus` function from `common/aws`

## [v1.0.1] - 2018-02-27

### Added

- More tests for discover-pdrs, dicover-granules by @yjpa7145
- Schema validation utility for tests by @yjpa7145

### Changed

- Fix an FTP listing bug for servers that do not support STAT [CUMULUS-334] by @kkelly51

## [v1.0.0] - 2018-02-23


[unreleased]: https://github.com/nasa/cumulus/compare/v16.0.0...HEAD
[v16.0.0]: https://github.com/nasa/cumulus/compare/v15.0.4...v16.0.0
[v15.0.4]: https://github.com/nasa/cumulus/compare/v15.0.3...v15.0.4
[v15.0.3]: https://github.com/nasa/cumulus/compare/v15.0.2...v15.0.3
[v15.0.2]: https://github.com/nasa/cumulus/compare/v15.0.1...v15.0.2
[v15.0.1]: https://github.com/nasa/cumulus/compare/v15.0.0...v15.0.1
[v15.0.0]: https://github.com/nasa/cumulus/compare/v14.1.0...v15.0.0
[v14.1.0]: https://github.com/nasa/cumulus/compare/v14.0.0...v14.1.0
[v14.0.0]: https://github.com/nasa/cumulus/compare/v13.4.0...v14.0.0
[v13.4.0]: https://github.com/nasa/cumulus/compare/v13.3.2...v13.4.0
[v13.3.2]: https://github.com/nasa/cumulus/compare/v13.3.0...v13.3.2
[v13.3.0]: https://github.com/nasa/cumulus/compare/v13.2.1...v13.3.0
[v13.2.1]: https://github.com/nasa/cumulus/compare/v13.2.0...v13.2.1
[v13.2.0]: https://github.com/nasa/cumulus/compare/v13.1.0...v13.2.0
[v13.1.0]: https://github.com/nasa/cumulus/compare/v13.0.1...v13.1.0
[v13.0.1]: https://github.com/nasa/cumulus/compare/v13.0.0...v13.0.1
[v13.0.0]: https://github.com/nasa/cumulus/compare/v12.0.3...v13.0.0
[v12.0.3]: https://github.com/nasa/cumulus/compare/v12.0.2...v12.0.3
[v12.0.2]: https://github.com/nasa/cumulus/compare/v12.0.1...v12.0.2
[v12.0.1]: https://github.com/nasa/cumulus/compare/v12.0.0...v12.0.1
[v12.0.0]: https://github.com/nasa/cumulus/compare/v11.1.8...v12.0.0
[v11.1.8]: https://github.com/nasa/cumulus/compare/v11.1.7...v11.1.8
[v11.1.7]: https://github.com/nasa/cumulus/compare/v11.1.5...v11.1.7
[v11.1.5]: https://github.com/nasa/cumulus/compare/v11.1.4...v11.1.5
[v11.1.4]: https://github.com/nasa/cumulus/compare/v11.1.3...v11.1.4
[v11.1.3]: https://github.com/nasa/cumulus/compare/v11.1.2...v11.1.3
[v11.1.2]: https://github.com/nasa/cumulus/compare/v11.1.1...v11.1.2
[v11.1.1]: https://github.com/nasa/cumulus/compare/v11.1.0...v11.1.1
[v11.1.0]: https://github.com/nasa/cumulus/compare/v11.0.0...v11.1.0
[v11.0.0]: https://github.com/nasa/cumulus/compare/v10.1.3...v11.0.0
[v10.1.3]: https://github.com/nasa/cumulus/compare/v10.1.2...v10.1.3
[v10.1.2]: https://github.com/nasa/cumulus/compare/v10.1.1...v10.1.2
[v10.1.1]: https://github.com/nasa/cumulus/compare/v10.1.0...v10.1.1
[v10.1.0]: https://github.com/nasa/cumulus/compare/v10.0.1...v10.1.0
[v10.0.1]: https://github.com/nasa/cumulus/compare/v10.0.0...v10.0.1
[v10.0.0]: https://github.com/nasa/cumulus/compare/v9.9.0...v10.0.0
[v9.9.3]: https://github.com/nasa/cumulus/compare/v9.9.2...v9.9.3
[v9.9.2]: https://github.com/nasa/cumulus/compare/v9.9.1...v9.9.2
[v9.9.1]: https://github.com/nasa/cumulus/compare/v9.9.0...v9.9.1
[v9.9.0]: https://github.com/nasa/cumulus/compare/v9.8.0...v9.9.0
[v9.8.0]: https://github.com/nasa/cumulus/compare/v9.7.0...v9.8.0
[v9.7.1]: https://github.com/nasa/cumulus/compare/v9.7.0...v9.7.1
[v9.7.0]: https://github.com/nasa/cumulus/compare/v9.6.0...v9.7.0
[v9.6.0]: https://github.com/nasa/cumulus/compare/v9.5.0...v9.6.0
[v9.5.0]: https://github.com/nasa/cumulus/compare/v9.4.0...v9.5.0
[v9.4.1]: https://github.com/nasa/cumulus/compare/v9.3.0...v9.4.1
[v9.4.0]: https://github.com/nasa/cumulus/compare/v9.3.0...v9.4.0
[v9.3.0]: https://github.com/nasa/cumulus/compare/v9.2.2...v9.3.0
[v9.2.2]: https://github.com/nasa/cumulus/compare/v9.2.1...v9.2.2
[v9.2.1]: https://github.com/nasa/cumulus/compare/v9.2.0...v9.2.1
[v9.2.0]: https://github.com/nasa/cumulus/compare/v9.1.0...v9.2.0
[v9.1.0]: https://github.com/nasa/cumulus/compare/v9.0.1...v9.1.0
[v9.0.1]: https://github.com/nasa/cumulus/compare/v9.0.0...v9.0.1
[v9.0.0]: https://github.com/nasa/cumulus/compare/v8.1.0...v9.0.0
[v8.1.0]: https://github.com/nasa/cumulus/compare/v8.0.0...v8.1.0
[v8.0.0]: https://github.com/nasa/cumulus/compare/v7.2.0...v8.0.0
[v7.2.0]: https://github.com/nasa/cumulus/compare/v7.1.0...v7.2.0
[v7.1.0]: https://github.com/nasa/cumulus/compare/v7.0.0...v7.1.0
[v7.0.0]: https://github.com/nasa/cumulus/compare/v6.0.0...v7.0.0
[v6.0.0]: https://github.com/nasa/cumulus/compare/v5.0.1...v6.0.0
[v5.0.1]: https://github.com/nasa/cumulus/compare/v5.0.0...v5.0.1
[v5.0.0]: https://github.com/nasa/cumulus/compare/v4.0.0...v5.0.0
[v4.0.0]: https://github.com/nasa/cumulus/compare/v3.0.1...v4.0.0
[v3.0.1]: https://github.com/nasa/cumulus/compare/v3.0.0...v3.0.1
[v3.0.0]: https://github.com/nasa/cumulus/compare/v2.0.1...v3.0.0
[v2.0.7]: https://github.com/nasa/cumulus/compare/v2.0.6...v2.0.7
[v2.0.6]: https://github.com/nasa/cumulus/compare/v2.0.5...v2.0.6
[v2.0.5]: https://github.com/nasa/cumulus/compare/v2.0.4...v2.0.5
[v2.0.4]: https://github.com/nasa/cumulus/compare/v2.0.3...v2.0.4
[v2.0.3]: https://github.com/nasa/cumulus/compare/v2.0.2...v2.0.3
[v2.0.2]: https://github.com/nasa/cumulus/compare/v2.0.1...v2.0.2
[v2.0.1]: https://github.com/nasa/cumulus/compare/v1.24.0...v2.0.1
[v2.0.0]: https://github.com/nasa/cumulus/compare/v1.24.0...v2.0.0
[v1.24.0]: https://github.com/nasa/cumulus/compare/v1.23.2...v1.24.0
[v1.23.2]: https://github.com/nasa/cumulus/compare/v1.22.1...v1.23.2
[v1.22.1]: https://github.com/nasa/cumulus/compare/v1.21.0...v1.22.1
[v1.21.0]: https://github.com/nasa/cumulus/compare/v1.20.0...v1.21.0
[v1.20.0]: https://github.com/nasa/cumulus/compare/v1.19.0...v1.20.0
[v1.19.0]: https://github.com/nasa/cumulus/compare/v1.18.0...v1.19.0
[v1.18.0]: https://github.com/nasa/cumulus/compare/v1.17.0...v1.18.0
[v1.17.0]: https://github.com/nasa/cumulus/compare/v1.16.1...v1.17.0
[v1.16.1]: https://github.com/nasa/cumulus/compare/v1.16.0...v1.16.1
[v1.16.0]: https://github.com/nasa/cumulus/compare/v1.15.0...v1.16.0
[v1.15.0]: https://github.com/nasa/cumulus/compare/v1.14.5...v1.15.0
[v1.14.5]: https://github.com/nasa/cumulus/compare/v1.14.4...v1.14.5
[v1.14.4]: https://github.com/nasa/cumulus/compare/v1.14.3...v1.14.4
[v1.14.3]: https://github.com/nasa/cumulus/compare/v1.14.2...v1.14.3
[v1.14.2]: https://github.com/nasa/cumulus/compare/v1.14.1...v1.14.2
[v1.14.1]: https://github.com/nasa/cumulus/compare/v1.14.0...v1.14.1
[v1.14.0]: https://github.com/nasa/cumulus/compare/v1.13.5...v1.14.0
[v1.13.5]: https://github.com/nasa/cumulus/compare/v1.13.4...v1.13.5
[v1.13.4]: https://github.com/nasa/cumulus/compare/v1.13.3...v1.13.4
[v1.13.3]: https://github.com/nasa/cumulus/compare/v1.13.2...v1.13.3
[v1.13.2]: https://github.com/nasa/cumulus/compare/v1.13.1...v1.13.2
[v1.13.1]: https://github.com/nasa/cumulus/compare/v1.13.0...v1.13.1
[v1.13.0]: https://github.com/nasa/cumulus/compare/v1.12.1...v1.13.0
[v1.12.1]: https://github.com/nasa/cumulus/compare/v1.12.0...v1.12.1
[v1.12.0]: https://github.com/nasa/cumulus/compare/v1.11.3...v1.12.0
[v1.11.3]: https://github.com/nasa/cumulus/compare/v1.11.2...v1.11.3
[v1.11.2]: https://github.com/nasa/cumulus/compare/v1.11.1...v1.11.2
[v1.11.1]: https://github.com/nasa/cumulus/compare/v1.11.0...v1.11.1
[v1.11.0]: https://github.com/nasa/cumulus/compare/v1.10.4...v1.11.0
[v1.10.4]: https://github.com/nasa/cumulus/compare/v1.10.3...v1.10.4
[v1.10.3]: https://github.com/nasa/cumulus/compare/v1.10.2...v1.10.3
[v1.10.2]: https://github.com/nasa/cumulus/compare/v1.10.1...v1.10.2
[v1.10.1]: https://github.com/nasa/cumulus/compare/v1.10.0...v1.10.1
[v1.10.0]: https://github.com/nasa/cumulus/compare/v1.9.1...v1.10.0
[v1.9.1]: https://github.com/nasa/cumulus/compare/v1.9.0...v1.9.1
[v1.9.0]: https://github.com/nasa/cumulus/compare/v1.8.1...v1.9.0
[v1.8.1]: https://github.com/nasa/cumulus/compare/v1.8.0...v1.8.1
[v1.8.0]: https://github.com/nasa/cumulus/compare/v1.7.0...v1.8.0
[v1.7.0]: https://github.com/nasa/cumulus/compare/v1.6.0...v1.7.0
[v1.6.0]: https://github.com/nasa/cumulus/compare/v1.5.5...v1.6.0
[v1.5.5]: https://github.com/nasa/cumulus/compare/v1.5.4...v1.5.5
[v1.5.4]: https://github.com/nasa/cumulus/compare/v1.5.3...v1.5.4
[v1.5.3]: https://github.com/nasa/cumulus/compare/v1.5.2...v1.5.3
[v1.5.2]: https://github.com/nasa/cumulus/compare/v1.5.1...v1.5.2
[v1.5.1]: https://github.com/nasa/cumulus/compare/v1.5.0...v1.5.1
[v1.5.0]: https://github.com/nasa/cumulus/compare/v1.4.1...v1.5.0
[v1.4.1]: https://github.com/nasa/cumulus/compare/v1.4.0...v1.4.1
[v1.4.0]: https://github.com/nasa/cumulus/compare/v1.3.0...v1.4.0
[v1.3.0]: https://github.com/nasa/cumulus/compare/v1.2.0...v1.3.0
[v1.2.0]: https://github.com/nasa/cumulus/compare/v1.1.4...v1.2.0
[v1.1.4]: https://github.com/nasa/cumulus/compare/v1.1.3...v1.1.4
[v1.1.3]: https://github.com/nasa/cumulus/compare/v1.1.2...v1.1.3
[v1.1.2]: https://github.com/nasa/cumulus/compare/v1.1.1...v1.1.2
[v1.1.1]: https://github.com/nasa/cumulus/compare/v1.0.1...v1.1.1
[v1.1.0]: https://github.com/nasa/cumulus/compare/v1.0.1...v1.1.0
[v1.0.1]: https://github.com/nasa/cumulus/compare/v1.0.0...v1.0.1
[v1.0.0]: https://github.com/nasa/cumulus/compare/pre-v1-release...v1.0.0

[thin-egress-app]: <https://github.com/asfadmin/thin-egress-app> "Thin Egress App"<|MERGE_RESOLUTION|>--- conflicted
+++ resolved
@@ -6,8 +6,6 @@
 
 ## Unreleased
 
-<<<<<<< HEAD
-=======
 ### Added
 
 - **CUMULUS-3220**
@@ -16,7 +14,6 @@
   - Added variable to allow the aws_ecs_task_definition health check to be configurable.
   - Added clarity to how the bucket field needs to be configured for the move-granules task definition
 
->>>>>>> 8b66897a
 ### Changed
 
 - **CUMULUS-3258**
