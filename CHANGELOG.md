--- conflicted
+++ resolved
@@ -22,13 +22,10 @@
     throwing consistent errors under load.
 
 ### Added
-<<<<<<< HEAD
 - **CUMULUS-2138**
   - Adds a new task `update-granules-metadata` to Ingest and Publish Granule workflow. This new task updates CMR Metadata and adds CMR file etags. It decouples said functionality from the `move-granules` task.
-=======
 - **CUMULUS-2239**
   - Add resource declaration to create a VPC endpoint in tea-map-cache module if `deploy_to_ngap` is false.
->>>>>>> cac33f7f
 - **CUMULUS-2063**
   - Adds a new, optional query parameter to the `/collections[&getMMT=true]` and `/collections/active[&getMMT=true]` endpoints. When a user provides a value of `true` for `getMMT` in the query parameters, the endpoint will search CMR and update each collection's results with new key `MMTLink` containing a link to the MMT (Metadata Management Tool) if a CMR collection id is found.
 - **CUMULUS-2211**
