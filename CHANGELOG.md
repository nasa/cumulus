# Changelog

All notable changes to this project will be documented in this file.

The format is based on [Keep a Changelog](http://keepachangelog.com/en/1.0.0/).

## [Unreleased]

### Migration Notes

- This release updates all core integration deployments to target [cumulus-message-adapter v1.5.0](https://github.com/nasa/cumulus-message-adapter/releases/tag/v1.5.0).  It is suggested that users update their deployment to utilize the updated CMA.  Updates are *not* required for compatibility in custom lambdas.

### Notable Changes

- **CUMULUS-4124**
  When these changes are deployed, if no action is taken to reconfigure the cron, it will run once per day in the early morning, archiving

  - 100k granules
  - 100k executions
  - that are more than 1 year old.
  
  Being archived changes nothing about the record except to set a boolean flag (archived=true). this behavior can be reconfigured or turned off entirely. see features/record_archival.md for more details.

### Added

- **CUMULUS-4124**
  - Add api endpoint `granules/archive` to archive granules
  - Add api endpoint `executions/archive` to archive executions
  - Task lambda to call above api endpoints with configuration
  - Add cron scheduler to call above endpoints and archive old records
  
- **CUMULUS-4032**
  - Added S3 jitter functionality to prevent AWS S3 SlowDown errors during high-concurrency operations
  - Added `sync_granule_s3_jitter_max_ms` Terraform variable to configure random jitter delay (0-59000ms) for SyncGranule task
  - S3 operations in `@cumulus/aws-client` now support optional jitter via `S3_JITTER_MAX_MS` environment variable
  - Jitter is applied to: `headObject`, `putObject`, `copyObject`, `getObject`, `downloadS3File`, `promiseS3Upload`, and `multipartCopyObject`

### Changed

<<<<<<< HEAD
- **CUMULUS-4244**
  - Improve logging for Ingest Granules
    - Upgrade log level from debug to error for 403/401 errors 
    - Add detailed error context (status code, error type, bucket, key)
    - Add actionable remediation suggestions for permission issues 
    - Add try-catch in write-granules.js for better error context


=======
>>>>>>> 91adc73e
- **CUMULUS-4155**
  - Update Cumulus integration tests to utilize:
    - Cumulus Message Adapter: v2.0.5
    - Cumulus Message Adapter-py: v2.4.0
    - Cumulus Process: 1.6.0
  - Update all Python dependencies to use boto >=1.40.29
  - Update all Core integration lambdas to use Python 3.12
  - Update external CNM lambdas to run on Java 21 in integration
- **CUMULUS-4191**
  - Updated `messageConsumer` and `sqsMessageConsumer` Lambdas to apply rule filtering
    based on the provider from the record message.
  - Updated `messageConsumer` lambda handler to async/await style
- **CUMULUS-4200**
  - updated metrics_es_host terraform variable description and validation
  - Users should ensure that the metrics_es_host does not include `https://`
- **CUMULUS-4242**
  - Skipped lzards api response assertions from lzards integration tests due to lzards api changes
- **CUMULUS-4252**
  - Fixed `@aws-client/S3` unit test failures caused by stricter validation introduced in
    `@aws-sdk/lib-storage@3.896.0`
- **CUMULUS-4242**
  - Updated @cumulus/lizards-api-client to include configured provider via `lzards_provider` env var in all queries
  - Updated LZARDS integration tests to work with updated API client query requirements for API version 1.5.25
- **CUMULUS-4232**
  - Update MoveGranules CUMULUS-4078 behavior such that it no longer defaults to throwing on an orphan (S3 file record not in database) situation when checking cross-collection file collisions.
  - Added configuration `crossCollectionThrowOnObjectNotFound` to allow setting MoveGranules to fail in a collision/orphan situation
  - Added `collectionCheckRetryCount` to allow configuration of the retry count for the `MoveGranules` crossCollection lookup
- **CUMULUS-4254**
  - Moved `@cumulus/api/lib/utils.errorify` function to `@cumulus/errors` and updated it to remove circular reference
  - Used `errorify` instead of `JSON.stringify` for AWS errors
  - Added required `collection` field to lzards api request in `LzardsBackupSpec` integration test to fix the bug in `CUMULUS-4242`

## [v21.0.1] 2025-10-16

### Changed

- **CUMULUS-4191**
  - Updated `messageConsumer` and `sqsMessageConsumer` Lambdas to apply rule filtering
    based on the provider from the record message.
  - Updated `messageConsumer` lambda handler to async/await style

- **CUMULUS-4242**
  - Updated @cumulus/lizards-api-client to include configured provider via `lzards_provider` env var in all queries
  - Updated LZARDS integration tests to work with updated API client query requirements for API version 1.5.25

- **CUMULUS-4252**
  - Fixed `@aws-client/S3` unit test failures caused by stricter validation introduced in
    `@aws-sdk/lib-storage@3.896.0`

- **CUMULUS-4254**
  - Moved `@cumulus/api/lib/utils.errorify` function to `@cumulus/errors` and updated it to remove circular reference
  - Used `errorify` instead of `JSON.stringify` for AWS errors
  - Added required `collection` field to lzards api request in `LzardsBackupSpec` integration test to fix the bug in `CUMULUS-4242`

## [v20.3.1] 2025-10-14

### Changed

- **CUMULUS-4191**
  - Updated `messageConsumer` and `sqsMessageConsumer` Lambdas to apply rule filtering
    based on the provider from the record message.
  - Updated `messageConsumer` lambda handler to async/await style

- **CUMULUS-4242**
  - Updated @cumulus/lizards-api-client to include configured provider via `lzards_provider` env var in all queries
  - Updated LZARDS integration tests to work with updated API client query requirements for API version 1.5.25

- **CUMULUS-4252**
  - Fixed `@aws-client/S3` unit test failures caused by stricter validation introduced in
    `@aws-sdk/lib-storage@3.896.0`

- **CUMULUS-4254**
  - Moved `@cumulus/api/lib/utils.errorify` function to `@cumulus/errors` and updated it to remove circular reference
  - Used `errorify` instead of `JSON.stringify` for AWS errors
  - Added required `collection` field to lzards api request in `LzardsBackupSpec` integration test to fix the bug in `CUMULUS-4242`

## [v20.2.2] 2025-10-08

### Changed

- **CUMULUS-4191**
  - Updated `messageConsumer` and `sqsMessageConsumer` Lambdas to apply rule filtering
    based on the provider from the record message.
  - Updated `messageConsumer` lambda handler to async/await style

- **CUMULUS-4242**
  - Updated @cumulus/lizards-api-client to include configured provider via `lzards_provider` env var in all queries
  - Updated LZARDS integration tests to work with updated API client query requirements for API version 1.5.25

- **CUMULUS-4252**
  - Fixed `@aws-client/S3` unit test failures caused by stricter validation introduced in
    `@aws-sdk/lib-storage@3.896.0`

- **CUMULUS-4254**
  - Moved `@cumulus/api/lib/utils.errorify` function to `@cumulus/errors` and updated it to remove circular reference
  - Used `errorify` instead of `JSON.stringify` for AWS errors
  - Added required `collection` field to lzards api request in `LzardsBackupSpec` integration test to fix the bug in `CUMULUS-4242`

## [v21.0.0] 2025-09-09

### **CUMULUS-4058** Epic: Handle Granules with Identical producerGranuleId in Different Collections

### Migration Notes

#### CUMULUS-4069 Update granules table to include producer_granule_id column

Please follow the instructions before upgrading Cumulus

- The updates in CUMULUS-4069 require a manual update to the PostgreSQL database
  in the production environment. Please follow the instructions in
  [Update granules to include producer_granule_id](https://nasa.github.io/cumulus/docs/next/upgrade-notes/update-granules-to-include-producer_granule_id)

### Breaking Changes

- **CUMULUS-4078**
  - Move Granules task will now check on file collision if the existing file is
    registered in Core's database to another collection.  If it is, the granule
    (and the task execution) will fail, regardless of the duplicate behavior
    configuration. If this behavior is undesirable for performance or logic
    reasons, the `checkCrossCollectionCollisions` may be set to `false` to
    disable the behavior on a per-workflow, per-collection or other config
    driven criteria.
- **CUMULUS-4072**
  - Updated the `parse-pdr` task component to throw an error if multiple
    granules within the same PDR have the same granuleId after applying the
    granuleIdFilter, unless the `uniquifyGranuleId` configuration parameter is
    explicitly set to `true`.
- **CUMULUS-4074**
  - Updates `updateGranulesCmrMetadataFileLinks` to always ensure
    `producerGranuleId` identifier is set in updated CMR metadata
- **CUMULUS-4121**
  - Updates example deployment `cnm_response_task` to use newest version `v3.2.0`, which supports
    `producerGranuleId`.
  - Users must ensure that `cumulus-tf` includes `cnm_response_version  = "3.2.0"` or greater.

### Added

- **CUMULUS-4059**
  - Added new non-null column `producer_granule_id` to Postgres `granules`
    table.
  - Added `producerGranuleId` property to `granule` record schema.
  - Updated `@cumulus` api/db/message packages to handle `producer_granule_id`
    and `producerGranuleId`.
  - Updated `@cumulus/api/lib/writeGranulesFromMessage` to set producerGranuleId
    = granuleId if not set.
  - Updated `queue-granules` task to set producerGranuleId = granuleId if not
    set.
- **CUMULUS-4061**
  - Added GenerateUniqueGranuleId to @cumulus/ingest for use in generating a
    hashed/'uniquified' granuleID
- **CUMULUS-4062**
  - Added `producerGranuleId` to `LzardsBackup` task component and lambda input/output schema
  - Updated `LzardsBackup` task component to submit `producerGranuleId` for storage in the lzards record as a key in the `metadata` object.
- **CUMULUS-4069**
  - Added migration script and instructions to add the producer_granule_id column
    to the granules table and populate it in the production environment.
- **CUMULUS-4072**
  - Updated `parse-pdr` task component to have the following behaviors:
    - Always populate producerGranuleId from the incoming parsed granuleId
    - If `uniquifyGranuleId` configuration value is set to true, parse-PDR will
      update the granuleId for all found granules to have a unique granule hash
      appended to the existing ID
    - Updated `parse-pdr` such that if the `uniquifyGranuleId` configuration
      parameter is not set to `true` , and a duplicate granuleId is created as
      part of the output after passing the `granuleIdFilter`, the task will
      throw with an error.
  - Added `ingestFromPdrWithUniqueGranuleIdsSpec.js` to the spec tests to
    demonstrate the ingest workflow works as expected with unique granuleIds and
    producerGranuleIds set.
- **CUMULUS-4073**
  - Adds AddUniqueGranuleId task to `ingest` terraform module for deployment
  with Core. This task will update a payload of existing granules to have
  'uniquified' IDs and preserve the original identifier in the
  `producerGranuleId` field
- **CUMULUS-4074**
  - Updated `IngestGranuleSuccessSpec`/`IngestUMMGSuccessSpec` to validate
    producerGranuleId is populated in CMR post ingest
  - Updated IngestGranuleSuccessSpec to include a `producerGranuleId` in the default test case
  - Added ticket-relevant typing doc/ts-check updates to
    `@cumulus/cmrjs/cmr-utils`
  - Updated `updateCMRMetadata` to take `updateGranuleIdentifiers` configuration
    flag/`producerGranuleId` such that that routine now will modify the CMR
    metadata object with the correct `GranuleUR`/`ProducerGranuleId` values in
    the CMR metadata.
  - Added unit test/refactored mocks to use direct injection for `cmr-utils`
  - Added `getCmrMetadata` helper to `@cumulus/integration-tests` to allow
    access to the full CMR metadata object for verification of record metadata
    fields
  - Added `ApiFileGranuleIdOptional` to `@cumulus/types/api` for cases where an
    ApiFile is being generated and refactored existing code to use this type
    instead of custom relaxed typing
  - Updates `update-granules-cmr-metadata-file-links` to use the updated `cmrjs`
    logic to set producerGranuleId identifiers in the CMR metadata, either equal
    to granuleId or the `producerGranuleID` set on the granule.
  - Updates `@cumulus/tasks/sync-granule/GranuleFetcher` to allow and pass through an
    incoming `granule.producerGranuleId`
- **CUMULUS-4077**
  - Updated `@cumulus/api/lib/ingest.reingestGranule` to only update the original granule
    to 'queued' if the original payload contains the granule. This avoids a situation
    where the original granule is updated to 'queued', but the reingest workflow
    creates a new granule, leaving the original granule stuck in 'queued'.
- **CUMULUS-4078**
  - Added `getGranuleIdAndCollectionIdFromFile` query method to `@cumulus/db` to
    retrieve granule and collection metadata from a file's S3 location.
  - Added new API route `GET /granules/files/get_collection_and_granule_id/:bucket/:key` in `@cumulus/api` to
    return the granule ID and collection ID associated with a file.
  - Added `getFileGranuleAndCollectionByBucketAndKey` method to
    `@cumulus/api-client/granules` to allow use of new endpoint.
  - Added integration and unit tests for the new DB query, API endpoint, and
    client method.
  - Updated `move-granules` task to validate cross-collection file collisions
    using the new lookup logic when `checkCrossCollectionCollisions` is enabled.
  - Update `@cumulus/db` to add getGranuleIdAndCollectionIdFromFile query method
- **CUMULUS-4079**
  - Added duplicate granule handling and related feature documentation, and updated related documentation to match
  - Added `update-granules-cmr-metadata-file-links` task README
- **CUMULUS-4080**
  - Add documentation for duplicate granule handling and, specifically, Collection configuration for duplicates.
  - Update `urlPathTemplate` to allow falling back from one null/undefined interpolated value to a second argument
- **CUMULUS-4082**
  - Updated example deployment to deploy `cnmResponse` lambda version
    3.1.0-alpha.2-SNAPSHOT which utilizes `producerGranuleId`.
  - Updated example deployment to deploy `cnmToGranule` lambda version 2.1.0.
  - Added `FakeProcessing` task configuration `matchFilesWithProducerGranuleId`
    to determine if the generated cmr file names should match
    `granuleId` or `producerGranuleId`
  - Updated `AddUniqueGranuleId` task configuration `hashLength` to accept
    additional types and removed the use of `hashDepth`.
  - Updated `FilesToGranules` task configuration
    `matchFilesWithProducerGranuleId` to accept additional types.
  - Updated `ParsePdr` task configuration `hashLength` to accept additional
    types.
  - Fixed `tf-modules/cumulus` `AddUniqueGranuleId` task output.
  - Updated example deployment workflow `CNMExampleWorkflow` to uniquify
    granuleIds based on collection configuration
  - Added `KinesisTestTriggerWithUniqueGranuleIdsSpec.js` to the spec test to
    demonstrate that the CNM ingest workflow ingests granules with unique
    granuleIds and producerGranuleIds set, and that CnmResponse sends responses
    using producerGranuleIds
- **CUMULUS-4085**
  - Added config option for files-to-granules task to use `producerGranuleId`
    when mapping files to their granules.
- **CUMULUS-4089**
  - Add integration testing for duplicate granule workflows. This includes new
    specs and workflows in the `ingestGranule`, `discoverGranules`,
    `lzardsBackup`, `cnmWorkflow`, and `orca` specs.
- **CUMULUS-4110**
  - Added the `workflow_configurations` variable to the `tf-modules/ingest` and
    `tf-modules/cumulus` modules.
    The property `sf_event_sqs_to_db_records_types` has been added to
    `workflow_template.json` under the `cumulus_meta` field to control which record
    types should be written to the database during different workflow execution statuses.
    Currently, both "execution" and "pdr" must be written to the database, so the
    record type list must include both.
  - Updated the `SfSqsReport` task to set `meta.reportMessageSource` in the Cumulus message.
  - Updated the `@cumulus/api/sfEventSqsToDbRecords` lambda to determine which
    record types ("execution", "granule", "pdr") should be written to the database based on the
    `cumulus_meta.sf_event_sqs_to_db_records_types` and `meta.reportMessageSource` fields.
    By default, all record types will be written to the database.
  - Added `@cumulus/api/lib.writeRecords.writeGranuleExecutionAssociationsFromMessage`
    to write granule-execution associations from message.
  - Updated the `@cumulus/integration-tests` `cmr.generateAndStoreCmrXml` to
    apply `matchFilesWithProducerGranuleId` when generaing `OnlineAccessURL`.
- **CUMULUS-4119**
  - Added assertions in `KinesisTestTriggerWithUniqueGranuleIdsSpec` to cover "duplicate"
    Granules in separate Collections.
- **CUMULUS-4162**
  - Added an optional `includeTimestampHashKey` parameter to the `generateUniqueGranuleId` function in the `@cumulus/ingest/granule`, with a default value of `false`.
  - Added an optional `includeTimestampHashKey` configuration to the `add-unique-granuleId` and `parse-pdr tasks`, also with a default value of `false`.
  - Added a documentation page titled `"Generate Unique GranuleId"` to explain the algorithm for generating unique `granuleIds`.
- **CUMULUS-4028**
  - Update AddUniqueGranuleId task to output the input payload in addition to the modified granules.
  - Added 'unique' version of ingest_and_publish granule workflow for 'uniquiy' feature ingest tests
- **CUMULUS-4209**
  - Updated the `producer_granule_id` migration script to disable autovacuum before the
    migration and re-enable it afterward to improve performance.

### Changed

- **CUMULUS-4165**
  - Update Async Operation container to new version 54, `cumuluss/async-operation:54`. Users should update their references to `async-operation` with the new version.
### Added

- **CUMULUS-4205**
  - Add S3 Replicator lambda ARN to s3-replicator outputs

## [v20.3.0] 2025-08-18

### Notable Changes

- **CUMULUS-4194**
  - update cumulus-process to 1.5.0
- **CUMULUS-4131**
  - Users upgrading to this release will be required to update their terraform version to at least 1.12.2. Reference migration instructions are included at [https://nasa.github.io/cumulus/docs/next/upgrade-notes/upgrade-terraform-1.12](https://nasa.github.io/cumulus/docs/next/upgrade-notes/upgrade-terraform-1.12)
- **CUMULUS-4176**
  - Updated `engine_version` default value to `17.4` in `example/rds-cluster-tf/variables.tf`.
  - Updated `tf-modules/cumulus-rds-tf` module to take additional parameter `enable_upgrade` in support of
    migration from Aurora PostgreSQl v13 to v17.

### Breaking Changes

- **CUMULUS-4131**
  - Updated Terraform version requirement to `>=1.12.2`
  - Updated AWS provider requirement to `5.100.x`

### Changed

- **CUMULUS-4142, CUMULUS-4144**
  - Updated the S3 credentials endpoint attached to TEA to delete the access token after successful authentication.
  - Configured both Cumulus distribution and S3 credentials to set the SameSite attribute on cookies in the response.

### Fixed

- **CUMULUS-4177**
  - Update form-data sub-dependency to safe version ^4.0.4
- **CUMULUS-4174**
  - Fix broken CreateReconciliationReportSpec test cleanup
- **CUMULUS-4170**
  - Upgrade Node Docker image from buster to bullseye for a compatible debian version

## [v20.2.1] 2025-08-14

### Changed

- **CUMULUS-4142, CUMULUS-4144**
  - Updated the S3 credentials endpoint attached to TEA to delete the access token after successful authentication.
  - Configured both Cumulus distribution and S3 credentials to set the SameSite attribute on cookies in the response.

## [v20.2.0] 2025-08-06 Updated

### Migration Notes

From this release forward, Cumulus Core will be tested against PostgreSQL v17. Users
should migrate their datastores to Aurora PostgreSQL 17.4+ compatible data
stores as soon as possible after upgrading to this release.

#### Database Upgrade

Users utilizing the `cumulus-rds-tf` module should reference [cumulus-rds-tf upgrade
instructions](https://nasa.github.io/cumulus/docs/upgrade-notes/upgrade-rds-cluster-tf-postgres-17).

### Fixed

- **CUMULUS-4176**
  - Updated `engine_version` default value to `17.4` in `example/rds-cluster-tf/variables.tf`.
  - Updated `tf-modules/cumulus-rds-tf` module to take additional parameter `enable_upgrade` in support of
    migration from Aurora PostgreSQl v13 to v17.
- **CUMULUS-4177**
  - Update form-data sub-dependency to safe version ^4.0.4
- **CUMULUS_4174**
  - Fix broken CreateReconciliationReportSpec test cleanup
- **CUMULUS-4170**
  - Upgrade Node Docker image from buster to bullseye for a compatible debian version

## [v20.2.0] 2025-06-24

### Added

- **CUMULUS-4108**
  - Added standalone lambda function code to scan and terminate old instances when they pass their 90 day expiration
- **CUMULUS-4123**
  - add "archived" column to granules and executions tables
  - add "archived" field to associated data types and schemas
  - add docs/upgrade-notes/archived_column_indexing.md docs page for database upgrade
  - add docs/features/record_archival.md docs page for explanation
- **CUMULUS-3945**
  - Upgrade Aurora Postgresql engine from 13.12 to 17.4
- **CUMULUS-4020**
  - Added sanitizeSensitive function to mitigate credential exposure in ElasticSearch client (metrics)
  - Update BaseSearch functions to sanitize the errors

### Fixed

- **CUMULUS-4130**
  - Update unit test CI scripts to split out api from other unit tests runs to make better use of bamboo agents

- **CUMULUS-4106**
  - Fixed the release npm publish error by adding private property to `@cumulus/change-granule-collection-pg`
    and `@cumulus/change-granule-collection-s3` package.json.
- **CUMULUS-4039**
  - update api-client endpoints to allow slashes in provider name and collection name

## [v20.1.2] 2025-04-22

### Added

- **CUMULUS-3868**
  - added listGranulesConcurrency parameter to control the size of requests made to the listGranules api endpoint. this should be lowered from default if granuleIds are larger than 300 characters.
- **CUMULUS-4004**
  - Add documentation explaining use and configuration of changegranuleCollections workflow
- **CUMULUS-3992**
  - Update `MoveCollectionsWorkflow` references to `ChangeGranuleCollectionsWorkflow`
  - Update `@cumulus/api-client` to add bulkChangeCollection endpoint
  - Update `@cumulus/api` to add api endpoint to allow trigger of `ChangeGranuleCollectionsWorkflow`
  - Update ChangeGranuleCollections integration test to use endpoint to trigger test instead of direct step function invocation
- **CUMULUS-3751**
  - Added `change-granule-collection-s3` to move granules to a different collection.
    - expects a list of granuleIds along with a new (target) collection
    - moves those granule files in S3 according to pathing of target collection
    - update CMR metadata file according to new collection information
  - Added CopyObject function in @cumulus/aws-client/S3 to facilitate multi-part s3 object copying
  - Added functions to allow manipulation in memory of cmr metadata objects in @cumulus/cmrjs/cmr-utils
    - updateUMMGMetadataObject updates file links for ummg metadata structure object
    - updateEcho10XMLMetadataObject updates file links for echo10 metadata structure object
    - setUMMGCollection sets collection name and version in ummg metadata structure object
    - setEcho10Collection sets collection name and version in echo10 metadata structure object
    - getCMRCollectionId gets collectionId from cmr metadata object using its filename to
      determine how to correctly parse the object (echo10 vs ummg)
  - Added MoveGranuleCollections workflow to cumulus core deployable according to terraform variables
  - Added ingest module terraform variable "deploy_cumulus_workflows": a map of workflows that should be deployed
    - as of merging only controls change_granule_collections_workflow
    - defaults to true (deploy the workflow)

### Fixed

- **CUMULUS-4090**
  - add limit = number of granules to get return out as requested from listGranules
- **CUMULUS-3868**
  - exclude package cloudflare:sockets" in webpack.config throughout to prevent packaging bug
- **CUMULUS-3752**
  - Fixed api return codes expected in api-client for bulkPatch and bulkPatchGranuleCollections
- **CUMULUS-3394**
  - Updated DLA table column tables to lowercase to avoid recurring terraform update
- **CUMULUS-4052**
  - Removed outdated elasticsearch reference from 'bulk delete executions by collection' endpoint

### Changed

- **CUMULUS-3868**
  - Use listGranules endpoint to gather granules from granuleIds
  - Bound cmr metadata download in post-to-cmr task to s3Concurrency limit

- **CUMULUS-3788**
  - Updated `@cumulus/launchpad-auth/getLaunchpadToken` to check if the token in s3 has been updated
    before updating it with a new token
- **CUMULUS-3980**
  - Updated bulkPatchGranuleCollection to error when the collection it is getting updated to doesn't exist
- **CUMULUS-4077**
  - Update list/search endpoints and corresponding BaseSearch `@cumulus/db` logic to allow `countOnly` as a configuration-modifying query parameter that *only* returns a useful value for `meta.count` to allow users to get a count without returning results/incurring pagination/translation costs
- **CUMULUS-4057**
  - Updated psql installation instruction for Amazon Linux 2023

## [v20.1.1] 2025-03-26

### Notable Changes

- Users upgrading to Release v20.1.x **must first deploy Release v20.0.x** to allow for Cumulus module reconfiguration of workflow/framework lambdas. Once this deployment is complete, users may upgrade to Release v20.1.x.
- Release v20.1.x includes an update (CUMULUS-3994) that will **permanently delete** the Elasticsearch domain. Ensure that the Elasticsearch domain is no longer needed before applying this update.

### Changed

- **CUMULUS-3994**
  - Removed references to the Elasticsearch domain named `{prefix}-es-vpc` in the data-persistence Terraform module and example.
  - Running `terraform apply` on this change will **permanently delete** the Elasticsearch domain named `{prefix}-es-vpc` and all of the the data it contains.
  - Ensure that the Elasticsearch domain named `{prefix}-es-vpc` is no longer needed before applying this update.
- **CUMULUS-3842**
  - Removed references to the DynamoDB table named `{prefix}-ReconciliationReportsTable` in the data-persistence Terraform module.
  - Running `terraform apply` on this change will **permanently delete** the DynamoDB table named `{prefix}-ReconciliationReportsTable` and all of the the data it contains.
  - Ensure that the DynamoDB table named `{prefix}-ReconciliationReportsTable` is no longer needed before applying this update.
- **CUMULUS-4019**
  - Updated `@cumulus/lzards-backup` task to make checksum type name comparison case-insensitive

### Fixed
- **CUMULUS-4056**
  - fix raise ava timeout in aws-client to prevent intermitten test failures
  - fix lambda deletion failure in aws-client tests to prevent intermitted failures
  - fix queue-granules test inconsistent output ordering to prevent intermitten unit test failues
- **CUMULUS-4018**
  - Updated `@cumulus/db/search` to correctly handle string parameter when limit is `null`

## [v20.0.1] 2025-03-12

### Notable Changes

- The async_operation_image property of the cumulus module should be updated to pull
  the ECR image for cumuluss/async-operation:53

### Added

- **CUMULUS-3993**
  - Added long PAN functionality and `panType` configuration option to `SendPan` task
  - Updated example workflow configuration to better handle error exceptions,
    see [Workflow Configuration](https://nasa.github.io/cumulus/docs/next/data-cookbooks/error-handling)
  - Updated `PdrStatusCheck` task to properly propagate workflow execution error.

### Fixed

- **CUMULUS-3862**
  - Updated `@cumulus/messages/Granules/convertDateToISOStringSettingNull` to handle empty string as null to address CMR metadata compatibility concern
- **CUMULUS-4006**
  - Created docker image from v20.0.0, and published new tag [`53` of `cumuluss/async-operation` to Docker Hub](https://hub.docker.com/layers/cumuluss/async-operation/53/images/sha256-6e1b26f5933bc6685861a7cb31fbbace01c3a0090b1e41c26e313b15620762cc?context=explore)
- **CUMULUS-4018**
  - Fixed API list endpoints pagination missing records issue by sorting on unique cumulus_id column

## [v20.0.0] 2025-02-04

## Phase 2 Release

### Breaking Changes

- **CUMULUS-3934**
  - Removed `ecs_cluster_instance_allow_ssh` resource.
  - The `ecs_cluster_instance_allow_ssh` was implemented before SSM hosts were deployed
    to NGAP accounts and allowed for SSHing into an instance from an SSH bastion, which no longer exists.
  - Tunneling into an EC2 via SSM is still supported. Users relying solely on SSH will need to transition to SSM.
- **CUMULUS-2564**
  - Updated `sync-granule` task to add `useGranIdPath` as a configuration flag.
    This modifies the task behavior to stage granules to
    `<staging_path>/<collection_id>/<md5_granuleIdHash>` to allow for better S3
    partitioning/performance for large collections.
    Because of this benefit
    the default has been set to `true`, however as sync-granules relies on
    object name collision, this configuration changes the duplicate collision
    behavior of sync-granules to be per-granule-id instead of per-collection
    when active.
    If the prior behavior is desired, please add `"useGranIdPath": false` to your
    task config in your workflow definitions that use `sync-granule`.
- **CUMULUS-3698**
  - GranuleSearch retrieving files/execution is toggled
      by setting "includeFullRecord" field to 'true' in relevant api endpoint params
  - GranuleSearch does *not* retrieve files/execution by default unless includeFullRecord is set to 'true'
  - @cumulus/db function getExecutionArnByGranuleCumulusId is removed. To replace this function use getExecutionInfoByGranuleCumulusId with parameter executionColumns set to ['arn'] or unset (['arn'] is the default argument)

### Migration Notes

#### CUMULUS-3833 Migration of ReconciliationReports from DynamoDB to Postgres after Cumulus is upgraded.

To invoke the Lambda and start the ReconciliationReport migration, you can use the AWS Console or CLI:

```bash
aws lambda invoke --function-name $PREFIX-ReconciliationReportMigration $OUTFILE
```

- `PREFIX` is your Cumulus deployment prefix.
- `OUTFILE` (**optional**) is the filepath where the Lambda output will be saved.


#### CUMULUS-3967

External tooling making use of `searchContext` in the `GET` `/granules/` endpoint will need to update to make use of standard pagination via `limit` and `page` scrolling, as `searchContext` is no longer supported/is an ES specific feature.

#### CUMULUS-4006

The async_operation_image property of the cumulus module should be [updated to pull the ECR image for cumuluss/async-operation:53](./packages/api/ecs/async-operation/README.md).
This version of the image will be made the default in the next release.

### Replace ElasticSearch Phase 2

- **CUMULUS-3967**
  - Remove `searchContext` from API granules GET `/granules` endpoint.
  - Update relevant tests to validate expected behavior utilizing postgres pagination
- **CUMULUS-3229**
  - Remove ElasticSearch queries from Rule LIST endpoint
- **CUMULUS-3230**
  - Remove ElasticSearch dependency from Rule Endpoints
- **CUMULUS-3231**
  - Updated API `pdrs` `LIST` endpoint to query postgres
- **CUMULUS-3232**
  - Update API PDR endpoints `DEL` and `GET` to not update Elasticsearch
- **CUMULUS-3233**
  - Updated `providers` list api endpoint and added `ProviderSearch` class to query postgres
  - Removed Elasticsearch dependency from `providers` endpoints
- **CUMULUS-3235**
  - Updated `asyncOperations` api endpoint to query postgres
- **CUMULUS-3236**
  - Update API AsyncOperation endpoints `POST` and `DEL` to not update
    Elasticsearch
  - Update `@cumlus/api/ecs/async-operation` to not update Elasticsearch index when
    reporting status of async operation
- **CUMULUS-3698**
  - GranuleSearch now can retrieve associated files for granules
  - GranuleSearch now can retrieve latest associated execution for granules
- **CUMULUS-3806**
  - Update `@cumulus/db/search` to allow for ordered collation as a
    dbQueryParameter
  - Update `@cumulus/db/search` to allow `dbQueryParameters.limit` to be set to
    `null` to allow for optional unlimited page sizes in search results
  - Update/add type annotations/logic fixes to `@cumulus/api` reconciliation report code
  - Annotation/typing fixes to `@cumulus/cmr-client`
  - Typing fixes to `@cumulus/db`
  - Re-enable Reconciliation Report integration tests
  - Update `@cumulus/client/CMR.getToken` to throw if a non-launchpad token is requested without a username
  - Update `Inventory` and `Granule Not Found` reports to query postgreSQL
    database instead of elasticsearch
  - Update `@cumulus/db/lib/granule.getGranulesByApiPropertiesQuery` to
    allow order by collation to be optionally specified
  - Update `@cumulus/db/lib/granule.getGranulesByApiPropertiesQuery` to
    be parameterized and include a modifier on `temporalBoundByCreatedAt`
  - Remove endpoint call to and all tests for Internal Reconciliation Reports
    and updated API to throw an error if report is requested
  - Update Orca reconciliation reports to pull granules for comparison from
    postgres via `getGranulesByApiPropertiesQuery`
- **CUMULUS-3837**
  - Added `reconciliation_reports` table in RDS, including indexes
  - Created pg model, types, and translation for `reconciliationReports` in `@cumulus/db`
- **CUMULUS-3833**
  - Created api types for `reconciliation_reports` in `@cumulus/types/api`
  - Updated reconciliation reports lambda to write to new RDS table instead of Dynamo
  - Updated `@cumulus/api/endpoints/reconciliation-reports` `getReport` and `deleteReport` to work with the new RDS table instead of Dynamo
- **CUMULUS-3842**
  - Remove reconciliationReports DynamoDB table
- **CUMULUS-3718**
  - Updated `reconciliation_reports` list api endpoint and added `ReconciliationReportSearch` class to query postgres
  - Added `reconciliationReports` type to stats endpoint, so `aggregate` query will work for reconciliation reports
- **CUMULUS-3859**
  - Updated `@cumulus/api/bin/serveUtils` to no longer add records to ElasticSearch
  - Removed ElasticSearch from local API server code
  - Updated CollectionSearch to filter granule fields in addition to time frame for active collections
- **CUMULUS-3847**
  - remove remaining ES indexing in code and tests
  - for asyncOperations test data, change any ES related values to other options
  - remove code from `@cumulus/api/lambdas/cleanExecutions` leaving a dummy handler, as the code worked with ES. lambda will be rewritten with CUMULUS-3982
  - remove `@cumulus/api/endpoints/elasticsearch`, `@cumulus/api/lambdas/bootstrap`, and `@cumulus/api/lambdas/index-from-database`
- **CUMULUS-3983**
  - Removed elasticsearch references used in in cumulus `tf-modules`

### Added

- **CUMULUS-3757**
  - Added a `/granules` [endpoint](https://nasa.github.io/cumulus-api/#bulk-update-granules-collectionId) `PATCH/bulkPatchGranuleCollection` which updates a batch of granule records collectionId to a new collectionId. This endpoint takes a list of granules and a collectionId, updating the granules' to the collectionId passed with the payload in postgres.
  - Added a `/granules` [endpoint](https://nasa.github.io/cumulus-api/#bulk-update-granules) `PATCH/bulkPatch` which applies PATCH to a list of granules. For its payload, this endpoint takes a list of granules (the updates to be made to the granule, similar to the pre-existing `PATCH`), a `dbConcurrency` and `dbMaxPool` variables for configuring concurrency and database thoroughput for postgres to tailor to performance and database needs.
- **CUMULUS-3919**
  - Added terraform variables `disableSSL` and `rejectUnauthorized` to `tf-modules/cumulus-rds-tf` module.
- **CUMULUS-3959**
  - Added documentation to help DAACs troubleshoot database migration issues.
- **CUMULUS-3978**
  - Added `iops` and `throughput` options to `elasticsearch_config` variable
    in `tf-modules/data-persistence`; These two options are necessary for gp3 EBS volume type.

### Changed

- **CUMULUS-3947**
  - Bump @cumulus/cumulus-message-adapter-js to version 2.3.0. This will explicitly put the Python cumulus-message-adapter spawn into UTF-8 mode. See https://github.com/nasa/cumulus-message-adapter-js/releases/tag/v2.3.0
- **CUMULUS-3967**
  - Pinned @aws-sdk/client-s3 in @cumulus/aws-client to 3.726.0 to address breaking changes/incompatibility in releases > 3.726.0
  - Pinned @aws-sdk/client-s3 in @cumulus/lib-storage to 3.726.0 to address breaking changes/incompatibility in releases > 3.726.0
- **CUMULUS-3940**
  - Added 'dead_letter_recovery_cpu' and 'dead_letter_recovery_memory' to `cumulus` and `archive` module configuration to allow configuration of the dead_letter_recovery_operation task definition to better allow configuration of the tool's operating environment.
  - Updated the dead letter recovery tool to utilize it's own log group "${var.prefix}-DeadLetterRecoveryEcsLogs"
  - Added `batchSize`, `concurrency` and `dbMaxPool` options to /endpoints/recoverCumulusMessage (note these values are correct at time of this release only):
    - `batchSize` - specifies how many DLA objects to read from S3 and hold in memory.  Defaults to 1000.
    - `concurrency` - specifies how many messages to process at the same time.  Defaults to 30.
    - `dbMaxPool` - specifies how many database connections to allow the process to utilize.  Defaults to 30.  Process should at minimum the value set for `concurrency`.
  - Add API memory-constrained performance test to test minimum functionality under default+ configuration
  - Updated `@cumulus/async-operations.startAsyncOperation to take `containerName` as a parameter name, allowing it to specify a container other than the default 'AsyncOperations' container
- **CUMULUS-3759**
  - Migrated `tf-modules/cumulus/ecs_cluster` ECS Autoscaling group from launch configurations to launch templates
- **CUMULUS-3955**
  - Removed `VACUUM` statements from db migrations. In cases where the PG database is very large, these queries
    can take a long time and exceed the Lambda timeout, causing failures on deployment.
- **CUMULUS-3931**
  - Add `force_new_deployment` to `cumulus_ecs_service` to allow users to force
    new task deployment on terraform redeploy.   See docs for more details:
    https://registry.terraform.io/providers/hashicorp/aws/latest/docs/resources/ecs_service#force_new_deployment"
- **CUMULUS-3941**
  - Updated `SendPan` task to generate short pan with FAILED disposition.
- **CUMULUS-3936,CUMULUS-3948**
  - Updated `tf-modules/cumulus/ecs_cluster_instance_autoscaling_cf_template.yml.tmpl`
    user-data for compatibility with Amazon Linux 2023 AMI
  - Fixed `tf-modules/cumulus` scripts to use Instance Metadata Service V2
  - Updated `fake-provider-cf.yml` to work for Amazon Linux 2023 AMI
- **CUMULUS-3960**
  - Updated `PostToCmr` task to be able to `republish` granules
- **CUMULUS-3965**
  - Updated `tf-modules/cumulus/ecs_cluster` and `fake-provider-cf.yml` launch templates to require IMDSv2
- **CUMULUS-3990**
  - Upgraded localstack from 3.0.0 to 4.0.3

### Fixed

- **CUMULUS-3933**
  - Update example/bamboo/integration-tests.sh to properly exit if lock-stack
    errors/detects another stack lock
- **CUMULUS-3876**
  - Fixed `s3-replicator` lambda cross region write failure
  - Added `target_region` variable to `tf-modules/s3-replicator` module
- **CUMULUS-3981**
  - Added required $metadata field when creating new instance of ServiceException.
- **Security Vulnerabilities**
  - Updated `@octokit/graphql` from 2.1.1 to ^2.3.0 to address [CVE-2024-21538]
    (https://github.com/advisories/GHSA-3xgq-45jj-v275)

## [v19.1.0] 2024-10-07

### Migration Notes

This release contains changes listed here as well as changes listed in v19.0.0,
despite v19.0.0 being deprecated. Please review Changelog entries and Migration Notes for
each Cumulus version between your current version and v19.1.0 as normal.

### Added

- **CUMULUS-3020**
  - Updated sfEventSqsToDbRecords to allow override of the default value
   (var.rds_connection_timing_configuration.acquireTimeoutMillis / 1000) + 60)
   via a key 'sfEventSqsToDbRecords' on `var.lambda_timeouts` on the main cumulus module/archive module

  **Please note** - updating this configuration is for adavanced users only.  Value changes will modify the visibility
  timeout on `sfEventSqsToDbRecordsDeadLetterQueue` and `sfEventSqsToDbRecordsInputQueue` and may lead to system
  instability.

- **CUMULUS-3756**
  - Added excludeFileRegex configuration to UpdateGranulesCmrMetadataFileLinks
  - This is to allow files matching specified regex to be excluded when updating the Related URLs list
  - Defaults to the current behavior of excluding no files.
- **CUMULUS-3773**
  - Added sftpFastDownload configuration to SyncGranule task.
  - Updated `@cumulus/sftp-client` and `@cumulus/ingest/SftpProviderClient` to support both regular and fastDownload.
  - Added sftp support to FakeProvider
  - Added sftp integration test

### Changed

- **CUMULUS-3928**
  - updated publish scripting to use cumulus.bot@gmail.com for user email
  - updated publish scripting to use esm over common import of latest-version
  - updated bigint testing to remove intermitted failure source.
  - updated postgres dependency version
- **CUMULUS-3838**
  - Updated python dependencies to latest:
    - cumulus-process-py 1.4.0
    - cumulus-message-adapter-python 2.3.0
- **CUMULUS-3906**
  - Bumps example ORCA deployment to version v10.0.1.

### Fixed

- **CUMULUS-3940**
  - Updated `process-s3-dead-letter-archive` and downstream calls to pass in a esClient to  `writeRecordsFunction` and update downstream calls to utilize the client.
- **CUMULUS-3904**
  - Passed sqs_message_consumer_watcher_message_limit and sqs_message_consumer_watcher_time_limit through the cumulus terraform module to the ingest terraform module.
- **CUMULUS-3902**
  - Update error handling to use AWS SDK V3 error classes instead of properties on js objects

## [v19.0.0] 2024-08-28

### Deprecated
This release has been deprecated in favor of the 18.5->19.1 release series. The changes
listed here are still valid and also contained in the v19.1.0 release and beyond.

### Breaking Changes

- This release includes `Replace ElasicSearch Phase 1` updates, we no longer save `collection/granule/execution` records to
ElasticSearch, the `collections/granules/executions` API endpoints are updated to perform operations on the postgres database.

### Migration Notes

#### CUMULUS-3792 Add database indexes. Please follow the instructions before upgrading Cumulus

- The updates in CUMULUS-3792 require a manual update to the postgres database in the production environment.
  Please follow [Update Table Indexes for CUMULUS-3792]
  (https://nasa.github.io/cumulus/docs/next/upgrade-notes/update_table_indexes_CUMULUS_3792)

### Replace ElasticSearch Phase 1

- **CUMULUS-3238**
  - Removed elasticsearch dependency from collections endpoint
- **CUMULUS-3239**
  - Updated `executions` list api endpoint and added `ExecutionSearch` class to query postgres
- **CUMULUS-3240**
  - Removed Elasticsearch dependency from `executions` endpoints
- **CUMULUS-3639**
  - Updated `/collections/active` endpoint to query postgres
- **CUMULUS-3640**
  - Removed elasticsearch dependency from granules endpoint
- **CUMULUS-3641**
  - Updated `collections` api endpoint to query postgres instead of elasticsearch except if `includeStats` is in the query parameters
- **CUMULUS-3642**
  - Adjusted queries to improve performance:
    - Used count(*) over count(id) to count rows
    - Estimated row count for large tables (granules and executions) by default for basic query
  - Updated stats summary to default to the last day
  - Updated ExecutionSearch to not include asyncOperationId by default
- **CUMULUS-3688**
  - Updated `stats` api endpoint to query postgres instead of elasticsearch
- **CUMULUS-3689**
  - Updated `stats/aggregate` api endpoint to query postgres instead of elasticsearch
  - Created a new StatsSearch class for querying postgres with the stats endpoint
- **CUMULUS-3692**
  - Added `@cumulus/db/src/search` `BaseSearch` and `GranuleSearch` classes to
    support basic queries for granules
  - Updated granules List endpoint to query postgres for basic queries
- **CUMULUS-3693**
  - Added functionality to `@cumulus/db/src/search` to support range queries
- **CUMULUS-3694**
  - Added functionality to `@cumulus/db/src/search` to support term queries
  - Updated `BaseSearch` and `GranuleSearch` classes to support term queries for granules
  - Updated granules List endpoint to search postgres
- **CUMULUS-3695**
  - Updated `granule` list api endpoint and BaseSearch class to handle sort fields
- **CUMULUS-3696**
  - Added functionality to `@cumulus/db/src/search` to support terms, `not` and `exists` queries
- **CUMULUS-3699**
  - Updated `collections` api endpoint to be able to support `includeStats` query string parameter
- **CUMULUS-3792**
  - Added database indexes to improve search performance

## [v18.5.6] 2025-04-10

### Added

- **CUMULUS-4004**
  - Add documentation explaining use and configuration of changegranuleCollections workflow
- **CUMULUS-3992**
  - Update `MoveCollectionsWorkflow` references to `ChangeGranuleCollectionsWorkflow`
  - Update `@cumulus/api-client` to add bulkChangeCollection endpoint
  - Update `@cumulus/api` to add api endpoint to allow trigger of `ChangeGranuleCollectionsWorkflow`
  - Update ChangeGranuleCollections integration test to use endpoint to trigger test instead of direct step function invocation
- **CUMULUS-3751**
  - Added `change-granule-collection-s3` to move granules to a different collection.
    - expects a list of granuleIds along with a new (target) collection
    - moves those granule files in S3 according to pathing of target collection
    - update CMR metadata file according to new collection information
  - Added CopyObject function in @cumulus/aws-client/S3 to facilitate multi-part s3 object copying
  - Added functions to allow manipulation in memory of cmr metadata objects in @cumulus/cmrjs/cmr-utils
    - updateUMMGMetadataObject updates file links for ummg metadata structure object
    - updateEcho10XMLMetadataObject updates file links for echo10 metadata structure object
    - setUMMGCollection sets collection name and version in ummg metadata structure object
    - setEcho10Collection sets collection name and version in echo10 metadata structure object
    - getCMRCollectionId gets collectionId from cmr metadata object using its filename to
      determine how to correctly parse the object (echo10 vs ummg)
  - Added MoveGranuleCollections workflow to cumulus core deployable according to terraform variables
  - Added ingest module terraform variable "deploy_cumulus_workflows": a map of workflows that should be deployed
    - as of merging only controls change_granule_collections_workflow
    - defaults to true (deploy the workflow)

### Fixed

- **CUMULUS-3752**
  - Fixed api return codes expected in api-client for bulkPatch and bulkPatchGranuleCollections

### Changed

- **CUMULUS-3960**
  - Updated `PostToCmr` task to be able to `republish` granules

## [v18.5.5] 2025-03-04

**Please note** changes in v18.5.5 may not yet be released in future versions, as this
is a backport/patch release on the v18.5.x series of releases.  Updates that are
included in the future will have a corresponding CHANGELOG entry in future releases.

### Added

- **CUMULUS-3993**
  - Added long PAN functionality and `panType` configuration option to `SendPan` task
  - Updated example workflow configuration to better handle error exceptions,
    see [Workflow Configuration](https://nasa.github.io/cumulus/docs/next/data-cookbooks/error-handling)
  - Updated `PdrStatusCheck` task to properly propagate workflow execution error.

## [v18.5.3] 2025-01-21

**Please note** changes in v18.5.3 may not yet be released in future versions, as this
is a backport/patch release on the v18.5.x series of releases.  Updates that are
included in the future will have a corresponding CHANGELOG entry in future releases.

### Added

- **CUMULUS-3757**
  - Added a `/granules` [endpoint](https://nasa.github.io/cumulus-api/#bulk-update-granules-collectionId) `PATCH/bulkPatchGranuleCollection` which updates a batch of granule records collectionId to a new collectionId. This endpoint takes a list of granules, a collectionId, and an `esConcurrency` variable, updating the granules' to the collectionId passed with the payload in both postgres and elasticsearch, while providing concurrency for updating elasticsearch to tailor for performance and database needs.
  - Added a `/granules` [endpoint](https://nasa.github.io/cumulus-api/#bulk-update-granules) `PATCH/bulkPatch` which applies PATCH to a list of granules. For its payload, this endpoint takes a list of granules (the updates to be made to the granule, similar to the pre-existing `PATCH`), a `dbConcurrency` and `dbMaxPool` variables for configuring concurrency and database thoroughput for postgres to tailor to performance and database needs.
- **CUMULUS-3978**
  - Added `iops` and `throughput` options to `elasticsearch_config` variable
    in `tf-modules/data-persistence`; These two options are necessary for gp3 EBS volume type.

### Changed

- **CUMULUS-3967**
  - Pinned @aws-sdk/client-s3 in @cumulus/aws-client to 3.726.0 to address breaking changes/incompatibility in releases > 3.726.0
  - Pinned @aws-sdk/client-s3 in @cumulus/lib-storage to 3.726.0 to address breaking changes/incompatibility in releases > 3.726.0

- **CUMULUS-3940**
  - Added 'dead_letter_recovery_cpu' and 'dead_letter_recovery_memory' to `cumulus` and `archive` module configuration to allow configuration of the dead_letter_recovery_operation task definition to better allow configuration of the tool's operating environment.
  - Updated the dead letter recovery tool to utilize it's own log group "${var.prefix}-DeadLetterRecoveryEcsLogs"
  - Added `batchSize`, `concurrency` and `dbMaxPool` options to /endpoints/recoverCumulusMessage (note these values are correct at time of this release only):
    - `batchSize` - specifies how many DLA objects to read from S3 and hold in memory.  Defaults to 1000.
    - `concurrency` - specifies how many messages to process at the same time.  Defaults to 30.
    - `dbMaxPool` - specifies how many database connections to allow the process to utilize.  Defaults to 30.  Process should at minimum the value set for `concurrency`.
  - Add API memory-constrained performance test to test minimum functionality under default+ configuration
  - Updated `@cumulus/async-operations.startAsyncOperation` to take `containerName` as a parameter name, allowing it to specify a container other than the default 'AsyncOperations' container

### Fixed

- **CUMULUS-3940**
  - Updated `process-s3-dead-letter-archive` and downstream calls to pass in a esClient to  `writeRecordsFunction` and update downstream calls to utilize the client.
- **CUMULUS-3981**
  - Added required $metadata field when creating new instance of ServiceException.


## [v18.5.2] 2024-12-12

### Breaking Changes

- **CUMULUS-3934**
  - Removed `ecs_cluster_instance_allow_ssh` resource.
  - The `ecs_cluster_instance_allow_ssh` was implemented before SSM hosts were deployed
    to NGAP accounts and allowed for SSHing into an instance from an SSH bastion, which no longer exists.
  - Tunneling into an EC2 via SSM is still supported. Users relying solely on SSH will need to transition to SSM.

### Changed

- **CUMULUS-3936,CUMULUS-3948**
  - Updated `tf-modules/cumulus/ecs_cluster_instance_autoscaling_cf_template.yml.tmpl`
    user-data for compatibility with Amazon Linux 2023 AMI
  - Fixed `tf-modules/cumulus` scripts to use Instance Metadata Service V2
  - Updated `fake-provider-cf.yml` to work for Amazon Linux 2023 AMI
- **CUMULUS-3941**
  - Updated `SendPan` task to generate short pan with FAILED disposition.
- **CUMULUS-3955**
  - Removed `VACUUM` statements from db migrations. In cases where the PG database is very large, these queries
    can take a long time and exceed the Lambda timeout, causing failures on deployment.

### Fixed

- **Security Vulnerabilities**
  - Updated `@octokit/graphql` from 2.1.1 to ^2.3.0 to address [CVE-2024-21538]
    (https://github.com/advisories/GHSA-3xgq-45jj-v275)

## [v18.5.1] 2024-10-25

**Please note** changes in v18.5.1 may not yet be released in future versions, as this
is a backport/patch release on the v18.5.x series of releases.  Updates that are
included in the future will have a corresponding CHANGELOG entry in future releases.

### Added

- **CUMULUS-3773**
  - Added sftpFastDownload configuration to SyncGranule task.
  - Updated `@cumulus/sftp-client` and `@cumulus/ingest/SftpProviderClient` to support both regular and fastDownload.
  - Added sftp support to FakeProvider
  - Added sftp integration test
- **CUMULUS-3756**
  - Added excludeFileRegex configuration to UpdateGranulesCmrMetadataFileLinks
  - This is to allow files matching specified regex to be excluded when updating the Related URLs list
  - Defaults to the current behavior of excluding no files.
- **CUMULUS-3919**
  - Added terraform variables `disableSSL` and `rejectUnauthorized` to `tf-modules/cumulus-rds-tf` module.

### Changed

- **CUMULUS-3928**
  - updated publish scripting to use cumulus.bot@gmail.com for user email
  - updated publish scripting to use esm over common import of latest-version
  - updated bigint testing to remove intermitted failure source.
  - updated postgres dependency version
- **CUMULUS-3838**
  - Updated python dependencies to latest:
    - cumulus-process-py 1.4.0
    - cumulus-message-adapter-python 2.3.0

### Fixed

- **CUMULUS-3902**
  - Update error handling to use AWS SDK V3 error classes instead of properties
    on js objects

## [v18.5.0] 2024-10-03

### Migration Notes

#### CUMULUS-3536 Upgrading from Aurora Serverless V1 to V2

- The updates in CUMULUS-3536 require an upgrade of the postgres database.
  Please follow [Upgrading from Aurora Serverless V1 to V2]
  (https://nasa.github.io/cumulus/docs/next/upgrade-notes/serverless-v2-upgrade)

### Added

- **CUMULUS-3536**
  - Added `rejectUnauthorized` = false to db-provision-user-database as the Lambda
    does not have the Serverless v2 SSL certifications installed.

### Changed

- **CUMULUS-3725**
  - Updated the default parameter group for `cumulus-rds-tf` to set `force_ssl`
    to 0. This setting for the Aurora Serverless v2 database allows non-SSL
    connections to the database, and is intended to be a temporary solution
    until Cumulus has been updated to import the RDS rds-ca-rsa2048-g1 CA bundles in Lambda environments.
    See [CUMULUS-3724](https://bugs.earthdata.nasa.gov/browse/CUMULUS-3724).

### Fixed

- **CUMULUS-3901**
  - Fix error checking in @cumulus/errors to use Error.name in addition to Error.code
- **CUMULUS-3824**
  - Added the missing double quote in ecs_cluster autoscaling cf template
- **CUMULUS-3846**
  - improve reliability of unit tests
    - tests for granules api get requests separated out to new file
    - cleanup of granule database resources to ensure no overlap
    - ensure uniqueness of execution names from getWorkflowNameIntersectFromGranuleIds
    - increase timeout in aws-client tests
- **Snyk**
  - Upgraded moment from 2.29.4 to 2.30.1
  - Upgraded pg from ~8.10 to ~8.12

## [v18.4.0] 2024-08-16

### Migration Notes

#### CUMULUS-3320 Update executions table

The work for CUMULUS-3320 required index updates as well as a modification of a
table constraint.   To install the update containing these changes you should:

- Pre-generate the indexes on the execution table.  This can be done via manual
  procedure prior to upgrading without downtime, or done more quickly before or
  during upgrade with downtime.
- Update the `executions_parent_cumulus_id_foreign` constraint.   This will
  require downtime as updating the constraint requires a table write lock, and
  the update may take some time.

Deployments with low volume databases and low activity and/or test/development
environments should be able to install these updates via the normal automatic
Cumulus deployment process.

Please *carefully* review the migration [process documentation](https://nasa.github.io/cumulus/docs/next/upgrade-notes/upgrade_execution_table_CUMULUS_3320).    Failure to
make these updates properly will likely result in deployment failure and/or
degraded execution table operations.

#### CUMULUS-3449 Please follow the instructions before upgrading Cumulus

- The updates in CUMULUS-3449 requires manual update to postgres database in
  production environment. Please follow [Update Cumulus_id Type and
  Indexes](https://nasa.github.io/cumulus/docs/next/upgrade-notes/update-cumulus_id-type-indexes-CUMULUS-3449)

### Breaking Changes

### Added

- **CUMULUS-3320**
  - Added endpoint `/executions/bulkDeleteExecutionsByCollection` to allow
    bulk deletion of executions from elasticsearch by collectionId
  - Added `Bulk Execution Delete` migration type to async operations types
- **CUMULUS-3608**
  - Exposes variables for sqs_message_consumer_watcher messageLimit and timeLimit configurations. Descriptions
    of the variables [here](tf-modules/ingest/variables.tf) include notes on usage and what users should
    consider if configuring something other than the default values.
- **CUMULUS-3449**
  - Updated the following database columns to BIGINT: executions.cumulus_id, executions.parent_cumulus_id,
    files.granule_cumulus_id, granules_executions.granule_cumulus_id, granules_executions.execution_cumulus_id
    and pdrs.execution_cumulus_id
  - Changed granules table unique constraint to granules_collection_cumulus_id_granule_id_unique
  - Added indexes granules_granule_id_index and granules_provider_collection_cumulus_id_granule_id_index
    to granules table

### Changed

- **CUMULUS-3320**
  - Updated executions table (please see Migration section and Upgrade
    Instructions for more information) to:
    - Add index on `collection_cumulus_id`
    - Add index on `parent_cumulus_id`
    - Update `executions_parent_cumulus_id_foreign` constraint to add `ON DELETE
      SET NULL`.  This change will cause deletions in the execution table to
      allow deletion of parent executions, when this occurs the child will have
      it's parent reference set to NULL as part of the deletion operations.
- **CUMULUS-3449**
  - Updated `@cumulus/db` package and configure knex hook postProcessResponse to convert the return string
    from columns ending with "cumulus_id" to number.
- **CUMULUS-3841**
  - Increased `fetchRules` page size to default to 100 instead of 10. This improves overall query time when
    fetching all rules such as in `sqsMessageConsumer`.

### Fixed

- **CUMULUS-3817**
  - updated applicable @aws-sdk dependencies to 3.621.0 to remove inherited vulnerability from fast-xml-parser
- **CUMULUS-3320**
  - Execution database deletions by `cumulus_id` should have greatly improved
    performance as a table scan will no longer be required for each record
    deletion to validate parent-child relationships
- **CUMULUS-3818**
  - Fixes default value (updated to tag 52) for async-operation-image in tf-modules/cumulus.
- **CUMULUS-3840**
  - Fixed `@cumulus/api/bin/serve` to correctly use EsClient.

## [v18.3.4] 2024-08-27

**Please note** changes in v18.3.4 may not yet be released in future versions, as this
is a backport/patch release on the v18.3.x series of releases.  Updates that are
included in the future will have a corresponding CHANGELOG entry in future releases.

### Changed

- **CUMULUS-3841**
  - Increased `fetchRules` page size to default to 100 instead of 10. This improves overall query time when fetching all rules such as in `sqsMessageConsumer`.

## [v18.3.3] 2024-08-09

**Please note** changes in v18.3.3 may not yet be released in future versions, as this
is a backport/patch release on the v18.3.x series of releases.  Updates that are
included in the future will have a corresponding CHANGELOG entry in future releases.

### Fixed

- **CUMULUS-3824**
  - Changed the ECS docker storage driver to `overlay2`, since `devicemapper` is removed in Docker Engine v25.0.
  - Removed `ecs_docker_storage_driver` property from cumulus module.
- **CUMULUS-3836**
  - Terraform configuration for cleanExecutions now correctly configures ES_HOST and lambda security group

## [v18.3.2] 2024-07-24

### Added

- **CUMULUS-3700**
  - Added `volume_type` option to `elasticsearch_config` in the
    `data-persistance` module to allow configuration of the EBS volume type for
    Elasticsarch; default remains `gp2`.
- **CUMULUS-3424**
  - Exposed `auto_pause` and `seconds_until_auto_pause` variables in
    `cumulus-rds-tf` module to modify `aws_rds_cluster` scaling_configuration
- **CUMULUS-3760**
  - Added guidance for handling large backlog of es executions
- **CUMULUS-3742**
  - Script for dumping data into postgres database for testing and replicating issues
- **CUMULUS-3385**
  - Added generate_db_executions to dump large scale postgres executions

### Changed

- **CUMULUS-3385**
  - updated cleanExecutions lambda to clean up postgres execution payloads
  - updated cleanExecutions lambda with configurable limit to control for large size
- **NDCUM-1051**
  - Modified addHyraxUrlToUmmG to test whether the provide Hyrax URL is already included in the metadata, and if so return the metadata unaltered.
  - Modified addHyraxUrlToEcho10 to test whether the provide Hyrax URL is already included in the metadata, and if so return the metadata unaltered.

### Fixed

- **CUMULUS-3807**
  - Pinned @aws-sdk/client-s3 to 3.614 to address timeout/bug in s3().listObjectsV2
- **CUMULUS-3787**
  - Fixed developer-side bug causing some ts errors to be swallowed in CI
- **CUMULUS-3785**
  - Fixed `SftpProviderClient` not awaiting `decryptBase64String` with AWS KMS
  - Fixed method typo in `@cumulus/api/endpoints/dashboard.js`
- **CUMULUS-3385**
  - fixed cleanExecutions lambda to clean up elasticsearch execution payloads
- **CUMULUS-3326**
  - Updated update-granules-cmr-metadata-file-links task to update the file size of the update metadata file and remove the invalidated checksum associated with this file.

## [v18.3.1] 2024-07-08

### Migration Notes

#### CUMULUS-3433 Update to node.js v20

The following applies only to users with a custom value configured for
`async-operation`:

- As part of the node v20 update process, a new version (52) of the Core
  async-operation container was published - [cumuluss/async
  operation](https://hub.docker.com/layers/cumuluss/async-operation/52/images/sha256-78c05f9809c29707f9da87c0fc380d39a71379669cbebd227378c8481eb11c3a?context=explore)  The
  default value for `async-operation` has been updated in the `cumulus`
  module, however if you are using an internal image repository such as ECR,
  please make sure to update your deployment configuration with the newly
  provided image.

  Users making use of a custom image configuration should note the base image
  for Core async operations must support node v20.x.

#### CUMULUS-3617 Migration of DLA messages should be performed after Cumulus is upgraded

Instructions for migrating old DLA (Dead Letter Archive) messages to new format:

- `YYYY-MM-DD` subfolders to organize by date
- new top level fields for simplified search and analysis
- captured error message

To invoke the Lambda and start the DLA migration, you can use the AWS Console or CLI:

```bash
aws lambda invoke --function-name $PREFIX-migrationHelperAsyncOperation \
  --payload $(echo '{"operationType": "DLA Migration"}' | base64) $OUTFILE
```

- `PREFIX` is your Cumulus deployment prefix.
- `OUTFILE` (**optional**) is the filepath where the Lambda output will be saved.

The Lambda will trigger an Async Operation and return an `id` such as:

```json
{"id":"41c9fbbf-a031-4dd8-91cc-8ec2d8b5e31a","description":"Migrate Dead Letter Archive Messages",
"operationType":"DLA Migration","status":"RUNNING",
"taskArn":"arn:aws:ecs:us-east-1:AWSID:task/$PREFIX-CumulusECSCluster/123456789"}
```

which you can then query the Async Operations [API
Endpoint](https://nasa.github.io/cumulus-api/#retrieve-async-operation) for the
output or status of your request. If you want to directly observe the progress
of the migration as it runs, you can view the CloudWatch logs for your async
operations (e.g. `PREFIX-AsyncOperationEcsLogs`).

#### CUMULUS-3779 async_operations Docker image version upgrade

The `async-operation` Docker image has been updated to support Node v20 and `aws-sdk` v3. Users of the image will need
to update to at least [async-operations:52](https://hub.docker.com/layers/cumuluss/async-operation/52/images/sha256-78c05f9809c29707f9da87c0fc380d39a71379669cbebd227378c8481eb11c3a?context=explore).

#### CUMULUS-3776 cumulus-ecs-task Docker image version upgrade

The `cumulus-ecs-task` Docker image has been updated to support Node v20 and `aws-sdk` v3. Users of the image will need
to update to at least [cumulus-ecs-task:2.1.0](https://hub.docker.com/layers/cumuluss/cumulus-ecs-task/2.1.0/images/sha256-17bebae3e55171c96272eeb533293b98e573be11dd5371310156b7c2564e691a?context=explore).

### Breaking Changes

- **CUMULUS-3618**
  - Modified @cumulus/es-client/search.BaseSearch:
    - Removed static class method `es` in favor of new class for managing
       elasticsearch clients `EsClient` which allows for credential
       refresh/reset.  Updated api/es-client code to
       utilize new pattern.    Users making use of @cumulus/es-client should
       update their code to make use of the new EsClient create/initialize pattern.
    - Added helper method getEsClient to encapsulate logic to create/initialize
      a new EsClient.

- **CUMULUS-2889**
  - Removed unused CloudWatch Logs AWS SDK client. This change removes the CloudWatch Logs
    client from the `@cumulus/aws-client` package.
- **CUMULUS-2890**
  - Removed unused CloudWatch AWS SDK client. This change removes the CloudWatch client
    from the `@cumulus/aws-client` package.
- **CUMULUS-3323**
  - Updated `@cumulus/db` to by default set the `ssl` option for knex, and
    reject non-SSL connections via use of the `rejectUnauthorized` configuration
    flag.   This causes all Cumulus database connections to require SSL (CA or
    self-signed) and reject connectivity if the database does not provide SSL.
    Users using serverless v1/`cumulus-rds-tf` should not be impacted by this
    change as certs are provided by default.   Users using databases that do not
    provide SSL should update their database secret with the optional value
    `disableSSL` set to `true`
  - Updated `cumulus-rds-tf` to set `rds.force_ssl` to `1`, forcing SSL enabled
    connections in the `db_parameters` configuration.   Users of this module
    defining their own `db_parameters` should make this configuration change to allow only SSL
    connections to the RDS datastore.
- **CUMULUS-2897**
  - Removed unused Systems Manager AWS SDK client. This change removes the Systems Manager client
    from the `@cumulus/aws-client` package.
- **CUMULUS-3779**
  - Updates async_operations Docker image to Node v20 and bumps its cumulus dependencies to v18.3.0 to
    support `aws-sdk` v3 changes.

### Added

- **CUMULUS-3614**
  - `tf-modules/monitoring` module now deploys Glue table for querying dead-letter-archive messages.
- **CUMULUS-3616**
  - Added user guide on querying dead-letter-archive messages using AWS Athena.
- **CUMULUS-3433**
  - Added `importGot` helper method to import `got` as an ESM module in
    CommmonJS typescript/webpack clients.
- **CUMULUS-3606**
  - Updated  with additional documentation covering tunneling configuration
    using a PKCS11 provider

### Changed

- **CUMULUS-3735**
  - Remove unused getGranuleIdsForPayload from `@cumulus/api/lib`
- **CUMULUS-3746**
  - cicd unit test error log changed to environment unique name
- **CUMULUS-3717**
  - Update `@cumulus/ingest/HttpProviderClient` to use direct injection test mocks, and remove rewire from unit tests
- **CUMULUS-3720**
  - add cicd unit test error logging to s3 for testing improvements
- **CUMULUS-3433**
  - Updated all node.js lambda dependencies to node 20.x/20.12.2
  - Modified `@cumulus/ingest` unit test HTTPs server to accept localhost POST
    requests, and removed nock dependency from tests involving `fs.Readstream`
    and `got` due to a likely incompatibility with changes in node v18, `got`,
    fs.Readstream and nock when used in combination in units
    (https://github.com/sindresorhus/got/issues/2341)
  - Updated `got` dependency in `@cumulus/ingest` to use `@cumulus/common`
    dynamic import helper / `got` > v10 in CommonJS.
  - Updated all Core lambdas to use [cumulus-message-adapter-js](https://github.com/nasa/cumulus-message-adapter-js) v2.2.0
- **CUMULUS-3629**
  - dla guarantees de-nested SQS message bodies, preferring outermost metadata as found.
  - dla uses execution Name as filename and ensures no ':' or '/' characters in name
- **CUMULUS-3570**
  - Updated Kinesis docs to support latest AWS UI and recommend server-side encryption.
- **CUMULUS-3519**
  - Updates SQS and SNS code to AWS SDK V3 Syntax
- **CUMULUS-3609**
  - Adds dla-migration lambda to async-operations to be used for updating existing DLA records
  - Moved hoistCumulusMessageDetails function from write-db-dlq-records-to-s3 lambda to @cumulus/message/DeadLetterMessage
- **CUMULUS-3613**
  - Updated writeDbRecordsDLQtoS3 lambda to write messages to `YYYY-MM-DD` subfolder of S3 dead letter archive.
- **CUMULUS-3518**
  - Update existing usage of `@cumulus/aws-client` lambda service to use AWS SDK v3 `send` syntax
  - Update Discover Granules lambda default memory to 1024 MB
- **CUMULUS-3600**
  - Update docs to clarify CloudFront HTTPS DIT requirements.
- **CUMULUS-2892**
  - Updates `aws-client`'s EC2 client to use AWS SDK v3.
- **CUMULUS-2896**
  - Updated Secrets Manager code to AWS SDK v3.
- **CUMULUS-2901**
  - Updated STS code to AWS SDK v3.
- **CUMULUS-2898**
  - Update Step Functions code to AWS SDK v3
- **CUMULUS-2902**
  - Removes `aws-sdk` from `es-client` package by replacing credential fetching with
  the `@aws-sdk/credential-providers` AWS SDK v3 package.
  - Removes `aws-sdk` from all cumulus packages and replaces usages with AWS SDK v3 clients.
- **CUMULUS-3456**
  - Added stateMachineArn, executionArn, collectionId, providerId, granules, status, time, and error fields to Dead Letter Archive message
  - Added cumulusError field to records in sfEventSqsToDbRecordsDeadLetterQueue
- **CUMULUS-3323**
  - Added `disableSSL` as a valid database secret key - setting this in your database credentials will
    disable SSL for all Core database connection attempts.
  - Added `rejectUnauthorized` as a valid database secret key - setting
    this to `false` in your database credentials will allow self-signed certs/certs with an unrecognized authority.
  - Updated the default parameter group for `cumulus-rds-tf` to set `force_ssl`
    to 1.   This setting for the Aurora Serverless v1 database disallows non-SSL
    connections to the database, and is intended to help enforce security
    compliance rules.  This update can be opted-out by supplying a non-default
    `db_parameters` set in the terraform configuration.
- **CUMULUS-3425**
  - Update `@cumulus/lzards-backup` task to either respect the `lzards_provider`
    terraform configuration value or utilize `lzardsProvider` as part of the task
    workflow configuration
  - Minor refactor of `@cumulus/lzards-api-client` to:
    - Use proper ECMAScript import for `@cumulus/launchpad-auth`
    - Update incorrect docstring
- **CUMULUS-3497**
  - Updated `example/cumulus-tf/orca.tf` to use v9.0.4
- **CUMULUS-3610**
  - Updated `aws-client`'s ES client to use AWS SDK v3.
- **CUMULUS-3617**
  - Added lambdas to migrate DLA messages to `YYYY-MM-DD` subfolder
  - Updated `@cumulus/aws-client/S3/recursivelyDeleteS3Bucket` to handle bucket with more than 1000 objects.
- **CUMULUS-2891**
  - Updated ECS code to aws sdk v3

### Fixed

- **CUMULUS-3715**
  - Update `ProvisionUserDatabase` lambda to correctly pass in knex/node debug
    flags to knex custom code
- **CUMULUS-3721**
  - Update lambda:GetFunctionConfiguration policy statement to fix error related to resource naming
- **CUMULUS-3701**
  - Updated `@cumulus/api` to no longer improperly pass PATCH/PUT null values to Eventbridge rules
- **CUMULUS-3618**
  - Fixed `@cumulus/es-client` credentialing issue in instance where
    lambda/Fargate task runtime would exceed the timeout for the es-client. Added retry/credential
    refresh behavior to `@cumulus/es-client/indexer.genericRecordUpdate` to ensure record indexing
    does not fail in those instances.
  - Updated `index-from-database` lambda to utilize updated es-client to prevent
    credentialing timeout in long-running ECS jobs.
- **CUMULUS-3323**
  - Minor edits to errant integration test titles (dyanmo->postgres)
- **AWS-SDK v3 Exclusion (v18.3.0 fix)***
  - Excludes aws-sdk v3 from packages to reduce overall package size. With the requirement of Node v20
    packaging the aws-sdk v3 with our code is no longer necessary and prevented some packages from being
    published to npm.

## [v18.2.2] 2024-06-4

### Migration Notes

#### CUMULUS-3591 - SNS topics set to use encrypted storage

As part of the requirements for this ticket Cumulus Core created SNS topics are
being updated to use server-side encryption with an AWS managed key.    No user
action is required, this note is being added to increase visibility re: this
modification.

### Changed

- **CUMULUS-3591**
  - Enable server-side encryption for all SNS topcis deployed by Cumulus Core
  - Update all integration/unit tests to use encrypted SNS topics

### Fixed

- **CUMULUS-3547**
  - Updated ECS Cluster `/dev/xvdcz` EBS volumes so they're encrypted.
- **CUMULUS-3527**
  - Added suppport for additional kex algorithms in the sftp-client.
- **CUMULUS-3587**
  - Ported https://github.com/scottcorgan/express-boom into API/lib to allow
    updates of sub-dependencies and maintain without refactoring errors in
    API/etc wholesale
  - Addresses [CVE-2020-36604](https://github.com/advisories/GHSA-c429-5p7v-vgjp)
- **CUMULUS-3673**
  - Fixes Granules API so that paths containing a granule and/or collection ID properly URI encode the ID.
- **Audit Issues**
  - Addressed [CVE-2023-45133](https://github.com/advisories/GHSA-67hx-6x53-jw92) by
    updating babel packages and .babelrc

## [v18.2.1] 2024-05-08

**Please note** changes in 18.2.1 may not yet be released in future versions, as this
is a backport/patch release on the 18.2.x series of releases.  Updates that are
included in the future will have a corresponding CHANGELOG entry in future releases.

### Fixed

- **CUMULUS-3721**
  - Update lambda:GetFunctionConfiguration policy statement to fix error related to resource naming
- **CUMULUS-3701**
  - Updated `@cumulus/api` to no longer improperly pass PATCH/PUT null values to Eventbridge rules

## [v18.2.0] 2024-02-02

### Migration Notes

From this release forward, Cumulus Core will be tested against PostgreSQL v13. Users
should migrate their datastores to Aurora PostgreSQL 13.9+ compatible data
stores as soon as possible after upgrading to this release.

#### Database Upgrade

Users utilizing the `cumulus-rds-tf` module should reference [cumulus-rds-tf
upgrade
instructions](https://nasa.github.io/cumulus/docs/upgrade-notes/upgrade-rds-cluster-tf-postgres-13).

### Breaking Changes

- **CUMULUS-2889**
  - Removed unused CloudWatch Logs AWS SDK client. This change removes the CloudWatch Logs
    client from the `@cumulus/aws-client` package.
- **CUMULUS-2890**
  - Removed unused CloudWatch AWS SDK client. This change removes the CloudWatch client
    from the `@cumulus/aws-client` package.

### Changed

- **CUMULUS-3492**
  - add teclark to select-stack.js
- **CUMULUS-3444**
  - Update `cumulus-rds-tf` module to take additional parameters in support of
    migration from Aurora PostgreSQl v11 to v13.   See Migration Notes for more details
- **CUMULUS-3564**
  - Update webpack configuration to explicitly disable chunking
- **CUMULUS-2895**
  - Updated KMS code to aws sdk v3
- **CUMULUS-2888**
  - Update CloudWatch Events code to AWS SDK v3
- **CUMULUS-2893**
  - Updated Kinesis code to AWS SDK v3
- **CUMULUS-3555**
  - Revert 3540, un-stubbing cmr facing tests
  - Raise memory_size of ftpPopulateTestLambda to 512MB
- **CUMULUS-2887**
  - Updated CloudFormation code to aws sdk v3
- **CUMULUS-2899**
  - Updated SNS code to aws sdk v3
- **CUMULUS_3499**
  - Update AWS-SDK dependency pin to "2.1490" to prevent SQS issue.  Dependency
    pin expected to be changed with the resolution to CUMULUS-2900
- **CUMULUS-2894**
  - Update Lambda code to AWS SDK v3
- **CUMULUS-3432**
  - Update `cumulus-rds-tf` `engine_version` to `13.9`
  - Update `cumulus-rds-tf` `parameter_group_family` to `aurora-postgresql13`
  - Update development/local stack postgres image version to postgres:13.9-alpine
- **CUMULUS-2900**
  - Update SQS code to AWS SDK v3
- **CUMULUS-3352**
  - Update example project to use CMA v2.0.3 for integration testing
  - Update example deployment to deploy cnmResponse lambda version
    2.1.1-aplha.2-SNAPSHOT
  - Update example deployment to deploy cnmToGranule lambda
    version 1.7.0-alpha.2-SNAPSHOT
- **CUMULUS-3501**
  - Updated CreateReconciliationReport lambda to save report record to Elasticsearch.
  - Created docker image cumuluss/async-operation:48 from v16.1.2, and used it as default async_operation_image.
- **CUMULUS-3502**
  - Upgraded localstack to v3.0.0 to support recent aws-sdk releases and update unit tests.
- **CUMULUS-3540**
  - stubbed cmr interfaces in integration tests allow integration tests to pass
  - needed while cmr is failing to continue needed releases and progress
  - this change should be reverted ASAP when cmr is working as needed again

### Fixed

- **CUMULUS-3177**
  - changed `_removeGranuleFromCmr` function for granule `bulkDelete` to not throw an error and instead catch the error when the granule is not found in CMR
- **CUMULUS-3293**
  - Process Dead Letter Archive is fixed to properly copy objects from `/sqs/` to `/failed-sqs/` location
- **CUMULUS-3467**
  - Added `childWorkflowMeta` to `QueueWorkflow` task configuration
- **CUMULUS-3474**
  - Fixed overridden changes to `rules.buildPayload' to restore changes from ticket `CUMULUS-2969` which limited the definition object to `name` and `arn` to
    account for AWS character limits.
- **CUMULUS-3479**
  - Fixed typo in s3-replicator resource declaration where `var.lambda_memory_size` is supposed to be `var.lambda_memory_sizes`
- **CUMULUS-3510**
  - Fixed `@cumulus/api` `validateAndUpdateSqsRule` method to allow 0 retries and 0 visibilityTimeout
    in rule's meta.  This fix from CUMULUS-2863 was not in release 16 and later.
- **CUMULUS-3562**
  - updated crypto-js to 4.2.0
  - updated aws-sdk/client-api-gateway to 3.499 to avoid older crypto-js dependency

## [v18.1.0] 2023-10-25

### MIGRATION notes

#### Rules API Endpoint Versioning

As part of the work on CUMULUS-3095, we have added a required header for the
rules PUT/PATCH endpoints -- to ensure that older clients/utilities do not
unexpectedly make destructive use of those endpoints, a validation check of a
header value against supported versions has been implemented.

Moving forward, if a breaking change is made to an existing endpoint that
requires user updates, as part of that update we will set the current version of
the core API and require a header that confirms the client is compatible with
the version required or greater.

In this instance, the rules PUT/PATCH
endpoints will require a `Cumulus-API-Version` value of at least `2`.

```bash
 curl --request PUT https://example.com/rules/repeat_test\
 --header 'Cumulus-API-Version: 2'\
 --header 'Content-Type: application/json'\
 --header 'Authorization: Bearer ReplaceWithToken'\
 --data ...
```

Users/clients that do not make use of these endpoints will not be impacted.

### Breaking Changes

- **CUMULUS-3427**
  - Changed the naming conventions for memory size and timeouts configuration to simply the lambda name

### Notable Changes

- **CUMULUS-3095**
  - Added `PATCH` rules endpoint to update rule which works as the existing `PUT` endpoint.
  - Updated `PUT` rules endpoint to replace rule.

### Added

- **CUMULUS-3218**
  - Added optional `maxDownloadTime` field to `provider` schema
  - Added `max_download_time` column to PostgreSQL `providers` table
  - Updated `@cumulus/ingest/lock` to check expired locks based on `provider.maxDownloadTime`

### Changed

- **CUMULUS-3095**
  - Updated `@cumulus/api-client/rules` to have`replaceRule` and `updateRule` methods.
  - Updated mapping for rule Elasticsearch records to prevent dynamic field for keys under
    `meta` and `payload`, and fixed `rule` field mapping.
- **CUMULUS-3351**
  - Updated `constructOnlineAccessUrls()` to group CMR online access URLs by link type.
- **CUMULUS-3377**
  - Added configuration option to cumulus-tf/terraform.tfvars to include sns:Subscribe access policy for
    executions, granules, collections, and PDRs report topics.
- **CUMULUS-3392**
  - Modify cloudwatch rule by deleting `custom`
- **CUMULUS-3434**
  - Updated `@cumulus/orca-recovery-adapter` task to output both input granules and recovery output.
  - Updated `example/cumulus-tf/orca.tf` to use v9.0.0.

### Fixed

- **CUMULUS-3095**
  - Added back `rule` schema validation which is missing after RDS phase 3.
  - Fixed a bug for creating rule with tags.
- **CUMULUS-3286**
  - Fixed `@cumulus/cmrjs/cmr-utils/getGranuleTemporalInfo` and `@cumulus/message/Granules/getGranuleCmrTemporalInfo`
    to handle non-existing cmr file.
  - Updated mapping for granule and deletedgranule Elasticsearch records to prevent dynamic field for keys under
    `queryFields`.
  - Updated mapping for collection Elasticsearch records to prevent dynamic field for keys under `meta`.
- **CUMULUS-3393**
  - Fixed `PUT` collection endpoint to update collection configuration in S3.
- **CUMULUS-3427**
  - Fixed issue where some lambda and task memory sizes and timeouts were not configurable
- **@aws-sdk upgrade**
  - Fixed TS compilation error on aws-client package caused by @aws-sdk/client-dynamodb 3.433.0 upgrade

## [v18.0.0] 2023-08-28

### Notable Changes

- **CUMULUS-3270**
  - update python lambdas to use python3.10
  - update dependencies to use python3.10 including cumulus-message-adapter, cumulus-message-adapter-python and cumulus-process-py
- **CUMULUS-3259**
  - Updated Terraform version from 0.13.6 to 1.5.3. Please see the [instructions to upgrade your deployments](https://github.com/nasa/cumulus/blob/master/docs/upgrade-notes/upgrading-tf-version-1.5.3.md).

### Changed

- **CUMULUS-3366**
  - Added logging to the `collectionRuleMatcher` Rules Helper, which is used by the sqs-message-consumer and message-consumer Lambdas,
    to report when an incoming message's collection does not match any rules.

## [v17.0.0] 2023-08-09

### MIGRATION notes

- This release updates the `hashicorp/aws` provider required by Cumulus to `~> 5.0`
  which in turn requires updates to all modules deployed with Core in the same stack
  to use a compatible provider version.
- This update is *not* compatible with prior stack states - Terraform will not
  allow redeployment of a prior version of Cumulus using an older version of
  the provider.  Please be sure to validate the install changeset is what you
  expect prior to upgrading to this version.
- Upgrading Cumulus to v17 from prior versions should only require the usual
  terraform init/apply steps.  As always **be sure** to inspect the `terraform plan` or
  `terraform apply` changeset to ensure the changes between providers are what
  you're expecting for all modules you've chosen to deploy with Cumulus

### Notable Changes

- **CUMULUS-3258**
  - @cumulus/api is now compatible *only* with Orca >= 8.1.0.    Prior versions of
    Orca are not compatible with Cumulus 17+
  - Updated all hashicorp terraform AWS provider configs to ~> 5.0
    - Upstream/downstream terraform modules will need to utilize an AWS provider
      that matches this range

### Breaking Changes

- **CUMULUS-3258**
  - Update @cumulus/api/lib/orca/getOrcaRecoveryStatusByGranuleCollection
    to @cumulus/api/lib/orca/getOrcaRecoveryStatusByGranuleIdAndCollection and
    add collectionId to arguments to support Orca v8+ required use of
    collectionId

  - Updated all terraform AWS providers to ~> 5.0

### Changed

- **CUMULUS-3258**
  - Update all Core integration tests/integrations to be compatible with Orca >=
    v8.1.0 only

### Fixed

- **CUMULUS-3319**
  - Removed @cumulus/api/models/schema and changed all references to
    @cumulus/api/lib/schema in docs and related models
  - Removed @cumulus/api/models/errors.js
  - Updated API granule write logic to cause postgres schema/db write failures on an individual granule file write to result  in a thrown error/400 return instead of a 200 return and a 'silent' update of the granule to failed status.
  - Update api/lib/_writeGranule/_writeGranulefiles logic to allow for schema failures on individual granule writes via an optional method parameter in _writeGranules, and an update to the API granule write calls.
  - Updated thrown error to include information related to automatic failure behavior in addition to the stack trace.

## [v16.1.3] 2024-1-15

**Please note** changes in 16.1.3 may not yet be released in future versions, as this
is a backport/patch release on the 16.x series of releases.  Updates that are
included in the future will have a corresponding CHANGELOG entry in future releases.

### Changed

- **CUMULUS_3499
  - Update AWS-SDK dependency pin to "2.1490" to prevent SQS issue.  Dependency
    pin expected to be changed with the resolution to CUMULUS-2900

### Fixed

- **CUMULUS-3474**
  - Fixed overriden changes to `rules.buildPayload' to restore changes from
    ticket `CUMULUS-2969` which limited the definition object to `name` and `arn` to
    account for AWS character limits.
- **CUMULUS-3501**
  - Updated CreateReconciliationReport lambda to save report record to Elasticsearch.
  - Created docker image cumuluss/async-operation:48 from v16.1.2, and used it as default async_operation_image.
- **CUMULUS-3510**
  - Fixed `@cumulus/api` `validateAndUpdateSqsRule` method to allow 0 retries and 0 visibilityTimeout
    in rule's meta.  This fix from CUMULUS-2863 was not in release 16 and later.
- **CUMULUS-3540**
  - stubbed cmr interfaces in integration tests allow integration tests to pass
  - needed while cmr is failing to continue needed releases and progress
  - this change should be reverted ASAP when cmr is working as needed again

## [v16.1.2] 2023-11-01

**Please note** changes in 16.1.2 may not yet be released in future versions, as this
is a backport/patch release on the 16.x series of releases.  Updates that are
included in the future will have a corresponding CHANGELOG entry in future releases.

### Added

- **CUMULUS-3218**
  - Added optional `maxDownloadTime` field to `provider` schema
  - Added `max_download_time` column to PostgreSQL `providers` table
  - Updated `@cumulus/ingest/lock` to check expired locks based on `provider.maxDownloadTime`

### Fixed

- **@aws-sdk upgrade**
  - Fixed TS compilation error on aws-client package caused by @aws-sdk/client-dynamodb 3.433.0 upgrade
  - Updated mapping for collection Elasticsearch records to prevent dynamic field for keys under `meta`.
- **CUMULUS-3286**
  - Fixed `@cumulus/cmrjs/cmr-utils/getGranuleTemporalInfo` and `@cumulus/message/Granules/getGranuleCmrTemporalInfo`
    to handle non-existing cmr file.
  - Updated mapping for granule and deletedgranule Elasticsearch records to prevent dynamic field for keys under
    `queryFields`.
- **CUMULUS-3293**
  - Process Dead Letter Archive is fixed to properly copy objects from `/sqs/` to `/failed-sqs/` location
- **CUMULUS-3393**
  - Fixed `PUT` collection endpoint to update collection configuration in S3.
- **CUMULUS-3467**
  - Added `childWorkflowMeta` to `QueueWorkflow` task configuration

## [v16.1.1] 2023-08-03

### Notable Changes

- The async_operation_image property of cumulus module should be updated to pull
  the ECR image for cumuluss/async-operation:47

### Added

- **CUMULUS-3298**
  - Added extra time to the buffer for replacing the launchpad token before it
    expires to alleviate CMR error messages
- **CUMULUS-3220**
  - Created a new send-pan task
- **CUMULUS-3287**
  - Added variable to allow the aws_ecs_task_definition health check to be configurable.
  - Added clarity to how the bucket field needs to be configured for the
    move-granules task definition

### Changed

- Security upgrade node from 14.19.3-buster to 14.21.1-buster
- **CUMULUS-2985**
  - Changed `onetime` rules RuleTrigger to only execute when the state is `ENABLED` and updated documentation to reflect the change
  - Changed the `invokeRerun` function to only re-run enabled rules
- **CUMULUS-3188**
  - Updated QueueGranules to support queueing granules that meet the required API granule schema.
  - Added optional additional properties to queue-granules input schema
- **CUMULUS-3252**
  - Updated example/cumulus-tf/orca.tf to use orca v8.0.1
  - Added cumulus task `@cumulus/orca-copy-to-archive-adapter`, and add the task to `tf-modules/ingest`
  - Updated `tf-modules/cumulus` module to take variable `orca_lambda_copy_to_archive_arn` and pass to `tf-modules/ingest`
  - Updated `example/cumulus-tf/ingest_and_publish_granule_with_orca_workflow.tf` `CopyToGlacier` (renamed to `CopyToArchive`) step to call
    `orca_copy_to_archive_adapter_task`
- **CUMULUS-3253**
  - Added cumulus task `@cumulus/orca-recovery-adapter`, and add the task to `tf-modules/ingest`
  - Updated `tf-modules/cumulus` module to take variable `orca_sfn_recovery_workflow_arn` and pass to `tf-modules/ingest`
  - Added `example/cumulus-tf/orca_recovery_adapter_workflow.tf`, `OrcaRecoveryAdapterWorkflow` workflow has `OrcaRecoveryAdapter` task
    to call the ORCA recovery step-function.
  - Updated `example/data/collections/` collection configuration `meta.granuleRecoveryWorkflow` to use `OrcaRecoveryAdapterWorkflow`
- **CUMULUS-3215**
  - Create reconciliation reports will properly throw errors and set the async
    operation status correctly to failed if there is an error.
  - Knex calls relating to reconciliation reports will retry if there is a
    connection terminated unexpectedly error
  - Improved logging for async operation
  - Set default async_operation_image_version to 47
- **CUMULUS-3024**
  - Combined unit testing of @cumulus/api/lib/rulesHelpers to a single test file
    `api/tests/lib/test-rulesHelpers` and removed extraneous test files.
- **CUMULUS-3209**
  - Apply brand color with high contrast settings for both (light and dark) themes.
  - Cumulus logo can be seen when scrolling down.
  - "Back to Top" button matches the brand color for both themes.
  - Update "note", "info", "tip", "caution", and "warning" components to [new admonition styling](https://docusaurus.io/docs/markdown-features/admonitions).
  - Add updated arch diagram for both themes.
- **CUMULUS-3203**
  - Removed ACL setting of private on S3.multipartCopyObject() call
  - Removed ACL setting of private for s3PutObject()
  - Removed ACL confguration on sync-granules task
  - Update documentation on dashboard deployment to exclude ACL public-read setting
- **CUMULUS-3245**
  - Update SQS consumer logic to catch ExecutionAlreadyExists error and
    delete SQS message accordingly.
  - Add ReportBatchItemFailures to event source mapping start_sf_mapping
- **CUMULUS-3357**
  - `@cumulus/queue-granules` is now written in TypeScript
  - `@cumulus/schemas` can now generate TypeScript interfaces for the task input, output and config.
- Added missing name to throttle_queue_watcher Cloudwatch event in `throttled-queue.tf`


### Fixed

- **CUMULUS-3258**
  - Fix un-prefixed s3 lifecycle configuration ID from CUMULUS-2915
- **CUMULUS-2625**
  - Optimized heap memory and api load in queue-granules task to scale to larger workloads.
- **CUMULUS-3265**
  - Fixed `@cumulus/api` `getGranulesForPayload` function to query cloud metrics es when needed.
- **CUMULUS-3389**
  - Updated runtime of `send-pan` and `startAsyncOperation` lambdas to `nodejs16.x`

## [v16.0.0] 2023-05-09

### Notable Changes

- The async_operation_image property of cumulus module should be updated to pull
  the ECR image for cumuluss/async-operation:46

### MIGRATION notes

#### PI release version

When updating directly to v16 from prior releases older that V15, please make sure to
read through all prior release notes.

Notable migration concerns since the last PI release version (11.1.x):

- [v14.1.0] - Postgres compatibility update to Aurora PostgreSQL 11.13.
- [v13.1.0] - Postgres update to add `files_granules_cumulus_id_index` to the
  `files` table may require manual steps depending on load.

#### RDS Phase 3 migration notes

This release includes updates that remove existing DynamoDB tables as part of
release deployment process.   This release *cannot* be properly rolled back in
production as redeploying a prior version of Cumulus will not recover the
associated Dynamo tables.

Please read the full change log for RDS Phase 3 and consult the [RDS Phase 3 update
documentation](https://nasa.github.io/cumulus/docs/next/upgrade-notes/upgrade-rds-phase-3-release)

#### API Endpoint Versioning

As part of the work on CUMULUS-3072, we have added a required header for the
granule PUT/PATCH endpoints -- to ensure that older clients/utilities do not
unexpectedly make destructive use of those endpoints, a validation check of a
header value against supported versions has been implemented.

Moving forward, if a breaking change is made to an existing endpoint that
requires user updates, as part of that update we will set the current version of
the core API and require a header that confirms the client is compatible with
the version required or greater.

In this instance, the granule PUT/PATCH
endpoints will require a `Cumulus-API-Version` value of at least `2`.

```bash
 curl --request PUT https://example.com/granules/granuleId.A19990103.006.1000\
 --header 'Cumulus-API-Version: 2'\
 --header 'Content-Type: application/json'\
 --header 'Authorization: Bearer ReplaceWithToken'\
 --data ...
```

Users/clients that do not make use of these endpoints will not be impacted.

### RDS Phase 3
#### Breaking Changes

- **CUMULUS-2688**
  - Updated bulk operation logic to use collectionId in addition to granuleId to fetch granules.
  - Tasks using the `bulk-operation` Lambda should provide collectionId and granuleId e.g. { granuleId: xxx, collectionId: xxx }
- **CUMULUS-2856**
  - Update execution PUT endpoint to no longer respect message write constraints and update all values passed in

#### Changed

- **CUMULUS-3282**
  - Updated internal granule endpoint parameters from :granuleName to :granuleId
    for maintenance/consistency reasons
- **CUMULUS-2312** - RDS Migration Epic Phase 3
  - **CUMULUS-2645**
    - Removed unused index functionality for all tables other than
      `ReconciliationReportsTable` from `dbIndexer` lambda
  - **CUMULUS-2398**
    - Remove all dynamoDB updates for `@cumulus/api/ecs/async-operation/*`
    - Updates all api endpoints with updated signature for
      `asyncOperationsStart` calls
    - Remove all dynamoDB models calls from async-operations api endpoints
  - **CUMULUS-2801**
    - Move `getFilesExistingAtLocation`from api granules model to api/lib, update granules put
      endpoint to remove model references
  - **CUMULUS-2804**
    - Updates api/lib/granule-delete.deleteGranuleAndFiles:
      - Updates dynamoGranule -> apiGranule in the signature and throughout the dependent code
      - Updates logic to make apiGranule optional, but pgGranule required, and
        all lookups use postgres instead of ES/implied apiGranule values
      - Updates logic to make pgGranule optional - in this case the logic removes the entry from ES only
    - Removes all dynamo model logic from api/endpoints/granules
    - Removes dynamo write logic from api/lib/writeRecords.*
    - Removes dynamo write logic from api/lib/ingest.*
    - Removes all granule model calls from api/lambdas/bulk-operations and any dependencies
    - Removes dynamo model calls from api/lib/granule-remove-from-cmr.unpublishGranule
    - Removes Post Deployment execution check from sf-event-sqs-to-db-records
    - Moves describeGranuleExecution from api granule model to api/lib/executions.js
  - **CUMULUS-2806**
    - Remove DynamoDB logic from executions `POST` endpoint
    - Remove DynamoDB logic from sf-event-sqs-to-db-records lambda execution writes.
    - Remove DynamoDB logic from executions `PUT` endpoint
  - **CUMULUS-2808**
    - Remove DynamoDB logic from executions `DELETE` endpoint
  - **CUMULUS-2809**
    - Remove DynamoDB logic from providers `PUT` endpoint
    - Updates DB models asyncOperation, provider and rule to return all fields on upsert.
  - **CUMULUS-2810**
    - Removes addition of DynamoDB record from API endpoint POST /provider/<name>
  - **CUMULUS-2811**
    - Removes deletion of DynamoDB record from API endpoint DELETE /provider/<name>
  - **CUMULUS-2817**
    - Removes deletion of DynamoDB record from API endpoint DELETE /collection/<name>/<version>
  - **CUMULUS-2814**
    - Move event resources deletion logic from `rulesModel` to `rulesHelper`
  - **CUMULUS-2815**
    - Move File Config and Core Config validation logic for Postgres Collections from `api/models/collections.js` to `api/lib/utils.js`
  - **CUMULUS-2813**
    - Removes creation and deletion of DynamoDB record from API endpoint POST /rules/
  - **CUMULUS-2816**
    - Removes addition of DynamoDB record from API endpoint POST /collections
  - **CUMULUS-2797**
    - Move rule helper functions to separate rulesHelpers file
  - **CUMULUS-2821**
    - Remove DynamoDB logic from `sfEventSqsToDbRecords` lambda
  - **CUMULUS-2856**
    - Update API/Message write logic to handle nulls as deletion in execution PUT/message write logic

#### Added

- **CUMULUS-2312** - RDS Migration Epic Phase 3
  - **CUMULUS-2813**
    - Added function `create` in the `db` model for Rules
      to return an array of objects containing all columns of the created record.
  - **CUMULUS-2812**
    - Move event resources logic from `rulesModel` to `rulesHelper`
  - **CUMULUS-2820**
    - Remove deletion of DynamoDB record from API endpoint DELETE /pdr/<pdrName>
  - **CUMULUS-2688**
    - Add new endpoint to fetch granules by collectionId as well as granuleId: GET /collectionId/granuleId
    - Add new endpoints to update and delete granules by collectionId as well as
      granuleId

#### Removed

- **CUMULUS-2994**
  - Delete code/lambdas that publish DynamoDB stream events to SNS
- **CUMULUS-3226**
  - Removed Dynamo Async Operations table
- **CUMULUS-3199**
  - Removed DbIndexer lambda and all associated terraform resources
- **CUMULUS-3009**
  - Removed Dynamo PDRs table
- **CUMULUS-3008**
  - Removed DynamoDB Collections table
- **CUMULUS-2815**
  - Remove update of DynamoDB record from API endpoint PUT /collections/<name>/<version>
- **CUMULUS-2814**
  - Remove DynamoDB logic from rules `DELETE` endpoint
- **CUMULUS-2812**
  - Remove DynamoDB logic from rules `PUT` endpoint
- **CUMULUS-2798**
  - Removed AsyncOperations model
- **CUMULUS-2797**
- **CUMULUS-2795**
  - Removed API executions model
- **CUMULUS-2796**
  - Remove API pdrs model and all related test code
  - Remove API Rules model and all related test code
- **CUMULUS-2794**
  - Remove API Collections model and all related test code
  - Remove lambdas/postgres-migration-count-tool, api/endpoints/migrationCounts and api-client/migrationCounts
  - Remove lambdas/data-migration1 tool
  - Remove lambdas/data-migration2 and
    lambdas/postgres-migration-async-operation
- **CUMULUS-2793**
  - Removed Provider Dynamo model and related test code
- **CUMULUS-2792**
  - Remove API Granule model and all related test code
  - Remove granule-csv endpoint
- **CUMULUS-2645**
  - Removed dynamo structural migrations and related code from `@cumulus/api`
  - Removed `executeMigrations` lambda
  - Removed `granuleFilesCacheUpdater` lambda
  - Removed dynamo files table from `data-persistence` module.  *This table and
    all of its data will be removed on deployment*.

### Added
- **CUMULUS-3072**
  - Added `replaceGranule` to `@cumulus/api-client/granules` to add usage of the
    updated RESTful PUT logic
- **CUMULUS-3121**
  - Added a map of variables for the cloud_watch_log retention_in_days for the various cloudwatch_log_groups, as opposed to keeping them hardcoded at 30 days. Can be configured by adding the <module>_<cloudwatch_log_group_name>_log_retention value in days to the cloudwatch_log_retention_groups map variable
- **CUMULUS-3201**
  - Added support for sha512 as checksumType for LZARDs backup task.

### Changed

- **CUMULUS-3315**
  - Updated `@cumulus/api-client/granules.bulkOperation` to remove `ids`
    parameter in favor of `granules` parameter, in the form of a
    `@cumulus/types/ApiGranule` that requires the following keys: `[granuleId, collectionId]`
- **CUMULUS-3307**
  - Pinned cumulus dependency on `pg` to `v8.10.x`
- **CUMULUS-3279**
  - Updated core dependencies on `xml2js` to `v0.5.0`
  - Forcibly updated downstream dependency for `xml2js` in `saml2-js` to
    `v0.5.0`
  - Added audit-ci CVE override until July 1 to allow for Core package releases
- **CUMULUS-3106**
  - Updated localstack version to 1.4.0 and removed 'skip' from all skipped tests
- **CUMULUS-3115**
  - Fixed DiscoverGranules' workflow's duplicateHandling when set to `skip` or `error` to stop retrying
    after receiving a 404 Not Found Response Error from the `cumulus-api`.
- **CUMULUS-3165**
  - Update example/cumulus-tf/orca.tf to use orca v6.0.3

### Fixed

- **CUMULUS-3315**
  - Update CI scripts to use shell logic/GNU timeout to bound test timeouts
    instead of NPM `parallel` package, as timeouts were not resulting in
    integration test failure
- **CUMULUS-3223**
  - Update `@cumulus/cmrjs/cmr-utils.getGranuleTemporalInfo` to handle the error when the cmr file s3url is not available
  - Update `sfEventSqsToDbRecords` lambda to return [partial batch failure](https://docs.aws.amazon.com/lambda/latest/dg/with-sqs.html#services-sqs-batchfailurereporting),
    and only reprocess messages when cumulus message can't be retrieved from the execution events.
  - Update `@cumulus/cumulus-message-adapter-js` to `2.0.5` for all cumulus tasks

## [v15.0.4] 2023-06-23

### Changed

- **CUMULUS-3307**
  - Pinned cumulus dependency on `pg` to `v8.10.x`

### Fixed

- **CUMULUS-3115**
  - Fixed DiscoverGranules' workflow's duplicateHandling when set to `skip` or `error` to stop retrying
    after receiving a 404 Not Found Response Error from the `cumulus-api`.
- **CUMULUS-3315**
  - Update CI scripts to use shell logic/GNU timeout to bound test timeouts
    instead of NPM `parallel` package, as timeouts were not resulting in
    integration test failure
- **CUMULUS-3223**
  - Update `@cumulus/cmrjs/cmr-utils.getGranuleTemporalInfo` to handle the error when the cmr file s3url is not available
  - Update `sfEventSqsToDbRecords` lambda to return [partial batch failure](https://docs.aws.amazon.com/lambda/latest/dg/with-sqs.html#services-sqs-batchfailurereporting),
    and only reprocess messages when cumulus message can't be retrieved from the execution events.
  - Update `@cumulus/cumulus-message-adapter-js` to `2.0.5` for all cumulus tasks

## [v15.0.3] 2023-04-28

### Fixed

- **CUMULUS-3243**
  - Updated granule delete logic to delete granule which is not in DynamoDB
  - Updated granule unpublish logic to handle granule which is not in DynamoDB and/or CMR

## [v15.0.2] 2023-04-25

### Fixed

- **CUMULUS-3120**
  - Fixed a bug by adding in `default_log_retention_periods` and `cloudwatch_log_retention_periods`
  to Cumulus modules so they can be used during deployment for configuring cloudwatch retention periods, for more information check here: [retention document](https://nasa.github.io/cumulus/docs/configuration/cloudwatch-retention)
  - Updated cloudwatch retention documentation to reflect the bugfix changes

## [v15.0.1] 2023-04-20

### Changed

- **CUMULUS-3279**
  - Updated core dependencies on `xml2js` to `v0.5.0`
  - Forcibly updated downstream dependency for `xml2js` in `saml2-js` to
    `v0.5.0`
  - Added audit-ci CVE override until July 1 to allow for Core package releases

## Fixed

- **CUMULUS-3285**
  - Updated `api/lib/distribution.js isAuthBearTokenRequest` to handle non-Bearer authorization header

## [v15.0.0] 2023-03-10

### Breaking Changes

- **CUMULUS-3147**
  - The minimum supported version for all published Cumulus Core npm packages is now Node 16.19.0
  - Tasks using the `cumuluss/cumulus-ecs-task` Docker image must be updated to `cumuluss/cumulus-ecs-task:1.9.0.` which is built with node:16.19.0-alpine.  This can be done by updating the `image` property of any tasks defined using the `cumulus_ecs_service` Terraform module.
  - Updated Dockerfile of async operation docker image to build from node:16.19.0-buster
  - Published new tag [`44` of `cumuluss/async-operation` to Docker Hub](https://hub.docker.com/layers/cumuluss/async-operation/44/images/sha256-8d757276714153e4ab8c24a2b7b6b9ffee14cc78b482d9924e7093af88362b04?context=explore).
  - The `async_operation_image` property of `cumulus` module must be updated to pull the ECR image for `cumuluss/async-operation:44`.

### Changed

- **CUMULUS-2997**
  - Migrate Cumulus Docs to Docusaurus v2 and DocSearch v3.
- **CUMULUS-3044**
  - Deployment section:
    - Consolidate and migrate Cumulus deployment (public facing) content from wiki to Cumulus Docs in GitHub.
    - Update links to make sure that the user can maintain flow between the wiki and GitHub deployment documentation.
    - Organize and update sidebar to include categories for similar deployment topics.
- **CUMULUS-3147**
  - Set example/cumulus-tf default async_operation_image_version to 44.
  - Set example/cumulus-tf default ecs_task_image_version to 1.9.0.
- **CUMULUS-3166**
  - Updated example/cumulus-tf/thin_egress_app.tf to use tea 1.3.2

### Fixed

- **CUMULUS-3187**
  - Restructured Earthdata Login class to be individual methods as opposed to a Class Object
  - Removed typescript no-checks and reformatted EarthdataLogin code to be more type friendly

## [v14.1.0] 2023-02-27

### MIGRATION notes

#### PostgreSQL compatibility update

From this release forward Core will be tested against PostgreSQL 11   Existing
release compatibility testing was done for release 11.1.8/14.0.0+.   Users
should migrate their datastores to Aurora PostgreSQL 11.13+ compatible data stores
as soon as possible.

Users utilizing the `cumulus-rds-tf` module will have upgraded/had their
database clusters forcibly upgraded at the next maintenance window after 31 Jan
2023.   Our guidance to mitigate this issue is to do a manual (outside of
terraform) upgrade.   This will result in the cluster being upgraded with a
manually set parameter group not managed by terraform.

If you manually upgraded and the cluster is now on version 11.13, to continue
using the `cumulus-rds-tf` module *once upgraded* update following module
configuration values if set, or allow their defaults to be utilized:

```terraform
parameter_group_family = "aurora-postgresql11"
engine_version = 11.13
```

When you apply this update, the original PostgreSQL v10 parameter group will be
removed, and recreated using PG11 defaults/configured terraform values and
update the database cluster to use the new configuration.

### Added

- **CUMULUS-3193**
  - Add a Python version file
- **CUMULUS-3121**
  - Added a map of variables in terraform for custom configuration of cloudwatch_log_groups' retention periods.
    Please refer to the [Cloudwatch-Retention] (https://nasa.github.io/cumulus/docs/configuration/cloudwatch-retention)
    section of the Cumulus documentation in order for more detailed information and an example into how to do this.
- **CUMULUS-3071**
  - Added 'PATCH' granules endpoint as an exact duplicate of the existing `PUT`
    endpoint.    In future releases the `PUT` endpoint will be replaced with valid PUT logic
    behavior (complete overwrite) in a future release.   **The existing PUT
    implementation is deprecated** and users should move all existing usage of
    `PUT` to `PATCH` before upgrading to a release with `CUMULUS-3072`.

### Fixed

- **CUMULUS-3033**
  - Fixed `granuleEsQuery` to properly terminate if `body.hit.total.value` is 0.

- The `getLambdaAliases` function has been removed from the `@cumulus/integration-tests` package
- The `getLambdaVersions` function has been removed from the `@cumulus/integration-tests` package
- **CUMULUS-3117**
  - Update `@cumulus/es-client/indexer.js` to properly handle framework write
    constraints for queued granules.    Queued writes will now be properly
    dropped from elasticsearch writes along with the primary datastore(s) when
    write constraints apply
- **CUMULUS-3134**
  - Get tests working on M1 Macs
- **CUMULUS-3148**:
  - Updates cumulus-rds-tf to use defaults for PostgreSQL 11.13
  - Update IngestGranuleSuccessSpec as test was dependant on file ordering and
    PostgreSQL 11 upgrade exposed dependency on database results in the API return
  - Update unit test container to utilize PostgreSQL 11.13 container
- **CUMULUS-3149**
  - Updates the api `/granules/bulkDelete` endpoint to take the
    following configuration keys for the bulkDelete:
    - concurrency - Number of concurrent bulk deletions to process at a time.
            Defaults to 10, increasing this value may improve throughput at the cost
            of additional database/CMR/etc load.
    - maxDbConnections - Defaults to `concurrency`, and generally should not be
        changed unless troubleshooting performance concerns.
  - Updates all bulk api endpoints to add knexDebug boolean query parameter to
    allow for debugging of database connection issues in the future.  Defaults
    to false.
  - Fixed logic defect in bulk deletion logic where an information query was
    nested in a transaction call, resulting in transactions holding knex
    connection pool connections in a blocking way that would not resolve,
    resulting in deletion failures.
- **CUMULUS-3142**
  - Fix issue from CUMULUS-3070 where undefined values for status results in
    unexpected insertion failure on PATCH.
- **CUMULUS-3181**
  - Fixed `sqsMessageRemover` lambda to correctly retrieve ENABLED sqs rules.

- **CUMULUS-3189**
  - Upgraded `cumulus-process` and `cumulus-message-adapter-python` versions to
    support pip 23.0
- **CUMULUS-3196**
  - Moved `createServer` initialization outside the `s3-credentials-endpoint` lambda
    handler to reduce file descriptor usage
- README shell snippets better support copying
- **CUMULUS-3111**
  - Fix issue where if granule update dropped due to write constraints for writeGranuleFromMessage, still possible for granule files to be written
  - Fix issue where if granule update is limited to status and timestamp values due to write constraints for writeGranuleFromMessage, Dynamo or ES granules could be out of sync with PG

### Breaking Changes

- **CUMULUS-3072**
  - Removed original PUT granule endpoint logic (in favor of utilizing new PATCH
    endpoint introduced in CUMULUS-3071)
  - Updated PUT granule endpoint to expected RESTful behavior:
    - PUT will now overwrite all non-provided fields as either non-defined or
      defaults, removing existing related database records (e.g. files,
      granule-execution linkages ) as appropriate.
    - PUT will continue to overwrite fields that are provided in the payload,
      excepting collectionId and granuleId which cannot be modified.
    - PUT will create a new granule record if one does not already exist
    - Like PATCH, the execution field is additive only - executions, once
      associated with a granule record cannot be unassociated via the granule
      endpoint.
  - /granule PUT and PATCH endpoints now require a header with values `{
    version: 2 }`
  - PUT endpoint will now only support /:collectionId/:granuleId formatted
    queries
  - `@cumulus/api-client.replaceGranule now utilizes body.collectionId to
    utilize the correct API PUT endpoint
  - Cumulus API version updated to `2`

### Changed

- **Snyk Security**
  - Upgraded jsonwebtoken from 8.5.1 to 9.0.0
  - CUMULUS-3160: Upgrade knex from 0.95.15 to 2.4.1
  - Upgraded got from 11.8.3 to ^11.8.5
- **Dependabot Security**
  - Upgraded the python package dependencies of the example lambdas
- **CUMULUS-3043**
  - Organize & link Getting Started public docs for better user guidance
  - Update Getting Started sections with current content
- **CUMULUS-3046**
  - Update 'Deployment' public docs
  - Apply grammar, link fixes, and continuity/taxonomy standards
- **CUMULUS-3071**
  - Updated `@cumulus/api-client` packages to use `PATCH` protocol for existing
    granule `PUT` calls, this change should not require user updates for
    `api-client` users.
    - `@cumulus/api-client/granules.updateGranule`
    - `@cumulus/api-client/granules.moveGranule`
    - `@cumulus/api-client/granules.updateGranule`
    - `@cumulus/api-client/granules.reingestGranule`
    - `@cumulus/api-client/granules.removeFromCMR`
    - `@cumulus/api-client/granules.applyWorkflow`
- **CUMULUS-3097**
  - Changed `@cumulus/cmr-client` package's token from Echo-Token to Earthdata Login (EDL) token in updateToken method
  - Updated CMR header and token tests to reflect the Earthdata Login changes
- **CUMULUS-3144**
  - Increased the memory of API lambda to 1280MB
- **CUMULUS-3140**
  - Update release note to include cumulus-api release
- **CUMULUS-3193**
  - Update eslint config to better support typing
- Improve linting of TS files

### Removed

- **CUMULUS-2798**
  - Removed AsyncOperations model

### Removed

- **CUMULUS-3009**
  - Removed Dynamo PDRs table

## [v14.0.0] 2022-12-08

### Breaking Changes

- **CUMULUS-2915**
  - API endpoint GET `/executions/status/${executionArn}` returns `presignedS3Url` and `data`
  - The user (dashboard) must read the `s3SignedURL` and `data` from the return
- **CUMULUS-3070/3074**
  - Updated granule PUT/POST endpoints to no longer respect message write
    constraints.  Functionally this means that:
    - Granules with older createdAt values will replace newer ones, instead of
        ignoring the write request
    - Granules that attempt to set a non-complete state (e.g. 'queued' and
        'running') will now ignore execution state/state change and always write
    - Granules being set to non-complete state will update all values passed in,
      instead of being restricted to `['createdAt', 'updatedAt', 'timestamp',
      'status', 'execution']`

### Added

- **CUMULUS-3070**
  - Remove granules dynamoDb model logic that sets default publish value on record
    validation
  - Update API granule write logic to not set default publish value on record
    updates to avoid overwrite (PATCH behavior)
  - Update API granule write logic to publish to false on record
    creation if not specified
  - Update message granule write logic to set default publish value on record
    creation update.
  - Update granule write logic to set published to default value of `false` if
    `null` is explicitly set with intention to delete the value.
  - Removed dataType/version from api granule schema
  - Added `@cumulus/api/endpoints/granules` unit to cover duration overwrite
    logic for PUT/PATCH endpoint.
- **CUMULUS-3098**
  - Added task configuration setting named `failTaskWhenFileBackupFail` to the
    `lzards-backup` task. This setting is `false` by default, but when set to
    `true`, task will fail if one of the file backup request fails.

### Changed

- Updated CI deploy process to utilize the distribution module in the published zip file which
    will be run against for the integration tests
- **CUMULUS-2915**
  - Updated API endpoint GET `/executions/status/${executionArn}` to return the
    presigned s3 URL in addition to execution status data
- **CUMULUS-3045**
  - Update GitHub FAQs:
    - Add new and refreshed content for previous sections
    - Add new dedicated Workflows section
- **CUMULUS-3070**
  - Updated API granule write logic to no longer require createdAt value in
    dynamo/API granule validation.   Write-time createdAt defaults will be set in the case
    of new API granule writes without the value set, and createdAt will be
    overwritten if it already exists.
  - Refactored granule write logic to allow PATCH behavior on API granule update
    such that existing createdAt values will be retained in case of overwrite
    across all API granule writes.
  - Updated granule write code to validate written createdAt is synced between
    datastores in cases where granule.createdAt is not provided for a new
    granule.
  - Updated @cumulus/db/translate/granules.translateApiGranuleToPostgresGranuleWithoutNilsRemoved to validate incoming values to ensure values that can't be set to null are not
  - Updated @cumulus/db/translate/granules.translateApiGranuleToPostgresGranuleWithoutNilsRemoved to handle null values in incoming ApiGranule
  - Updated @cumulus/db/types/granules.PostgresGranule typings to allow for null values
  - Added ApiGranuleRecord to @cumulus/api/granule type to represent a written/retrieved from datastore API granule record.
  - Update API/Message write logic to handle nulls as deletion in granule PUT/message write logic
- **CUMULUS-3075**
  - Changed the API endpoint return value for a granule with no files. When a granule has no files, the return value beforehand for
    the translatePostgresGranuletoApiGranule, the function which does the translation of a Postgres granule to an API granule, was
    undefined, now changed to an empty array.
  - Existing behavior which relied on the pre-disposed undefined value was changed to instead accept the empty array.
  - Standardized tests in order to expect an empty array for a granule with no files files' object instead of undefined.
- **CUMULUS-3077**
  - Updated `lambdas/data-migration2` granule and files migration to have a `removeExcessFiles` function like in write-granules that will remove file records no longer associated with a granule being migrated
- **CUMULUS-3080**
  - Changed the retention period in days from 14 to 30 for cloudwatch logs for NIST-5 compliance
- **CUMULUS-3100**
  - Updated `POST` granules endpoint to check if granuleId exists across all collections rather than a single collection.
  - Updated `PUT` granules endpoint to check if granuleId exists across a different collection and throw conflict error if so.
  - Updated logic for writing granules from a message to check if granuleId exists across a different collection and throw conflict error if so.

### Fixed

- **CUMULUS-3070**
  - Fixed inaccurate typings for PostgresGranule in @cumulus/db/types/granule
  - Fixed inaccurate typings for @cumulus/api/granules.ApiGranule and updated to
    allow null
- **CUMULUS-3104**
  - Fixed TS compilation error on aws-client package caused by @aws-sdk/client-s3 3.202.0 upgrade
- **CUMULUS-3116**
  - Reverted the default ElasticSearch sorting behavior to the pre-13.3.0 configuration
  - Results from ElasticSearch are sorted by default by the `timestamp` field. This means that the order
  is not guaranteed if two or more records have identical timestamps as there is no secondary sort/tie-breaker.

## [v13.4.0] 2022-10-31

### Notable changes

- **CUMULUS-3104**
  - Published new tag [`43` of `cumuluss/async-operation` to Docker Hub](https://hub.docker.com/layers/cumuluss/async-operation/43/images/sha256-5f989c7d45db3dde87c88c553182d1e4e250a1e09af691a84ff6aa683088b948?context=explore) which was built with node:14.19.3-buster.

### Added

- **CUMULUS-2998**
  - Added Memory Size and Timeout terraform variable configuration for the following Cumulus tasks:
    - fake_processing_task_timeout and fake_processing_task_memory_size
    - files_to_granules_task_timeout and files_to_granule_task_memory_size
    - hello_world_task_timeout and hello_world_task_memory_size
    - sf_sqs_report_task_timeout and sf_sqs_report_task_memory_size
- **CUMULUS-2986**
  - Adds Terraform memory_size configurations to lambda functions with customizable timeouts enabled (the minimum default size has also been raised from 256 MB to 512 MB)
    allowed properties include:
      - add_missing_file_checksums_task_memory_size
      - discover_granules_task_memory_size
      - discover_pdrs_task_memory_size
      - hyrax_metadata_updates_task_memory_size
      - lzards_backup_task_memory_size
      - move_granules_task_memory_size
      - parse_pdr_task_memory_size
      - pdr_status_check_task_memory_size
      - post_to_cmr_task_memory_size
      - queue_granules_task_memory_size
      - queue_pdrs_task_memory_size
      - queue_workflow_task_memory_size
      - sync_granule_task_memory_size
      - update_cmr_access_constraints_task_memory_size
      - update_granules_cmr_task_memory_size
  - Initializes the lambda_memory_size(s) variable in the Terraform variable list
  - Adds Terraform timeout variable for add_missing_file_checksums_task
- **CUMULUS-2631**
  - Added 'Bearer token' support to s3credentials endpoint
- **CUMULUS-2787**
  - Added `lzards-api-client` package to Cumulus with `submitQueryToLzards` method
- **CUMULUS-2944**
  - Added configuration to increase the limit for body-parser's JSON and URL encoded parsers to allow for larger input payloads

### Changed


- Updated `example/cumulus-tf/variables.tf` to have `cmr_oauth_provider` default to `launchpad`
- **CUMULUS-3024**
  - Update PUT /granules endpoint to operate consistently across datastores
    (PostgreSQL, ElasticSearch, DynamoDB). Previously it was possible, given a
    partial Granule payload to have different data in Dynamo/ElasticSearch and PostgreSQL
  - Given a partial Granule object, the /granules update endpoint now operates
    with behavior more consistent with a PATCH operation where fields not provided
    in the payload will not be updated in the datastores.
  - Granule translation (db/src/granules.ts) now supports removing null/undefined fields when converting from API to Postgres
    granule formats.
  - Update granule write logic: if a `null` files key is provided in an update payload (e.g. `files: null`),
    an error will be thrown. `null` files were not previously supported and would throw potentially unclear errors. This makes the error clearer and more explicit.
  - Update granule write logic: If an empty array is provided for the `files` key, all files will be removed in all datastores
- **CUMULUS-2787**
  - Updated `lzards-backup-task` to send Cumulus provider and granule createdAt values as metadata in LZARDS backup request to support querying LZARDS for reconciliation reports
- **CUMULUS-2913**
  - Changed `process-dead-letter-archive` lambda to put messages from S3 dead
    letter archive that fail to process to new S3 location.
- **CUMULUS-2974**
  - The `DELETE /granules/<granuleId>` endpoint now includes additional details about granule
    deletion, including collection, deleted granule ID, deleted files, and deletion time.
- **CUMULUS-3027**
  - Pinned typescript to ~4.7.x to address typing incompatibility issues
    discussed in https://github.com/knex/knex/pull/5279
  - Update generate-ts-build-cache script to always install root project dependencies
- **CUMULUS-3104**
  - Updated Dockerfile of async operation docker image to build from node:14.19.3-buster
  - Sets default async_operation_image version to 43.
  - Upgraded saml2-js 4.0.0, rewire to 6.0.0 to address security vulnerabilities
  - Fixed TS compilation error caused by @aws-sdk/client-s3 3.190->3.193 upgrade

## [v13.3.2] 2022-10-10 [BACKPORT]

**Please note** changes in 13.3.2 may not yet be released in future versions, as
this is a backport and patch release on the 13.3.x series of releases. Updates that
are included in the future will have a corresponding CHANGELOG entry in future
releases.

### Fixed

- **CUMULUS-2557**
  - Updated `@cumulus/aws-client/S3/moveObject` to handle zero byte files (0 byte files).
- **CUMULUS-2971**
  - Updated `@cumulus/aws-client/S3ObjectStore` class to take string query parameters and
    its methods `signGetObject` and `signHeadObject` to take parameter presignOptions
- **CUMULUS-3021**
  - Updated `@cumulus/api-client/collections` and `@cumulus/integration-tests/api` to encode
    collection version in the URI path
- **CUMULUS-3024**
  - Update PUT /granules endpoint to operate consistently across datastores
    (PostgreSQL, ElasticSearch, DynamoDB). Previously it was possible, given a
    partial Granule payload to have different data in Dynamo/ElasticSearch and PostgreSQL
  - Given a partial Granule object, the /granules update endpoint now operates
    with behavior more consistent with a PATCH operation where fields not provided
    in the payload will not be updated in the datastores.
  - Granule translation (db/src/granules.ts) now supports removing null/undefined fields when converting from API to Postgres
    granule formats.
  - Update granule write logic: if a `null` files key is provided in an update payload (e.g. `files: null`),
    an error will be thrown. `null` files were not previously supported and would throw potentially unclear errors. This makes the error clearer and more explicit.
  - Update granule write logic: If an empty array is provided for the `files` key, all files will be removed in all datastores

## [v13.3.0] 2022-8-19

### Notable Changes

- **CUMULUS-2930**
  - The `GET /granules` endpoint has a new optional query parameter:
    `searchContext`, which is used to resume listing within the same search
    context. It is provided in every response from the endpoint as
    `meta.searchContext`. The searchContext value must be submitted with every
    consequent API call, and must be fetched from each new response to maintain
    the context.
  - Use of the `searchContext` query string parameter allows listing past 10,000 results.
  - Note that using the `from` query param in a request will cause the `searchContext` to
    be ignored and also make the query subject to the 10,000 results cap again.
  - Updated `GET /granules` endpoint to leverage ElasticSearch search-after API.
    The endpoint will only use search-after when the `searchContext` parameter
    is provided in a request.

## [v13.2.1] 2022-8-10 [BACKPORT]

### Notable changes

- **CUMULUS-3019**
  - Fix file write logic to delete files by `granule_cumulus_id` instead of
    `cumulus_id`. Previous logic removed files by matching `file.cumulus_id`
    to `granule.cumulus_id`.

## [v13.2.0] 2022-8-04

### Changed

- **CUMULUS-2940**
  - Updated bulk operation lambda to utilize system wide rds_connection_timing
    configuration parameters from the main `cumulus` module
- **CUMULUS-2980**
  - Updated `ingestPdrWithNodeNameSpec.js` to use `deleteProvidersAndAllDependenciesByHost` function.
  - Removed `deleteProvidersByHost`function.
- **CUMULUS-2954**
  - Updated Backup LZARDS task to run as a single task in a step function workflow.
  - Updated task to allow user to provide `collectionId` in workflow input and
    updated task to use said `collectionId` to look up the corresponding collection record in RDS.

## [v13.1.0] 2022-7-22

### MIGRATION notes

- The changes introduced in CUMULUS-2962 will re-introduce a
  `files_granules_cumulus_id_index` on the `files` table in the RDS database.
  This index will be automatically created as part of the bootstrap lambda
  function *on deployment* of the `data-persistence` module.

  *In cases where the index is already applied, this update will have no effect*.

  **Please Note**: In some cases where ingest is occurring at high volume levels and/or the
  files table has > 150M file records, the migration may
  fail on deployment due to timing required to both acquire the table state needed for the
  migration and time to create the index given the resources available.

  For reference a rx.5 large Aurora/RDS database
  with *no activity* took roughly 6 minutes to create the index for a file table with 300M records and no active ingest, however timed out when the same migration was attempted
  in production with possible activity on the table.

  If you believe you are subject to the above consideration, you may opt to
  manually create the `files` table index *prior* to deploying this version of
  Core with the following procedure:

  -----

  - Verify you do not have the index:

  ```text
  select * from pg_indexes where tablename = 'files';

   schemaname | tablename |        indexname        | tablespace |                                       indexdef
  ------------+-----------+-------------------------+------------+---------------------------------------------------------------------------------------
   public     | files     | files_pkey              |            | CREATE UNIQUE INDEX files_pkey ON public.files USING btree (cumulus_id)
   public     | files     | files_bucket_key_unique |            | CREATE UNIQUE INDEX files_bucket_key_unique ON public.files USING btree (bucket, key)
  ```

  In this instance you should not see an `indexname` row with
  `files_granules_cumulus_id_index` as the value.     If you *do*, you should be
  clear to proceed with the installation.
  - Quiesce ingest

  Stop all ingest operations in Cumulus Core according to your operational
  procedures.    You should validate that it appears there are no active queries that
  appear to be inserting granules/files into the database as a secondary method
  of evaluating the database system state:

  ```text
  select pid, query, state, wait_event_type, wait_event from pg_stat_activity where state = 'active';
  ```

  If query rows are returned with a `query` value that involves the files table,
  make sure ingest is halted and no other granule-update activity is running on
  the system.

  Note: In rare instances if there are hung queries that are unable to resolve, it may be necessary to
  manually use psql [Server Signaling
  Functions](https://www.postgresql.org/docs/10/functions-admin.html#FUNCTIONS-ADMIN-SIGNAL)
  `pg_cancel_backend` and/or
  `pg_terminate_backend` if the migration will not complete in the next step.

  - Create the Index

  Run the following query to create the index.    Depending on the situation
  this may take many minutes to complete, and you will note your CPU load and
  disk I/O rates increase on your cluster:

  ```text
  CREATE INDEX files_granule_cumulus_id_index ON files (granule_cumulus_id);
  ```

  You should see a response like:

  ```text
  CREATE INDEX
  ```

  and can verify the index `files_granule_cumulus_id_index` was created:

  ```text
  => select * from pg_indexes where tablename = 'files';
  schemaname | tablename |           indexname            | tablespace |                                           indexdef
   ------------+-----------+--------------------------------+------------+----------------------------------------------------------------------------------------------
   public     | files     | files_pkey                     |            | CREATE UNIQUE INDEX files_pkey ON public.files USING btree (cumulus_id)
   public     | files     | files_bucket_key_unique        |            | CREATE UNIQUE INDEX files_bucket_key_unique ON public.files USING btree (bucket, key)
   public     | files     | files_granule_cumulus_id_index |            | CREATE INDEX files_granule_cumulus_id_index ON public.files USING btree (granule_cumulus_id)
  (3 rows)
  ```

  - Once this is complete, you may deploy this version of Cumulus as you
    normally would.
  **If you are unable to stop ingest for the above procedure** *and* cannot
  migrate with deployment, you may be able to manually create the index while
  writes are ongoing using postgres's `CONCURRENTLY` option for `CREATE INDEX`.
  This can have significant impacts on CPU/write IO, particularly if you are
  already using a significant amount of your cluster resources, and may result
  in failed writes or an unexpected index/database state.

  PostgreSQL's
  [documentation](https://www.postgresql.org/docs/10/sql-createindex.html#SQL-CREATEINDEX-CONCURRENTLY)
  provides more information on this option.   Please be aware it is
  **unsupported** by Cumulus at this time, so community members that opt to go
  this route should proceed with caution.

  -----

### Notable changes

- **CUMULUS-2962**
  - Re-added database structural migration to `files` table to add an index on `granule_cumulus_id`
- **CUMULUS-2929**
  - Updated `move-granule` task to check the optional collection configuration parameter
    `meta.granuleMetadataFileExtension` to determine the granule metadata file.
    If none is specified, the granule CMR metadata or ISO metadata file is used.

### Changed

- Updated Moment.js package to 2.29.4 to address security vulnerability
- **CUMULUS-2967**
  - Added fix example/spec/helpers/Provider that doesn't fail deletion 404 in
    case of deletion race conditions
### Fixed

- **CUMULUS-2995**
  - Updated Lerna package to 5.1.8 to address security vulnerability

- **CUMULUS-2863**
  - Fixed `@cumulus/api` `validateAndUpdateSqsRule` method to allow 0 retries and 0 visibilityTimeout
    in rule's meta.

- **CUMULUS-2959**
  - Fixed `@cumulus/api` `granules` module to convert numeric productVolume to string
    when an old granule record is retrieved from DynamoDB
- Fixed the following links on Cumulus docs' [Getting Started](https://nasa.github.io/cumulus/docs/getting-started) page:
    * Cumulus Deployment
    * Terraform Best Practices
    * Integrator Common Use Cases
- Also corrected the _How to Deploy Cumulus_ link in the [Glossary](https://nasa.github.io/cumulus/docs/glossary)


## [v13.0.1] 2022-7-12

- **CUMULUS-2995**
  - Updated Moment.js package to 2.29.4 to address security vulnerability

## [v13.0.0] 2022-06-13

### MIGRATION NOTES

- The changes introduced in CUMULUS-2955 should result in removal of
  `files_granule_cumulus_id_index` from the `files` table (added in the v11.1.1
  release).  The success of this operation is dependent on system ingest load.

  In rare cases where data-persistence deployment fails because the
  `postgres-db-migration` times out, it may be required to manually remove the
  index and then redeploy:

  ```text
  DROP INDEX IF EXISTS files_granule_cumulus_id_index;
  ```

### Breaking Changes

- **CUMULUS-2931**

  - Updates CustomBootstrap lambda to default to failing if attempting to remove
    a pre-existing `cumulus-alias` index that would collide with the required
    `cumulus-alias` *alias*.   A configuration parameter
    `elasticsearch_remove_index_alias_conflict`  on the `cumulus` and
    `archive` modules has been added to enable the original behavior that would
    remove the invalid index (and all it's data).
  - Updates `@cumulus/es-client.bootstrapElasticSearch` signature to be
    parameterized and accommodate a new parameter `removeAliasConflict` which
    allows/disallows the deletion of a conflicting `cumulus-alias` index

### Notable changes

- **CUMULUS-2929**
  - Updated `move-granule` task to check the optional collection configuration parameter
    `meta.granuleMetadataFileExtension` to determine the granule metadata file.
    If none is specified, the granule CMR metadata or ISO metadata file is used.

### Added

- **CUMULUS-2929**
  - Added optional collection configuration `meta.granuleMetadataFileExtension` to specify CMR metadata
    file extension for tasks that utilize metadata file lookups

- **CUMULUS-2939**
  - Added `@cumulus/api/lambdas/start-async-operation` to start an async operation

- **CUMULUS-2953**
  - Added `skipMetadataCheck` flag to config for Hyrax metadata updates task.
  - If this config flag is set to `true`, and a granule has no CMR file, the task will simply return the input values.

- **CUMULUS-2966**
  - Added extractPath operation and support of nested string replacement to `url_path` in the collection configuration

### Changed

- **CUMULUS-2965**
  - Update `cumulus-rds-tf` module to ignore `engine_version` lifecycle changes
- **CUMULUS-2967**
  - Added fix example/spec/helpers/Provider that doesn't fail deletion 404 in
    case of deletion race conditions
- **CUMULUS-2955**
  - Updates `20220126172008_files_granule_id_index` to *not* create an index on
    `granule_cumulus_id` on the files table.
  - Adds `20220609024044_remove_files_granule_id_index` migration to revert
    changes from `20220126172008_files_granule_id_index` on any deployed stacks
    that might have the index to ensure consistency in deployed stacks

- **CUMULUS-2923**
  - Changed public key setup for SFTP local testing.
- **CUMULUS-2939**
  - Updated `@cumulus/api` `granules/bulk*`, `elasticsearch/index-from-database` and
    `POST reconciliationReports` endpoints to invoke StartAsyncOperation lambda

### Fixed

- **CUMULUS-2863**
  - Fixed `@cumulus/api` `validateAndUpdateSqsRule` method to allow 0 retries
    and 0 visibilityTimeout in rule's meta.
- **CUMULUS-2961**
  - Fixed `data-migration2` granule migration logic to allow for DynamoDb granules that have a null/empty string value for `execution`.   The migration will now migrate them without a linked execution.
  - Fixed `@cumulus/api` `validateAndUpdateSqsRule` method to allow 0 retries and 0 visibilityTimeout
    in rule's meta.

- **CUMULUS-2959**
  - Fixed `@cumulus/api` `granules` module to convert numeric productVolume to string
    when an old granule record is retrieved from DynamoDB.

## [v12.0.3] 2022-10-03 [BACKPORT]

**Please note** changes in 12.0.3 may not yet be released in future versions, as
this is a backport and patch release on the 12.0.x series of releases. Updates that
are included in the future will have a corresponding CHANGELOG entry in future
releases.

### Fixed

- **CUMULUS-3024**
  - Update PUT /granules endpoint to operate consistently across datastores
    (PostgreSQL, ElasticSearch, DynamoDB). Previously it was possible, given a
    partial Granule payload to have different data in Dynamo/ElasticSearch and PostgreSQL
  - Given a partial Granule object, the /granules update endpoint now operates
    with behavior more consistent with a PATCH operation where fields not provided
    in the payload will not be updated in the datastores.
  - Granule translation (db/src/granules.ts) now supports removing null/undefined fields when converting from API to Postgres
    granule formats.
  - Update granule write logic: if a `null` files key is provided in an update payload (e.g. `files: null`),
    an error will be thrown. `null` files were not previously supported and would throw potentially unclear errors. This makes the error clearer and more explicit.
  - Update granule write logic: If an empty array is provided for the `files` key, all files will be removed in all datastores
- **CUMULUS-2971**
  - Updated `@cumulus/aws-client/S3ObjectStore` class to take string query parameters and
    its methods `signGetObject` and `signHeadObject` to take parameter presignOptions
- **CUMULUS-2557**
  - Updated `@cumulus/aws-client/S3/moveObject` to handle zero byte files (0 byte files).
- **CUMULUS-3021**
  - Updated `@cumulus/api-client/collections` and `@cumulus/integration-tests/api` to encode
    collection version in the URI path

## [v12.0.2] 2022-08-10 [BACKPORT]

**Please note** changes in 12.0.2 may not yet be released in future versions, as
this is a backport and patch release on the 12.0.x series of releases. Updates that
are included in the future will have a corresponding CHANGELOG entry in future
releases.

### Notable Changes

- **CUMULUS-3019**
  - Fix file write logic to delete files by `granule_cumulus_id` instead of
      `cumulus_id`. Previous logic removed files by matching `file.cumulus_id`
      to `granule.cumulus_id`.

## [v12.0.1] 2022-07-18

- **CUMULUS-2995**
  - Updated Moment.js package to 2.29.4 to address security vulnerability

## [v12.0.0] 2022-05-20

### Breaking Changes

- **CUMULUS-2903**

  - The minimum supported version for all published Cumulus Core npm packages is now Node 14.19.1
  - Tasks using the `cumuluss/cumulus-ecs-task` Docker image must be updated to
    `cumuluss/cumulus-ecs-task:1.8.0`. This can be done by updating the `image`
    property of any tasks defined using the `cumulus_ecs_service` Terraform
    module.

### Changed

- **CUMULUS-2932**

  - Updates `SyncGranule` task to include `disableOrDefaultAcl` function that uses
    the configuration ACL parameter to set ACL to private by default or disable ACL.
  - Updates `@cumulus/sync-granule` `download()` function to take in ACL parameter
  - Updates `@cumulus/ingest` `proceed()` function to take in ACL parameter
  - Updates `@cumulus/ingest` `addLock()` function to take in an optional ACL parameter
  - Updates `SyncGranule` example worfklow config
    `example/cumulus-tf/sync_granule_workflow.asl.json` to include `ACL`
    parameter.

## [v11.1.8] 2022-11-07 [BACKPORT]

**Please note** changes in 11.1.7 may not yet be released in future versions, as
this is a backport and patch release on the 11.1.x series of releases. Updates that
are included in the future will have a corresponding CHANGELOG entry in future
releases.

### Breaking Changes

- **CUMULUS-2903**
  - The minimum supported version for all published Cumulus Core npm packages is now Node 14.19.1
  - Tasks using the `cumuluss/cumulus-ecs-task` Docker image must be updated to
    `cumuluss/cumulus-ecs-task:1.8.0`. This can be done by updating the `image`
    property of any tasks defined using the `cumulus_ecs_service` Terraform
    module.

### Notable changes

- Published new tag [`43` of `cumuluss/async-operation` to Docker Hub](https://hub.docker.com/layers/cumuluss/async-operation/43/images/sha256-5f989c7d45db3dde87c88c553182d1e4e250a1e09af691a84ff6aa683088b948?context=explore) which was built with node:14.19.3-buster.

### Changed

- **CUMULUS-3104**
  - Updated Dockerfile of async operation docker image to build from node:14.19.3-buster
  - Sets default async_operation_image version to 43.
  - Upgraded saml2-js 4.0.0, rewire to 6.0.0 to address security vulnerabilities
  - Fixed TS compilation error on aws-client package caused by @aws-sdk/client-s3 3.202.0 upgrade

- **CUMULUS-3080**
  - Changed the retention period in days from 14 to 30 for cloudwatch logs for NIST-5 compliance

## [v11.1.7] 2022-10-05 [BACKPORT]

**Please note** changes in 11.1.7 may not yet be released in future versions, as
this is a backport and patch release on the 11.1.x series of releases. Updates that
are included in the future will have a corresponding CHANGELOG entry in future
releases.

### Fixed

- **CUMULUS-3024**
  - Update PUT /granules endpoint to operate consistently across datastores
    (PostgreSQL, ElasticSearch, DynamoDB). Previously it was possible, given a
    partial Granule payload to have different data in Dynamo/ElasticSearch and PostgreSQL
  - Given a partial Granule object, the /granules update endpoint now operates
    with behavior more consistent with a PATCH operation where fields not provided
    in the payload will not be updated in the datastores.
  - Granule translation (db/src/granules.ts) now supports removing null/undefined fields when converting from API to Postgres
    granule formats.
  - Update granule write logic: if a `null` files key is provided in an update payload (e.g. `files: null`),
    an error will be thrown. `null` files were not previously supported and would throw potentially unclear errors. This makes the error clearer and more explicit.
  - Update granule write logic: If an empty array is provided for the `files` key, all files will be removed in all datastores
- **CUMULUS-2971**
  - Updated `@cumulus/aws-client/S3ObjectStore` class to take string query parameters and
    its methods `signGetObject` and `signHeadObject` to take parameter presignOptions
- **CUMULUS-2557**
  - Updated `@cumulus/aws-client/S3/moveObject` to handle zero byte files (0 byte files).
- **CUMULUS-3021**
  - Updated `@cumulus/api-client/collections` and `@cumulus/integration-tests/api` to encode
    collection version in the URI path
- **CUMULUS-3027**
  - Pinned typescript to ~4.7.x to address typing incompatibility issues
    discussed in https://github.com/knex/knex/pull/5279
  - Update generate-ts-build-cache script to always install root project dependencies

## [v11.1.5] 2022-08-10 [BACKPORT]

**Please note** changes in 11.1.5 may not yet be released in future versions, as
this is a backport and patch release on the 11.1.x series of releases. Updates that
are included in the future will have a corresponding CHANGELOG entry in future
releases.

### Notable changes

- **CUMULUS-3019**
  - Fix file write logic to delete files by `granule_cumulus_id` instead of
      `cumulus_id`. Previous logic removed files by matching `file.cumulus_id`
      to `granule.cumulus_id`.

## [v11.1.4] 2022-07-18

**Please note** changes in 11.1.4 may not yet be released in future versions, as
this is a backport and patch release on the 11.1.x series of releases. Updates that
are included in the future will have a corresponding CHANGELOG entry in future
releases.

### MIGRATION notes


- The changes introduced in CUMULUS-2962 will re-introduce a
  `files_granules_cumulus_id_index` on the `files` table in the RDS database.
  This index will be automatically created as part of the bootstrap lambda
  function *on deployment* of the `data-persistence` module.

  *In cases where the index is already applied, this update will have no effect*.

  **Please Note**: In some cases where ingest is occurring at high volume levels and/or the
  files table has > 150M file records, the migration may
  fail on deployment due to timing required to both acquire the table state needed for the
  migration and time to create the index given the resources available.

  For reference a rx.5 large Aurora/RDS database
  with *no activity* took roughly 6 minutes to create the index for a file table with 300M records and no active ingest, however timed out when the same migration was attempted
  in production with possible activity on the table.

  If you believe you are subject to the above consideration, you may opt to
  manually create the `files` table index *prior* to deploying this version of
  Core with the following procedure:

  -----

  - Verify you do not have the index:

  ```text
  select * from pg_indexes where tablename = 'files';

   schemaname | tablename |        indexname        | tablespace |                                       indexdef
  ------------+-----------+-------------------------+------------+---------------------------------------------------------------------------------------
   public     | files     | files_pkey              |            | CREATE UNIQUE INDEX files_pkey ON public.files USING btree (cumulus_id)
   public     | files     | files_bucket_key_unique |            | CREATE UNIQUE INDEX files_bucket_key_unique ON public.files USING btree (bucket, key)
  ```

  In this instance you should not see an `indexname` row with
  `files_granules_cumulus_id_index` as the value.     If you *do*, you should be
  clear to proceed with the installation.
  - Quiesce ingest

  Stop all ingest operations in Cumulus Core according to your operational
  procedures.    You should validate that it appears there are no active queries that
  appear to be inserting granules/files into the database as a secondary method
  of evaluating the database system state:

  ```text
  select pid, query, state, wait_event_type, wait_event from pg_stat_activity where state = 'active';
  ```

  If query rows are returned with a `query` value that involves the files table,
  make sure ingest is halted and no other granule-update activity is running on
  the system.

  Note: In rare instances if there are hung queries that are unable to resolve, it may be necessary to
  manually use psql [Server Signaling
  Functions](https://www.postgresql.org/docs/10/functions-admin.html#FUNCTIONS-ADMIN-SIGNAL)
  `pg_cancel_backend` and/or
  `pg_terminate_backend` if the migration will not complete in the next step.

  - Create the Index

  Run the following query to create the index.    Depending on the situation
  this may take many minutes to complete, and you will note your CPU load and
  disk I/O rates increase on your cluster:

  ```text
  CREATE INDEX files_granule_cumulus_id_index ON files (granule_cumulus_id);
  ```

  You should see a response like:

  ```text
  CREATE INDEX
  ```

  and can verify the index `files_granule_cumulus_id_index` was created:

  ```text
  => select * from pg_indexes where tablename = 'files';
  schemaname | tablename |           indexname            | tablespace |                                           indexdef
   ------------+-----------+--------------------------------+------------+----------------------------------------------------------------------------------------------
   public     | files     | files_pkey                     |            | CREATE UNIQUE INDEX files_pkey ON public.files USING btree (cumulus_id)
   public     | files     | files_bucket_key_unique        |            | CREATE UNIQUE INDEX files_bucket_key_unique ON public.files USING btree (bucket, key)
   public     | files     | files_granule_cumulus_id_index |            | CREATE INDEX files_granule_cumulus_id_index ON public.files USING btree (granule_cumulus_id)
  (3 rows)
  ```

  - Once this is complete, you may deploy this version of Cumulus as you
    normally would.
  **If you are unable to stop ingest for the above procedure** *and* cannot
  migrate with deployment, you may be able to manually create the index while
  writes are ongoing using postgres's `CONCURRENTLY` option for `CREATE INDEX`.
  This can have significant impacts on CPU/write IO, particularly if you are
  already using a significant amount of your cluster resources, and may result
  in failed writes or an unexpected index/database state.

  PostgreSQL's
  [documentation](https://www.postgresql.org/docs/10/sql-createindex.html#SQL-CREATEINDEX-CONCURRENTLY)
  provides more information on this option.   Please be aware it is
  **unsupported** by Cumulus at this time, so community members that opt to go
  this route should proceed with caution.

  -----

### Changed

- Updated Moment.js package to 2.29.4 to address security vulnerability

## [v11.1.3] 2022-06-24

**Please note** changes in 11.1.3 may not yet be released in future versions, as
this is a backport and patch release on the 11.1.x series of releases. Updates that
are included in the future will have a corresponding CHANGELOG entry in future
releases.

### Notable changes

- **CUMULUS-2929**
  - Updated `move-granule` task to check the optional collection configuration parameter
    `meta.granuleMetadataFileExtension` to determine the granule metadata file.
    If none is specified, the granule CMR metadata or ISO metadata file is used.

### Added

- **CUMULUS-2929**
  - Added optional collection configuration `meta.granuleMetadataFileExtension` to specify CMR metadata
    file extension for tasks that utilize metadata file lookups
- **CUMULUS-2966**
  - Added extractPath operation and support of nested string replacement to `url_path` in the collection configuration
### Fixed

- **CUMULUS-2863**
  - Fixed `@cumulus/api` `validateAndUpdateSqsRule` method to allow 0 retries
    and 0 visibilityTimeout in rule's meta.
- **CUMULUS-2959**
  - Fixed `@cumulus/api` `granules` module to convert numeric productVolume to string
    when an old granule record is retrieved from DynamoDB.
- **CUMULUS-2961**
  - Fixed `data-migration2` granule migration logic to allow for DynamoDb granules that have a null/empty string value for `execution`.   The migration will now migrate them without a linked execution.

## [v11.1.2] 2022-06-13

**Please note** changes in 11.1.2 may not yet be released in future versions, as
this is a backport and patch release on the 11.1.x series of releases. Updates that
are included in the future will have a corresponding CHANGELOG entry in future
releases.

### MIGRATION NOTES

- The changes introduced in CUMULUS-2955 should result in removal of
  `files_granule_cumulus_id_index` from the `files` table (added in the v11.1.1
  release).  The success of this operation is dependent on system ingest load

  In rare cases where data-persistence deployment fails because the
  `postgres-db-migration` times out, it may be required to manually remove the
  index and then redeploy:

  ```text
  > DROP INDEX IF EXISTS postgres-db-migration;
  DROP INDEX
  ```

### Changed

- **CUMULUS-2955**
  - Updates `20220126172008_files_granule_id_index` to *not* create an index on
    `granule_cumulus_id` on the files table.
  - Adds `20220609024044_remove_files_granule_id_index` migration to revert
    changes from `20220126172008_files_granule_id_index` on any deployed stacks
    that might have the index to ensure consistency in deployed stacks

## [v11.1.1] 2022-04-26

### Added

### Changed

- **CUMULUS-2885**
  - Updated `@cumulus/aws-client` to use new AWS SDK v3 packages for S3 requests:
    - `@aws-sdk/client-s3`
    - `@aws-sdk/lib-storage`
    - `@aws-sdk/s3-request-presigner`
  - Updated code for compatibility with updated `@cumulus/aws-client` and AWS SDK v3 S3 packages:
    - `@cumulus/api`
    - `@cumulus/async-operations`
    - `@cumulus/cmrjs`
    - `@cumulus/common`
    - `@cumulus/collection-config-store`
    - `@cumulus/ingest`
    - `@cumulus/launchpad-auth`
    - `@cumulus/sftp-client`
    - `@cumulus/tf-inventory`
    - `lambdas/data-migration2`
    - `tasks/add-missing-file-checksums`
    - `tasks/hyrax-metadata-updates`
    - `tasks/lzards-backup`
    - `tasks/sync-granule`
- **CUMULUS-2886**
  - Updated `@cumulus/aws-client` to use new AWS SDK v3 packages for API Gateway requests:
    - `@aws-sdk/client-api-gateway`
- **CUMULUS-2920**
  - Update npm version for Core build to 8.6
- **CUMULUS-2922**
  - Added `@cumulus/example-lib` package to example project to allow unit tests `example/script/lib` dependency.
  - Updates Mutex unit test to address changes made in [#2902](https://github.com/nasa/cumulus/pull/2902/files)
- **CUMULUS-2924**
  - Update acquireTimeoutMillis to 400 seconds for the db-provision-lambda module to address potential timeout issues on RDS database start
- **CUMULUS-2925**
  - Updates CI to utilize `audit-ci` v6.2.0
  - Updates CI to utilize a on-container filesystem when building Core in 'uncached' mode
  - Updates CI to selectively bootstrap Core modules in the cleanup job phase
- **CUMULUS-2934**
  - Update CI Docker container build to install pipenv to prevent contention on parallel lambda builds


## [v11.1.0] 2022-04-07

### MIGRATION NOTES

- 11.1.0 is an amendment release and supersedes 11.0.0. However, follow the migration steps for 11.0.0.

- **CUMULUS-2905**
  - Updates migration script with new `migrateAndOverwrite` and
    `migrateOnlyFiles` options.

### Added

- **CUMULUS-2860**
  - Added an optional configuration parameter `skipMetadataValidation` to `hyrax-metadata-updates` task
- **CUMULUS-2870**
  - Added `last_modified_date` as output to all tasks in Terraform `ingest` module.
- **CUMULUS-NONE**
  - Added documentation on choosing and configuring RDS at `deployment/choosing_configuring_rds`.

### Changed

- **CUMULUS-2703**
  - Updated `ORCA Backup` reconciliation report to report `cumulusFilesCount` and `orcaFilesCount`
- **CUMULUS-2849**
  - Updated `@cumulus/aws-client` to use new AWS SDK v3 packages for DynamoDB requests:
    - `@aws-sdk/client-dynamodb`
    - `@aws-sdk/lib-dynamodb`
    - `@aws-sdk/util-dynamodb`
  - Updated code for compatibility with AWS SDK v3 Dynamo packages
    - `@cumulus/api`
    - `@cumulus/errors`
    - `@cumulus/tf-inventory`
    - `lambdas/data-migration2`
    - `packages/api/ecs/async-operation`
- **CUMULUS-2864**
  - Updated `@cumulus/cmr-client/ingestUMMGranule` and `@cumulus/cmr-client/ingestConcept`
    functions to not perform separate validation request
- **CUMULUS-2870**
  - Updated `hello_world_service` module to pass in `lastModified` parameter in command list to trigger a Terraform state change when the `hello_world_task` is modified.

### Fixed

- **CUMULUS-2849**
  - Fixed AWS service client memoization logic in `@cumulus/aws-client`

## [v11.0.0] 2022-03-24 [STABLE]

### v9.9->v11.0 MIGRATION NOTES

Release v11.0 is a maintenance release series, replacing v9.9.   If you are
upgrading to or past v11 from v9.9.x to this release, please pay attention to the following
migration notes from prior releases:

#### Migration steps

##### **After deploying the `data-persistence` module, but before deploying the main `cumulus` module**

- Due to a bug in the PUT `/rules/<name>` endpoint, the rule records in PostgreSQL may be
out of sync with records in DynamoDB. In order to bring the records into sync, re-deploy and re-run the
[`data-migration1` Lambda](https://nasa.github.io/cumulus/docs/upgrade-notes/upgrade-rds#3-deploy-and-run-data-migration1) with a payload of
`{"forceRulesMigration": true}`:

```shell
aws lambda invoke --function-name $PREFIX-data-migration1 \
  --payload $(echo '{"forceRulesMigration": true}' | base64) $OUTFILE
```

##### As part of the `cumulus` deployment

- Please read the [documentation on the updates to the granule files schema for our Cumulus workflow tasks and how to upgrade your deployment for compatibility](https://nasa.github.io/cumulus/docs/upgrade-notes/update-task-file-schemas).
- (Optional) Update the `task-config` for all workflows that use the `sync-granule` task to include `workflowStartTime` set to
`{$.cumulus_meta.workflow_start_time}`. See [here](https://github.com/nasa/cumulus/blob/master/example/cumulus-tf/sync_granule_workflow.asl.json#L9) for an example.

##### After the `cumulus` deployment

As part of the work on the RDS Phase 2 feature, it was decided to re-add the
granule file `type` property on the file table (detailed reasoning
https://wiki.earthdata.nasa.gov/pages/viewpage.action?pageId=219186829).  This
change was implemented as part of CUMULUS-2672/CUMULUS-2673, however granule
records ingested prior to v11 will *not* have the file.type property stored in the
PostGreSQL database, and on installation of v11 API calls to get granule.files
will not return this value. We anticipate most users are impacted by this issue.

Users that are impacted by these changes should re-run the granule migration
lambda to *only* migrate granule file records:

```shell
PAYLOAD=$(echo '{"migrationsList": ["granules"], "granuleMigrationParams": {"migrateOnlyFiles": "true"}}' | base64)
aws lambda invoke --function-name $PREFIX-postgres-migration-async-operation \
--payload $PAYLOAD $OUTFILE
```

You should note that this will *only* move files for granule records in
PostgreSQL.  **If you have not completed the phase 1 data migration or
have granule records in dynamo that are not in PostgreSQL, the migration will
report failure for both the DynamoDB granule and all the associated files and the file
records will not be updated**.

If you prefer to do a full granule and file migration, you may instead
opt to run the migration with the `migrateAndOverwrite` option instead, this will re-run a
full granule/files migration and overwrite all values in the PostgreSQL database from
what is in DynamoDB for both granules and associated files:

```shell
PAYLOAD=$(echo '{"migrationsList": ["granules"], "granuleMigrationParams": {"migrateAndOverwrite": "true"}}' | base64)
aws lambda invoke --function-name $PREFIX-postgres-migration-async-operation \
--payload $PAYLOAD $OUTFILE
```

*Please note*: Since this data migration is copying all of your granule data
from DynamoDB to PostgreSQL, it can take multiple hours (or even days) to run,
depending on how much data you have and how much parallelism you configure the
migration to use. In general, the more parallelism you configure the migration
to use, the faster it will go, but the higher load it will put on your
PostgreSQL database. Excessive database load can cause database outages and
result in data loss/recovery scenarios. Thus, the parallelism settings for the
migration are intentionally set by default to conservative values but are
configurable.      If this impacts only some of your data products you may want
to consider using other `granuleMigrationParams`.

Please see [the second data migration
docs](https://nasa.github.io/cumulus/docs/upgrade-notes/upgrade-rds#5-run-the-second-data-migration)
for more on this tool if you are unfamiliar with the various options.

### Notable changes

- **CUMULUS-2703**
  - `ORCA Backup` is now a supported `reportType` for the `POST /reconciliationReports` endpoint

### Added

- **CUMULUS-2311** - RDS Migration Epic Phase 2
  - **CUMULUS-2208**
    - Added `@cumulus/message/utils.parseException` to parse exception objects
    - Added helpers to `@cumulus/message/Granules`:
      - `getGranuleProductVolume`
      - `getGranuleTimeToPreprocess`
      - `getGranuleTimeToArchive`
      - `generateGranuleApiRecord`
    - Added `@cumulus/message/PDRs/generatePdrApiRecordFromMessage` to generate PDR from Cumulus workflow message
    - Added helpers to `@cumulus/es-client/indexer`:
      - `deleteAsyncOperation` to delete async operation records from Elasticsearch
      - `updateAsyncOperation` to update an async operation record in Elasticsearch
    - Added granules `PUT` endpoint to Cumulus API for updating a granule.
    Requests to this endpoint should be submitted **without an `action`**
    attribute in the request body.
    - Added `@cumulus/api-client/granules.updateGranule` to update granule via the API
  - **CUMULUS-2303**
    - Add translatePostgresProviderToApiProvider method to `@cumulus/db/translate/providers`
  - **CUMULUS-2306**
    - Updated API execution GET endpoint to read individual execution records
      from PostgreSQL database instead of DynamoDB
    - Updated API execution-status endpoint to read execution records from
      PostgreSQL database instead of DynamoDB
  - **CUMULUS-2302**
    - Added translatePostgresCollectionToApiCollection method to
      `@cumulus/db/translate/collections`
    - Added `searchWithUpdatedAtRange` method to
      `@cumulus/db/models/collections`
  - **CUMULUS-2301**
    - Created API asyncOperations POST endpoint to create async operations.
  - **CUMULUS-2307**
    - Updated API PDR GET endpoint to read individual PDR records from
      PostgreSQL database instead of DynamoDB
    - Added `deletePdr` to `@cumulus/api-client/pdrs`
  - **CUMULUS-2782**
    - Update API granules endpoint `move` action to update granules in the index
      and utilize postgres as the authoritative datastore
  - **CUMULUS-2769**
    - Update collection PUT endpoint to require existance of postgresql record
      and to ignore lack of dynamoDbRecord on update
  - **CUMULUS-2767**
    - Update provider PUT endpoint to require existence of PostgreSQL record
      and to ignore lack of DynamoDB record on update
  - **CUMULUS-2759**
    - Updates collection/provider/rules/granules creation (post) endpoints to
      primarily check for existence/collision in PostgreSQL database instead of DynamoDB
  - **CUMULUS-2714**
    - Added `@cumulus/db/base.deleteExcluding` method to allow for deletion of a
      record set with an exclusion list of cumulus_ids
  - **CUMULUS-2317**
    - Added `@cumulus/db/getFilesAndGranuleInfoQuery()` to build a query for searching file
    records in PostgreSQL and return specified granule information for each file
    - Added `@cumulus/db/QuerySearchClient` library to handle sequentially fetching and paging
    through results for an arbitrary PostgreSQL query
    - Added `insert` method to all `@cumulus/db` models to handle inserting multiple records into
    the database at once
    - Added `@cumulus/db/translatePostgresGranuleResultToApiGranule` helper to
    translate custom PostgreSQL granule result to API granule
  - **CUMULUS-2672**
    - Added migration to add `type` text column to Postgres database `files` table
  - **CUMULUS-2634**
    - Added new functions for upserting data to Elasticsearch:
      - `@cumulus/es-client/indexer.upsertExecution` to upsert an execution
      - `@cumulus/es-client/indexer.upsertPdr` to upsert a PDR
      - `@cumulus/es-client/indexer.upsertGranule` to upsert a granule
  - **CUMULUS-2510**
    - Added `execution_sns_topic_arn` environment variable to
      `sf_event_sqs_to_db_records` lambda TF definition.
    - Added to `sf_event_sqs_to_db_records_lambda` IAM policy to include
      permissions for SNS publish for `report_executions_topic`
    - Added `collection_sns_topic_arn` environment variable to
      `PrivateApiLambda` and `ApiEndpoints` lambdas.
    - Added `updateCollection` to `@cumulus/api-client`.
    - Added to `ecs_cluster` IAM policy to include permissions for SNS publish
      for `report_executions_sns_topic_arn`, `report_pdrs_sns_topic_arn`,
      `report_granules_sns_topic_arn`
    - Added variables for report topic ARNs to `process_dead_letter_archive.tf`
    - Added variable for granule report topic ARN to `bulk_operation.tf`
    - Added `pdr_sns_topic_arn` environment variable to
      `sf_event_sqs_to_db_records` lambda TF definition.
    - Added the new function `publishSnsMessageByDataType` in `@cumulus/api` to
      publish SNS messages to the report topics to PDRs, Collections, and
      Executions.
    - Added the following functions in `publishSnsMessageUtils` to handle
      publishing SNS messages for specific data and event types:
      - `publishCollectionUpdateSnsMessage`
      - `publishCollectionCreateSnsMessage`
      - `publishCollectionDeleteSnsMessage`
      - `publishGranuleUpdateSnsMessage`
      - `publishGranuleDeleteSnsMessage`
      - `publishGranuleCreateSnsMessage`
      - `publishExecutionSnsMessage`
      - `publishPdrSnsMessage`
      - `publishGranuleSnsMessageByEventType`
    - Added to `ecs_cluster` IAM policy to include permissions for SNS publish
      for `report_executions_topic` and `report_pdrs_topic`.
  - **CUMULUS-2315**
    - Added `paginateByCumulusId` to `@cumulus/db` `BasePgModel` to allow for paginated
      full-table select queries in support of elasticsearch indexing.
    - Added `getMaxCumulusId` to `@cumulus/db` `BasePgModel` to allow all
      derived table classes to support querying the current max `cumulus_id`.
  - **CUMULUS-2673**
    - Added `ES_HOST` environment variable to `postgres-migration-async-operation`
    Lambda using value of `elasticsearch_hostname` Terraform variable.
    - Added `elasticsearch_security_group_id` to security groups for
      `postgres-migration-async-operation` lambda.
    - Added permission for `DynamoDb:DeleteItem` to
      `postgres-migration-async-operation` lambda.
  - **CUMULUS-2778**
    - Updated default value of `async_operation_image` in
      `tf-modules/cumulus/variables.tf` to `cumuluss/async-operation:41`
    - Added `ES_HOST` environment variable to async operation ECS task
      definition to ensure that async operation tasks write to the correct
      Elasticsearch domain
- **CUMULUS-2642**
  - Reduces the reconcilation report's default maxResponseSize that returns
     the full report rather than an s3 signed url. Reports very close to the
     previous limits were failing to download, so the limit has been lowered to
     ensure all files are handled properly.
- **CUMULUS-2703**
  - Added `@cumulus/api/lambdas/reports/orca-backup-reconciliation-report` to create
    `ORCA Backup` reconciliation report

### Removed

- **CUMULUS-2311** - RDS Migration Epic Phase 2
  - **CUMULUS-2208**
    - Removed trigger for `dbIndexer` Lambda for DynamoDB tables:
      - `<prefix>-AsyncOperationsTable`
      - `<prefix>-CollectionsTable`
      - `<prefix>-ExecutionsTable`
      - `<prefix>-GranulesTable`
      - `<prefix>-PdrsTable`
      - `<prefix>-ProvidersTable`
      - `<prefix>-RulesTable`
  - **CUMULUS-2782**
    - Remove deprecated `@ingest/granule.moveGranuleFiles`
  - **CUMULUS-2770**
    - Removed `waitForModelStatus` from `example/spec/helpers/apiUtils` integration test helpers
  - **CUMULUS-2510**
    - Removed `stream_enabled` and `stream_view_type` from `executions_table` TF
      definition.
    - Removed `aws_lambda_event_source_mapping` TF definition on executions
      DynamoDB table.
    - Removed `stream_enabled` and `stream_view_type` from `collections_table`
      TF definition.
    - Removed `aws_lambda_event_source_mapping` TF definition on collections
      DynamoDB table.
    - Removed lambda `publish_collections` TF resource.
    - Removed `aws_lambda_event_source_mapping` TF definition on granules
    - Removed `stream_enabled` and `stream_view_type` from `pdrs_table` TF
      definition.
    - Removed `aws_lambda_event_source_mapping` TF definition on PDRs
      DynamoDB table.
  - **CUMULUS-2694**
    - Removed `@cumulus/api/models/granules.storeGranulesFromCumulusMessage()` method
  - **CUMULUS-2662**
    - Removed call to `addToLocalES` in POST `/granules` endpoint since it is
      redundant.
    - Removed call to `addToLocalES` in POST and PUT `/executions` endpoints
      since it is redundant.
    - Removed function `addToLocalES` from `es-client` package since it is no
      longer used.
  - **CUMULUS-2771**
    - Removed `_updateGranuleStatus` to update granule to "running" from `@cumulus/api/lib/ingest.reingestGranule`
    and `@cumulus/api/lib/ingest.applyWorkflow`

### Changed

- CVE-2022-2477
  - Update node-forge to 1.3.0 in `@cumulus/common` to address CVE-2022-2477
- **CUMULUS-2311** - RDS Migration Epic Phase 2
  - **CUMULUS_2641**
    - Update API granule schema to set productVolume as a string value
    - Update `@cumulus/message` package to set productVolume as string
      (calculated with `file.size` as a `BigInt`) to match API schema
    - Update `@cumulus/db` granule translation to translate `granule` objects to
      match the updated API schema
  - **CUMULUS-2714**
    - Updated
      - @cumulus/api/lib.writeRecords.writeGranulesFromMessage
      - @cumulus/api/lib.writeRecords.writeGranuleFromApi
      - @cumulus/api/lib.writeRecords.createGranuleFromApi
      - @cumulus/api/lib.writeRecords.updateGranuleFromApi
    - These methods now remove postgres file records that aren't contained in
        the write/update action if such file records exist.  This update
        maintains consistency with the writes to elasticsearch/dynamodb.
  - **CUMULUS-2672**
    - Updated `data-migration2` lambda to migrate Dynamo `granule.files[].type`
      instead of dropping it.
    - Updated `@cumlus/db` `translateApiFiletoPostgresFile` to retain `type`
    - Updated `@cumulus/db` `translatePostgresFileToApiFile` to retain `type`
    - Updated `@cumulus/types.api.file` to add `type` to the typing.
  - **CUMULUS-2315**
    - Update `index-from-database` lambda/ECS task and elasticsearch endpoint to read
      from PostgreSQL database
    - Update `index-from-database` endpoint to add the following configuration
      tuning parameters:
      - postgresResultPageSize -- The number of records to read from each
        postgres table per request.   Default is 1000.
      - postgresConnectionPoolSize -- The max number of connections to allow the
        index function to make to the database.  Default is 10.
      - esRequestConcurrency -- The maximium number of concurrent record
        translation/ES record update requests.   Default is 10.
  - **CUMULUS-2308**
    - Update `/granules/<granule_id>` GET endpoint to return PostgreSQL Granules instead of DynamoDB Granules
    - Update `/granules/<granule_id>` PUT endpoint to use PostgreSQL Granule as source rather than DynamoDB Granule
    - Update `unpublishGranule` (used in /granules PUT) to use PostgreSQL Granule as source rather than DynamoDB Granule
    - Update integration tests to use `waitForApiStatus` instead of `waitForModelStatus`
    - Update Granule ingest to update the Postgres Granule status as well as the DynamoDB Granule status
  - **CUMULUS-2302**
    - Update API collection GET endpoint to read individual provider records from
      PostgreSQL database instead of DynamoDB
    - Update sf-scheduler lambda to utilize API endpoint to get provider record
      from database via Private API lambda
    - Update API granule `reingest` endpoint to read collection from PostgreSQL
      database instead of DynamoDB
    - Update internal-reconciliation report to base report Collection comparison
      on PostgreSQL instead of DynamoDB
    - Moved createGranuleAndFiles `@cumulus/api` unit helper from `./lib` to
      `.test/helpers`
  - **CUMULUS-2208**
    - Moved all `@cumulus/api/es/*` code to new `@cumulus/es-client` package
    - Updated logic for collections API POST/PUT/DELETE to create/update/delete
      records directly in Elasticsearch in parallel with updates to
      DynamoDb/PostgreSQL
    - Updated logic for rules API POST/PUT/DELETE to create/update/delete
      records directly in Elasticsearch in parallel with updates to
      DynamoDb/PostgreSQL
    - Updated logic for providers API POST/PUT/DELETE to create/update/delete
      records directly in  Elasticsearch in parallel with updates to
      DynamoDb/PostgreSQL
    - Updated logic for PDRs API DELETE to delete records directly in
      Elasticsearch in parallel with deletes to DynamoDB/PostgreSQL
    - Updated logic for executions API DELETE to delete records directly in
      Elasticsearch in parallel with deletes to DynamoDB/PostgreSQL
    - Updated logic for granules API DELETE to delete records directly in
      Elasticsearch in parallel with deletes to DynamoDB/PostgreSQL
    - `sfEventSqsToDbRecords` Lambda now writes following data directly to
      Elasticsearch in parallel with writes to DynamoDB/PostgreSQL:
      - executions
      - PDRs
      - granules
    - All async operations are now written directly to Elasticsearch in parallel
      with DynamoDB/PostgreSQL
    - Updated logic for async operation API DELETE to delete records directly in
      Elasticsearch in parallel with deletes to DynamoDB/PostgreSQL
    - Moved:
      - `packages/api/lib/granules.getGranuleProductVolume` ->
      `@cumulus/message/Granules.getGranuleProductVolume`
      - `packages/api/lib/granules.getGranuleTimeToPreprocess`
      -> `@cumulus/message/Granules.getGranuleTimeToPreprocess`
      - `packages/api/lib/granules.getGranuleTimeToArchive` ->
      `@cumulus/message/Granules.getGranuleTimeToArchive`
      - `packages/api/models/Granule.generateGranuleRecord`
      -> `@cumulus/message/Granules.generateGranuleApiRecord`
  - **CUMULUS-2306**
    - Updated API local serve (`api/bin/serve.js`) setup code to add cleanup/executions
    related records
    - Updated @cumulus/db/models/granules-executions to add a delete method in
      support of local cleanup
    - Add spec/helpers/apiUtils/waitForApiStatus integration helper to retry API
      record retrievals on status in lieu of using `waitForModelStatus`
  - **CUMULUS-2303**
    - Update API provider GET endpoint to read individual provider records from
      PostgreSQL database instead of DynamoDB
    - Update sf-scheduler lambda to utilize API endpoint to get provider record
      from database via Private API lambda
  - **CUMULUS-2301**
    - Updated `getAsyncOperation` to read from PostgreSQL database instead of
      DynamoDB.
    - Added `translatePostgresAsyncOperationToApiAsyncOperation` function in
      `@cumulus/db/translate/async-operation`.
    - Updated `translateApiAsyncOperationToPostgresAsyncOperation` function to
      ensure that `output` is properly translated to an object for the
      PostgreSQL record for the following cases of `output` on the incoming API
      record:
      - `record.output` is a JSON stringified object
      - `record.output` is a JSON stringified array
      - `record.output` is a JSON stringified string
      - `record.output` is a string
  - **CUMULUS-2317**
    - Changed reconciliation reports to read file records from PostgreSQL instead of DynamoDB
  - **CUMULUS-2304**
    - Updated API rule GET endpoint to read individual rule records from
      PostgreSQL database instead of DynamoDB
    - Updated internal consumer lambdas for SNS, SQS and Kinesis to read
      rules from PostgreSQL.
  - **CUMULUS-2634**
    - Changed `sfEventSqsToDbRecords` Lambda to use new upsert helpers for executions, granules, and PDRs
    to ensure out-of-order writes are handled correctly when writing to Elasticsearch
  - **CUMULUS-2510**
    - Updated `@cumulus/api/lib/writeRecords/write-execution` to publish SNS
      messages after a successful write to Postgres, DynamoDB, and ES.
    - Updated functions `create` and `upsert` in the `db` model for Executions
      to return an array of objects containing all columns of the created or
      updated records.
    - Updated `@cumulus/api/endpoints/collections` to publish an SNS message
      after a successful collection delete, update (PUT), create (POST).
    - Updated functions `create` and `upsert` in the `db` model for Collections
      to return an array of objects containing all columns for the created or
      updated records.
    - Updated functions `create` and `upsert` in the `db` model for Granules
      to return an array of objects containing all columns for the created or
      updated records.
    - Updated `@cumulus/api/lib/writeRecords/write-granules` to publish SNS
      messages after a successful write to Postgres, DynamoDB, and ES.
    - Updated `@cumulus/api/lib/writeRecords/write-pdr` to publish SNS
      messages after a successful write to Postgres, DynamoDB, and ES.
  - **CUMULUS-2733**
    - Updated `_writeGranuleFiles` function creates an aggregate error which
      contains the workflow error, if any, as well as any error that may occur
      from writing granule files.
  - **CUMULUS-2674**
    - Updated `DELETE` endpoints for the following data types to check that record exists in
      PostgreSQL or Elasticsearch before proceeding with deletion:
      - `provider`
      - `async operations`
      - `collections`
      - `granules`
      - `executions`
      - `PDRs`
      - `rules`
  - **CUMULUS-2294**
    - Updated architecture and deployment documentation to reference RDS
  - **CUMULUS-2642**
    - Inventory and Granule Not Found Reconciliation Reports now compare
      Databse against S3 in on direction only, from Database to S3
      Objects. This means that only files in the database are compared against
      objects found on S3 and the filesInCumulus.onlyInS3 report key will
      always be empty. This significantly decreases the report output size and
      aligns with a users expectations.
    - Updates getFilesAndGranuleInfoQuery to take additional optional
      parameters `collectionIds`, `granuleIds`, and `providers` to allow
      targeting/filtering of the results.

  - **CUMULUS-2694**
    - Updated database write logic in `sfEventSqsToDbRccords` to log message if Cumulus
    workflow message is from pre-RDS deployment but still attempt parallel writing to DynamoDB
    and PostgreSQL
    - Updated database write logic in `sfEventSqsToDbRccords` to throw error if requirements to write execution to PostgreSQL cannot be met
  - **CUMULUS-2660**
    - Updated POST `/executions` endpoint to publish SNS message of created record to executions SNS topic
  - **CUMULUS-2661**
    - Updated PUT `/executions/<arn>` endpoint to publish SNS message of updated record to executions SNS topic
  - **CUMULUS-2765**
    - Updated `updateGranuleStatusToQueued` in `write-granules` to write to
      Elasticsearch and publish SNS message to granules topic.
  - **CUMULUS-2774**
    - Updated `constructGranuleSnsMessage` and `constructCollectionSnsMessage`
      to throw error if `eventType` is invalid or undefined.
  - **CUMULUS-2776**
    - Updated `getTableIndexDetails` in `db-indexer` to use correct
      `deleteFnName` for reconciliation reports.
  - **CUMULUS-2780**
    - Updated bulk granule reingest operation to read granules from PostgreSQL instead of DynamoDB.
  - **CUMULUS-2778**
    - Updated default value of `async_operation_image` in `tf-modules/cumulus/variables.tf` to `cumuluss/async-operation:38`
  - **CUMULUS-2854**
    - Updated rules model to decouple `createRuleTrigger` from `create`.
    - Updated rules POST endpoint to call `rulesModel.createRuleTrigger` directly to create rule trigger.
    - Updated rules PUT endpoints to call `rulesModel.createRuleTrigger` if update fails and reversion needs to occur.

### Fixed

- **CUMULUS-2311** - RDS Migration Epic Phase 2
  - **CUMULUS-2810**
    - Updated @cumulus/db/translate/translatePostgresProviderToApiProvider to
      correctly return provider password and updated tests to prevent
      reintroduction.
  - **CUMULUS-2778**
    - Fixed async operation docker image to correctly update record status in
    Elasticsearch
  - Updated localAPI to set additional env variable, and fixed `GET /executions/status` response
  - **CUMULUS-2877**
    - Ensure database records receive a timestamp when writing granules.

## [v10.1.3] 2022-06-28 [BACKPORT]

### Added

- **CUMULUS-2966**
  - Added extractPath operation and support of nested string replacement to `url_path` in the collection configuration

## [v10.1.2] 2022-03-11

### Added

- **CUMULUS-2859**
  - Update `postgres-db-migration` lambda timeout to default 900 seconds
  - Add `db_migration_lambda_timeout` variable to `data-persistence` module to
    allow this timeout to be user configurable
- **CUMULUS-2868**
  - Added `iam:PassRole` permission to `step_policy` in `tf-modules/ingest/iam.tf`

## [v10.1.1] 2022-03-04

### Migration steps

- Due to a bug in the PUT `/rules/<name>` endpoint, the rule records in PostgreSQL may be
out of sync with records in DynamoDB. In order to bring the records into sync, re-run the
[previously deployed `data-migration1` Lambda](https://nasa.github.io/cumulus/docs/upgrade-notes/upgrade-rds#3-deploy-and-run-data-migration1) with a payload of
`{"forceRulesMigration": true}`:

```shell
aws lambda invoke --function-name $PREFIX-data-migration1 \
  --payload $(echo '{"forceRulesMigration": true}' | base64) $OUTFILE
```

### Added

- **CUMULUS-2841**
  - Add integration test to validate PDR node provider that requires password
    credentials succeeds on ingest

- **CUMULUS-2846**
  - Added `@cumulus/db/translate/rule.translateApiRuleToPostgresRuleRaw` to translate API rule to PostgreSQL rules and
  **keep undefined fields**

### Changed

- **CUMULUS-NONE**
  - Adds logging to ecs/async-operation Docker container that launches async
    tasks on ECS. Sets default async_operation_image_version to 39.

- **CUMULUS-2845**
  - Updated rules model to decouple `createRuleTrigger` from `create`.
  - Updated rules POST endpoint to call `rulesModel.createRuleTrigger` directly to create rule trigger.
  - Updated rules PUT endpoints to call `rulesModel.createRuleTrigger` if update fails and reversion needs to occur.
- **CUMULUS-2846**
  - Updated version of `localstack/localstack` used in local unit testing to `0.11.5`

### Fixed

- Upgraded lodash to version 4.17.21 to fix vulnerability
- **CUMULUS-2845**
  - Fixed bug in POST `/rules` endpoint causing rule records to be created
  inconsistently in DynamoDB and PostgreSQL
- **CUMULUS-2846**
  - Fixed logic for `PUT /rules/<name>` endpoint causing rules to be saved
  inconsistently between DynamoDB and PostgreSQL
- **CUMULUS-2854**
  - Fixed queue granules behavior where the task was not accounting for granules that
  *already* had createdAt set. Workflows downstream in this scenario should no longer
  fail to write their granules due to order-of-db-writes constraints in the database
  update logic.

## [v10.1.0] 2022-02-23

### Added

- **CUMULUS-2775**
  - Added a configurable parameter group for the RDS serverless database cluster deployed by `tf-modules/rds-cluster-tf`. The allowed parameters for the parameter group can be found in the AWS documentation of [allowed parameters for an Aurora PostgreSQL cluster](https://docs.aws.amazon.com/AmazonRDS/latest/AuroraUserGuide/AuroraPostgreSQL.Reference.ParameterGroups.html). By default, the following parameters are specified:
    - `shared_preload_libraries`: `pg_stat_statements,auto_explain`
    - `log_min_duration_statement`: `250`
    - `auto_explain.log_min_duration`: `250`
- **CUMULUS-2781**
  - Add api_config secret to hold API/Private API lambda configuration values
- **CUMULUS-2840**
  - Added an index on `granule_cumulus_id` to the RDS files table.

### Changed

- **CUMULUS-2492**
  - Modify collectionId logic to accomodate trailing underscores in collection short names. e.g. `shortName____`
- **CUMULUS-2847**
  - Move DyanmoDb table name into API keystore and initialize only on lambda cold start
- **CUMULUS-2833**
  - Updates provider model schema titles to display on the dashboard.
- **CUMULUS-2837**
  - Update process-s3-dead-letter-archive to unpack SQS events in addition to
    Cumulus Messages
  - Update process-s3-dead-letter-archive to look up execution status using
    getCumulusMessageFromExecutionEvent (common method with sfEventSqsToDbRecords)
  - Move methods in api/lib/cwSfExecutionEventUtils to
    @cumulus/message/StepFunctions
- **CUMULUS-2775**
  - Changed the `timeout_action` to `ForceApplyCapacityChange` by default for the RDS serverless database cluster `tf-modules/rds-cluster-tf`
- **CUMULUS-2781**
  - Update API lambda to utilize api_config secret for initial environment variables

### Fixed

- **CUMULUS-2853**
  - Move OAUTH_PROVIDER to lambda env variables to address regression in CUMULUS-2781
  - Add logging output to api app router
- Added Cloudwatch permissions to `<prefix>-steprole` in `tf-modules/ingest/iam.tf` to address the
`Error: error creating Step Function State Machine (xxx): AccessDeniedException: 'arn:aws:iam::XXX:role/xxx-steprole' is not authorized to create managed-rule`
error in non-NGAP accounts:
  - `events:PutTargets`
  - `events:PutRule`
  - `events:DescribeRule`

## [v10.0.1] 2022-02-03

### Fixed

- Fixed IAM permissions issue with `<prefix>-postgres-migration-async-operation` Lambda
which prevented it from running a Fargate task for data migration.

## [v10.0.0] 2022-02-01

### Migration steps

- Please read the [documentation on the updates to the granule files schema for our Cumulus workflow tasks and how to upgrade your deployment for compatibility](https://nasa.github.io/cumulus/docs/upgrade-notes/update-task-file-schemas).
- (Optional) Update the `task-config` for all workflows that use the `sync-granule` task to include `workflowStartTime` set to
`{$.cumulus_meta.workflow_start_time}`. See [here](https://github.com/nasa/cumulus/blob/master/example/cumulus-tf/sync_granule_workflow.asl.json#L9) for an example.

### BREAKING CHANGES

- **NDCUM-624**
  - Functions in @cumulus/cmrjs renamed for consistency with `isCMRFilename` and `isCMRFile`
    - `isECHO10File` -> `isECHO10Filename`
    - `isUMMGFile` -> `isUMMGFilename`
    - `isISOFile` -> `isCMRISOFilename`
- **CUMULUS-2388**
  - In order to standardize task messaging formats, please note the updated input, output and config schemas for the following Cumulus workflow tasks:
    - add-missing-file-checksums
    - files-to-granules
    - hyrax-metadata-updates
    - lzards-backup
    - move-granules
    - post-to-cmr
    - sync-granule
    - update-cmr-access-constraints
    - update-granules-cmr-metadata-file-links
  The primary focus of the schema updates was to standardize the format of granules, and
  particularly their files data. The granule `files` object now matches the file schema in the
  Cumulus database and thus also matches the `files` object produced by the API with use cases like
  `applyWorkflow`. This includes removal of `name` and `filename` in favor of `bucket` and `key`,
  removal of certain properties such as `etag` and `duplicate_found` and outputting them as
  separate objects stored in `meta`.
  - Checksum values calculated by `@cumulus/checksum` are now converted to string to standardize
  checksum formatting across the Cumulus library.

### Notable changes

- **CUMULUS-2718**
  - The `sync-granule` task has been updated to support an optional configuration parameter `workflowStartTime`. The output payload of `sync-granule` now includes a `createdAt` time for each granule which is set to the
  provided `workflowStartTime` or falls back to `Date.now()` if not provided. Workflows using
  `sync-granule` may be updated to include this parameter with the value of `{$.cumulus_meta.workflow_start_time}` in the `task_config`.
- Updated version of `@cumulus/cumulus-message-adapter-js` from `2.0.3` to `2.0.4` for
all Cumulus workflow tasks
- **CUMULUS-2783**
  - A bug in the ECS cluster autoscaling configuration has been
resolved. ECS clusters should now correctly autoscale by adding new cluster
instances according to the [policy configuration](https://github.com/nasa/cumulus/blob/master/tf-modules/cumulus/ecs_cluster.tf).
  - Async operations that are started by these endpoints will be run as ECS tasks
  with a launch type of Fargate, not EC2:
    - `POST /deadLetterArchive/recoverCumulusMessages`
    - `POST /elasticsearch/index-from-database`
    - `POST /granules/bulk`
    - `POST /granules/bulkDelete`
    - `POST /granules/bulkReingest`
    - `POST /migrationCounts`
    - `POST /reconciliationReports`
    - `POST /replays`
    - `POST /replays/sqs`

### Added

- Upgraded version of dependencies on `knex` package from `0.95.11` to `0.95.15`
- Added Terraform data sources to `example/cumulus-tf` module to retrieve default VPC and subnets in NGAP accounts
  - Added `vpc_tag_name` variable which defines the tags used to look up a VPC. Defaults to VPC tag name used in NGAP accounts
  - Added `subnets_tag_name` variable which defines the tags used to look up VPC subnets. Defaults to a subnet tag name used in NGAP accounts
- Added Terraform data sources to `example/data-persistence-tf` module to retrieve default VPC and subnets in NGAP accounts
  - Added `vpc_tag_name` variable which defines the tags used to look up a VPC. Defaults to VPC tag name used in NGAP accounts
  - Added `subnets_tag_name` variable which defines the tags used to look up VPC subnets. Defaults to a subnet tag name used in NGAP accounts
- Added Terraform data sources to `example/rds-cluster-tf` module to retrieve default VPC and subnets in NGAP accounts
  - Added `vpc_tag_name` variable which defines the tags used to look up a VPC. Defaults to VPC tag name used in NGAP accounts
  - Added `subnets_tag_name` variable which defines the tags used to look up VPC subnets. Defaults to tag names used in subnets in for NGAP accounts
- **CUMULUS-2299**
  - Added support for SHA checksum types with hyphens (e.g. `SHA-256` vs `SHA256`) to tasks that calculate checksums.
- **CUMULUS-2439**
  - Added CMR search client setting to the CreateReconciliationReport lambda function.
  - Added `cmr_search_client_config` tfvars to the archive and cumulus terraform modules.
  - Updated CreateReconciliationReport lambda to search CMR collections with CMRSearchConceptQueue.
- **CUMULUS-2441**
  - Added support for 'PROD' CMR environment.
- **CUMULUS-2456**
  - Updated api lambdas to query ORCA Private API
  - Updated example/cumulus-tf/orca.tf to the ORCA release v4.0.0-Beta3
- **CUMULUS-2638**
  - Adds documentation to clarify bucket config object use.
- **CUMULUS-2684**
  - Added optional collection level parameter `s3MultipartChunksizeMb` to collection's `meta` field
  - Updated `move-granules` task to take in an optional config parameter s3MultipartChunksizeMb
- **CUMULUS-2747**
  - Updated data management type doc to include additional fields for provider configurations
- **CUMULUS-2773**
  - Added a document to the workflow-tasks docs describing deployment, configuration and usage of the LZARDS backup task.

### Changed

- Made `vpc_id` variable optional for `example/cumulus-tf` module
- Made `vpc_id` and `subnet_ids` variables optional for `example/data-persistence-tf` module
- Made `vpc_id` and `subnets` variables optional for `example/rds-cluster-tf` module
- Changes audit script to handle integration test failure when `USE\_CACHED\_BOOTSTRAP` is disabled.
- Increases wait time for CMR to return online resources in integration tests
- **CUMULUS-1823**
  - Updates to Cumulus rule/provider schemas to improve field titles and descriptions.
- **CUMULUS-2638**
  - Transparent to users, remove typescript type `BucketType`.
- **CUMULUS-2718**
  - Updated config for SyncGranules to support optional `workflowStartTime`
  - Updated SyncGranules to provide `createdAt` on output based on `workflowStartTime` if provided,
  falling back to `Date.now()` if not provided.
  - Updated `task_config` of SyncGranule in example workflows
- **CUMULUS-2735**
  - Updated reconciliation reports to write formatted JSON to S3 to improve readability for
    large reports
  - Updated TEA version from 102 to 121 to address TEA deployment issue with the max size of
    a policy role being exceeded
- **CUMULUS-2743**
  - Updated bamboo Dockerfile to upgrade pip as part of the image creation process
- **CUMULUS-2744**
  - GET executions/status returns associated granules for executions retrieved from the Step Function API
- **CUMULUS-2751**
  - Upgraded all Cumulus (node.js) workflow tasks to use
    `@cumulus/cumulus-message-adapter-js` version `2.0.3`, which includes an
    update cma-js to better expose CMA stderr stream output on lambda timeouts
    as well as minor logging enhancements.
- **CUMULUS-2752**
  - Add new mappings for execution records to prevent dynamic field expansion from exceeding
  Elasticsearch field limits
    - Nested objects under `finalPayload.*` will not dynamically add new fields to mapping
    - Nested objects under `originalPayload.*` will not dynamically add new fields to mapping
    - Nested keys under `tasks` will not dynamically add new fields to mapping
- **CUMULUS-2753**
  - Updated example/cumulus-tf/orca.tf to the latest ORCA release v4.0.0-Beta2 which is compatible with granule.files file schema
  - Updated /orca/recovery to call new lambdas request_status_for_granule and request_status_for_job.
  - Updated orca integration test
- [**PR #2569**](https://github.com/nasa/cumulus/pull/2569)
  - Fixed `TypeError` thrown by `@cumulus/cmrjs/cmr-utils.getGranuleTemporalInfo` when
    a granule's associated UMM-G JSON metadata file does not contain a `ProviderDates`
    element that has a `Type` of either `"Update"` or `"Insert"`.  If neither are
    present, the granule's last update date falls back to the `"Create"` type
    provider date, or `undefined`, if none is present.
- **CUMULUS-2775**
  - Changed `@cumulus/api-client/invokeApi()` to accept a single accepted status code or an array
  of accepted status codes via `expectedStatusCodes`
- [**PR #2611**](https://github.com/nasa/cumulus/pull/2611)
  - Changed `@cumulus/launchpad-auth/LaunchpadToken.requestToken` and `validateToken`
    to use the HTTPS request option `https.pfx` instead of the deprecated `pfx` option
    for providing the certificate.
- **CUMULUS-2836**
  - Updates `cmr-utils/getGranuleTemporalInfo` to search for a SingleDateTime
    element, when beginningDateTime value is not
    found in the metadata file.  The granule's temporal information is
    returned so that both beginningDateTime and endingDateTime are set to the
    discovered singleDateTimeValue.
- **CUMULUS-2756**
  - Updated `_writeGranule()` in `write-granules.js` to catch failed granule writes due to schema validation, log the failure and then attempt to set the status of the granule to `failed` if it already exists to prevent a failure from allowing the granule to get "stuck" in a non-failed status.

### Fixed

- **CUMULUS-2775**
  - Updated `@cumulus/api-client` to not log an error for 201 response from `updateGranule`
- **CUMULUS-2783**
  - Added missing lower bound on scale out policy for ECS cluster to ensure that
  the cluster will autoscale correctly.
- **CUMULUS-2835**
  - Updated `hyrax-metadata-updates` task to support reading the DatasetId from ECHO10 XML, and the EntryTitle from UMM-G JSON; these are both valid alternatives to the shortname and version ID.

## [v9.9.3] 2021-02-17 [BACKPORT]

**Please note** changes in 9.9.3 may not yet be released in future versions, as
this is a backport and patch release on the 9.9.x series of releases. Updates that
are included in the future will have a corresponding CHANGELOG entry in future
releases.

- **CUMULUS-2853**
  - Move OAUTH_PROVIDER to lambda env variables to address regression in 9.9.2/CUMULUS-2275
  - Add logging output to api app router

## [v9.9.2] 2021-02-10 [BACKPORT]

**Please note** changes in 9.9.2 may not yet be released in future versions, as
this is a backport and patch release on the 9.9.x series of releases. Updates that
are included in the future will have a corresponding CHANGELOG entry in future
releases.### Added

- **CUMULUS-2775**
  - Added a configurable parameter group for the RDS serverless database cluster deployed by `tf-modules/rds-cluster-tf`. The allowed parameters for the parameter group can be found in the AWS documentation of [allowed parameters for an Aurora PostgreSQL cluster](https://docs.aws.amazon.com/AmazonRDS/latest/AuroraUserGuide/AuroraPostgreSQL.Reference.ParameterGroups.html). By default, the following parameters are specified:
    - `shared_preload_libraries`: `pg_stat_statements,auto_explain`
    - `log_min_duration_statement`: `250`
    - `auto_explain.log_min_duration`: `250`
- **CUMULUS-2840**
  - Added an index on `granule_cumulus_id` to the RDS files table.

### Changed

- **CUMULUS-2847**
  - Move DyanmoDb table name into API keystore and initialize only on lambda cold start
- **CUMULUS-2781**
  - Add api_config secret to hold API/Private API lambda configuration values
- **CUMULUS-2775**
  - Changed the `timeout_action` to `ForceApplyCapacityChange` by default for the RDS serverless database cluster `tf-modules/rds-cluster-tf`

## [v9.9.1] 2021-02-10 [BACKPORT]

**Please note** changes in 9.9.1 may not yet be released in future versions, as
this is a backport and patch release on the 9.9.x series of releases. Updates that
are included in the future will have a corresponding CHANGELOG entry in future
releases.

### Fixed

- **CUMULUS-2775**
  - Updated `@cumulus/api-client` to not log an error for 201 response from `updateGranule`

### Changed

- Updated version of `@cumulus/cumulus-message-adapter-js` from `2.0.3` to `2.0.4` for
all Cumulus workflow tasks
- **CUMULUS-2775**
  - Changed `@cumulus/api-client/invokeApi()` to accept a single accepted status code or an array
  of accepted status codes via `expectedStatusCodes`
- **CUMULUS-2837**
  - Update process-s3-dead-letter-archive to unpack SQS events in addition to
    Cumulus Messages
  - Update process-s3-dead-letter-archive to look up execution status using
    getCumulusMessageFromExecutionEvent (common method with sfEventSqsToDbRecords)
  - Move methods in api/lib/cwSfExecutionEventUtils to
    @cumulus/message/StepFunctions

## [v9.9.0] 2021-11-03

### Added

- **NDCUM-624**: Add support for ISO metadata files for the `MoveGranules` step
  - Add function `isISOFile` to check if a given file object is an ISO file
  - `granuleToCmrFileObject` and `granulesToCmrFileObjects` now take a
    `filterFunc` argument
    - `filterFunc`'s default value is `isCMRFile`, so the previous behavior is
      maintained if no value is given for this argument
    - `MoveGranules` passes a custom filter function to
      `granulesToCmrFileObjects` to check for `isISOFile` in addition to
      `isCMRFile`, so that metadata from `.iso.xml` files can be used in the
      `urlPathTemplate`
- [**PR #2535**](https://github.com/nasa/cumulus/pull/2535)
  - NSIDC and other cumulus users had desire for returning formatted dates for
    the 'url_path' date extraction utilities. Added 'dateFormat' function as
    an option for extracting and formating the entire date. See
    docs/workflow/workflow-configuration-how-to.md for more information.
- [**PR #2548**](https://github.com/nasa/cumulus/pull/2548)
  - Updated webpack configuration for html-loader v2
- **CUMULUS-2640**
  - Added Elasticsearch client scroll setting to the CreateReconciliationReport lambda function.
  - Added `elasticsearch_client_config` tfvars to the archive and cumulus terraform modules.
- **CUMULUS-2683**
  - Added `default_s3_multipart_chunksize_mb` setting to the `move-granules` lambda function.
  - Added `default_s3_multipart_chunksize_mb` tfvars to the cumulus and ingest terraform modules.
  - Added optional parameter `chunkSize` to `@cumulus/aws-client/S3.moveObject` and
    `@cumulus/aws-client/S3.multipartCopyObject` to set the chunk size of the S3 multipart uploads.
  - Renamed optional parameter `maxChunkSize` to `chunkSize` in
    `@cumulus/aws-client/lib/S3MultipartUploads.createMultipartChunks`.

### Changed

- Upgraded all Cumulus workflow tasks to use `@cumulus/cumulus-message-adapter-js` version `2.0.1`
- **CUMULUS-2725**
  - Updated providers endpoint to return encrypted password
  - Updated providers model to try decrypting credentials before encryption to allow for better handling of updating providers
- **CUMULUS-2734**
  - Updated `@cumulus/api/launchpadSaml.launchpadPublicCertificate` to correctly retrieve
    certificate from launchpad IdP metadata with and without namespace prefix.

## [v9.8.0] 2021-10-19

### Notable changes

- Published new tag [`36` of `cumuluss/async-operation` to Docker Hub](https://hub.docker.com/layers/cumuluss/async-operation/35/images/sha256-cf777a6ef5081cd90a0f9302d45243b6c0a568e6d977c0ee2ccc5a90b12d45d0?context=explore) for compatibility with
upgrades to `knex` package and to address security vulnerabilities.

### Added

- Added `@cumulus/db/createRejectableTransaction()` to handle creating a Knex transaction that **will throw an error** if the transaction rolls back. [As of Knex 0.95+, promise rejection on transaction rollback is no longer the default behavior](https://github.com/knex/knex/blob/master/UPGRADING.md#upgrading-to-version-0950).

- **CUMULUS-2639**
  - Increases logging on reconciliation reports.

- **CUMULUS-2670**
  - Updated `lambda_timeouts` string map variable for `cumulus` module to accept a
  `update_granules_cmr_metadata_file_links_task_timeout` property
- **CUMULUS-2598**
  - Add unit and integration tests to describe queued granules as ignored when
    duplicate handling is 'skip'

### Changed

- Updated `knex` version from 0.23.11 to 0.95.11 to address security vulnerabilities
- Updated default version of async operations Docker image to `cumuluss/async-operation:36`
- **CUMULUS-2590**
  - Granule applyWorkflow, Reingest actions and Bulk operation now update granule status to `queued` when scheduling the granule.
- **CUMULUS-2643**
  - relocates system file `buckets.json` out of the
    `s3://internal-bucket/workflows` directory into
    `s3://internal-bucket/buckets`.


## [v9.7.1] 2021-12-08 [Backport]

Please note changes in 9.7.0 may not yet be released in future versions, as this is a backport and patch release on the 9.7.x series of releases. Updates that are included in the future will have a corresponding CHANGELOG entry in future releases.
Fixed

- **CUMULUS-2751**
  - Update all tasks to update to use cumulus-message-adapter-js version 2.0.4

## [v9.7.0] 2021-10-01

### Notable Changes

- **CUMULUS-2583**
  - The `queue-granules` task now updates granule status to `queued` when a granule is queued. In order to prevent issues with the private API endpoint and Lambda API request and concurrency limits, this functionality runs with limited concurrency, which may increase the task's overall runtime when large numbers of granules are being queued. If you are facing Lambda timeout errors with this task, we recommend converting your `queue-granules` task to an ECS activity. This concurrency is configurable via the task config's `concurrency` value.
- **CUMULUS-2676**
  - The `discover-granules` task has been updated to limit concurrency on checks to identify and skip already ingested granules in order to prevent issues with the private API endpoint and Lambda API request and concurrency limits. This may increase the task's overall runtime when large numbers of granules are discovered. If you are facing Lambda timeout errors with this task, we recommend converting your `discover-granules` task to an ECS activity. This concurrency is configurable via the task config's `concurrency` value.
- Updated memory of `<prefix>-sfEventSqsToDbRecords` Lambda to 1024MB

### Added

- **CUMULUS-2000**
  - Updated `@cumulus/queue-granules` to respect a new config parameter: `preferredQueueBatchSize`. Queue-granules will respect this batchsize as best as it can to batch granules into workflow payloads. As workflows generally rely on information such as collection and provider expected to be shared across all granules in a workflow, queue-granules will break batches up by collection, as well as provider if there is a `provider` field on the granule. This may result in batches that are smaller than the preferred size, but never larger ones. The default value is 1, which preserves current behavior of queueing 1 granule per workflow.
- **CUMULUS-2630**
  - Adds a new workflow `DiscoverGranulesToThrottledQueue` that discovers and writes
    granules to a throttled background queue.  This allows discovery and ingest
    of larger numbers of granules without running into limits with lambda
    concurrency.

### Changed

- **CUMULUS-2720**
  - Updated Core CI scripts to validate CHANGELOG diffs as part of the lint process
- **CUMULUS-2695**
  - Updates the example/cumulus-tf deployment to change
    `archive_api_reserved_concurrency` from 8 to 5 to use fewer reserved lambda
    functions. If you see throttling errors on the `<stack>-apiEndpoints` you
    should increase this value.
  - Updates cumulus-tf/cumulus/variables.tf to change
    `archive_api_reserved_concurrency` from 8 to 15 to prevent throttling on
    the dashboard for default deployments.
- **CUMULUS-2584**
  - Updates `api/endpoints/execution-status.js` `get` method to include associated granules, as
    an array, for the provided execution.
  - Added `getExecutionArnsByGranuleCumulusId` returning a list of executionArns sorted by most recent first,
    for an input Granule Cumulus ID in support of the move of `translatePostgresGranuleToApiGranule` from RDS-Phase2
    feature branch
  - Added `getApiExecutionCumulusIds` returning cumulus IDs for a given list of executions
- **CUMULUS-NONE**
  - Downgrades elasticsearch version in testing container to 5.3 to match AWS version.
  - Update serve.js -> `eraseDynamoTables()`. Changed the call `Promise.all()` to `Promise.allSettled()` to ensure all dynamo records (provider records in particular) are deleted prior to reseeding.

### Fixed

- **CUMULUS-2583**
  - Fixed a race condition where granules set as “queued” were not able to be set as “running” or “completed”

## [v9.6.0] 2021-09-20

### Added

- **CUMULUS-2576**
  - Adds `PUT /granules` API endpoint to update a granule
  - Adds helper `updateGranule` to `@cumulus/api-client/granules`
- **CUMULUS-2606**
  - Adds `POST /granules/{granuleId}/executions` API endpoint to associate an execution with a granule
  - Adds helper `associateExecutionWithGranule` to `@cumulus/api-client/granules`
- **CUMULUS-2583**
  - Adds `queued` as option for granule's `status` field

### Changed

- Moved `ssh2` package from `@cumulus/common` to `@cumulus/sftp-client` and
  upgraded package from `^0.8.7` to `^1.0.0` to address security vulnerability
  issue in previous version.
- **CUMULUS-2583**
  - `QueueGranules` task now updates granule status to `queued` once it is added to the queue.

- **CUMULUS-2617**
  - Use the `Authorization` header for CMR Launchpad authentication instead of the deprecated `Echo-Token` header.

### Fixed

- Added missing permission for `<prefix>_ecs_cluster_instance_role` IAM role (used when running ECS services/tasks)
to allow `kms:Decrypt` on the KMS key used to encrypt provider credentials. Adding this permission fixes the `sync-granule` task when run as an ECS activity in a Step Function, which previously failed trying to decrypt credentials for providers.

- **CUMULUS-2576**
  - Adds default value to granule's timestamp when updating a granule via API.

## [v9.5.0] 2021-09-07

### BREAKING CHANGES

- Removed `logs` record type from mappings from Elasticsearch. This change **should not have**
any adverse impact on existing deployments, even those which still contain `logs` records,
but technically it is a breaking change to the Elasticsearch mappings.
- Changed `@cumulus/api-client/asyncOperations.getAsyncOperation` to return parsed JSON body
of response and not the raw API endpoint response

### Added

- **CUMULUS-2670**
  - Updated core `cumulus` module to take lambda_timeouts string map variable that allows timeouts of ingest tasks to be configurable. Allowed properties for the mapping include:
  - discover_granules_task_timeout
  - discover_pdrs_task_timeout
  - hyrax_metadata_update_tasks_timeout
  - lzards_backup_task_timeout
  - move_granules_task_timeout
  - parse_pdr_task_timeout
  - pdr_status_check_task_timeout
  - post_to_cmr_task_timeout
  - queue_granules_task_timeout
  - queue_pdrs_task_timeout
  - queue_workflow_task_timeout
  - sync_granule_task_timeout
- **CUMULUS-2575**
  - Adds `POST /granules` API endpoint to create a granule
  - Adds helper `createGranule` to `@cumulus/api-client`
- **CUMULUS-2577**
  - Adds `POST /executions` endpoint to create an execution
- **CUMULUS-2578**
  - Adds `PUT /executions` endpoint to update an execution
- **CUMULUS-2592**
  - Adds logging when messages fail to be added to queue
- **CUMULUS-2644**
  - Pulled `delete` method for `granules-executions.ts` implemented as part of CUMULUS-2306
  from the RDS-Phase-2 feature branch in support of CUMULUS-2644.
  - Pulled `erasePostgresTables` method in `serve.js` implemented as part of CUMULUS-2644,
  and CUMULUS-2306 from the RDS-Phase-2 feature branch in support of CUMULUS-2644
  - Added `resetPostgresDb` method to support resetting between integration test suite runs

### Changed

- Updated `processDeadLetterArchive` Lambda to return an object where
`processingSucceededKeys` is an array of the S3 keys for successfully
processed objects and `processingFailedKeys` is an array of S3 keys
for objects that could not be processed
- Updated async operations to handle writing records to the databases
when output of the operation is `undefined`

- **CUMULUS-2644**
  - Moved `migration` directory from the `db-migration-lambda` to the `db` package and
  updated unit test references to migrationDir to be pulled from `@cumulus/db`
  - Updated `@cumulus/api/bin/serveUtils` to write records to PostgreSQL tables

- **CUMULUS-2575**
  - Updates model/granule to allow a granule created from API to not require an
    execution to be associated with it. This is a backwards compatible change
    that will not affect granules created in the normal way.
  - Updates `@cumulus/db/src/model/granules` functions `get` and `exists` to
    enforce parameter checking so that requests include either (granule\_id
    and collection\_cumulus\_id) or (cumulus\_id) to prevent incorrect results.
  - `@cumulus/message/src/Collections.deconstructCollectionId` has been
    modified to throw a descriptive error if the input `collectionId` is
    undefined rather than `TypeError: Cannot read property 'split' of
    undefined`. This function has also been updated to throw descriptive errors
    if an incorrectly formatted collectionId is input.

## [v9.4.1] 2022-02-14 [BACKPORT]

**Please note** changes in 9.4.1 may not yet be released in future versions, as
this is a backport and patch release on the 9.4.x series of releases. Updates that
are included in the future will have a corresponding CHANGELOG entry in future
releases.

- **CUMULUS-2847**
  - Update dynamo configuration to read from S3 instead of System Manager
    Parameter Store
  - Move api configuration initialization outside the lambda handler to
    eliminate unneded S3 calls/require config on cold-start only
  - Moved `ssh2` package from `@cumulus/common` to `@cumulus/sftp-client` and
    upgraded package from `^0.8.7` to `^1.0.0` to address security vulnerability
    issue in previous version.
  - Fixed hyrax task package.json dev dependency
  - Update CNM lambda dependencies for Core tasks
    - cumulus-cnm-response-task: 1.4.4
    - cumulus-cnm-to-granule: 1.5.4
  - Whitelist ssh2 re: https://github.com/advisories/GHSA-652h-xwhf-q4h6

## [v9.4.0] 2021-08-16

### Notable changes

- `@cumulus/sync-granule` task should now properly handle
syncing files from HTTP/HTTPS providers where basic auth is
required and involves a redirect to a different host (e.g.
downloading files protected by Earthdata Login)

### Added

- **CUMULUS-2591**
  - Adds `failedExecutionStepName` to failed execution's jsonb error records.
    This is the name of the Step Function step for the last failed event in the
    execution's event history.
- **CUMULUS-2548**
  - Added `allowed_redirects` field to PostgreSQL `providers` table
  - Added `allowedRedirects` field to DynamoDB `<prefix>-providers` table
  - Added `@cumulus/aws-client/S3.streamS3Upload` to handle uploading the contents
  of a readable stream to S3 and returning a promise
- **CUMULUS-2373**
  - Added `replaySqsMessages` lambda to replay archived incoming SQS
    messages from S3.
  - Added `/replays/sqs` endpoint to trigger an async operation for
    the `replaySqsMessages` lambda.
  - Added unit tests and integration tests for new endpoint and lambda.
  - Added `getS3PrefixForArchivedMessage` to `ingest/sqs` package to get prefix
    for an archived message.
  - Added new `async_operation` type `SQS Replay`.
- **CUMULUS-2460**
  - Adds `POST` /executions/workflows-by-granules for retrieving workflow names common to a set of granules
  - Adds `workflowsByGranules` to `@cumulus/api-client/executions`
- **CUMULUS-2635**
  - Added helper functions:
    - `@cumulus/db/translate/file/translateApiPdrToPostgresPdr`

### Fixed

- **CUMULUS-2548**
  - Fixed `@cumulus/ingest/HttpProviderClient.sync` to
properly handle basic auth when redirecting to a different
host and/or host with a different port
- **CUMULUS-2626**
  - Update [PDR migration](https://github.com/nasa/cumulus/blob/master/lambdas/data-migration2/src/pdrs.ts) to correctly find Executions by a Dynamo PDR's `execution` field
- **CUMULUS-2635**
  - Update `data-migration2` to migrate PDRs before migrating granules.
  - Update `data-migration2` unit tests testing granules migration to reference
    PDR records to better model the DB schema.
  - Update `migratePdrRecord` to use `translateApiPdrToPostgresPdr` function.

### Changed

- **CUMULUS-2373**
  - Updated `getS3KeyForArchivedMessage` in `ingest/sqs` to store SQS messages
    by `queueName`.
- **CUMULUS-2630**
  - Updates the example/cumulus-tf deployment to change
    `archive_api_reserved_concurrency` from 2 to 8 to prevent throttling with
    the dashboard.

## [v9.3.0] 2021-07-26

### BREAKING CHANGES

- All API requests made by `@cumulus/api-client` will now throw an error if the status code
does not match the expected response (200 for most requests and 202 for a few requests that
trigger async operations). Previously the helpers in this package would return the response
regardless of the status code, so you may need to update any code using helpers from this
package to catch or to otherwise handle errors that you may encounter.
- The Cumulus API Lambda function has now been configured with reserved concurrency to ensure
availability in a high-concurrency environment. However, this also caps max concurrency which
may result in throttling errors if trying to reach the Cumulus API multiple times in a short
period. Reserved concurrency can be configured with the `archive_api_reserved_concurrency`
terraform variable on the Cumulus module and increased if you are seeing throttling errors.
The default reserved concurrency value is 8.

### Notable changes

- `cmr_custom_host` variable for `cumulus` module can now be used to configure Cumulus to
  integrate with a custom CMR host name and protocol (e.g.
  `http://custom-cmr-host.com`). Note that you **must** include a protocol
  (`http://` or `https://)  if specifying a value for this variable.
- The cumulus module configuration value`rds_connetion_heartbeat` and it's
  behavior has been replaced by a more robust database connection 'retry'
  solution.   Users can remove this value from their configuration, regardless
  of value.  See the `Changed` section notes on CUMULUS-2528 for more details.

### Added

- Added user doc describing new features related to the Cumulus dead letter archive.
- **CUMULUS-2327**
  - Added reserved concurrency setting to the Cumulus API lambda function.
  - Added relevant tfvars to the archive and cumulus terraform modules.
- **CUMULUS-2460**
  - Adds `POST` /executions/search-by-granules for retrieving executions from a list of granules or granule query
  - Adds `searchExecutionsByGranules` to `@cumulus/api-client/executions`
- **CUMULUS-2475**
  - Adds `GET` endpoint to distribution API
- **CUMULUS-2463**
  - `PUT /granules` reingest action allows a user to override the default execution
    to use by providing an optional `workflowName` or `executionArn` parameter on
    the request body.
  - `PUT /granules/bulkReingest` action allows a user to override the default
    execution/workflow combination to reingest with by providing an optional
    `workflowName` on the request body.
- Adds `workflowName` and `executionArn` params to @cumulus/api-client/reingestGranules
- **CUMULUS-2476**
  - Adds handler for authenticated `HEAD` Distribution requests replicating current behavior of TEA
- **CUMULUS-2478**
  - Implemented [bucket map](https://github.com/asfadmin/thin-egress-app#bucket-mapping).
  - Implemented /locate endpoint
  - Cumulus distribution API checks the file request against bucket map:
    - retrieves the bucket and key from file path
    - determines if the file request is public based on the bucket map rather than the bucket type
    - (EDL only) restricts download from PRIVATE_BUCKETS to users who belong to certain EDL User Groups
    - bucket prefix and object prefix are supported
  - Add 'Bearer token' support as an authorization method
- **CUMULUS-2486**
  - Implemented support for custom headers
  - Added 'Bearer token' support as an authorization method
- **CUMULUS-2487**
  - Added integration test for cumulus distribution API
- **CUMULUS-2569**
  - Created bucket map cache for cumulus distribution API
- **CUMULUS-2568**
  - Add `deletePdr`/PDR deletion functionality to `@cumulus/api-client/pdrs`
  - Add `removeCollectionAndAllDependencies` to integration test helpers
  - Added `example/spec/apiUtils.waitForApiStatus` to wait for a
  record to be returned by the API with a specific value for
  `status`
  - Added `example/spec/discoverUtils.uploadS3GranuleDataForDiscovery` to upload granule data fixtures
  to S3 with a randomized granule ID for `discover-granules` based
  integration tests
  - Added `example/spec/Collections.removeCollectionAndAllDependencies` to remove a collection and
  all dependent objects (e.g. PDRs, granules, executions) from the
  database via the API
  - Added helpers to `@cumulus/api-client`:
    - `pdrs.deletePdr` - Delete a PDR via the API
    - `replays.postKinesisReplays` - Submit a POST request to the `/replays` endpoint for replaying Kinesis messages

- `@cumulus/api-client/granules.getGranuleResponse` to return the raw endpoint response from the GET `/granules/<granuleId>` endpoint

### Changed

- Moved functions from `@cumulus/integration-tests` to `example/spec/helpers/workflowUtils`:
  - `startWorkflowExecution`
  - `startWorkflow`
  - `executeWorkflow`
  - `buildWorkflow`
  - `testWorkflow`
  - `buildAndExecuteWorkflow`
  - `buildAndStartWorkflow`
- `example/spec/helpers/workflowUtils.executeWorkflow` now uses
`waitForApiStatus` to ensure that the execution is `completed` or
`failed` before resolving
- `example/spec/helpers/testUtils.updateAndUploadTestFileToBucket`
now accepts an object of parameters rather than positional
arguments
- Removed PDR from the `payload` in the input payload test fixture for reconciliation report integration tests
- The following integration tests for PDR-based workflows were
updated to use randomized granule IDs:
  - `example/spec/parallel/ingest/ingestFromPdrSpec.js`
  - `example/spec/parallel/ingest/ingestFromPdrWithChildWorkflowMetaSpec.js`
  - `example/spec/parallel/ingest/ingestFromPdrWithExecutionNamePrefixSpec.js`
  - `example/spec/parallel/ingest/ingestPdrWithNodeNameSpec.js`
- Updated the `@cumulus/api-client/CumulusApiClientError` error class to include new properties that can be accessed directly on
the error object:
  - `statusCode` - The HTTP status code of the API response
  - `apiMessage` - The message from the API response
- Added `params.pRetryOptions` parameter to
`@cumulus/api-client/granules.deleteGranule` to control the retry
behavior
- Updated `cmr_custom_host` variable to accept a full protocol and host name
(e.g. `http://cmr-custom-host.com`), whereas it previously only accepted a host name
- **CUMULUS-2482**
  - Switches the default distribution app in the `example/cumulus-tf` deployment to the new Cumulus Distribution
  - TEA is still available by following instructions in `example/README.md`
- **CUMULUS-2463**
  - Increases the duration of allowed backoff times for a successful test from
    0.5 sec to 1 sec.
- **CUMULUS-2528**
  - Removed `rds_connection_heartbeat` as a configuration option from all
    Cumulus terraform modules
  - Removed `dbHeartBeat` as an environmental switch from
    `@cumulus/db.getKnexClient` in favor of more comprehensive general db
    connect retry solution
  - Added new `rds_connection_timing_configuration` string map to allow for
    configuration and tuning of Core's internal database retry/connection
    timeout behaviors.  These values map to connection pool configuration
    values for tarn (https://github.com/vincit/tarn.js/) which Core's database
    module / knex(https://www.npmjs.com/package/knex) use for this purpose:
    - acquireTimeoutMillis
    - createRetryIntervalMillis
    - createTimeoutMillis
    - idleTimeoutMillis
    - reapIntervalMillis
      Connection errors will result in a log line prepended with 'knex failed on
      attempted connection error' and sent from '@cumulus/db/connection'
  - Updated `@cumulus/db` and all terraform mdules to set default retry
    configuration values for the database module to cover existing database
    heartbeat connection failures as well as all other knex/tarn connection
    creation failures.

### Fixed

- Fixed bug where `cmr_custom_host` variable was not properly forwarded into `archive`, `ingest`, and `sqs-message-remover` modules from `cumulus` module
- Fixed bug where `parse-pdr` set a granule's provider to the entire provider record when a `NODE_NAME`
  is present. Expected behavior consistent with other tasks is to set the provider name in that field.
- **CUMULUS-2568**
  - Update reconciliation report integration test to have better cleanup/failure behavior
  - Fixed `@cumulus/api-client/pdrs.getPdr` to request correct endpoint for returning a PDR from the API
- **CUMULUS-2620**
  - Fixed a bug where a granule could be removed from CMR but still be set as
  `published: true` and with a CMR link in the Dynamo/PostgreSQL databases. Now,
  the CMR deletion and the Dynamo/PostgreSQL record updates will all succeed or fail
  together, preventing the database records from being out of sync with CMR.
  - Fixed `@cumulus/api-client/pdrs.getPdr` to request correct
  endpoint for returning a PDR from the API

## [v9.2.2] 2021-08-06 - [BACKPORT]

**Please note** changes in 9.2.2 may not yet be released in future versions, as
this is a backport and patch release on the 9.2.x series of releases. Updates that
are included in the future will have a corresponding CHANGELOG entry in future
releases.

### Added

- **CUMULUS-2635**
  - Added helper functions:
    - `@cumulus/db/translate/file/translateApiPdrToPostgresPdr`

### Fixed

- **CUMULUS-2635**
  - Update `data-migration2` to migrate PDRs before migrating granules.
  - Update `data-migration2` unit tests testing granules migration to reference
    PDR records to better model the DB schema.
  - Update `migratePdrRecord` to use `translateApiPdrToPostgresPdr` function.

## [v9.2.1] 2021-07-29 - [BACKPORT]

### Fixed

- **CUMULUS-2626**
  - Update [PDR migration](https://github.com/nasa/cumulus/blob/master/lambdas/data-migration2/src/pdrs.ts) to correctly find Executions by a Dynamo PDR's `execution` field

## [v9.2.0] 2021-06-22

### Added

- **CUMULUS-2475**
  - Adds `GET` endpoint to distribution API
- **CUMULUS-2476**
  - Adds handler for authenticated `HEAD` Distribution requests replicating current behavior of TEA

### Changed

- **CUMULUS-2482**
  - Switches the default distribution app in the `example/cumulus-tf` deployment to the new Cumulus Distribution
  - TEA is still available by following instructions in `example/README.md`

### Fixed

- **CUMULUS-2520**
  - Fixed error that prevented `/elasticsearch/index-from-database` from starting.
- **CUMULUS-2558**
  - Fixed issue where executions original_payload would not be retained on successful execution

## [v9.1.0] 2021-06-03

### BREAKING CHANGES

- @cumulus/api-client/granules.getGranule now returns the granule record from the GET /granules/<granuleId> endpoint, not the raw endpoint response
- **CUMULUS-2434**
  - To use the updated `update-granules-cmr-metadata-file-links` task, the
    granule  UMM-G metadata should have version 1.6.2 or later, since CMR s3
    link type 'GET DATA VIA DIRECT ACCESS' is not valid until UMM-G version
    [1.6.2](https://cdn.earthdata.nasa.gov/umm/granule/v1.6.2/umm-g-json-schema.json)
- **CUMULUS-2488**
  - Removed all EMS reporting including lambdas, endpoints, params, etc as all
    reporting is now handled through Cloud Metrics
- **CUMULUS-2472**
  - Moved existing `EarthdataLoginClient` to
    `@cumulus/oauth-client/EarthdataLoginClient` and updated all references in
    Cumulus Core.
  - Rename `EarthdataLoginClient` property from `earthdataLoginUrl` to
    `loginUrl for consistency with new OAuth clients. See example in
    [oauth-client
    README](https://github.com/nasa/cumulus/blob/master/packages/oauth-client/README.md)

### Added

- **HYRAX-439** - Corrected README.md according to a new Hyrax URL format.
- **CUMULUS-2354**
  - Adds configuration options to allow `/s3credentials` endpoint to distribute
    same-region read-only tokens based on a user's CMR ACLs.
  - Configures the example deployment to enable this feature.
- **CUMULUS-2442**
  - Adds option to generate cloudfront URL to lzards-backup task. This will require a few new task config options that have been documented in the [task README](https://github.com/nasa/cumulus/blob/master/tasks/lzards-backup/README.md).
- **CUMULUS-2470**
  - Added `/s3credentials` endpoint for distribution API
- **CUMULUS-2471**
  - Add `/s3credentialsREADME` endpoint to distribution API
- **CUMULUS-2473**
  - Updated `tf-modules/cumulus_distribution` module to take earthdata or cognito credentials
  - Configured `example/cumulus-tf/cumulus_distribution.tf` to use CSDAP credentials
- **CUMULUS-2474**
  - Add `S3ObjectStore` to `aws-client`. This class allows for interaction with the S3 object store.
  - Add `object-store` package which contains abstracted object store functions for working with various cloud providers
- **CUMULUS-2477**
  - Added `/`, `/login` and `/logout` endpoints to cumulus distribution api
- **CUMULUS-2479**
  - Adds /version endpoint to distribution API
- **CUMULUS-2497**
  - Created `isISOFile()` to check if a CMR file is a CMR ISO file.
- **CUMULUS-2371**
  - Added helpers to `@cumulus/ingest/sqs`:
    - `archiveSqsMessageToS3` - archives an incoming SQS message to S3
    - `deleteArchivedMessageFromS3` - deletes a processed SQS message from S3
  - Added call to `archiveSqsMessageToS3` to `sqs-message-consumer` which
    archives all incoming SQS messages to S3.
  - Added call to `deleteArchivedMessageFrom` to `sqs-message-remover` which
    deletes archived SQS message from S3 once it has been processed.

### Changed

- **[PR2224](https://github.com/nasa/cumulus/pull/2244)**
- **CUMULUS-2208**
  - Moved all `@cumulus/api/es/*` code to new `@cumulus/es-client` package
- Changed timeout on `sfEventSqsToDbRecords` Lambda to 60 seconds to match
  timeout for Knex library to acquire database connections
- **CUMULUS-2517**
  - Updated postgres-migration-count-tool default concurrency to '1'
- **CUMULUS-2489**
  - Updated docs for Terraform references in FAQs, glossary, and in Deployment sections
- **CUMULUS-2434**
  - Updated `@cumulus/cmrjs` `updateCMRMetadata` and related functions to add
    both HTTPS URLS and S3 URIs to CMR metadata.
  - Updated `update-granules-cmr-metadata-file-links` task to add both HTTPS
    URLs and S3 URIs to the OnlineAccessURLs field of CMR metadata. The task
    configuration parameter `cmrGranuleUrlType` now has default value `both`.
  - To use the updated `update-granules-cmr-metadata-file-links` task, the
    granule UMM-G metadata should have version 1.6.2 or later, since CMR s3 link
    type 'GET DATA VIA DIRECT ACCESS' is not valid until UMM-G version
    [1.6.2](https://cdn.earthdata.nasa.gov/umm/granule/v1.6.2/umm-g-json-schema.json)
- **CUMULUS-2472**
  - Renamed `@cumulus/earthdata-login-client` to more generic
    `@cumulus/oauth-client` as a parent  class for new OAuth clients.
  - Added `@cumulus/oauth-client/CognitoClient` to interface with AWS cognito login service.
- **CUMULUS-2497**
  - Changed the `@cumulus/cmrjs` package:
    - Updated `@cumulus/cmrjs/cmr-utils.getGranuleTemporalInfo()` so it now
      returns temporal info for CMR ISO 19115 SMAP XML files.
    - Updated `@cumulus/cmrjs/cmr-utils.isCmrFilename()` to include
      `isISOFile()`.
- **CUMULUS-2532**
  - Changed integration tests to use `api-client/granules` functions as opposed to granulesApi from `@cumulus/integration-tests`.

### Fixed

- **CUMULUS-2519**
  - Update @cumulus/integration-tests.buildWorkflow to fail if provider/collection API response is not successful
- **CUMULUS-2518**
  - Update sf-event-sqs-to-db-records to not throw if a collection is not
    defined on a payload that has no granules/an empty granule payload object
- **CUMULUS-2512**
  - Updated ingest package S3 provider client to take additional parameter
    `remoteAltBucket` on `download` method to allow for per-file override of
    provider bucket for checksum
  - Updated @cumulus/ingest.fetchTextFile's signature to be parameterized and
    added `remoteAltBucket`to allow for an override of the passed in provider
    bucket for the source file
  - Update "eslint-plugin-import" to be pinned to 2.22.1
- **CUMULUS-2520**
  - Fixed error that prevented `/elasticsearch/index-from-database` from starting.
- **CUMULUS-2532**
  - Fixed integration tests to have granule deletion occur before provider and
    collection deletion in test cleanup.
- **[2231](https://github.com/nasa/cumulus/issues/2231)**
  - Fixes broken relative path links in `docs/README.md`

### Removed

- **CUMULUS-2502**
  - Removed outdated documentation regarding Kibana index patterns for metrics.

## [v9.0.1] 2021-05-07

### Migration Steps

Please review the migration steps for 9.0.0 as this release is only a patch to
correct a failure in our build script and push out corrected release artifacts. The previous migration steps still apply.

### Changed

- Corrected `@cumulus/db` configuration to correctly build package.

## [v9.0.0] 2021-05-03

### Migration steps

- This release of Cumulus enables integration with a PostgreSQL database for archiving Cumulus data. There are several upgrade steps involved, **some of which need to be done before redeploying Cumulus**. See the [documentation on upgrading to the RDS release](https://nasa.github.io/cumulus/docs/upgrade-notes/upgrade-rds).

### BREAKING CHANGES

- **CUMULUS-2185** - RDS Migration Epic
  - **CUMULUS-2191**
    - Removed the following from the `@cumulus/api/models.asyncOperation` class in
      favor of the added `@cumulus/async-operations` module:
      - `start`
      - `startAsyncOperations`
  - **CUMULUS-2187**
    - The `async-operations` endpoint will now omit `output` instead of
      returning `none` when the operation did not return output.
  - **CUMULUS-2309**
    - Removed `@cumulus/api/models/granule.unpublishAndDeleteGranule` in favor
      of `@cumulus/api/lib/granule-remove-from-cmr.unpublishGranule` and
      `@cumulus/api/lib/granule-delete.deleteGranuleAndFiles`.
  - **CUMULUS-2385**
    - Updated `sf-event-sqs-to-db-records` to write a granule's files to
      PostgreSQL only after the workflow has exited the `Running` status.
      Please note that any workflow that uses `sf_sqs_report_task` for
      mid-workflow updates will be impacted.
    - Changed PostgreSQL `file` schema and TypeScript type definition to require
      `bucket` and `key` fields.
    - Updated granule/file write logic to mark a granule's status as "failed"
  - **CUMULUS-2455**
    - API `move granule` endpoint now moves granule files on a per-file basis
    - API `move granule` endpoint on granule file move failure will retain the
      file at it's original location, but continue to move any other granule
      files.
    - Removed the `move` method from the `@cumulus/api/models.granule` class.
      logic is now handled in `@cumulus/api/endpoints/granules` and is
      accessible via the Core API.

### Added

- **CUMULUS-2185** - RDS Migration Epic
  - **CUMULUS-2130**
    - Added postgres-migration-count-tool lambda/ECS task to allow for
      evaluation of database state
    - Added /migrationCounts api endpoint that allows running of the
      postgres-migration-count-tool as an asyncOperation
  - **CUMULUS-2394**
    - Updated PDR and Granule writes to check the step function
      workflow_start_time against the createdAt field for each record to ensure
      old records do not overwrite newer ones for legacy Dynamo and PostgreSQL
      writes
  - **CUMULUS-2188**
    - Added `data-migration2` Lambda to be run after `data-migration1`
    - Added logic to `data-migration2` Lambda for migrating execution records
      from DynamoDB to PostgreSQL
  - **CUMULUS-2191**
    - Added `@cumulus/async-operations` to core packages, exposing
      `startAsyncOperation` which will handle starting an async operation and
      adding an entry to both PostgreSQL and DynamoDb
  - **CUMULUS-2127**
    - Add schema migration for `collections` table
  - **CUMULUS-2129**
    - Added logic to `data-migration1` Lambda for migrating collection records
      from Dynamo to PostgreSQL
  - **CUMULUS-2157**
    - Add schema migration for `providers` table
    - Added logic to `data-migration1` Lambda for migrating provider records
      from Dynamo to PostgreSQL
  - **CUMULUS-2187**
    - Added logic to `data-migration1` Lambda for migrating async operation
      records from Dynamo to PostgreSQL
  - **CUMULUS-2198**
    - Added logic to `data-migration1` Lambda for migrating rule records from
      DynamoDB to PostgreSQL
  - **CUMULUS-2182**
    - Add schema migration for PDRs table
  - **CUMULUS-2230**
    - Add schema migration for `rules` table
  - **CUMULUS-2183**
    - Add schema migration for `asyncOperations` table
  - **CUMULUS-2184**
    - Add schema migration for `executions` table
  - **CUMULUS-2257**
    - Updated PostgreSQL table and column names to snake_case
    - Added `translateApiAsyncOperationToPostgresAsyncOperation` function to `@cumulus/db`
  - **CUMULUS-2186**
    - Added logic to `data-migration2` Lambda for migrating PDR records from
      DynamoDB to PostgreSQL
  - **CUMULUS-2235**
    - Added initial ingest load spec test/utility
  - **CUMULUS-2167**
    - Added logic to `data-migration2` Lambda for migrating Granule records from
      DynamoDB to PostgreSQL and parse Granule records to store File records in
      RDS.
  - **CUMULUS-2367**
    - Added `granules_executions` table to PostgreSQL schema to allow for a
      many-to-many relationship between granules and executions
      - The table refers to granule and execution records using foreign keys
        defined with ON CASCADE DELETE, which means that any time a granule or
        execution record is deleted, all of the records in the
        `granules_executions` table referring to that record will also be
        deleted.
    - Added `upsertGranuleWithExecutionJoinRecord` helper to `@cumulus/db` to
      allow for upserting a granule record and its corresponding
      `granules_execution` record
  - **CUMULUS-2128**
    - Added helper functions:
      - `@cumulus/db/translate/file/translateApiFiletoPostgresFile`
      - `@cumulus/db/translate/file/translateApiGranuletoPostgresGranule`
      - `@cumulus/message/Providers/getMessageProvider`
  - **CUMULUS-2190**
    - Added helper functions:
      - `@cumulus/message/Executions/getMessageExecutionOriginalPayload`
      - `@cumulus/message/Executions/getMessageExecutionFinalPayload`
      - `@cumulus/message/workflows/getMessageWorkflowTasks`
      - `@cumulus/message/workflows/getMessageWorkflowStartTime`
      - `@cumulus/message/workflows/getMessageWorkflowStopTime`
      - `@cumulus/message/workflows/getMessageWorkflowName`
  - **CUMULUS-2192**
    - Added helper functions:
      - `@cumulus/message/PDRs/getMessagePdrRunningExecutions`
      - `@cumulus/message/PDRs/getMessagePdrCompletedExecutions`
      - `@cumulus/message/PDRs/getMessagePdrFailedExecutions`
      - `@cumulus/message/PDRs/getMessagePdrStats`
      - `@cumulus/message/PDRs/getPdrPercentCompletion`
      - `@cumulus/message/workflows/getWorkflowDuration`
  - **CUMULUS-2199**
    - Added `translateApiRuleToPostgresRule` to `@cumulus/db` to translate API
      Rule to conform to Postgres Rule definition.
  - **CUMUlUS-2128**
    - Added "upsert" logic to the `sfEventSqsToDbRecords` Lambda for granule and
      file writes to the core PostgreSQL database
  - **CUMULUS-2199**
    - Updated Rules endpoint to write rules to core PostgreSQL database in
      addition to DynamoDB and to delete rules from the PostgreSQL database in
      addition to DynamoDB.
    - Updated `create` in Rules Model to take in optional `createdAt` parameter
      which sets the value of createdAt if not specified during function call.
  - **CUMULUS-2189**
    - Updated Provider endpoint logic to write providers in parallel to Core
      PostgreSQL database
    - Update integration tests to utilize API calls instead of direct
      api/model/Provider calls
  - **CUMULUS-2191**
    - Updated cumuluss/async-operation task to write async-operations to the
      PostgreSQL database.
  - **CUMULUS-2228**
    - Added logic to the `sfEventSqsToDbRecords` Lambda to write execution, PDR,
      and granule records to the core PostgreSQL database in parallel with
      writes to DynamoDB
  - **CUMUlUS-2190**
    - Added "upsert" logic to the `sfEventSqsToDbRecords` Lambda for PDR writes
      to the core PostgreSQL database
  - **CUMUlUS-2192**
    - Added "upsert" logic to the `sfEventSqsToDbRecords` Lambda for execution
      writes to the core PostgreSQL database
  - **CUMULUS-2187**
    - The `async-operations` endpoint will now omit `output` instead of
      returning `none` when the operation did not return output.
  - **CUMULUS-2167**
    - Change PostgreSQL schema definition for `files` to remove `filename` and
      `name` and only support `file_name`.
    - Change PostgreSQL schema definition for `files` to remove `size` to only
      support `file_size`.
    - Change `PostgresFile` to remove duplicate fields `filename` and `name` and
      rename `size` to `file_size`.
  - **CUMULUS-2266**
    - Change `sf-event-sqs-to-db-records` behavior to discard and not throw an
      error on an out-of-order/delayed message so as not to have it be sent to
      the DLQ.
  - **CUMULUS-2305**
    - Changed `DELETE /pdrs/{pdrname}` API behavior to also delete record from
      PostgreSQL database.
  - **CUMULUS-2309**
    - Changed `DELETE /granules/{granuleName}` API behavior to also delete
      record from PostgreSQL database.
    - Changed `Bulk operation BULK_GRANULE_DELETE` API behavior to also delete
      records from PostgreSQL database.
  - **CUMULUS-2367**
    - Updated `granule_cumulus_id` foreign key to granule in PostgreSQL `files`
      table to use a CASCADE delete, so records in the files table are
      automatically deleted by the database when the corresponding granule is
      deleted.
  - **CUMULUS-2407**
    - Updated data-migration1 and data-migration2 Lambdas to use UPSERT instead
      of UPDATE when migrating dynamoDB records to PostgreSQL.
    - Changed data-migration1 and data-migration2 logic to only update already
      migrated records if the incoming record update has a newer timestamp
  - **CUMULUS-2329**
    - Add `write-db-dlq-records-to-s3` lambda.
    - Add terraform config to automatically write db records DLQ messages to an
      s3 archive on the system bucket.
    - Add unit tests and a component spec test for the above.
  - **CUMULUS-2380**
    - Add `process-dead-letter-archive` lambda to pick up and process dead letters in the S3 system bucket dead letter archive.
    - Add `/deadLetterArchive/recoverCumulusMessages` endpoint to trigger an async operation to leverage this capability on demand.
    - Add unit tests and integration test for all of the above.
  - **CUMULUS-2406**
    - Updated parallel write logic to ensure that updatedAt/updated_at
      timestamps are the same in Dynamo/PG on record write for the following
      data types:
      - async operations
      - granules
      - executions
      - PDRs
  - **CUMULUS-2446**
    - Remove schema validation check against DynamoDB table for collections when
      migrating records from DynamoDB to core PostgreSQL database.
  - **CUMULUS-2447**
    - Changed `translateApiAsyncOperationToPostgresAsyncOperation` to call
      `JSON.stringify` and then `JSON.parse` on output.
  - **CUMULUS-2313**
    - Added `postgres-migration-async-operation` lambda to start an ECS task to
      run a the `data-migration2` lambda.
    - Updated `async_operations` table to include `Data Migration 2` as a new
      `operation_type`.
    - Updated `cumulus-tf/variables.tf` to include `optional_dynamo_tables` that
      will be merged with `dynamo_tables`.
  - **CUMULUS-2451**
    - Added summary type file `packages/db/src/types/summary.ts` with
      `MigrationSummary` and `DataMigration1` and `DataMigration2` types.
    - Updated `data-migration1` and `data-migration2` lambdas to return
      `MigrationSummary` objects.
    - Added logging for every batch of 100 records processed for executions,
      granules and files, and PDRs.
    - Removed `RecordAlreadyMigrated` logs in `data-migration1` and
      `data-migration2`
  - **CUMULUS-2452**
    - Added support for only migrating certain granules by specifying the
      `granuleSearchParams.granuleId` or `granuleSearchParams.collectionId`
      properties in the payload for the
      `<prefix>-postgres-migration-async-operation` Lambda
    - Added support for only running certain migrations for data-migration2 by
      specifying the `migrationsList` property in the payload for the
      `<prefix>-postgres-migration-async-operation` Lambda
  - **CUMULUS-2453**
    - Created `storeErrors` function which stores errors in system bucket.
    - Updated `executions` and `granulesAndFiles` data migrations to call `storeErrors` to store migration errors.
    - Added `system_bucket` variable to `data-migration2`.
  - **CUMULUS-2455**
    - Move granules API endpoint records move updates for migrated granule files
      if writing any of the granule files fails.
  - **CUMULUS-2468**
    - Added support for doing [DynamoDB parallel scanning](https://docs.aws.amazon.com/amazondynamodb/latest/developerguide/Scan.html#Scan.ParallelScan) for `executions` and `granules` migrations to improve performance. The behavior of the parallel scanning and writes can be controlled via the following properties on the event input to the `<prefix>-postgres-migration-async-operation` Lambda:
      - `granuleMigrationParams.parallelScanSegments`: How many segments to divide your granules DynamoDB table into for parallel scanning
      - `granuleMigrationParams.parallelScanLimit`: The maximum number of granule records to evaluate for each parallel scanning segment of the DynamoDB table
      - `granuleMigrationParams.writeConcurrency`: The maximum number of concurrent granule/file writes to perform to the PostgreSQL database across all DynamoDB segments
      - `executionMigrationParams.parallelScanSegments`: How many segments to divide your executions DynamoDB table into for parallel scanning
      - `executionMigrationParams.parallelScanLimit`: The maximum number of execution records to evaluate for each parallel scanning segment of the DynamoDB table
      - `executionMigrationParams.writeConcurrency`: The maximum number of concurrent execution writes to perform to the PostgreSQL database across all DynamoDB segments
  - **CUMULUS-2468** - Added `@cumulus/aws-client/DynamoDb.parallelScan` helper to perform [parallel scanning on DynamoDb tables](https://docs.aws.amazon.com/amazondynamodb/latest/developerguide/Scan.html#Scan.ParallelScan)
  - **CUMULUS-2507**
    - Updated granule record write logic to set granule status to `failed` in both Postgres and DynamoDB if any/all of its files fail to write to the database.

### Deprecated

- **CUMULUS-2185** - RDS Migration Epic
  - **CUMULUS-2455**
    - `@cumulus/ingest/moveGranuleFiles`

## [v8.1.2] 2021-07-29

**Please note** changes in 8.1.2 may not yet be released in future versions, as this
is a backport/patch release on the 8.x series of releases.  Updates that are
included in the future will have a corresponding CHANGELOG entry in future releases.

### Notable changes

- `cmr_custom_host` variable for `cumulus` module can now be used to configure Cumulus to
integrate with a custom CMR host name and protocol (e.g. `http://custom-cmr-host.com`). Note
that you **must** include a protocol (`http://` or `https://`) if specifying a value for this
variable.
- `@cumulus/sync-granule` task should now properly handle
syncing files from HTTP/HTTPS providers where basic auth is
required and involves a redirect to a different host (e.g.
downloading files protected by Earthdata Login)

### Added

- **CUMULUS-2548**
  - Added `allowed_redirects` field to PostgreSQL `providers` table
  - Added `allowedRedirects` field to DynamoDB `<prefix>-providers` table
  - Added `@cumulus/aws-client/S3.streamS3Upload` to handle uploading the contents
  of a readable stream to S3 and returning a promise

### Changed

- Updated `cmr_custom_host` variable to accept a full protocol and host name
(e.g. `http://cmr-custom-host.com`), whereas it previously only accepted a host name

### Fixed

- Fixed bug where `cmr_custom_host` variable was not properly forwarded into `archive`, `ingest`, and `sqs-message-remover` modules from `cumulus` module
- **CUMULUS-2548**
  - Fixed `@cumulus/ingest/HttpProviderClient.sync` to
properly handle basic auth when redirecting to a different
host and/or host with a different port

## [v8.1.1] 2021-04-30 -- Patch Release

**Please note** changes in 8.1.1 may not yet be released in future versions, as this
is a backport/patch release on the 8.x series of releases.  Updates that are
included in the future will have a corresponding CHANGELOG entry in future releases.

### Added

- **CUMULUS-2497**
  - Created `isISOFile()` to check if a CMR file is a CMR ISO file.

### Fixed

- **CUMULUS-2512**
  - Updated ingest package S3 provider client to take additional parameter
    `remoteAltBucket` on `download` method to allow for per-file override of
    provider bucket for checksum
  - Updated @cumulus/ingest.fetchTextFile's signature to be parameterized and
    added `remoteAltBucket`to allow for an override of the passed in provider
    bucket for the source file
  - Update "eslint-plugin-import" to be pinned to 2.22.1

### Changed

- **CUMULUS-2497**
  - Changed the `@cumulus/cmrjs` package:
    - Updated `@cumulus/cmrjs/cmr-utils.getGranuleTemporalInfo()` so it now
      returns temporal info for CMR ISO 19115 SMAP XML files.
    - Updated `@cumulus/cmrjs/cmr-utils.isCmrFilename()` to include
      `isISOFile()`.

- **[2216](https://github.com/nasa/cumulus/issues/2216)**
  - Removed "node-forge", "xml-crypto" from audit whitelist, added "underscore"

## [v8.1.0] 2021-04-29

### Added

- **CUMULUS-2348**
  - The `@cumulus/api` `/granules` and `/granules/{granuleId}` endpoints now take `getRecoveryStatus` parameter
  to include recoveryStatus in result granule(s)
  - The `@cumulus/api-client.granules.getGranule` function takes a `query` parameter which can be used to
  request additional granule information.
  - Published `@cumulus/api@7.2.1-alpha.0` for dashboard testing
- **CUMULUS-2469**
  - Added `tf-modules/cumulus_distribution` module to standup a skeleton
    distribution api

## [v8.0.0] 2021-04-08

### BREAKING CHANGES

- **CUMULUS-2428**
  - Changed `/granules/bulk` to use `queueUrl` property instead of a `queueName` property for setting the queue to use for scheduling bulk granule workflows

### Notable changes

- Bulk granule operations endpoint now supports setting a custom queue for scheduling workflows via the `queueUrl` property in the request body. If provided, this value should be the full URL for an SQS queue.

### Added

- **CUMULUS-2374**
  - Add cookbok entry for queueing PostToCmr step
  - Add example workflow to go with cookbook
- **CUMULUS-2421**
  - Added **experimental** `ecs_include_docker_cleanup_cronjob` boolean variable to the Cumulus module to enable cron job to clean up docker root storage blocks in ECS cluster template for non-`device-mapper` storage drivers. Default value is `false`. This fulfills a specific user support request. This feature is otherwise untested and will remain so until we can iterate with a better, more general-purpose solution. Use of this feature is **NOT** recommended unless you are certain you need it.

- **CUMULUS-1808**
  - Add additional error messaging in `deleteSnsTrigger` to give users more context about where to look to resolve ResourceNotFound error when disabling or deleting a rule.

### Fixed

- **CUMULUS-2281**
  - Changed discover-granules task to write discovered granules directly to
    logger, instead of via environment variable. This fixes a problem where a
    large number of found granules prevents this lambda from running as an
    activity with an E2BIG error.

## [v7.2.0] 2021-03-23

### Added

- **CUMULUS-2346**
  - Added orca API endpoint to `@cumulus/api` to get recovery status
  - Add `CopyToGlacier` step to [example IngestAndPublishGranuleWithOrca workflow](https://github.com/nasa/cumulus/blob/master/example/cumulus-tf/ingest_and_publish_granule_with_orca_workflow.tf)

### Changed

- **HYRAX-357**
  - Format of NGAP OPeNDAP URL changed and by default now is referring to concept id and optionally can include short name and version of collection.
  - `addShortnameAndVersionIdToConceptId` field has been added to the config inputs of the `hyrax-metadata-updates` task

## [v7.1.0] 2021-03-12

### Notable changes

- `sync-granule` task will now properly handle syncing 0 byte files to S3
- SQS/Kinesis rules now support scheduling workflows to a custom queue via the `rule.queueUrl` property. If provided, this value should be the full URL for an SQS queue.

### Added

- `tf-modules/cumulus` module now supports a `cmr_custom_host` variable that can
  be used to set to an arbitrary  host for making CMR requests (e.g.
  `https://custom-cmr-host.com`).
- Added `buckets` variable to `tf-modules/archive`
- **CUMULUS-2345**
  - Deploy ORCA with Cumulus, see `example/cumulus-tf/orca.tf` and `example/cumulus-tf/terraform.tfvars.example`
  - Add `CopyToGlacier` step to [example IngestAndPublishGranule workflow](https://github.com/nasa/cumulus/blob/master/example/cumulus-tf/ingest_and_publish_granule_workflow.asl.json)
- **CUMULUS-2424**
  - Added `childWorkflowMeta` to `queue-pdrs` config. An object passed to this config value will be merged into a child workflow message's `meta` object. For an example of how this can be used, see `example/cumulus-tf/discover_and_queue_pdrs_with_child_workflow_meta_workflow.asl.json`.
- **CUMULUS-2427**
  - Added support for using a custom queue with SQS and Kinesis rules. Whatever queue URL is set on the `rule.queueUrl` property will be used to schedule workflows for that rule. This change allows SQS/Kinesis rules to use [any throttled queues defined for a deployment](https://nasa.github.io/cumulus/docs/data-cookbooks/throttling-queued-executions).

### Fixed

- **CUMULUS-2394**
  - Updated PDR and Granule writes to check the step function `workflow_start_time` against
      the `createdAt` field  for each record to ensure old records do not
      overwrite newer ones

### Changed

- `<prefix>-lambda-api-gateway` IAM role used by API Gateway Lambda now
  supports accessing all buckets defined in your `buckets` variable except
  "internal" buckets
- Updated the default scroll duration used in ESScrollSearch and part of the
  reconciliation report functions as a result of testing and seeing timeouts
  at its current value of 2min.
- **CUMULUS-2355**
  - Added logic to disable `/s3Credentials` endpoint based upon value for
    environment variable `DISABLE_S3_CREDENTIALS`. If set to "true", the
    endpoint will not dispense S3 credentials and instead return a message
    indicating that the endpoint has been disabled.
- **CUMULUS-2397**
  - Updated `/elasticsearch` endpoint's `reindex` function to prevent
    reindexing when source and destination indices are the same.
- **CUMULUS-2420**
  - Updated test function `waitForAsyncOperationStatus` to take a retryObject
    and use exponential backoff.  Increased the total test duration for both
    AsycOperation specs and the ReconciliationReports tests.
  - Updated the default scroll duration used in ESScrollSearch and part of the
    reconciliation report functions as a result of testing and seeing timeouts
    at its current value of 2min.
- **CUMULUS-2427**
  - Removed `queueUrl` from the parameters object for `@cumulus/message/Build.buildQueueMessageFromTemplate`
  - Removed `queueUrl` from the parameters object for `@cumulus/message/Build.buildCumulusMeta`

### Fixed

- Fixed issue in `@cumulus/ingest/S3ProviderClient.sync()` preventing 0 byte files from being synced to S3.

### Removed

- Removed variables from `tf-modules/archive`:
  - `private_buckets`
  - `protected_buckets`
  - `public_buckets`

## [v7.0.0] 2021-02-22

### BREAKING CHANGES

- **CUMULUS-2362** - Endpoints for the logs (/logs) will now throw an error unless Metrics is set up

### Added

- **CUMULUS-2345**
  - Deploy ORCA with Cumulus, see `example/cumulus-tf/orca.tf` and `example/cumulus-tf/terraform.tfvars.example`
  - Add `CopyToGlacier` step to [example IngestAndPublishGranule workflow](https://github.com/nasa/cumulus/blob/master/example/cumulus-tf/ingest_and_publish_granule_workflow.asl.json)
- **CUMULUS-2376**
  - Added `cmrRevisionId` as an optional parameter to `post-to-cmr` that will be used when publishing metadata to CMR.
- **CUMULUS-2412**
  - Adds function `getCollectionsByShortNameAndVersion` to @cumulus/cmrjs that performs a compound query to CMR to retrieve collection information on a list of collections. This replaces a series of calls to the CMR for each collection with a single call on the `/collections` endpoint and should improve performance when CMR return times are increased.

### Changed

- **CUMULUS-2362**
  - Logs endpoints only work with Metrics set up
- **CUMULUS-2376**
  - Updated `publishUMMGJSON2CMR` to take in an optional `revisionId` parameter.
  - Updated `publishUMMGJSON2CMR` to throw an error if optional `revisionId` does not match resulting revision ID.
  - Updated `publishECHO10XML2CMR` to take in an optional `revisionId` parameter.
  - Updated `publishECHO10XML2CMR` to throw an error if optional `revisionId` does not match resulting revision ID.
  - Updated `publish2CMR` to take in optional `cmrRevisionId`.
  - Updated `getWriteHeaders` to take in an optional CMR Revision ID.
  - Updated `ingestGranule` to take in an optional CMR Revision ID to pass to `getWriteHeaders`.
  - Updated `ingestUMMGranule` to take in an optional CMR Revision ID to pass to `getWriteHeaders`.
- **CUMULUS-2350**
  - Updates the examples on the `/s3credentialsREADME`, to include Python and
    JavaScript code demonstrating how to refrsh  the s3credential for
    programatic access.
- **CUMULUS-2383**
  - PostToCMR task will return CMRInternalError when a `500` status is returned from CMR

## [v6.0.0] 2021-02-16

### MIGRATION NOTES

- **CUMULUS-2255** - Cumulus has upgraded its supported version of Terraform
  from **0.12.12** to **0.13.6**. Please see the [instructions to upgrade your
  deployments](https://github.com/nasa/cumulus/blob/master/docs/upgrade-notes/upgrading-tf-version-0.13.6.md).

- **CUMULUS-2350**
  - If the  `/s3credentialsREADME`, does not appear to be working after
    deployment, [manual redeployment](https://docs.aws.amazon.com/apigateway/latest/developerguide/how-to-deploy-api-with-console.html)
    of the API-gateway stage may be necessary to finish the deployment.

### BREAKING CHANGES

- **CUMULUS-2255** - Cumulus has upgraded its supported version of Terraform from **0.12.12** to **0.13.6**.

### Added

- **CUMULUS-2291**
  - Add provider filter to Granule Inventory Report
- **CUMULUS-2300**
  - Added `childWorkflowMeta` to `queue-granules` config. Object passed to this
    value will be merged into a child workflow message's  `meta` object. For an
    example of how this can be used, see
    `example/cumulus-tf/discover_granules_workflow.asl.json`.
- **CUMULUS-2350**
  - Adds an unprotected endpoint, `/s3credentialsREADME`, to the
    s3-credentials-endpoint that displays  information on how to use the
    `/s3credentials` endpoint
- **CUMULUS-2368**
  - Add QueueWorkflow task
- **CUMULUS-2391**
  - Add reportToEms to collections.files file schema
- **CUMULUS-2395**
  - Add Core module parameter `ecs_custom_sg_ids` to Cumulus module to allow for
    custom security group mappings
- **CUMULUS-2402**
  - Officially expose `sftp()` for use in `@cumulus/sftp-client`

### Changed

- **CUMULUS-2323**
  - The sync granules task when used with the s3 provider now uses the
    `source_bucket` key in `granule.files` objects.  If incoming payloads using
    this task have a `source_bucket` value for a file using the s3 provider, the
    task will attempt to sync from the bucket defined in the file's
    `source_bucket` key instead of the `provider`.
    - Updated `S3ProviderClient.sync` to allow for an optional bucket parameter
      in support of the changed behavior.
  - Removed `addBucketToFile` and related code from sync-granules task

- **CUMULUS-2255**
  - Updated Terraform deployment code syntax for compatibility with version 0.13.6
- **CUMULUS-2321**
  - Updated API endpoint GET `/reconciliationReports/{name}` to return the
    presigned s3 URL in addition to report data

### Fixed

- Updated `hyrax-metadata-updates` task so the opendap url has Type 'USE SERVICE API'

- **CUMULUS-2310**
  - Use valid filename for reconciliation report
- **CUMULUS-2351**
  - Inventory report no longer includes the File/Granule relation object in the
    okCountByGranules key of a report.  The information is only included when a
    'Granule Not Found' report is run.

### Removed

- **CUMULUS-2364**
  - Remove the internal Cumulus logging lambda (log2elasticsearch)

## [v5.0.1] 2021-01-27

### Changed

- **CUMULUS-2344**
  - Elasticsearch API now allows you to reindex to an index that already exists
  - If using the Change Index operation and the new index doesn't exist, it will be created
  - Regarding instructions for CUMULUS-2020, you can now do a change index
    operation before a reindex operation. This will
    ensure that new data will end up in the new index while Elasticsearch is reindexing.

- **CUMULUS-2351**
  - Inventory report no longer includes the File/Granule relation object in the okCountByGranules key of a report. The information is only included when a 'Granule Not Found' report is run.

### Removed

- **CUMULUS-2367**
  - Removed `execution_cumulus_id` column from granules RDS schema and data type

## [v5.0.0] 2021-01-12

### BREAKING CHANGES

- **CUMULUS-2020**
  - Elasticsearch data mappings have been updated to improve search and the API
    has been update to reflect those changes. See Migration notes on how to
    update the Elasticsearch mappings.

### Migration notes

- **CUMULUS-2020**
  - Elasticsearch data mappings have been updated to improve search. For
    example, case insensitive searching will now work (e.g. 'MOD' and 'mod' will
    return the same granule results). To use the improved Elasticsearch queries,
    [reindex](https://nasa.github.io/cumulus-api/#reindex) to create a new index
    with the correct types. Then perform a [change
    index](https://nasa.github.io/cumulus-api/#change-index) operation to use
    the new index.
- **CUMULUS-2258**
  - Because the `egress_lambda_log_group` and
    `egress_lambda_log_subscription_filter` resource were removed from the
    `cumulus` module, new definitions for these resources must be added to
    `cumulus-tf/main.tf`. For reference on how to define these resources, see
    [`example/cumulus-tf/thin_egress_app.tf`](https://github.com/nasa/cumulus/blob/master/example/cumulus-tf/thin_egress_app.tf).
  - The `tea_stack_name` variable being passed into the `cumulus` module should be removed
- **CUMULUS-2344**
  - Regarding instructions for CUMULUS-2020, you can now do a change index operation before a reindex operation. This will
    ensure that new data will end up in the new index while Elasticsearch is reindexing.

### BREAKING CHANGES

- **CUMULUS-2020**
  - Elasticsearch data mappings have been updated to improve search and the API has been updated to reflect those changes. See Migration notes on how to update the Elasticsearch mappings.

### Added

- **CUMULUS-2318**
  - Added`async_operation_image` as `cumulus` module variable to allow for override of the async_operation container image.  Users can optionally specify a non-default docker image for use with Core async operations.
- **CUMULUS-2219**
  - Added `lzards-backup` Core task to facilitate making LZARDS backup requests in Cumulus ingest workflows
- **CUMULUS-2092**
  - Add documentation for Granule Not Found Reports
- **HYRAX-320**
  - `@cumulus/hyrax-metadata-updates`Add component URI encoding for entry title id and granule ur to allow for values with special characters in them. For example, EntryTitleId 'Sentinel-6A MF/Jason-CS L2 Advanced Microwave Radiometer (AMR-C) NRT Geophysical Parameters' Now, URLs generated from such values will be encoded correctly and parsable by HyraxInTheCloud
- **CUMULUS-1370**
  - Add documentation for Getting Started section including FAQs
- **CUMULUS-2092**
  - Add documentation for Granule Not Found Reports
- **CUMULUS-2219**
  - Added `lzards-backup` Core task to facilitate making LZARDS backup requests in Cumulus ingest workflows
- **CUMULUS-2280**
  - In local api, retry to create tables if they fail to ensure localstack has had time to start fully.
- **CUMULUS-2290**
  - Add `queryFields` to granule schema, and this allows workflow tasks to add queryable data to granule record. For reference on how to add data to `queryFields` field, see [`example/cumulus-tf/kinesis_trigger_test_workflow.tf`](https://github.com/nasa/cumulus/blob/master/example/cumulus-tf/kinesis_trigger_test_workflow.tf).
- **CUMULUS-2318**
  - Added`async_operation_image` as `cumulus` module variable to allow for override of the async_operation container image.  Users can optionally specify a non-default docker image for use with Core async operations.

### Changed

- **CUMULUS-2020**
  - Updated Elasticsearch mappings to support case-insensitive search
- **CUMULUS-2124**
  - cumulus-rds-tf terraform module now takes engine_version as an input variable.
- **CUMULUS-2279**
  - Changed the formatting of granule CMR links: instead of a link to the `/search/granules.json` endpoint, now it is a direct link to `/search/concepts/conceptid.format`
- **CUMULUS-2296**
  - Improved PDR spec compliance of `parse-pdr` by updating `@cumulus/pvl` to parse fields in a manner more consistent with the PDR ICD, with respect to numbers and dates. Anything not matching the ICD expectations, or incompatible with Javascript parsing, will be parsed as a string instead.
- **CUMULUS-2344**
  - Elasticsearch API now allows you to reindex to an index that already exists
  - If using the Change Index operation and the new index doesn't exist, it will be created

### Removed

- **CUMULUS-2258**
  - Removed `tea_stack_name` variable from `tf-modules/distribution/variables.tf` and `tf-modules/cumulus/variables.tf`
  - Removed `egress_lambda_log_group` and `egress_lambda_log_subscription_filter` resources from `tf-modules/distribution/main.tf`

## [v4.0.0] 2020-11-20

### Migration notes

- Update the name of your `cumulus_message_adapter_lambda_layer_arn` variable for the `cumulus` module to `cumulus_message_adapter_lambda_layer_version_arn`. The value of the variable should remain the same (a layer version ARN of a Lambda layer for the [`cumulus-message-adapter`](https://github.com/nasa/cumulus-message-adapter/).
- **CUMULUS-2138** - Update all workflows using the `MoveGranules` step to add `UpdateGranulesCmrMetadataFileLinksStep`that runs after it. See the example [`IngestAndPublishWorkflow`](https://github.com/nasa/cumulus/blob/master/example/cumulus-tf/ingest_and_publish_granule_workflow.asl.json) for reference.
- **CUMULUS-2251**
  - Because it has been removed from the `cumulus` module, a new resource definition for `egress_api_gateway_log_subscription_filter` must be added to `cumulus-tf/main.tf`. For reference on how to define this resource, see [`example/cumulus-tf/main.tf`](https://github.com/nasa/cumulus/blob/master/example/cumulus-tf/main.tf).

### Added

- **CUMULUS-2248**
  - Updates Integration Tests README to point to new fake provider template.
- **CUMULUS-2239**
  - Add resource declaration to create a VPC endpoint in tea-map-cache module if `deploy_to_ngap` is false.
- **CUMULUS-2063**
  - Adds a new, optional query parameter to the `/collections[&getMMT=true]` and `/collections/active[&getMMT=true]` endpoints. When a user provides a value of `true` for `getMMT` in the query parameters, the endpoint will search CMR and update each collection's results with new key `MMTLink` containing a link to the MMT (Metadata Management Tool) if a CMR collection id is found.
- **CUMULUS-2170**
  - Adds ability to filter granule inventory reports
- **CUMULUS-2211**
  - Adds `granules/bulkReingest` endpoint to `@cumulus/api`
- **CUMULUS-2251**
  - Adds `log_api_gateway_to_cloudwatch` variable to `example/cumulus-tf/variables.tf`.
  - Adds `log_api_gateway_to_cloudwatch` variable to `thin_egress_app` module definition.

### Changed

- **CUMULUS-2216**
  - `/collection` and `/collection/active` endpoints now return collections without granule aggregate statistics by default. The original behavior is preserved and can be found by including a query param of `includeStats=true` on the request to the endpoint.
  - The `es/collections` Collection class takes a new parameter includeStats. It no longer appends granule aggregate statistics to the returned results by default. One must set the new parameter to any non-false value.
- **CUMULUS-2201**
  - Update `dbIndexer` lambda to process requests in serial
  - Fixes ingestPdrWithNodeNameSpec parsePdr provider error
- **CUMULUS-2251**
  - Moves Egress Api Gateway Log Group Filter from `tf-modules/distribution/main.tf` to `example/cumulus-tf/main.tf`

### Fixed

- **CUMULUS-2251**
  - This fixes a deployment error caused by depending on the `thin_egress_app` module output for a resource count.

### Removed

- **CUMULUS-2251**
  - Removes `tea_api_egress_log_group` variable from `tf-modules/distribution/variables.tf` and `tf-modules/cumulus/variables.tf`.

### BREAKING CHANGES

- **CUMULUS-2138** - CMR metadata update behavior has been removed from the `move-granules` task into a
new `update-granules-cmr-metadata-file-links` task.
- **CUMULUS-2216**
  - `/collection` and `/collection/active` endpoints now return collections without granule aggregate statistics by default. The original behavior is preserved and can be found by including a query param of `includeStats=true` on the request to the endpoint.  This is likely to affect the dashboard only but included here for the change of behavior.
- **[1956](https://github.com/nasa/cumulus/issues/1956)**
  - Update the name of the `cumulus_message_adapter_lambda_layer_arn` output from the `cumulus-message-adapter` module to `cumulus_message_adapter_lambda_layer_version_arn`. The output value has changed from being the ARN of the Lambda layer **without a version** to the ARN of the Lambda layer **with a version**.
  - Update the variable name in the `cumulus` and `ingest` modules from `cumulus_message_adapter_lambda_layer_arn` to `cumulus_message_adapter_lambda_layer_version_arn`

## [v3.0.1] 2020-10-21

- **CUMULUS-2203**
  - Update Core tasks to use
    [cumulus-message-adapter-js](https://github.com/nasa/cumulus-message-adapter-js)
    v2.0.0 to resolve memory leak/lambda ENOMEM constant failure issue.   This
    issue caused lambdas to slowly use all memory in the run environment and
    prevented AWS from halting/restarting warmed instances when task code was
    throwing consistent errors under load.

- **CUMULUS-2232**
  - Updated versions for `ajv`, `lodash`, `googleapis`, `archiver`, and
    `@cumulus/aws-client` to remediate vulnerabilities found in SNYK scan.

### Fixed

- **CUMULUS-2233**
  - Fixes /s3credentials bug where the expiration time on the cookie was set to a time that is always expired, so authentication was never being recognized as complete by the API. Consequently, the user would end up in a redirect loop and requests to /s3credentials would never complete successfully. The bug was caused by the fact that the code setting the expiration time for the cookie was expecting a time value in milliseconds, but was receiving the expirationTime from the EarthdataLoginClient in seconds. This bug has been fixed by converting seconds into milliseconds. Unit tests were added to test that the expiration time has been converted to milliseconds and checking that the cookie's expiration time is greater than the current time.

## [v3.0.0] 2020-10-7

### MIGRATION STEPS

- **CUMULUS-2099**
  - All references to `meta.queues` in workflow configuration must be replaced with references to queue URLs from Terraform resources. See the updated [data cookbooks](https://nasa.github.io/cumulus/docs/data-cookbooks/about-cookbooks) or example [Discover Granules workflow configuration](https://github.com/nasa/cumulus/blob/master/example/cumulus-tf/discover_granules_workflow.asl.json).
  - The steps for configuring queued execution throttling have changed. See the [updated documentation](https://nasa.github.io/cumulus/docs/data-cookbooks/throttling-queued-executions).
  - In addition to the configuration for execution throttling, the internal mechanism for tracking executions by queue has changed. As a result, you should **disable any rules or workflows scheduling executions via a throttled queue** before upgrading. Otherwise, you may be at risk of having **twice as many executions** as are configured for the queue while the updated tracking is deployed. You can re-enable these rules/workflows once the upgrade is complete.

- **CUMULUS-2111**
  - **Before you re-deploy your `cumulus-tf` module**, note that the [`thin-egress-app`][thin-egress-app] is no longer deployed by default as part of the `cumulus` module, so you must add the TEA module to your deployment and manually modify your Terraform state **to avoid losing your API gateway and impacting any Cloudfront endpoints pointing to those gateways**. If you don't care about losing your API gateway and impacting Cloudfront endpoints, you can ignore the instructions for manually modifying state.

    1. Add the [`thin-egress-app`][thin-egress-app] module to your `cumulus-tf` deployment as shown in the [Cumulus example deployment](https://github.com/nasa/cumulus/tree/master/example/cumulus-tf/main.tf).

         - Note that the values for `tea_stack_name` variable to the `cumulus` module and the `stack_name` variable to the `thin_egress_app` module **must match**
         - Also, if you are specifying the `stage_name` variable to the `thin_egress_app` module, **the value of the `tea_api_gateway_stage` variable to the `cumulus` module must match it**

    2. **If you want to preserve your existing `thin-egress-app` API gateway and avoid having to update your Cloudfront endpoint for distribution, then you must follow these instructions**: <https://nasa.github.io/cumulus/docs/upgrade-notes/migrate_tea_standalone>. Otherwise, you can re-deploy as usual.

  - If you provide your own custom bucket map to TEA as a standalone module, **you must ensure that your custom bucket map includes mappings for the `protected` and `public` buckets specified in your `cumulus-tf/terraform.tfvars`, otherwise Cumulus may not be able to determine the correct distribution URL for ingested files and you may encounter errors**

- **CUMULUS-2197**
  - EMS resources are now optional, and `ems_deploy` is set to `false` by default, which will delete your EMS resources.
  - If you would like to keep any deployed EMS resources, add the `ems_deploy` variable set to `true` in your `cumulus-tf/terraform.tfvars`

### BREAKING CHANGES

- **CUMULUS-2200**
  - Changes return from 303 redirect to 200 success for `Granule Inventory`'s
    `/reconciliationReport` returns.  The user (dashboard) must read the value
    of `url` from the return to get the s3SignedURL and then download the report.
- **CUMULUS-2099**
  - `meta.queues` has been removed from Cumulus core workflow messages.
  - `@cumulus/sf-sqs-report` workflow task no longer reads the reporting queue URL from `input.meta.queues.reporting` on the incoming event. Instead, it requires that the queue URL be set as the `reporting_queue_url` environment variable on the deployed Lambda.
- **CUMULUS-2111**
  - The deployment of the `thin-egress-app` module has be removed from `tf-modules/distribution`, which is a part of the `tf-modules/cumulus` module. Thus, the `thin-egress-app` module is no longer deployed for you by default. See the migration steps for details about how to add deployment for the `thin-egress-app`.
- **CUMULUS-2141**
  - The `parse-pdr` task has been updated to respect the `NODE_NAME` property in
    a PDR's `FILE_GROUP`. If a `NODE_NAME` is present, the task will query the
    Cumulus API for a provider with that host. If a provider is found, the
    output granule from the task will contain a `provider` property containing
    that provider. If `NODE_NAME` is set but a provider with that host cannot be
    found in the API, or if multiple providers are found with that same host,
    the task will fail.
  - The `queue-granules` task has been updated to expect an optional
    `granule.provider` property on each granule. If present, the granule will be
    enqueued using that provider. If not present, the task's `config.provider`
    will be used instead.
- **CUMULUS-2197**
  - EMS resources are now optional and will not be deployed by default. See migration steps for information
    about how to deploy EMS resources.

#### CODE CHANGES

- The `@cumulus/api-client.providers.getProviders` function now takes a
  `queryStringParameters` parameter which can be used to filter the providers
  which are returned
- The `@cumulus/aws-client/S3.getS3ObjectReadStreamAsync` function has been
  removed. It read the entire S3 object into memory before returning a read
  stream, which could cause Lambdas to run out of memory. Use
  `@cumulus/aws-client/S3.getObjectReadStream` instead.
- The `@cumulus/ingest/util.lookupMimeType` function now returns `undefined`
  rather than `null` if the mime type could not be found.
- The `@cumulus/ingest/lock.removeLock` function now returns `undefined`
- The `@cumulus/ingest/granule.generateMoveFileParams` function now returns
  `source: undefined` and `target :undefined` on the response object if either could not be
  determined. Previously, `null` had been returned.
- The `@cumulus/ingest/recursion.recursion` function must now be imported using
  `const { recursion } = require('@cumulus/ingest/recursion');`
- The `@cumulus/ingest/granule.getRenamedS3File` function has been renamed to
  `listVersionedObjects`
- `@cumulus/common.http` has been removed
- `@cumulus/common/http.download` has been removed

### Added

- **CUMULUS-1855**
  - Fixed SyncGranule task to return an empty granules list when given an empty
    (or absent) granules list on input, rather than throwing an exception
- **CUMULUS-1955**
  - Added `@cumulus/aws-client/S3.getObject` to get an AWS S3 object
  - Added `@cumulus/aws-client/S3.waitForObject` to get an AWS S3 object,
    retrying, if necessary
- **CUMULUS-1961**
  - Adds `startTimestamp` and `endTimestamp` parameters to endpoint
    `reconcilationReports`.  Setting these values will filter the returned
    report to cumulus data that falls within the timestamps. It also causes the
    report to be one directional, meaning cumulus is only reconciled with CMR,
    but not the other direction. The Granules will be filtered by their
    `updatedAt` values. Collections are filtered by the updatedAt time of their
    granules, i.e. Collections with granules that are updatedAt a time between
    the time parameters will be returned in the reconciliation reports.
  - Adds `startTimestamp` and `endTimestamp` parameters to create-reconciliation-reports
    lambda function. If either of these params is passed in with a value that can be
    converted to a date object, the inter-platform comparison between Cumulus and CMR will
    be one way.  That is, collections, granules, and files will be filtered by time for
    those found in Cumulus and only those compared to the CMR holdings. For the moment
    there is not enough information to change the internal consistency check, and S3 vs
    Cumulus comparisons are unchanged by the timestamps.
- **CUMULUS-1962**
  - Adds `location` as parameter to `/reconciliationReports` endpoint. Options are `S3`
    resulting in a S3 vs. Cumulus database search or `CMR` resulting in CMR vs. Cumulus database search.
- **CUMULUS-1963**
  - Adds `granuleId` as input parameter to `/reconcilationReports`
    endpoint. Limits inputs parameters to either `collectionId` or `granuleId`
    and will fail to create the report if both are provided.  Adding granuleId
    will find collections in Cumulus by granuleId and compare those one way
    with those in CMR.
  - `/reconciliationReports` now validates any input json before starting the
    async operation and the lambda handler no longer validates input
    parameters.
- **CUMULUS-1964**
  - Reports can now be filtered on provider
- **CUMULUS-1965**
  - Adds `collectionId` parameter to the `/reconcilationReports`
    endpoint. Setting this value will limit the scope of the reconcilation
    report to only the input collectionId when comparing Cumulus and
    CMR. `collectionId` is provided an array of strings e.g. `[shortname___version, shortname2___version2]`
- **CUMULUS-2107**
  - Added a new task, `update-cmr-access-constraints`, that will set access constraints in CMR Metadata.
    Currently supports UMMG-JSON and Echo10XML, where it will configure `AccessConstraints` and
    `RestrictionFlag/RestrictionComment`, respectively.
  - Added an operator doc on how to configure and run the access constraint update workflow, which will update the metadata using the new task, and then publish the updated metadata to CMR.
  - Added an operator doc on bulk operations.
- **CUMULUS-2111**
  - Added variables to `cumulus` module:
    - `tea_api_egress_log_group`
    - `tea_external_api_endpoint`
    - `tea_internal_api_endpoint`
    - `tea_rest_api_id`
    - `tea_rest_api_root_resource_id`
    - `tea_stack_name`
  - Added variables to `distribution` module:
    - `tea_api_egress_log_group`
    - `tea_external_api_endpoint`
    - `tea_internal_api_endpoint`
    - `tea_rest_api_id`
    - `tea_rest_api_root_resource_id`
    - `tea_stack_name`
- **CUMULUS-2112**
  - Added `@cumulus/api/lambdas/internal-reconciliation-report`, so create-reconciliation-report
    lambda can create `Internal` reconciliation report
- **CUMULUS-2116**
  - Added `@cumulus/api/models/granule.unpublishAndDeleteGranule` which
  unpublishes a granule from CMR and deletes it from Cumulus, but does not
  update the record to `published: false` before deletion
- **CUMULUS-2113**
  - Added Granule not found report to reports endpoint
  - Update reports to return breakdown by Granule of files both in DynamoDB and S3
- **CUMULUS-2123**
  - Added `cumulus-rds-tf` DB cluster module to `tf-modules` that adds a
    serverless RDS Aurora/PostgreSQL database cluster to meet the PostgreSQL
    requirements for future releases.
  - Updated the default Cumulus module to take the following new required variables:
    - rds_user_access_secret_arn:
      AWS Secrets Manager secret ARN containing a JSON string of DB credentials
      (containing at least host, password, port as keys)
    - rds_security_group:
      RDS Security Group that provides connection access to the RDS cluster
  - Updated API lambdas and default ECS cluster to add them to the
    `rds_security_group` for database access
- **CUMULUS-2126**
  - The collections endpoint now writes to the RDS database
- **CUMULUS-2127**
  - Added migration to create collections relation for RDS database
- **CUMULUS-2129**
  - Added `data-migration1` Terraform module and Lambda to migrate data from Dynamo to RDS
    - Added support to Lambda for migrating collections data from Dynamo to RDS
- **CUMULUS-2155**
  - Added `rds_connection_heartbeat` to `cumulus` and `data-migration` tf
    modules.  If set to true, this diagnostic variable instructs Core's database
    code to fire off a connection 'heartbeat' query and log the timing/results
    for diagnostic purposes, and retry certain connection timeouts once.
    This option is disabled by default
- **CUMULUS-2156**
  - Support array inputs parameters for `Internal` reconciliation report
- **CUMULUS-2157**
  - Added support to `data-migration1` Lambda for migrating providers data from Dynamo to RDS
    - The migration process for providers will convert any credentials that are stored unencrypted or encrypted with an S3 keypair provider to be encrypted with a KMS key instead
- **CUMULUS-2161**
  - Rules now support an `executionNamePrefix` property. If set, any executions
    triggered as a result of that rule will use that prefix in the name of the
    execution.
  - The `QueueGranules` task now supports an `executionNamePrefix` property. Any
    executions queued by that task will use that prefix in the name of the
    execution. See the
    [example workflow](./example/cumulus-tf/discover_granules_with_execution_name_prefix_workflow.asl.json)
    for usage.
  - The `QueuePdrs` task now supports an `executionNamePrefix` config property.
    Any executions queued by that task will use that prefix in the name of the
    execution. See the
    [example workflow](./example/cumulus-tf/discover_and_queue_pdrs_with_execution_name_prefix_workflow.asl.json)
    for usage.
- **CUMULUS-2162**
  - Adds new report type to `/reconciliationReport` endpoint.  The new report
    is `Granule Inventory`. This report is a CSV file of all the granules in
    the Cumulus DB. This report will eventually replace the existing
    `granules-csv` endpoint which has been deprecated.
- **CUMULUS-2197**
  - Added `ems_deploy` variable to the `cumulus` module. This is set to false by default, except
    for our example deployment, where it is needed for integration tests.

### Changed

- Upgraded version of [TEA](https://github.com/asfadmin/thin-egress-app/) deployed with Cumulus to build 88.
- **CUMULUS-2107**
  - Updated the `applyWorkflow` functionality on the granules endpoint to take a `meta` property to pass into the workflow message.
  - Updated the `BULK_GRANULE` functionality on the granules endpoint to support the above `applyWorkflow` change.
- **CUMULUS-2111**
  - Changed `distribution_api_gateway_stage` variable for `cumulus` module to `tea_api_gateway_stage`
  - Changed `api_gateway_stage` variable for `distribution` module to `tea_api_gateway_stage`
- **CUMULUS-2224**
  - Updated `/reconciliationReport`'s file reconciliation to include `"EXTENDED METADATA"` as a valid CMR relatedUrls Type.

### Fixed

- **CUMULUS-2168**
  - Fixed issue where large number of documents (generally logs) in the
    `cumulus` elasticsearch index results in the collection granule stats
    queries failing for the collections list api endpoint
- **CUMULUS-1955**
  - Due to AWS's eventual consistency model, it was possible for PostToCMR to
    publish an earlier version of a CMR metadata file, rather than the latest
    version created in a workflow.  This fix guarantees that the latest version
    is published, as expected.
- **CUMULUS-1961**
  - Fixed `activeCollections` query only returning 10 results
- **CUMULUS-2201**
  - Fix Reconciliation Report integration test failures by waiting for collections appear
    in es list and ingesting a fake granule xml file to CMR
- **CUMULUS-2015**
  - Reduced concurrency of `QueueGranules` task. That task now has a
    `config.concurrency` option that defaults to `3`.
- **CUMULUS-2116**
  - Fixed a race condition with bulk granule delete causing deleted granules to still appear in Elasticsearch. Granules removed via bulk delete should now be removed from Elasticsearch.
- **CUMULUS-2163**
  - Remove the `public-read` ACL from the `move-granules` task
- **CUMULUS-2164**
  - Fix issue where `cumulus` index is recreated and attached to an alias if it has been previously deleted
- **CUMULUS-2195**
  - Fixed issue with redirect from `/token` not working when using a Cloudfront endpoint to access the Cumulus API with Launchpad authentication enabled. The redirect should now work properly whether you are using a plain API gateway URL or a Cloudfront endpoint pointing at an API gateway URL.
- **CUMULUS-2200**
  - Fixed issue where __in and __not queries were stripping spaces from values

### Deprecated

- **CUMULUS-1955**
  - `@cumulus/aws-client/S3.getS3Object()`
  - `@cumulus/message/Queue.getQueueNameByUrl()`
  - `@cumulus/message/Queue.getQueueName()`
- **CUMULUS-2162**
  - `@cumulus/api/endpoints/granules-csv/list()`

### Removed

- **CUMULUS-2111**
  - Removed `distribution_url` and `distribution_redirect_uri` outputs from the `cumulus` module
  - Removed variables from the `cumulus` module:
    - `distribution_url`
    - `log_api_gateway_to_cloudwatch`
    - `thin_egress_cookie_domain`
    - `thin_egress_domain_cert_arn`
    - `thin_egress_download_role_in_region_arn`
    - `thin_egress_jwt_algo`
    - `thin_egress_jwt_secret_name`
    - `thin_egress_lambda_code_dependency_archive_key`
    - `thin_egress_stack_name`
  - Removed outputs from the `distribution` module:
    - `distribution_url`
    - `internal_tea_api`
    - `rest_api_id`
    - `thin_egress_app_redirect_uri`
  - Removed variables from the `distribution` module:
    - `bucket_map_key`
    - `distribution_url`
    - `log_api_gateway_to_cloudwatch`
    - `thin_egress_cookie_domain`
    - `thin_egress_domain_cert_arn`
    - `thin_egress_download_role_in_region_arn`
    - `thin_egress_jwt_algo`
    - `thin_egress_jwt_secret_name`
    - `thin_egress_lambda_code_dependency_archive_key`
- **CUMULUS-2157**
  - Removed `providerSecretsMigration` and `verifyProviderSecretsMigration` lambdas
- Removed deprecated `@cumulus/sf-sns-report` task
- Removed code:
  - `@cumulus/aws-client/S3.calculateS3ObjectChecksum`
  - `@cumulus/aws-client/S3.getS3ObjectReadStream`
  - `@cumulus/cmrjs.getFullMetadata`
  - `@cumulus/cmrjs.getMetadata`
  - `@cumulus/common/util.isNil`
  - `@cumulus/common/util.isNull`
  - `@cumulus/common/util.isUndefined`
  - `@cumulus/common/util.lookupMimeType`
  - `@cumulus/common/util.mkdtempSync`
  - `@cumulus/common/util.negate`
  - `@cumulus/common/util.noop`
  - `@cumulus/common/util.omit`
  - `@cumulus/common/util.renameProperty`
  - `@cumulus/common/util.sleep`
  - `@cumulus/common/util.thread`
  - `@cumulus/ingest/granule.copyGranuleFile`
  - `@cumulus/ingest/granule.moveGranuleFile`
  - `@cumulus/integration-tests/api/rules.deleteRule`
  - `@cumulus/integration-tests/api/rules.getRule`
  - `@cumulus/integration-tests/api/rules.listRules`
  - `@cumulus/integration-tests/api/rules.postRule`
  - `@cumulus/integration-tests/api/rules.rerunRule`
  - `@cumulus/integration-tests/api/rules.updateRule`
  - `@cumulus/integration-tests/sfnStep.parseStepMessage`
  - `@cumulus/message/Queue.getQueueName`
  - `@cumulus/message/Queue.getQueueNameByUrl`

## v2.0.2+ Backport releases

Release v2.0.1 was the last release on the 2.0.x release series.

Changes after this version on the 2.0.x release series are limited
security/requested feature patches and will not be ported forward to future
releases unless there is a corresponding CHANGELOG entry.

For up-to-date CHANGELOG for the maintenance release branch see
[CHANGELOG.md](https://github.com/nasa/cumulus/blob/release-2.0.x/CHANGELOG.md)
from the 2.0.x branch.

For the most recent release information for the maintenance branch please see
the [release page](https://github.com/nasa/cumulus/releases)

## [v2.0.7] 2020-10-1 - [BACKPORT]

### Fixed

- CVE-2020-7720
  - Updated common `node-forge` dependency to 0.10.0 to address CVE finding

### [v2.0.6] 2020-09-25 - [BACKPORT]

### Fixed

- **CUMULUS-2168**
  - Fixed issue where large number of documents (generally logs) in the
    `cumulus` elasticsearch index results in the collection granule stats
    queries failing for the collections list api endpoint

### [v2.0.5] 2020-09-15 - [BACKPORT]

#### Added

- Added `thin_egress_stack_name` variable to `cumulus` and `distribution` Terraform modules to allow overriding the default Cloudformation stack name used for the `thin-egress-app`. **Please note that if you change/set this value for an existing deployment, it will destroy and re-create your API gateway for the `thin-egress-app`.**

#### Fixed

- Fix collection list queries. Removed fixes to collection stats, which break queries for a large number of granules.

### [v2.0.4] 2020-09-08 - [BACKPORT]

#### Changed

- Upgraded version of [TEA](https://github.com/asfadmin/thin-egress-app/) deployed with Cumulus to build 88.

### [v2.0.3] 2020-09-02 - [BACKPORT]

#### Fixed

- **CUMULUS-1961**
  - Fixed `activeCollections` query only returning 10 results

- **CUMULUS-2039**
  - Fix issue causing SyncGranules task to run out of memory on large granules

#### CODE CHANGES

- The `@cumulus/aws-client/S3.getS3ObjectReadStreamAsync` function has been
  removed. It read the entire S3 object into memory before returning a read
  stream, which could cause Lambdas to run out of memory. Use
  `@cumulus/aws-client/S3.getObjectReadStream` instead.

### [v2.0.2] 2020-08-17 - [BACKPORT]

#### CODE CHANGES

- The `@cumulus/ingest/util.lookupMimeType` function now returns `undefined`
  rather than `null` if the mime type could not be found.
- The `@cumulus/ingest/lock.removeLock` function now returns `undefined`

#### Added

- **CUMULUS-2116**
  - Added `@cumulus/api/models/granule.unpublishAndDeleteGranule` which
  unpublishes a granule from CMR and deletes it from Cumulus, but does not
  update the record to `published: false` before deletion

### Fixed

- **CUMULUS-2116**
  - Fixed a race condition with bulk granule delete causing deleted granules to still appear in Elasticsearch. Granules removed via bulk delete should now be removed from Elasticsearch.

## [v2.0.1] 2020-07-28

### Added

- **CUMULUS-1886**
  - Added `multiple sort keys` support to `@cumulus/api`
- **CUMULUS-2099**
  - `@cumulus/message/Queue.getQueueUrl` to get the queue URL specified in a Cumulus workflow message, if any.

### Fixed

- **[PR 1790](https://github.com/nasa/cumulus/pull/1790)**
  - Fixed bug with request headers in `@cumulus/launchpad-auth` causing Launchpad token requests to fail

## [v2.0.0] 2020-07-23

### BREAKING CHANGES

- Changes to the `@cumulus/api-client` package
  - The `CumulusApiClientError` class must now be imported using
    `const { CumulusApiClientError } = require('@cumulus/api-client/CumulusApiClientError')`
- The `@cumulus/sftp-client/SftpClient` class must now be imported using
  `const { SftpClient } = require('@cumulus/sftp-client');`
- Instances of `@cumulus/ingest/SftpProviderClient` no longer implicitly connect
  when `download`, `list`, or `sync` are called. You must call `connect` on the
  provider client before issuing one of those calls. Failure to do so will
  result in a "Client not connected" exception being thrown.
- Instances of `@cumulus/ingest/SftpProviderClient` no longer implicitly
  disconnect from the SFTP server when `list` is called.
- Instances of `@cumulus/sftp-client/SftpClient` must now be explicitly closed
  by calling `.end()`
- Instances of `@cumulus/sftp-client/SftpClient` no longer implicitly connect to
  the server when `download`, `unlink`, `syncToS3`, `syncFromS3`, and `list` are
  called. You must explicitly call `connect` before calling one of those
  methods.
- Changes to the `@cumulus/common` package
  - `cloudwatch-event.getSfEventMessageObject()` now returns `undefined` if the
    message could not be found or could not be parsed. It previously returned
    `null`.
  - `S3KeyPairProvider.decrypt()` now throws an exception if the bucket
    containing the key cannot be determined.
  - `S3KeyPairProvider.decrypt()` now throws an exception if the stack cannot be
    determined.
  - `S3KeyPairProvider.encrypt()` now throws an exception if the bucket
    containing the key cannot be determined.
  - `S3KeyPairProvider.encrypt()` now throws an exception if the stack cannot be
    determined.
  - `sns-event.getSnsEventMessageObject()` now returns `undefined` if it could
    not be parsed. It previously returned `null`.
  - The `aws` module has been removed.
  - The `BucketsConfig.buckets` property is now read-only and private
  - The `test-utils.validateConfig()` function now resolves to `undefined`
    rather than `true`.
  - The `test-utils.validateInput()` function now resolves to `undefined` rather
    than `true`.
  - The `test-utils.validateOutput()` function now resolves to `undefined`
    rather than `true`.
  - The static `S3KeyPairProvider.retrieveKey()` function has been removed.
- Changes to the `@cumulus/cmrjs` package
  - `@cumulus/cmrjs.constructOnlineAccessUrl()` and
    `@cumulus/cmrjs/cmr-utils.constructOnlineAccessUrl()` previously took a
    `buckets` parameter, which was an instance of
    `@cumulus/common/BucketsConfig`. They now take a `bucketTypes` parameter,
    which is a simple object mapping bucket names to bucket types. Example:
    `{ 'private-1': 'private', 'public-1': 'public' }`
  - `@cumulus/cmrjs.reconcileCMRMetadata()` and
    `@cumulus/cmrjs/cmr-utils.reconcileCMRMetadata()` now take a **required**
    `bucketTypes` parameter, which is a simple object mapping bucket names to
    bucket types. Example: `{ 'private-1': 'private', 'public-1': 'public' }`
  - `@cumulus/cmrjs.updateCMRMetadata()` and
    `@cumulus/cmrjs/cmr-utils.updateCMRMetadata()` previously took an optional
    `inBuckets` parameter, which was an instance of
    `@cumulus/common/BucketsConfig`. They now take a **required** `bucketTypes`
    parameter, which is a simple object mapping bucket names to bucket types.
    Example: `{ 'private-1': 'private', 'public-1': 'public' }`
- The minimum supported version of all published Cumulus packages is now Node
  12.18.0
  - Tasks using the `cumuluss/cumulus-ecs-task` Docker image must be updated to
    `cumuluss/cumulus-ecs-task:1.7.0`. This can be done by updating the `image`
    property of any tasks defined using the `cumulus_ecs_service` Terraform
    module.
- Changes to `@cumulus/aws-client/S3`
  - The signature of the `getObjectSize` function has changed. It now takes a
    params object with three properties:
    - **s3**: an instance of an AWS.S3 object
    - **bucket**
    - **key**
  - The `getObjectSize` function will no longer retry if the object does not
    exist
- **CUMULUS-1861**
  - `@cumulus/message/Collections.getCollectionIdFromMessage` now throws a
    `CumulusMessageError` if `collectionName` and `collectionVersion` are missing
    from `meta.collection`.   Previously this method would return
    `'undefined___undefined'` instead
  - `@cumulus/integration-tests/addCollections` now returns an array of collections that
    were added rather than the count of added collections
- **CUMULUS-1930**
  - The `@cumulus/common/util.uuid()` function has been removed
- **CUMULUS-1955**
  - `@cumulus/aws-client/S3.multipartCopyObject` now returns an object with the
    AWS `etag` of the destination object
  - `@cumulus/ingest/S3ProviderClient.list` now sets a file object's `path`
    property to `undefined` instead of `null` when the file is at the top level
    of its bucket
  - The `sync` methods of the following classes in the `@cumulus/ingest` package
    now return an object with the AWS `s3uri` and `etag` of the destination file
    (they previously returned only a string representing the S3 URI)
    - `FtpProviderClient`
    - `HttpProviderClient`
    - `S3ProviderClient`
    - `SftpProviderClient`
- **CUMULUS-1958**
  - The following methods exported from `@cumulus/cmr-js/cmr-utils` were made
    async, and added distributionBucketMap as a parameter:
    - constructOnlineAccessUrl
    - generateFileUrl
    - reconcileCMRMetadata
    - updateCMRMetadata
- **CUMULUS-1969**
  - The `DiscoverPdrs` task now expects `provider_path` to be provided at
    `event.config.provider_path`, not `event.config.collection.provider_path`
  - `event.config.provider_path` is now a required parameter of the
    `DiscoverPdrs` task
  - `event.config.collection` is no longer a parameter to the `DiscoverPdrs`
    task
  - Collections no longer support the `provider_path` property. The tasks that
    relied on that property are now referencing `config.meta.provider_path`.
    Workflows should be updated accordingly.
- **CUMULUS-1977**
  - Moved bulk granule deletion endpoint from `/bulkDelete` to
    `/granules/bulkDelete`
- **CUMULUS-1991**
  - Updated CMR metadata generation to use "Download file.hdf" (where `file.hdf` is the filename of the given resource) as the resource description instead of "File to download"
  - CMR metadata updates now respect changes to resource descriptions (previously only changes to resource URLs were respected)

### MIGRATION STEPS

- Due to an issue with the AWS API Gateway and how the Thin Egress App Cloudformation template applies updates, you may need to redeploy your
  `thin-egress-app-EgressGateway` manually as a one time migration step.    If your deployment fails with an
  error similar to:

  ```bash
  Error: Lambda function (<stack>-tf-TeaCache) returned error: ({"errorType":"HTTPError","errorMessage":"Response code 404 (Not Found)"})
  ```

  Then follow the [AWS
  instructions](https://docs.aws.amazon.com/apigateway/latest/developerguide/how-to-deploy-api-with-console.html)
  to `Redeploy a REST API to a stage` for your egress API and re-run `terraform
  apply`.

### Added

- **CUMULUS-2081**
  - Add Integrator Guide section for onboarding
  - Add helpful tips documentation

- **CUMULUS-1902**
  - Add Common Use Cases section under Operator Docs

- **CUMULUS-2058**
  - Added `lambda_processing_role_name` as an output from the `cumulus` module
    to provide the processing role name
- **CUMULUS-1417**
  - Added a `checksumFor` property to collection `files` config. Set this
    property on a checksum file's definition matching the `regex` of the target
    file. More details in the ['Data Cookbooks
    Setup'](https://nasa.github.io/cumulus/docs/next/data-cookbooks/setup)
    documentation.
  - Added `checksumFor` validation to collections model.
- **CUMULUS-1956**
  - Added `@cumulus/earthata-login-client` package
  - The `/s3credentials` endpoint that is deployed as part of distribution now
    supports authentication using tokens created by a different application. If
    a request contains the `EDL-ClientId` and `EDL-Token` headers,
    authentication will be handled using that token rather than attempting to
    use OAuth.
  - `@cumulus/earthata-login-client.getTokenUsername()` now accepts an
    `xRequestId` argument, which will be included as the `X-Request-Id` header
    when calling Earthdata Login.
  - If the `s3Credentials` endpoint is invoked with an EDL token and an
    `X-Request-Id` header, that `X-Request-Id` header will be forwarded to
    Earthata Login.
- **CUMULUS-1957**
  - If EDL token authentication is being used, and the `EDL-Client-Name` header
    is set, `@the-client-name` will be appended to the end of the Earthdata
    Login username that is used as the `RoleSessionName` of the temporary IAM
    credentials. This value will show up in the AWS S3 server access logs.
- **CUMULUS-1958**
  - Add the ability for users to specify a `bucket_map_key` to the `cumulus`
    terraform module as an override for the default .yaml values that are passed
    to TEA by Core.    Using this option *requires* that each configured
    Cumulus 'distribution' bucket (e.g. public/protected buckets) have a single
    TEA mapping.  Multiple maps per bucket are not supported.
  - Updated Generating a distribution URL, the MoveGranules task and all CMR
    reconciliation functionality to utilize the TEA bucket map override.
  - Updated deploy process to utilize a bootstrap 'tea-map-cache' lambda that
    will, after deployment of Cumulus Core's TEA instance, query TEA for all
    protected/public buckets and generate a mapping configuration used
    internally by Core.  This object is also exposed as an output of the Cumulus
    module as `distribution_bucket_map`.
- **CUMULUS-1961**
  - Replaces DynamoDB for Elasticsearch for reconciliationReportForCumulusCMR
    comparisons between Cumulus and CMR.
- **CUMULUS-1970**
  - Created the `add-missing-file-checksums` workflow task
  - Added `@cumulus/aws-client/S3.calculateObjectHash()` function
  - Added `@cumulus/aws-client/S3.getObjectReadStream()` function
- **CUMULUS-1887**
  - Add additional fields to the granule CSV download file
- **CUMULUS-2019**
  - Add `infix` search to es query builder `@cumulus/api/es/es/queries` to
    support partial matching of the keywords

### Changed

- **CUMULUS-2032**
  - Updated @cumulus/ingest/HttpProviderClient to utilize a configuration key
    `httpListTimeout` to set the default timeout for discovery HTTP/HTTPS
    requests, and updates the default for the provider to 5 minutes (300 seconds).
  - Updated the DiscoverGranules and DiscoverPDRs tasks to utilize the updated
    configuration value if set via workflow config, and updates the default for
    these tasks to 5 minutes (300 seconds).

- **CUMULUS-176**
  - The API will now respond with a 400 status code when a request body contains
    invalid JSON. It had previously returned a 500 status code.
- **CUMULUS-1861**
  - Updates Rule objects to no longer require a collection.
  - Changes the DLQ behavior for `sfEventSqsToDbRecords` and
    `sfEventSqsToDbRecordsInputQueue`. Previously failure to write a database
    record would result in lambda success, and an error log in the CloudWatch
    logs.   The lambda has been updated to manually add a record to
    the `sfEventSqsToDbRecordsDeadLetterQueue` if the granule, execution, *or*
    pdr record fails to write, in addition to the previous error logging.
- **CUMULUS-1956**
  - The `/s3credentials` endpoint that is deployed as part of distribution now
    supports authentication using tokens created by a different application. If
    a request contains the `EDL-ClientId` and `EDL-Token` headers,
    authentication will be handled using that token rather than attempting to
    use OAuth.
- **CUMULUS-1977**
  - API endpoint POST `/granules/bulk` now returns a 202 status on a successful
    response instead of a 200 response
  - API endpoint DELETE `/granules/<granule-id>` now returns a 404 status if the
    granule record was already deleted
  - `@cumulus/api/models/Granule.update()` now returns the updated granule
    record
  - Implemented POST `/granules/bulkDelete` API endpoint to support deleting
    granules specified by ID or returned by the provided query in the request
    body. If the request is successful, the endpoint returns the async operation
    ID that has been started to remove the granules.
    - To use a query in the request body, your deployment must be
      [configured to access the Elasticsearch host for ESDIS metrics](https://nasa.github.io/cumulus/docs/additional-deployment-options/cloudwatch-logs-delivery#esdis-metrics)
      in your environment
  - Added `@cumulus/api/models/Granule.getRecord()` method to return raw record
    from DynamoDB
  - Added `@cumulus/api/models/Granule.delete()` method which handles deleting
    the granule record from DynamoDB and the granule files from S3
- **CUMULUS-1982**
  - The `globalConnectionLimit` property of providers is now optional and
    defaults to "unlimited"
- **CUMULUS-1997**
  - Added optional `launchpad` configuration to `@cumulus/hyrax-metadata-updates` task config schema.
- **CUMULUS-1991**
  - `@cumulus/cmrjs/src/cmr-utils/constructOnlineAccessUrls()` now throws an error if `cmrGranuleUrlType = "distribution"` and no distribution endpoint argument is provided
- **CUMULUS-2011**
  - Reconciliation reports are now generated within an AsyncOperation
- **CUMULUS-2016**
  - Upgrade TEA to version 79

### Fixed

- **CUMULUS-1991**
  - Added missing `DISTRIBUTION_ENDPOINT` environment variable for API lambdas. This environment variable is required for API requests to move granules.

- **CUMULUS-1961**
  - Fixed granules and executions query params not getting sent to API in granule list operation in `@cumulus/api-client`

### Deprecated

- `@cumulus/aws-client/S3.calculateS3ObjectChecksum()`
- `@cumulus/aws-client/S3.getS3ObjectReadStream()`
- `@cumulus/common/log.convertLogLevel()`
- `@cumulus/collection-config-store`
- `@cumulus/common/util.sleep()`

- **CUMULUS-1930**
  - `@cumulus/common/log.convertLogLevel()`
  - `@cumulus/common/util.isNull()`
  - `@cumulus/common/util.isUndefined()`
  - `@cumulus/common/util.negate()`
  - `@cumulus/common/util.noop()`
  - `@cumulus/common/util.isNil()`
  - `@cumulus/common/util.renameProperty()`
  - `@cumulus/common/util.lookupMimeType()`
  - `@cumulus/common/util.thread()`
  - `@cumulus/common/util.mkdtempSync()`

### Removed

- The deprecated `@cumulus/common.bucketsConfigJsonObject` function has been
  removed
- The deprecated `@cumulus/common.CollectionConfigStore` class has been removed
- The deprecated `@cumulus/common.concurrency` module has been removed
- The deprecated `@cumulus/common.constructCollectionId` function has been
  removed
- The deprecated `@cumulus/common.launchpad` module has been removed
- The deprecated `@cumulus/common.LaunchpadToken` class has been removed
- The deprecated `@cumulus/common.Semaphore` class has been removed
- The deprecated `@cumulus/common.stringUtils` module has been removed
- The deprecated `@cumulus/common/aws.cloudwatchlogs` function has been removed
- The deprecated `@cumulus/common/aws.deleteS3Files` function has been removed
- The deprecated `@cumulus/common/aws.deleteS3Object` function has been removed
- The deprecated `@cumulus/common/aws.dynamodb` function has been removed
- The deprecated `@cumulus/common/aws.dynamodbDocClient` function has been
  removed
- The deprecated `@cumulus/common/aws.getExecutionArn` function has been removed
- The deprecated `@cumulus/common/aws.headObject` function has been removed
- The deprecated `@cumulus/common/aws.listS3ObjectsV2` function has been removed
- The deprecated `@cumulus/common/aws.parseS3Uri` function has been removed
- The deprecated `@cumulus/common/aws.promiseS3Upload` function has been removed
- The deprecated `@cumulus/common/aws.recursivelyDeleteS3Bucket` function has
  been removed
- The deprecated `@cumulus/common/aws.s3CopyObject` function has been removed
- The deprecated `@cumulus/common/aws.s3ObjectExists` function has been removed
- The deprecated `@cumulus/common/aws.s3PutObject` function has been removed
- The deprecated `@cumulus/common/bucketsConfigJsonObject` function has been
  removed
- The deprecated `@cumulus/common/CloudWatchLogger` class has been removed
- The deprecated `@cumulus/common/collection-config-store.CollectionConfigStore`
  class has been removed
- The deprecated `@cumulus/common/collection-config-store.constructCollectionId`
  function has been removed
- The deprecated `@cumulus/common/concurrency.limit` function has been removed
- The deprecated `@cumulus/common/concurrency.mapTolerant` function has been
  removed
- The deprecated `@cumulus/common/concurrency.promiseUrl` function has been
  removed
- The deprecated `@cumulus/common/concurrency.toPromise` function has been
  removed
- The deprecated `@cumulus/common/concurrency.unless` function has been removed
- The deprecated `@cumulus/common/config.parseConfig` function has been removed
- The deprecated `@cumulus/common/config.resolveResource` function has been
  removed
- The deprecated `@cumulus/common/DynamoDb.get` function has been removed
- The deprecated `@cumulus/common/DynamoDb.scan` function has been removed
- The deprecated `@cumulus/common/FieldPattern` class has been removed
- The deprecated `@cumulus/common/launchpad.getLaunchpadToken` function has been
  removed
- The deprecated `@cumulus/common/launchpad.validateLaunchpadToken` function has
  been removed
- The deprecated `@cumulus/common/LaunchpadToken` class has been removed
- The deprecated `@cumulus/common/message.buildCumulusMeta` function has been
  removed
- The deprecated `@cumulus/common/message.buildQueueMessageFromTemplate`
  function has been removed
- The deprecated `@cumulus/common/message.getCollectionIdFromMessage` function
  has been removed
- The deprecated `@cumulus/common/message.getMaximumExecutions` function has
  been removed
- The deprecated `@cumulus/common/message.getMessageExecutionArn` function has
  been removed
- The deprecated `@cumulus/common/message.getMessageExecutionName` function has
  been removed
- The deprecated `@cumulus/common/message.getMessageFromTemplate` function has
  been removed
- The deprecated `@cumulus/common/message.getMessageGranules` function has been
  removed
- The deprecated `@cumulus/common/message.getMessageStateMachineArn` function
  has been removed
- The deprecated `@cumulus/common/message.getQueueName` function has been
  removed
- The deprecated `@cumulus/common/message.getQueueNameByUrl` function has been
  removed
- The deprecated `@cumulus/common/message.hasQueueAndExecutionLimit` function
  has been removed
- The deprecated `@cumulus/common/Semaphore` class has been removed
- The deprecated `@cumulus/common/string.globalReplace` function has been removed
- The deprecated `@cumulus/common/string.isNonEmptyString` function has been
  removed
- The deprecated `@cumulus/common/string.isValidHostname` function has been
  removed
- The deprecated `@cumulus/common/string.match` function has been removed
- The deprecated `@cumulus/common/string.matches` function has been removed
- The deprecated `@cumulus/common/string.replace` function has been removed
- The deprecated `@cumulus/common/string.toLower` function has been removed
- The deprecated `@cumulus/common/string.toUpper` function has been removed
- The deprecated `@cumulus/common/testUtils.getLocalstackEndpoint` function has been removed
- The deprecated `@cumulus/common/util.setErrorStack` function has been removed
- The `@cumulus/common/util.uuid` function has been removed
- The deprecated `@cumulus/common/workflows.getWorkflowArn` function has been
  removed
- The deprecated `@cumulus/common/workflows.getWorkflowFile` function has been
  removed
- The deprecated `@cumulus/common/workflows.getWorkflowList` function has been
  removed
- The deprecated `@cumulus/common/workflows.getWorkflowTemplate` function has
  been removed
- `@cumulus/aws-client/StepFunctions.toSfnExecutionName()`
- `@cumulus/aws-client/StepFunctions.fromSfnExecutionName()`
- `@cumulus/aws-client/StepFunctions.getExecutionArn()`
- `@cumulus/aws-client/StepFunctions.getExecutionUrl()`
- `@cumulus/aws-client/StepFunctions.getStateMachineArn()`
- `@cumulus/aws-client/StepFunctions.pullStepFunctionEvent()`
- `@cumulus/common/test-utils/throttleOnce()`
- `@cumulus/integration-tests/api/distribution.invokeApiDistributionLambda()`
- `@cumulus/integration-tests/api/distribution.getDistributionApiRedirect()`
- `@cumulus/integration-tests/api/distribution.getDistributionApiFileStream()`

## [v1.24.0] 2020-06-03

### BREAKING CHANGES

- **CUMULUS-1969**
  - The `DiscoverPdrs` task now expects `provider_path` to be provided at
    `event.config.provider_path`, not `event.config.collection.provider_path`
  - `event.config.provider_path` is now a required parameter of the
    `DiscoverPdrs` task
  - `event.config.collection` is no longer a parameter to the `DiscoverPdrs`
    task
  - Collections no longer support the `provider_path` property. The tasks that
    relied on that property are now referencing `config.meta.provider_path`.
    Workflows should be updated accordingly.

- **CUMULUS-1997**
  - `@cumulus/cmr-client/CMRSearchConceptQueue` parameters have been changed to take a `cmrSettings` object containing clientId, provider, and auth information. This can be generated using `@cumulus/cmrjs/cmr-utils/getCmrSettings`. The `cmrEnvironment` variable has been removed.

### Added

- **CUMULUS-1800**
  - Added task configuration setting named `syncChecksumFiles` to the
    SyncGranule task. This setting is `false` by default, but when set to
    `true`, all checksum files associated with data files that are downloaded
    will be downloaded as well.
- **CUMULUS-1952**
  - Updated HTTP(S) provider client to accept username/password for Basic authorization. This change adds support for Basic Authorization such as Earthdata login redirects to ingest (i.e. as implemented in SyncGranule), but not to discovery (i.e. as implemented in DiscoverGranules). Discovery still expects the provider's file system to be publicly accessible, but not the individual files and their contents.
  - **NOTE**: Using this in combination with the HTTP protocol may expose usernames and passwords to intermediary network entities. HTTPS is highly recommended.
- **CUMULUS-1997**
  - Added optional `launchpad` configuration to `@cumulus/hyrax-metadata-updates` task config schema.

### Fixed

- **CUMULUS-1997**
  - Updated all CMR operations to use configured authentication scheme
- **CUMULUS-2010**
  - Updated `@cumulus/api/launchpadSaml` to support multiple userGroup attributes from the SAML response

## [v1.23.2] 2020-05-22

### BREAKING CHANGES

- Updates to the Cumulus archive API:
  - All endpoints now return a `401` response instead of a `403` for any request where the JWT passed as a Bearer token is invalid.
  - POST `/refresh` and DELETE `/token/<token>` endpoints now return a `401` response for requests with expired tokens

- **CUMULUS-1894**
  - `@cumulus/ingest/granule.handleDuplicateFile()`
    - The `copyOptions` parameter has been removed
    - An `ACL` parameter has been added
  - `@cumulus/ingest/granule.renameS3FileWithTimestamp()`
    - Now returns `undefined`

- **CUMULUS-1896**
  Updated all Cumulus core lambdas to utilize the new message adapter streaming interface via [cumulus-message-adapter-js v1.2.0](https://github.com/nasa/cumulus-message-adapter-js/releases/tag/v1.2.0).   Users of this version of Cumulus (or later) must utilize version 1.3.0 or greater of the [cumulus-message-adapter](https://github.com/nasa/cumulus-message-adapter) to support core lambdas.

- **CUMULUS-1912**
  - `@cumulus/api` reconciliationReports list endpoint returns a list of reconciliationReport records instead of S3Uri.

- **CUMULUS-1969**
  - The `DiscoverGranules` task now expects `provider_path` to be provided at
    `event.config.provider_path`, not `event.config.collection.provider_path`
  - `config.provider_path` is now a required parameter of the `DiscoverGranules`
    task

### MIGRATION STEPS

- To take advantage of the new TTL-based access token expiration implemented in CUMULUS-1777 (see notes below) and clear out existing records in your access tokens table, do the following:
  1. Log out of any active dashboard sessions
  2. Use the AWS console or CLI to delete your `<prefix>-AccessTokensTable` DynamoDB table
  3. [Re-deploy your `data-persistence` module](https://nasa.github.io/cumulus/docs/deployment/upgrade-readme#update-data-persistence-resources), which should re-create the `<prefix>-AccessTokensTable` DynamoDB table
  4. Return to using the Cumulus API/dashboard as normal
- This release requires the Cumulus Message Adapter layer deployed with Cumulus Core to be at least 1.3.0, as the core lambdas have updated to [cumulus-message-adapter-js v1.2.0](https://github.com/nasa/cumulus-message-adapter-js/releases/tag/v1.2.0) and the new CMA interface.  As a result, users should:
  1. Follow the [Cumulus Message Adapter (CMA) deployment instructions](https://nasa.github.io/cumulus/docs/deployment/deployment-readme#deploy-the-cumulus-message-adapter-layer) and install a CMA layer version >=1.3.0
  2. If you are using any custom Node.js Lambdas in your workflows **and** the Cumulus CMA layer/`cumulus-message-adapter-js`, you must update your lambda to use [cumulus-message-adapter-js v1.2.0](https://github.com/nasa/cumulus-message-adapter-js/releases/tag/v1.2.0) and follow the migration instructions in the release notes. Prior versions of `cumulus-message-adapter-js` are not compatible with CMA >= 1.3.0.
- Migrate existing s3 reconciliation report records to database (CUMULUS-1911):
  - After update your `data persistence` module and Cumulus resources, run the command:

  ```bash
  ./node_modules/.bin/cumulus-api migrate --stack `<your-terraform-deployment-prefix>` --migrationVersion migration5
  ```

### Added

- Added a limit for concurrent Elasticsearch requests when doing an index from database operation
- Added the `es_request_concurrency` parameter to the archive and cumulus Terraform modules

- **CUMULUS-1995**
  - Added the `es_index_shards` parameter to the archive and cumulus Terraform modules to configure the number of shards for the ES index
    - If you have an existing ES index, you will need to [reindex](https://nasa.github.io/cumulus-api/#reindex) and then [change index](https://nasa.github.io/cumulus-api/#change-index) to take advantage of shard updates

- **CUMULUS-1894**
  - Added `@cumulus/aws-client/S3.moveObject()`

- **CUMULUS-1911**
  - Added ReconciliationReports table
  - Updated CreateReconciliationReport lambda to save Reconciliation Report records to database
  - Updated dbIndexer and IndexFromDatabase lambdas to index Reconciliation Report records to Elasticsearch
  - Added migration_5 to migrate existing s3 reconciliation report records to database and Elasticsearch
  - Updated `@cumulus/api` package, `tf-modules/archive` and `tf-modules/data-persistence` Terraform modules

- **CUMULUS-1916**
  - Added util function for seeding reconciliation reports when running API locally in dashboard

### Changed

- **CUMULUS-1777**
  - The `expirationTime` property is now a **required field** of the access tokens model.
  - Updated the `AccessTokens` table to set a [TTL](https://docs.aws.amazon.com/amazondynamodb/latest/developerguide/howitworks-ttl.html) on the `expirationTime` field in `tf-modules/data-persistence/dynamo.tf`. As a result, access token records in this table whose `expirationTime` has passed should be **automatically deleted by DynamoDB**.
  - Updated all code creating access token records in the Dynamo `AccessTokens` table to set the `expirationTime` field value in seconds from the epoch.
- **CUMULUS-1912**
  - Updated reconciliationReports endpoints to query against Elasticsearch, delete report from both database and s3
  - Added `@cumulus/api-client/reconciliationReports`
- **CUMULUS-1999**
  - Updated `@cumulus/common/util.deprecate()` so that only a single deprecation notice is printed for each name/version combination

### Fixed

- **CUMULUS-1894**
  - The `SyncGranule` task can now handle files larger than 5 GB
- **CUMULUS-1987**
  - `Remove granule from CMR` operation in `@cumulus/api` now passes token to CMR when fetching granule metadata, allowing removal of private granules
- **CUMULUS-1993**
  - For a given queue, the `sqs-message-consumer` Lambda will now only schedule workflows for rules matching the queue **and the collection information in each queue message (if any)**
    - The consumer also now only reads each queue message **once per Lambda invocation**, whereas previously each message was read **once per queue rule per Lambda invocation**
  - Fixed bug preventing the deletion of multiple SNS rules that share the same SNS topic

### Deprecated

- **CUMULUS-1894**
  - `@cumulus/ingest/granule.copyGranuleFile()`
  - `@cumulus/ingest/granule.moveGranuleFile()`

- **CUMULUS-1987** - Deprecated the following functions:
  - `@cumulus/cmrjs/getMetadata(cmrLink)` -> `@cumulus/cmr-client/CMR.getGranuleMetadata(cmrLink)`
  - `@cumulus/cmrjs/getFullMetadata(cmrLink)`

## [v1.22.1] 2020-05-04

**Note**: v1.22.0 was not released as a package due to npm/release concerns.  Users upgrading to 1.22.x should start with 1.22.1

### Added

- **CUMULUS-1894**
  - Added `@cumulus/aws-client/S3.multipartCopyObject()`
- **CUMULUS-408**
  - Added `certificateUri` field to provider schema. This optional field allows operators to specify an S3 uri to a CA bundle to use for HTTPS requests.
- **CUMULUS-1787**
  - Added `collections/active` endpoint for returning collections with active granules in `@cumulus/api`
- **CUMULUS-1799**
  - Added `@cumulus/common/stack.getBucketsConfigKey()` to return the S3 key for the buckets config object
  - Added `@cumulus/common/workflows.getWorkflowFileKey()` to return the S3 key for a workflow definition object
  - Added `@cumulus/common/workflows.getWorkflowsListKeyPrefix()` to return the S3 key prefix for objects containing workflow definitions
  - Added `@cumulus/message` package containing utilities for building and parsing Cumulus messages
- **CUMULUS-1850**
  - Added `@cumulus/aws-client/Kinesis.describeStream()` to get a Kinesis stream description
- **CUMULUS-1853**
  - Added `@cumulus/integration-tests/collections.createCollection()`
  - Added `@cumulus/integration-tests/executions.findExecutionArn()`
  - Added `@cumulus/integration-tests/executions.getExecutionWithStatus()`
  - Added `@cumulus/integration-tests/granules.getGranuleWithStatus()`
  - Added `@cumulus/integration-tests/providers.createProvider()`
  - Added `@cumulus/integration-tests/rules.createOneTimeRule()`

### Changed

- **CUMULUS-1682**
  - Moved all `@cumulus/ingest/parse-pdr` code into the `parse-pdr` task as it had become tightly coupled with that task's handler and was not used anywhere else. Unit tests also restored.
- **CUMULUS-1820**
  - Updated the Thin Egress App module used in `tf-modules/distribution/main.tf` to build 74. [See the release notes](https://github.com/asfadmin/thin-egress-app/releases/tag/tea-build.74).
- **CUMULUS-1852**
  - Updated POST endpoints for `/collections`, `/providers`, and `/rules` to log errors when returning a 500 response
  - Updated POST endpoint for `/collections`:
    - Return a 400 response when the `name` or `version` fields are missing
    - Return a 409 response if the collection already exists
    - Improved error messages to be more explicit
  - Updated POST endpoint for `/providers`:
    - Return a 400 response if the `host` field value is invalid
    - Return a 409 response if the provider already exists
  - Updated POST endpoint for `/rules`:
    - Return a 400 response if rule `name` is invalid
    - Return a 400 response if rule `type` is invalid
- **CUMULUS-1891**
  - Updated the following endpoints using async operations to return a 503 error if the ECS task  cannot be started and a 500 response for a non-specific error:
    - POST `/replays`
    - POST `/bulkDelete`
    - POST `/elasticsearch/index-from-database`
    - POST `/granules/bulk`

### Fixed

- **CUMULUS-408**
  - Fixed HTTPS discovery and ingest.

- **CUMULUS-1850**
  - Fixed a bug in Kinesis event processing where the message consumer would not properly filter available rules based on the collection information in the event and the Kinesis stream ARN

- **CUMULUS-1853**
  - Fixed a bug where attempting to create a rule containing a payload property
    would fail schema validation.

- **CUMULUS-1854**
  - Rule schema is validated before starting workflows or creating event source mappings

- **CUMULUS-1974**
  - Fixed @cumulus/api webpack config for missing underscore object due to underscore update

- **CUMULUS-2210**
  - Fixed `cmr_oauth_provider` variable not being propagated to reconciliation reports

### Deprecated

- **CUMULUS-1799** - Deprecated the following code. For cases where the code was moved into another package, the new code location is noted:
  - `@cumulus/aws-client/StepFunctions.fromSfnExecutionName()`
  - `@cumulus/aws-client/StepFunctions.toSfnExecutionName()`
  - `@cumulus/aws-client/StepFunctions.getExecutionArn()` -> `@cumulus/message/Executions.buildExecutionArn()`
  - `@cumulus/aws-client/StepFunctions.getExecutionUrl()` -> `@cumulus/message/Executions.getExecutionUrlFromArn()`
  - `@cumulus/aws-client/StepFunctions.getStateMachineArn()` -> `@cumulus/message/Executions.getStateMachineArnFromExecutionArn()`
  - `@cumulus/aws-client/StepFunctions.pullStepFunctionEvent()` -> `@cumulus/message/StepFunctions.pullStepFunctionEvent()`
  - `@cumulus/common/bucketsConfigJsonObject()`
  - `@cumulus/common/CloudWatchLogger`
  - `@cumulus/common/collection-config-store/CollectionConfigStore` -> `@cumulus/collection-config-store`
  - `@cumulus/common/collection-config-store.constructCollectionId()` -> `@cumulus/message/Collections.constructCollectionId`
  - `@cumulus/common/concurrency.limit()`
  - `@cumulus/common/concurrency.mapTolerant()`
  - `@cumulus/common/concurrency.promiseUrl()`
  - `@cumulus/common/concurrency.toPromise()`
  - `@cumulus/common/concurrency.unless()`
  - `@cumulus/common/config.buildSchema()`
  - `@cumulus/common/config.parseConfig()`
  - `@cumulus/common/config.resolveResource()`
  - `@cumulus/common/config.resourceToArn()`
  - `@cumulus/common/FieldPattern`
  - `@cumulus/common/launchpad.getLaunchpadToken()` -> `@cumulus/launchpad-auth/index.getLaunchpadToken()`
  - `@cumulus/common/LaunchpadToken` -> `@cumulus/launchpad-auth/LaunchpadToken`
  - `@cumulus/common/launchpad.validateLaunchpadToken()` -> `@cumulus/launchpad-auth/index.validateLaunchpadToken()`
  - `@cumulus/common/message.buildCumulusMeta()` -> `@cumulus/message/Build.buildCumulusMeta()`
  - `@cumulus/common/message.buildQueueMessageFromTemplate()` -> `@cumulus/message/Build.buildQueueMessageFromTemplate()`
  - `@cumulus/common/message.getCollectionIdFromMessage()` -> `@cumulus/message/Collections.getCollectionIdFromMessage()`
  - `@cumulus/common/message.getMessageExecutionArn()` -> `@cumulus/message/Executions.getMessageExecutionArn()`
  - `@cumulus/common/message.getMessageExecutionName()` -> `@cumulus/message/Executions.getMessageExecutionName()`
  - `@cumulus/common/message.getMaximumExecutions()` -> `@cumulus/message/Queue.getMaximumExecutions()`
  - `@cumulus/common/message.getMessageFromTemplate()`
  - `@cumulus/common/message.getMessageStateMachineArn()` -> `@cumulus/message/Executions.getMessageStateMachineArn()`)
  - `@cumulus/common/message.getMessageGranules()` -> `@cumulus/message/Granules.getMessageGranules()`
  - `@cumulus/common/message.getQueueNameByUrl()` -> `@cumulus/message/Queue.getQueueNameByUrl()`
  - `@cumulus/common/message.getQueueName()` -> `@cumulus/message/Queue.getQueueName()`)
  - `@cumulus/common/message.hasQueueAndExecutionLimit()` -> `@cumulus/message/Queue.hasQueueAndExecutionLimit()`
  - `@cumulus/common/Semaphore`
  - `@cumulus/common/test-utils.throttleOnce()`
  - `@cumulus/common/workflows.getWorkflowArn()`
  - `@cumulus/common/workflows.getWorkflowFile()`
  - `@cumulus/common/workflows.getWorkflowList()`
  - `@cumulus/common/workflows.getWorkflowTemplate()`
  - `@cumulus/integration-tests/sfnStep/SfnStep.parseStepMessage()` -> `@cumulus/message/StepFunctions.parseStepMessage()`
- **CUMULUS-1858** - Deprecated the following functions.
  - `@cumulus/common/string.globalReplace()`
  - `@cumulus/common/string.isNonEmptyString()`
  - `@cumulus/common/string.isValidHostname()`
  - `@cumulus/common/string.match()`
  - `@cumulus/common/string.matches()`
  - `@cumulus/common/string.replace()`
  - `@cumulus/common/string.toLower()`
  - `@cumulus/common/string.toUpper()`

### Removed

- **CUMULUS-1799**: Deprecated code removals:
  - Removed from `@cumulus/common/aws`:
    - `pullStepFunctionEvent()`
  - Removed `@cumulus/common/sfnStep`
  - Removed `@cumulus/common/StepFunctions`

## [v1.21.0] 2020-03-30

### PLEASE NOTE

- **CUMULUS-1762**: the `messageConsumer` for `sns` and `kinesis`-type rules now fetches
  the collection information from the message. You should ensure that your rule's collection
  name and version match what is in the message for these ingest messages to be processed.
  If no matching rule is found, an error will be thrown and logged in the
  `messageConsumer` Lambda function's log group.

### Added

- **CUMULUS-1629**`
  - Updates discover-granules task to respect/utilize duplicateHandling configuration such that
    - skip:               Duplicates will be filtered from the granule list
    - error:              Duplicates encountered will result in step failure
    - replace, version:   Duplicates will be ignored and handled as normal.
  - Adds a new copy of the API lambda `PrivateApiLambda()` which is configured to not require authentication. This Lambda is not connected to an API gateway
  - Adds `@cumulus/api-client` with functions for use by workflow lambdas to call the API when needed

- **CUMULUS-1732**
  - Added Python task/activity workflow and integration test (`PythonReferenceSpec`) to test `cumulus-message-adapter-python`and `cumulus-process-py` integration.
- **CUMULUS-1795**
  - Added an IAM policy on the Cumulus EC2 creation to enable SSM when the `deploy_to_ngap` flag is true

### Changed

- **CUMULUS-1762**
  - the `messageConsumer` for `sns` and `kinesis`-type rules now fetches the collection
    information from the message.

### Deprecated

- **CUMULUS-1629**
  - Deprecate `granulesApi`, `rulesApi`, `emsApi`, `executionsAPI` from `@cumulus/integration-test/api` in favor of code moved to `@cumulus/api-client`

### Removed

- **CUMULUS-1799**: Deprecated code removals
  - Removed deprecated method `@cumulus/api/models/Granule.createGranulesFromSns()`
  - Removed deprecated method `@cumulus/api/models/Granule.removeGranuleFromCmr()`
  - Removed from `@cumulus/common/aws`:
    - `apigateway()`
    - `buildS3Uri()`
    - `calculateS3ObjectChecksum()`
    - `cf()`
    - `cloudwatch()`
    - `cloudwatchevents()`
    - `cloudwatchlogs()`
    - `createAndWaitForDynamoDbTable()`
    - `createQueue()`
    - `deleteSQSMessage()`
    - `describeCfStackResources()`
    - `downloadS3File()`
    - `downloadS3Files()`
    - `DynamoDbSearchQueue` class
    - `dynamodbstreams()`
    - `ec2()`
    - `ecs()`
    - `fileExists()`
    - `findResourceArn()`
    - `fromSfnExecutionName()`
    - `getFileBucketAndKey()`
    - `getJsonS3Object()`
    - `getQueueUrl()`
    - `getObjectSize()`
    - `getS3ObjectReadStream()`
    - `getSecretString()`
    - `getStateMachineArn()`
    - `headObject()`
    - `isThrottlingException()`
    - `kinesis()`
    - `lambda()`
    - `listS3Objects()`
    - `promiseS3Upload()`
    - `publishSnsMessage()`
    - `putJsonS3Object()`
    - `receiveSQSMessages()`
    - `s3CopyObject()`
    - `s3GetObjectTagging()`
    - `s3Join()`
    - `S3ListObjectsV2Queue` class
    - `s3TagSetToQueryString()`
    - `s3PutObjectTagging()`
    - `secretsManager()`
    - `sendSQSMessage()`
    - `sfn()`
    - `sns()`
    - `sqs()`
    - `sqsQueueExists()`
    - `toSfnExecutionName()`
    - `uploadS3FileStream()`
    - `uploadS3Files()`
    - `validateS3ObjectChecksum()`
  - Removed `@cumulus/common/CloudFormationGateway` class
  - Removed `@cumulus/common/concurrency/Mutex` class
  - Removed `@cumulus/common/errors`
  - Removed `@cumulus/common/sftp`
  - Removed `@cumulus/common/string.unicodeEscape`
  - Removed `@cumulus/cmrjs/cmr-utils.getGranuleId()`
  - Removed `@cumulus/cmrjs/cmr-utils.getCmrFiles()`
  - Removed `@cumulus/cmrjs/cmr/CMR` class
  - Removed `@cumulus/cmrjs/cmr/CMRSearchConceptQueue` class
  - Removed `@cumulus/cmrjs/utils.getHost()`
  - Removed `@cumulus/cmrjs/utils.getIp()`
  - Removed `@cumulus/cmrjs/utils.hostId()`
  - Removed `@cumulus/cmrjs/utils/ummVersion()`
  - Removed `@cumulus/cmrjs/utils.updateToken()`
  - Removed `@cumulus/cmrjs/utils.validateUMMG()`
  - Removed `@cumulus/ingest/aws.getEndpoint()`
  - Removed `@cumulus/ingest/aws.getExecutionUrl()`
  - Removed `@cumulus/ingest/aws/invoke()`
  - Removed `@cumulus/ingest/aws/CloudWatch` class
  - Removed `@cumulus/ingest/aws/ECS` class
  - Removed `@cumulus/ingest/aws/Events` class
  - Removed `@cumulus/ingest/aws/SQS` class
  - Removed `@cumulus/ingest/aws/StepFunction` class
  - Removed `@cumulus/ingest/util.normalizeProviderPath()`
  - Removed `@cumulus/integration-tests/index.listCollections()`
  - Removed `@cumulus/integration-tests/index.listProviders()`
  - Removed `@cumulus/integration-tests/index.rulesList()`
  - Removed `@cumulus/integration-tests/api/api.addCollectionApi()`

## [v1.20.0] 2020-03-12

### BREAKING CHANGES

- **CUMULUS-1714**
  - Changed the format of the message sent to the granule SNS Topic. Message includes the granule record under `record` and the type of event under `event`. Messages with `deleted` events will have the record that was deleted with a `deletedAt` timestamp. Options for `event` are `Create | Update | Delete`
- **CUMULUS-1769** - `deploy_to_ngap` is now a **required** variable for the `tf-modules/cumulus` module. **For those deploying to NGAP environments, this variable should always be set to `true`.**

### Notable changes

- **CUMULUS-1739** - You can now exclude Elasticsearch from your `tf-modules/data-persistence` deployment (via `include_elasticsearch = false`) and your `tf-modules/cumulus` module will still deploy successfully.

- **CUMULUS-1769** - If you set `deploy_to_ngap = true` for the `tf-modules/archive` Terraform module, **you can only deploy your archive API gateway as `PRIVATE`**, not `EDGE`.

### Added

- Added `@cumulus/aws-client/S3.getS3ObjectReadStreamAsync()` to deal with S3 eventual consistency issues by checking for the existence an S3 object with retries before getting a readable stream for that object.
- **CUMULUS-1769**
  - Added `deploy_to_ngap` boolean variable for the `tf-modules/cumulus` and `tf-modules/archive` Terraform modules. This variable is required. **For those deploying to NGAP environments, this variable should always be set to `true`.**
- **HYRAX-70**
  - Add the hyrax-metadata-update task

### Changed

- [`AccessToken.get()`](https://github.com/nasa/cumulus/blob/master/packages/api/models/access-tokens.js) now enforces [strongly consistent reads from DynamoDB](https://docs.aws.amazon.com/amazondynamodb/latest/developerguide/HowItWorks.ReadConsistency.html)
- **CUMULUS-1739**
  - Updated `tf-modules/data-persistence` to make Elasticsearch alarm resources and outputs conditional on the `include_elasticsearch` variable
  - Updated `@cumulus/aws-client/S3.getObjectSize` to include automatic retries for any failures from `S3.headObject`
- **CUMULUS-1784**
  - Updated `@cumulus/api/lib/DistributionEvent.remoteIP()` to parse the IP address in an S3 access log from the `A-sourceip` query parameter if present, otherwise fallback to the original parsing behavior.
- **CUMULUS-1768**
  - The `stats/summary` endpoint reports the distinct collections for the number of granules reported

### Fixed

- **CUMULUS-1739** - Fixed the `tf-modules/cumulus` and `tf-modules/archive` modules to make these Elasticsearch variables truly optional:
  - `elasticsearch_domain_arn`
  - `elasticsearch_hostname`
  - `elasticsearch_security_group_id`

- **CUMULUS-1768**
  - Fixed the `stats/` endpoint so that data is correctly filtered by timestamp and `processingTime` is calculated correctly.

- **CUMULUS-1769**
  - In the `tf-modules/archive` Terraform module, the `lifecycle` block ignoring changes to the `policy` of the archive API gateway is now only enforced if `deploy_to_ngap = true`. This fixes a bug where users deploying outside of NGAP could not update their API gateway's resource policy when going from `PRIVATE` to `EDGE`, preventing their API from being accessed publicly.

- **CUMULUS-1775**
  - Fix/update api endpoint to use updated google auth endpoints such that it will work with new accounts

### Removed

- **CUMULUS-1768**
  - Removed API endpoints `stats/histogram` and `stats/average`. All advanced stats needs should be acquired from Cloud Metrics or similarly configured ELK stack.

## [v1.19.0] 2020-02-28

### BREAKING CHANGES

- **CUMULUS-1736**
  - The `@cumulus/discover-granules` task now sets the `dataType` of discovered
    granules based on the `name` of the configured collection, not the
    `dataType`.
  - The config schema of the `@cumulus/discover-granules` task now requires that
    collections contain a `version`.
  - The `@cumulus/sync-granule` task will set the `dataType` and `version` of a
    granule based on the configured collection if those fields are not already
    set on the granule. Previously it was using the `dataType` field of the
    configured collection, then falling back to the `name` field of the
    collection. This update will just use the `name` field of the collection to
    set the `dataType` field of the granule.

- **CUMULUS-1446**
  - Update the `@cumulus/integration-tests/api/executions.getExecution()`
    function to parse the response and return the execution, rather than return
    the full API response.

- **CUMULUS-1672**
  - The `cumulus` Terraform module in previous releases set a
    `Deployment = var.prefix` tag on all resources that it managed. In this
    release, a `tags` input variable has been added to the `cumulus` Terraform
    module to allow resource tagging to be customized. No default tags will be
    applied to Cumulus-managed resources. To replicate the previous behavior,
    set `tags = { Deployment: var.prefix }` as an input variable for the
    `cumulus` Terraform module.

- **CUMULUS-1684 Migration Instructions**
  - In previous releases, a provider's username and password were encrypted
    using a custom encryption library. That has now been updated to use KMS.
    This release includes a Lambda function named
    `<prefix>-ProviderSecretsMigration`, which will re-encrypt existing
    provider credentials to use KMS. After this release has been deployed, you
    will need to manually invoke that Lambda function using either the AWS CLI
    or AWS Console. It should only need to be successfully run once.
  - Future releases of Cumulus will invoke a
    `<prefix>-VerifyProviderSecretsMigration` Lambda function as part of the
    deployment, which will cause the deployment to fail if the migration
    Lambda has not been run.

- **CUMULUS-1718**
  - The `@cumulus/sf-sns-report` task for reporting mid-workflow updates has been retired.
  This task was used as the `PdrStatusReport` task in our ParsePdr example workflow.
  If you have a ParsePdr or other workflow using this task, use `@cumulus/sf-sqs-report` instead.
  Trying to deploy the old task will result in an error as the cumulus module no longer exports `sf_sns_report_task`.
  - Migration instruction: In your workflow definition, for each step using the old task change:
  `"Resource": "${module.cumulus.sf_sns_report_task.task_arn}"`
  to
  `"Resource": "${module.cumulus.sf_sqs_report_task.task_arn}"`

- **CUMULUS-1755**
  - The `thin_egress_jwt_secret_name` variable for the `tf-modules/cumulus` Terraform module is now **required**. This variable is passed on to the Thin Egress App in `tf-modules/distribution/main.tf`, which uses the keys stored in the secret to sign JWTs. See the [Thin Egress App documentation on how to create a value for this secret](https://github.com/asfadmin/thin-egress-app#setting-up-the-jwt-cookie-secrets).

### Added

- **CUMULUS-1446**
  - Add `@cumulus/common/FileUtils.readJsonFile()` function
  - Add `@cumulus/common/FileUtils.readTextFile()` function
  - Add `@cumulus/integration-tests/api/collections.createCollection()` function
  - Add `@cumulus/integration-tests/api/collections.deleteCollection()` function
  - Add `@cumulus/integration-tests/api/collections.getCollection()` function
  - Add `@cumulus/integration-tests/api/providers.getProvider()` function
  - Add `@cumulus/integration-tests/index.getExecutionOutput()` function
  - Add `@cumulus/integration-tests/index.loadCollection()` function
  - Add `@cumulus/integration-tests/index.loadProvider()` function
  - Add `@cumulus/integration-tests/index.readJsonFilesFromDir()` function

- **CUMULUS-1672**
  - Add a `tags` input variable to the `archive` Terraform module
  - Add a `tags` input variable to the `cumulus` Terraform module
  - Add a `tags` input variable to the `cumulus_ecs_service` Terraform module
  - Add a `tags` input variable to the `data-persistence` Terraform module
  - Add a `tags` input variable to the `distribution` Terraform module
  - Add a `tags` input variable to the `ingest` Terraform module
  - Add a `tags` input variable to the `s3-replicator` Terraform module

- **CUMULUS-1707**
  - Enable logrotate on ECS cluster

- **CUMULUS-1684**
  - Add a `@cumulus/aws-client/KMS` library of KMS-related functions
  - Add `@cumulus/aws-client/S3.getTextObject()`
  - Add `@cumulus/sftp-client` package
  - Create `ProviderSecretsMigration` Lambda function
  - Create `VerifyProviderSecretsMigration` Lambda function

- **CUMULUS-1548**
  - Add ability to put default Cumulus logs in Metrics' ELK stack
  - Add ability to add custom logs to Metrics' ELK Stack

- **CUMULUS-1702**
  - When logs are sent to Metrics' ELK stack, the logs endpoints will return results from there

- **CUMULUS-1459**
  - Async Operations are indexed in Elasticsearch
  - To index any existing async operations you'll need to perform an index from
    database function.

- **CUMULUS-1717**
  - Add `@cumulus/aws-client/deleteAndWaitForDynamoDbTableNotExists`, which
    deletes a DynamoDB table and waits to ensure the table no longer exists
  - Added `publishGranules` Lambda to handle publishing granule messages to SNS when granule records are written to DynamoDB
  - Added `@cumulus/api/models/Granule.storeGranulesFromCumulusMessage` to store granules from a Cumulus message to DynamoDB

- **CUMULUS-1718**
  - Added `@cumulus/sf-sqs-report` task to allow mid-workflow reporting updates.
  - Added `stepfunction_event_reporter_queue_url` and `sf_sqs_report_task` outputs to the `cumulus` module.
  - Added `publishPdrs` Lambda to handle publishing PDR messages to SNS when PDR records are written to DynamoDB.
  - Added `@cumulus/api/models/Pdr.storePdrFromCumulusMessage` to store PDRs from a Cumulus message to DynamoDB.
  - Added `@cumulus/aws-client/parseSQSMessageBody` to parse an SQS message body string into an object.

- **Ability to set custom backend API url in the archive module**
  - Add `api_url` definition in `tf-modules/cumulus/archive.tf`
  - Add `archive_api_url` variable in `tf-modules/cumulus/variables.tf`

- **CUMULUS-1741**
  - Added an optional `elasticsearch_security_group_ids` variable to the
    `data-persistence` Terraform module to allow additional security groups to
    be assigned to the Elasticsearch Domain.

- **CUMULUS-1752**
  - Added `@cumulus/integration-tests/api/distribution.invokeTEADistributionLambda` to simulate a request to the [Thin Egress App](https://github.com/asfadmin/thin-egress-app) by invoking the Lambda and getting a response payload.
  - Added `@cumulus/integration-tests/api/distribution.getTEARequestHeaders` to generate necessary request headers for a request to the Thin Egress App
  - Added `@cumulus/integration-tests/api/distribution.getTEADistributionApiFileStream` to get a response stream for a file served by Thin Egress App
  - Added `@cumulus/integration-tests/api/distribution.getTEADistributionApiRedirect` to get a redirect response from the Thin Egress App

- **CUMULUS-1755**
  - Added `@cumulus/aws-client/CloudFormation.describeCfStack()` to describe a Cloudformation stack
  - Added `@cumulus/aws-client/CloudFormation.getCfStackParameterValues()` to get multiple parameter values for a Cloudformation stack

### Changed

- **CUMULUS-1725**
  - Moved the logic that updates the granule files cache Dynamo table into its
    own Lambda function called `granuleFilesCacheUpdater`.

- **CUMULUS-1736**
  - The `collections` model in the API package now determines the name of a
    collection based on the `name` property, rather than using `dataType` and
    then falling back to `name`.
  - The `@cumulus/integration-tests.loadCollection()` function no longer appends
    the postfix to the end of the collection's `dataType`.
  - The `@cumulus/integration-tests.addCollections()` function no longer appends
    the postfix to the end of the collection's `dataType`.

- **CUMULUS-1672**
  - Add a `retryOptions` parameter to the `@cumulus/aws-client/S3.headObject`
     function, which will retry if the object being queried does not exist.

- **CUMULUS-1446**
  - Mark the `@cumulus/integration-tests/api.addCollectionApi()` function as
    deprecated
  - Mark the `@cumulus/integration-tests/index.listCollections()` function as
    deprecated
  - Mark the `@cumulus/integration-tests/index.listProviders()` function as
    deprecated
  - Mark the `@cumulus/integration-tests/index.rulesList()` function as
    deprecated

- **CUMULUS-1672**
  - Previously, the `cumulus` module defaulted to setting a
    `Deployment = var.prefix` tag on all resources that it managed. In this
    release, the `cumulus` module will now accept a `tags` input variable that
    defines the tags to be assigned to all resources that it manages.
  - Previously, the `data-persistence` module defaulted to setting a
    `Deployment = var.prefix` tag on all resources that it managed. In this
    release, the `data-persistence` module will now accept a `tags` input
    variable that defines the tags to be assigned to all resources that it
    manages.
  - Previously, the `distribution` module defaulted to setting a
    `Deployment = var.prefix` tag on all resources that it managed. In this
    release, the `distribution` module will now accept a `tags` input variable
    that defines the tags to be assigned to all resources that it manages.
  - Previously, the `ingest` module defaulted to setting a
    `Deployment = var.prefix` tag on all resources that it managed. In this
    release, the `ingest` module will now accept a `tags` input variable that
    defines the tags to be assigned to all resources that it manages.
  - Previously, the `s3-replicator` module defaulted to setting a
    `Deployment = var.prefix` tag on all resources that it managed. In this
    release, the `s3-replicator` module will now accept a `tags` input variable
    that defines the tags to be assigned to all resources that it manages.

- **CUMULUS-1684**
  - Update the API package to encrypt provider credentials using KMS instead of
    using RSA keys stored in S3

- **CUMULUS-1717**
  - Changed name of `cwSfExecutionEventToDb` Lambda to `cwSfEventToDbRecords`
  - Updated `cwSfEventToDbRecords` to write granule records to DynamoDB from the incoming Cumulus message

- **CUMULUS-1718**
  - Renamed `cwSfEventToDbRecords` to `sfEventSqsToDbRecords` due to architecture change to being a consumer of an SQS queue of Step Function Cloudwatch events.
  - Updated `sfEventSqsToDbRecords` to write PDR records to DynamoDB from the incoming Cumulus message
  - Moved `data-cookbooks/sns.md` to `data-cookbooks/ingest-notifications.md` and updated it to reflect recent changes.

- **CUMULUS-1748**
  - (S)FTP discovery tasks now use the provider-path as-is instead of forcing it to a relative path.
  - Improved error handling to catch permission denied FTP errors better and log them properly. Workflows will still fail encountering this error and we intend to consider that approach in a future ticket.

- **CUMULUS-1752**
  - Moved class for parsing distribution events to its own file: `@cumulus/api/lib/DistributionEvent.js`
    - Updated `DistributionEvent` to properly parse S3 access logs generated by requests from the [Thin Egress App](https://github.com/asfadmin/thin-egress-app)

- **CUMULUS-1753** - Changes to `@cumulus/ingest/HttpProviderClient.js`:
  - Removed regex filter in `HttpProviderClient.list()` that was used to return only files with an extension between 1 and 4 characters long. `HttpProviderClient.list()` will now return all files linked from the HTTP provider host.

- **CUMULUS-1755**
  - Updated the Thin Egress App module used in `tf-modules/distribution/main.tf` to build 61. [See the release notes](https://github.com/asfadmin/thin-egress-app/releases/tag/tea-build.61).

- **CUMULUS-1757**
  - Update @cumulus/cmr-client CMRSearchConceptQueue to take optional cmrEnvironment parameter

### Deprecated

- **CUMULUS-1684**
  - Deprecate `@cumulus/common/key-pair-provider/S3KeyPairProvider`
  - Deprecate `@cumulus/common/key-pair-provider/S3KeyPairProvider.encrypt()`
  - Deprecate `@cumulus/common/key-pair-provider/S3KeyPairProvider.decrypt()`
  - Deprecate `@cumulus/common/kms/KMS`
  - Deprecate `@cumulus/common/kms/KMS.encrypt()`
  - Deprecate `@cumulus/common/kms/KMS.decrypt()`
  - Deprecate `@cumulus/common/sftp.Sftp`

- **CUMULUS-1717**
  - Deprecate `@cumulus/api/models/Granule.createGranulesFromSns`

- **CUMULUS-1718**
  - Deprecate `@cumulus/sf-sns-report`.
    - This task has been updated to always throw an error directing the user to use `@cumulus/sf-sqs-report` instead. This was done because there is no longer an SNS topic to which to publish, and no consumers to listen to it.

- **CUMULUS-1748**
  - Deprecate `@cumulus/ingest/util.normalizeProviderPath`

- **CUMULUS-1752**
  - Deprecate `@cumulus/integration-tests/api/distribution.getDistributionApiFileStream`
  - Deprecate `@cumulus/integration-tests/api/distribution.getDistributionApiRedirect`
  - Deprecate `@cumulus/integration-tests/api/distribution.invokeApiDistributionLambda`

### Removed

- **CUMULUS-1684**
  - Remove the deployment script that creates encryption keys and stores them to
    S3

- **CUMULUS-1768**
  - Removed API endpoints `stats/histogram` and `stats/average`. All advanced stats needs should be acquired from Cloud Metrics or similarly configured ELK stack.

### Fixed

- **Fix default values for urs_url in variables.tf files**
  - Remove trailing `/` from default `urs_url` values.

- **CUMULUS-1610** - Add the Elasticsearch security group to the EC2 security groups

- **CUMULUS-1740** - `cumulus_meta.workflow_start_time` is now set in Cumulus
  messages

- **CUMULUS-1753** - Fixed `@cumulus/ingest/HttpProviderClient.js` to properly handle HTTP providers with:
  - Multiple link tags (e.g. `<a>`) per line of source code
  - Link tags in uppercase or lowercase (e.g. `<A>`)
  - Links with filepaths in the link target (e.g. `<a href="/path/to/file.txt">`). These files will be returned from HTTP file discovery **as the file name only** (e.g. `file.txt`).

- **CUMULUS-1768**
  - Fix an issue in the stats endpoints in `@cumulus/api` to send back stats for the correct type

## [v1.18.0] 2020-02-03

### BREAKING CHANGES

- **CUMULUS-1686**

  - `ecs_cluster_instance_image_id` is now a _required_ variable of the `cumulus` module, instead of optional.

- **CUMULUS-1698**

  - Change variable `saml_launchpad_metadata_path` to `saml_launchpad_metadata_url` in the `tf-modules/cumulus` Terraform module.

- **CUMULUS-1703**
  - Remove the unused `forceDownload` option from the `sync-granule` tasks's config
  - Remove the `@cumulus/ingest/granule.Discover` class
  - Remove the `@cumulus/ingest/granule.Granule` class
  - Remove the `@cumulus/ingest/pdr.Discover` class
  - Remove the `@cumulus/ingest/pdr.Granule` class
  - Remove the `@cumulus/ingest/parse-pdr.parsePdr` function

### Added

- **CUMULUS-1040**

  - Added `@cumulus/aws-client` package to provide utilities for working with AWS services and the Node.js AWS SDK
  - Added `@cumulus/errors` package which exports error classes for use in Cumulus workflow code
  - Added `@cumulus/integration-tests/sfnStep` to provide utilities for parsing step function execution histories

- **CUMULUS-1102**

  - Adds functionality to the @cumulus/api package for better local testing.
    - Adds data seeding for @cumulus/api's localAPI.
      - seed functions allow adding collections, executions, granules, pdrs, providers, and rules to a Localstack Elasticsearch and DynamoDB via `addCollections`, `addExecutions`, `addGranules`, `addPdrs`, `addProviders`, and `addRules`.
    - Adds `eraseDataStack` function to local API server code allowing resetting of local datastack for testing (ES and DynamoDB).
    - Adds optional parameters to the @cumulus/api bin serve to allow for launching the api without destroying the current data.

- **CUMULUS-1697**

  - Added the `@cumulus/tf-inventory` package that provides command line utilities for managing Terraform resources in your AWS account

- **CUMULUS-1703**

  - Add `@cumulus/aws-client/S3.createBucket` function
  - Add `@cumulus/aws-client/S3.putFile` function
  - Add `@cumulus/common/string.isNonEmptyString` function
  - Add `@cumulus/ingest/FtpProviderClient` class
  - Add `@cumulus/ingest/HttpProviderClient` class
  - Add `@cumulus/ingest/S3ProviderClient` class
  - Add `@cumulus/ingest/SftpProviderClient` class
  - Add `@cumulus/ingest/providerClientUtils.buildProviderClient` function
  - Add `@cumulus/ingest/providerClientUtils.fetchTextFile` function

- **CUMULUS-1731**

  - Add new optional input variables to the Cumulus Terraform module to support TEA upgrade:
    - `thin_egress_cookie_domain` - Valid domain for Thin Egress App cookie
    - `thin_egress_domain_cert_arn` - Certificate Manager SSL Cert ARN for Thin
      Egress App if deployed outside NGAP/CloudFront
    - `thin_egress_download_role_in_region_arn` - ARN for reading of Thin Egress
      App data buckets for in-region requests
    - `thin_egress_jwt_algo` - Algorithm with which to encode the Thin Egress
      App JWT cookie
    - `thin_egress_jwt_secret_name` - Name of AWS secret where keys for the Thin
      Egress App JWT encode/decode are stored
    - `thin_egress_lambda_code_dependency_archive_key` - Thin Egress App - S3
      Key of packaged python modules for lambda dependency layer

- **CUMULUS-1733**
  - Add `discovery-filtering` operator doc to document previously undocumented functionality.

- **CUMULUS-1737**
  - Added the `cumulus-test-cleanup` module to run a nightly cleanup on resources left over from the integration tests run from the `example/spec` directory.

### Changed

- **CUMULUS-1102**

  - Updates `@cumulus/api/auth/testAuth` to use JWT instead of random tokens.
  - Updates the default AMI for the ecs_cluster_instance_image_id.

- **CUMULUS-1622**

  - Mutex class has been deprecated in `@cumulus/common/concurrency` and will be removed in a future release.

- **CUMULUS-1686**

  - Changed `ecs_cluster_instance_image_id` to be a required variable of the `cumulus` module and removed the default value.
    The default was not available across accounts and regions, nor outside of NGAP and therefore not particularly useful.

- **CUMULUS-1688**

  - Updated `@cumulus/aws.receiveSQSMessages` not to replace `message.Body` with a parsed object. This behavior was undocumented and confusing as received messages appeared to contradict AWS docs that state `message.Body` is always a string.
  - Replaced `sf_watcher` CloudWatch rule from `cloudwatch-events.tf` with an EventSourceMapping on `sqs2sf` mapped to the `start_sf` SQS queue (in `event-sources.tf`).
  - Updated `sqs2sf` with an EventSourceMapping handler and unit test.

- **CUMULUS-1698**

  - Change variable `saml_launchpad_metadata_path` to `saml_launchpad_metadata_url` in the `tf-modules/cumulus` Terraform module.
  - Updated `@cumulus/api/launchpadSaml` to download launchpad IDP metadata from configured location when the metadata in s3 is not valid, and to work with updated IDP metadata and SAML response.

- **CUMULUS-1731**
  - Upgrade the version of the Thin Egress App deployed by Cumulus to v48
    - Note: New variables available, see the 'Added' section of this changelog.

### Fixed

- **CUMULUS-1664**

  - Updated `dbIndexer` Lambda to remove hardcoded references to DynamoDB table names.

- **CUMULUS-1733**
  - Fixed granule discovery recursion algorithm used in S/FTP protocols.

### Removed

- **CUMULUS-1481**
  - removed `process` config and output from PostToCmr as it was not required by the task nor downstream steps, and should still be in the output message's `meta` regardless.

### Deprecated

- **CUMULUS-1040**
  - Deprecated the following code. For cases where the code was moved into another package, the new code location is noted:
    - `@cumulus/common/CloudFormationGateway` -> `@cumulus/aws-client/CloudFormationGateway`
    - `@cumulus/common/DynamoDb` -> `@cumulus/aws-client/DynamoDb`
    - `@cumulus/common/errors` -> `@cumulus/errors`
    - `@cumulus/common/StepFunctions` -> `@cumulus/aws-client/StepFunctions`
    - All of the exported functions in `@cumulus/commmon/aws` (moved into `@cumulus/aws-client`), except:
      - `@cumulus/common/aws/isThrottlingException` -> `@cumulus/errors/isThrottlingException`
      - `@cumulus/common/aws/improveStackTrace` (not deprecated)
      - `@cumulus/common/aws/retryOnThrottlingException` (not deprecated)
    - `@cumulus/common/sfnStep/SfnStep.parseStepMessage` -> `@cumulus/integration-tests/sfnStep/SfnStep.parseStepMessage`
    - `@cumulus/common/sfnStep/ActivityStep` -> `@cumulus/integration-tests/sfnStep/ActivityStep`
    - `@cumulus/common/sfnStep/LambdaStep` -> `@cumulus/integration-tests/sfnStep/LambdaStep`
    - `@cumulus/common/string/unicodeEscape` -> `@cumulus/aws-client/StepFunctions.unicodeEscape`
    - `@cumulus/common/util/setErrorStack` -> `@cumulus/aws-client/util/setErrorStack`
    - `@cumulus/ingest/aws/invoke` -> `@cumulus/aws-client/Lambda/invoke`
    - `@cumulus/ingest/aws/CloudWatch.bucketSize`
    - `@cumulus/ingest/aws/CloudWatch.cw`
    - `@cumulus/ingest/aws/ECS.ecs`
    - `@cumulus/ingest/aws/ECS`
    - `@cumulus/ingest/aws/Events.putEvent` -> `@cumulus/aws-client/CloudwatchEvents.putEvent`
    - `@cumulus/ingest/aws/Events.deleteEvent` -> `@cumulus/aws-client/CloudwatchEvents.deleteEvent`
    - `@cumulus/ingest/aws/Events.deleteTarget` -> `@cumulus/aws-client/CloudwatchEvents.deleteTarget`
    - `@cumulus/ingest/aws/Events.putTarget` -> `@cumulus/aws-client/CloudwatchEvents.putTarget`
    - `@cumulus/ingest/aws/SQS.attributes` -> `@cumulus/aws-client/SQS.getQueueAttributes`
    - `@cumulus/ingest/aws/SQS.deleteMessage` -> `@cumulus/aws-client/SQS.deleteSQSMessage`
    - `@cumulus/ingest/aws/SQS.deleteQueue` -> `@cumulus/aws-client/SQS.deleteQueue`
    - `@cumulus/ingest/aws/SQS.getUrl` -> `@cumulus/aws-client/SQS.getQueueUrlByName`
    - `@cumulus/ingest/aws/SQS.receiveMessage` -> `@cumulus/aws-client/SQS.receiveSQSMessages`
    - `@cumulus/ingest/aws/SQS.sendMessage` -> `@cumulus/aws-client/SQS.sendSQSMessage`
    - `@cumulus/ingest/aws/StepFunction.getExecutionStatus` -> `@cumulus/aws-client/StepFunction.getExecutionStatus`
    - `@cumulus/ingest/aws/StepFunction.getExecutionUrl` -> `@cumulus/aws-client/StepFunction.getExecutionUrl`

## [v1.17.0] - 2019-12-31

### BREAKING CHANGES

- **CUMULUS-1498**
  - The `@cumulus/cmrjs.publish2CMR` function expects that the value of its
    `creds.password` parameter is a plaintext password.
  - Rather than using an encrypted password from the `cmr_password` environment
    variable, the `@cumulus/cmrjs.updateCMRMetadata` function now looks for an
    environment variable called `cmr_password_secret_name` and fetches the CMR
    password from that secret in AWS Secrets Manager.
  - The `@cumulus/post-to-cmr` task now expects a
    `config.cmr.passwordSecretName` value, rather than `config.cmr.password`.
    The CMR password will be fetched from that secret in AWS Secrets Manager.

### Added

- **CUMULUS-630**

  - Added support for replaying Kinesis records on a stream into the Cumulus Kinesis workflow triggering mechanism: either all the records, or some time slice delimited by start and end timestamps.
  - Added `/replays` endpoint to the operator API for triggering replays.
  - Added `Replay Kinesis Messages` documentation to Operator Docs.
  - Added `manualConsumer` lambda function to consume a Kinesis stream. Used by the replay AsyncOperation.

- **CUMULUS-1687**
  - Added new API endpoint for listing async operations at `/asyncOperations`
  - All asyncOperations now include the fields `description` and `operationType`. `operationType` can be one of the following. [`Bulk Delete`, `Bulk Granules`, `ES Index`, `Kinesis Replay`]

### Changed

- **CUMULUS-1626**

  - Updates Cumulus to use node10/CMA 1.1.2 for all of its internal lambdas in prep for AWS node 8 EOL

- **CUMULUS-1498**
  - Remove the DynamoDB Users table. The list of OAuth users who are allowed to
    use the API is now stored in S3.
  - The CMR password and Launchpad passphrase are now stored in Secrets Manager

## [v1.16.1] - 2019-12-6

**Please note**:

- The `region` argument to the `cumulus` Terraform module has been removed. You may see a warning or error if you have that variable populated.
- Your workflow tasks should use the following versions of the CMA libraries to utilize new granule, parentArn, asyncOperationId, and stackName fields on the logs:
  - `cumulus-message-adapter-js` version 1.0.10+
  - `cumulus-message-adapter-python` version 1.1.1+
  - `cumulus-message-adapter-java` version 1.2.11+
- The `data-persistence` module no longer manages the creation of an Elasticsearch service-linked role for deploying Elasticsearch to a VPC. Follow the [deployment instructions on preparing your VPC](https://nasa.github.io/cumulus/docs/deployment/deployment-readme#vpc-subnets-and-security-group) for guidance on how to create the Elasticsearch service-linked role manually.
- There is now a `distribution_api_gateway_stage` variable for the `tf-modules/cumulus` Terraform module that will be used as the API gateway stage name used for the distribution API (Thin Egress App)
- Default value for the `urs_url` variable is now `https://uat.urs.earthdata.nasa.gov/` in the `tf-modules/cumulus` and `tf-modules/archive` Terraform modules. So deploying the `cumulus` module without a `urs_url` variable set will integrate your Cumulus deployment with the UAT URS environment.

### Added

- **CUMULUS-1563**

  - Added `custom_domain_name` variable to `tf-modules/data-persistence` module

- **CUMULUS-1654**
  - Added new helpers to `@cumulus/common/execution-history`:
    - `getStepExitedEvent()` returns the `TaskStateExited` event in a workflow execution history after the given step completion/failure event
    - `getTaskExitedEventOutput()` returns the output message for a `TaskStateExited` event in a workflow execution history

### Changed

- **CUMULUS-1578**

  - Updates SAML launchpad configuration to authorize via configured userGroup.
    [See the NASA specific documentation (protected)](https://wiki.earthdata.nasa.gov/display/CUMULUS/Cumulus+SAML+Launchpad+Integration)

- **CUMULUS-1579**

  - Elasticsearch list queries use `match` instead of `term`. `term` had been analyzing the terms and not supporting `-` in the field values.

- **CUMULUS-1619**

  - Adds 4 new keys to `@cumulus/logger` to display granules, parentArn, asyncOperationId, and stackName.
  - Depends on `cumulus-message-adapter-js` version 1.0.10+. Cumulus tasks updated to use this version.

- **CUMULUS-1654**

  - Changed `@cumulus/common/SfnStep.parseStepMessage()` to a static class method

- **CUMULUS-1641**
  - Added `meta.retries` and `meta.visibilityTimeout` properties to sqs-type rule. To create sqs-type rule, you're required to configure a dead-letter queue on your queue.
  - Added `sqsMessageRemover` lambda which removes the message from SQS queue upon successful workflow execution.
  - Updated `sqsMessageConsumer` lambda to not delete message from SQS queue, and to retry the SQS message for configured number of times.

### Removed

- Removed `create_service_linked_role` variable from `tf-modules/data-persistence` module.

- **CUMULUS-1321**
  - The `region` argument to the `cumulus` Terraform module has been removed

### Fixed

- **CUMULUS-1668** - Fixed a race condition where executions may not have been
  added to the database correctly
- **CUMULUS-1654** - Fixed issue with `publishReports` Lambda not including workflow execution error information for failed workflows with a single step
- Fixed `tf-modules/cumulus` module so that the `urs_url` variable is passed on to its invocation of the `tf-modules/archive` module

## [v1.16.0] - 2019-11-15

### Added

- **CUMULUS-1321**

  - A `deploy_distribution_s3_credentials_endpoint` variable has been added to
    the `cumulus` Terraform module. If true, the NGAP-backed S3 credentials
    endpoint will be added to the Thin Egress App's API. Default: true

- **CUMULUS-1544**

  - Updated the `/granules/bulk` endpoint to correctly query Elasticsearch when
    granule ids are not provided.

- **CUMULUS-1580**
  - Added `/granules/bulk` endpoint to `@cumulus/api` to perform bulk actions on granules given either a list of granule ids or an Elasticsearch query and the workflow to perform.

### Changed

- **CUMULUS-1561**

  - Fix the way that we are handling Terraform provider version requirements
  - Pass provider configs into child modules using the method that the
    [Terraform documentation](https://www.terraform.io/docs/configuration/modules.html#providers-within-modules)
    suggests
  - Remove the `region` input variable from the `s3_access_test` Terraform module
  - Remove the `aws_profile` and `aws_region` input variables from the
    `s3-replicator` Terraform module

- **CUMULUS-1639**
  - Because of
    [S3's Data Consistency Model](https://docs.aws.amazon.com/AmazonS3/latest/dev/Introduction.html#BasicsObjects),
    there may be situations where a GET operation for an object can temporarily
    return a `NoSuchKey` response even if that object _has_ been created. The
    `@cumulus/common/aws.getS3Object()` function has been updated to support
    retries if a `NoSuchKey` response is returned by S3. This behavior can be
    enabled by passing a `retryOptions` object to that function. Supported
    values for that object can be found here:
    <https://github.com/tim-kos/node-retry#retryoperationoptions>

### Removed

- **CUMULUS-1559**
  - `logToSharedDestination` has been migrated to the Terraform deployment as `log_api_gateway_to_cloudwatch` and will ONLY apply to egress lambdas.
    Due to the differences in the Terraform deployment model, we cannot support a global log subscription toggle for a configurable subset of lambdas.
    However, setting up your own log forwarding for a Lambda with Terraform is fairly simple, as you will only need to add SubscriptionFilters to your Terraform configuration, one per log group.
    See [the Terraform documentation](https://www.terraform.io/docs/providers/aws/r/cloudwatch_log_subscription_filter.html) for details on how to do this.
    An empty FilterPattern ("") will capture all logs in a group.

## [v1.15.0] - 2019-11-04

### BREAKING CHANGES

- **CUMULUS-1644** - When a workflow execution begins or ends, the workflow
  payload is parsed and any new or updated PDRs or granules referenced in that
  workflow are stored to the Cumulus archive. The defined interface says that a
  PDR in `payload.pdr` will be added to the archive, and any granules in
  `payload.granules` will also be added to the archive. In previous releases,
  PDRs found in `meta.pdr` and granules found in `meta.input_granules` were also
  added to the archive. This caused unexpected behavior and has been removed.
  Only PDRs from `payload.pdr` and granules from `payload.granules` will now be
  added to the Cumulus archive.

- **CUMULUS-1449** - Cumulus now uses a universal workflow template when
  starting a workflow that contains general information specific to the
  deployment, but not specific to the workflow. Workflow task configs must be
  defined using AWS step function parameters. As part of this change,
  `CumulusConfig` has been retired and task configs must now be defined under
  the `cma.task_config` key in the Parameters section of a step function
  definition.

  **Migration instructions**:

  NOTE: These instructions require the use of Cumulus Message Adapter v1.1.x+.
  Please ensure you are using a compatible version before attempting to migrate
  workflow configurations. When defining workflow steps, remove any
  `CumulusConfig` section, as shown below:

  ```yaml
  ParsePdr:
    CumulusConfig:
      provider: "{$.meta.provider}"
      bucket: "{$.meta.buckets.internal.name}"
      stack: "{$.meta.stack}"
  ```

  Instead, use AWS Parameters to pass `task_config` for the task directly into
  the Cumulus Message Adapter:

  ```yaml
  ParsePdr:
    Parameters:
      cma:
        event.$: "$"
        task_config:
          provider: "{$.meta.provider}"
          bucket: "{$.meta.buckets.internal.name}"
          stack: "{$.meta.stack}"
  ```

  In this example, the `cma` key is used to pass parameters to the message
  adapter. Using `task_config` in combination with `event.$: '$'` allows the
  message adapter to process `task_config` as the `config` passed to the Cumulus
  task. See `example/workflows/sips.yml` in the core repository for further
  examples of how to set the Parameters.

  Additionally, workflow configurations for the `QueueGranules` and `QueuePdrs`
  tasks need to be updated:

  - `queue-pdrs` config changes:
    - `parsePdrMessageTemplateUri` replaced with `parsePdrWorkflow`, which is
      the workflow name (i.e. top-level name in `config.yml`, e.g. 'ParsePdr').
    - `internalBucket` and `stackName` configs now required to look up
      configuration from the deployment. Brings the task config in line with
      that of `queue-granules`.
  - `queue-granules` config change: `ingestGranuleMessageTemplateUri` replaced
    with `ingestGranuleWorkflow`, which is the workflow name (e.g.
    'IngestGranule').

- **CUMULUS-1396** - **Workflow steps at the beginning and end of a workflow
  using the `SfSnsReport` Lambda have now been deprecated (e.g. `StartStatus`,
  `StopStatus`) and should be removed from your workflow definitions**. These
  steps were used for publishing ingest notifications and have been replaced by
  an implementation using Cloudwatch events for Step Functions to trigger a
  Lambda that publishes ingest notifications. For further detail on how ingest
  notifications are published, see the notes below on **CUMULUS-1394**. For
  examples of how to update your workflow definitions, see our
  [example workflow definitions](https://github.com/nasa/cumulus/blob/master/example/workflows/).

- **CUMULUS-1470**
  - Remove Cumulus-defined ECS service autoscaling, allowing integrators to
    better customize autoscaling to meet their needs. In order to use
    autoscaling with ECS services, appropriate
    `AWS::ApplicationAutoScaling::ScalableTarget`,
    `AWS::ApplicationAutoScaling::ScalingPolicy`, and `AWS::CloudWatch::Alarm`
    resources should be defined in a kes overrides file. See
    [this example](https://github.com/nasa/cumulus/blob/release-1.15.x/example/overrides/app/cloudformation.template.yml)
    for an example.
  - The following config parameters are no longer used:
    - ecs.services.\<NAME\>.minTasks
    - ecs.services.\<NAME\>.maxTasks
    - ecs.services.\<NAME\>.scaleInActivityScheduleTime
    - ecs.services.\<NAME\>.scaleInAdjustmentPercent
    - ecs.services.\<NAME\>.scaleOutActivityScheduleTime
    - ecs.services.\<NAME\>.scaleOutAdjustmentPercent
    - ecs.services.\<NAME\>.activityName

### Added

- **CUMULUS-1100**

  - Added 30-day retention properties to all log groups that were missing those policies.

- **CUMULUS-1396**

  - Added `@cumulus/common/sfnStep`:
    - `LambdaStep` - A class for retrieving and parsing input and output to Lambda steps in AWS Step Functions
    - `ActivityStep` - A class for retrieving and parsing input and output to ECS activity steps in AWS Step Functions

- **CUMULUS-1574**

  - Added `GET /token` endpoint for SAML authorization when cumulus is protected by Launchpad.
    This lets a user retrieve a token by hand that can be presented to the API.

- **CUMULUS-1625**

  - Added `sf_start_rate` variable to the `ingest` Terraform module, equivalent to `sqs_consumer_rate` in the old model, but will not be automatically applied to custom queues as that was.

- **CUMULUS-1513**
  - Added `sqs`-type rule support in the Cumulus API `@cumulus/api`
  - Added `sqsMessageConsumer` lambda which processes messages from the SQS queues configured in the `sqs` rules.

### Changed

- **CUMULUS-1639**

  - Because of
    [S3's Data Consistency Model](https://docs.aws.amazon.com/AmazonS3/latest/dev/Introduction.html#BasicsObjects),
    there may be situations where a GET operation for an object can temporarily
    return a `NoSuchKey` response even if that object _has_ been created. The
    `@cumulus/common/aws.getS3Object()` function will now retry up to 10 times
    if a `NoSuchKey` response is returned by S3. This can behavior can be
    overridden by passing `{ retries: 0 }` as the `retryOptions` argument.

- **CUMULUS-1449**

  - `queue-pdrs` & `queue-granules` config changes. Details in breaking changes section.
  - Cumulus now uses a universal workflow template when starting workflow that contains general information specific to the deployment, but not specific to the workflow.
  - Changed the way workflow configs are defined, from `CumulusConfig` to a `task_config` AWS Parameter.

- **CUMULUS-1452**

  - Changed the default ECS docker storage drive to `devicemapper`

- **CUMULUS-1453**
  - Removed config schema for `@cumulus/sf-sns-report` task
  - Updated `@cumulus/sf-sns-report` to always assume that it is running as an intermediate step in a workflow, not as the first or last step

### Removed

- **CUMULUS-1449**
  - Retired `CumulusConfig` as part of step function definitions, as this is an artifact of the way Kes parses workflow definitions that was not possible to migrate to Terraform. Use AWS Parameters and the `task_config` key instead. See change note above.
  - Removed individual workflow templates.

### Fixed

- **CUMULUS-1620** - Fixed bug where `message_adapter_version` does not correctly inject the CMA

- **CUMULUS-1396** - Updated `@cumulus/common/StepFunctions.getExecutionHistory()` to recursively fetch execution history when `nextToken` is returned in response

- **CUMULUS-1571** - Updated `@cumulus/common/DynamoDb.get()` to throw any errors encountered when trying to get a record and the record does exist

- **CUMULUS-1452**
  - Updated the EC2 initialization scripts to use full volume size for docker storage
  - Changed the default ECS docker storage drive to `devicemapper`

## [v1.14.5] - 2019-12-30 - [BACKPORT]

### Updated

- **CUMULUS-1626**
  - Updates Cumulus to use node10/CMA 1.1.2 for all of its internal lambdas in prep for AWS node 8 EOL

## [v1.14.4] - 2019-10-28

### Fixed

- **CUMULUS-1632** - Pinned `aws-elasticsearch-connector` package in `@cumulus/api` to version `8.1.3`, since `8.2.0` includes breaking changes

## [v1.14.3] - 2019-10-18

### Fixed

- **CUMULUS-1620** - Fixed bug where `message_adapter_version` does not correctly inject the CMA

- **CUMULUS-1572** - A granule is now included in discovery results even when
  none of its files has a matching file type in the associated collection
  configuration. Previously, if all files for a granule were unmatched by a file
  type configuration, the granule was excluded from the discovery results.
  Further, added support for a `boolean` property
  `ignoreFilesConfigForDiscovery`, which controls how a granule's files are
  filtered at discovery time.

## [v1.14.2] - 2019-10-08

### BREAKING CHANGES

Your Cumulus Message Adapter version should be pinned to `v1.0.13` or lower in your `app/config.yml` using `message_adapter_version: v1.0.13` OR you should use the workflow migration steps below to work with CMA v1.1.1+.

- **CUMULUS-1394** - The implementation of the `SfSnsReport` Lambda requires additional environment variables for integration with the new ingest notification SNS topics. Therefore, **you must update the definition of `SfSnsReport` in your `lambdas.yml` like so**:

```yaml
SfSnsReport:
  handler: index.handler
  timeout: 300
  source: node_modules/@cumulus/sf-sns-report/dist
  tables:
    - ExecutionsTable
  envs:
    execution_sns_topic_arn:
      function: Ref
      value: reportExecutionsSns
    granule_sns_topic_arn:
      function: Ref
      value: reportGranulesSns
    pdr_sns_topic_arn:
      function: Ref
      value: reportPdrsSns
```

- **CUMULUS-1447** -
  The newest release of the Cumulus Message Adapter (v1.1.1) requires that parameterized configuration be used for remote message functionality. Once released, Kes will automatically bring in CMA v1.1.1 without additional configuration.

  **Migration instructions**
  Oversized messages are no longer written to S3 automatically. In order to utilize remote messaging functionality, configure a `ReplaceConfig` AWS Step Function parameter on your CMA task:

  ```yaml
  ParsePdr:
    Parameters:
      cma:
        event.$: "$"
        ReplaceConfig:
          FullMessage: true
  ```

  Accepted fields in `ReplaceConfig` include `MaxSize`, `FullMessage`, `Path` and `TargetPath`.
  See https://github.com/nasa/cumulus-message-adapter/blob/master/CONTRACT.md#remote-message-configuration for full details.

  As this change is backward compatible in Cumulus Core, users wishing to utilize the previous version of the CMA may opt to transition to using a CMA lambda layer, or set `message_adapter_version` in their configuration to a version prior to v1.1.0.

### PLEASE NOTE

- **CUMULUS-1394** - Ingest notifications are now provided via 3 separate SNS topics for executions, granules, and PDRs, instead of a single `sftracker` SNS topic. Whereas the `sftracker` SNS topic received a full Cumulus execution message, the new topics all receive generated records for the given object. The new topics are only published to if the given object exists for the current execution. For a given execution/granule/PDR, **two messages will be received by each topic**: one message indicating that ingest is running and another message indicating that ingest has completed or failed. The new SNS topics are:

  - `reportExecutions` - Receives 1 message per execution
  - `reportGranules` - Receives 1 message per granule in an execution
  - `reportPdrs` - Receives 1 message per PDR

### Added

- **CUMULUS-639**

  - Adds SAML JWT and launchpad token authentication to Cumulus API (configurable)
    - **NOTE** to authenticate with Launchpad ensure your launchpad user_id is in the `<prefix>-UsersTable`
    - when Cumulus configured to protect API via Launchpad:
      - New endpoints
        - `GET /saml/login` - starting point for SAML SSO creates the login request url and redirects to the SAML Identity Provider Service (IDP)
        - `POST /saml/auth` - SAML Assertion Consumer Service. POST receiver from SAML IDP. Validates response, logs the user in, and returns a SAML-based JWT.
    - Disabled endpoints
      - `POST /refresh`
      - Changes authorization worklow:
      - `ensureAuthorized` now presumes the bearer token is a JWT and tries to validate. If the token is malformed, it attempts to validate the token against Launchpad. This allows users to bring their own token as described here https://wiki.earthdata.nasa.gov/display/CUMULUS/Cumulus+API+with+Launchpad+Authentication. But it also allows dashboard users to manually authenticate via Launchpad SAML to receive a Launchpad-based JWT.

- **CUMULUS-1394**
  - Added `Granule.generateGranuleRecord()` method to granules model to generate a granule database record from a Cumulus execution message
  - Added `Pdr.generatePdrRecord()` method to PDRs model to generate a granule database record from a Cumulus execution message
  - Added helpers to `@cumulus/common/message`:
    - `getMessageExecutionName()` - Get the execution name from a Cumulus execution message
    - `getMessageStateMachineArn()` - Get the state machine ARN from a Cumulus execution message
    - `getMessageExecutionArn()` - Get the execution ARN for a Cumulus execution message
    - `getMessageGranules()` - Get the granules from a Cumulus execution message, if any.
  - Added `@cumulus/common/cloudwatch-event/isFailedSfStatus()` to determine if a Step Function status from a Cloudwatch event is a failed status

### Changed

- **CUMULUS-1308**

  - HTTP PUT of a Collection, Provider, or Rule via the Cumulus API now
    performs full replacement of the existing object with the object supplied
    in the request payload. Previous behavior was to perform a modification
    (partial update) by merging the existing object with the (possibly partial)
    object in the payload, but this did not conform to the HTTP standard, which
    specifies PATCH as the means for modifications rather than replacements.

- **CUMULUS-1375**

  - Migrate Cumulus from deprecated Elasticsearch JS client to new, supported one in `@cumulus/api`

- **CUMULUS-1485** Update `@cumulus/cmr-client` to return error message from CMR for validation failures.

- **CUMULUS-1394**

  - Renamed `Execution.generateDocFromPayload()` to `Execution.generateRecord()` on executions model. The method generates an execution database record from a Cumulus execution message.

- **CUMULUS-1432**

  - `logs` endpoint takes the level parameter as a string and not a number
  - Elasticsearch term query generation no longer converts numbers to boolean

- **CUMULUS-1447**

  - Consolidated all remote message handling code into @common/aws
  - Update remote message code to handle updated CMA remote message flags
  - Update example SIPS workflows to utilize Parameterized CMA configuration

- **CUMULUS-1448** Refactor workflows that are mutating cumulus_meta to utilize meta field

- **CUMULUS-1451**

  - Elasticsearch cluster setting `auto_create_index` will be set to false. This had been causing issues in the bootstrap lambda on deploy.

- **CUMULUS-1456**
  - `@cumulus/api` endpoints default error handler uses `boom` package to format errors, which is consistent with other API endpoint errors.

### Fixed

- **CUMULUS-1432** `logs` endpoint filter correctly filters logs by level
- **CUMULUS-1484** `useMessageAdapter` now does not set CUMULUS_MESSAGE_ADAPTER_DIR when `true`

### Removed

- **CUMULUS-1394**
  - Removed `sfTracker` SNS topic. Replaced by three new SNS topics for granule, execution, and PDR ingest notifications.
  - Removed unused functions from `@cumulus/common/aws`:
    - `getGranuleS3Params()`
    - `setGranuleStatus()`

## [v1.14.1] - 2019-08-29

### Fixed

- **CUMULUS-1455**

  - CMR token links updated to point to CMR legacy services rather than echo

- **CUMULUS-1211**
  - Errors thrown during granule discovery are no longer swallowed and ignored.
    Rather, errors are propagated to allow for proper error-handling and
    meaningful messaging.

## [v1.14.0] - 2019-08-22

### PLEASE NOTE

- We have encountered transient lambda service errors in our integration testing. Please handle transient service errors following [these guidelines](https://docs.aws.amazon.com/step-functions/latest/dg/bp-lambda-serviceexception.html). The workflows in the `example/workflows` folder have been updated with retries configured for these errors.

- **CUMULUS-799** added additional IAM permissions to support reading CloudWatch and API Gateway, so **you will have to redeploy your IAM stack.**

- **CUMULUS-800** Several items:

  - **Delete existing API Gateway stages**: To allow enabling of API Gateway logging, Cumulus now creates and manages a Stage resource during deployment. Before upgrading Cumulus, it is necessary to delete the API Gateway stages on both the Backend API and the Distribution API. Instructions are included in the documentation under [Delete API Gateway Stages](https://nasa.github.io/cumulus/docs/additional-deployment-options/delete-api-gateway-stages).

  - **Set up account permissions for API Gateway to write to CloudWatch**: In a one time operation for your AWS account, to enable CloudWatch Logs for API Gateway, you must first grant the API Gateway permission to read and write logs to CloudWatch for your account. The `AmazonAPIGatewayPushToCloudWatchLogs` managed policy (with an ARN of `arn:aws:iam::aws:policy/service-role/AmazonAPIGatewayPushToCloudWatchLogs`) has all the required permissions. You can find a simple how to in the documentation under [Enable API Gateway Logging.](https://nasa.github.io/cumulus/docs/additional-deployment-options/enable-gateway-logging-permissions)

  - **Configure API Gateway to write logs to CloudWatch** To enable execution logging for the distribution API set `config.yaml` `apiConfigs.distribution.logApigatewayToCloudwatch` value to `true`. More information [Enable API Gateway Logs](https://nasa.github.io/cumulus/docs/additional-deployment-options/enable-api-logs)

  - **Configure CloudWatch log delivery**: It is possible to deliver CloudWatch API execution and access logs to a cross-account shared AWS::Logs::Destination. An operator does this by adding the key `logToSharedDestination` to the `config.yml` at the default level with a value of a writable log destination. More information in the documentation under [Configure CloudWatch Logs Delivery.](https://nasa.github.io/cumulus/docs/additional-deployment-options/configure-cloudwatch-logs-delivery)

  - **Additional Lambda Logging**: It is now possible to configure any lambda to deliver logs to a shared subscriptions by setting `logToSharedDestination` to the ARN of a writable location (either an AWS::Logs::Destination or a Kinesis Stream) on any lambda config. Documentation for [Lambda Log Subscriptions](https://nasa.github.io/cumulus/docs/additional-deployment-options/additional-lambda-logging)

  - **Configure S3 Server Access Logs**: If you are running Cumulus in an NGAP environment you may [configure S3 Server Access Logs](https://nasa.github.io/cumulus/docs/next/deployment/server_access_logging) to be delivered to a shared bucket where the Metrics Team will ingest the logs into their ELK stack. Contact the Metrics team for permission and location.

- **CUMULUS-1368** The Cumulus distribution API has been deprecated and is being replaced by ASF's Thin Egress App. By default, the distribution API will not deploy. Please follow [the instructions for deploying and configuring Thin Egress](https://nasa.github.io/cumulus/docs/deployment/thin_egress_app).

To instead continue to deploy and use the legacy Cumulus distribution app, add the following to your `config.yml`:

```yaml
deployDistributionApi: true
```

If you deploy with no distribution app your deployment will succeed but you may encounter errors in your workflows, particularly in the `MoveGranule` task.

- **CUMULUS-1418** Users who are packaging the CMA in their Lambdas outside of Cumulus may need to update their Lambda configuration. Please see `BREAKING CHANGES` below for details.

### Added

- **CUMULUS-642**
  - Adds Launchpad as an authentication option for the Cumulus API.
  - Updated deployment documentation and added [instructions to setup Cumulus API Launchpad authentication](https://wiki.earthdata.nasa.gov/display/CUMULUS/Cumulus+API+with+Launchpad+Authentication)
- **CUMULUS-1418**
  - Adds usage docs/testing of lambda layers (introduced in PR1125), updates Core example tasks to use the updated `cumulus-ecs-task` and a CMA layer instead of kes CMA injection.
  - Added Terraform module to publish CMA as layer to user account.
- **PR1125** - Adds `layers` config option to support deploying Lambdas with layers
- **PR1128** - Added `useXRay` config option to enable AWS X-Ray for Lambdas.
- **CUMULUS-1345**
  - Adds new variables to the app deployment under `cmr`.
  - `cmrEnvironment` values are `SIT`, `UAT`, or `OPS` with `UAT` as the default.
  - `cmrLimit` and `cmrPageSize` have been added as configurable options.
- **CUMULUS-1273**
  - Added lambda function EmsProductMetadataReport to generate EMS Product Metadata report
- **CUMULUS-1226**
  - Added API endpoint `elasticsearch/index-from-database` to index to an Elasticsearch index from the database for recovery purposes and `elasticsearch/indices-status` to check the status of Elasticsearch indices via the API.
- **CUMULUS-824**
  - Added new Collection parameter `reportToEms` to configure whether the collection is reported to EMS
- **CUMULUS-1357**
  - Added new BackendApi endpoint `ems` that generates EMS reports.
- **CUMULUS-1241**
  - Added information about queues with maximum execution limits defined to default workflow templates (`meta.queueExecutionLimits`)
- **CUMULUS-1311**
  - Added `@cumulus/common/message` with various message parsing/preparation helpers
- **CUMULUS-812**

  - Added support for limiting the number of concurrent executions started from a queue. [See the data cookbook](https://nasa.github.io/cumulus/docs/data-cookbooks/throttling-queued-executions) for more information.

- **CUMULUS-1337**

  - Adds `cumulus.stackName` value to the `instanceMetadata` endpoint.

- **CUMULUS-1368**

  - Added `cmrGranuleUrlType` to the `@cumulus/move-granules` task. This determines what kind of links go in the CMR files. The options are `distribution`, `s3`, or `none`, with the default being distribution. If there is no distribution API being used with Cumulus, you must set the value to `s3` or `none`.

- Added `packages/s3-replicator` Terraform module to allow same-region s3 replication to metrics bucket.

- **CUMULUS-1392**

  - Added `tf-modules/report-granules` Terraform module which processes granule ingest notifications received via SNS and stores granule data to a database. The module includes:
    - SNS topic for publishing granule ingest notifications
    - Lambda to process granule notifications and store data
    - IAM permissions for the Lambda
    - Subscription for the Lambda to the SNS topic

- **CUMULUS-1393**

  - Added `tf-modules/report-pdrs` Terraform module which processes PDR ingest notifications received via SNS and stores PDR data to a database. The module includes:
    - SNS topic for publishing PDR ingest notifications
    - Lambda to process PDR notifications and store data
    - IAM permissions for the Lambda
    - Subscription for the Lambda to the SNS topic
  - Added unit tests for `@cumulus/api/models/pdrs.createPdrFromSns()`

- **CUMULUS-1400**

  - Added `tf-modules/report-executions` Terraform module which processes workflow execution information received via SNS and stores it to a database. The module includes:
    - SNS topic for publishing execution data
    - Lambda to process and store execution data
    - IAM permissions for the Lambda
    - Subscription for the Lambda to the SNS topic
  - Added `@cumulus/common/sns-event` which contains helpers for SNS events:
    - `isSnsEvent()` returns true if event is from SNS
    - `getSnsEventMessage()` extracts and parses the message from an SNS event
    - `getSnsEventMessageObject()` extracts and parses message object from an SNS event
  - Added `@cumulus/common/cloudwatch-event` which contains helpers for Cloudwatch events:
    - `isSfExecutionEvent()` returns true if event is from Step Functions
    - `isTerminalSfStatus()` determines if a Step Function status from a Cloudwatch event is a terminal status
    - `getSfEventStatus()` gets the Step Function status from a Cloudwatch event
    - `getSfEventDetailValue()` extracts a Step Function event detail field from a Cloudwatch event
    - `getSfEventMessageObject()` extracts and parses Step Function detail object from a Cloudwatch event

- **CUMULUS-1429**

  - Added `tf-modules/data-persistence` Terraform module which includes resources for data persistence in Cumulus:
    - DynamoDB tables
    - Elasticsearch with optional support for VPC
    - Cloudwatch alarm for number of Elasticsearch nodes

- **CUMULUS-1379** CMR Launchpad Authentication
  - Added `launchpad` configuration to `@cumulus/deployment/app/config.yml`, and cloudformation templates, workflow message, lambda configuration, api endpoint configuration
  - Added `@cumulus/common/LaunchpadToken` and `@cumulus/common/launchpad` to provide methods to get token and validate token
  - Updated lambdas to use Launchpad token for CMR actions (ingest and delete granules)
  - Updated deployment documentation and added [instructions to setup CMR client for Launchpad authentication](https://wiki.earthdata.nasa.gov/display/CUMULUS/CMR+Launchpad+Authentication)

## Changed

- **CUMULUS-1232**

  - Added retries to update `@cumulus/cmr-client` `updateToken()`

- **CUMULUS-1245 CUMULUS-795**

  - Added additional `ems` configuration parameters for sending the ingest reports to EMS
  - Added functionality to send daily ingest reports to EMS

- **CUMULUS-1241**

  - Removed the concept of "priority levels" and added ability to define a number of maximum concurrent executions per SQS queue
  - Changed mapping of Cumulus message properties for the `sqs2sfThrottle` lambda:
    - Queue name is read from `cumulus_meta.queueName`
    - Maximum executions for the queue is read from `meta.queueExecutionLimits[queueName]`, where `queueName` is `cumulus_meta.queueName`
  - Changed `sfSemaphoreDown` lambda to only attempt decrementing semaphores when:
    - the message is for a completed/failed/aborted/timed out workflow AND
    - `cumulus_meta.queueName` exists on the Cumulus message AND
    - An entry for the queue name (`cumulus_meta.queueName`) exists in the the object `meta.queueExecutionLimits` on the Cumulus message

- **CUMULUS-1338**

  - Updated `sfSemaphoreDown` lambda to be triggered via AWS Step Function Cloudwatch events instead of subscription to `sfTracker` SNS topic

- **CUMULUS-1311**

  - Updated `@cumulus/queue-granules` to set `cumulus_meta.queueName` for queued execution messages
  - Updated `@cumulus/queue-pdrs` to set `cumulus_meta.queueName` for queued execution messages
  - Updated `sqs2sfThrottle` lambda to immediately decrement queue semaphore value if dispatching Step Function execution throws an error

- **CUMULUS-1362**

  - Granule `processingStartTime` and `processingEndTime` will be set to the execution start time and end time respectively when there is no sync granule or post to cmr task present in the workflow

- **CUMULUS-1400**
  - Deprecated `@cumulus/ingest/aws/getExecutionArn`. Use `@cumulus/common/aws/getExecutionArn` instead.

### Fixed

- **CUMULUS-1439**

  - Fix bug with rule.logEventArn deletion on Kinesis rule update and fix unit test to verify

- **CUMULUS-796**

  - Added production information (collection ShortName and Version, granuleId) to EMS distribution report
  - Added functionality to send daily distribution reports to EMS

- **CUMULUS-1319**

  - Fixed a bug where granule ingest times were not being stored to the database

- **CUMULUS-1356**

  - The `Collection` model's `delete` method now _removes_ the specified item
    from the collection config store that was inserted by the `create` method.
    Previously, this behavior was missing.

- **CUMULUS-1374**
  - Addressed audit concerns (https://www.npmjs.com/advisories/782) in api package

### BREAKING CHANGES

### Changed

- **CUMULUS-1418**
  - Adding a default `cmaDir` key to configuration will cause `CUMULUS_MESSAGE_ADAPTER_DIR` to be set by default to `/opt` for any Lambda not setting `useCma` to true, or explicitly setting the CMA environment variable. In lambdas that package the CMA independently of the Cumulus packaging. Lambdas manually packaging the CMA should have their Lambda configuration updated to set the CMA path, or alternately if not using the CMA as a Lambda layer in this deployment set `cmaDir` to `./cumulus-message-adapter`.

### Removed

- **CUMULUS-1337**

  - Removes the S3 Access Metrics package added in CUMULUS-799

- **PR1130**
  - Removed code deprecated since v1.11.1:
    - Removed `@cumulus/common/step-functions`. Use `@cumulus/common/StepFunctions` instead.
    - Removed `@cumulus/api/lib/testUtils.fakeFilesFactory`. Use `@cumulus/api/lib/testUtils.fakeFileFactory` instead.
    - Removed `@cumulus/cmrjs/cmr` functions: `searchConcept`, `ingestConcept`, `deleteConcept`. Use the functions in `@cumulus/cmr-client` instead.
    - Removed `@cumulus/ingest/aws.getExecutionHistory`. Use `@cumulus/common/StepFunctions.getExecutionHistory` instead.

## [v1.13.5] - 2019-08-29 - [BACKPORT]

### Fixed

- **CUMULUS-1455** - CMR token links updated to point to CMR legacy services rather than echo

## [v1.13.4] - 2019-07-29

- **CUMULUS-1411** - Fix deployment issue when using a template override

## [v1.13.3] - 2019-07-26

- **CUMULUS-1345** Full backport of CUMULUS-1345 features - Adds new variables to the app deployment under `cmr`.
  - `cmrEnvironment` values are `SIT`, `UAT`, or `OPS` with `UAT` as the default.
  - `cmrLimit` and `cmrPageSize` have been added as configurable options.

## [v1.13.2] - 2019-07-25

- Re-release of v1.13.1 to fix broken npm packages.

## [v1.13.1] - 2019-07-22

- **CUMULUS-1374** - Resolve audit compliance with lodash version for api package subdependency
- **CUMULUS-1412** - Resolve audit compliance with googleapi package
- **CUMULUS-1345** - Backported CMR environment setting in getUrl to address immediate user need. CMR_ENVIRONMENT can now be used to set the CMR environment to OPS/SIT

## [v1.13.0] - 2019-5-20

### PLEASE NOTE

**CUMULUS-802** added some additional IAM permissions to support ECS autoscaling, so **you will have to redeploy your IAM stack.**
As a result of the changes for **CUMULUS-1193**, **CUMULUS-1264**, and **CUMULUS-1310**, **you must delete your existing stacks (except IAM) before deploying this version of Cumulus.**
If running Cumulus within a VPC and extended downtime is acceptable, we recommend doing this at the end of the day to allow AWS backend resources and network interfaces to be cleaned up overnight.

### BREAKING CHANGES

- **CUMULUS-1228**

  - The default AMI used by ECS instances is now an NGAP-compliant AMI. This
    will be a breaking change for non-NGAP deployments. If you do not deploy to
    NGAP, you will need to find the AMI ID of the
    [most recent Amazon ECS-optimized AMI](https://docs.aws.amazon.com/AmazonECS/latest/developerguide/ecs-optimized_AMI.html),
    and set the `ecs.amiid` property in your config. Instructions for finding
    the most recent NGAP AMI can be found using
    [these instructions](https://wiki.earthdata.nasa.gov/display/ESKB/Select+an+NGAP+Created+AMI).

- **CUMULUS-1310**

  - Database resources (DynamoDB, ElasticSearch) have been moved to an independent `db` stack.
    Migrations for this version will need to be user-managed. (e.g. [elasticsearch](https://docs.aws.amazon.com/elasticsearch-service/latest/developerguide/es-version-migration.html#snapshot-based-migration) and [dynamoDB](https://docs.aws.amazon.com/datapipeline/latest/DeveloperGuide/dp-template-exports3toddb.html)).
    Order of stack deployment is `iam` -> `db` -> `app`.
  - All stacks can now be deployed using a single `config.yml` file, i.e.: `kes cf deploy --kes-folder app --template node_modules/@cumulus/deployment/[iam|db|app] [...]`
    Backwards-compatible. For development, please re-run `npm run bootstrap` to build new `kes` overrides.
    Deployment docs have been updated to show how to deploy a single-config Cumulus instance.
  - `params` have been moved: Nest `params` fields under `app`, `db` or `iam` to override all Parameters for a particular stack's cloudformation template. Backwards-compatible with multi-config setups.
  - `stackName` and `stackNameNoDash` have been retired. Use `prefix` and `prefixNoDash` instead.
  - The `iams` section in `app/config.yml` IAM roles has been deprecated as a user-facing parameter,
    _unless_ your IAM role ARNs do not match the convention shown in `@cumulus/deployment/app/config.yml`
  - The `vpc.securityGroup` will need to be set with a pre-existing security group ID to use Cumulus in a VPC. Must allow inbound HTTP(S) (Port 443).

- **CUMULUS-1212**

  - `@cumulus/post-to-cmr` will now fail if any granules being processed are missing a metadata file. You can set the new config option `skipMetaCheck` to `true` to pass post-to-cmr without a metadata file.

- **CUMULUS-1232**

  - `@cumulus/sync-granule` will no longer silently pass if no checksum data is provided. It will use input
    from the granule object to:
    - Verify checksum if `checksumType` and `checksumValue` are in the file record OR a checksum file is provided
      (throws `InvalidChecksum` on fail), else log warning that no checksum is available.
    - Then, verify synced S3 file size if `file.size` is in the file record (throws `UnexpectedFileSize` on fail),
      else log warning that no file size is available.
    - Pass the step.

- **CUMULUS-1264**

  - The Cloudformation templating and deployment configuration has been substantially refactored.
    - `CumulusApiDefault` nested stack resource has been renamed to `CumulusApiDistribution`
    - `CumulusApiV1` nested stack resource has been renamed to `CumulusApiBackend`
  - The `urs: true` config option for when defining your lambdas (e.g. in `lambdas.yml`) has been deprecated. There are two new options to replace it:
    - `urs_redirect: 'token'`: This will expose a `TOKEN_REDIRECT_ENDPOINT` environment variable to your lambda that references the `/token` endpoint on the Cumulus backend API
    - `urs_redirect: 'distribution'`: This will expose a `DISTRIBUTION_REDIRECT_ENDPOINT` environment variable to your lambda that references the `/redirect` endpoint on the Cumulus distribution API

- **CUMULUS-1193**

  - The elasticsearch instance is moved behind the VPC.
  - Your account will need an Elasticsearch Service Linked role. This is a one-time setup for the account. You can follow the instructions to use the AWS console or AWS CLI [here](https://docs.aws.amazon.com/IAM/latest/UserGuide/using-service-linked-roles.html) or use the following AWS CLI command: `aws iam create-service-linked-role --aws-service-name es.amazonaws.com`

- **CUMULUS-802**

  - ECS `maxInstances` must be greater than `minInstances`. If you use defaults, no change is required.

- **CUMULUS-1269**
  - Brought Cumulus data models in line with CNM JSON schema:
    - Renamed file object `fileType` field to `type`
    - Renamed file object `fileSize` field to `size`
    - Renamed file object `checksumValue` field to `checksum` where not already done.
    - Added `ancillary` and `linkage` type support to file objects.

### Added

- **CUMULUS-799**

  - Added an S3 Access Metrics package which will take S3 Server Access Logs and
    write access metrics to CloudWatch

- **CUMULUS-1242** - Added `sqs2sfThrottle` lambda. The lambda reads SQS messages for queued executions and uses semaphores to only start new executions if the maximum number of executions defined for the priority key (`cumulus_meta.priorityKey`) has not been reached. Any SQS messages that are read but not used to start executions remain in the queue.

- **CUMULUS-1240**

  - Added `sfSemaphoreDown` lambda. This lambda receives SNS messages and for each message it decrements the semaphore used to track the number of running executions if:
    - the message is for a completed/failed workflow AND
    - the message contains a level of priority (`cumulus_meta.priorityKey`)
  - Added `sfSemaphoreDown` lambda as a subscriber to the `sfTracker` SNS topic

- **CUMULUS-1265**

  - Added `apiConfigs` configuration option to configure API Gateway to be private
  - All internal lambdas configured to run inside the VPC by default
  - Removed references to `NoVpc` lambdas from documentation and `example` folder.

- **CUMULUS-802**
  - Adds autoscaling of ECS clusters
  - Adds autoscaling of ECS services that are handling StepFunction activities

## Changed

- Updated `@cumulus/ingest/http/httpMixin.list()` to trim trailing spaces on discovered filenames

- **CUMULUS-1310**

  - Database resources (DynamoDB, ElasticSearch) have been moved to an independent `db` stack.
    This will enable future updates to avoid affecting database resources or requiring migrations.
    Migrations for this version will need to be user-managed.
    (e.g. [elasticsearch](https://docs.aws.amazon.com/elasticsearch-service/latest/developerguide/es-version-migration.html#snapshot-based-migration) and [dynamoDB](https://docs.aws.amazon.com/datapipeline/latest/DeveloperGuide/dp-template-exports3toddb.html)).
    Order of stack deployment is `iam` -> `db` -> `app`.
  - All stacks can now be deployed using a single `config.yml` file, i.e.: `kes cf deploy --kes-folder app --template node_modules/@cumulus/deployment/[iam|db|app] [...]`
    Backwards-compatible. Please re-run `npm run bootstrap` to build new `kes` overrides.
    Deployment docs have been updated to show how to deploy a single-config Cumulus instance.
  - `params` fields should now be nested under the stack key (i.e. `app`, `db` or `iam`) to provide Parameters for a particular stack's cloudformation template,
    for use with single-config instances. Keys _must_ match the name of the deployment package folder (`app`, `db`, or `iam`).
    Backwards-compatible with multi-config setups.
  - `stackName` and `stackNameNoDash` have been retired as user-facing config parameters. Use `prefix` and `prefixNoDash` instead.
    This will be used to create stack names for all stacks in a single-config use case.
    `stackName` may still be used as an override in multi-config usage, although this is discouraged.
    Warning: overriding the `db` stack's `stackName` will require you to set `dbStackName` in your `app/config.yml`.
    This parameter is required to fetch outputs from the `db` stack to reference in the `app` stack.
  - The `iams` section in `app/config.yml` IAM roles has been retired as a user-facing parameter,
    _unless_ your IAM role ARNs do not match the convention shown in `@cumulus/deployment/app/config.yml`
    In that case, overriding `iams` in your own config is recommended.
  - `iam` and `db` `cloudformation.yml` file names will have respective prefixes (e.g `iam.cloudformation.yml`).
  - Cumulus will now only attempt to create reconciliation reports for buckets of the `private`, `public` and `protected` types.
  - Cumulus will no longer set up its own security group.
    To pass a pre-existing security group for in-VPC deployments as a parameter to the Cumulus template, populate `vpc.securityGroup` in `config.yml`.
    This security group must allow inbound HTTP(S) traffic (Port 443). SSH traffic (Port 22) must be permitted for SSH access to ECS instances.
  - Deployment docs have been updated with examples for the new deployment model.

- **CUMULUS-1236**

  - Moves access to public files behind the distribution endpoint. Authentication is not required, but direct http access has been disallowed.

- **CUMULUS-1223**

  - Adds unauthenticated access for public bucket files to the Distribution API. Public files should be requested the same way as protected files, but for public files a redirect to a self-signed S3 URL will happen without requiring authentication with Earthdata login.

- **CUMULUS-1232**

  - Unifies duplicate handling in `ingest/granule.handleDuplicateFile` for maintainability.
  - Changed `ingest/granule.ingestFile` and `move-granules/index.moveFileRequest` to use new function.
  - Moved file versioning code to `ingest/granule.moveGranuleFileWithVersioning`
  - `ingest/granule.verifyFile` now also tests `file.size` for verification if it is in the file record and throws
    `UnexpectedFileSize` error for file size not matching input.
  - `ingest/granule.verifyFile` logs warnings if checksum and/or file size are not available.

- **CUMULUS-1193**

  - Moved reindex CLI functionality to an API endpoint. See [API docs](https://nasa.github.io/cumulus-api/#elasticsearch-1)

- **CUMULUS-1207**
  - No longer disable lambda event source mappings when disabling a rule

### Fixed

- Updated Lerna publish script so that published Cumulus packages will pin their dependencies on other Cumulus packages to exact versions (e.g. `1.12.1` instead of `^1.12.1`)

- **CUMULUS-1203**

  - Fixes IAM template's use of intrinsic functions such that IAM template overrides now work with kes

- **CUMULUS-1268**
  - Deployment will not fail if there are no ES alarms or ECS services

## [v1.12.1] - 2019-4-8

## [v1.12.0] - 2019-4-4

Note: There was an issue publishing 1.12.0. Upgrade to 1.12.1.

### BREAKING CHANGES

- **CUMULUS-1139**

  - `granule.applyWorkflow` uses the new-style granule record as input to workflows.

- **CUMULUS-1171**

  - Fixed provider handling in the API to make it consistent between protocols.
    NOTE: This is a breaking change. When applying this upgrade, users will need to:
    1. Disable all workflow rules
    2. Update any `http` or `https` providers so that the host field only
       contains a valid hostname or IP address, and the port field contains the
       provider port.
    3. Perform the deployment
    4. Re-enable workflow rules

- **CUMULUS-1176**:

  - `@cumulus/move-granules` input expectations have changed. `@cumulus/files-to-granules` is a new intermediate task to perform input translation in the old style.
    See the Added and Changed sections of this release changelog for more information.

- **CUMULUS-670**

  - The behavior of ParsePDR and related code has changed in this release. PDRs with FILE_TYPEs that do not conform to the PDR ICD (+ TGZ) (https://cdn.earthdata.nasa.gov/conduit/upload/6376/ESDS-RFC-030v1.0.pdf) will fail to parse.

- **CUMULUS-1208**
  - The granule object input to `@cumulus/queue-granules` will now be added to ingest workflow messages **as is**. In practice, this means that if you are using `@cumulus/queue-granules` to trigger ingest workflows and your granule objects input have invalid properties, then your ingest workflows will fail due to schema validation errors.

### Added

- **CUMULUS-777**
  - Added new cookbook entry on configuring Cumulus to track ancillary files.
- **CUMULUS-1183**
  - Kes overrides will now abort with a warning if a workflow step is configured without a corresponding
    lambda configuration
- **CUMULUS-1223**

  - Adds convenience function `@cumulus/common/bucketsConfigJsonObject` for fetching stack's bucket configuration as an object.

- **CUMULUS-853**
  - Updated FakeProcessing example lambda to include option to generate fake browse
  - Added feature documentation for ancillary metadata export, a new cookbook entry describing a workflow with ancillary metadata generation(browse), and related task definition documentation
- **CUMULUS-805**
  - Added a CloudWatch alarm to check running ElasticSearch instances, and a CloudWatch dashboard to view the health of ElasticSearch
  - Specify `AWS_REGION` in `.env` to be used by deployment script
- **CUMULUS-803**
  - Added CloudWatch alarms to check running tasks of each ECS service, and add the alarms to CloudWatch dashboard
- **CUMULUS-670**
  - Added Ancillary Metadata Export feature (see https://nasa.github.io/cumulus/docs/features/ancillary_metadata for more information)
  - Added new Collection file parameter "fileType" that allows configuration of workflow granule file fileType
- **CUMULUS-1184** - Added kes logging output to ensure we always see the state machine reference before failures due to configuration
- **CUMULUS-1105** - Added a dashboard endpoint to serve the dashboard from an S3 bucket
- **CUMULUS-1199** - Moves `s3credentials` endpoint from the backend to the distribution API.
- **CUMULUS-666**
  - Added `@api/endpoints/s3credentials` to allow EarthData Login authorized users to retrieve temporary security credentials for same-region direct S3 access.
- **CUMULUS-671**
  - Added `@packages/integration-tests/api/distribution/getDistributionApiS3SignedUrl()` to return the S3 signed URL for a file protected by the distribution API
- **CUMULUS-672**
  - Added `cmrMetadataFormat` and `cmrConceptId` to output for individual granules from `@cumulus/post-to-cmr`. `cmrMetadataFormat` will be read from the `cmrMetadataFormat` generated for each granule in `@cumulus/cmrjs/publish2CMR()`
  - Added helpers to `@packages/integration-tests/api/distribution`:
    - `getDistributionApiFileStream()` returns a stream to download files protected by the distribution API
    - `getDistributionFileUrl()` constructs URLs for requesting files from the distribution API
- **CUMULUS-1185** `@cumulus/api/models/Granule.removeGranuleFromCmrByGranule` to replace `@cumulus/api/models/Granule.removeGranuleFromCmr` and use the Granule UR from the CMR metadata to remove the granule from CMR

- **CUMULUS-1101**

  - Added new `@cumulus/checksum` package. This package provides functions to calculate and validate checksums.
  - Added new checksumming functions to `@cumulus/common/aws`: `calculateS3ObjectChecksum` and `validateS3ObjectChecksum`, which depend on the `checksum` package.

- CUMULUS-1171

  - Added `@cumulus/common` API documentation to `packages/common/docs/API.md`
  - Added an `npm run build-docs` task to `@cumulus/common`
  - Added `@cumulus/common/string#isValidHostname()`
  - Added `@cumulus/common/string#match()`
  - Added `@cumulus/common/string#matches()`
  - Added `@cumulus/common/string#toLower()`
  - Added `@cumulus/common/string#toUpper()`
  - Added `@cumulus/common/URLUtils#buildURL()`
  - Added `@cumulus/common/util#isNil()`
  - Added `@cumulus/common/util#isNull()`
  - Added `@cumulus/common/util#isUndefined()`
  - Added `@cumulus/common/util#negate()`

- **CUMULUS-1176**

  - Added new `@cumulus/files-to-granules` task to handle converting file array output from `cumulus-process` tasks into granule objects.
    Allows simplification of `@cumulus/move-granules` and `@cumulus/post-to-cmr`, see Changed section for more details.

- CUMULUS-1151 Compare the granule holdings in CMR with Cumulus' internal data store
- CUMULUS-1152 Compare the granule file holdings in CMR with Cumulus' internal data store

### Changed

- **CUMULUS-1216** - Updated `@cumulus/ingest/granule/ingestFile` to download files to expected staging location.
- **CUMULUS-1208** - Updated `@cumulus/ingest/queue/enqueueGranuleIngestMessage()` to not transform granule object passed to it when building an ingest message
- **CUMULUS-1198** - `@cumulus/ingest` no longer enforces any expectations about whether `provider_path` contains a leading slash or not.
- **CUMULUS-1170**
  - Update scripts and docs to use `npm` instead of `yarn`
  - Use `package-lock.json` files to ensure matching versions of npm packages
  - Update CI builds to use `npm ci` instead of `npm install`
- **CUMULUS-670**
  - Updated ParsePDR task to read standard PDR types+ (+ tgz as an external customer requirement) and add a fileType to granule-files on Granule discovery
  - Updated ParsePDR to fail if unrecognized type is used
  - Updated all relevant task schemas to include granule->files->filetype as a string value
  - Updated tests/test fixtures to include the fileType in the step function/task inputs and output validations as needed
  - Updated MoveGranules task to handle incoming configuration with new "fileType" values and to add them as appropriate to the lambda output.
  - Updated DiscoverGranules step/related workflows to read new Collection file parameter fileType that will map a discovered file to a workflow fileType
  - Updated CNM parser to add the fileType to the defined granule file fileType on ingest and updated integration tests to verify/validate that behavior
  - Updated generateEcho10XMLString in cmr-utils.js to use a map/related library to ensure order as CMR requires ordering for their online resources.
  - Updated post-to-cmr task to appropriately export CNM filetypes to CMR in echo10/UMM exports
- **CUMULUS-1139** - Granules stored in the API contain a `files` property. That schema has been greatly
  simplified and now better matches the CNM format.
  - The `name` property has been renamed to `fileName`.
  - The `filepath` property has been renamed to `key`.
  - The `checksumValue` property has been renamed to `checksum`.
  - The `path` property has been removed.
  - The `url_path` property has been removed.
  - The `filename` property (which contained an `s3://` URL) has been removed, and the `bucket`
    and `key` properties should be used instead. Any requests sent to the API containing a `granule.files[].filename`
    property will be rejected, and any responses coming back from the API will not contain that
    `filename` property.
  - A `source` property has been added, which is a URL indicating the original source of the file.
  - `@cumulus/ingest/granule.moveGranuleFiles()` no longer includes a `filename` field in its
    output. The `bucket` and `key` fields should be used instead.
- **CUMULUS-672**

  - Changed `@cumulus/integration-tests/api/EarthdataLogin.getEarthdataLoginRedirectResponse` to `@cumulus/integration-tests/api/EarthdataLogin.getEarthdataAccessToken`. The new function returns an access response from Earthdata login, if successful.
  - `@cumulus/integration-tests/cmr/getOnlineResources` now accepts an object of options, including `cmrMetadataFormat`. Based on the `cmrMetadataFormat`, the function will correctly retrieve the online resources for each metadata format (ECHO10, UMM-G)

- **CUMULUS-1101**

  - Moved `@cumulus/common/file/getFileChecksumFromStream` into `@cumulus/checksum`, and renamed it to `generateChecksumFromStream`.
    This is a breaking change for users relying on `@cumulus/common/file/getFileChecksumFromStream`.
  - Refactored `@cumulus/ingest/Granule` to depend on new `common/aws` checksum functions and remove significantly present checksumming code.
    - Deprecated `@cumulus/ingest/granule.validateChecksum`. Replaced with `@cumulus/ingest/granule.verifyFile`.
    - Renamed `granule.getChecksumFromFile` to `granule.retrieveSuppliedFileChecksumInformation` to be more accurate.
  - Deprecated `@cumulus/common/aws.checksumS3Objects`. Use `@cumulus/common/aws.calculateS3ObjectChecksum` instead.

- CUMULUS-1171

  - Fixed provider handling in the API to make it consistent between protocols.
    Before this change, FTP providers were configured using the `host` and
    `port` properties. HTTP providers ignored `port` and `protocol`, and stored
    an entire URL in the `host` property. Updated the API to only accept valid
    hostnames or IP addresses in the `provider.host` field. Updated ingest code
    to properly build HTTP and HTTPS URLs from `provider.protocol`,
    `provider.host`, and `provider.port`.
  - The default provider port was being set to 21, no matter what protocol was
    being used. Removed that default.

- **CUMULUS-1176**

  - `@cumulus/move-granules` breaking change:
    Input to `move-granules` is now expected to be in the form of a granules object (i.e. `{ granules: [ { ... }, { ... } ] }`);
    For backwards compatibility with array-of-files outputs from processing steps, use the new `@cumulus/files-to-granules` task as an intermediate step.
    This task will perform the input translation. This change allows `move-granules` to be simpler and behave more predictably.
    `config.granuleIdExtraction` and `config.input_granules` are no longer needed/used by `move-granules`.
  - `@cumulus/post-to-cmr`: `config.granuleIdExtraction` is no longer needed/used by `post-to-cmr`.

- CUMULUS-1174
  - Better error message and stacktrace for S3KeyPairProvider error reporting.

### Fixed

- **CUMULUS-1218** Reconciliation report will now scan only completed granules.
- `@cumulus/api` files and granules were not getting indexed correctly because files indexing was failing in `db-indexer`
- `@cumulus/deployment` A bug in the Cloudformation template was preventing the API from being able to be launched in a VPC, updated the IAM template to give the permissions to be able to run the API in a VPC

### Deprecated

- `@cumulus/api/models/Granule.removeGranuleFromCmr`, instead use `@cumulus/api/models/Granule.removeGranuleFromCmrByGranule`
- `@cumulus/ingest/granule.validateChecksum`, instead use `@cumulus/ingest/granule.verifyFile`
- `@cumulus/common/aws.checksumS3Objects`, instead use `@cumulus/common/aws.calculateS3ObjectChecksum`
- `@cumulus/cmrjs`: `getGranuleId` and `getCmrFiles` are deprecated due to changes in input handling.

## [v1.11.3] - 2019-3-5

### Added

- **CUMULUS-1187** - Added `@cumulus/ingest/granule/duplicateHandlingType()` to determine how duplicate files should be handled in an ingest workflow

### Fixed

- **CUMULUS-1187** - workflows not respecting the duplicate handling value specified in the collection
- Removed refreshToken schema requirement for OAuth

## [v1.11.2] - 2019-2-15

### Added

- CUMULUS-1169
  - Added a `@cumulus/common/StepFunctions` module. It contains functions for querying the AWS
    StepFunctions API. These functions have the ability to retry when a ThrottlingException occurs.
  - Added `@cumulus/common/aws.retryOnThrottlingException()`, which will wrap a function in code to
    retry on ThrottlingExceptions.
  - Added `@cumulus/common/test-utils.throttleOnce()`, which will cause a function to return a
    ThrottlingException the first time it is called, then return its normal result after that.
- CUMULUS-1103 Compare the collection holdings in CMR with Cumulus' internal data store
- CUMULUS-1099 Add support for UMMG JSON metadata versions > 1.4.
  - If a version is found in the metadata object, that version is used for processing and publishing to CMR otherwise, version 1.4 is assumed.
- CUMULUS-678
  - Added support for UMMG json v1.4 metadata files.
    `reconcileCMRMetadata` added to `@cumulus/cmrjs` to update metadata record with new file locations.
    `@cumulus/common/errors` adds two new error types `CMRMetaFileNotFound` and `InvalidArgument`.
    `@cumulus/common/test-utils` adds new function `randomId` to create a random string with id to help in debugging.
    `@cumulus/common/BucketsConfig` adds a new helper class `BucketsConfig` for working with bucket stack configuration and bucket names.
    `@cumulus/common/aws` adds new function `s3PutObjectTagging` as a convenience for the aws [s3().putObjectTagging](https://docs.aws.amazon.com/AWSJavaScriptSDK/latest/AWS/S3.html#putObjectTagging-property) function.
    `@cumulus/cmrjs` Adds: - `isCMRFile` - Identify an echo10(xml) or UMMG(json) metadata file. - `metadataObjectFromCMRFile` Read and parse CMR XML file from s3. - `updateCMRMetadata` Modify a cmr metadata (xml/json) file with updated information. - `publish2CMR` Posts XML or UMMG CMR data to CMR service. - `reconcileCMRMetadata` Reconciles cmr metadata file after a file moves.
- Adds some ECS and other permissions to StepRole to enable running ECS tasks from a workflow
- Added Apache logs to cumulus api and distribution lambdas
- **CUMULUS-1119** - Added `@cumulus/integration-tests/api/EarthdataLogin.getEarthdataLoginRedirectResponse` helper for integration tests to handle login with Earthdata and to return response from redirect to Cumulus API
- **CUMULUS-673** Added `@cumulus/common/file/getFileChecksumFromStream` to get file checksum from a readable stream

### Fixed

- CUMULUS-1123
  - Cloudformation template overrides now work as expected

### Changed

- CUMULUS-1169
  - Deprecated the `@cumulus/common/step-functions` module.
  - Updated code that queries the StepFunctions API to use the retry-enabled functions from
    `@cumulus/common/StepFunctions`
- CUMULUS-1121
  - Schema validation is now strongly enforced when writing to the database.
    Additional properties are not allowed and will result in a validation error.
- CUMULUS-678
  `tasks/move-granules` simplified and refactored to use functionality from cmrjs.
  `ingest/granules.moveGranuleFiles` now just moves granule files and returns a list of the updated files. Updating metadata now handled by `@cumulus/cmrjs/reconcileCMRMetadata`.
  `move-granules.updateGranuleMetadata` refactored and bugs fixed in the case of a file matching multiple collection.files.regexps.
  `getCmrXmlFiles` simplified and now only returns an object with the cmrfilename and the granuleId.
  `@cumulus/test-processing` - test processing task updated to generate UMM-G metadata

- CUMULUS-1043

  - `@cumulus/api` now uses [express](http://expressjs.com/) as the API engine.
  - All `@cumulus/api` endpoints on ApiGateway are consolidated to a single endpoint the uses `{proxy+}` definition.
  - All files under `packages/api/endpoints` along with associated tests are updated to support express's request and response objects.
  - Replaced environment variables `internal`, `bucket` and `systemBucket` with `system_bucket`.
  - Update `@cumulus/integration-tests` to work with updated cumulus-api express endpoints

- `@cumulus/integration-tests` - `buildAndExecuteWorkflow` and `buildWorkflow` updated to take a `meta` param to allow for additional fields to be added to the workflow `meta`

- **CUMULUS-1049** Updated `Retrieve Execution Status API` in `@cumulus/api`: If the execution doesn't exist in Step Function API, Cumulus API returns the execution status information from the database.

- **CUMULUS-1119**
  - Renamed `DISTRIBUTION_URL` environment variable to `DISTRIBUTION_ENDPOINT`
  - Renamed `DEPLOYMENT_ENDPOINT` environment variable to `DISTRIBUTION_REDIRECT_ENDPOINT`
  - Renamed `API_ENDPOINT` environment variable to `TOKEN_REDIRECT_ENDPOINT`

### Removed

- Functions deprecated before 1.11.0:
  - @cumulus/api/models/base: static Manager.createTable() and static Manager.deleteTable()
  - @cumulus/ingest/aws/S3
  - @cumulus/ingest/aws/StepFunction.getExecution()
  - @cumulus/ingest/aws/StepFunction.pullEvent()
  - @cumulus/ingest/consumer.Consume
  - @cumulus/ingest/granule/Ingest.getBucket()

### Deprecated

`@cmrjs/ingestConcept`, instead use the CMR object methods. `@cmrjs/CMR.ingestGranule` or `@cmrjs/CMR.ingestCollection`
`@cmrjs/searchConcept`, instead use the CMR object methods. `@cmrjs/CMR.searchGranules` or `@cmrjs/CMR.searchCollections`
`@cmrjs/deleteConcept`, instead use the CMR object methods. `@cmrjs/CMR.deleteGranule` or `@cmrjs/CMR.deleteCollection`

## [v1.11.1] - 2018-12-18

**Please Note**

- Ensure your `app/config.yml` has a `clientId` specified in the `cmr` section. This will allow CMR to identify your requests for better support and metrics.
  - For an example, please see [the example config](https://github.com/nasa/cumulus/blob/1c7e2bf41b75da9f87004c4e40fbcf0f39f56794/example/app/config.yml#L128).

### Added

- Added a `/tokenDelete` endpoint in `@cumulus/api` to delete access token records

### Changed

- CUMULUS-678
  `@cumulus/ingest/crypto` moved and renamed to `@cumulus/common/key-pair-provider`
  `@cumulus/ingest/aws` function: `KMSDecryptionFailed` and class: `KMS` extracted and moved to `@cumulus/common` and `KMS` is exported as `KMSProvider` from `@cumulus/common/key-pair-provider`
  `@cumulus/ingest/granule` functions: `publish`, `getGranuleId`, `getXMLMetadataAsString`, `getMetadataBodyAndTags`, `parseXmlString`, `getCmrXMLFiles`, `postS3Object`, `contructOnlineAccessUrls`, `updateMetadata`, extracted and moved to `@cumulus/cmrjs`
  `getGranuleId`, `getCmrXMLFiles`, `publish`, `updateMetadata` removed from `@cumulus/ingest/granule` and added to `@cumulus/cmrjs`;
  `updateMetadata` renamed `updateCMRMetadata`.
  `@cumulus/ingest` test files renamed.
- **CUMULUS-1070**
  - Add `'Client-Id'` header to all `@cumulus/cmrjs` requests (made via `searchConcept`, `ingestConcept`, and `deleteConcept`).
  - Updated `cumulus/example/app/config.yml` entry for `cmr.clientId` to use stackName for easier CMR-side identification.

## [v1.11.0] - 2018-11-30

**Please Note**

- Redeploy IAM roles:
  - CUMULUS-817 includes a migration that requires reconfiguration/redeployment of IAM roles. Please see the [upgrade instructions](https://nasa.github.io/cumulus/docs/upgrade/1.11.0) for more information.
  - CUMULUS-977 includes a few new SNS-related permissions added to the IAM roles that will require redeployment of IAM roles.
- `cumulus-message-adapter` v1.0.13+ is required for `@cumulus/api` granule reingest API to work properly. The latest version should be downloaded automatically by kes.
- A `TOKEN_SECRET` value (preferably 256-bit for security) must be added to `.env` to securely sign JWTs used for authorization in `@cumulus/api`

### Changed

- **CUUMULUS-1000** - Distribution endpoint now persists logins, instead of
  redirecting to Earthdata Login on every request
- **CUMULUS-783 CUMULUS-790** - Updated `@cumulus/sync-granule` and `@cumulus/move-granules` tasks to always overwrite existing files for manually-triggered reingest.
- **CUMULUS-906** - Updated `@cumulus/api` granule reingest API to
  - add `reingestGranule: true` and `forceDuplicateOverwrite: true` to Cumulus message `cumulus_meta.cumulus_context` field to indicate that the workflow is a manually triggered re-ingest.
  - return warning message to operator when duplicateHandling is not `replace`
  - `cumulus-message-adapter` v1.0.13+ is required.
- **CUMULUS-793** - Updated the granule move PUT request in `@cumulus/api` to reject the move with a 409 status code if one or more of the files already exist at the destination location
- Updated `@cumulus/helloworld` to use S3 to store state for pass on retry tests
- Updated `@cumulus/ingest`:
  - [Required for MAAP] `http.js#list` will now find links with a trailing whitespace
  - Removed code from `granule.js` which looked for files in S3 using `{ Bucket: discoveredFile.bucket, Key: discoveredFile.name }`. This is obsolete since `@cumulus/ingest` uses a `file-staging` and `constructCollectionId()` directory prefixes by default.
- **CUMULUS-989**
  - Updated `@cumulus/api` to use [JWT (JSON Web Token)](https://jwt.io/introduction/) as the transport format for API authorization tokens and to use JWT verification in the request authorization
  - Updated `/token` endpoint in `@cumulus/api` to return tokens as JWTs
  - Added a `/refresh` endpoint in `@cumulus/api` to request new access tokens from the OAuth provider using the refresh token
  - Added `refreshAccessToken` to `@cumulus/api/lib/EarthdataLogin` to manage refresh token requests with the Earthdata OAuth provider

### Added

- **CUMULUS-1050**
  - Separated configuration flags for originalPayload/finalPayload cleanup such that they can be set to different retention times
- **CUMULUS-798**
  - Added daily Executions cleanup CloudWatch event that triggers cleanExecutions lambda
  - Added cleanExecutions lambda that removes finalPayload/originalPayload field entries for records older than configured timeout value (execution_payload_retention_period), with a default of 30 days
- **CUMULUS-815/816**
  - Added 'originalPayload' and 'finalPayload' fields to Executions table
  - Updated Execution model to populate originalPayload with the execution payload on record creation
  - Updated Execution model code to populate finalPayload field with the execution payload on execution completion
  - Execution API now exposes the above fields
- **CUMULUS-977**
  - Rename `kinesisConsumer` to `messageConsumer` as it handles both Kinesis streams and SNS topics as of this version.
  - Add `sns`-type rule support. These rules create a subscription between an SNS topic and the `messageConsumer`.
    When a message is received, `messageConsumer` is triggered and passes the SNS message (JSON format expected) in
    its entirety to the workflow in the `payload` field of the Cumulus message. For more information on sns-type rules,
    see the [documentation](https://nasa.github.io/cumulus/docs/data-cookbooks/setup#rules).
- **CUMULUS-975**
  - Add `KinesisInboundEventLogger` and `KinesisOutboundEventLogger` API lambdas. These lambdas
    are utilized to dump incoming and outgoing ingest workflow kinesis streams
    to cloudwatch for analytics in case of AWS/stream failure.
  - Update rules model to allow tracking of log_event ARNs related to
    Rule event logging. Kinesis rule types will now automatically log
    incoming events via a Kinesis event triggered lambda.
    CUMULUS-975-migration-4
  - Update migration code to require explicit migration names per run
  - Added migration_4 to migrate/update existing Kinesis rules to have a log event mapping
  - Added new IAM policy for migration lambda
- **CUMULUS-775**
  - Adds a instance metadata endpoint to the `@cumulus/api` package.
  - Adds a new convenience function `hostId` to the `@cumulus/cmrjs` to help build environment specific cmr urls.
  - Fixed `@cumulus/cmrjs.searchConcept` to search and return CMR results.
  - Modified `@cumulus/cmrjs.CMR.searchGranule` and `@cumulus/cmrjs.CMR.searchCollection` to include CMR's provider as a default parameter to searches.
- **CUMULUS-965**
  - Add `@cumulus/test-data.loadJSONTestData()`,
    `@cumulus/test-data.loadTestData()`, and
    `@cumulus/test-data.streamTestData()` to safely load test data. These
    functions should be used instead of using `require()` to load test data,
    which could lead to tests interfering with each other.
  - Add a `@cumulus/common/util/deprecate()` function to mark a piece of code as
    deprecated
- **CUMULUS-986**
  - Added `waitForTestExecutionStart` to `@cumulus/integration-tests`
- **CUMULUS-919**
  - In `@cumulus/deployment`, added support for NGAP permissions boundaries for IAM roles with `useNgapPermissionBoundary` flag in `iam/config.yml`. Defaults to false.

### Fixed

- Fixed a bug where FTP sockets were not closed after an error, keeping the Lambda function active until it timed out [CUMULUS-972]
- **CUMULUS-656**
  - The API will no longer allow the deletion of a provider if that provider is
    referenced by a rule
  - The API will no longer allow the deletion of a collection if that collection
    is referenced by a rule
- Fixed a bug where `@cumulus/sf-sns-report` was not pulling large messages from S3 correctly.

### Deprecated

- `@cumulus/ingest/aws/StepFunction.pullEvent()`. Use `@cumulus/common/aws.pullStepFunctionEvent()`.
- `@cumulus/ingest/consumer.Consume` due to unpredictable implementation. Use `@cumulus/ingest/consumer.Consumer`.
  Call `Consumer.consume()` instead of `Consume.read()`.

## [v1.10.4] - 2018-11-28

### Added

- **CUMULUS-1008**
  - New `config.yml` parameter for SQS consumers: `sqs_consumer_rate: (default 500)`, which is the maximum number of
    messages the consumer will attempt to process per execution. Currently this is only used by the sf-starter consumer,
    which runs every minute by default, making this a messages-per-minute upper bound. SQS does not guarantee the number
    of messages returned per call, so this is not a fixed rate of consumption, only attempted number of messages received.

### Deprecated

- `@cumulus/ingest/consumer.Consume` due to unpredictable implementation. Use `@cumulus/ingest/consumer.Consumer`.

### Changed

- Backported update of `packages/api` dependency `@mapbox/dyno` to `1.4.2` to mitigate `event-stream` vulnerability.

## [v1.10.3] - 2018-10-31

### Added

- **CUMULUS-817**
  - Added AWS Dead Letter Queues for lambdas that are scheduled asynchronously/such that failures show up only in cloudwatch logs.
- **CUMULUS-956**
  - Migrated developer documentation and data-cookbooks to Docusaurus
    - supports versioning of documentation
  - Added `docs/docs-how-to.md` to outline how to do things like add new docs or locally install for testing.
  - Deployment/CI scripts have been updated to work with the new format
- **CUMULUS-811**
  - Added new S3 functions to `@cumulus/common/aws`:
    - `aws.s3TagSetToQueryString`: converts S3 TagSet array to querystring (for use with upload()).
    - `aws.s3PutObject`: Returns promise of S3 `putObject`, which puts an object on S3
    - `aws.s3CopyObject`: Returns promise of S3 `copyObject`, which copies an object in S3 to a new S3 location
    - `aws.s3GetObjectTagging`: Returns promise of S3 `getObjectTagging`, which returns an object containing an S3 TagSet.
  - `@/cumulus/common/aws.s3PutObject` defaults to an explicit `ACL` of 'private' if not overridden.
  - `@/cumulus/common/aws.s3CopyObject` defaults to an explicit `TaggingDirective` of 'COPY' if not overridden.

### Deprecated

- **CUMULUS-811**
  - Deprecated `@cumulus/ingest/aws.S3`. Member functions of this class will now
    log warnings pointing to similar functionality in `@cumulus/common/aws`.

## [v1.10.2] - 2018-10-24

### Added

- **CUMULUS-965**
  - Added a `@cumulus/logger` package
- **CUMULUS-885**
  - Added 'human readable' version identifiers to Lambda Versioning lambda aliases
- **CUMULUS-705**
  - Note: Make sure to update the IAM stack when deploying this update.
  - Adds an AsyncOperations model and associated DynamoDB table to the
    `@cumulus/api` package
  - Adds an /asyncOperations endpoint to the `@cumulus/api` package, which can
    be used to fetch the status of an AsyncOperation.
  - Adds a /bulkDelete endpoint to the `@cumulus/api` package, which performs an
    asynchronous bulk-delete operation. This is a stub right now which is only
    intended to demonstration how AsyncOperations work.
  - Adds an AsyncOperation ECS task to the `@cumulus/api` package, which will
    fetch an Lambda function, run it in ECS, and then store the result to the
    AsyncOperations table in DynamoDB.
- **CUMULUS-851** - Added workflow lambda versioning feature to allow in-flight workflows to use lambda versions that were in place when a workflow was initiated

  - Updated Kes custom code to remove logic that used the CMA file key to determine template compilation logic. Instead, utilize a `customCompilation` template configuration flag to indicate a template should use Cumulus's kes customized methods instead of 'core'.
  - Added `useWorkflowLambdaVersions` configuration option to enable the lambdaVersioning feature set. **This option is set to true by default** and should be set to false to disable the feature.
  - Added uniqueIdentifier configuration key to S3 sourced lambdas to optionally support S3 lambda resource versioning within this scheme. This key must be unique for each modified version of the lambda package and must be updated in configuration each time the source changes.
  - Added a new nested stack template that will create a `LambdaVersions` stack that will take lambda parameters from the base template, generate lambda versions/aliases and return outputs with references to the most 'current' lambda alias reference, and updated 'core' template to utilize these outputs (if `useWorkflowLambdaVersions` is enabled).

- Created a `@cumulus/api/lib/OAuth2` interface, which is implemented by the
  `@cumulus/api/lib/EarthdataLogin` and `@cumulus/api/lib/GoogleOAuth2` classes.
  Endpoints that need to handle authentication will determine which class to use
  based on environment variables. This also greatly simplifies testing.
- Added `@cumulus/api/lib/assertions`, containing more complex AVA test assertions
- Added PublishGranule workflow to publish a granule to CMR without full reingest. (ingest-in-place capability)

- `@cumulus/integration-tests` new functionality:
  - `listCollections` to list collections from a provided data directory
  - `deleteCollection` to delete list of collections from a deployed stack
  - `cleanUpCollections` combines the above in one function.
  - `listProviders` to list providers from a provided data directory
  - `deleteProviders` to delete list of providers from a deployed stack
  - `cleanUpProviders` combines the above in one function.
  - `@cumulus/integrations-tests/api.js`: `deleteGranule` and `deletePdr` functions to make `DELETE` requests to Cumulus API
  - `rules` API functionality for posting and deleting a rule and listing all rules
  - `wait-for-deploy` lambda for use in the redeployment tests
- `@cumulus/ingest/granule.js`: `ingestFile` inserts new `duplicate_found: true` field in the file's record if a duplicate file already exists on S3.
- `@cumulus/api`: `/execution-status` endpoint requests and returns complete execution output if execution output is stored in S3 due to size.
- Added option to use environment variable to set CMR host in `@cumulus/cmrjs`.
- **CUMULUS-781** - Added integration tests for `@cumulus/sync-granule` when `duplicateHandling` is set to `replace` or `skip`
- **CUMULUS-791** - `@cumulus/move-granules`: `moveFileRequest` inserts new `duplicate_found: true` field in the file's record if a duplicate file already exists on S3. Updated output schema to document new `duplicate_found` field.

### Removed

- Removed `@cumulus/common/fake-earthdata-login-server`. Tests can now create a
  service stub based on `@cumulus/api/lib/OAuth2` if testing requires handling
  authentication.

### Changed

- **CUMULUS-940** - modified `@cumulus/common/aws` `receiveSQSMessages` to take a parameter object instead of positional parameters. All defaults remain the same, but now access to long polling is available through `options.waitTimeSeconds`.
- **CUMULUS-948** - Update lambda functions `CNMToCMA` and `CnmResponse` in the `cumulus-data-shared` bucket and point the default stack to them.
- **CUMULUS-782** - Updated `@cumulus/sync-granule` task and `Granule.ingestFile` in `@cumulus/ingest` to keep both old and new data when a destination file with different checksum already exists and `duplicateHandling` is `version`
- Updated the config schema in `@cumulus/move-granules` to include the `moveStagedFiles` param.
- **CUMULUS-778** - Updated config schema and documentation in `@cumulus/sync-granule` to include `duplicateHandling` parameter for specifying how duplicate filenames should be handled
- **CUMULUS-779** - Updated `@cumulus/sync-granule` to throw `DuplicateFile` error when destination files already exist and `duplicateHandling` is `error`
- **CUMULUS-780** - Updated `@cumulus/sync-granule` to use `error` as the default for `duplicateHandling` when it is not specified
- **CUMULUS-780** - Updated `@cumulus/api` to use `error` as the default value for `duplicateHandling` in the `Collection` model
- **CUMULUS-785** - Updated the config schema and documentation in `@cumulus/move-granules` to include `duplicateHandling` parameter for specifying how duplicate filenames should be handled
- **CUMULUS-786, CUMULUS-787** - Updated `@cumulus/move-granules` to throw `DuplicateFile` error when destination files already exist and `duplicateHandling` is `error` or not specified
- **CUMULUS-789** - Updated `@cumulus/move-granules` to keep both old and new data when a destination file with different checksum already exists and `duplicateHandling` is `version`

### Fixed

- `getGranuleId` in `@cumulus/ingest` bug: `getGranuleId` was constructing an error using `filename` which was undefined. The fix replaces `filename` with the `uri` argument.
- Fixes to `del` in `@cumulus/api/endpoints/granules.js` to not error/fail when not all files exist in S3 (e.g. delete granule which has only 2 of 3 files ingested).
- `@cumulus/deployment/lib/crypto.js` now checks for private key existence properly.

## [v1.10.1] - 2018-09-4

### Fixed

- Fixed cloudformation template errors in `@cumulus/deployment/`
  - Replaced references to Fn::Ref: with Ref:
  - Moved long form template references to a newline

## [v1.10.0] - 2018-08-31

### Removed

- Removed unused and broken code from `@cumulus/common`
  - Removed `@cumulus/common/test-helpers`
  - Removed `@cumulus/common/task`
  - Removed `@cumulus/common/message-source`
  - Removed the `getPossiblyRemote` function from `@cumulus/common/aws`
  - Removed the `startPromisedSfnExecution` function from `@cumulus/common/aws`
  - Removed the `getCurrentSfnTask` function from `@cumulus/common/aws`

### Changed

- **CUMULUS-839** - In `@cumulus/sync-granule`, 'collection' is now an optional config parameter

### Fixed

- **CUMULUS-859** Moved duplicate code in `@cumulus/move-granules` and `@cumulus/post-to-cmr` to `@cumulus/ingest`. Fixed imports making assumptions about directory structure.
- `@cumulus/ingest/consumer` correctly limits the number of messages being received and processed from SQS. Details:
  - **Background:** `@cumulus/api` includes a lambda `<stack-name>-sqs2sf` which processes messages from the `<stack-name>-startSF` SQS queue every minute. The `sqs2sf` lambda uses `@cumulus/ingest/consumer` to receive and process messages from SQS.
  - **Bug:** More than `messageLimit` number of messages were being consumed and processed from the `<stack-name>-startSF` SQS queue. Many step functions were being triggered simultaneously by the lambda `<stack-name>-sqs2sf` (which consumes every minute from the `startSF` queue) and resulting in step function failure with the error: `An error occurred (ThrottlingException) when calling the GetExecutionHistory`.
  - **Fix:** `@cumulus/ingest/consumer#processMessages` now processes messages until `timeLimit` has passed _OR_ once it receives up to `messageLimit` messages. `sqs2sf` is deployed with a [default `messageLimit` of 10](https://github.com/nasa/cumulus/blob/670000c8a821ff37ae162385f921c40956e293f7/packages/deployment/app/config.yml#L147).
  - **IMPORTANT NOTE:** `consumer` will actually process up to `messageLimit * 2 - 1` messages. This is because sometimes `receiveSQSMessages` will return less than `messageLimit` messages and thus the consumer will continue to make calls to `receiveSQSMessages`. For example, given a `messageLimit` of 10 and subsequent calls to `receiveSQSMessages` returns up to 9 messages, the loop will continue and a final call could return up to 10 messages.

## [v1.9.1] - 2018-08-22

**Please Note** To take advantage of the added granule tracking API functionality, updates are required for the message adapter and its libraries. You should be on the following versions:

- `cumulus-message-adapter` 1.0.9+
- `cumulus-message-adapter-js` 1.0.4+
- `cumulus-message-adapter-java` 1.2.7+
- `cumulus-message-adapter-python` 1.0.5+

### Added

- **CUMULUS-687** Added logs endpoint to search for logs from a specific workflow execution in `@cumulus/api`. Added integration test.
- **CUMULUS-836** - `@cumulus/deployment` supports a configurable docker storage driver for ECS. ECS can be configured with either `devicemapper` (the default storage driver for AWS ECS-optimized AMIs) or `overlay2` (the storage driver used by the NGAP 2.0 AMI). The storage driver can be configured in `app/config.yml` with `ecs.docker.storageDriver: overlay2 | devicemapper`. The default is `overlay2`.
  - To support this configuration, a [Handlebars](https://handlebarsjs.com/) helper `ifEquals` was added to `packages/deployment/lib/kes.js`.
- **CUMULUS-836** - `@cumulus/api` added IAM roles required by the NGAP 2.0 AMI. The NGAP 2.0 AMI runs a script `register_instances_with_ssm.py` which requires the ECS IAM role to include `ec2:DescribeInstances` and `ssm:GetParameter` permissions.

### Fixed

- **CUMULUS-836** - `@cumulus/deployment` uses `overlay2` driver by default and does not attempt to write `--storage-opt dm.basesize` to fix [this error](https://github.com/moby/moby/issues/37039).
- **CUMULUS-413** Kinesis processing now captures all errors.
  - Added kinesis fallback mechanism when errors occur during record processing.
  - Adds FallbackTopicArn to `@cumulus/api/lambdas.yml`
  - Adds fallbackConsumer lambda to `@cumulus/api`
  - Adds fallbackqueue option to lambda definitions capture lambda failures after three retries.
  - Adds kinesisFallback SNS topic to signal incoming errors from kinesis stream.
  - Adds kinesisFailureSQS to capture fully failed events from all retries.
- **CUMULUS-855** Adds integration test for kinesis' error path.
- **CUMULUS-686** Added workflow task name and version tracking via `@cumulus/api` executions endpoint under new `tasks` property, and under `workflow_tasks` in step input/output.
  - Depends on `cumulus-message-adapter` 1.0.9+, `cumulus-message-adapter-js` 1.0.4+, `cumulus-message-adapter-java` 1.2.7+ and `cumulus-message-adapter-python` 1.0.5+
- **CUMULUS-771**
  - Updated sync-granule to stream the remote file to s3
  - Added integration test for ingesting granules from ftp provider
  - Updated http/https integration tests for ingesting granules from http/https providers
- **CUMULUS-862** Updated `@cumulus/integration-tests` to handle remote lambda output
- **CUMULUS-856** Set the rule `state` to have default value `ENABLED`

### Changed

- In `@cumulus/deployment`, changed the example app config.yml to have additional IAM roles

## [v1.9.0] - 2018-08-06

**Please note** additional information and upgrade instructions [here](https://nasa.github.io/cumulus/docs/upgrade/1.9.0)

### Added

- **CUMULUS-712** - Added integration tests verifying expected behavior in workflows
- **GITC-776-2** - Add support for versioned collections

### Fixed

- **CUMULUS-832**
  - Fixed indentation in example config.yml in `@cumulus/deployment`
  - Fixed issue with new deployment using the default distribution endpoint in `@cumulus/deployment` and `@cumulus/api`

## [v1.8.1] - 2018-08-01

**Note** IAM roles should be re-deployed with this release.

- **Cumulus-726**
  - Added function to `@cumulus/integration-tests`: `sfnStep` includes `getStepInput` which returns the input to the schedule event of a given step function step.
  - Added IAM policy `@cumulus/deployment`: Lambda processing IAM role includes `kinesis::PutRecord` so step function lambdas can write to kinesis streams.
- **Cumulus Community Edition**
  - Added Google OAuth authentication token logic to `@cumulus/api`. Refactored token endpoint to use environment variable flag `OAUTH_PROVIDER` when determining with authentication method to use.
  - Added API Lambda memory configuration variable `api_lambda_memory` to `@cumulus/api` and `@cumulus/deployment`.

### Changed

- **Cumulus-726**
  - Changed function in `@cumulus/api`: `models/rules.js#addKinesisEventSource` was modified to call to `deleteKinesisEventSource` with all required parameters (rule's name, arn and type).
  - Changed function in `@cumulus/integration-tests`: `getStepOutput` can now be used to return output of failed steps. If users of this function want the output of a failed event, they can pass a third parameter `eventType` as `'failure'`. This function will work as always for steps which completed successfully.

### Removed

- **Cumulus-726**

  - Configuration change to `@cumulus/deployment`: Removed default auto scaling configuration for Granules and Files DynamoDB tables.

- **CUMULUS-688**
  - Add integration test for ExecutionStatus
  - Function addition to `@cumulus/integration-tests`: `api` includes `getExecutionStatus` which returns the execution status from the Cumulus API

## [v1.8.0] - 2018-07-23

### Added

- **CUMULUS-718** Adds integration test for Kinesis triggering a workflow.

- **GITC-776-3** Added more flexibility for rules. You can now edit all fields on the rule's record
  We may need to update the api documentation to reflect this.

- **CUMULUS-681** - Add ingest-in-place action to granules endpoint

  - new applyWorkflow action at PUT /granules/{granuleid} Applying a workflow starts an execution of the provided workflow and passes the granule record as payload.
    Parameter(s):
    - workflow - the workflow name

- **CUMULUS-685** - Add parent exeuction arn to the execution which is triggered from a parent step function

### Changed

- **CUMULUS-768** - Integration tests get S3 provider data from shared data folder

### Fixed

- **CUMULUS-746** - Move granule API correctly updates record in dynamo DB and cmr xml file
- **CUMULUS-766** - Populate database fileSize field from S3 if value not present in Ingest payload

## [v1.7.1] - 2018-07-27 - [BACKPORT]

### Fixed

- **CUMULUS-766** - Backport from 1.8.0 - Populate database fileSize field from S3 if value not present in Ingest payload

## [v1.7.0] - 2018-07-02

### Please note: [Upgrade Instructions](https://nasa.github.io/cumulus/docs/upgrade/1.7.0)

### Added

- **GITC-776-2** - Add support for versioned collections
- **CUMULUS-491** - Add granule reconciliation API endpoints.
- **CUMULUS-480** Add support for backup and recovery:
  - Add DynamoDB tables for granules, executions and pdrs
  - Add ability to write all records to S3
  - Add ability to download all DynamoDB records in form json files
  - Add ability to upload records to DynamoDB
  - Add migration scripts for copying granule, pdr and execution records from ElasticSearch to DynamoDB
  - Add IAM support for batchWrite on dynamoDB
-
- **CUMULUS-508** - `@cumulus/deployment` cloudformation template allows for lambdas and ECS clusters to have multiple AZ availability.
  - `@cumulus/deployment` also ensures docker uses `devicemapper` storage driver.
- **CUMULUS-755** - `@cumulus/deployment` Add DynamoDB autoscaling support.
  - Application developers can add autoscaling and override default values in their deployment's `app/config.yml` file using a `{TableName}Table:` key.

### Fixed

- **CUMULUS-747** - Delete granule API doesn't delete granule files in s3 and granule in elasticsearch
  - update the StreamSpecification DynamoDB tables to have StreamViewType: "NEW_AND_OLD_IMAGES"
  - delete granule files in s3
- **CUMULUS-398** - Fix not able to filter executions by workflow
- **CUMULUS-748** - Fix invalid lambda .zip files being validated/uploaded to AWS
- **CUMULUS-544** - Post to CMR task has UAT URL hard-coded
  - Made configurable: PostToCmr now requires CMR_ENVIRONMENT env to be set to 'SIT' or 'OPS' for those CMR environments. Default is UAT.

### Changed

- **GITC-776-4** - Changed Discover-pdrs to not rely on collection but use provider_path in config. It also has an optional filterPdrs regex configuration parameter

- **CUMULUS-710** - In the integration test suite, `getStepOutput` returns the output of the first successful step execution or last failed, if none exists

## [v1.6.0] - 2018-06-06

### Please note: [Upgrade Instructions](https://nasa.github.io/cumulus/docs/upgrade/1.6.0)

### Fixed

- **CUMULUS-602** - Format all logs sent to Elastic Search.
  - Extract cumulus log message and index it to Elastic Search.

### Added

- **CUMULUS-556** - add a mechanism for creating and running migration scripts on deployment.
- **CUMULUS-461** Support use of metadata date and other components in `url_path` property

### Changed

- **CUMULUS-477** Update bucket configuration to support multiple buckets of the same type:
  - Change the structure of the buckets to allow for more than one bucket of each type. The bucket structure is now:
    bucket-key:
    name: <bucket-name>
    type: <type> i.e. internal, public, etc.
  - Change IAM and app deployment configuration to support new bucket structure
  - Update tasks and workflows to support new bucket structure
  - Replace instances where buckets.internal is relied upon to either use the system bucket or a configured bucket
  - Move IAM template to the deployment package. NOTE: You now have to specify '--template node_modules/@cumulus/deployment/iam' in your IAM deployment
  - Add IAM cloudformation template support to filter buckets by type

## [v1.5.5] - 2018-05-30

### Added

- **CUMULUS-530** - PDR tracking through Queue-granules
  - Add optional `pdr` property to the sync-granule task's input config and output payload.
- **CUMULUS-548** - Create a Lambda task that generates EMS distribution reports
  - In order to supply EMS Distribution Reports, you must enable S3 Server
    Access Logging on any S3 buckets used for distribution. See [How Do I Enable Server Access Logging for an S3 Bucket?](https://docs.aws.amazon.com/AmazonS3/latest/user-guide/server-access-logging.html)
    The "Target bucket" setting should point at the Cumulus internal bucket.
    The "Target prefix" should be
    "<STACK_NAME>/ems-distribution/s3-server-access-logs/", where "STACK_NAME"
    is replaced with the name of your Cumulus stack.

### Fixed

- **CUMULUS-546 - Kinesis Consumer should catch and log invalid JSON**
  - Kinesis Consumer lambda catches and logs errors so that consumer doesn't get stuck in a loop re-processing bad json records.
- EMS report filenames are now based on their start time instead of the time
  instead of the time that the report was generated
- **CUMULUS-552 - Cumulus API returns different results for the same collection depending on query**
  - The collection, provider and rule records in elasticsearch are now replaced with records from dynamo db when the dynamo db records are updated.

### Added

- `@cumulus/deployment`'s default cloudformation template now configures storage for Docker to match the configured ECS Volume. The template defines Docker's devicemapper basesize (`dm.basesize`) using `ecs.volumeSize`. This addresses ECS default of limiting Docker containers to 10GB of storage ([Read more](https://aws.amazon.com/premiumsupport/knowledge-center/increase-default-ecs-docker-limit/)).

## [v1.5.4] - 2018-05-21

### Added

- **CUMULUS-535** - EMS Ingest, Archive, Archive Delete reports
  - Add lambda EmsReport to create daily EMS Ingest, Archive, Archive Delete reports
  - ems.provider property added to `@cumulus/deployment/app/config.yml`.
    To change the provider name, please add `ems: provider` property to `app/config.yml`.
- **CUMULUS-480** Use DynamoDB to store granules, pdrs and execution records
  - Activate PointInTime feature on DynamoDB tables
  - Increase test coverage on api package
  - Add ability to restore metadata records from json files to DynamoDB
- **CUMULUS-459** provide API endpoint for moving granules from one location on s3 to another

## [v1.5.3] - 2018-05-18

### Fixed

- **CUMULUS-557 - "Add dataType to DiscoverGranules output"**
  - Granules discovered by the DiscoverGranules task now include dataType
  - dataType is now a required property for granules used as input to the
    QueueGranules task
- **CUMULUS-550** Update deployment app/config.yml to force elasticsearch updates for deleted granules

## [v1.5.2] - 2018-05-15

### Fixed

- **CUMULUS-514 - "Unable to Delete the Granules"**
  - updated cmrjs.deleteConcept to return success if the record is not found
    in CMR.

### Added

- **CUMULUS-547** - The distribution API now includes an
  "earthdataLoginUsername" query parameter when it returns a signed S3 URL
- **CUMULUS-527 - "parse-pdr queues up all granules and ignores regex"**
  - Add an optional config property to the ParsePdr task called
    "granuleIdFilter". This property is a regular expression that is applied
    against the filename of the first file of each granule contained in the
    PDR. If the regular expression matches, then the granule is included in
    the output. Defaults to '.', which will match all granules in the PDR.
- File checksums in PDRs now support MD5
- Deployment support to subscribe to an SNS topic that already exists
- **CUMULUS-470, CUMULUS-471** In-region S3 Policy lambda added to API to update bucket policy for in-region access.
- **CUMULUS-533** Added fields to granule indexer to support EMS ingest and archive record creation
- **CUMULUS-534** Track deleted granules
  - added `deletedgranule` type to `cumulus` index.
  - **Important Note:** Force custom bootstrap to re-run by adding this to
    app/config.yml `es: elasticSearchMapping: 7`
- You can now deploy cumulus without ElasticSearch. Just add `es: null` to your `app/config.yml` file. This is only useful for debugging purposes. Cumulus still requires ElasticSearch to properly operate.
- `@cumulus/integration-tests` includes and exports the `addRules` function, which seeds rules into the DynamoDB table.
- Added capability to support EFS in cloud formation template. Also added
  optional capability to ssh to your instance and privileged lambda functions.
- Added support to force discovery of PDRs that have already been processed
  and filtering of selected data types
- `@cumulus/cmrjs` uses an environment variable `USER_IP_ADDRESS` or fallback
  IP address of `10.0.0.0` when a public IP address is not available. This
  supports lambda functions deployed into a VPC's private subnet, where no
  public IP address is available.

### Changed

- **CUMULUS-550** Custom bootstrap automatically adds new types to index on
  deployment

## [v1.5.1] - 2018-04-23

### Fixed

- add the missing dist folder to the hello-world task
- disable uglifyjs on the built version of the pdr-status-check (read: https://github.com/webpack-contrib/uglifyjs-webpack-plugin/issues/264)

## [v1.5.0] - 2018-04-23

### Changed

- Removed babel from all tasks and packages and increased minimum node requirements to version 8.10
- Lambda functions created by @cumulus/deployment will use node8.10 by default
- Moved [cumulus-integration-tests](https://github.com/nasa/cumulus-integration-tests) to the `example` folder CUMULUS-512
- Streamlined all packages dependencies (e.g. remove redundant dependencies and make sure versions are the same across packages)
- **CUMULUS-352:** Update Cumulus Elasticsearch indices to use [index aliases](https://www.elastic.co/guide/en/elasticsearch/reference/current/indices-aliases.html).
- **CUMULUS-519:** ECS tasks are no longer restarted after each CF deployment unless `ecs.restartTasksOnDeploy` is set to true
- **CUMULUS-298:** Updated log filterPattern to include all CloudWatch logs in ElasticSearch
- **CUMULUS-518:** Updates to the SyncGranule config schema
  - `granuleIdExtraction` is no longer a property
  - `process` is now an optional property
  - `provider_path` is no longer a property

### Fixed

- **CUMULUS-455 "Kes deployments using only an updated message adapter do not get automatically deployed"**
  - prepended the hash value of cumulus-message-adapter.zip file to the zip file name of lambda which uses message adapter.
  - the lambda function will be redeployed when message adapter or lambda function are updated
- Fixed a bug in the bootstrap lambda function where it stuck during update process
- Fixed a bug where the sf-sns-report task did not return the payload of the incoming message as the output of the task [CUMULUS-441]

### Added

- **CUMULUS-352:** Add reindex CLI to the API package.
- **CUMULUS-465:** Added mock http/ftp/sftp servers to the integration tests
- Added a `delete` method to the `@common/CollectionConfigStore` class
- **CUMULUS-467 "@cumulus/integration-tests or cumulus-integration-tests should seed provider and collection in deployed DynamoDB"**
  - `example` integration-tests populates providers and collections to database
  - `example` workflow messages are populated from workflow templates in s3, provider and collection information in database, and input payloads. Input templates are removed.
  - added `https` protocol to provider schema

## [v1.4.1] - 2018-04-11

### Fixed

- Sync-granule install

## [v1.4.0] - 2018-04-09

### Fixed

- **CUMULUS-392 "queue-granules not returning the sfn-execution-arns queued"**
  - updated queue-granules to return the sfn-execution-arns queued and pdr if exists.
  - added pdr to ingest message meta.pdr instead of payload, so the pdr information doesn't get lost in the ingest workflow, and ingested granule in elasticsearch has pdr name.
  - fixed sf-sns-report schema, remove the invalid part
  - fixed pdr-status-check schema, the failed execution contains arn and reason
- **CUMULUS-206** make sure homepage and repository urls exist in package.json files of tasks and packages

### Added

- Example folder with a cumulus deployment example

### Changed

- [CUMULUS-450](https://bugs.earthdata.nasa.gov/browse/CUMULUS-450) - Updated
  the config schema of the **queue-granules** task
  - The config no longer takes a "collection" property
  - The config now takes an "internalBucket" property
  - The config now takes a "stackName" property
- [CUMULUS-450](https://bugs.earthdata.nasa.gov/browse/CUMULUS-450) - Updated
  the config schema of the **parse-pdr** task
  - The config no longer takes a "collection" property
  - The "stack", "provider", and "bucket" config properties are now
    required
- **CUMULUS-469** Added a lambda to the API package to prototype creating an S3 bucket policy for direct, in-region S3 access for the prototype bucket

### Removed

- Removed the `findTmpTestDataDirectory()` function from
  `@cumulus/common/test-utils`

### Fixed

- [CUMULUS-450](https://bugs.earthdata.nasa.gov/browse/CUMULUS-450)
  - The **queue-granules** task now enqueues a **sync-granule** task with the
    correct collection config for that granule based on the granule's
    data-type. It had previously been using the collection config from the
    config of the **queue-granules** task, which was a problem if the granules
    being queued belonged to different data-types.
  - The **parse-pdr** task now handles the case where a PDR contains granules
    with different data types, and uses the correct granuleIdExtraction for
    each granule.

### Added

- **CUMULUS-448** Add code coverage checking using [nyc](https://github.com/istanbuljs/nyc).

## [v1.3.0] - 2018-03-29

### Deprecated

- discover-s3-granules is deprecated. The functionality is provided by the discover-granules task

### Fixed

- **CUMULUS-331:** Fix aws.downloadS3File to handle non-existent key
- Using test ftp provider for discover-granules testing [CUMULUS-427]
- **CUMULUS-304: "Add AWS API throttling to pdr-status-check task"** Added concurrency limit on SFN API calls. The default concurrency is 10 and is configurable through Lambda environment variable CONCURRENCY.
- **CUMULUS-414: "Schema validation not being performed on many tasks"** revised npm build scripts of tasks that use cumulus-message-adapter to place schema directories into dist directories.
- **CUMULUS-301:** Update all tests to use test-data package for testing data.
- **CUMULUS-271: "Empty response body from rules PUT endpoint"** Added the updated rule to response body.
- Increased memory allotment for `CustomBootstrap` lambda function. Resolves failed deployments where `CustomBootstrap` lambda function was failing with error `Process exited before completing request`. This was causing deployments to stall, fail to update and fail to rollback. This error is thrown when the lambda function tries to use more memory than it is allotted.
- Cumulus repository folders structure updated:
  - removed the `cumulus` folder altogether
  - moved `cumulus/tasks` to `tasks` folder at the root level
  - moved the tasks that are not converted to use CMA to `tasks/.not_CMA_compliant`
  - updated paths where necessary

### Added

- `@cumulus/integration-tests` - Added support for testing the output of an ECS activity as well as a Lambda function.

## [v1.2.0] - 2018-03-20

### Fixed

- Update vulnerable npm packages [CUMULUS-425]
- `@cumulus/api`: `kinesis-consumer.js` uses `sf-scheduler.js#schedule` instead of placing a message directly on the `startSF` SQS queue. This is a fix for [CUMULUS-359](https://bugs.earthdata.nasa.gov/browse/CUMULUS-359) because `sf-scheduler.js#schedule` looks up the provider and collection data in DynamoDB and adds it to the `meta` object of the enqueued message payload.
- `@cumulus/api`: `kinesis-consumer.js` catches and logs errors instead of doing an error callback. Before this change, `kinesis-consumer` was failing to process new records when an existing record caused an error because it would call back with an error and stop processing additional records. It keeps trying to process the record causing the error because it's "position" in the stream is unchanged. Catching and logging the errors is part 1 of the fix. Proposed part 2 is to enqueue the error and the message on a "dead-letter" queue so it can be processed later ([CUMULUS-413](https://bugs.earthdata.nasa.gov/browse/CUMULUS-413)).
- **CUMULUS-260: "PDR page on dashboard only shows zeros."** The PDR stats in LPDAAC are all 0s, even if the dashboard has been fixed to retrieve the correct fields. The current version of pdr-status-check has a few issues.
  - pdr is not included in the input/output schema. It's available from the input event. So the pdr status and stats are not updated when the ParsePdr workflow is complete. Adding the pdr to the input/output of the task will fix this.
  - pdr-status-check doesn't update pdr stats which prevent the real time pdr progress from showing up in the dashboard. To solve this, added lambda function sf-sns-report which is copied from @cumulus/api/lambdas/sf-sns-broadcast with modification, sf-sns-report can be used to report step function status anywhere inside a step function. So add step sf-sns-report after each pdr-status-check, we will get the PDR status progress at real time.
  - It's possible an execution is still in the queue and doesn't exist in sfn yet. Added code to handle 'ExecutionDoesNotExist' error when checking the execution status.
- Fixed `aws.cloudwatchevents()` typo in `packages/ingest/aws.js`. This typo was the root cause of the error: `Error: Could not process scheduled_ingest, Error: : aws.cloudwatchevents is not a constructor` seen when trying to update a rule.

### Removed

- `@cumulus/ingest/aws`: Remove queueWorkflowMessage which is no longer being used by `@cumulus/api`'s `kinesis-consumer.js`.

## [v1.1.4] - 2018-03-15

### Added

- added flag `useList` to parse-pdr [CUMULUS-404]

### Fixed

- Pass encrypted password to the ApiGranule Lambda function [CUMULUS-424]

## [v1.1.3] - 2018-03-14

### Fixed

- Changed @cumulus/deployment package install behavior. The build process will happen after installation

## [v1.1.2] - 2018-03-14

### Added

- added tools to @cumulus/integration-tests for local integration testing
- added end to end testing for discovering and parsing of PDRs
- `yarn e2e` command is available for end to end testing

### Fixed

- **CUMULUS-326: "Occasionally encounter "Too Many Requests" on deployment"** The api gateway calls will handle throttling errors
- **CUMULUS-175: "Dashboard providers not in sync with AWS providers."** The root cause of this bug - DynamoDB operations not showing up in Elasticsearch - was shared by collections and rules. The fix was to update providers', collections' and rules; POST, PUT and DELETE endpoints to operate on DynamoDB and using DynamoDB streams to update Elasticsearch. The following packages were made:
  - `@cumulus/deployment` deploys DynamoDB streams for the Collections, Providers and Rules tables as well as a new lambda function called `dbIndexer`. The `dbIndexer` lambda has an event source mapping which listens to each of the DynamoDB streams. The dbIndexer lambda receives events referencing operations on the DynamoDB table and updates the elasticsearch cluster accordingly.
  - The `@cumulus/api` endpoints for collections, providers and rules _only_ query DynamoDB, with the exception of LIST endpoints and the collections' GET endpoint.

### Updated

- Broke up `kes.override.js` of @cumulus/deployment to multiple modules and moved to a new location
- Expanded @cumulus/deployment test coverage
- all tasks were updated to use cumulus-message-adapter-js 1.0.1
- added build process to integration-tests package to babelify it before publication
- Update @cumulus/integration-tests lambda.js `getLambdaOutput` to return the entire lambda output. Previously `getLambdaOutput` returned only the payload.

## [v1.1.1] - 2018-03-08

### Removed

- Unused queue lambda in api/lambdas [CUMULUS-359]

### Fixed

- Kinesis message content is passed to the triggered workflow [CUMULUS-359]
- Kinesis message queues a workflow message and does not write to rules table [CUMULUS-359]

## [v1.1.0] - 2018-03-05

### Added

- Added a `jlog` function to `common/test-utils` to aid in test debugging
- Integration test package with command line tool [CUMULUS-200] by @laurenfrederick
- Test for FTP `useList` flag [CUMULUS-334] by @kkelly51

### Updated

- The `queue-pdrs` task now uses the [cumulus-message-adapter-js](https://github.com/nasa/cumulus-message-adapter-js)
  library
- Updated the `queue-pdrs` JSON schemas
- The test-utils schema validation functions now throw an error if validation
  fails
- The `queue-granules` task now uses the [cumulus-message-adapter-js](https://github.com/nasa/cumulus-message-adapter-js)
  library
- Updated the `queue-granules` JSON schemas

### Removed

- Removed the `getSfnExecutionByName` function from `common/aws`
- Removed the `getGranuleStatus` function from `common/aws`

## [v1.0.1] - 2018-02-27

### Added

- More tests for discover-pdrs, dicover-granules by @yjpa7145
- Schema validation utility for tests by @yjpa7145

### Changed

- Fix an FTP listing bug for servers that do not support STAT [CUMULUS-334] by @kkelly51

## [v1.0.0] - 2018-02-23

[Unreleased]: https://github.com/nasa/cumulus/compare/v21.0.1...HEAD
[v21.0.1]: https://github.com/nasa/cumulus/compare/v21.0.0...v21.0.1
[v21.0.0]: https://github.com/nasa/cumulus/compare/v20.3.1...v21.0.0
[v20.3.1]: https://github.com/nasa/cumulus/compare/v20.3.0...v20.3.1
[v20.3.0]: https://github.com/nasa/cumulus/compare/v20.2.2...v20.3.0
[v20.2.2]: https://github.com/nasa/cumulus/compare/v20.2.1...v20.2.2
[v20.2.1]: https://github.com/nasa/cumulus/compare/v20.2.0...v20.2.1
[v20.2.0]: https://github.com/nasa/cumulus/compare/v20.1.2...v20.2.0
[v20.1.2]: https://github.com/nasa/cumulus/compare/v20.1.1...v20.1.2
[v20.1.1]: https://github.com/nasa/cumulus/compare/v20.0.2...v20.1.1
[v20.0.2]: https://github.com/nasa/cumulus/compare/v20.0.1...v20.0.2
[v20.0.1]: https://github.com/nasa/cumulus/compare/v20.0.0...v20.0.1
[v20.0.0]: https://github.com/nasa/cumulus/compare/v19.1.0...v20.0.0
[v19.1.0]: https://github.com/nasa/cumulus/compare/v19.0.0...v19.1.0
[v19.0.0]: https://github.com/nasa/cumulus/compare/v18.5.6...v19.0.0
[v18.5.6]: https://github.com/nasa/cumulus/compare/v18.5.5...v18.5.6
[v18.5.5]: https://github.com/nasa/cumulus/compare/v18.5.3...v18.5.5
[v18.5.3]: https://github.com/nasa/cumulus/compare/v18.5.2...v18.5.3
[v18.5.2]: https://github.com/nasa/cumulus/compare/v18.5.1...v18.5.2
[v18.5.1]: https://github.com/nasa/cumulus/compare/v18.5.0...v18.5.1
[v18.5.0]: https://github.com/nasa/cumulus/compare/v18.4.0...v18.5.0
[v18.4.0]: https://github.com/nasa/cumulus/compare/v18.3.4...v18.4.0
[v18.3.4]: https://github.com/nasa/cumulus/compare/v18.3.3...v18.3.4
[v18.3.3]: https://github.com/nasa/cumulus/compare/v18.3.2...v18.3.3
[v18.3.2]: https://github.com/nasa/cumulus/compare/v18.3.1...v18.3.2
[v18.3.1]: https://github.com/nasa/cumulus/compare/v18.2.2...v18.3.1
[v18.2.2]: https://github.com/nasa/cumulus/compare/v18.2.1...v18.2.2
[v18.2.1]: https://github.com/nasa/cumulus/compare/v18.2.0...v18.2.1
[v18.2.0]: https://github.com/nasa/cumulus/compare/v18.1.0...v18.2.0
[v18.1.0]: https://github.com/nasa/cumulus/compare/v18.0.0...v18.1.0
[v18.0.0]: https://github.com/nasa/cumulus/compare/v17.0.0...v18.0.0
[v17.0.0]: https://github.com/nasa/cumulus/compare/v16.1.3...v17.0.0
[v16.1.3]: https://github.com/nasa/cumulus/compare/v16.1.2...v16.1.3
[v16.1.2]: https://github.com/nasa/cumulus/compare/v16.1.1...v16.1.2
[v16.1.1]: https://github.com/nasa/cumulus/compare/v16.0.0...v16.1.1
[v16.0.0]: https://github.com/nasa/cumulus/compare/v15.0.4...v16.0.0
[v15.0.4]: https://github.com/nasa/cumulus/compare/v15.0.3...v15.0.4
[v15.0.3]: https://github.com/nasa/cumulus/compare/v15.0.2...v15.0.3
[v15.0.2]: https://github.com/nasa/cumulus/compare/v15.0.1...v15.0.2
[v15.0.1]: https://github.com/nasa/cumulus/compare/v15.0.0...v15.0.1
[v15.0.0]: https://github.com/nasa/cumulus/compare/v14.1.0...v15.0.0
[v14.1.0]: https://github.com/nasa/cumulus/compare/v14.0.0...v14.1.0
[v14.0.0]: https://github.com/nasa/cumulus/compare/v13.4.0...v14.0.0
[v13.4.0]: https://github.com/nasa/cumulus/compare/v13.3.2...v13.4.0
[v13.3.2]: https://github.com/nasa/cumulus/compare/v13.3.0...v13.3.2
[v13.3.0]: https://github.com/nasa/cumulus/compare/v13.2.1...v13.3.0
[v13.2.1]: https://github.com/nasa/cumulus/compare/v13.2.0...v13.2.1
[v13.2.0]: https://github.com/nasa/cumulus/compare/v13.1.0...v13.2.0
[v13.1.0]: https://github.com/nasa/cumulus/compare/v13.0.1...v13.1.0
[v13.0.1]: https://github.com/nasa/cumulus/compare/v13.0.0...v13.0.1
[v13.0.0]: https://github.com/nasa/cumulus/compare/v12.0.3...v13.0.0
[v12.0.3]: https://github.com/nasa/cumulus/compare/v12.0.2...v12.0.3
[v12.0.2]: https://github.com/nasa/cumulus/compare/v12.0.1...v12.0.2
[v12.0.1]: https://github.com/nasa/cumulus/compare/v12.0.0...v12.0.1
[v12.0.0]: https://github.com/nasa/cumulus/compare/v11.1.8...v12.0.0
[v11.1.8]: https://github.com/nasa/cumulus/compare/v11.1.7...v11.1.8
[v11.1.7]: https://github.com/nasa/cumulus/compare/v11.1.5...v11.1.7
[v11.1.5]: https://github.com/nasa/cumulus/compare/v11.1.4...v11.1.5
[v11.1.4]: https://github.com/nasa/cumulus/compare/v11.1.3...v11.1.4
[v11.1.3]: https://github.com/nasa/cumulus/compare/v11.1.2...v11.1.3
[v11.1.2]: https://github.com/nasa/cumulus/compare/v11.1.1...v11.1.2
[v11.1.1]: https://github.com/nasa/cumulus/compare/v11.1.0...v11.1.1
[v11.1.0]: https://github.com/nasa/cumulus/compare/v11.0.0...v11.1.0
[v11.0.0]: https://github.com/nasa/cumulus/compare/v10.1.3...v11.0.0
[v10.1.3]: https://github.com/nasa/cumulus/compare/v10.1.2...v10.1.3
[v10.1.2]: https://github.com/nasa/cumulus/compare/v10.1.1...v10.1.2
[v10.1.1]: https://github.com/nasa/cumulus/compare/v10.1.0...v10.1.1
[v10.1.0]: https://github.com/nasa/cumulus/compare/v10.0.1...v10.1.0
[v10.0.1]: https://github.com/nasa/cumulus/compare/v10.0.0...v10.0.1
[v10.0.0]: https://github.com/nasa/cumulus/compare/v9.9.0...v10.0.0
[v9.9.3]: https://github.com/nasa/cumulus/compare/v9.9.2...v9.9.3
[v9.9.2]: https://github.com/nasa/cumulus/compare/v9.9.1...v9.9.2
[v9.9.1]: https://github.com/nasa/cumulus/compare/v9.9.0...v9.9.1
[v9.9.0]: https://github.com/nasa/cumulus/compare/v9.8.0...v9.9.0
[v9.8.0]: https://github.com/nasa/cumulus/compare/v9.7.0...v9.8.0
[v9.7.1]: https://github.com/nasa/cumulus/compare/v9.7.0...v9.7.1
[v9.7.0]: https://github.com/nasa/cumulus/compare/v9.6.0...v9.7.0
[v9.6.0]: https://github.com/nasa/cumulus/compare/v9.5.0...v9.6.0
[v9.5.0]: https://github.com/nasa/cumulus/compare/v9.4.0...v9.5.0
[v9.4.1]: https://github.com/nasa/cumulus/compare/v9.3.0...v9.4.1
[v9.4.0]: https://github.com/nasa/cumulus/compare/v9.3.0...v9.4.0
[v9.3.0]: https://github.com/nasa/cumulus/compare/v9.2.2...v9.3.0
[v9.2.2]: https://github.com/nasa/cumulus/compare/v9.2.1...v9.2.2
[v9.2.1]: https://github.com/nasa/cumulus/compare/v9.2.0...v9.2.1
[v9.2.0]: https://github.com/nasa/cumulus/compare/v9.1.0...v9.2.0
[v9.1.0]: https://github.com/nasa/cumulus/compare/v9.0.1...v9.1.0
[v9.0.1]: https://github.com/nasa/cumulus/compare/v9.0.0...v9.0.1
[v9.0.0]: https://github.com/nasa/cumulus/compare/v8.1.0...v9.0.0
[v8.1.0]: https://github.com/nasa/cumulus/compare/v8.0.0...v8.1.0
[v8.0.0]: https://github.com/nasa/cumulus/compare/v7.2.0...v8.0.0
[v7.2.0]: https://github.com/nasa/cumulus/compare/v7.1.0...v7.2.0
[v7.1.0]: https://github.com/nasa/cumulus/compare/v7.0.0...v7.1.0
[v7.0.0]: https://github.com/nasa/cumulus/compare/v6.0.0...v7.0.0
[v6.0.0]: https://github.com/nasa/cumulus/compare/v5.0.1...v6.0.0
[v5.0.1]: https://github.com/nasa/cumulus/compare/v5.0.0...v5.0.1
[v5.0.0]: https://github.com/nasa/cumulus/compare/v4.0.0...v5.0.0
[v4.0.0]: https://github.com/nasa/cumulus/compare/v3.0.1...v4.0.0
[v3.0.1]: https://github.com/nasa/cumulus/compare/v3.0.0...v3.0.1
[v3.0.0]: https://github.com/nasa/cumulus/compare/v2.0.1...v3.0.0
[v2.0.7]: https://github.com/nasa/cumulus/compare/v2.0.6...v2.0.7
[v2.0.6]: https://github.com/nasa/cumulus/compare/v2.0.5...v2.0.6
[v2.0.5]: https://github.com/nasa/cumulus/compare/v2.0.4...v2.0.5
[v2.0.4]: https://github.com/nasa/cumulus/compare/v2.0.3...v2.0.4
[v2.0.3]: https://github.com/nasa/cumulus/compare/v2.0.2...v2.0.3
[v2.0.2]: https://github.com/nasa/cumulus/compare/v2.0.1...v2.0.2
[v2.0.1]: https://github.com/nasa/cumulus/compare/v1.24.0...v2.0.1
[v2.0.0]: https://github.com/nasa/cumulus/compare/v1.24.0...v2.0.0
[v1.24.0]: https://github.com/nasa/cumulus/compare/v1.23.2...v1.24.0
[v1.23.2]: https://github.com/nasa/cumulus/compare/v1.22.1...v1.23.2
[v1.22.1]: https://github.com/nasa/cumulus/compare/v1.21.0...v1.22.1
[v1.21.0]: https://github.com/nasa/cumulus/compare/v1.20.0...v1.21.0
[v1.20.0]: https://github.com/nasa/cumulus/compare/v1.19.0...v1.20.0
[v1.19.0]: https://github.com/nasa/cumulus/compare/v1.18.0...v1.19.0
[v1.18.0]: https://github.com/nasa/cumulus/compare/v1.17.0...v1.18.0
[v1.17.0]: https://github.com/nasa/cumulus/compare/v1.16.1...v1.17.0
[v1.16.1]: https://github.com/nasa/cumulus/compare/v1.16.0...v1.16.1
[v1.16.0]: https://github.com/nasa/cumulus/compare/v1.15.0...v1.16.0
[v1.15.0]: https://github.com/nasa/cumulus/compare/v1.14.5...v1.15.0
[v1.14.5]: https://github.com/nasa/cumulus/compare/v1.14.4...v1.14.5
[v1.14.4]: https://github.com/nasa/cumulus/compare/v1.14.3...v1.14.4
[v1.14.3]: https://github.com/nasa/cumulus/compare/v1.14.2...v1.14.3
[v1.14.2]: https://github.com/nasa/cumulus/compare/v1.14.1...v1.14.2
[v1.14.1]: https://github.com/nasa/cumulus/compare/v1.14.0...v1.14.1
[v1.14.0]: https://github.com/nasa/cumulus/compare/v1.13.5...v1.14.0
[v1.13.5]: https://github.com/nasa/cumulus/compare/v1.13.4...v1.13.5
[v1.13.4]: https://github.com/nasa/cumulus/compare/v1.13.3...v1.13.4
[v1.13.3]: https://github.com/nasa/cumulus/compare/v1.13.2...v1.13.3
[v1.13.2]: https://github.com/nasa/cumulus/compare/v1.13.1...v1.13.2
[v1.13.1]: https://github.com/nasa/cumulus/compare/v1.13.0...v1.13.1
[v1.13.0]: https://github.com/nasa/cumulus/compare/v1.12.1...v1.13.0
[v1.12.1]: https://github.com/nasa/cumulus/compare/v1.12.0...v1.12.1
[v1.12.0]: https://github.com/nasa/cumulus/compare/v1.11.3...v1.12.0
[v1.11.3]: https://github.com/nasa/cumulus/compare/v1.11.2...v1.11.3
[v1.11.2]: https://github.com/nasa/cumulus/compare/v1.11.1...v1.11.2
[v1.11.1]: https://github.com/nasa/cumulus/compare/v1.11.0...v1.11.1
[v1.11.0]: https://github.com/nasa/cumulus/compare/v1.10.4...v1.11.0
[v1.10.4]: https://github.com/nasa/cumulus/compare/v1.10.3...v1.10.4
[v1.10.3]: https://github.com/nasa/cumulus/compare/v1.10.2...v1.10.3
[v1.10.2]: https://github.com/nasa/cumulus/compare/v1.10.1...v1.10.2
[v1.10.1]: https://github.com/nasa/cumulus/compare/v1.10.0...v1.10.1
[v1.10.0]: https://github.com/nasa/cumulus/compare/v1.9.1...v1.10.0
[v1.9.1]: https://github.com/nasa/cumulus/compare/v1.9.0...v1.9.1
[v1.9.0]: https://github.com/nasa/cumulus/compare/v1.8.1...v1.9.0
[v1.8.1]: https://github.com/nasa/cumulus/compare/v1.8.0...v1.8.1
[v1.8.0]: https://github.com/nasa/cumulus/compare/v1.7.0...v1.8.0
[v1.7.0]: https://github.com/nasa/cumulus/compare/v1.6.0...v1.7.0
[v1.6.0]: https://github.com/nasa/cumulus/compare/v1.5.5...v1.6.0
[v1.5.5]: https://github.com/nasa/cumulus/compare/v1.5.4...v1.5.5
[v1.5.4]: https://github.com/nasa/cumulus/compare/v1.5.3...v1.5.4
[v1.5.3]: https://github.com/nasa/cumulus/compare/v1.5.2...v1.5.3
[v1.5.2]: https://github.com/nasa/cumulus/compare/v1.5.1...v1.5.2
[v1.5.1]: https://github.com/nasa/cumulus/compare/v1.5.0...v1.5.1
[v1.5.0]: https://github.com/nasa/cumulus/compare/v1.4.1...v1.5.0
[v1.4.1]: https://github.com/nasa/cumulus/compare/v1.4.0...v1.4.1
[v1.4.0]: https://github.com/nasa/cumulus/compare/v1.3.0...v1.4.0
[v1.3.0]: https://github.com/nasa/cumulus/compare/v1.2.0...v1.3.0
[v1.2.0]: https://github.com/nasa/cumulus/compare/v1.1.4...v1.2.0
[v1.1.4]: https://github.com/nasa/cumulus/compare/v1.1.3...v1.1.4
[v1.1.3]: https://github.com/nasa/cumulus/compare/v1.1.2...v1.1.3
[v1.1.2]: https://github.com/nasa/cumulus/compare/v1.1.1...v1.1.2
[v1.1.1]: https://github.com/nasa/cumulus/compare/v1.0.1...v1.1.1
[v1.1.0]: https://github.com/nasa/cumulus/compare/v1.0.1...v1.1.0
[v1.0.1]: https://github.com/nasa/cumulus/compare/v1.0.0...v1.0.1
[v1.0.0]: https://github.com/nasa/cumulus/compare/pre-v1-release...v1.0.0

[thin-egress-app]: <https://github.com/asfadmin/thin-egress-app> "Thin Egress App"<|MERGE_RESOLUTION|>--- conflicted
+++ resolved
@@ -37,17 +37,12 @@
 
 ### Changed
 
-<<<<<<< HEAD
 - **CUMULUS-4244**
   - Improve logging for Ingest Granules
     - Upgrade log level from debug to error for 403/401 errors 
     - Add detailed error context (status code, error type, bucket, key)
     - Add actionable remediation suggestions for permission issues 
     - Add try-catch in write-granules.js for better error context
-
-
-=======
->>>>>>> 91adc73e
 - **CUMULUS-4155**
   - Update Cumulus integration tests to utilize:
     - Cumulus Message Adapter: v2.0.5
