# Changelog

All notable changes to this project will be documented in this file.

The format is based on [Keep a Changelog](http://keepachangelog.com/en/1.0.0/).

## Unreleased

### Migration Notes

- The updates in CUMULUS-3449 requires manual update to postgres database in production environment. Please follow
  [Update Cumulus_id Type and Indexes](https://nasa.github.io/cumulus/docs/next/upgrade-notes/update-cumulus_id-type-indexes-CUMULUS-3449)

### Breaking Changes

- **CUMULUS-2889**
  - Removed unused CloudWatch Logs AWS SDK client. This change removes the CloudWatch Logs
    client from the `@cumulus/aws-client` package.
- **CUMULUS-2890**
  - Removed unused CloudWatch AWS SDK client. This change removes the CloudWatch client
    from the `@cumulus/aws-client` package.
- **CUMULUS-3323**
  - Updated `@cumulus/db` to by default set the `ssl` option for knex, and
    reject non-SSL connections via use of the `rejectUnauthorized` configuration
    flag.   This causes all Cumulus database connections to require SSL (CA or
    self-signed) and reject connectivity if the database does not provide SSL.
    Users using serverless v1/`cumulus-rds-tf` should not be impacted by this
    change as certs are provided by default.   Users using databases that do not
    provide SSL should update their database secret with the optional value
    `disableSSL` set to `true`
  - Updated `cumulus-rds-tf` to set `rds.force_ssl` to `1`, forcing SSL enabled
    connections in the `db_parameters` configuration.   Users of this module
    defining their own `db_parameters` should make this configuration change to allow only SSL
    connections to the RDS datastore.
- **CUMULUS-2897**
  - Removed unused Systems Manager AWS SDK client. This change removes the Systems Manager client
    from the `@cumulus/aws-client` package.
- **CUMULUS-3449**
  - Updated the following database columns to BIGINT: executions.cumulus_id, executions.parent_cumulus_id,
    files.granule_cumulus_id, granules_executions.granule_cumulus_id, granules_executions.execution_cumulus_id
    and pdrs.execution_cumulus_id
  - Changed granules table unique constraint to granules_collection_cumulus_id_granule_id_unique
  - Added indexes granules_granule_id_index and granules_provider_collection_cumulus_id_granule_id_index
    to granules table

### Changed

<<<<<<< HEAD
- **CUMULUS-3519**
  - Updates SQS and SNS code to AWS SDK V3 Syntax
=======
- **CUMULUS-3600**
  - Update docs to clarify CloudFront HTTPS DIT requirements.
>>>>>>> d4f1a856
- **CUMULUS-2892**
  - Updates `aws-client`'s EC2 client to use AWS SDK v3.
- **CUMULUS-2896**
  - Updated Secrets Manager code to AWS SDK v3.
- **CUMULUS-2901**
  - Updated STS code to AWS SDK v3.
- **CUMULUS-2898**
  - Update Step Functions code to AWS SDK v3
- **CUMULUS-3456**
  - Added stateMachineArn, executionArn, collectionId, providerId, granules, status, time, and error fields to Dead Letter Archive message
  - Added cumulusError field to records in sfEventSqsToDbRecordsDeadLetterQueue
- **CUMULUS-3323**
  - Added `disableSSL` as a valid database secret key - setting this in your database credentials will
    disable SSL for all Core database connection attempts.
  - Added `rejectUnauthorized` as a valid database secret key - setting
    this to `false` in your database credentials will allow self-signed certs/certs with an unrecognized authority.
  - Updated the default parameter group for `cumulus-rds-tf` to set `force_ssl`
    to 1.   This setting for the Aurora Serverless v1 database disallows non-SSL
    connections to the database, and is intended to help enforce security
    compliance rules.  This update can be opted-out by supplying a non-default
    `db_parameters` set in the terraform configuration.
- **CUMULUS-3245**
  - Update `@cumulus/lzards-backup` task to either respect the `lzards_provider`
    terraform configuration value or utilize `lzardsProvider` as part of the task
    workflow configuration
  - Minor refactor of `@cumulus/lzards-api-client` to:
    - Use proper ECMAScript import for `@cumulus/launchpad-auth`
    - Update incorrect docstring
- **CUMULUS-3449**
  - Updated `@cumulus/db` package and configure knex hook postProcessResponse to convert the return string
    from columns ending with "cumulus_id" to number.
- **CUMULUS-3497**
  - Updated `example/cumulus-tf/orca.tf` to use v9.0.4
- **CUMULUS-3527**
  - Added suppport for additional kex algorithms in the sftp-client.
- **CUMULUS-3610**
  - Updated `aws-client`'s ES client to use AWS SDK v3.

### Fixed

- **CUMULUS-3323**
  - Minor edits to errant integration test titles (dyanmo->postgres)
- **CUMULUS-3587**
  - Ported https://github.com/scottcorgan/express-boom into API/lib to allow
    updates of sub-dependencies and maintain without refactoring errors in
    API/etc wholesale
  - Addresses [CVE-2020-36604](https://github.com/advisories/GHSA-c429-5p7v-vgjp)

## [v18.2.0] 2023-02-02

### Migration Notes

From this release forward, Cumulus Core will be tested against PostgreSQL v13. Users
should migrate their datastores to Aurora PostgreSQL 13.9+ compatible data
stores as soon as possible after upgrading to this release.

#### Database Upgrade

Users utilizing the `cumulus-rds-tf` module should reference [cumulus-rds-tf
upgrade
instructions](https://nasa.github.io/cumulus/docs/upgrade-notes/upgrade-rds-cluster-tf-postgres-13).

### Breaking Changes

- **CUMULUS-2889**
  - Removed unused CloudWatch Logs AWS SDK client. This change removes the CloudWatch Logs
    client from the `@cumulus/aws-client` package.
- **CUMULUS-2890**
  - Removed unused CloudWatch AWS SDK client. This change removes the CloudWatch client
    from the `@cumulus/aws-client` package.

### Changed

- **CUMULUS-3492**
  - add teclark to select-stack.js
- **CUMULUS-3444**
  - Update `cumulus-rds-tf` module to take additional parameters in support of
    migration from Aurora PostgreSQl v11 to v13.   See Migration Notes for more details
- **CUMULUS-3564**
  - Update webpack configuration to explicitly disable chunking
- **CUMULUS-2891**
  - Updated ECS code to aws sdk v3
- **CUMULUS-2895**
  - Updated KMS code to aws sdk v3
- **CUMULUS-2888**
  - Update CloudWatch Events code to AWS SDK v3
- **CUMULUS-2893**
  - Updated Kinesis code to AWS SDK v3
- **CUMULUS-3555**
  - Revert 3540, un-stubbing cmr facing tests
  - Raise memory_size of ftpPopulateTestLambda to 512MB
- **CUMULUS-2887**
  - Updated CloudFormation code to aws sdk v3
- **CUMULUS-2899**
  - Updated SNS code to aws sdk v3
- **CUMULUS_3499**
  - Update AWS-SDK dependency pin to "2.1490" to prevent SQS issue.  Dependency
    pin expected to be changed with the resolution to CUMULUS-2900
- **CUMULUS-2894**
  - Update Lambda code to AWS SDK v3
- **CUMULUS-3432**
  - Update `cumulus-rds-tf` `engine_version` to `13.9`
  - Update `cumulus-rds-tf` `parameter_group_family` to `aurora-postgresql13`
  - Update development/local stack postgres image version to postgres:13.9-alpine
- **CUMULUS-2900**
  - Update SQS code to AWS SDK v3
- **CUMULUS-3352**
  - Update example project to use CMA v2.0.3 for integration testing
  - Update example deployment to deploy cnmResponse lambda version
    2.1.1-aplha.2-SNAPSHOT
  - Update example deployment to deploy cnmToGranule lambda
    version 1.7.0-alpha.2-SNAPSHOT
- **CUMULUS-3501**
  - Updated CreateReconciliationReport lambda to save report record to Elasticsearch.
  - Created docker image cumuluss/async-operation:48 from v16.1.2, and used it as default async_operation_image.
- **CUMULUS-3502**
  - Upgraded localstack to v3.0.0 to support recent aws-sdk releases and update unit tests.
- **CUMULUS-3540**
  - stubbed cmr interfaces in integration tests allow integration tests to pass
  - needed while cmr is failing to continue needed releases and progress
  - this change should be reverted ASAP when cmr is working as needed again
- **CUMULUS-3547**
  - Updated ECS Cluster `/dev/xvdcz` EBS volumes so they're encrypted.

### Fixed

- **CUMULUS-3177**
  - changed `_removeGranuleFromCmr` function for granule `bulkDelete` to not throw an error and instead catch the error when the granule is not found in CMR
- **CUMULUS-3293**
  - Process Dead Letter Archive is fixed to properly copy objects from `/sqs/` to `/failed-sqs/` location
- **CUMULUS-3467**
  - Added `childWorkflowMeta` to `QueueWorkflow` task configuration
- **CUMULUS-3474**
  - Fixed overridden changes to `rules.buildPayload' to restore changes from ticket `CUMULUS-2969` which limited the definition object to `name` and `arn` to
    account for AWS character limits.
- **CUMULUS-3479**
  - Fixed typo in s3-replicator resource declaration where `var.lambda_memory_size` is supposed to be `var.lambda_memory_sizes`
- **CUMULUS-3510**
  - Fixed `@cumulus/api` `validateAndUpdateSqsRule` method to allow 0 retries and 0 visibilityTimeout
    in rule's meta.  This fix from CUMULUS-2863 was not in release 16 and later.
- **CUMULUS-3562**
  - updated crypto-js to 4.2.0
  - updated aws-sdk/client-api-gateway to 3.499 to avoid older crypto-js dependency

## [v18.1.0] 2023-10-25

### MIGRATION notes

#### Rules API Endpoint Versioning

As part of the work on CUMULUS-3095, we have added a required header for the
rules PUT/PATCH endpoints -- to ensure that older clients/utilities do not
unexpectedly make destructive use of those endpoints, a validation check of a
header value against supported versions has been implemented.

Moving forward, if a breaking change is made to an existing endpoint that
requires user updates, as part of that update we will set the current version of
the core API and require a header that confirms the client is compatible with
the version required or greater.

In this instance, the rules PUT/PATCH
endpoints will require a `Cumulus-API-Version` value of at least `2`.

```bash
 curl --request PUT https://example.com/rules/repeat_test\
 --header 'Cumulus-API-Version: 2'\
 --header 'Content-Type: application/json'\
 --header 'Authorization: Bearer ReplaceWithToken'\
 --data ...
```

Users/clients that do not make use of these endpoints will not be impacted.

### Breaking Changes

- **CUMULUS-3427**
  - Changed the naming conventions for memory size and timeouts configuration to simply the lambda name

### Notable Changes

- **CUMULUS-3095**
  - Added `PATCH` rules endpoint to update rule which works as the existing `PUT` endpoint.
  - Updated `PUT` rules endpoint to replace rule.

### Added

- **CUMULUS-3218**
  - Added optional `maxDownloadTime` field to `provider` schema
  - Added `max_download_time` column to PostgreSQL `providers` table
  - Updated `@cumulus/ingest/lock` to check expired locks based on `provider.maxDownloadTime`

### Changed

- **CUMULUS-3095**
  - Updated `@cumulus/api-client/rules` to have`replaceRule` and `updateRule` methods.
  - Updated mapping for rule Elasticsearch records to prevent dynamic field for keys under
    `meta` and `payload`, and fixed `rule` field mapping.
- **CUMULUS-3351**
  - Updated `constructOnlineAccessUrls()` to group CMR online access URLs by link type.
- **CUMULUS-3377**
  - Added configuration option to cumulus-tf/terraform.tfvars to include sns:Subscribe access policy for
    executions, granules, collections, and PDRs report topics.
- **CUMULUS-3392**
  - Modify cloudwatch rule by deleting `custom`
- **CUMULUS-3434**
  - Updated `@cumulus/orca-recovery-adapter` task to output both input granules and recovery output.
  - Updated `example/cumulus-tf/orca.tf` to use v9.0.0.

### Fixed

- **CUMULUS-3095**
  - Added back `rule` schema validation which is missing after RDS phase 3.
  - Fixed a bug for creating rule with tags.
- **CUMULUS-3286**
  - Fixed `@cumulus/cmrjs/cmr-utils/getGranuleTemporalInfo` and `@cumulus/message/Granules/getGranuleCmrTemporalInfo`
    to handle non-existing cmr file.
  - Updated mapping for granule and deletedgranule Elasticsearch records to prevent dynamic field for keys under
    `queryFields`.
  - Updated mapping for collection Elasticsearch records to prevent dynamic field for keys under `meta`.
- **CUMULUS-3393**
  - Fixed `PUT` collection endpoint to update collection configuration in S3.
- **CUMULUS-3427**
  - Fixed issue where some lambda and task memory sizes and timeouts were not configurable
- **@aws-sdk upgrade**
  - Fixed TS compilation error on aws-client package caused by @aws-sdk/client-dynamodb 3.433.0 upgrade

## [v18.0.0] 2023-08-28

### Notable Changes

- **CUMULUS-3270**
  - update python lambdas to use python3.10
  - update dependencies to use python3.10 including cumulus-message-adapter, cumulus-message-adapter-python and cumulus-process-py
- **CUMULUS-3259**
  - Updated Terraform version from 0.13.6 to 1.5.3. Please see the [instructions to upgrade your deployments](https://github.com/nasa/cumulus/blob/master/docs/upgrade-notes/upgrading-tf-version-1.5.3.md).

### Changed

- **CUMULUS-3366**
  - Added logging to the `collectionRuleMatcher` Rules Helper, which is used by the sqs-message-consumer and message-consumer Lambdas,
    to report when an incoming message's collection does not match any rules.

## [v17.0.0] 2023-08-09

### MIGRATION notes

- This release updates the `hashicorp/aws` provider required by Cumulus to `~> 5.0`
  which in turn requires updates to all modules deployed with Core in the same stack
  to use a compatible provider version.
- This update is *not* compatible with prior stack states - Terraform will not
  allow redeployment of a prior version of Cumulus using an older version of
  the provider.  Please be sure to validate the install changeset is what you
  expect prior to upgrading to this version.
- Upgrading Cumulus to v17 from prior versions should only require the usual
  terraform init/apply steps.  As always **be sure** to inspect the `terraform plan` or
  `terraform apply` changeset to ensure the changes between providers are what
  you're expecting for all modules you've chosen to deploy with Cumulus

### Notable Changes

- **CUMULUS-3258**
  - @cumulus/api is now compatible *only* with Orca >= 8.1.0.    Prior versions of
    Orca are not compatible with Cumulus 17+
  - Updated all hashicorp terraform AWS provider configs to ~> 5.0
    - Upstream/downstream terraform modules will need to utilize an AWS provider
      that matches this range

### Breaking Changes

- **CUMULUS-3258**
  - Update @cumulus/api/lib/orca/getOrcaRecoveryStatusByGranuleCollection
    to @cumulus/api/lib/orca/getOrcaRecoveryStatusByGranuleIdAndCollection and
    add collectionId to arguments to support Orca v8+ required use of
    collectionId

  - Updated all terraform AWS providers to ~> 5.0

### Changed

- **CUMULUS-3258**
  - Update all Core integration tests/integrations to be compatible with Orca >=
    v8.1.0 only

### Fixed

- **CUMULUS-3319**
  - Removed @cumulus/api/models/schema and changed all references to
    @cumulus/api/lib/schema in docs and related models
  - Removed @cumulus/api/models/errors.js
  - Updated API granule write logic to cause postgres schema/db write failures on an individual granule file write to result  in a thrown error/400 return instead of a 200 return and a 'silent' update of the granule to failed status.
  - Update api/lib/_writeGranule/_writeGranulefiles logic to allow for schema failures on individual granule writes via an optional method parameter in _writeGranules, and an update to the API granule write calls.
  - Updated thrown error to include information related to automatic failure behavior in addition to the stack trace.

## [v16.1.3] 2024-1-15

**Please note** changes in 16.1.3 may not yet be released in future versions, as this
is a backport/patch release on the 16.x series of releases.  Updates that are
included in the future will have a corresponding CHANGELOG entry in future releases.

### Changed

- **CUMULUS_3499
  - Update AWS-SDK dependency pin to "2.1490" to prevent SQS issue.  Dependency
    pin expected to be changed with the resolution to CUMULUS-2900

### Fixed

- **CUMULUS-3474**
  - Fixed overriden changes to `rules.buildPayload' to restore changes from
    ticket `CUMULUS-2969` which limited the definition object to `name` and `arn` to
    account for AWS character limits.
- **CUMULUS-3501**
  - Updated CreateReconciliationReport lambda to save report record to Elasticsearch.
  - Created docker image cumuluss/async-operation:48 from v16.1.2, and used it as default async_operation_image.
- **CUMULUS-3510**
  - Fixed `@cumulus/api` `validateAndUpdateSqsRule` method to allow 0 retries and 0 visibilityTimeout
    in rule's meta.  This fix from CUMULUS-2863 was not in release 16 and later.
- **CUMULUS-3540**
  - stubbed cmr interfaces in integration tests allow integration tests to pass
  - needed while cmr is failing to continue needed releases and progress
  - this change should be reverted ASAP when cmr is working as needed again

## [v16.1.2] 2023-11-01

**Please note** changes in 16.1.2 may not yet be released in future versions, as this
is a backport/patch release on the 16.x series of releases.  Updates that are
included in the future will have a corresponding CHANGELOG entry in future releases.

### Added

- **CUMULUS-3218**
  - Added optional `maxDownloadTime` field to `provider` schema
  - Added `max_download_time` column to PostgreSQL `providers` table
  - Updated `@cumulus/ingest/lock` to check expired locks based on `provider.maxDownloadTime`

### Fixed

- **@aws-sdk upgrade**
  - Fixed TS compilation error on aws-client package caused by @aws-sdk/client-dynamodb 3.433.0 upgrade
  - Updated mapping for collection Elasticsearch records to prevent dynamic field for keys under `meta`.
- **CUMULUS-3286**
  - Fixed `@cumulus/cmrjs/cmr-utils/getGranuleTemporalInfo` and `@cumulus/message/Granules/getGranuleCmrTemporalInfo`
    to handle non-existing cmr file.
  - Updated mapping for granule and deletedgranule Elasticsearch records to prevent dynamic field for keys under
    `queryFields`.
- **CUMULUS-3293**
  - Process Dead Letter Archive is fixed to properly copy objects from `/sqs/` to `/failed-sqs/` location
- **CUMULUS-3393**
  - Fixed `PUT` collection endpoint to update collection configuration in S3.
- **CUMULUS-3467**
  - Added `childWorkflowMeta` to `QueueWorkflow` task configuration

## [v16.1.1] 2023-08-03

### Notable Changes

- The async_operation_image property of cumulus module should be updated to pull
  the ECR image for cumuluss/async-operation:47

### Added

- **CUMULUS-3298**
  - Added extra time to the buffer for replacing the launchpad token before it
    expires to alleviate CMR error messages
- **CUMULUS-3220**
  - Created a new send-pan task
- **CUMULUS-3287**
  - Added variable to allow the aws_ecs_task_definition health check to be configurable.
  - Added clarity to how the bucket field needs to be configured for the
    move-granules task definition

### Changed

- Security upgrade node from 14.19.3-buster to 14.21.1-buster
- **CUMULUS-2985**
  - Changed `onetime` rules RuleTrigger to only execute when the state is `ENABLED` and updated documentation to reflect the change
  - Changed the `invokeRerun` function to only re-run enabled rules
- **CUMULUS-3188**
  - Updated QueueGranules to support queueing granules that meet the required API granule schema.
  - Added optional additional properties to queue-granules input schema
- **CUMULUS-3252**
  - Updated example/cumulus-tf/orca.tf to use orca v8.0.1
  - Added cumulus task `@cumulus/orca-copy-to-archive-adapter`, and add the task to `tf-modules/ingest`
  - Updated `tf-modules/cumulus` module to take variable `orca_lambda_copy_to_archive_arn` and pass to `tf-modules/ingest`
  - Updated `example/cumulus-tf/ingest_and_publish_granule_with_orca_workflow.tf` `CopyToGlacier` (renamed to `CopyToArchive`) step to call
    `orca_copy_to_archive_adapter_task`
- **CUMULUS-3253**
  - Added cumulus task `@cumulus/orca-recovery-adapter`, and add the task to `tf-modules/ingest`
  - Updated `tf-modules/cumulus` module to take variable `orca_sfn_recovery_workflow_arn` and pass to `tf-modules/ingest`
  - Added `example/cumulus-tf/orca_recovery_adapter_workflow.tf`, `OrcaRecoveryAdapterWorkflow` workflow has `OrcaRecoveryAdapter` task
    to call the ORCA recovery step-function.
  - Updated `example/data/collections/` collection configuration `meta.granuleRecoveryWorkflow` to use `OrcaRecoveryAdapterWorkflow`
- **CUMULUS-3215**
  - Create reconciliation reports will properly throw errors and set the async
    operation status correctly to failed if there is an error.
  - Knex calls relating to reconciliation reports will retry if there is a
    connection terminated unexpectedly error
  - Improved logging for async operation
  - Set default async_operation_image_version to 47
- **CUMULUS-3024**
  - Combined unit testing of @cumulus/api/lib/rulesHelpers to a single test file
    `api/tests/lib/test-rulesHelpers` and removed extraneous test files.
- **CUMULUS-3209**
  - Apply brand color with high contrast settings for both (light and dark) themes.
  - Cumulus logo can be seen when scrolling down.
  - "Back to Top" button matches the brand color for both themes.
  - Update "note", "info", "tip", "caution", and "warning" components to [new admonition styling](https://docusaurus.io/docs/markdown-features/admonitions).
  - Add updated arch diagram for both themes.
- **CUMULUS-3203**
  - Removed ACL setting of private on S3.multipartCopyObject() call
  - Removed ACL setting of private for s3PutObject()
  - Removed ACL confguration on sync-granules task
  - Update documentation on dashboard deployment to exclude ACL public-read setting
- **CUMULUS-3245**
  - Update SQS consumer logic to catch ExecutionAlreadyExists error and
    delete SQS message accordingly.
  - Add ReportBatchItemFailures to event source mapping start_sf_mapping
- **CUMULUS-3357**
  - `@cumulus/queue-granules` is now written in TypeScript
  - `@cumulus/schemas` can now generate TypeScript interfaces for the task input, output and config.
- Added missing name to throttle_queue_watcher Cloudwatch event in `throttled-queue.tf`


### Fixed

- **CUMULUS-3258**
  - Fix un-prefixed s3 lifecycle configuration ID from CUMULUS-2915
- **CUMULUS-2625**
  - Optimized heap memory and api load in queue-granules task to scale to larger workloads.
- **CUMULUS-3265**
  - Fixed `@cumulus/api` `getGranulesForPayload` function to query cloud metrics es when needed.
- **CUMULUS-3389**
  - Updated runtime of `send-pan` and `startAsyncOperation` lambdas to `nodejs16.x`

## [v16.0.0] 2023-05-09

### Notable Changes

- The async_operation_image property of cumulus module should be updated to pull
  the ECR image for cumuluss/async-operation:46

### MIGRATION notes

#### PI release version

When updating directly to v16 from prior releases older that V15, please make sure to
read through all prior release notes.

Notable migration concerns since the last PI release version (11.1.x):

- [v14.1.0] - Postgres compatibility update to Aurora PostgreSQL 11.13.
- [v13.1.0] - Postgres update to add `files_granules_cumulus_id_index` to the
  `files` table may require manual steps depending on load.

#### RDS Phase 3 migration notes

This release includes updates that remove existing DynamoDB tables as part of
release deployment process.   This release *cannot* be properly rolled back in
production as redeploying a prior version of Cumulus will not recover the
associated Dynamo tables.

Please read the full change log for RDS Phase 3 and consult the [RDS Phase 3 update
documentation](https://nasa.github.io/cumulus/docs/next/upgrade-notes/upgrade-rds-phase-3-release)

#### API Endpoint Versioning

As part of the work on CUMULUS-3072, we have added a required header for the
granule PUT/PATCH endpoints -- to ensure that older clients/utilities do not
unexpectedly make destructive use of those endpoints, a validation check of a
header value against supported versions has been implemented.

Moving forward, if a breaking change is made to an existing endpoint that
requires user updates, as part of that update we will set the current version of
the core API and require a header that confirms the client is compatible with
the version required or greater.

In this instance, the granule PUT/PATCH
endpoints will require a `Cumulus-API-Version` value of at least `2`.

```bash
 curl --request PUT https://example.com/granules/granuleId.A19990103.006.1000\
 --header 'Cumulus-API-Version: 2'\
 --header 'Content-Type: application/json'\
 --header 'Authorization: Bearer ReplaceWithToken'\
 --data ...
```

Users/clients that do not make use of these endpoints will not be impacted.

### RDS Phase 3
#### Breaking Changes

- **CUMULUS-2688**
  - Updated bulk operation logic to use collectionId in addition to granuleId to fetch granules.
  - Tasks using the `bulk-operation` Lambda should provide collectionId and granuleId e.g. { granuleId: xxx, collectionId: xxx }
- **CUMULUS-2856**
  - Update execution PUT endpoint to no longer respect message write constraints and update all values passed in

#### Changed

- **CUMULUS-3282**
  - Updated internal granule endpoint parameters from :granuleName to :granuleId
    for maintenance/consistency reasons
- **CUMULUS-2312** - RDS Migration Epic Phase 3
  - **CUMULUS-2645**
    - Removed unused index functionality for all tables other than
      `ReconciliationReportsTable` from `dbIndexer` lambda
  - **CUMULUS-2398**
    - Remove all dynamoDB updates for `@cumulus/api/ecs/async-operation/*`
    - Updates all api endpoints with updated signature for
      `asyncOperationsStart` calls
    - Remove all dynamoDB models calls from async-operations api endpoints
  - **CUMULUS-2801**
    - Move `getFilesExistingAtLocation`from api granules model to api/lib, update granules put
      endpoint to remove model references
  - **CUMULUS-2804**
    - Updates api/lib/granule-delete.deleteGranuleAndFiles:
      - Updates dynamoGranule -> apiGranule in the signature and throughout the dependent code
      - Updates logic to make apiGranule optional, but pgGranule required, and
        all lookups use postgres instead of ES/implied apiGranule values
      - Updates logic to make pgGranule optional - in this case the logic removes the entry from ES only
    - Removes all dynamo model logic from api/endpoints/granules
    - Removes dynamo write logic from api/lib/writeRecords.*
    - Removes dynamo write logic from api/lib/ingest.*
    - Removes all granule model calls from api/lambdas/bulk-operations and any dependencies
    - Removes dynamo model calls from api/lib/granule-remove-from-cmr.unpublishGranule
    - Removes Post Deployment execution check from sf-event-sqs-to-db-records
    - Moves describeGranuleExecution from api granule model to api/lib/executions.js
  - **CUMULUS-2806**
    - Remove DynamoDB logic from executions `POST` endpoint
    - Remove DynamoDB logic from sf-event-sqs-to-db-records lambda execution writes.
    - Remove DynamoDB logic from executions `PUT` endpoint
  - **CUMULUS-2808**
    - Remove DynamoDB logic from executions `DELETE` endpoint
  - **CUMULUS-2809**
    - Remove DynamoDB logic from providers `PUT` endpoint
    - Updates DB models asyncOperation, provider and rule to return all fields on upsert.
  - **CUMULUS-2810**
    - Removes addition of DynamoDB record from API endpoint POST /provider/<name>
  - **CUMULUS-2811**
    - Removes deletion of DynamoDB record from API endpoint DELETE /provider/<name>
  - **CUMULUS-2817**
    - Removes deletion of DynamoDB record from API endpoint DELETE /collection/<name>/<version>
  - **CUMULUS-2814**
    - Move event resources deletion logic from `rulesModel` to `rulesHelper`
  - **CUMULUS-2815**
    - Move File Config and Core Config validation logic for Postgres Collections from `api/models/collections.js` to `api/lib/utils.js`
  - **CUMULUS-2813**
    - Removes creation and deletion of DynamoDB record from API endpoint POST /rules/
  - **CUMULUS-2816**
    - Removes addition of DynamoDB record from API endpoint POST /collections
  - **CUMULUS-2797**
    - Move rule helper functions to separate rulesHelpers file
  - **CUMULUS-2821**
    - Remove DynamoDB logic from `sfEventSqsToDbRecords` lambda
  - **CUMULUS-2856**
    - Update API/Message write logic to handle nulls as deletion in execution PUT/message write logic

#### Added

- **CUMULUS-2312** - RDS Migration Epic Phase 3
  - **CUMULUS-2813**
    - Added function `create` in the `db` model for Rules
      to return an array of objects containing all columns of the created record.
  - **CUMULUS-2812**
    - Move event resources logic from `rulesModel` to `rulesHelper`
  - **CUMULUS-2820**
    - Remove deletion of DynamoDB record from API endpoint DELETE /pdr/<pdrName>
  - **CUMULUS-2688**
    - Add new endpoint to fetch granules by collectionId as well as granuleId: GET /collectionId/granuleId
    - Add new endpoints to update and delete granules by collectionId as well as
      granuleId

#### Removed

- **CUMULUS-2994**
  - Delete code/lambdas that publish DynamoDB stream events to SNS
- **CUMULUS-3226**
  - Removed Dynamo Async Operations table
- **CUMULUS-3199**
  - Removed DbIndexer lambda and all associated terraform resources
- **CUMULUS-3009**
  - Removed Dynamo PDRs table
- **CUMULUS-3008**
  - Removed DynamoDB Collections table
- **CUMULUS-2815**
  - Remove update of DynamoDB record from API endpoint PUT /collections/<name>/<version>
- **CUMULUS-2814**
  - Remove DynamoDB logic from rules `DELETE` endpoint
- **CUMULUS-2812**
  - Remove DynamoDB logic from rules `PUT` endpoint
- **CUMULUS-2798**
  - Removed AsyncOperations model
- **CUMULUS-2797**
- **CUMULUS-2795**
  - Removed API executions model
- **CUMULUS-2796**
  - Remove API pdrs model and all related test code
  - Remove API Rules model and all related test code
- **CUMULUS-2794**
  - Remove API Collections model and all related test code
  - Remove lambdas/postgres-migration-count-tool, api/endpoints/migrationCounts and api-client/migrationCounts
  - Remove lambdas/data-migration1 tool
  - Remove lambdas/data-migration2 and
    lambdas/postgres-migration-async-operation
- **CUMULUS-2793**
  - Removed Provider Dynamo model and related test code
- **CUMULUS-2792**
  - Remove API Granule model and all related test code
  - Remove granule-csv endpoint
- **CUMULUS-2645**
  - Removed dynamo structural migrations and related code from `@cumulus/api`
  - Removed `executeMigrations` lambda
  - Removed `granuleFilesCacheUpdater` lambda
  - Removed dynamo files table from `data-persistence` module.  *This table and
    all of its data will be removed on deployment*.

### Added
- **CUMULUS-3072**
  - Added `replaceGranule` to `@cumulus/api-client/granules` to add usage of the
    updated RESTful PUT logic
- **CUMULUS-3121**
  - Added a map of variables for the cloud_watch_log retention_in_days for the various cloudwatch_log_groups, as opposed to keeping them hardcoded at 30 days. Can be configured by adding the <module>_<cloudwatch_log_group_name>_log_retention value in days to the cloudwatch_log_retention_groups map variable
- **CUMULUS-3201**
  - Added support for sha512 as checksumType for LZARDs backup task.

### Changed

- **CUMULUS-3315**
  - Updated `@cumulus/api-client/granules.bulkOperation` to remove `ids`
    parameter in favor of `granules` parameter, in the form of a
    `@cumulus/types/ApiGranule` that requires the following keys: `[granuleId, collectionId]`
- **CUMULUS-3307**
  - Pinned cumulus dependency on `pg` to `v8.10.x`
- **CUMULUS-3279**
  - Updated core dependencies on `xml2js` to `v0.5.0`
  - Forcibly updated downstream dependency for `xml2js` in `saml2-js` to
    `v0.5.0`
  - Added audit-ci CVE override until July 1 to allow for Core package releases
- **CUMULUS-3106**
  - Updated localstack version to 1.4.0 and removed 'skip' from all skipped tests
- **CUMULUS-3115**
  - Fixed DiscoverGranules' workflow's duplicateHandling when set to `skip` or `error` to stop retrying
    after receiving a 404 Not Found Response Error from the `cumulus-api`.
- **CUMULUS-3165**
  - Update example/cumulus-tf/orca.tf to use orca v6.0.3

### Fixed

- **CUMULUS-3315**
  - Update CI scripts to use shell logic/GNU timeout to bound test timeouts
    instead of NPM `parallel` package, as timeouts were not resulting in
    integration test failure
- **CUMULUS-3223**
  - Update `@cumulus/cmrjs/cmr-utils.getGranuleTemporalInfo` to handle the error when the cmr file s3url is not available
  - Update `sfEventSqsToDbRecords` lambda to return [partial batch failure](https://docs.aws.amazon.com/lambda/latest/dg/with-sqs.html#services-sqs-batchfailurereporting),
    and only reprocess messages when cumulus message can't be retrieved from the execution events.
  - Update `@cumulus/cumulus-message-adapter-js` to `2.0.5` for all cumulus tasks

## [v15.0.4] 2023-06-23

### Changed

- **CUMULUS-3307**
  - Pinned cumulus dependency on `pg` to `v8.10.x`

### Fixed

- **CUMULUS-3115**
  - Fixed DiscoverGranules' workflow's duplicateHandling when set to `skip` or `error` to stop retrying
    after receiving a 404 Not Found Response Error from the `cumulus-api`.
- **CUMULUS-3315**
  - Update CI scripts to use shell logic/GNU timeout to bound test timeouts
    instead of NPM `parallel` package, as timeouts were not resulting in
    integration test failure
- **CUMULUS-3223**
  - Update `@cumulus/cmrjs/cmr-utils.getGranuleTemporalInfo` to handle the error when the cmr file s3url is not available
  - Update `sfEventSqsToDbRecords` lambda to return [partial batch failure](https://docs.aws.amazon.com/lambda/latest/dg/with-sqs.html#services-sqs-batchfailurereporting),
    and only reprocess messages when cumulus message can't be retrieved from the execution events.
  - Update `@cumulus/cumulus-message-adapter-js` to `2.0.5` for all cumulus tasks

## [v15.0.3] 2023-04-28

### Fixed

- **CUMULUS-3243**
  - Updated granule delete logic to delete granule which is not in DynamoDB
  - Updated granule unpublish logic to handle granule which is not in DynamoDB and/or CMR

## [v15.0.2] 2023-04-25

### Fixed

- **CUMULUS-3120**
  - Fixed a bug by adding in `default_log_retention_periods` and `cloudwatch_log_retention_periods`
  to Cumulus modules so they can be used during deployment for configuring cloudwatch retention periods, for more information check here: [retention document](https://nasa.github.io/cumulus/docs/configuration/cloudwatch-retention)
  - Updated cloudwatch retention documentation to reflect the bugfix changes

## [v15.0.1] 2023-04-20

### Changed

- **CUMULUS-3279**
  - Updated core dependencies on `xml2js` to `v0.5.0`
  - Forcibly updated downstream dependency for `xml2js` in `saml2-js` to
    `v0.5.0`
  - Added audit-ci CVE override until July 1 to allow for Core package releases

## Fixed

- **CUMULUS-3285**
  - Updated `api/lib/distribution.js isAuthBearTokenRequest` to handle non-Bearer authorization header

## [v15.0.0] 2023-03-10

### Breaking Changes

- **CUMULUS-3147**
  - The minimum supported version for all published Cumulus Core npm packages is now Node 16.19.0
  - Tasks using the `cumuluss/cumulus-ecs-task` Docker image must be updated to `cumuluss/cumulus-ecs-task:1.9.0.` which is built with node:16.19.0-alpine.  This can be done by updating the `image` property of any tasks defined using the `cumulus_ecs_service` Terraform module.
  - Updated Dockerfile of async operation docker image to build from node:16.19.0-buster
  - Published new tag [`44` of `cumuluss/async-operation` to Docker Hub](https://hub.docker.com/layers/cumuluss/async-operation/44/images/sha256-8d757276714153e4ab8c24a2b7b6b9ffee14cc78b482d9924e7093af88362b04?context=explore).
  - The `async_operation_image` property of `cumulus` module must be updated to pull the ECR image for `cumuluss/async-operation:44`.

### Changed

- **CUMULUS-2997**
  - Migrate Cumulus Docs to Docusaurus v2 and DocSearch v3.
- **CUMULUS-3044**
  - Deployment section:
    - Consolidate and migrate Cumulus deployment (public facing) content from wiki to Cumulus Docs in GitHub.
    - Update links to make sure that the user can maintain flow between the wiki and GitHub deployment documentation.
    - Organize and update sidebar to include categories for similar deployment topics.
- **CUMULUS-3147**
  - Set example/cumulus-tf default async_operation_image_version to 44.
  - Set example/cumulus-tf default ecs_task_image_version to 1.9.0.
- **CUMULUS-3166**
  - Updated example/cumulus-tf/thin_egress_app.tf to use tea 1.3.2

### Fixed

- **CUMULUS-3187**
  - Restructured Earthdata Login class to be individual methods as opposed to a Class Object
  - Removed typescript no-checks and reformatted EarthdataLogin code to be more type friendly

## [v14.1.0] 2023-02-27

### MIGRATION notes

#### PostgreSQL compatibility update

From this release forward Core will be tested against PostgreSQL 11   Existing
release compatibility testing was done for release 11.1.8/14.0.0+.   Users
should migrate their datastores to Aurora PostgreSQL 11.13+ compatible data stores
as soon as possible.

Users utilizing the `cumulus-rds-tf` module will have upgraded/had their
database clusters forcibly upgraded at the next maintenance window after 31 Jan
2023.   Our guidance to mitigate this issue is to do a manual (outside of
terraform) upgrade.   This will result in the cluster being upgraded with a
manually set parameter group not managed by terraform.

If you manually upgraded and the cluster is now on version 11.13, to continue
using the `cumulus-rds-tf` module *once upgraded* update following module
configuration values if set, or allow their defaults to be utilized:

```terraform
parameter_group_family = "aurora-postgresql11"
engine_version = 11.13
```

When you apply this update, the original PostgreSQL v10 parameter group will be
removed, and recreated using PG11 defaults/configured terraform values and
update the database cluster to use the new configuration.

### Added

- **CUMULUS-3193**
  - Add a Python version file
- **CUMULUS-3121**
  - Added a map of variables in terraform for custom configuration of cloudwatch_log_groups' retention periods.
    Please refer to the [Cloudwatch-Retention] (https://nasa.github.io/cumulus/docs/configuration/cloudwatch-retention)
    section of the Cumulus documentation in order for more detailed information and an example into how to do this.
- **CUMULUS-3071**
  - Added 'PATCH' granules endpoint as an exact duplicate of the existing `PUT`
    endpoint.    In future releases the `PUT` endpoint will be replaced with valid PUT logic
    behavior (complete overwrite) in a future release.   **The existing PUT
    implementation is deprecated** and users should move all existing usage of
    `PUT` to `PATCH` before upgrading to a release with `CUMULUS-3072`.

### Fixed

- **CUMULUS-3033**
  - Fixed `granuleEsQuery` to properly terminate if `body.hit.total.value` is 0.

- The `getLambdaAliases` function has been removed from the `@cumulus/integration-tests` package
- The `getLambdaVersions` function has been removed from the `@cumulus/integration-tests` package
- **CUMULUS-3117**
  - Update `@cumulus/es-client/indexer.js` to properly handle framework write
    constraints for queued granules.    Queued writes will now be properly
    dropped from elasticsearch writes along with the primary datastore(s) when
    write constraints apply
- **CUMULUS-3134**
  - Get tests working on M1 Macs
- **CUMULUS-3148**:
  - Updates cumulus-rds-tf to use defaults for PostgreSQL 11.13
  - Update IngestGranuleSuccessSpec as test was dependant on file ordering and
    PostgreSQL 11 upgrade exposed dependency on database results in the API return
  - Update unit test container to utilize PostgreSQL 11.13 container
- **CUMULUS-3149**
  - Updates the api `/granules/bulkDelete` endpoint to take the
    following configuration keys for the bulkDelete:
    - concurrency - Number of concurrent bulk deletions to process at a time.
            Defaults to 10, increasing this value may improve throughput at the cost
            of additional database/CMR/etc load.
    - maxDbConnections - Defaults to `concurrency`, and generally should not be
        changed unless troubleshooting performance concerns.
  - Updates all bulk api endpoints to add knexDebug boolean query parameter to
    allow for debugging of database connection issues in the future.  Defaults
    to false.
  - Fixed logic defect in bulk deletion logic where an information query was
    nested in a transaction call, resulting in transactions holding knex
    connection pool connections in a blocking way that would not resolve,
    resulting in deletion failures.
- **CUMULUS-3142**
  - Fix issue from CUMULUS-3070 where undefined values for status results in
    unexpected insertion failure on PATCH.
- **CUMULUS-3181**
  - Fixed `sqsMessageRemover` lambda to correctly retrieve ENABLED sqs rules.

- **CUMULUS-3189**
  - Upgraded `cumulus-process` and `cumulus-message-adapter-python` versions to
    support pip 23.0
- **CUMULUS-3196**
  - Moved `createServer` initialization outside the `s3-credentials-endpoint` lambda
    handler to reduce file descriptor usage
- README shell snippets better support copying
- **CUMULUS-3111**
  - Fix issue where if granule update dropped due to write constraints for writeGranuleFromMessage, still possible for granule files to be written
  - Fix issue where if granule update is limited to status and timestamp values due to write constraints for writeGranuleFromMessage, Dynamo or ES granules could be out of sync with PG

### Breaking Changes

- **CUMULUS-3072**
  - Removed original PUT granule endpoint logic (in favor of utilizing new PATCH
    endpoint introduced in CUMULUS-3071)
  - Updated PUT granule endpoint to expected RESTful behavior:
    - PUT will now overwrite all non-provided fields as either non-defined or
      defaults, removing existing related database records (e.g. files,
      granule-execution linkages ) as appropriate.
    - PUT will continue to overwrite fields that are provided in the payload,
      excepting collectionId and granuleId which cannot be modified.
    - PUT will create a new granule record if one does not already exist
    - Like PATCH, the execution field is additive only - executions, once
      associated with a granule record cannot be unassociated via the granule
      endpoint.
  - /granule PUT and PATCH endpoints now require a header with values `{
    version: 2 }`
  - PUT endpoint will now only support /:collectionId/:granuleId formatted
    queries
  - `@cumulus/api-client.replaceGranule now utilizes body.collectionId to
    utilize the correct API PUT endpoint
  - Cumulus API version updated to `2`

### Changed

- **Snyk Security**
  - Upgraded jsonwebtoken from 8.5.1 to 9.0.0
  - CUMULUS-3160: Upgrade knex from 0.95.15 to 2.4.1
  - Upgraded got from 11.8.3 to ^11.8.5
- **Dependabot Security**
  - Upgraded the python package dependencies of the example lambdas
- **CUMULUS-3043**
  - Organize & link Getting Started public docs for better user guidance
  - Update Getting Started sections with current content
- **CUMULUS-3046**
  - Update 'Deployment' public docs
  - Apply grammar, link fixes, and continuity/taxonomy standards
- **CUMULUS-3071**
  - Updated `@cumulus/api-client` packages to use `PATCH` protocol for existing
    granule `PUT` calls, this change should not require user updates for
    `api-client` users.
    - `@cumulus/api-client/granules.updateGranule`
    - `@cumulus/api-client/granules.moveGranule`
    - `@cumulus/api-client/granules.updateGranule`
    - `@cumulus/api-client/granules.reingestGranule`
    - `@cumulus/api-client/granules.removeFromCMR`
    - `@cumulus/api-client/granules.applyWorkflow`
- **CUMULUS-3097**
  - Changed `@cumulus/cmr-client` package's token from Echo-Token to Earthdata Login (EDL) token in updateToken method
  - Updated CMR header and token tests to reflect the Earthdata Login changes
- **CUMULUS-3144**
  - Increased the memory of API lambda to 1280MB
- **CUMULUS-3140**
  - Update release note to include cumulus-api release
- **CUMULUS-3193**
  - Update eslint config to better support typing
- Improve linting of TS files

### Removed

- **CUMULUS-2798**
  - Removed AsyncOperations model

### Removed

- **CUMULUS-3009**
  - Removed Dynamo PDRs table

## [v14.0.0] 2022-12-08

### Breaking Changes

- **CUMULUS-2915**
  - API endpoint GET `/executions/status/${executionArn}` returns `presignedS3Url` and `data`
  - The user (dashboard) must read the `s3SignedURL` and `data` from the return
- **CUMULUS-3070/3074**
  - Updated granule PUT/POST endpoints to no longer respect message write
    constraints.  Functionally this means that:
    - Granules with older createdAt values will replace newer ones, instead of
        ignoring the write request
    - Granules that attempt to set a non-complete state (e.g. 'queued' and
        'running') will now ignore execution state/state change and always write
    - Granules being set to non-complete state will update all values passed in,
      instead of being restricted to `['createdAt', 'updatedAt', 'timestamp',
      'status', 'execution']`

### Added

- **CUMULUS-3070**
  - Remove granules dynamoDb model logic that sets default publish value on record
    validation
  - Update API granule write logic to not set default publish value on record
    updates to avoid overwrite (PATCH behavior)
  - Update API granule write logic to publish to false on record
    creation if not specified
  - Update message granule write logic to set default publish value on record
    creation update.
  - Update granule write logic to set published to default value of `false` if
    `null` is explicitly set with intention to delete the value.
  - Removed dataType/version from api granule schema
  - Added `@cumulus/api/endpoints/granules` unit to cover duration overwrite
    logic for PUT/PATCH endpoint.
- **CUMULUS-3098**
  - Added task configuration setting named `failTaskWhenFileBackupFail` to the
    `lzards-backup` task. This setting is `false` by default, but when set to
    `true`, task will fail if one of the file backup request fails.

### Changed

- Updated CI deploy process to utilize the distribution module in the published zip file which
    will be run against for the integration tests
- **CUMULUS-2915**
  - Updated API endpoint GET `/executions/status/${executionArn}` to return the
    presigned s3 URL in addition to execution status data
- **CUMULUS-3045**
  - Update GitHub FAQs:
    - Add new and refreshed content for previous sections
    - Add new dedicated Workflows section
- **CUMULUS-3070**
  - Updated API granule write logic to no longer require createdAt value in
    dynamo/API granule validation.   Write-time createdAt defaults will be set in the case
    of new API granule writes without the value set, and createdAt will be
    overwritten if it already exists.
  - Refactored granule write logic to allow PATCH behavior on API granule update
    such that existing createdAt values will be retained in case of overwrite
    across all API granule writes.
  - Updated granule write code to validate written createdAt is synced between
    datastores in cases where granule.createdAt is not provided for a new
    granule.
  - Updated @cumulus/db/translate/granules.translateApiGranuleToPostgresGranuleWithoutNilsRemoved to validate incoming values to ensure values that can't be set to null are not
  - Updated @cumulus/db/translate/granules.translateApiGranuleToPostgresGranuleWithoutNilsRemoved to handle null values in incoming ApiGranule
  - Updated @cumulus/db/types/granules.PostgresGranule typings to allow for null values
  - Added ApiGranuleRecord to @cumulus/api/granule type to represent a written/retrieved from datastore API granule record.
  - Update API/Message write logic to handle nulls as deletion in granule PUT/message write logic
- **CUMULUS-3075**
  - Changed the API endpoint return value for a granule with no files. When a granule has no files, the return value beforehand for
    the translatePostgresGranuletoApiGranule, the function which does the translation of a Postgres granule to an API granule, was
    undefined, now changed to an empty array.
  - Existing behavior which relied on the pre-disposed undefined value was changed to instead accept the empty array.
  - Standardized tests in order to expect an empty array for a granule with no files files' object instead of undefined.
- **CUMULUS-3077**
  - Updated `lambdas/data-migration2` granule and files migration to have a `removeExcessFiles` function like in write-granules that will remove file records no longer associated with a granule being migrated
- **CUMULUS-3080**
  - Changed the retention period in days from 14 to 30 for cloudwatch logs for NIST-5 compliance
- **CUMULUS-3100**
  - Updated `POST` granules endpoint to check if granuleId exists across all collections rather than a single collection.
  - Updated `PUT` granules endpoint to check if granuleId exists across a different collection and throw conflict error if so.
  - Updated logic for writing granules from a message to check if granuleId exists across a different collection and throw conflict error if so.

### Fixed

- **CUMULUS-3070**
  - Fixed inaccurate typings for PostgresGranule in @cumulus/db/types/granule
  - Fixed inaccurate typings for @cumulus/api/granules.ApiGranule and updated to
    allow null
- **CUMULUS-3104**
  - Fixed TS compilation error on aws-client package caused by @aws-sdk/client-s3 3.202.0 upgrade
- **CUMULUS-3116**
  - Reverted the default ElasticSearch sorting behavior to the pre-13.3.0 configuration
  - Results from ElasticSearch are sorted by default by the `timestamp` field. This means that the order
  is not guaranteed if two or more records have identical timestamps as there is no secondary sort/tie-breaker.

## [v13.4.0] 2022-10-31

### Notable changes

- **CUMULUS-3104**
  - Published new tag [`43` of `cumuluss/async-operation` to Docker Hub](https://hub.docker.com/layers/cumuluss/async-operation/43/images/sha256-5f989c7d45db3dde87c88c553182d1e4e250a1e09af691a84ff6aa683088b948?context=explore) which was built with node:14.19.3-buster.

### Added

- **CUMULUS-2998**
  - Added Memory Size and Timeout terraform variable configuration for the following Cumulus tasks:
    - fake_processing_task_timeout and fake_processing_task_memory_size
    - files_to_granules_task_timeout and files_to_granule_task_memory_size
    - hello_world_task_timeout and hello_world_task_memory_size
    - sf_sqs_report_task_timeout and sf_sqs_report_task_memory_size
- **CUMULUS-2986**
  - Adds Terraform memory_size configurations to lambda functions with customizable timeouts enabled (the minimum default size has also been raised from 256 MB to 512 MB)
    allowed properties include:
      - add_missing_file_checksums_task_memory_size
      - discover_granules_task_memory_size
      - discover_pdrs_task_memory_size
      - hyrax_metadata_updates_task_memory_size
      - lzards_backup_task_memory_size
      - move_granules_task_memory_size
      - parse_pdr_task_memory_size
      - pdr_status_check_task_memory_size
      - post_to_cmr_task_memory_size
      - queue_granules_task_memory_size
      - queue_pdrs_task_memory_size
      - queue_workflow_task_memory_size
      - sync_granule_task_memory_size
      - update_cmr_access_constraints_task_memory_size
      - update_granules_cmr_task_memory_size
  - Initializes the lambda_memory_size(s) variable in the Terraform variable list
  - Adds Terraform timeout variable for add_missing_file_checksums_task
- **CUMULUS-2631**
  - Added 'Bearer token' support to s3credentials endpoint
- **CUMULUS-2787**
  - Added `lzards-api-client` package to Cumulus with `submitQueryToLzards` method
- **CUMULUS-2944**
  - Added configuration to increase the limit for body-parser's JSON and URL encoded parsers to allow for larger input payloads

### Changed


- Updated `example/cumulus-tf/variables.tf` to have `cmr_oauth_provider` default to `launchpad`
- **CUMULUS-3024**
  - Update PUT /granules endpoint to operate consistently across datastores
    (PostgreSQL, ElasticSearch, DynamoDB). Previously it was possible, given a
    partial Granule payload to have different data in Dynamo/ElasticSearch and PostgreSQL
  - Given a partial Granule object, the /granules update endpoint now operates
    with behavior more consistent with a PATCH operation where fields not provided
    in the payload will not be updated in the datastores.
  - Granule translation (db/src/granules.ts) now supports removing null/undefined fields when converting from API to Postgres
    granule formats.
  - Update granule write logic: if a `null` files key is provided in an update payload (e.g. `files: null`),
    an error will be thrown. `null` files were not previously supported and would throw potentially unclear errors. This makes the error clearer and more explicit.
  - Update granule write logic: If an empty array is provided for the `files` key, all files will be removed in all datastores
- **CUMULUS-2787**
  - Updated `lzards-backup-task` to send Cumulus provider and granule createdAt values as metadata in LZARDS backup request to support querying LZARDS for reconciliation reports
- **CUMULUS-2913**
  - Changed `process-dead-letter-archive` lambda to put messages from S3 dead
    letter archive that fail to process to new S3 location.
- **CUMULUS-2974**
  - The `DELETE /granules/<granuleId>` endpoint now includes additional details about granule
    deletion, including collection, deleted granule ID, deleted files, and deletion time.
- **CUMULUS-3027**
  - Pinned typescript to ~4.7.x to address typing incompatibility issues
    discussed in https://github.com/knex/knex/pull/5279
  - Update generate-ts-build-cache script to always install root project dependencies
- **CUMULUS-3104**
  - Updated Dockerfile of async operation docker image to build from node:14.19.3-buster
  - Sets default async_operation_image version to 43.
  - Upgraded saml2-js 4.0.0, rewire to 6.0.0 to address security vulnerabilities
  - Fixed TS compilation error caused by @aws-sdk/client-s3 3.190->3.193 upgrade

## [v13.3.2] 2022-10-10 [BACKPORT]

**Please note** changes in 13.3.2 may not yet be released in future versions, as
this is a backport and patch release on the 13.3.x series of releases. Updates that
are included in the future will have a corresponding CHANGELOG entry in future
releases.

### Fixed

- **CUMULUS-2557**
  - Updated `@cumulus/aws-client/S3/moveObject` to handle zero byte files (0 byte files).
- **CUMULUS-2971**
  - Updated `@cumulus/aws-client/S3ObjectStore` class to take string query parameters and
    its methods `signGetObject` and `signHeadObject` to take parameter presignOptions
- **CUMULUS-3021**
  - Updated `@cumulus/api-client/collections` and `@cumulus/integration-tests/api` to encode
    collection version in the URI path
- **CUMULUS-3024**
  - Update PUT /granules endpoint to operate consistently across datastores
    (PostgreSQL, ElasticSearch, DynamoDB). Previously it was possible, given a
    partial Granule payload to have different data in Dynamo/ElasticSearch and PostgreSQL
  - Given a partial Granule object, the /granules update endpoint now operates
    with behavior more consistent with a PATCH operation where fields not provided
    in the payload will not be updated in the datastores.
  - Granule translation (db/src/granules.ts) now supports removing null/undefined fields when converting from API to Postgres
    granule formats.
  - Update granule write logic: if a `null` files key is provided in an update payload (e.g. `files: null`),
    an error will be thrown. `null` files were not previously supported and would throw potentially unclear errors. This makes the error clearer and more explicit.
  - Update granule write logic: If an empty array is provided for the `files` key, all files will be removed in all datastores

## [v13.3.0] 2022-8-19

### Notable Changes

- **CUMULUS-2930**
  - The `GET /granules` endpoint has a new optional query parameter:
    `searchContext`, which is used to resume listing within the same search
    context. It is provided in every response from the endpoint as
    `meta.searchContext`. The searchContext value must be submitted with every
    consequent API call, and must be fetched from each new response to maintain
    the context.
  - Use of the `searchContext` query string parameter allows listing past 10,000 results.
  - Note that using the `from` query param in a request will cause the `searchContext` to
    be ignored and also make the query subject to the 10,000 results cap again.
  - Updated `GET /granules` endpoint to leverage ElasticSearch search-after API.
    The endpoint will only use search-after when the `searchContext` parameter
    is provided in a request.

## [v13.2.1] 2022-8-10 [BACKPORT]

### Notable changes

- **CUMULUS-3019**
  - Fix file write logic to delete files by `granule_cumulus_id` instead of
    `cumulus_id`. Previous logic removed files by matching `file.cumulus_id`
    to `granule.cumulus_id`.

## [v13.2.0] 2022-8-04

### Changed

- **CUMULUS-2940**
  - Updated bulk operation lambda to utilize system wide rds_connection_timing
    configuration parameters from the main `cumulus` module
- **CUMULUS-2980**
  - Updated `ingestPdrWithNodeNameSpec.js` to use `deleteProvidersAndAllDependenciesByHost` function.
  - Removed `deleteProvidersByHost`function.
- **CUMULUS-2954**
  - Updated Backup LZARDS task to run as a single task in a step function workflow.
  - Updated task to allow user to provide `collectionId` in workflow input and
    updated task to use said `collectionId` to look up the corresponding collection record in RDS.

## [v13.1.0] 2022-7-22

### MIGRATION notes

- The changes introduced in CUMULUS-2962 will re-introduce a
  `files_granules_cumulus_id_index` on the `files` table in the RDS database.
  This index will be automatically created as part of the bootstrap lambda
  function *on deployment* of the `data-persistence` module.

  *In cases where the index is already applied, this update will have no effect*.

  **Please Note**: In some cases where ingest is occurring at high volume levels and/or the
  files table has > 150M file records, the migration may
  fail on deployment due to timing required to both acquire the table state needed for the
  migration and time to create the index given the resources available.

  For reference a rx.5 large Aurora/RDS database
  with *no activity* took roughly 6 minutes to create the index for a file table with 300M records and no active ingest, however timed out when the same migration was attempted
  in production with possible activity on the table.

  If you believe you are subject to the above consideration, you may opt to
  manually create the `files` table index *prior* to deploying this version of
  Core with the following procedure:

  -----

  - Verify you do not have the index:

  ```text
  select * from pg_indexes where tablename = 'files';

   schemaname | tablename |        indexname        | tablespace |                                       indexdef
  ------------+-----------+-------------------------+------------+---------------------------------------------------------------------------------------
   public     | files     | files_pkey              |            | CREATE UNIQUE INDEX files_pkey ON public.files USING btree (cumulus_id)
   public     | files     | files_bucket_key_unique |            | CREATE UNIQUE INDEX files_bucket_key_unique ON public.files USING btree (bucket, key)
  ```

  In this instance you should not see an `indexname` row with
  `files_granules_cumulus_id_index` as the value.     If you *do*, you should be
  clear to proceed with the installation.
  - Quiesce ingest

  Stop all ingest operations in Cumulus Core according to your operational
  procedures.    You should validate that it appears there are no active queries that
  appear to be inserting granules/files into the database as a secondary method
  of evaluating the database system state:

  ```text
  select pid, query, state, wait_event_type, wait_event from pg_stat_activity where state = 'active';
  ```

  If query rows are returned with a `query` value that involves the files table,
  make sure ingest is halted and no other granule-update activity is running on
  the system.

  Note: In rare instances if there are hung queries that are unable to resolve, it may be necessary to
  manually use psql [Server Signaling
  Functions](https://www.postgresql.org/docs/10/functions-admin.html#FUNCTIONS-ADMIN-SIGNAL)
  `pg_cancel_backend` and/or
  `pg_terminate_backend` if the migration will not complete in the next step.

  - Create the Index

  Run the following query to create the index.    Depending on the situation
  this may take many minutes to complete, and you will note your CPU load and
  disk I/O rates increase on your cluster:

  ```text
  CREATE INDEX files_granule_cumulus_id_index ON files (granule_cumulus_id);
  ```

  You should see a response like:

  ```text
  CREATE INDEX
  ```

  and can verify the index `files_granule_cumulus_id_index` was created:

  ```text
  => select * from pg_indexes where tablename = 'files';
  schemaname | tablename |           indexname            | tablespace |                                           indexdef
   ------------+-----------+--------------------------------+------------+----------------------------------------------------------------------------------------------
   public     | files     | files_pkey                     |            | CREATE UNIQUE INDEX files_pkey ON public.files USING btree (cumulus_id)
   public     | files     | files_bucket_key_unique        |            | CREATE UNIQUE INDEX files_bucket_key_unique ON public.files USING btree (bucket, key)
   public     | files     | files_granule_cumulus_id_index |            | CREATE INDEX files_granule_cumulus_id_index ON public.files USING btree (granule_cumulus_id)
  (3 rows)
  ```

  - Once this is complete, you may deploy this version of Cumulus as you
    normally would.
  **If you are unable to stop ingest for the above procedure** *and* cannot
  migrate with deployment, you may be able to manually create the index while
  writes are ongoing using postgres's `CONCURRENTLY` option for `CREATE INDEX`.
  This can have significant impacts on CPU/write IO, particularly if you are
  already using a significant amount of your cluster resources, and may result
  in failed writes or an unexpected index/database state.

  PostgreSQL's
  [documentation](https://www.postgresql.org/docs/10/sql-createindex.html#SQL-CREATEINDEX-CONCURRENTLY)
  provides more information on this option.   Please be aware it is
  **unsupported** by Cumulus at this time, so community members that opt to go
  this route should proceed with caution.

  -----

### Notable changes

- **CUMULUS-2962**
  - Re-added database structural migration to `files` table to add an index on `granule_cumulus_id`
- **CUMULUS-2929**
  - Updated `move-granule` task to check the optional collection configuration parameter
    `meta.granuleMetadataFileExtension` to determine the granule metadata file.
    If none is specified, the granule CMR metadata or ISO metadata file is used.

### Changed

- Updated Moment.js package to 2.29.4 to address security vulnerability
- **CUMULUS-2967**
  - Added fix example/spec/helpers/Provider that doesn't fail deletion 404 in
    case of deletion race conditions
### Fixed

- **CUMULUS-2995**
  - Updated Lerna package to 5.1.8 to address security vulnerability

- **CUMULUS-2863**
  - Fixed `@cumulus/api` `validateAndUpdateSqsRule` method to allow 0 retries and 0 visibilityTimeout
    in rule's meta.

- **CUMULUS-2959**
  - Fixed `@cumulus/api` `granules` module to convert numeric productVolume to string
    when an old granule record is retrieved from DynamoDB
- Fixed the following links on Cumulus docs' [Getting Started](https://nasa.github.io/cumulus/docs/getting-started) page:
    * Cumulus Deployment
    * Terraform Best Practices
    * Integrator Common Use Cases
- Also corrected the _How to Deploy Cumulus_ link in the [Glossary](https://nasa.github.io/cumulus/docs/glossary)


## [v13.0.1] 2022-7-12

- **CUMULUS-2995**
  - Updated Moment.js package to 2.29.4 to address security vulnerability

## [v13.0.0] 2022-06-13

### MIGRATION NOTES

- The changes introduced in CUMULUS-2955 should result in removal of
  `files_granule_cumulus_id_index` from the `files` table (added in the v11.1.1
  release).  The success of this operation is dependent on system ingest load.

  In rare cases where data-persistence deployment fails because the
  `postgres-db-migration` times out, it may be required to manually remove the
  index and then redeploy:

  ```text
  DROP INDEX IF EXISTS files_granule_cumulus_id_index;
  ```

### Breaking Changes

- **CUMULUS-2931**

  - Updates CustomBootstrap lambda to default to failing if attempting to remove
    a pre-existing `cumulus-alias` index that would collide with the required
    `cumulus-alias` *alias*.   A configuration parameter
    `elasticsearch_remove_index_alias_conflict`  on the `cumulus` and
    `archive` modules has been added to enable the original behavior that would
    remove the invalid index (and all it's data).
  - Updates `@cumulus/es-client.bootstrapElasticSearch` signature to be
    parameterized and accommodate a new parameter `removeAliasConflict` which
    allows/disallows the deletion of a conflicting `cumulus-alias` index

### Notable changes

- **CUMULUS-2929**
  - Updated `move-granule` task to check the optional collection configuration parameter
    `meta.granuleMetadataFileExtension` to determine the granule metadata file.
    If none is specified, the granule CMR metadata or ISO metadata file is used.

### Added

- **CUMULUS-2929**
  - Added optional collection configuration `meta.granuleMetadataFileExtension` to specify CMR metadata
    file extension for tasks that utilize metadata file lookups

- **CUMULUS-2939**
  - Added `@cumulus/api/lambdas/start-async-operation` to start an async operation

- **CUMULUS-2953**
  - Added `skipMetadataCheck` flag to config for Hyrax metadata updates task.
  - If this config flag is set to `true`, and a granule has no CMR file, the task will simply return the input values.

- **CUMULUS-2966**
  - Added extractPath operation and support of nested string replacement to `url_path` in the collection configuration

### Changed

- **CUMULUS-2965**
  - Update `cumulus-rds-tf` module to ignore `engine_version` lifecycle changes
- **CUMULUS-2967**
  - Added fix example/spec/helpers/Provider that doesn't fail deletion 404 in
    case of deletion race conditions
- **CUMULUS-2955**
  - Updates `20220126172008_files_granule_id_index` to *not* create an index on
    `granule_cumulus_id` on the files table.
  - Adds `20220609024044_remove_files_granule_id_index` migration to revert
    changes from `20220126172008_files_granule_id_index` on any deployed stacks
    that might have the index to ensure consistency in deployed stacks

- **CUMULUS-2923**
  - Changed public key setup for SFTP local testing.
- **CUMULUS-2939**
  - Updated `@cumulus/api` `granules/bulk*`, `elasticsearch/index-from-database` and
    `POST reconciliationReports` endpoints to invoke StartAsyncOperation lambda

### Fixed

- **CUMULUS-2863**
  - Fixed `@cumulus/api` `validateAndUpdateSqsRule` method to allow 0 retries
    and 0 visibilityTimeout in rule's meta.
- **CUMULUS-2961**
  - Fixed `data-migration2` granule migration logic to allow for DynamoDb granules that have a null/empty string value for `execution`.   The migration will now migrate them without a linked execution.
  - Fixed `@cumulus/api` `validateAndUpdateSqsRule` method to allow 0 retries and 0 visibilityTimeout
    in rule's meta.

- **CUMULUS-2959**
  - Fixed `@cumulus/api` `granules` module to convert numeric productVolume to string
    when an old granule record is retrieved from DynamoDB.

## [v12.0.3] 2022-10-03 [BACKPORT]

**Please note** changes in 12.0.3 may not yet be released in future versions, as
this is a backport and patch release on the 12.0.x series of releases. Updates that
are included in the future will have a corresponding CHANGELOG entry in future
releases.

### Fixed

- **CUMULUS-3024**
  - Update PUT /granules endpoint to operate consistently across datastores
    (PostgreSQL, ElasticSearch, DynamoDB). Previously it was possible, given a
    partial Granule payload to have different data in Dynamo/ElasticSearch and PostgreSQL
  - Given a partial Granule object, the /granules update endpoint now operates
    with behavior more consistent with a PATCH operation where fields not provided
    in the payload will not be updated in the datastores.
  - Granule translation (db/src/granules.ts) now supports removing null/undefined fields when converting from API to Postgres
    granule formats.
  - Update granule write logic: if a `null` files key is provided in an update payload (e.g. `files: null`),
    an error will be thrown. `null` files were not previously supported and would throw potentially unclear errors. This makes the error clearer and more explicit.
  - Update granule write logic: If an empty array is provided for the `files` key, all files will be removed in all datastores
- **CUMULUS-2971**
  - Updated `@cumulus/aws-client/S3ObjectStore` class to take string query parameters and
    its methods `signGetObject` and `signHeadObject` to take parameter presignOptions
- **CUMULUS-2557**
  - Updated `@cumulus/aws-client/S3/moveObject` to handle zero byte files (0 byte files).
- **CUMULUS-3021**
  - Updated `@cumulus/api-client/collections` and `@cumulus/integration-tests/api` to encode
    collection version in the URI path

## [v12.0.2] 2022-08-10 [BACKPORT]

**Please note** changes in 12.0.2 may not yet be released in future versions, as
this is a backport and patch release on the 12.0.x series of releases. Updates that
are included in the future will have a corresponding CHANGELOG entry in future
releases.

### Notable Changes

- **CUMULUS-3019**
  - Fix file write logic to delete files by `granule_cumulus_id` instead of
      `cumulus_id`. Previous logic removed files by matching `file.cumulus_id`
      to `granule.cumulus_id`.

## [v12.0.1] 2022-07-18

- **CUMULUS-2995**
  - Updated Moment.js package to 2.29.4 to address security vulnerability

## [v12.0.0] 2022-05-20

### Breaking Changes

- **CUMULUS-2903**

  - The minimum supported version for all published Cumulus Core npm packages is now Node 14.19.1
  - Tasks using the `cumuluss/cumulus-ecs-task` Docker image must be updated to
    `cumuluss/cumulus-ecs-task:1.8.0`. This can be done by updating the `image`
    property of any tasks defined using the `cumulus_ecs_service` Terraform
    module.

### Changed

- **CUMULUS-2932**

  - Updates `SyncGranule` task to include `disableOrDefaultAcl` function that uses
    the configuration ACL parameter to set ACL to private by default or disable ACL.
  - Updates `@cumulus/sync-granule` `download()` function to take in ACL parameter
  - Updates `@cumulus/ingest` `proceed()` function to take in ACL parameter
  - Updates `@cumulus/ingest` `addLock()` function to take in an optional ACL parameter
  - Updates `SyncGranule` example worfklow config
    `example/cumulus-tf/sync_granule_workflow.asl.json` to include `ACL`
    parameter.

## [v11.1.8] 2022-11-07 [BACKPORT]

**Please note** changes in 11.1.7 may not yet be released in future versions, as
this is a backport and patch release on the 11.1.x series of releases. Updates that
are included in the future will have a corresponding CHANGELOG entry in future
releases.

### Breaking Changes

- **CUMULUS-2903**
  - The minimum supported version for all published Cumulus Core npm packages is now Node 14.19.1
  - Tasks using the `cumuluss/cumulus-ecs-task` Docker image must be updated to
    `cumuluss/cumulus-ecs-task:1.8.0`. This can be done by updating the `image`
    property of any tasks defined using the `cumulus_ecs_service` Terraform
    module.

### Notable changes

- Published new tag [`43` of `cumuluss/async-operation` to Docker Hub](https://hub.docker.com/layers/cumuluss/async-operation/43/images/sha256-5f989c7d45db3dde87c88c553182d1e4e250a1e09af691a84ff6aa683088b948?context=explore) which was built with node:14.19.3-buster.

### Changed

- **CUMULUS-3104**
  - Updated Dockerfile of async operation docker image to build from node:14.19.3-buster
  - Sets default async_operation_image version to 43.
  - Upgraded saml2-js 4.0.0, rewire to 6.0.0 to address security vulnerabilities
  - Fixed TS compilation error on aws-client package caused by @aws-sdk/client-s3 3.202.0 upgrade

- **CUMULUS-3080**
  - Changed the retention period in days from 14 to 30 for cloudwatch logs for NIST-5 compliance

## [v11.1.7] 2022-10-05 [BACKPORT]

**Please note** changes in 11.1.7 may not yet be released in future versions, as
this is a backport and patch release on the 11.1.x series of releases. Updates that
are included in the future will have a corresponding CHANGELOG entry in future
releases.

### Fixed

- **CUMULUS-3024**
  - Update PUT /granules endpoint to operate consistently across datastores
    (PostgreSQL, ElasticSearch, DynamoDB). Previously it was possible, given a
    partial Granule payload to have different data in Dynamo/ElasticSearch and PostgreSQL
  - Given a partial Granule object, the /granules update endpoint now operates
    with behavior more consistent with a PATCH operation where fields not provided
    in the payload will not be updated in the datastores.
  - Granule translation (db/src/granules.ts) now supports removing null/undefined fields when converting from API to Postgres
    granule formats.
  - Update granule write logic: if a `null` files key is provided in an update payload (e.g. `files: null`),
    an error will be thrown. `null` files were not previously supported and would throw potentially unclear errors. This makes the error clearer and more explicit.
  - Update granule write logic: If an empty array is provided for the `files` key, all files will be removed in all datastores
- **CUMULUS-2971**
  - Updated `@cumulus/aws-client/S3ObjectStore` class to take string query parameters and
    its methods `signGetObject` and `signHeadObject` to take parameter presignOptions
- **CUMULUS-2557**
  - Updated `@cumulus/aws-client/S3/moveObject` to handle zero byte files (0 byte files).
- **CUMULUS-3021**
  - Updated `@cumulus/api-client/collections` and `@cumulus/integration-tests/api` to encode
    collection version in the URI path
- **CUMULUS-3027**
  - Pinned typescript to ~4.7.x to address typing incompatibility issues
    discussed in https://github.com/knex/knex/pull/5279
  - Update generate-ts-build-cache script to always install root project dependencies

## [v11.1.5] 2022-08-10 [BACKPORT]

**Please note** changes in 11.1.5 may not yet be released in future versions, as
this is a backport and patch release on the 11.1.x series of releases. Updates that
are included in the future will have a corresponding CHANGELOG entry in future
releases.

### Notable changes

- **CUMULUS-3019**
  - Fix file write logic to delete files by `granule_cumulus_id` instead of
      `cumulus_id`. Previous logic removed files by matching `file.cumulus_id`
      to `granule.cumulus_id`.

## [v11.1.4] 2022-07-18

**Please note** changes in 11.1.4 may not yet be released in future versions, as
this is a backport and patch release on the 11.1.x series of releases. Updates that
are included in the future will have a corresponding CHANGELOG entry in future
releases.

### MIGRATION notes


- The changes introduced in CUMULUS-2962 will re-introduce a
  `files_granules_cumulus_id_index` on the `files` table in the RDS database.
  This index will be automatically created as part of the bootstrap lambda
  function *on deployment* of the `data-persistence` module.

  *In cases where the index is already applied, this update will have no effect*.

  **Please Note**: In some cases where ingest is occurring at high volume levels and/or the
  files table has > 150M file records, the migration may
  fail on deployment due to timing required to both acquire the table state needed for the
  migration and time to create the index given the resources available.

  For reference a rx.5 large Aurora/RDS database
  with *no activity* took roughly 6 minutes to create the index for a file table with 300M records and no active ingest, however timed out when the same migration was attempted
  in production with possible activity on the table.

  If you believe you are subject to the above consideration, you may opt to
  manually create the `files` table index *prior* to deploying this version of
  Core with the following procedure:

  -----

  - Verify you do not have the index:

  ```text
  select * from pg_indexes where tablename = 'files';

   schemaname | tablename |        indexname        | tablespace |                                       indexdef
  ------------+-----------+-------------------------+------------+---------------------------------------------------------------------------------------
   public     | files     | files_pkey              |            | CREATE UNIQUE INDEX files_pkey ON public.files USING btree (cumulus_id)
   public     | files     | files_bucket_key_unique |            | CREATE UNIQUE INDEX files_bucket_key_unique ON public.files USING btree (bucket, key)
  ```

  In this instance you should not see an `indexname` row with
  `files_granules_cumulus_id_index` as the value.     If you *do*, you should be
  clear to proceed with the installation.
  - Quiesce ingest

  Stop all ingest operations in Cumulus Core according to your operational
  procedures.    You should validate that it appears there are no active queries that
  appear to be inserting granules/files into the database as a secondary method
  of evaluating the database system state:

  ```text
  select pid, query, state, wait_event_type, wait_event from pg_stat_activity where state = 'active';
  ```

  If query rows are returned with a `query` value that involves the files table,
  make sure ingest is halted and no other granule-update activity is running on
  the system.

  Note: In rare instances if there are hung queries that are unable to resolve, it may be necessary to
  manually use psql [Server Signaling
  Functions](https://www.postgresql.org/docs/10/functions-admin.html#FUNCTIONS-ADMIN-SIGNAL)
  `pg_cancel_backend` and/or
  `pg_terminate_backend` if the migration will not complete in the next step.

  - Create the Index

  Run the following query to create the index.    Depending on the situation
  this may take many minutes to complete, and you will note your CPU load and
  disk I/O rates increase on your cluster:

  ```text
  CREATE INDEX files_granule_cumulus_id_index ON files (granule_cumulus_id);
  ```

  You should see a response like:

  ```text
  CREATE INDEX
  ```

  and can verify the index `files_granule_cumulus_id_index` was created:

  ```text
  => select * from pg_indexes where tablename = 'files';
  schemaname | tablename |           indexname            | tablespace |                                           indexdef
   ------------+-----------+--------------------------------+------------+----------------------------------------------------------------------------------------------
   public     | files     | files_pkey                     |            | CREATE UNIQUE INDEX files_pkey ON public.files USING btree (cumulus_id)
   public     | files     | files_bucket_key_unique        |            | CREATE UNIQUE INDEX files_bucket_key_unique ON public.files USING btree (bucket, key)
   public     | files     | files_granule_cumulus_id_index |            | CREATE INDEX files_granule_cumulus_id_index ON public.files USING btree (granule_cumulus_id)
  (3 rows)
  ```

  - Once this is complete, you may deploy this version of Cumulus as you
    normally would.
  **If you are unable to stop ingest for the above procedure** *and* cannot
  migrate with deployment, you may be able to manually create the index while
  writes are ongoing using postgres's `CONCURRENTLY` option for `CREATE INDEX`.
  This can have significant impacts on CPU/write IO, particularly if you are
  already using a significant amount of your cluster resources, and may result
  in failed writes or an unexpected index/database state.

  PostgreSQL's
  [documentation](https://www.postgresql.org/docs/10/sql-createindex.html#SQL-CREATEINDEX-CONCURRENTLY)
  provides more information on this option.   Please be aware it is
  **unsupported** by Cumulus at this time, so community members that opt to go
  this route should proceed with caution.

  -----

### Changed

- Updated Moment.js package to 2.29.4 to address security vulnerability

## [v11.1.3] 2022-06-24

**Please note** changes in 11.1.3 may not yet be released in future versions, as
this is a backport and patch release on the 11.1.x series of releases. Updates that
are included in the future will have a corresponding CHANGELOG entry in future
releases.

### Notable changes

- **CUMULUS-2929**
  - Updated `move-granule` task to check the optional collection configuration parameter
    `meta.granuleMetadataFileExtension` to determine the granule metadata file.
    If none is specified, the granule CMR metadata or ISO metadata file is used.

### Added

- **CUMULUS-2929**
  - Added optional collection configuration `meta.granuleMetadataFileExtension` to specify CMR metadata
    file extension for tasks that utilize metadata file lookups
- **CUMULUS-2966**
  - Added extractPath operation and support of nested string replacement to `url_path` in the collection configuration
### Fixed

- **CUMULUS-2863**
  - Fixed `@cumulus/api` `validateAndUpdateSqsRule` method to allow 0 retries
    and 0 visibilityTimeout in rule's meta.
- **CUMULUS-2959**
  - Fixed `@cumulus/api` `granules` module to convert numeric productVolume to string
    when an old granule record is retrieved from DynamoDB.
- **CUMULUS-2961**
  - Fixed `data-migration2` granule migration logic to allow for DynamoDb granules that have a null/empty string value for `execution`.   The migration will now migrate them without a linked execution.

## [v11.1.2] 2022-06-13

**Please note** changes in 11.1.2 may not yet be released in future versions, as
this is a backport and patch release on the 11.1.x series of releases. Updates that
are included in the future will have a corresponding CHANGELOG entry in future
releases.

### MIGRATION NOTES

- The changes introduced in CUMULUS-2955 should result in removal of
  `files_granule_cumulus_id_index` from the `files` table (added in the v11.1.1
  release).  The success of this operation is dependent on system ingest load

  In rare cases where data-persistence deployment fails because the
  `postgres-db-migration` times out, it may be required to manually remove the
  index and then redeploy:

  ```text
  > DROP INDEX IF EXISTS postgres-db-migration;
  DROP INDEX
  ```

### Changed

- **CUMULUS-2955**
  - Updates `20220126172008_files_granule_id_index` to *not* create an index on
    `granule_cumulus_id` on the files table.
  - Adds `20220609024044_remove_files_granule_id_index` migration to revert
    changes from `20220126172008_files_granule_id_index` on any deployed stacks
    that might have the index to ensure consistency in deployed stacks

## [v11.1.1] 2022-04-26

### Added

### Changed

- **CUMULUS-2885**
  - Updated `@cumulus/aws-client` to use new AWS SDK v3 packages for S3 requests:
    - `@aws-sdk/client-s3`
    - `@aws-sdk/lib-storage`
    - `@aws-sdk/s3-request-presigner`
  - Updated code for compatibility with updated `@cumulus/aws-client` and AWS SDK v3 S3 packages:
    - `@cumulus/api`
    - `@cumulus/async-operations`
    - `@cumulus/cmrjs`
    - `@cumulus/common`
    - `@cumulus/collection-config-store`
    - `@cumulus/ingest`
    - `@cumulus/launchpad-auth`
    - `@cumulus/sftp-client`
    - `@cumulus/tf-inventory`
    - `lambdas/data-migration2`
    - `tasks/add-missing-file-checksums`
    - `tasks/hyrax-metadata-updates`
    - `tasks/lzards-backup`
    - `tasks/sync-granule`
- **CUMULUS-2886**
  - Updated `@cumulus/aws-client` to use new AWS SDK v3 packages for API Gateway requests:
    - `@aws-sdk/client-api-gateway`
- **CUMULUS-2920**
  - Update npm version for Core build to 8.6
- **CUMULUS-2922**
  - Added `@cumulus/example-lib` package to example project to allow unit tests `example/script/lib` dependency.
  - Updates Mutex unit test to address changes made in [#2902](https://github.com/nasa/cumulus/pull/2902/files)
- **CUMULUS-2924**
  - Update acquireTimeoutMillis to 400 seconds for the db-provision-lambda module to address potential timeout issues on RDS database start
- **CUMULUS-2925**
  - Updates CI to utilize `audit-ci` v6.2.0
  - Updates CI to utilize a on-container filesystem when building Core in 'uncached' mode
  - Updates CI to selectively bootstrap Core modules in the cleanup job phase
- **CUMULUS-2934**
  - Update CI Docker container build to install pipenv to prevent contention on parallel lambda builds


## [v11.1.0] 2022-04-07

### MIGRATION NOTES

- 11.1.0 is an amendment release and supersedes 11.0.0. However, follow the migration steps for 11.0.0.

- **CUMULUS-2905**
  - Updates migration script with new `migrateAndOverwrite` and
    `migrateOnlyFiles` options.

### Added

- **CUMULUS-2860**
  - Added an optional configuration parameter `skipMetadataValidation` to `hyrax-metadata-updates` task
- **CUMULUS-2870**
  - Added `last_modified_date` as output to all tasks in Terraform `ingest` module.
- **CUMULUS-NONE**
  - Added documentation on choosing and configuring RDS at `deployment/choosing_configuring_rds`.

### Changed

- **CUMULUS-2703**
  - Updated `ORCA Backup` reconciliation report to report `cumulusFilesCount` and `orcaFilesCount`
- **CUMULUS-2849**
  - Updated `@cumulus/aws-client` to use new AWS SDK v3 packages for DynamoDB requests:
    - `@aws-sdk/client-dynamodb`
    - `@aws-sdk/lib-dynamodb`
    - `@aws-sdk/util-dynamodb`
  - Updated code for compatibility with AWS SDK v3 Dynamo packages
    - `@cumulus/api`
    - `@cumulus/errors`
    - `@cumulus/tf-inventory`
    - `lambdas/data-migration2`
    - `packages/api/ecs/async-operation`
- **CUMULUS-2864**
  - Updated `@cumulus/cmr-client/ingestUMMGranule` and `@cumulus/cmr-client/ingestConcept`
    functions to not perform separate validation request
- **CUMULUS-2870**
  - Updated `hello_world_service` module to pass in `lastModified` parameter in command list to trigger a Terraform state change when the `hello_world_task` is modified.

### Fixed

- **CUMULUS-2849**
  - Fixed AWS service client memoization logic in `@cumulus/aws-client`

## [v11.0.0] 2022-03-24 [STABLE]

### v9.9->v11.0 MIGRATION NOTES

Release v11.0 is a maintenance release series, replacing v9.9.   If you are
upgrading to or past v11 from v9.9.x to this release, please pay attention to the following
migration notes from prior releases:

#### Migration steps

##### **After deploying the `data-persistence` module, but before deploying the main `cumulus` module**

- Due to a bug in the PUT `/rules/<name>` endpoint, the rule records in PostgreSQL may be
out of sync with records in DynamoDB. In order to bring the records into sync, re-deploy and re-run the
[`data-migration1` Lambda](https://nasa.github.io/cumulus/docs/upgrade-notes/upgrade-rds#3-deploy-and-run-data-migration1) with a payload of
`{"forceRulesMigration": true}`:

```shell
aws lambda invoke --function-name $PREFIX-data-migration1 \
  --payload $(echo '{"forceRulesMigration": true}' | base64) $OUTFILE
```

##### As part of the `cumulus` deployment

- Please read the [documentation on the updates to the granule files schema for our Cumulus workflow tasks and how to upgrade your deployment for compatibility](https://nasa.github.io/cumulus/docs/upgrade-notes/update-task-file-schemas).
- (Optional) Update the `task-config` for all workflows that use the `sync-granule` task to include `workflowStartTime` set to
`{$.cumulus_meta.workflow_start_time}`. See [here](https://github.com/nasa/cumulus/blob/master/example/cumulus-tf/sync_granule_workflow.asl.json#L9) for an example.

##### After the `cumulus` deployment

As part of the work on the RDS Phase 2 feature, it was decided to re-add the
granule file `type` property on the file table (detailed reasoning
https://wiki.earthdata.nasa.gov/pages/viewpage.action?pageId=219186829).  This
change was implemented as part of CUMULUS-2672/CUMULUS-2673, however granule
records ingested prior to v11 will *not* have the file.type property stored in the
PostGreSQL database, and on installation of v11 API calls to get granule.files
will not return this value. We anticipate most users are impacted by this issue.

Users that are impacted by these changes should re-run the granule migration
lambda to *only* migrate granule file records:

```shell
PAYLOAD=$(echo '{"migrationsList": ["granules"], "granuleMigrationParams": {"migrateOnlyFiles": "true"}}' | base64)
aws lambda invoke --function-name $PREFIX-postgres-migration-async-operation \
--payload $PAYLOAD $OUTFILE
```

You should note that this will *only* move files for granule records in
PostgreSQL.  **If you have not completed the phase 1 data migration or
have granule records in dynamo that are not in PostgreSQL, the migration will
report failure for both the DynamoDB granule and all the associated files and the file
records will not be updated**.

If you prefer to do a full granule and file migration, you may instead
opt to run the migration with the `migrateAndOverwrite` option instead, this will re-run a
full granule/files migration and overwrite all values in the PostgreSQL database from
what is in DynamoDB for both granules and associated files:

```shell
PAYLOAD=$(echo '{"migrationsList": ["granules"], "granuleMigrationParams": {"migrateAndOverwrite": "true"}}' | base64)
aws lambda invoke --function-name $PREFIX-postgres-migration-async-operation \
--payload $PAYLOAD $OUTFILE
```

*Please note*: Since this data migration is copying all of your granule data
from DynamoDB to PostgreSQL, it can take multiple hours (or even days) to run,
depending on how much data you have and how much parallelism you configure the
migration to use. In general, the more parallelism you configure the migration
to use, the faster it will go, but the higher load it will put on your
PostgreSQL database. Excessive database load can cause database outages and
result in data loss/recovery scenarios. Thus, the parallelism settings for the
migration are intentionally set by default to conservative values but are
configurable.      If this impacts only some of your data products you may want
to consider using other `granuleMigrationParams`.

Please see [the second data migration
docs](https://nasa.github.io/cumulus/docs/upgrade-notes/upgrade-rds#5-run-the-second-data-migration)
for more on this tool if you are unfamiliar with the various options.

### Notable changes

- **CUMULUS-2703**
  - `ORCA Backup` is now a supported `reportType` for the `POST /reconciliationReports` endpoint

### Added

- **CUMULUS-2311** - RDS Migration Epic Phase 2
  - **CUMULUS-2208**
    - Added `@cumulus/message/utils.parseException` to parse exception objects
    - Added helpers to `@cumulus/message/Granules`:
      - `getGranuleProductVolume`
      - `getGranuleTimeToPreprocess`
      - `getGranuleTimeToArchive`
      - `generateGranuleApiRecord`
    - Added `@cumulus/message/PDRs/generatePdrApiRecordFromMessage` to generate PDR from Cumulus workflow message
    - Added helpers to `@cumulus/es-client/indexer`:
      - `deleteAsyncOperation` to delete async operation records from Elasticsearch
      - `updateAsyncOperation` to update an async operation record in Elasticsearch
    - Added granules `PUT` endpoint to Cumulus API for updating a granule.
    Requests to this endpoint should be submitted **without an `action`**
    attribute in the request body.
    - Added `@cumulus/api-client/granules.updateGranule` to update granule via the API
  - **CUMULUS-2303**
    - Add translatePostgresProviderToApiProvider method to `@cumulus/db/translate/providers`
  - **CUMULUS-2306**
    - Updated API execution GET endpoint to read individual execution records
      from PostgreSQL database instead of DynamoDB
    - Updated API execution-status endpoint to read execution records from
      PostgreSQL database instead of DynamoDB
  - **CUMULUS-2302**
    - Added translatePostgresCollectionToApiCollection method to
      `@cumulus/db/translate/collections`
    - Added `searchWithUpdatedAtRange` method to
      `@cumulus/db/models/collections`
  - **CUMULUS-2301**
    - Created API asyncOperations POST endpoint to create async operations.
  - **CUMULUS-2307**
    - Updated API PDR GET endpoint to read individual PDR records from
      PostgreSQL database instead of DynamoDB
    - Added `deletePdr` to `@cumulus/api-client/pdrs`
  - **CUMULUS-2782**
    - Update API granules endpoint `move` action to update granules in the index
      and utilize postgres as the authoritative datastore
  - **CUMULUS-2769**
    - Update collection PUT endpoint to require existance of postgresql record
      and to ignore lack of dynamoDbRecord on update
  - **CUMULUS-2767**
    - Update provider PUT endpoint to require existence of PostgreSQL record
      and to ignore lack of DynamoDB record on update
  - **CUMULUS-2759**
    - Updates collection/provider/rules/granules creation (post) endpoints to
      primarily check for existence/collision in PostgreSQL database instead of DynamoDB
  - **CUMULUS-2714**
    - Added `@cumulus/db/base.deleteExcluding` method to allow for deletion of a
      record set with an exclusion list of cumulus_ids
  - **CUMULUS-2317**
    - Added `@cumulus/db/getFilesAndGranuleInfoQuery()` to build a query for searching file
    records in PostgreSQL and return specified granule information for each file
    - Added `@cumulus/db/QuerySearchClient` library to handle sequentially fetching and paging
    through results for an arbitrary PostgreSQL query
    - Added `insert` method to all `@cumulus/db` models to handle inserting multiple records into
    the database at once
    - Added `@cumulus/db/translatePostgresGranuleResultToApiGranule` helper to
    translate custom PostgreSQL granule result to API granule
  - **CUMULUS-2672**
    - Added migration to add `type` text column to Postgres database `files` table
  - **CUMULUS-2634**
    - Added new functions for upserting data to Elasticsearch:
      - `@cumulus/es-client/indexer.upsertExecution` to upsert an execution
      - `@cumulus/es-client/indexer.upsertPdr` to upsert a PDR
      - `@cumulus/es-client/indexer.upsertGranule` to upsert a granule
  - **CUMULUS-2510**
    - Added `execution_sns_topic_arn` environment variable to
      `sf_event_sqs_to_db_records` lambda TF definition.
    - Added to `sf_event_sqs_to_db_records_lambda` IAM policy to include
      permissions for SNS publish for `report_executions_topic`
    - Added `collection_sns_topic_arn` environment variable to
      `PrivateApiLambda` and `ApiEndpoints` lambdas.
    - Added `updateCollection` to `@cumulus/api-client`.
    - Added to `ecs_cluster` IAM policy to include permissions for SNS publish
      for `report_executions_sns_topic_arn`, `report_pdrs_sns_topic_arn`,
      `report_granules_sns_topic_arn`
    - Added variables for report topic ARNs to `process_dead_letter_archive.tf`
    - Added variable for granule report topic ARN to `bulk_operation.tf`
    - Added `pdr_sns_topic_arn` environment variable to
      `sf_event_sqs_to_db_records` lambda TF definition.
    - Added the new function `publishSnsMessageByDataType` in `@cumulus/api` to
      publish SNS messages to the report topics to PDRs, Collections, and
      Executions.
    - Added the following functions in `publishSnsMessageUtils` to handle
      publishing SNS messages for specific data and event types:
      - `publishCollectionUpdateSnsMessage`
      - `publishCollectionCreateSnsMessage`
      - `publishCollectionDeleteSnsMessage`
      - `publishGranuleUpdateSnsMessage`
      - `publishGranuleDeleteSnsMessage`
      - `publishGranuleCreateSnsMessage`
      - `publishExecutionSnsMessage`
      - `publishPdrSnsMessage`
      - `publishGranuleSnsMessageByEventType`
    - Added to `ecs_cluster` IAM policy to include permissions for SNS publish
      for `report_executions_topic` and `report_pdrs_topic`.
  - **CUMULUS-2315**
    - Added `paginateByCumulusId` to `@cumulus/db` `BasePgModel` to allow for paginated
      full-table select queries in support of elasticsearch indexing.
    - Added `getMaxCumulusId` to `@cumulus/db` `BasePgModel` to allow all
      derived table classes to support querying the current max `cumulus_id`.
  - **CUMULUS-2673**
    - Added `ES_HOST` environment variable to `postgres-migration-async-operation`
    Lambda using value of `elasticsearch_hostname` Terraform variable.
    - Added `elasticsearch_security_group_id` to security groups for
      `postgres-migration-async-operation` lambda.
    - Added permission for `DynamoDb:DeleteItem` to
      `postgres-migration-async-operation` lambda.
  - **CUMULUS-2778**
    - Updated default value of `async_operation_image` in
      `tf-modules/cumulus/variables.tf` to `cumuluss/async-operation:41`
    - Added `ES_HOST` environment variable to async operation ECS task
      definition to ensure that async operation tasks write to the correct
      Elasticsearch domain
- **CUMULUS-2642**
  - Reduces the reconcilation report's default maxResponseSize that returns
     the full report rather than an s3 signed url. Reports very close to the
     previous limits were failing to download, so the limit has been lowered to
     ensure all files are handled properly.
- **CUMULUS-2703**
  - Added `@cumulus/api/lambdas/reports/orca-backup-reconciliation-report` to create
    `ORCA Backup` reconciliation report

### Removed

- **CUMULUS-2311** - RDS Migration Epic Phase 2
  - **CUMULUS-2208**
    - Removed trigger for `dbIndexer` Lambda for DynamoDB tables:
      - `<prefix>-AsyncOperationsTable`
      - `<prefix>-CollectionsTable`
      - `<prefix>-ExecutionsTable`
      - `<prefix>-GranulesTable`
      - `<prefix>-PdrsTable`
      - `<prefix>-ProvidersTable`
      - `<prefix>-RulesTable`
  - **CUMULUS-2782**
    - Remove deprecated `@ingest/granule.moveGranuleFiles`
  - **CUMULUS-2770**
    - Removed `waitForModelStatus` from `example/spec/helpers/apiUtils` integration test helpers
  - **CUMULUS-2510**
    - Removed `stream_enabled` and `stream_view_type` from `executions_table` TF
      definition.
    - Removed `aws_lambda_event_source_mapping` TF definition on executions
      DynamoDB table.
    - Removed `stream_enabled` and `stream_view_type` from `collections_table`
      TF definition.
    - Removed `aws_lambda_event_source_mapping` TF definition on collections
      DynamoDB table.
    - Removed lambda `publish_collections` TF resource.
    - Removed `aws_lambda_event_source_mapping` TF definition on granules
    - Removed `stream_enabled` and `stream_view_type` from `pdrs_table` TF
      definition.
    - Removed `aws_lambda_event_source_mapping` TF definition on PDRs
      DynamoDB table.
  - **CUMULUS-2694**
    - Removed `@cumulus/api/models/granules.storeGranulesFromCumulusMessage()` method
  - **CUMULUS-2662**
    - Removed call to `addToLocalES` in POST `/granules` endpoint since it is
      redundant.
    - Removed call to `addToLocalES` in POST and PUT `/executions` endpoints
      since it is redundant.
    - Removed function `addToLocalES` from `es-client` package since it is no
      longer used.
  - **CUMULUS-2771**
    - Removed `_updateGranuleStatus` to update granule to "running" from `@cumulus/api/lib/ingest.reingestGranule`
    and `@cumulus/api/lib/ingest.applyWorkflow`

### Changed

- CVE-2022-2477
  - Update node-forge to 1.3.0 in `@cumulus/common` to address CVE-2022-2477
- **CUMULUS-2311** - RDS Migration Epic Phase 2
  - **CUMULUS_2641**
    - Update API granule schema to set productVolume as a string value
    - Update `@cumulus/message` package to set productVolume as string
      (calculated with `file.size` as a `BigInt`) to match API schema
    - Update `@cumulus/db` granule translation to translate `granule` objects to
      match the updated API schema
  - **CUMULUS-2714**
    - Updated
      - @cumulus/api/lib.writeRecords.writeGranulesFromMessage
      - @cumulus/api/lib.writeRecords.writeGranuleFromApi
      - @cumulus/api/lib.writeRecords.createGranuleFromApi
      - @cumulus/api/lib.writeRecords.updateGranuleFromApi
    - These methods now remove postgres file records that aren't contained in
        the write/update action if such file records exist.  This update
        maintains consistency with the writes to elasticsearch/dynamodb.
  - **CUMULUS-2672**
    - Updated `data-migration2` lambda to migrate Dynamo `granule.files[].type`
      instead of dropping it.
    - Updated `@cumlus/db` `translateApiFiletoPostgresFile` to retain `type`
    - Updated `@cumulus/db` `translatePostgresFileToApiFile` to retain `type`
    - Updated `@cumulus/types.api.file` to add `type` to the typing.
  - **CUMULUS-2315**
    - Update `index-from-database` lambda/ECS task and elasticsearch endpoint to read
      from PostgreSQL database
    - Update `index-from-database` endpoint to add the following configuration
      tuning parameters:
      - postgresResultPageSize -- The number of records to read from each
        postgres table per request.   Default is 1000.
      - postgresConnectionPoolSize -- The max number of connections to allow the
        index function to make to the database.  Default is 10.
      - esRequestConcurrency -- The maximium number of concurrent record
        translation/ES record update requests.   Default is 10.
  - **CUMULUS-2308**
    - Update `/granules/<granule_id>` GET endpoint to return PostgreSQL Granules instead of DynamoDB Granules
    - Update `/granules/<granule_id>` PUT endpoint to use PostgreSQL Granule as source rather than DynamoDB Granule
    - Update `unpublishGranule` (used in /granules PUT) to use PostgreSQL Granule as source rather than DynamoDB Granule
    - Update integration tests to use `waitForApiStatus` instead of `waitForModelStatus`
    - Update Granule ingest to update the Postgres Granule status as well as the DynamoDB Granule status
  - **CUMULUS-2302**
    - Update API collection GET endpoint to read individual provider records from
      PostgreSQL database instead of DynamoDB
    - Update sf-scheduler lambda to utilize API endpoint to get provider record
      from database via Private API lambda
    - Update API granule `reingest` endpoint to read collection from PostgreSQL
      database instead of DynamoDB
    - Update internal-reconciliation report to base report Collection comparison
      on PostgreSQL instead of DynamoDB
    - Moved createGranuleAndFiles `@cumulus/api` unit helper from `./lib` to
      `.test/helpers`
  - **CUMULUS-2208**
    - Moved all `@cumulus/api/es/*` code to new `@cumulus/es-client` package
    - Updated logic for collections API POST/PUT/DELETE to create/update/delete
      records directly in Elasticsearch in parallel with updates to
      DynamoDb/PostgreSQL
    - Updated logic for rules API POST/PUT/DELETE to create/update/delete
      records directly in Elasticsearch in parallel with updates to
      DynamoDb/PostgreSQL
    - Updated logic for providers API POST/PUT/DELETE to create/update/delete
      records directly in  Elasticsearch in parallel with updates to
      DynamoDb/PostgreSQL
    - Updated logic for PDRs API DELETE to delete records directly in
      Elasticsearch in parallel with deletes to DynamoDB/PostgreSQL
    - Updated logic for executions API DELETE to delete records directly in
      Elasticsearch in parallel with deletes to DynamoDB/PostgreSQL
    - Updated logic for granules API DELETE to delete records directly in
      Elasticsearch in parallel with deletes to DynamoDB/PostgreSQL
    - `sfEventSqsToDbRecords` Lambda now writes following data directly to
      Elasticsearch in parallel with writes to DynamoDB/PostgreSQL:
      - executions
      - PDRs
      - granules
    - All async operations are now written directly to Elasticsearch in parallel
      with DynamoDB/PostgreSQL
    - Updated logic for async operation API DELETE to delete records directly in
      Elasticsearch in parallel with deletes to DynamoDB/PostgreSQL
    - Moved:
      - `packages/api/lib/granules.getGranuleProductVolume` ->
      `@cumulus/message/Granules.getGranuleProductVolume`
      - `packages/api/lib/granules.getGranuleTimeToPreprocess`
      -> `@cumulus/message/Granules.getGranuleTimeToPreprocess`
      - `packages/api/lib/granules.getGranuleTimeToArchive` ->
      `@cumulus/message/Granules.getGranuleTimeToArchive`
      - `packages/api/models/Granule.generateGranuleRecord`
      -> `@cumulus/message/Granules.generateGranuleApiRecord`
  - **CUMULUS-2306**
    - Updated API local serve (`api/bin/serve.js`) setup code to add cleanup/executions
    related records
    - Updated @cumulus/db/models/granules-executions to add a delete method in
      support of local cleanup
    - Add spec/helpers/apiUtils/waitForApiStatus integration helper to retry API
      record retrievals on status in lieu of using `waitForModelStatus`
  - **CUMULUS-2303**
    - Update API provider GET endpoint to read individual provider records from
      PostgreSQL database instead of DynamoDB
    - Update sf-scheduler lambda to utilize API endpoint to get provider record
      from database via Private API lambda
  - **CUMULUS-2301**
    - Updated `getAsyncOperation` to read from PostgreSQL database instead of
      DynamoDB.
    - Added `translatePostgresAsyncOperationToApiAsyncOperation` function in
      `@cumulus/db/translate/async-operation`.
    - Updated `translateApiAsyncOperationToPostgresAsyncOperation` function to
      ensure that `output` is properly translated to an object for the
      PostgreSQL record for the following cases of `output` on the incoming API
      record:
      - `record.output` is a JSON stringified object
      - `record.output` is a JSON stringified array
      - `record.output` is a JSON stringified string
      - `record.output` is a string
  - **CUMULUS-2317**
    - Changed reconciliation reports to read file records from PostgreSQL instead of DynamoDB
  - **CUMULUS-2304**
    - Updated API rule GET endpoint to read individual rule records from
      PostgreSQL database instead of DynamoDB
    - Updated internal consumer lambdas for SNS, SQS and Kinesis to read
      rules from PostgreSQL.
  - **CUMULUS-2634**
    - Changed `sfEventSqsToDbRecords` Lambda to use new upsert helpers for executions, granules, and PDRs
    to ensure out-of-order writes are handled correctly when writing to Elasticsearch
  - **CUMULUS-2510**
    - Updated `@cumulus/api/lib/writeRecords/write-execution` to publish SNS
      messages after a successful write to Postgres, DynamoDB, and ES.
    - Updated functions `create` and `upsert` in the `db` model for Executions
      to return an array of objects containing all columns of the created or
      updated records.
    - Updated `@cumulus/api/endpoints/collections` to publish an SNS message
      after a successful collection delete, update (PUT), create (POST).
    - Updated functions `create` and `upsert` in the `db` model for Collections
      to return an array of objects containing all columns for the created or
      updated records.
    - Updated functions `create` and `upsert` in the `db` model for Granules
      to return an array of objects containing all columns for the created or
      updated records.
    - Updated `@cumulus/api/lib/writeRecords/write-granules` to publish SNS
      messages after a successful write to Postgres, DynamoDB, and ES.
    - Updated `@cumulus/api/lib/writeRecords/write-pdr` to publish SNS
      messages after a successful write to Postgres, DynamoDB, and ES.
  - **CUMULUS-2733**
    - Updated `_writeGranuleFiles` function creates an aggregate error which
      contains the workflow error, if any, as well as any error that may occur
      from writing granule files.
  - **CUMULUS-2674**
    - Updated `DELETE` endpoints for the following data types to check that record exists in
      PostgreSQL or Elasticsearch before proceeding with deletion:
      - `provider`
      - `async operations`
      - `collections`
      - `granules`
      - `executions`
      - `PDRs`
      - `rules`
  - **CUMULUS-2294**
    - Updated architecture and deployment documentation to reference RDS
  - **CUMULUS-2642**
    - Inventory and Granule Not Found Reconciliation Reports now compare
      Databse against S3 in on direction only, from Database to S3
      Objects. This means that only files in the database are compared against
      objects found on S3 and the filesInCumulus.onlyInS3 report key will
      always be empty. This significantly decreases the report output size and
      aligns with a users expectations.
    - Updates getFilesAndGranuleInfoQuery to take additional optional
      parameters `collectionIds`, `granuleIds`, and `providers` to allow
      targeting/filtering of the results.

  - **CUMULUS-2694**
    - Updated database write logic in `sfEventSqsToDbRccords` to log message if Cumulus
    workflow message is from pre-RDS deployment but still attempt parallel writing to DynamoDB
    and PostgreSQL
    - Updated database write logic in `sfEventSqsToDbRccords` to throw error if requirements to write execution to PostgreSQL cannot be met
  - **CUMULUS-2660**
    - Updated POST `/executions` endpoint to publish SNS message of created record to executions SNS topic
  - **CUMULUS-2661**
    - Updated PUT `/executions/<arn>` endpoint to publish SNS message of updated record to executions SNS topic
  - **CUMULUS-2765**
    - Updated `updateGranuleStatusToQueued` in `write-granules` to write to
      Elasticsearch and publish SNS message to granules topic.
  - **CUMULUS-2774**
    - Updated `constructGranuleSnsMessage` and `constructCollectionSnsMessage`
      to throw error if `eventType` is invalid or undefined.
  - **CUMULUS-2776**
    - Updated `getTableIndexDetails` in `db-indexer` to use correct
      `deleteFnName` for reconciliation reports.
  - **CUMULUS-2780**
    - Updated bulk granule reingest operation to read granules from PostgreSQL instead of DynamoDB.
  - **CUMULUS-2778**
    - Updated default value of `async_operation_image` in `tf-modules/cumulus/variables.tf` to `cumuluss/async-operation:38`
  - **CUMULUS-2854**
    - Updated rules model to decouple `createRuleTrigger` from `create`.
    - Updated rules POST endpoint to call `rulesModel.createRuleTrigger` directly to create rule trigger.
    - Updated rules PUT endpoints to call `rulesModel.createRuleTrigger` if update fails and reversion needs to occur.

### Fixed

- **CUMULUS-2311** - RDS Migration Epic Phase 2
  - **CUMULUS-2810**
    - Updated @cumulus/db/translate/translatePostgresProviderToApiProvider to
      correctly return provider password and updated tests to prevent
      reintroduction.
  - **CUMULUS-2778**
    - Fixed async operation docker image to correctly update record status in
    Elasticsearch
  - Updated localAPI to set additional env variable, and fixed `GET /executions/status` response
  - **CUMULUS-2877**
    - Ensure database records receive a timestamp when writing granules.

## [v10.1.3] 2022-06-28 [BACKPORT]

### Added

- **CUMULUS-2966**
  - Added extractPath operation and support of nested string replacement to `url_path` in the collection configuration

## [v10.1.2] 2022-03-11

### Added

- **CUMULUS-2859**
  - Update `postgres-db-migration` lambda timeout to default 900 seconds
  - Add `db_migration_lambda_timeout` variable to `data-persistence` module to
    allow this timeout to be user configurable
- **CUMULUS-2868**
  - Added `iam:PassRole` permission to `step_policy` in `tf-modules/ingest/iam.tf`

## [v10.1.1] 2022-03-04

### Migration steps

- Due to a bug in the PUT `/rules/<name>` endpoint, the rule records in PostgreSQL may be
out of sync with records in DynamoDB. In order to bring the records into sync, re-run the
[previously deployed `data-migration1` Lambda](https://nasa.github.io/cumulus/docs/upgrade-notes/upgrade-rds#3-deploy-and-run-data-migration1) with a payload of
`{"forceRulesMigration": true}`:

```shell
aws lambda invoke --function-name $PREFIX-data-migration1 \
  --payload $(echo '{"forceRulesMigration": true}' | base64) $OUTFILE
```

### Added

- **CUMULUS-2841**
  - Add integration test to validate PDR node provider that requires password
    credentials succeeds on ingest

- **CUMULUS-2846**
  - Added `@cumulus/db/translate/rule.translateApiRuleToPostgresRuleRaw` to translate API rule to PostgreSQL rules and
  **keep undefined fields**

### Changed

- **CUMULUS-NONE**
  - Adds logging to ecs/async-operation Docker container that launches async
    tasks on ECS. Sets default async_operation_image_version to 39.

- **CUMULUS-2845**
  - Updated rules model to decouple `createRuleTrigger` from `create`.
  - Updated rules POST endpoint to call `rulesModel.createRuleTrigger` directly to create rule trigger.
  - Updated rules PUT endpoints to call `rulesModel.createRuleTrigger` if update fails and reversion needs to occur.
- **CUMULUS-2846**
  - Updated version of `localstack/localstack` used in local unit testing to `0.11.5`

### Fixed

- Upgraded lodash to version 4.17.21 to fix vulnerability
- **CUMULUS-2845**
  - Fixed bug in POST `/rules` endpoint causing rule records to be created
  inconsistently in DynamoDB and PostgreSQL
- **CUMULUS-2846**
  - Fixed logic for `PUT /rules/<name>` endpoint causing rules to be saved
  inconsistently between DynamoDB and PostgreSQL
- **CUMULUS-2854**
  - Fixed queue granules behavior where the task was not accounting for granules that
  *already* had createdAt set. Workflows downstream in this scenario should no longer
  fail to write their granules due to order-of-db-writes constraints in the database
  update logic.

## [v10.1.0] 2022-02-23

### Added

- **CUMULUS-2775**
  - Added a configurable parameter group for the RDS serverless database cluster deployed by `tf-modules/rds-cluster-tf`. The allowed parameters for the parameter group can be found in the AWS documentation of [allowed parameters for an Aurora PostgreSQL cluster](https://docs.aws.amazon.com/AmazonRDS/latest/AuroraUserGuide/AuroraPostgreSQL.Reference.ParameterGroups.html). By default, the following parameters are specified:
    - `shared_preload_libraries`: `pg_stat_statements,auto_explain`
    - `log_min_duration_statement`: `250`
    - `auto_explain.log_min_duration`: `250`
- **CUMULUS-2781**
  - Add api_config secret to hold API/Private API lambda configuration values
- **CUMULUS-2840**
  - Added an index on `granule_cumulus_id` to the RDS files table.

### Changed

- **CUMULUS-2492**
  - Modify collectionId logic to accomodate trailing underscores in collection short names. e.g. `shortName____`
- **CUMULUS-2847**
  - Move DyanmoDb table name into API keystore and initialize only on lambda cold start
- **CUMULUS-2833**
  - Updates provider model schema titles to display on the dashboard.
- **CUMULUS-2837**
  - Update process-s3-dead-letter-archive to unpack SQS events in addition to
    Cumulus Messages
  - Update process-s3-dead-letter-archive to look up execution status using
    getCumulusMessageFromExecutionEvent (common method with sfEventSqsToDbRecords)
  - Move methods in api/lib/cwSfExecutionEventUtils to
    @cumulus/message/StepFunctions
- **CUMULUS-2775**
  - Changed the `timeout_action` to `ForceApplyCapacityChange` by default for the RDS serverless database cluster `tf-modules/rds-cluster-tf`
- **CUMULUS-2781**
  - Update API lambda to utilize api_config secret for initial environment variables

### Fixed

- **CUMULUS-2853**
  - Move OAUTH_PROVIDER to lambda env variables to address regression in CUMULUS-2781
  - Add logging output to api app router
- Added Cloudwatch permissions to `<prefix>-steprole` in `tf-modules/ingest/iam.tf` to address the
`Error: error creating Step Function State Machine (xxx): AccessDeniedException: 'arn:aws:iam::XXX:role/xxx-steprole' is not authorized to create managed-rule`
error in non-NGAP accounts:
  - `events:PutTargets`
  - `events:PutRule`
  - `events:DescribeRule`

## [v10.0.1] 2022-02-03

### Fixed

- Fixed IAM permissions issue with `<prefix>-postgres-migration-async-operation` Lambda
which prevented it from running a Fargate task for data migration.

## [v10.0.0] 2022-02-01

### Migration steps

- Please read the [documentation on the updates to the granule files schema for our Cumulus workflow tasks and how to upgrade your deployment for compatibility](https://nasa.github.io/cumulus/docs/upgrade-notes/update-task-file-schemas).
- (Optional) Update the `task-config` for all workflows that use the `sync-granule` task to include `workflowStartTime` set to
`{$.cumulus_meta.workflow_start_time}`. See [here](https://github.com/nasa/cumulus/blob/master/example/cumulus-tf/sync_granule_workflow.asl.json#L9) for an example.

### BREAKING CHANGES

- **NDCUM-624**
  - Functions in @cumulus/cmrjs renamed for consistency with `isCMRFilename` and `isCMRFile`
    - `isECHO10File` -> `isECHO10Filename`
    - `isUMMGFile` -> `isUMMGFilename`
    - `isISOFile` -> `isCMRISOFilename`
- **CUMULUS-2388**
  - In order to standardize task messaging formats, please note the updated input, output and config schemas for the following Cumulus workflow tasks:
    - add-missing-file-checksums
    - files-to-granules
    - hyrax-metadata-updates
    - lzards-backup
    - move-granules
    - post-to-cmr
    - sync-granule
    - update-cmr-access-constraints
    - update-granules-cmr-metadata-file-links
  The primary focus of the schema updates was to standardize the format of granules, and
  particularly their files data. The granule `files` object now matches the file schema in the
  Cumulus database and thus also matches the `files` object produced by the API with use cases like
  `applyWorkflow`. This includes removal of `name` and `filename` in favor of `bucket` and `key`,
  removal of certain properties such as `etag` and `duplicate_found` and outputting them as
  separate objects stored in `meta`.
  - Checksum values calculated by `@cumulus/checksum` are now converted to string to standardize
  checksum formatting across the Cumulus library.

### Notable changes

- **CUMULUS-2718**
  - The `sync-granule` task has been updated to support an optional configuration parameter `workflowStartTime`. The output payload of `sync-granule` now includes a `createdAt` time for each granule which is set to the
  provided `workflowStartTime` or falls back to `Date.now()` if not provided. Workflows using
  `sync-granule` may be updated to include this parameter with the value of `{$.cumulus_meta.workflow_start_time}` in the `task_config`.
- Updated version of `@cumulus/cumulus-message-adapter-js` from `2.0.3` to `2.0.4` for
all Cumulus workflow tasks
- **CUMULUS-2783**
  - A bug in the ECS cluster autoscaling configuration has been
resolved. ECS clusters should now correctly autoscale by adding new cluster
instances according to the [policy configuration](https://github.com/nasa/cumulus/blob/master/tf-modules/cumulus/ecs_cluster.tf).
  - Async operations that are started by these endpoints will be run as ECS tasks
  with a launch type of Fargate, not EC2:
    - `POST /deadLetterArchive/recoverCumulusMessages`
    - `POST /elasticsearch/index-from-database`
    - `POST /granules/bulk`
    - `POST /granules/bulkDelete`
    - `POST /granules/bulkReingest`
    - `POST /migrationCounts`
    - `POST /reconciliationReports`
    - `POST /replays`
    - `POST /replays/sqs`

### Added

- Upgraded version of dependencies on `knex` package from `0.95.11` to `0.95.15`
- Added Terraform data sources to `example/cumulus-tf` module to retrieve default VPC and subnets in NGAP accounts
  - Added `vpc_tag_name` variable which defines the tags used to look up a VPC. Defaults to VPC tag name used in NGAP accounts
  - Added `subnets_tag_name` variable which defines the tags used to look up VPC subnets. Defaults to a subnet tag name used in NGAP accounts
- Added Terraform data sources to `example/data-persistence-tf` module to retrieve default VPC and subnets in NGAP accounts
  - Added `vpc_tag_name` variable which defines the tags used to look up a VPC. Defaults to VPC tag name used in NGAP accounts
  - Added `subnets_tag_name` variable which defines the tags used to look up VPC subnets. Defaults to a subnet tag name used in NGAP accounts
- Added Terraform data sources to `example/rds-cluster-tf` module to retrieve default VPC and subnets in NGAP accounts
  - Added `vpc_tag_name` variable which defines the tags used to look up a VPC. Defaults to VPC tag name used in NGAP accounts
  - Added `subnets_tag_name` variable which defines the tags used to look up VPC subnets. Defaults to tag names used in subnets in for NGAP accounts
- **CUMULUS-2299**
  - Added support for SHA checksum types with hyphens (e.g. `SHA-256` vs `SHA256`) to tasks that calculate checksums.
- **CUMULUS-2439**
  - Added CMR search client setting to the CreateReconciliationReport lambda function.
  - Added `cmr_search_client_config` tfvars to the archive and cumulus terraform modules.
  - Updated CreateReconciliationReport lambda to search CMR collections with CMRSearchConceptQueue.
- **CUMULUS-2441**
  - Added support for 'PROD' CMR environment.
- **CUMULUS-2456**
  - Updated api lambdas to query ORCA Private API
  - Updated example/cumulus-tf/orca.tf to the ORCA release v4.0.0-Beta3
- **CUMULUS-2638**
  - Adds documentation to clarify bucket config object use.
- **CUMULUS-2684**
  - Added optional collection level parameter `s3MultipartChunksizeMb` to collection's `meta` field
  - Updated `move-granules` task to take in an optional config parameter s3MultipartChunksizeMb
- **CUMULUS-2747**
  - Updated data management type doc to include additional fields for provider configurations
- **CUMULUS-2773**
  - Added a document to the workflow-tasks docs describing deployment, configuration and usage of the LZARDS backup task.

### Changed

- Made `vpc_id` variable optional for `example/cumulus-tf` module
- Made `vpc_id` and `subnet_ids` variables optional for `example/data-persistence-tf` module
- Made `vpc_id` and `subnets` variables optional for `example/rds-cluster-tf` module
- Changes audit script to handle integration test failure when `USE\_CACHED\_BOOTSTRAP` is disabled.
- Increases wait time for CMR to return online resources in integration tests
- **CUMULUS-1823**
  - Updates to Cumulus rule/provider schemas to improve field titles and descriptions.
- **CUMULUS-2638**
  - Transparent to users, remove typescript type `BucketType`.
- **CUMULUS-2718**
  - Updated config for SyncGranules to support optional `workflowStartTime`
  - Updated SyncGranules to provide `createdAt` on output based on `workflowStartTime` if provided,
  falling back to `Date.now()` if not provided.
  - Updated `task_config` of SyncGranule in example workflows
- **CUMULUS-2735**
  - Updated reconciliation reports to write formatted JSON to S3 to improve readability for
    large reports
  - Updated TEA version from 102 to 121 to address TEA deployment issue with the max size of
    a policy role being exceeded
- **CUMULUS-2743**
  - Updated bamboo Dockerfile to upgrade pip as part of the image creation process
- **CUMULUS-2744**
  - GET executions/status returns associated granules for executions retrieved from the Step Function API
- **CUMULUS-2751**
  - Upgraded all Cumulus (node.js) workflow tasks to use
    `@cumulus/cumulus-message-adapter-js` version `2.0.3`, which includes an
    update cma-js to better expose CMA stderr stream output on lambda timeouts
    as well as minor logging enhancements.
- **CUMULUS-2752**
  - Add new mappings for execution records to prevent dynamic field expansion from exceeding
  Elasticsearch field limits
    - Nested objects under `finalPayload.*` will not dynamically add new fields to mapping
    - Nested objects under `originalPayload.*` will not dynamically add new fields to mapping
    - Nested keys under `tasks` will not dynamically add new fields to mapping
- **CUMULUS-2753**
  - Updated example/cumulus-tf/orca.tf to the latest ORCA release v4.0.0-Beta2 which is compatible with granule.files file schema
  - Updated /orca/recovery to call new lambdas request_status_for_granule and request_status_for_job.
  - Updated orca integration test
- [**PR #2569**](https://github.com/nasa/cumulus/pull/2569)
  - Fixed `TypeError` thrown by `@cumulus/cmrjs/cmr-utils.getGranuleTemporalInfo` when
    a granule's associated UMM-G JSON metadata file does not contain a `ProviderDates`
    element that has a `Type` of either `"Update"` or `"Insert"`.  If neither are
    present, the granule's last update date falls back to the `"Create"` type
    provider date, or `undefined`, if none is present.
- **CUMULUS-2775**
  - Changed `@cumulus/api-client/invokeApi()` to accept a single accepted status code or an array
  of accepted status codes via `expectedStatusCodes`
- [**PR #2611**](https://github.com/nasa/cumulus/pull/2611)
  - Changed `@cumulus/launchpad-auth/LaunchpadToken.requestToken` and `validateToken`
    to use the HTTPS request option `https.pfx` instead of the deprecated `pfx` option
    for providing the certificate.
- **CUMULUS-2836**
  - Updates `cmr-utils/getGranuleTemporalInfo` to search for a SingleDateTime
    element, when beginningDateTime value is not
    found in the metadata file.  The granule's temporal information is
    returned so that both beginningDateTime and endingDateTime are set to the
    discovered singleDateTimeValue.
- **CUMULUS-2756**
  - Updated `_writeGranule()` in `write-granules.js` to catch failed granule writes due to schema validation, log the failure and then attempt to set the status of the granule to `failed` if it already exists to prevent a failure from allowing the granule to get "stuck" in a non-failed status.

### Fixed

- **CUMULUS-2775**
  - Updated `@cumulus/api-client` to not log an error for 201 response from `updateGranule`
- **CUMULUS-2783**
  - Added missing lower bound on scale out policy for ECS cluster to ensure that
  the cluster will autoscale correctly.
- **CUMULUS-2835**
  - Updated `hyrax-metadata-updates` task to support reading the DatasetId from ECHO10 XML, and the EntryTitle from UMM-G JSON; these are both valid alternatives to the shortname and version ID.

## [v9.9.3] 2021-02-17 [BACKPORT]

**Please note** changes in 9.9.3 may not yet be released in future versions, as
this is a backport and patch release on the 9.9.x series of releases. Updates that
are included in the future will have a corresponding CHANGELOG entry in future
releases.

- **CUMULUS-2853**
  - Move OAUTH_PROVIDER to lambda env variables to address regression in 9.9.2/CUMULUS-2275
  - Add logging output to api app router

## [v9.9.2] 2021-02-10 [BACKPORT]

**Please note** changes in 9.9.2 may not yet be released in future versions, as
this is a backport and patch release on the 9.9.x series of releases. Updates that
are included in the future will have a corresponding CHANGELOG entry in future
releases.### Added

- **CUMULUS-2775**
  - Added a configurable parameter group for the RDS serverless database cluster deployed by `tf-modules/rds-cluster-tf`. The allowed parameters for the parameter group can be found in the AWS documentation of [allowed parameters for an Aurora PostgreSQL cluster](https://docs.aws.amazon.com/AmazonRDS/latest/AuroraUserGuide/AuroraPostgreSQL.Reference.ParameterGroups.html). By default, the following parameters are specified:
    - `shared_preload_libraries`: `pg_stat_statements,auto_explain`
    - `log_min_duration_statement`: `250`
    - `auto_explain.log_min_duration`: `250`
- **CUMULUS-2840**
  - Added an index on `granule_cumulus_id` to the RDS files table.

### Changed

- **CUMULUS-2847**
  - Move DyanmoDb table name into API keystore and initialize only on lambda cold start
- **CUMULUS-2781**
  - Add api_config secret to hold API/Private API lambda configuration values
- **CUMULUS-2775**
  - Changed the `timeout_action` to `ForceApplyCapacityChange` by default for the RDS serverless database cluster `tf-modules/rds-cluster-tf`

## [v9.9.1] 2021-02-10 [BACKPORT]

**Please note** changes in 9.9.1 may not yet be released in future versions, as
this is a backport and patch release on the 9.9.x series of releases. Updates that
are included in the future will have a corresponding CHANGELOG entry in future
releases.

### Fixed

- **CUMULUS-2775**
  - Updated `@cumulus/api-client` to not log an error for 201 response from `updateGranule`

### Changed

- Updated version of `@cumulus/cumulus-message-adapter-js` from `2.0.3` to `2.0.4` for
all Cumulus workflow tasks
- **CUMULUS-2775**
  - Changed `@cumulus/api-client/invokeApi()` to accept a single accepted status code or an array
  of accepted status codes via `expectedStatusCodes`
- **CUMULUS-2837**
  - Update process-s3-dead-letter-archive to unpack SQS events in addition to
    Cumulus Messages
  - Update process-s3-dead-letter-archive to look up execution status using
    getCumulusMessageFromExecutionEvent (common method with sfEventSqsToDbRecords)
  - Move methods in api/lib/cwSfExecutionEventUtils to
    @cumulus/message/StepFunctions

## [v9.9.0] 2021-11-03

### Added

- **NDCUM-624**: Add support for ISO metadata files for the `MoveGranules` step
  - Add function `isISOFile` to check if a given file object is an ISO file
  - `granuleToCmrFileObject` and `granulesToCmrFileObjects` now take a
    `filterFunc` argument
    - `filterFunc`'s default value is `isCMRFile`, so the previous behavior is
      maintained if no value is given for this argument
    - `MoveGranules` passes a custom filter function to
      `granulesToCmrFileObjects` to check for `isISOFile` in addition to
      `isCMRFile`, so that metadata from `.iso.xml` files can be used in the
      `urlPathTemplate`
- [**PR #2535**](https://github.com/nasa/cumulus/pull/2535)
  - NSIDC and other cumulus users had desire for returning formatted dates for
    the 'url_path' date extraction utilities. Added 'dateFormat' function as
    an option for extracting and formating the entire date. See
    docs/workflow/workflow-configuration-how-to.md for more information.
- [**PR #2548**](https://github.com/nasa/cumulus/pull/2548)
  - Updated webpack configuration for html-loader v2
- **CUMULUS-2640**
  - Added Elasticsearch client scroll setting to the CreateReconciliationReport lambda function.
  - Added `elasticsearch_client_config` tfvars to the archive and cumulus terraform modules.
- **CUMULUS-2683**
  - Added `default_s3_multipart_chunksize_mb` setting to the `move-granules` lambda function.
  - Added `default_s3_multipart_chunksize_mb` tfvars to the cumulus and ingest terraform modules.
  - Added optional parameter `chunkSize` to `@cumulus/aws-client/S3.moveObject` and
    `@cumulus/aws-client/S3.multipartCopyObject` to set the chunk size of the S3 multipart uploads.
  - Renamed optional parameter `maxChunkSize` to `chunkSize` in
    `@cumulus/aws-client/lib/S3MultipartUploads.createMultipartChunks`.

### Changed

- Upgraded all Cumulus workflow tasks to use `@cumulus/cumulus-message-adapter-js` version `2.0.1`
- **CUMULUS-2725**
  - Updated providers endpoint to return encrypted password
  - Updated providers model to try decrypting credentials before encryption to allow for better handling of updating providers
- **CUMULUS-2734**
  - Updated `@cumulus/api/launchpadSaml.launchpadPublicCertificate` to correctly retrieve
    certificate from launchpad IdP metadata with and without namespace prefix.

## [v9.8.0] 2021-10-19

### Notable changes

- Published new tag [`36` of `cumuluss/async-operation` to Docker Hub](https://hub.docker.com/layers/cumuluss/async-operation/35/images/sha256-cf777a6ef5081cd90a0f9302d45243b6c0a568e6d977c0ee2ccc5a90b12d45d0?context=explore) for compatibility with
upgrades to `knex` package and to address security vulnerabilities.

### Added

- Added `@cumulus/db/createRejectableTransaction()` to handle creating a Knex transaction that **will throw an error** if the transaction rolls back. [As of Knex 0.95+, promise rejection on transaction rollback is no longer the default behavior](https://github.com/knex/knex/blob/master/UPGRADING.md#upgrading-to-version-0950).

- **CUMULUS-2639**
  - Increases logging on reconciliation reports.

- **CUMULUS-2670**
  - Updated `lambda_timeouts` string map variable for `cumulus` module to accept a
  `update_granules_cmr_metadata_file_links_task_timeout` property
- **CUMULUS-2598**
  - Add unit and integration tests to describe queued granules as ignored when
    duplicate handling is 'skip'

### Changed

- Updated `knex` version from 0.23.11 to 0.95.11 to address security vulnerabilities
- Updated default version of async operations Docker image to `cumuluss/async-operation:36`
- **CUMULUS-2590**
  - Granule applyWorkflow, Reingest actions and Bulk operation now update granule status to `queued` when scheduling the granule.
- **CUMULUS-2643**
  - relocates system file `buckets.json` out of the
    `s3://internal-bucket/workflows` directory into
    `s3://internal-bucket/buckets`.


## [v9.7.1] 2021-12-08 [Backport]

Please note changes in 9.7.0 may not yet be released in future versions, as this is a backport and patch release on the 9.7.x series of releases. Updates that are included in the future will have a corresponding CHANGELOG entry in future releases.
Fixed

- **CUMULUS-2751**
  - Update all tasks to update to use cumulus-message-adapter-js version 2.0.4

## [v9.7.0] 2021-10-01

### Notable Changes

- **CUMULUS-2583**
  - The `queue-granules` task now updates granule status to `queued` when a granule is queued. In order to prevent issues with the private API endpoint and Lambda API request and concurrency limits, this functionality runs with limited concurrency, which may increase the task's overall runtime when large numbers of granules are being queued. If you are facing Lambda timeout errors with this task, we recommend converting your `queue-granules` task to an ECS activity. This concurrency is configurable via the task config's `concurrency` value.
- **CUMULUS-2676**
  - The `discover-granules` task has been updated to limit concurrency on checks to identify and skip already ingested granules in order to prevent issues with the private API endpoint and Lambda API request and concurrency limits. This may increase the task's overall runtime when large numbers of granules are discovered. If you are facing Lambda timeout errors with this task, we recommend converting your `discover-granules` task to an ECS activity. This concurrency is configurable via the task config's `concurrency` value.
- Updated memory of `<prefix>-sfEventSqsToDbRecords` Lambda to 1024MB

### Added

- **CUMULUS-2000**
  - Updated `@cumulus/queue-granules` to respect a new config parameter: `preferredQueueBatchSize`. Queue-granules will respect this batchsize as best as it can to batch granules into workflow payloads. As workflows generally rely on information such as collection and provider expected to be shared across all granules in a workflow, queue-granules will break batches up by collection, as well as provider if there is a `provider` field on the granule. This may result in batches that are smaller than the preferred size, but never larger ones. The default value is 1, which preserves current behavior of queueing 1 granule per workflow.
- **CUMULUS-2630**
  - Adds a new workflow `DiscoverGranulesToThrottledQueue` that discovers and writes
    granules to a throttled background queue.  This allows discovery and ingest
    of larger numbers of granules without running into limits with lambda
    concurrency.

### Changed

- **CUMULUS-2720**
  - Updated Core CI scripts to validate CHANGELOG diffs as part of the lint process
- **CUMULUS-2695**
  - Updates the example/cumulus-tf deployment to change
    `archive_api_reserved_concurrency` from 8 to 5 to use fewer reserved lambda
    functions. If you see throttling errors on the `<stack>-apiEndpoints` you
    should increase this value.
  - Updates cumulus-tf/cumulus/variables.tf to change
    `archive_api_reserved_concurrency` from 8 to 15 to prevent throttling on
    the dashboard for default deployments.
- **CUMULUS-2584**
  - Updates `api/endpoints/execution-status.js` `get` method to include associated granules, as
    an array, for the provided execution.
  - Added `getExecutionArnsByGranuleCumulusId` returning a list of executionArns sorted by most recent first,
    for an input Granule Cumulus ID in support of the move of `translatePostgresGranuleToApiGranule` from RDS-Phase2
    feature branch
  - Added `getApiExecutionCumulusIds` returning cumulus IDs for a given list of executions
- **CUMULUS-NONE**
  - Downgrades elasticsearch version in testing container to 5.3 to match AWS version.
  - Update serve.js -> `eraseDynamoTables()`. Changed the call `Promise.all()` to `Promise.allSettled()` to ensure all dynamo records (provider records in particular) are deleted prior to reseeding.

### Fixed

- **CUMULUS-2583**
  - Fixed a race condition where granules set as “queued” were not able to be set as “running” or “completed”

## [v9.6.0] 2021-09-20

### Added

- **CUMULUS-2576**
  - Adds `PUT /granules` API endpoint to update a granule
  - Adds helper `updateGranule` to `@cumulus/api-client/granules`
- **CUMULUS-2606**
  - Adds `POST /granules/{granuleId}/executions` API endpoint to associate an execution with a granule
  - Adds helper `associateExecutionWithGranule` to `@cumulus/api-client/granules`
- **CUMULUS-2583**
  - Adds `queued` as option for granule's `status` field

### Changed

- Moved `ssh2` package from `@cumulus/common` to `@cumulus/sftp-client` and
  upgraded package from `^0.8.7` to `^1.0.0` to address security vulnerability
  issue in previous version.
- **CUMULUS-2583**
  - `QueueGranules` task now updates granule status to `queued` once it is added to the queue.

- **CUMULUS-2617**
  - Use the `Authorization` header for CMR Launchpad authentication instead of the deprecated `Echo-Token` header.

### Fixed

- Added missing permission for `<prefix>_ecs_cluster_instance_role` IAM role (used when running ECS services/tasks)
to allow `kms:Decrypt` on the KMS key used to encrypt provider credentials. Adding this permission fixes the `sync-granule` task when run as an ECS activity in a Step Function, which previously failed trying to decrypt credentials for providers.

- **CUMULUS-2576**
  - Adds default value to granule's timestamp when updating a granule via API.

## [v9.5.0] 2021-09-07

### BREAKING CHANGES

- Removed `logs` record type from mappings from Elasticsearch. This change **should not have**
any adverse impact on existing deployments, even those which still contain `logs` records,
but technically it is a breaking change to the Elasticsearch mappings.
- Changed `@cumulus/api-client/asyncOperations.getAsyncOperation` to return parsed JSON body
of response and not the raw API endpoint response

### Added

- **CUMULUS-2670**
  - Updated core `cumulus` module to take lambda_timeouts string map variable that allows timeouts of ingest tasks to be configurable. Allowed properties for the mapping include:
  - discover_granules_task_timeout
  - discover_pdrs_task_timeout
  - hyrax_metadata_update_tasks_timeout
  - lzards_backup_task_timeout
  - move_granules_task_timeout
  - parse_pdr_task_timeout
  - pdr_status_check_task_timeout
  - post_to_cmr_task_timeout
  - queue_granules_task_timeout
  - queue_pdrs_task_timeout
  - queue_workflow_task_timeout
  - sync_granule_task_timeout
- **CUMULUS-2575**
  - Adds `POST /granules` API endpoint to create a granule
  - Adds helper `createGranule` to `@cumulus/api-client`
- **CUMULUS-2577**
  - Adds `POST /executions` endpoint to create an execution
- **CUMULUS-2578**
  - Adds `PUT /executions` endpoint to update an execution
- **CUMULUS-2592**
  - Adds logging when messages fail to be added to queue
- **CUMULUS-2644**
  - Pulled `delete` method for `granules-executions.ts` implemented as part of CUMULUS-2306
  from the RDS-Phase-2 feature branch in support of CUMULUS-2644.
  - Pulled `erasePostgresTables` method in `serve.js` implemented as part of CUMULUS-2644,
  and CUMULUS-2306 from the RDS-Phase-2 feature branch in support of CUMULUS-2644
  - Added `resetPostgresDb` method to support resetting between integration test suite runs

### Changed

- Updated `processDeadLetterArchive` Lambda to return an object where
`processingSucceededKeys` is an array of the S3 keys for successfully
processed objects and `processingFailedKeys` is an array of S3 keys
for objects that could not be processed
- Updated async operations to handle writing records to the databases
when output of the operation is `undefined`

- **CUMULUS-2644**
  - Moved `migration` directory from the `db-migration-lambda` to the `db` package and
  updated unit test references to migrationDir to be pulled from `@cumulus/db`
  - Updated `@cumulus/api/bin/serveUtils` to write records to PostgreSQL tables

- **CUMULUS-2575**
  - Updates model/granule to allow a granule created from API to not require an
    execution to be associated with it. This is a backwards compatible change
    that will not affect granules created in the normal way.
  - Updates `@cumulus/db/src/model/granules` functions `get` and `exists` to
    enforce parameter checking so that requests include either (granule\_id
    and collection\_cumulus\_id) or (cumulus\_id) to prevent incorrect results.
  - `@cumulus/message/src/Collections.deconstructCollectionId` has been
    modified to throw a descriptive error if the input `collectionId` is
    undefined rather than `TypeError: Cannot read property 'split' of
    undefined`. This function has also been updated to throw descriptive errors
    if an incorrectly formatted collectionId is input.

## [v9.4.1] 2022-02-14 [BACKPORT]

**Please note** changes in 9.4.1 may not yet be released in future versions, as
this is a backport and patch release on the 9.4.x series of releases. Updates that
are included in the future will have a corresponding CHANGELOG entry in future
releases.

- **CUMULUS-2847**
  - Update dynamo configuration to read from S3 instead of System Manager
    Parameter Store
  - Move api configuration initialization outside the lambda handler to
    eliminate unneded S3 calls/require config on cold-start only
  - Moved `ssh2` package from `@cumulus/common` to `@cumulus/sftp-client` and
    upgraded package from `^0.8.7` to `^1.0.0` to address security vulnerability
    issue in previous version.
  - Fixed hyrax task package.json dev dependency
  - Update CNM lambda dependencies for Core tasks
    - cumulus-cnm-response-task: 1.4.4
    - cumulus-cnm-to-granule: 1.5.4
  - Whitelist ssh2 re: https://github.com/advisories/GHSA-652h-xwhf-q4h6

## [v9.4.0] 2021-08-16

### Notable changes

- `@cumulus/sync-granule` task should now properly handle
syncing files from HTTP/HTTPS providers where basic auth is
required and involves a redirect to a different host (e.g.
downloading files protected by Earthdata Login)

### Added

- **CUMULUS-2591**
  - Adds `failedExecutionStepName` to failed execution's jsonb error records.
    This is the name of the Step Function step for the last failed event in the
    execution's event history.
- **CUMULUS-2548**
  - Added `allowed_redirects` field to PostgreSQL `providers` table
  - Added `allowedRedirects` field to DynamoDB `<prefix>-providers` table
  - Added `@cumulus/aws-client/S3.streamS3Upload` to handle uploading the contents
  of a readable stream to S3 and returning a promise
- **CUMULUS-2373**
  - Added `replaySqsMessages` lambda to replay archived incoming SQS
    messages from S3.
  - Added `/replays/sqs` endpoint to trigger an async operation for
    the `replaySqsMessages` lambda.
  - Added unit tests and integration tests for new endpoint and lambda.
  - Added `getS3PrefixForArchivedMessage` to `ingest/sqs` package to get prefix
    for an archived message.
  - Added new `async_operation` type `SQS Replay`.
- **CUMULUS-2460**
  - Adds `POST` /executions/workflows-by-granules for retrieving workflow names common to a set of granules
  - Adds `workflowsByGranules` to `@cumulus/api-client/executions`
- **CUMULUS-2635**
  - Added helper functions:
    - `@cumulus/db/translate/file/translateApiPdrToPostgresPdr`

### Fixed

- **CUMULUS-2548**
  - Fixed `@cumulus/ingest/HttpProviderClient.sync` to
properly handle basic auth when redirecting to a different
host and/or host with a different port
- **CUMULUS-2626**
  - Update [PDR migration](https://github.com/nasa/cumulus/blob/master/lambdas/data-migration2/src/pdrs.ts) to correctly find Executions by a Dynamo PDR's `execution` field
- **CUMULUS-2635**
  - Update `data-migration2` to migrate PDRs before migrating granules.
  - Update `data-migration2` unit tests testing granules migration to reference
    PDR records to better model the DB schema.
  - Update `migratePdrRecord` to use `translateApiPdrToPostgresPdr` function.

### Changed

- **CUMULUS-2373**
  - Updated `getS3KeyForArchivedMessage` in `ingest/sqs` to store SQS messages
    by `queueName`.
- **CUMULUS-2630**
  - Updates the example/cumulus-tf deployment to change
    `archive_api_reserved_concurrency` from 2 to 8 to prevent throttling with
    the dashboard.

## [v9.3.0] 2021-07-26

### BREAKING CHANGES

- All API requests made by `@cumulus/api-client` will now throw an error if the status code
does not match the expected response (200 for most requests and 202 for a few requests that
trigger async operations). Previously the helpers in this package would return the response
regardless of the status code, so you may need to update any code using helpers from this
package to catch or to otherwise handle errors that you may encounter.
- The Cumulus API Lambda function has now been configured with reserved concurrency to ensure
availability in a high-concurrency environment. However, this also caps max concurrency which
may result in throttling errors if trying to reach the Cumulus API multiple times in a short
period. Reserved concurrency can be configured with the `archive_api_reserved_concurrency`
terraform variable on the Cumulus module and increased if you are seeing throttling errors.
The default reserved concurrency value is 8.

### Notable changes

- `cmr_custom_host` variable for `cumulus` module can now be used to configure Cumulus to
  integrate with a custom CMR host name and protocol (e.g.
  `http://custom-cmr-host.com`). Note that you **must** include a protocol
  (`http://` or `https://)  if specifying a value for this variable.
- The cumulus module configuration value`rds_connetion_heartbeat` and it's
  behavior has been replaced by a more robust database connection 'retry'
  solution.   Users can remove this value from their configuration, regardless
  of value.  See the `Changed` section notes on CUMULUS-2528 for more details.

### Added

- Added user doc describing new features related to the Cumulus dead letter archive.
- **CUMULUS-2327**
  - Added reserved concurrency setting to the Cumulus API lambda function.
  - Added relevant tfvars to the archive and cumulus terraform modules.
- **CUMULUS-2460**
  - Adds `POST` /executions/search-by-granules for retrieving executions from a list of granules or granule query
  - Adds `searchExecutionsByGranules` to `@cumulus/api-client/executions`
- **CUMULUS-2475**
  - Adds `GET` endpoint to distribution API
- **CUMULUS-2463**
  - `PUT /granules` reingest action allows a user to override the default execution
    to use by providing an optional `workflowName` or `executionArn` parameter on
    the request body.
  - `PUT /granules/bulkReingest` action allows a user to override the default
    execution/workflow combination to reingest with by providing an optional
    `workflowName` on the request body.
- Adds `workflowName` and `executionArn` params to @cumulus/api-client/reingestGranules
- **CUMULUS-2476**
  - Adds handler for authenticated `HEAD` Distribution requests replicating current behavior of TEA
- **CUMULUS-2478**
  - Implemented [bucket map](https://github.com/asfadmin/thin-egress-app#bucket-mapping).
  - Implemented /locate endpoint
  - Cumulus distribution API checks the file request against bucket map:
    - retrieves the bucket and key from file path
    - determines if the file request is public based on the bucket map rather than the bucket type
    - (EDL only) restricts download from PRIVATE_BUCKETS to users who belong to certain EDL User Groups
    - bucket prefix and object prefix are supported
  - Add 'Bearer token' support as an authorization method
- **CUMULUS-2486**
  - Implemented support for custom headers
  - Added 'Bearer token' support as an authorization method
- **CUMULUS-2487**
  - Added integration test for cumulus distribution API
- **CUMULUS-2569**
  - Created bucket map cache for cumulus distribution API
- **CUMULUS-2568**
  - Add `deletePdr`/PDR deletion functionality to `@cumulus/api-client/pdrs`
  - Add `removeCollectionAndAllDependencies` to integration test helpers
  - Added `example/spec/apiUtils.waitForApiStatus` to wait for a
  record to be returned by the API with a specific value for
  `status`
  - Added `example/spec/discoverUtils.uploadS3GranuleDataForDiscovery` to upload granule data fixtures
  to S3 with a randomized granule ID for `discover-granules` based
  integration tests
  - Added `example/spec/Collections.removeCollectionAndAllDependencies` to remove a collection and
  all dependent objects (e.g. PDRs, granules, executions) from the
  database via the API
  - Added helpers to `@cumulus/api-client`:
    - `pdrs.deletePdr` - Delete a PDR via the API
    - `replays.postKinesisReplays` - Submit a POST request to the `/replays` endpoint for replaying Kinesis messages

- `@cumulus/api-client/granules.getGranuleResponse` to return the raw endpoint response from the GET `/granules/<granuleId>` endpoint

### Changed

- Moved functions from `@cumulus/integration-tests` to `example/spec/helpers/workflowUtils`:
  - `startWorkflowExecution`
  - `startWorkflow`
  - `executeWorkflow`
  - `buildWorkflow`
  - `testWorkflow`
  - `buildAndExecuteWorkflow`
  - `buildAndStartWorkflow`
- `example/spec/helpers/workflowUtils.executeWorkflow` now uses
`waitForApiStatus` to ensure that the execution is `completed` or
`failed` before resolving
- `example/spec/helpers/testUtils.updateAndUploadTestFileToBucket`
now accepts an object of parameters rather than positional
arguments
- Removed PDR from the `payload` in the input payload test fixture for reconciliation report integration tests
- The following integration tests for PDR-based workflows were
updated to use randomized granule IDs:
  - `example/spec/parallel/ingest/ingestFromPdrSpec.js`
  - `example/spec/parallel/ingest/ingestFromPdrWithChildWorkflowMetaSpec.js`
  - `example/spec/parallel/ingest/ingestFromPdrWithExecutionNamePrefixSpec.js`
  - `example/spec/parallel/ingest/ingestPdrWithNodeNameSpec.js`
- Updated the `@cumulus/api-client/CumulusApiClientError` error class to include new properties that can be accessed directly on
the error object:
  - `statusCode` - The HTTP status code of the API response
  - `apiMessage` - The message from the API response
- Added `params.pRetryOptions` parameter to
`@cumulus/api-client/granules.deleteGranule` to control the retry
behavior
- Updated `cmr_custom_host` variable to accept a full protocol and host name
(e.g. `http://cmr-custom-host.com`), whereas it previously only accepted a host name
- **CUMULUS-2482**
  - Switches the default distribution app in the `example/cumulus-tf` deployment to the new Cumulus Distribution
  - TEA is still available by following instructions in `example/README.md`
- **CUMULUS-2463**
  - Increases the duration of allowed backoff times for a successful test from
    0.5 sec to 1 sec.
- **CUMULUS-2528**
  - Removed `rds_connection_heartbeat` as a configuration option from all
    Cumulus terraform modules
  - Removed `dbHeartBeat` as an environmental switch from
    `@cumulus/db.getKnexClient` in favor of more comprehensive general db
    connect retry solution
  - Added new `rds_connection_timing_configuration` string map to allow for
    configuration and tuning of Core's internal database retry/connection
    timeout behaviors.  These values map to connection pool configuration
    values for tarn (https://github.com/vincit/tarn.js/) which Core's database
    module / knex(https://www.npmjs.com/package/knex) use for this purpose:
    - acquireTimeoutMillis
    - createRetryIntervalMillis
    - createTimeoutMillis
    - idleTimeoutMillis
    - reapIntervalMillis
      Connection errors will result in a log line prepended with 'knex failed on
      attempted connection error' and sent from '@cumulus/db/connection'
  - Updated `@cumulus/db` and all terraform mdules to set default retry
    configuration values for the database module to cover existing database
    heartbeat connection failures as well as all other knex/tarn connection
    creation failures.

### Fixed

- Fixed bug where `cmr_custom_host` variable was not properly forwarded into `archive`, `ingest`, and `sqs-message-remover` modules from `cumulus` module
- Fixed bug where `parse-pdr` set a granule's provider to the entire provider record when a `NODE_NAME`
  is present. Expected behavior consistent with other tasks is to set the provider name in that field.
- **CUMULUS-2568**
  - Update reconciliation report integration test to have better cleanup/failure behavior
  - Fixed `@cumulus/api-client/pdrs.getPdr` to request correct endpoint for returning a PDR from the API
- **CUMULUS-2620**
  - Fixed a bug where a granule could be removed from CMR but still be set as
  `published: true` and with a CMR link in the Dynamo/PostgreSQL databases. Now,
  the CMR deletion and the Dynamo/PostgreSQL record updates will all succeed or fail
  together, preventing the database records from being out of sync with CMR.
  - Fixed `@cumulus/api-client/pdrs.getPdr` to request correct
  endpoint for returning a PDR from the API

## [v9.2.2] 2021-08-06 - [BACKPORT]

**Please note** changes in 9.2.2 may not yet be released in future versions, as
this is a backport and patch release on the 9.2.x series of releases. Updates that
are included in the future will have a corresponding CHANGELOG entry in future
releases.

### Added

- **CUMULUS-2635**
  - Added helper functions:
    - `@cumulus/db/translate/file/translateApiPdrToPostgresPdr`

### Fixed

- **CUMULUS-2635**
  - Update `data-migration2` to migrate PDRs before migrating granules.
  - Update `data-migration2` unit tests testing granules migration to reference
    PDR records to better model the DB schema.
  - Update `migratePdrRecord` to use `translateApiPdrToPostgresPdr` function.

## [v9.2.1] 2021-07-29 - [BACKPORT]

### Fixed

- **CUMULUS-2626**
  - Update [PDR migration](https://github.com/nasa/cumulus/blob/master/lambdas/data-migration2/src/pdrs.ts) to correctly find Executions by a Dynamo PDR's `execution` field

## [v9.2.0] 2021-06-22

### Added

- **CUMULUS-2475**
  - Adds `GET` endpoint to distribution API
- **CUMULUS-2476**
  - Adds handler for authenticated `HEAD` Distribution requests replicating current behavior of TEA

### Changed

- **CUMULUS-2482**
  - Switches the default distribution app in the `example/cumulus-tf` deployment to the new Cumulus Distribution
  - TEA is still available by following instructions in `example/README.md`

### Fixed

- **CUMULUS-2520**
  - Fixed error that prevented `/elasticsearch/index-from-database` from starting.
- **CUMULUS-2558**
  - Fixed issue where executions original_payload would not be retained on successful execution

## [v9.1.0] 2021-06-03

### BREAKING CHANGES

- @cumulus/api-client/granules.getGranule now returns the granule record from the GET /granules/<granuleId> endpoint, not the raw endpoint response
- **CUMULUS-2434**
  - To use the updated `update-granules-cmr-metadata-file-links` task, the
    granule  UMM-G metadata should have version 1.6.2 or later, since CMR s3
    link type 'GET DATA VIA DIRECT ACCESS' is not valid until UMM-G version
    [1.6.2](https://cdn.earthdata.nasa.gov/umm/granule/v1.6.2/umm-g-json-schema.json)
- **CUMULUS-2488**
  - Removed all EMS reporting including lambdas, endpoints, params, etc as all
    reporting is now handled through Cloud Metrics
- **CUMULUS-2472**
  - Moved existing `EarthdataLoginClient` to
    `@cumulus/oauth-client/EarthdataLoginClient` and updated all references in
    Cumulus Core.
  - Rename `EarthdataLoginClient` property from `earthdataLoginUrl` to
    `loginUrl for consistency with new OAuth clients. See example in
    [oauth-client
    README](https://github.com/nasa/cumulus/blob/master/packages/oauth-client/README.md)

### Added

- **HYRAX-439** - Corrected README.md according to a new Hyrax URL format.
- **CUMULUS-2354**
  - Adds configuration options to allow `/s3credentials` endpoint to distribute
    same-region read-only tokens based on a user's CMR ACLs.
  - Configures the example deployment to enable this feature.
- **CUMULUS-2442**
  - Adds option to generate cloudfront URL to lzards-backup task. This will require a few new task config options that have been documented in the [task README](https://github.com/nasa/cumulus/blob/master/tasks/lzards-backup/README.md).
- **CUMULUS-2470**
  - Added `/s3credentials` endpoint for distribution API
- **CUMULUS-2471**
  - Add `/s3credentialsREADME` endpoint to distribution API
- **CUMULUS-2473**
  - Updated `tf-modules/cumulus_distribution` module to take earthdata or cognito credentials
  - Configured `example/cumulus-tf/cumulus_distribution.tf` to use CSDAP credentials
- **CUMULUS-2474**
  - Add `S3ObjectStore` to `aws-client`. This class allows for interaction with the S3 object store.
  - Add `object-store` package which contains abstracted object store functions for working with various cloud providers
- **CUMULUS-2477**
  - Added `/`, `/login` and `/logout` endpoints to cumulus distribution api
- **CUMULUS-2479**
  - Adds /version endpoint to distribution API
- **CUMULUS-2497**
  - Created `isISOFile()` to check if a CMR file is a CMR ISO file.
- **CUMULUS-2371**
  - Added helpers to `@cumulus/ingest/sqs`:
    - `archiveSqsMessageToS3` - archives an incoming SQS message to S3
    - `deleteArchivedMessageFromS3` - deletes a processed SQS message from S3
  - Added call to `archiveSqsMessageToS3` to `sqs-message-consumer` which
    archives all incoming SQS messages to S3.
  - Added call to `deleteArchivedMessageFrom` to `sqs-message-remover` which
    deletes archived SQS message from S3 once it has been processed.

### Changed

- **[PR2224](https://github.com/nasa/cumulus/pull/2244)**
- **CUMULUS-2208**
  - Moved all `@cumulus/api/es/*` code to new `@cumulus/es-client` package
- Changed timeout on `sfEventSqsToDbRecords` Lambda to 60 seconds to match
  timeout for Knex library to acquire database connections
- **CUMULUS-2517**
  - Updated postgres-migration-count-tool default concurrency to '1'
- **CUMULUS-2489**
  - Updated docs for Terraform references in FAQs, glossary, and in Deployment sections
- **CUMULUS-2434**
  - Updated `@cumulus/cmrjs` `updateCMRMetadata` and related functions to add
    both HTTPS URLS and S3 URIs to CMR metadata.
  - Updated `update-granules-cmr-metadata-file-links` task to add both HTTPS
    URLs and S3 URIs to the OnlineAccessURLs field of CMR metadata. The task
    configuration parameter `cmrGranuleUrlType` now has default value `both`.
  - To use the updated `update-granules-cmr-metadata-file-links` task, the
    granule UMM-G metadata should have version 1.6.2 or later, since CMR s3 link
    type 'GET DATA VIA DIRECT ACCESS' is not valid until UMM-G version
    [1.6.2](https://cdn.earthdata.nasa.gov/umm/granule/v1.6.2/umm-g-json-schema.json)
- **CUMULUS-2472**
  - Renamed `@cumulus/earthdata-login-client` to more generic
    `@cumulus/oauth-client` as a parent  class for new OAuth clients.
  - Added `@cumulus/oauth-client/CognitoClient` to interface with AWS cognito login service.
- **CUMULUS-2497**
  - Changed the `@cumulus/cmrjs` package:
    - Updated `@cumulus/cmrjs/cmr-utils.getGranuleTemporalInfo()` so it now
      returns temporal info for CMR ISO 19115 SMAP XML files.
    - Updated `@cumulus/cmrjs/cmr-utils.isCmrFilename()` to include
      `isISOFile()`.
- **CUMULUS-2532**
  - Changed integration tests to use `api-client/granules` functions as opposed to granulesApi from `@cumulus/integration-tests`.

### Fixed

- **CUMULUS-2519**
  - Update @cumulus/integration-tests.buildWorkflow to fail if provider/collection API response is not successful
- **CUMULUS-2518**
  - Update sf-event-sqs-to-db-records to not throw if a collection is not
    defined on a payload that has no granules/an empty granule payload object
- **CUMULUS-2512**
  - Updated ingest package S3 provider client to take additional parameter
    `remoteAltBucket` on `download` method to allow for per-file override of
    provider bucket for checksum
  - Updated @cumulus/ingest.fetchTextFile's signature to be parameterized and
    added `remoteAltBucket`to allow for an override of the passed in provider
    bucket for the source file
  - Update "eslint-plugin-import" to be pinned to 2.22.1
- **CUMULUS-2520**
  - Fixed error that prevented `/elasticsearch/index-from-database` from starting.
- **CUMULUS-2532**
  - Fixed integration tests to have granule deletion occur before provider and
    collection deletion in test cleanup.
- **[2231](https://github.com/nasa/cumulus/issues/2231)**
  - Fixes broken relative path links in `docs/README.md`

### Removed

- **CUMULUS-2502**
  - Removed outdated documentation regarding Kibana index patterns for metrics.

## [v9.0.1] 2021-05-07

### Migration Steps

Please review the migration steps for 9.0.0 as this release is only a patch to
correct a failure in our build script and push out corrected release artifacts. The previous migration steps still apply.

### Changed

- Corrected `@cumulus/db` configuration to correctly build package.

## [v9.0.0] 2021-05-03

### Migration steps

- This release of Cumulus enables integration with a PostgreSQL database for archiving Cumulus data. There are several upgrade steps involved, **some of which need to be done before redeploying Cumulus**. See the [documentation on upgrading to the RDS release](https://nasa.github.io/cumulus/docs/upgrade-notes/upgrade-rds).

### BREAKING CHANGES

- **CUMULUS-2185** - RDS Migration Epic
  - **CUMULUS-2191**
    - Removed the following from the `@cumulus/api/models.asyncOperation` class in
      favor of the added `@cumulus/async-operations` module:
      - `start`
      - `startAsyncOperations`
  - **CUMULUS-2187**
    - The `async-operations` endpoint will now omit `output` instead of
      returning `none` when the operation did not return output.
  - **CUMULUS-2309**
    - Removed `@cumulus/api/models/granule.unpublishAndDeleteGranule` in favor
      of `@cumulus/api/lib/granule-remove-from-cmr.unpublishGranule` and
      `@cumulus/api/lib/granule-delete.deleteGranuleAndFiles`.
  - **CUMULUS-2385**
    - Updated `sf-event-sqs-to-db-records` to write a granule's files to
      PostgreSQL only after the workflow has exited the `Running` status.
      Please note that any workflow that uses `sf_sqs_report_task` for
      mid-workflow updates will be impacted.
    - Changed PostgreSQL `file` schema and TypeScript type definition to require
      `bucket` and `key` fields.
    - Updated granule/file write logic to mark a granule's status as "failed"
  - **CUMULUS-2455**
    - API `move granule` endpoint now moves granule files on a per-file basis
    - API `move granule` endpoint on granule file move failure will retain the
      file at it's original location, but continue to move any other granule
      files.
    - Removed the `move` method from the `@cumulus/api/models.granule` class.
      logic is now handled in `@cumulus/api/endpoints/granules` and is
      accessible via the Core API.

### Added

- **CUMULUS-2185** - RDS Migration Epic
  - **CUMULUS-2130**
    - Added postgres-migration-count-tool lambda/ECS task to allow for
      evaluation of database state
    - Added /migrationCounts api endpoint that allows running of the
      postgres-migration-count-tool as an asyncOperation
  - **CUMULUS-2394**
    - Updated PDR and Granule writes to check the step function
      workflow_start_time against the createdAt field for each record to ensure
      old records do not overwrite newer ones for legacy Dynamo and PostgreSQL
      writes
  - **CUMULUS-2188**
    - Added `data-migration2` Lambda to be run after `data-migration1`
    - Added logic to `data-migration2` Lambda for migrating execution records
      from DynamoDB to PostgreSQL
  - **CUMULUS-2191**
    - Added `@cumulus/async-operations` to core packages, exposing
      `startAsyncOperation` which will handle starting an async operation and
      adding an entry to both PostgreSQL and DynamoDb
  - **CUMULUS-2127**
    - Add schema migration for `collections` table
  - **CUMULUS-2129**
    - Added logic to `data-migration1` Lambda for migrating collection records
      from Dynamo to PostgreSQL
  - **CUMULUS-2157**
    - Add schema migration for `providers` table
    - Added logic to `data-migration1` Lambda for migrating provider records
      from Dynamo to PostgreSQL
  - **CUMULUS-2187**
    - Added logic to `data-migration1` Lambda for migrating async operation
      records from Dynamo to PostgreSQL
  - **CUMULUS-2198**
    - Added logic to `data-migration1` Lambda for migrating rule records from
      DynamoDB to PostgreSQL
  - **CUMULUS-2182**
    - Add schema migration for PDRs table
  - **CUMULUS-2230**
    - Add schema migration for `rules` table
  - **CUMULUS-2183**
    - Add schema migration for `asyncOperations` table
  - **CUMULUS-2184**
    - Add schema migration for `executions` table
  - **CUMULUS-2257**
    - Updated PostgreSQL table and column names to snake_case
    - Added `translateApiAsyncOperationToPostgresAsyncOperation` function to `@cumulus/db`
  - **CUMULUS-2186**
    - Added logic to `data-migration2` Lambda for migrating PDR records from
      DynamoDB to PostgreSQL
  - **CUMULUS-2235**
    - Added initial ingest load spec test/utility
  - **CUMULUS-2167**
    - Added logic to `data-migration2` Lambda for migrating Granule records from
      DynamoDB to PostgreSQL and parse Granule records to store File records in
      RDS.
  - **CUMULUS-2367**
    - Added `granules_executions` table to PostgreSQL schema to allow for a
      many-to-many relationship between granules and executions
      - The table refers to granule and execution records using foreign keys
        defined with ON CASCADE DELETE, which means that any time a granule or
        execution record is deleted, all of the records in the
        `granules_executions` table referring to that record will also be
        deleted.
    - Added `upsertGranuleWithExecutionJoinRecord` helper to `@cumulus/db` to
      allow for upserting a granule record and its corresponding
      `granules_execution` record
  - **CUMULUS-2128**
    - Added helper functions:
      - `@cumulus/db/translate/file/translateApiFiletoPostgresFile`
      - `@cumulus/db/translate/file/translateApiGranuletoPostgresGranule`
      - `@cumulus/message/Providers/getMessageProvider`
  - **CUMULUS-2190**
    - Added helper functions:
      - `@cumulus/message/Executions/getMessageExecutionOriginalPayload`
      - `@cumulus/message/Executions/getMessageExecutionFinalPayload`
      - `@cumulus/message/workflows/getMessageWorkflowTasks`
      - `@cumulus/message/workflows/getMessageWorkflowStartTime`
      - `@cumulus/message/workflows/getMessageWorkflowStopTime`
      - `@cumulus/message/workflows/getMessageWorkflowName`
  - **CUMULUS-2192**
    - Added helper functions:
      - `@cumulus/message/PDRs/getMessagePdrRunningExecutions`
      - `@cumulus/message/PDRs/getMessagePdrCompletedExecutions`
      - `@cumulus/message/PDRs/getMessagePdrFailedExecutions`
      - `@cumulus/message/PDRs/getMessagePdrStats`
      - `@cumulus/message/PDRs/getPdrPercentCompletion`
      - `@cumulus/message/workflows/getWorkflowDuration`
  - **CUMULUS-2199**
    - Added `translateApiRuleToPostgresRule` to `@cumulus/db` to translate API
      Rule to conform to Postgres Rule definition.
  - **CUMUlUS-2128**
    - Added "upsert" logic to the `sfEventSqsToDbRecords` Lambda for granule and
      file writes to the core PostgreSQL database
  - **CUMULUS-2199**
    - Updated Rules endpoint to write rules to core PostgreSQL database in
      addition to DynamoDB and to delete rules from the PostgreSQL database in
      addition to DynamoDB.
    - Updated `create` in Rules Model to take in optional `createdAt` parameter
      which sets the value of createdAt if not specified during function call.
  - **CUMULUS-2189**
    - Updated Provider endpoint logic to write providers in parallel to Core
      PostgreSQL database
    - Update integration tests to utilize API calls instead of direct
      api/model/Provider calls
  - **CUMULUS-2191**
    - Updated cumuluss/async-operation task to write async-operations to the
      PostgreSQL database.
  - **CUMULUS-2228**
    - Added logic to the `sfEventSqsToDbRecords` Lambda to write execution, PDR,
      and granule records to the core PostgreSQL database in parallel with
      writes to DynamoDB
  - **CUMUlUS-2190**
    - Added "upsert" logic to the `sfEventSqsToDbRecords` Lambda for PDR writes
      to the core PostgreSQL database
  - **CUMUlUS-2192**
    - Added "upsert" logic to the `sfEventSqsToDbRecords` Lambda for execution
      writes to the core PostgreSQL database
  - **CUMULUS-2187**
    - The `async-operations` endpoint will now omit `output` instead of
      returning `none` when the operation did not return output.
  - **CUMULUS-2167**
    - Change PostgreSQL schema definition for `files` to remove `filename` and
      `name` and only support `file_name`.
    - Change PostgreSQL schema definition for `files` to remove `size` to only
      support `file_size`.
    - Change `PostgresFile` to remove duplicate fields `filename` and `name` and
      rename `size` to `file_size`.
  - **CUMULUS-2266**
    - Change `sf-event-sqs-to-db-records` behavior to discard and not throw an
      error on an out-of-order/delayed message so as not to have it be sent to
      the DLQ.
  - **CUMULUS-2305**
    - Changed `DELETE /pdrs/{pdrname}` API behavior to also delete record from
      PostgreSQL database.
  - **CUMULUS-2309**
    - Changed `DELETE /granules/{granuleName}` API behavior to also delete
      record from PostgreSQL database.
    - Changed `Bulk operation BULK_GRANULE_DELETE` API behavior to also delete
      records from PostgreSQL database.
  - **CUMULUS-2367**
    - Updated `granule_cumulus_id` foreign key to granule in PostgreSQL `files`
      table to use a CASCADE delete, so records in the files table are
      automatically deleted by the database when the corresponding granule is
      deleted.
  - **CUMULUS-2407**
    - Updated data-migration1 and data-migration2 Lambdas to use UPSERT instead
      of UPDATE when migrating dynamoDB records to PostgreSQL.
    - Changed data-migration1 and data-migration2 logic to only update already
      migrated records if the incoming record update has a newer timestamp
  - **CUMULUS-2329**
    - Add `write-db-dlq-records-to-s3` lambda.
    - Add terraform config to automatically write db records DLQ messages to an
      s3 archive on the system bucket.
    - Add unit tests and a component spec test for the above.
  - **CUMULUS-2380**
    - Add `process-dead-letter-archive` lambda to pick up and process dead letters in the S3 system bucket dead letter archive.
    - Add `/deadLetterArchive/recoverCumulusMessages` endpoint to trigger an async operation to leverage this capability on demand.
    - Add unit tests and integration test for all of the above.
  - **CUMULUS-2406**
    - Updated parallel write logic to ensure that updatedAt/updated_at
      timestamps are the same in Dynamo/PG on record write for the following
      data types:
      - async operations
      - granules
      - executions
      - PDRs
  - **CUMULUS-2446**
    - Remove schema validation check against DynamoDB table for collections when
      migrating records from DynamoDB to core PostgreSQL database.
  - **CUMULUS-2447**
    - Changed `translateApiAsyncOperationToPostgresAsyncOperation` to call
      `JSON.stringify` and then `JSON.parse` on output.
  - **CUMULUS-2313**
    - Added `postgres-migration-async-operation` lambda to start an ECS task to
      run a the `data-migration2` lambda.
    - Updated `async_operations` table to include `Data Migration 2` as a new
      `operation_type`.
    - Updated `cumulus-tf/variables.tf` to include `optional_dynamo_tables` that
      will be merged with `dynamo_tables`.
  - **CUMULUS-2451**
    - Added summary type file `packages/db/src/types/summary.ts` with
      `MigrationSummary` and `DataMigration1` and `DataMigration2` types.
    - Updated `data-migration1` and `data-migration2` lambdas to return
      `MigrationSummary` objects.
    - Added logging for every batch of 100 records processed for executions,
      granules and files, and PDRs.
    - Removed `RecordAlreadyMigrated` logs in `data-migration1` and
      `data-migration2`
  - **CUMULUS-2452**
    - Added support for only migrating certain granules by specifying the
      `granuleSearchParams.granuleId` or `granuleSearchParams.collectionId`
      properties in the payload for the
      `<prefix>-postgres-migration-async-operation` Lambda
    - Added support for only running certain migrations for data-migration2 by
      specifying the `migrationsList` property in the payload for the
      `<prefix>-postgres-migration-async-operation` Lambda
  - **CUMULUS-2453**
    - Created `storeErrors` function which stores errors in system bucket.
    - Updated `executions` and `granulesAndFiles` data migrations to call `storeErrors` to store migration errors.
    - Added `system_bucket` variable to `data-migration2`.
  - **CUMULUS-2455**
    - Move granules API endpoint records move updates for migrated granule files
      if writing any of the granule files fails.
  - **CUMULUS-2468**
    - Added support for doing [DynamoDB parallel scanning](https://docs.aws.amazon.com/amazondynamodb/latest/developerguide/Scan.html#Scan.ParallelScan) for `executions` and `granules` migrations to improve performance. The behavior of the parallel scanning and writes can be controlled via the following properties on the event input to the `<prefix>-postgres-migration-async-operation` Lambda:
      - `granuleMigrationParams.parallelScanSegments`: How many segments to divide your granules DynamoDB table into for parallel scanning
      - `granuleMigrationParams.parallelScanLimit`: The maximum number of granule records to evaluate for each parallel scanning segment of the DynamoDB table
      - `granuleMigrationParams.writeConcurrency`: The maximum number of concurrent granule/file writes to perform to the PostgreSQL database across all DynamoDB segments
      - `executionMigrationParams.parallelScanSegments`: How many segments to divide your executions DynamoDB table into for parallel scanning
      - `executionMigrationParams.parallelScanLimit`: The maximum number of execution records to evaluate for each parallel scanning segment of the DynamoDB table
      - `executionMigrationParams.writeConcurrency`: The maximum number of concurrent execution writes to perform to the PostgreSQL database across all DynamoDB segments
  - **CUMULUS-2468** - Added `@cumulus/aws-client/DynamoDb.parallelScan` helper to perform [parallel scanning on DynamoDb tables](https://docs.aws.amazon.com/amazondynamodb/latest/developerguide/Scan.html#Scan.ParallelScan)
  - **CUMULUS-2507**
    - Updated granule record write logic to set granule status to `failed` in both Postgres and DynamoDB if any/all of its files fail to write to the database.

### Deprecated

- **CUMULUS-2185** - RDS Migration Epic
  - **CUMULUS-2455**
    - `@cumulus/ingest/moveGranuleFiles`

## [v8.1.2] 2021-07-29

**Please note** changes in 8.1.2 may not yet be released in future versions, as this
is a backport/patch release on the 8.x series of releases.  Updates that are
included in the future will have a corresponding CHANGELOG entry in future releases.

### Notable changes

- `cmr_custom_host` variable for `cumulus` module can now be used to configure Cumulus to
integrate with a custom CMR host name and protocol (e.g. `http://custom-cmr-host.com`). Note
that you **must** include a protocol (`http://` or `https://`) if specifying a value for this
variable.
- `@cumulus/sync-granule` task should now properly handle
syncing files from HTTP/HTTPS providers where basic auth is
required and involves a redirect to a different host (e.g.
downloading files protected by Earthdata Login)

### Added

- **CUMULUS-2548**
  - Added `allowed_redirects` field to PostgreSQL `providers` table
  - Added `allowedRedirects` field to DynamoDB `<prefix>-providers` table
  - Added `@cumulus/aws-client/S3.streamS3Upload` to handle uploading the contents
  of a readable stream to S3 and returning a promise

### Changed

- Updated `cmr_custom_host` variable to accept a full protocol and host name
(e.g. `http://cmr-custom-host.com`), whereas it previously only accepted a host name

### Fixed

- Fixed bug where `cmr_custom_host` variable was not properly forwarded into `archive`, `ingest`, and `sqs-message-remover` modules from `cumulus` module
- **CUMULUS-2548**
  - Fixed `@cumulus/ingest/HttpProviderClient.sync` to
properly handle basic auth when redirecting to a different
host and/or host with a different port

## [v8.1.1] 2021-04-30 -- Patch Release

**Please note** changes in 8.1.1 may not yet be released in future versions, as this
is a backport/patch release on the 8.x series of releases.  Updates that are
included in the future will have a corresponding CHANGELOG entry in future releases.

### Added

- **CUMULUS-2497**
  - Created `isISOFile()` to check if a CMR file is a CMR ISO file.

### Fixed

- **CUMULUS-2512**
  - Updated ingest package S3 provider client to take additional parameter
    `remoteAltBucket` on `download` method to allow for per-file override of
    provider bucket for checksum
  - Updated @cumulus/ingest.fetchTextFile's signature to be parameterized and
    added `remoteAltBucket`to allow for an override of the passed in provider
    bucket for the source file
  - Update "eslint-plugin-import" to be pinned to 2.22.1

### Changed

- **CUMULUS-2497**
  - Changed the `@cumulus/cmrjs` package:
    - Updated `@cumulus/cmrjs/cmr-utils.getGranuleTemporalInfo()` so it now
      returns temporal info for CMR ISO 19115 SMAP XML files.
    - Updated `@cumulus/cmrjs/cmr-utils.isCmrFilename()` to include
      `isISOFile()`.

- **[2216](https://github.com/nasa/cumulus/issues/2216)**
  - Removed "node-forge", "xml-crypto" from audit whitelist, added "underscore"

## [v8.1.0] 2021-04-29

### Added

- **CUMULUS-2348**
  - The `@cumulus/api` `/granules` and `/granules/{granuleId}` endpoints now take `getRecoveryStatus` parameter
  to include recoveryStatus in result granule(s)
  - The `@cumulus/api-client.granules.getGranule` function takes a `query` parameter which can be used to
  request additional granule information.
  - Published `@cumulus/api@7.2.1-alpha.0` for dashboard testing
- **CUMULUS-2469**
  - Added `tf-modules/cumulus_distribution` module to standup a skeleton
    distribution api

## [v8.0.0] 2021-04-08

### BREAKING CHANGES

- **CUMULUS-2428**
  - Changed `/granules/bulk` to use `queueUrl` property instead of a `queueName` property for setting the queue to use for scheduling bulk granule workflows

### Notable changes

- Bulk granule operations endpoint now supports setting a custom queue for scheduling workflows via the `queueUrl` property in the request body. If provided, this value should be the full URL for an SQS queue.

### Added

- **CUMULUS-2374**
  - Add cookbok entry for queueing PostToCmr step
  - Add example workflow to go with cookbook
- **CUMULUS-2421**
  - Added **experimental** `ecs_include_docker_cleanup_cronjob` boolean variable to the Cumulus module to enable cron job to clean up docker root storage blocks in ECS cluster template for non-`device-mapper` storage drivers. Default value is `false`. This fulfills a specific user support request. This feature is otherwise untested and will remain so until we can iterate with a better, more general-purpose solution. Use of this feature is **NOT** recommended unless you are certain you need it.

- **CUMULUS-1808**
  - Add additional error messaging in `deleteSnsTrigger` to give users more context about where to look to resolve ResourceNotFound error when disabling or deleting a rule.

### Fixed

- **CUMULUS-2281**
  - Changed discover-granules task to write discovered granules directly to
    logger, instead of via environment variable. This fixes a problem where a
    large number of found granules prevents this lambda from running as an
    activity with an E2BIG error.

## [v7.2.0] 2021-03-23

### Added

- **CUMULUS-2346**
  - Added orca API endpoint to `@cumulus/api` to get recovery status
  - Add `CopyToGlacier` step to [example IngestAndPublishGranuleWithOrca workflow](https://github.com/nasa/cumulus/blob/master/example/cumulus-tf/ingest_and_publish_granule_with_orca_workflow.tf)

### Changed

- **HYRAX-357**
  - Format of NGAP OPeNDAP URL changed and by default now is referring to concept id and optionally can include short name and version of collection.
  - `addShortnameAndVersionIdToConceptId` field has been added to the config inputs of the `hyrax-metadata-updates` task

## [v7.1.0] 2021-03-12

### Notable changes

- `sync-granule` task will now properly handle syncing 0 byte files to S3
- SQS/Kinesis rules now support scheduling workflows to a custom queue via the `rule.queueUrl` property. If provided, this value should be the full URL for an SQS queue.

### Added

- `tf-modules/cumulus` module now supports a `cmr_custom_host` variable that can
  be used to set to an arbitrary  host for making CMR requests (e.g.
  `https://custom-cmr-host.com`).
- Added `buckets` variable to `tf-modules/archive`
- **CUMULUS-2345**
  - Deploy ORCA with Cumulus, see `example/cumulus-tf/orca.tf` and `example/cumulus-tf/terraform.tfvars.example`
  - Add `CopyToGlacier` step to [example IngestAndPublishGranule workflow](https://github.com/nasa/cumulus/blob/master/example/cumulus-tf/ingest_and_publish_granule_workflow.asl.json)
- **CUMULUS-2424**
  - Added `childWorkflowMeta` to `queue-pdrs` config. An object passed to this config value will be merged into a child workflow message's `meta` object. For an example of how this can be used, see `example/cumulus-tf/discover_and_queue_pdrs_with_child_workflow_meta_workflow.asl.json`.
- **CUMULUS-2427**
  - Added support for using a custom queue with SQS and Kinesis rules. Whatever queue URL is set on the `rule.queueUrl` property will be used to schedule workflows for that rule. This change allows SQS/Kinesis rules to use [any throttled queues defined for a deployment](https://nasa.github.io/cumulus/docs/data-cookbooks/throttling-queued-executions).

### Fixed

- **CUMULUS-2394**
  - Updated PDR and Granule writes to check the step function `workflow_start_time` against
      the `createdAt` field  for each record to ensure old records do not
      overwrite newer ones

### Changed

- `<prefix>-lambda-api-gateway` IAM role used by API Gateway Lambda now
  supports accessing all buckets defined in your `buckets` variable except
  "internal" buckets
- Updated the default scroll duration used in ESScrollSearch and part of the
  reconciliation report functions as a result of testing and seeing timeouts
  at its current value of 2min.
- **CUMULUS-2355**
  - Added logic to disable `/s3Credentials` endpoint based upon value for
    environment variable `DISABLE_S3_CREDENTIALS`. If set to "true", the
    endpoint will not dispense S3 credentials and instead return a message
    indicating that the endpoint has been disabled.
- **CUMULUS-2397**
  - Updated `/elasticsearch` endpoint's `reindex` function to prevent
    reindexing when source and destination indices are the same.
- **CUMULUS-2420**
  - Updated test function `waitForAsyncOperationStatus` to take a retryObject
    and use exponential backoff.  Increased the total test duration for both
    AsycOperation specs and the ReconciliationReports tests.
  - Updated the default scroll duration used in ESScrollSearch and part of the
    reconciliation report functions as a result of testing and seeing timeouts
    at its current value of 2min.
- **CUMULUS-2427**
  - Removed `queueUrl` from the parameters object for `@cumulus/message/Build.buildQueueMessageFromTemplate`
  - Removed `queueUrl` from the parameters object for `@cumulus/message/Build.buildCumulusMeta`

### Fixed

- Fixed issue in `@cumulus/ingest/S3ProviderClient.sync()` preventing 0 byte files from being synced to S3.

### Removed

- Removed variables from `tf-modules/archive`:
  - `private_buckets`
  - `protected_buckets`
  - `public_buckets`

## [v7.0.0] 2021-02-22

### BREAKING CHANGES

- **CUMULUS-2362** - Endpoints for the logs (/logs) will now throw an error unless Metrics is set up

### Added

- **CUMULUS-2345**
  - Deploy ORCA with Cumulus, see `example/cumulus-tf/orca.tf` and `example/cumulus-tf/terraform.tfvars.example`
  - Add `CopyToGlacier` step to [example IngestAndPublishGranule workflow](https://github.com/nasa/cumulus/blob/master/example/cumulus-tf/ingest_and_publish_granule_workflow.asl.json)
- **CUMULUS-2376**
  - Added `cmrRevisionId` as an optional parameter to `post-to-cmr` that will be used when publishing metadata to CMR.
- **CUMULUS-2412**
  - Adds function `getCollectionsByShortNameAndVersion` to @cumulus/cmrjs that performs a compound query to CMR to retrieve collection information on a list of collections. This replaces a series of calls to the CMR for each collection with a single call on the `/collections` endpoint and should improve performance when CMR return times are increased.

### Changed

- **CUMULUS-2362**
  - Logs endpoints only work with Metrics set up
- **CUMULUS-2376**
  - Updated `publishUMMGJSON2CMR` to take in an optional `revisionId` parameter.
  - Updated `publishUMMGJSON2CMR` to throw an error if optional `revisionId` does not match resulting revision ID.
  - Updated `publishECHO10XML2CMR` to take in an optional `revisionId` parameter.
  - Updated `publishECHO10XML2CMR` to throw an error if optional `revisionId` does not match resulting revision ID.
  - Updated `publish2CMR` to take in optional `cmrRevisionId`.
  - Updated `getWriteHeaders` to take in an optional CMR Revision ID.
  - Updated `ingestGranule` to take in an optional CMR Revision ID to pass to `getWriteHeaders`.
  - Updated `ingestUMMGranule` to take in an optional CMR Revision ID to pass to `getWriteHeaders`.
- **CUMULUS-2350**
  - Updates the examples on the `/s3credentialsREADME`, to include Python and
    JavaScript code demonstrating how to refrsh  the s3credential for
    programatic access.
- **CUMULUS-2383**
  - PostToCMR task will return CMRInternalError when a `500` status is returned from CMR

## [v6.0.0] 2021-02-16

### MIGRATION NOTES

- **CUMULUS-2255** - Cumulus has upgraded its supported version of Terraform
  from **0.12.12** to **0.13.6**. Please see the [instructions to upgrade your
  deployments](https://github.com/nasa/cumulus/blob/master/docs/upgrade-notes/upgrading-tf-version-0.13.6.md).

- **CUMULUS-2350**
  - If the  `/s3credentialsREADME`, does not appear to be working after
    deployment, [manual redeployment](https://docs.aws.amazon.com/apigateway/latest/developerguide/how-to-deploy-api-with-console.html)
    of the API-gateway stage may be necessary to finish the deployment.

### BREAKING CHANGES

- **CUMULUS-2255** - Cumulus has upgraded its supported version of Terraform from **0.12.12** to **0.13.6**.

### Added

- **CUMULUS-2291**
  - Add provider filter to Granule Inventory Report
- **CUMULUS-2300**
  - Added `childWorkflowMeta` to `queue-granules` config. Object passed to this
    value will be merged into a child workflow message's  `meta` object. For an
    example of how this can be used, see
    `example/cumulus-tf/discover_granules_workflow.asl.json`.
- **CUMULUS-2350**
  - Adds an unprotected endpoint, `/s3credentialsREADME`, to the
    s3-credentials-endpoint that displays  information on how to use the
    `/s3credentials` endpoint
- **CUMULUS-2368**
  - Add QueueWorkflow task
- **CUMULUS-2391**
  - Add reportToEms to collections.files file schema
- **CUMULUS-2395**
  - Add Core module parameter `ecs_custom_sg_ids` to Cumulus module to allow for
    custom security group mappings
- **CUMULUS-2402**
  - Officially expose `sftp()` for use in `@cumulus/sftp-client`

### Changed

- **CUMULUS-2323**
  - The sync granules task when used with the s3 provider now uses the
    `source_bucket` key in `granule.files` objects.  If incoming payloads using
    this task have a `source_bucket` value for a file using the s3 provider, the
    task will attempt to sync from the bucket defined in the file's
    `source_bucket` key instead of the `provider`.
    - Updated `S3ProviderClient.sync` to allow for an optional bucket parameter
      in support of the changed behavior.
  - Removed `addBucketToFile` and related code from sync-granules task

- **CUMULUS-2255**
  - Updated Terraform deployment code syntax for compatibility with version 0.13.6
- **CUMULUS-2321**
  - Updated API endpoint GET `/reconciliationReports/{name}` to return the
    presigned s3 URL in addition to report data

### Fixed

- Updated `hyrax-metadata-updates` task so the opendap url has Type 'USE SERVICE API'

- **CUMULUS-2310**
  - Use valid filename for reconciliation report
- **CUMULUS-2351**
  - Inventory report no longer includes the File/Granule relation object in the
    okCountByGranules key of a report.  The information is only included when a
    'Granule Not Found' report is run.

### Removed

- **CUMULUS-2364**
  - Remove the internal Cumulus logging lambda (log2elasticsearch)

## [v5.0.1] 2021-01-27

### Changed

- **CUMULUS-2344**
  - Elasticsearch API now allows you to reindex to an index that already exists
  - If using the Change Index operation and the new index doesn't exist, it will be created
  - Regarding instructions for CUMULUS-2020, you can now do a change index
    operation before a reindex operation. This will
    ensure that new data will end up in the new index while Elasticsearch is reindexing.

- **CUMULUS-2351**
  - Inventory report no longer includes the File/Granule relation object in the okCountByGranules key of a report. The information is only included when a 'Granule Not Found' report is run.

### Removed

- **CUMULUS-2367**
  - Removed `execution_cumulus_id` column from granules RDS schema and data type

## [v5.0.0] 2021-01-12

### BREAKING CHANGES

- **CUMULUS-2020**
  - Elasticsearch data mappings have been updated to improve search and the API
    has been update to reflect those changes. See Migration notes on how to
    update the Elasticsearch mappings.

### Migration notes

- **CUMULUS-2020**
  - Elasticsearch data mappings have been updated to improve search. For
    example, case insensitive searching will now work (e.g. 'MOD' and 'mod' will
    return the same granule results). To use the improved Elasticsearch queries,
    [reindex](https://nasa.github.io/cumulus-api/#reindex) to create a new index
    with the correct types. Then perform a [change
    index](https://nasa.github.io/cumulus-api/#change-index) operation to use
    the new index.
- **CUMULUS-2258**
  - Because the `egress_lambda_log_group` and
    `egress_lambda_log_subscription_filter` resource were removed from the
    `cumulus` module, new definitions for these resources must be added to
    `cumulus-tf/main.tf`. For reference on how to define these resources, see
    [`example/cumulus-tf/thin_egress_app.tf`](https://github.com/nasa/cumulus/blob/master/example/cumulus-tf/thin_egress_app.tf).
  - The `tea_stack_name` variable being passed into the `cumulus` module should be removed
- **CUMULUS-2344**
  - Regarding instructions for CUMULUS-2020, you can now do a change index operation before a reindex operation. This will
    ensure that new data will end up in the new index while Elasticsearch is reindexing.

### BREAKING CHANGES

- **CUMULUS-2020**
  - Elasticsearch data mappings have been updated to improve search and the API has been updated to reflect those changes. See Migration notes on how to update the Elasticsearch mappings.

### Added

- **CUMULUS-2318**
  - Added`async_operation_image` as `cumulus` module variable to allow for override of the async_operation container image.  Users can optionally specify a non-default docker image for use with Core async operations.
- **CUMULUS-2219**
  - Added `lzards-backup` Core task to facilitate making LZARDS backup requests in Cumulus ingest workflows
- **CUMULUS-2092**
  - Add documentation for Granule Not Found Reports
- **HYRAX-320**
  - `@cumulus/hyrax-metadata-updates`Add component URI encoding for entry title id and granule ur to allow for values with special characters in them. For example, EntryTitleId 'Sentinel-6A MF/Jason-CS L2 Advanced Microwave Radiometer (AMR-C) NRT Geophysical Parameters' Now, URLs generated from such values will be encoded correctly and parsable by HyraxInTheCloud
- **CUMULUS-1370**
  - Add documentation for Getting Started section including FAQs
- **CUMULUS-2092**
  - Add documentation for Granule Not Found Reports
- **CUMULUS-2219**
  - Added `lzards-backup` Core task to facilitate making LZARDS backup requests in Cumulus ingest workflows
- **CUMULUS-2280**
  - In local api, retry to create tables if they fail to ensure localstack has had time to start fully.
- **CUMULUS-2290**
  - Add `queryFields` to granule schema, and this allows workflow tasks to add queryable data to granule record. For reference on how to add data to `queryFields` field, see [`example/cumulus-tf/kinesis_trigger_test_workflow.tf`](https://github.com/nasa/cumulus/blob/master/example/cumulus-tf/kinesis_trigger_test_workflow.tf).
- **CUMULUS-2318**
  - Added`async_operation_image` as `cumulus` module variable to allow for override of the async_operation container image.  Users can optionally specify a non-default docker image for use with Core async operations.

### Changed

- **CUMULUS-2020**
  - Updated Elasticsearch mappings to support case-insensitive search
- **CUMULUS-2124**
  - cumulus-rds-tf terraform module now takes engine_version as an input variable.
- **CUMULUS-2279**
  - Changed the formatting of granule CMR links: instead of a link to the `/search/granules.json` endpoint, now it is a direct link to `/search/concepts/conceptid.format`
- **CUMULUS-2296**
  - Improved PDR spec compliance of `parse-pdr` by updating `@cumulus/pvl` to parse fields in a manner more consistent with the PDR ICD, with respect to numbers and dates. Anything not matching the ICD expectations, or incompatible with Javascript parsing, will be parsed as a string instead.
- **CUMULUS-2344**
  - Elasticsearch API now allows you to reindex to an index that already exists
  - If using the Change Index operation and the new index doesn't exist, it will be created

### Removed

- **CUMULUS-2258**
  - Removed `tea_stack_name` variable from `tf-modules/distribution/variables.tf` and `tf-modules/cumulus/variables.tf`
  - Removed `egress_lambda_log_group` and `egress_lambda_log_subscription_filter` resources from `tf-modules/distribution/main.tf`

## [v4.0.0] 2020-11-20

### Migration notes

- Update the name of your `cumulus_message_adapter_lambda_layer_arn` variable for the `cumulus` module to `cumulus_message_adapter_lambda_layer_version_arn`. The value of the variable should remain the same (a layer version ARN of a Lambda layer for the [`cumulus-message-adapter`](https://github.com/nasa/cumulus-message-adapter/).
- **CUMULUS-2138** - Update all workflows using the `MoveGranules` step to add `UpdateGranulesCmrMetadataFileLinksStep`that runs after it. See the example [`IngestAndPublishWorkflow`](https://github.com/nasa/cumulus/blob/master/example/cumulus-tf/ingest_and_publish_granule_workflow.asl.json) for reference.
- **CUMULUS-2251**
  - Because it has been removed from the `cumulus` module, a new resource definition for `egress_api_gateway_log_subscription_filter` must be added to `cumulus-tf/main.tf`. For reference on how to define this resource, see [`example/cumulus-tf/main.tf`](https://github.com/nasa/cumulus/blob/master/example/cumulus-tf/main.tf).

### Added

- **CUMULUS-2248**
  - Updates Integration Tests README to point to new fake provider template.
- **CUMULUS-2239**
  - Add resource declaration to create a VPC endpoint in tea-map-cache module if `deploy_to_ngap` is false.
- **CUMULUS-2063**
  - Adds a new, optional query parameter to the `/collections[&getMMT=true]` and `/collections/active[&getMMT=true]` endpoints. When a user provides a value of `true` for `getMMT` in the query parameters, the endpoint will search CMR and update each collection's results with new key `MMTLink` containing a link to the MMT (Metadata Management Tool) if a CMR collection id is found.
- **CUMULUS-2170**
  - Adds ability to filter granule inventory reports
- **CUMULUS-2211**
  - Adds `granules/bulkReingest` endpoint to `@cumulus/api`
- **CUMULUS-2251**
  - Adds `log_api_gateway_to_cloudwatch` variable to `example/cumulus-tf/variables.tf`.
  - Adds `log_api_gateway_to_cloudwatch` variable to `thin_egress_app` module definition.

### Changed

- **CUMULUS-2216**
  - `/collection` and `/collection/active` endpoints now return collections without granule aggregate statistics by default. The original behavior is preserved and can be found by including a query param of `includeStats=true` on the request to the endpoint.
  - The `es/collections` Collection class takes a new parameter includeStats. It no longer appends granule aggregate statistics to the returned results by default. One must set the new parameter to any non-false value.
- **CUMULUS-2201**
  - Update `dbIndexer` lambda to process requests in serial
  - Fixes ingestPdrWithNodeNameSpec parsePdr provider error
- **CUMULUS-2251**
  - Moves Egress Api Gateway Log Group Filter from `tf-modules/distribution/main.tf` to `example/cumulus-tf/main.tf`

### Fixed

- **CUMULUS-2251**
  - This fixes a deployment error caused by depending on the `thin_egress_app` module output for a resource count.

### Removed

- **CUMULUS-2251**
  - Removes `tea_api_egress_log_group` variable from `tf-modules/distribution/variables.tf` and `tf-modules/cumulus/variables.tf`.

### BREAKING CHANGES

- **CUMULUS-2138** - CMR metadata update behavior has been removed from the `move-granules` task into a
new `update-granules-cmr-metadata-file-links` task.
- **CUMULUS-2216**
  - `/collection` and `/collection/active` endpoints now return collections without granule aggregate statistics by default. The original behavior is preserved and can be found by including a query param of `includeStats=true` on the request to the endpoint.  This is likely to affect the dashboard only but included here for the change of behavior.
- **[1956](https://github.com/nasa/cumulus/issues/1956)**
  - Update the name of the `cumulus_message_adapter_lambda_layer_arn` output from the `cumulus-message-adapter` module to `cumulus_message_adapter_lambda_layer_version_arn`. The output value has changed from being the ARN of the Lambda layer **without a version** to the ARN of the Lambda layer **with a version**.
  - Update the variable name in the `cumulus` and `ingest` modules from `cumulus_message_adapter_lambda_layer_arn` to `cumulus_message_adapter_lambda_layer_version_arn`

## [v3.0.1] 2020-10-21

- **CUMULUS-2203**
  - Update Core tasks to use
    [cumulus-message-adapter-js](https://github.com/nasa/cumulus-message-adapter-js)
    v2.0.0 to resolve memory leak/lambda ENOMEM constant failure issue.   This
    issue caused lambdas to slowly use all memory in the run environment and
    prevented AWS from halting/restarting warmed instances when task code was
    throwing consistent errors under load.

- **CUMULUS-2232**
  - Updated versions for `ajv`, `lodash`, `googleapis`, `archiver`, and
    `@cumulus/aws-client` to remediate vulnerabilities found in SNYK scan.

### Fixed

- **CUMULUS-2233**
  - Fixes /s3credentials bug where the expiration time on the cookie was set to a time that is always expired, so authentication was never being recognized as complete by the API. Consequently, the user would end up in a redirect loop and requests to /s3credentials would never complete successfully. The bug was caused by the fact that the code setting the expiration time for the cookie was expecting a time value in milliseconds, but was receiving the expirationTime from the EarthdataLoginClient in seconds. This bug has been fixed by converting seconds into milliseconds. Unit tests were added to test that the expiration time has been converted to milliseconds and checking that the cookie's expiration time is greater than the current time.

## [v3.0.0] 2020-10-7

### MIGRATION STEPS

- **CUMULUS-2099**
  - All references to `meta.queues` in workflow configuration must be replaced with references to queue URLs from Terraform resources. See the updated [data cookbooks](https://nasa.github.io/cumulus/docs/data-cookbooks/about-cookbooks) or example [Discover Granules workflow configuration](https://github.com/nasa/cumulus/blob/master/example/cumulus-tf/discover_granules_workflow.asl.json).
  - The steps for configuring queued execution throttling have changed. See the [updated documentation](https://nasa.github.io/cumulus/docs/data-cookbooks/throttling-queued-executions).
  - In addition to the configuration for execution throttling, the internal mechanism for tracking executions by queue has changed. As a result, you should **disable any rules or workflows scheduling executions via a throttled queue** before upgrading. Otherwise, you may be at risk of having **twice as many executions** as are configured for the queue while the updated tracking is deployed. You can re-enable these rules/workflows once the upgrade is complete.

- **CUMULUS-2111**
  - **Before you re-deploy your `cumulus-tf` module**, note that the [`thin-egress-app`][thin-egress-app] is no longer deployed by default as part of the `cumulus` module, so you must add the TEA module to your deployment and manually modify your Terraform state **to avoid losing your API gateway and impacting any Cloudfront endpoints pointing to those gateways**. If you don't care about losing your API gateway and impacting Cloudfront endpoints, you can ignore the instructions for manually modifying state.

    1. Add the [`thin-egress-app`][thin-egress-app] module to your `cumulus-tf` deployment as shown in the [Cumulus example deployment](https://github.com/nasa/cumulus/tree/master/example/cumulus-tf/main.tf).

         - Note that the values for `tea_stack_name` variable to the `cumulus` module and the `stack_name` variable to the `thin_egress_app` module **must match**
         - Also, if you are specifying the `stage_name` variable to the `thin_egress_app` module, **the value of the `tea_api_gateway_stage` variable to the `cumulus` module must match it**

    2. **If you want to preserve your existing `thin-egress-app` API gateway and avoid having to update your Cloudfront endpoint for distribution, then you must follow these instructions**: <https://nasa.github.io/cumulus/docs/upgrade-notes/migrate_tea_standalone>. Otherwise, you can re-deploy as usual.

  - If you provide your own custom bucket map to TEA as a standalone module, **you must ensure that your custom bucket map includes mappings for the `protected` and `public` buckets specified in your `cumulus-tf/terraform.tfvars`, otherwise Cumulus may not be able to determine the correct distribution URL for ingested files and you may encounter errors**

- **CUMULUS-2197**
  - EMS resources are now optional, and `ems_deploy` is set to `false` by default, which will delete your EMS resources.
  - If you would like to keep any deployed EMS resources, add the `ems_deploy` variable set to `true` in your `cumulus-tf/terraform.tfvars`

### BREAKING CHANGES

- **CUMULUS-2200**
  - Changes return from 303 redirect to 200 success for `Granule Inventory`'s
    `/reconciliationReport` returns.  The user (dashboard) must read the value
    of `url` from the return to get the s3SignedURL and then download the report.
- **CUMULUS-2099**
  - `meta.queues` has been removed from Cumulus core workflow messages.
  - `@cumulus/sf-sqs-report` workflow task no longer reads the reporting queue URL from `input.meta.queues.reporting` on the incoming event. Instead, it requires that the queue URL be set as the `reporting_queue_url` environment variable on the deployed Lambda.
- **CUMULUS-2111**
  - The deployment of the `thin-egress-app` module has be removed from `tf-modules/distribution`, which is a part of the `tf-modules/cumulus` module. Thus, the `thin-egress-app` module is no longer deployed for you by default. See the migration steps for details about how to add deployment for the `thin-egress-app`.
- **CUMULUS-2141**
  - The `parse-pdr` task has been updated to respect the `NODE_NAME` property in
    a PDR's `FILE_GROUP`. If a `NODE_NAME` is present, the task will query the
    Cumulus API for a provider with that host. If a provider is found, the
    output granule from the task will contain a `provider` property containing
    that provider. If `NODE_NAME` is set but a provider with that host cannot be
    found in the API, or if multiple providers are found with that same host,
    the task will fail.
  - The `queue-granules` task has been updated to expect an optional
    `granule.provider` property on each granule. If present, the granule will be
    enqueued using that provider. If not present, the task's `config.provider`
    will be used instead.
- **CUMULUS-2197**
  - EMS resources are now optional and will not be deployed by default. See migration steps for information
    about how to deploy EMS resources.

#### CODE CHANGES

- The `@cumulus/api-client.providers.getProviders` function now takes a
  `queryStringParameters` parameter which can be used to filter the providers
  which are returned
- The `@cumulus/aws-client/S3.getS3ObjectReadStreamAsync` function has been
  removed. It read the entire S3 object into memory before returning a read
  stream, which could cause Lambdas to run out of memory. Use
  `@cumulus/aws-client/S3.getObjectReadStream` instead.
- The `@cumulus/ingest/util.lookupMimeType` function now returns `undefined`
  rather than `null` if the mime type could not be found.
- The `@cumulus/ingest/lock.removeLock` function now returns `undefined`
- The `@cumulus/ingest/granule.generateMoveFileParams` function now returns
  `source: undefined` and `target :undefined` on the response object if either could not be
  determined. Previously, `null` had been returned.
- The `@cumulus/ingest/recursion.recursion` function must now be imported using
  `const { recursion } = require('@cumulus/ingest/recursion');`
- The `@cumulus/ingest/granule.getRenamedS3File` function has been renamed to
  `listVersionedObjects`
- `@cumulus/common.http` has been removed
- `@cumulus/common/http.download` has been removed

### Added

- **CUMULUS-1855**
  - Fixed SyncGranule task to return an empty granules list when given an empty
    (or absent) granules list on input, rather than throwing an exception
- **CUMULUS-1955**
  - Added `@cumulus/aws-client/S3.getObject` to get an AWS S3 object
  - Added `@cumulus/aws-client/S3.waitForObject` to get an AWS S3 object,
    retrying, if necessary
- **CUMULUS-1961**
  - Adds `startTimestamp` and `endTimestamp` parameters to endpoint
    `reconcilationReports`.  Setting these values will filter the returned
    report to cumulus data that falls within the timestamps. It also causes the
    report to be one directional, meaning cumulus is only reconciled with CMR,
    but not the other direction. The Granules will be filtered by their
    `updatedAt` values. Collections are filtered by the updatedAt time of their
    granules, i.e. Collections with granules that are updatedAt a time between
    the time parameters will be returned in the reconciliation reports.
  - Adds `startTimestamp` and `endTimestamp` parameters to create-reconciliation-reports
    lambda function. If either of these params is passed in with a value that can be
    converted to a date object, the inter-platform comparison between Cumulus and CMR will
    be one way.  That is, collections, granules, and files will be filtered by time for
    those found in Cumulus and only those compared to the CMR holdings. For the moment
    there is not enough information to change the internal consistency check, and S3 vs
    Cumulus comparisons are unchanged by the timestamps.
- **CUMULUS-1962**
  - Adds `location` as parameter to `/reconciliationReports` endpoint. Options are `S3`
    resulting in a S3 vs. Cumulus database search or `CMR` resulting in CMR vs. Cumulus database search.
- **CUMULUS-1963**
  - Adds `granuleId` as input parameter to `/reconcilationReports`
    endpoint. Limits inputs parameters to either `collectionId` or `granuleId`
    and will fail to create the report if both are provided.  Adding granuleId
    will find collections in Cumulus by granuleId and compare those one way
    with those in CMR.
  - `/reconciliationReports` now validates any input json before starting the
    async operation and the lambda handler no longer validates input
    parameters.
- **CUMULUS-1964**
  - Reports can now be filtered on provider
- **CUMULUS-1965**
  - Adds `collectionId` parameter to the `/reconcilationReports`
    endpoint. Setting this value will limit the scope of the reconcilation
    report to only the input collectionId when comparing Cumulus and
    CMR. `collectionId` is provided an array of strings e.g. `[shortname___version, shortname2___version2]`
- **CUMULUS-2107**
  - Added a new task, `update-cmr-access-constraints`, that will set access constraints in CMR Metadata.
    Currently supports UMMG-JSON and Echo10XML, where it will configure `AccessConstraints` and
    `RestrictionFlag/RestrictionComment`, respectively.
  - Added an operator doc on how to configure and run the access constraint update workflow, which will update the metadata using the new task, and then publish the updated metadata to CMR.
  - Added an operator doc on bulk operations.
- **CUMULUS-2111**
  - Added variables to `cumulus` module:
    - `tea_api_egress_log_group`
    - `tea_external_api_endpoint`
    - `tea_internal_api_endpoint`
    - `tea_rest_api_id`
    - `tea_rest_api_root_resource_id`
    - `tea_stack_name`
  - Added variables to `distribution` module:
    - `tea_api_egress_log_group`
    - `tea_external_api_endpoint`
    - `tea_internal_api_endpoint`
    - `tea_rest_api_id`
    - `tea_rest_api_root_resource_id`
    - `tea_stack_name`
- **CUMULUS-2112**
  - Added `@cumulus/api/lambdas/internal-reconciliation-report`, so create-reconciliation-report
    lambda can create `Internal` reconciliation report
- **CUMULUS-2116**
  - Added `@cumulus/api/models/granule.unpublishAndDeleteGranule` which
  unpublishes a granule from CMR and deletes it from Cumulus, but does not
  update the record to `published: false` before deletion
- **CUMULUS-2113**
  - Added Granule not found report to reports endpoint
  - Update reports to return breakdown by Granule of files both in DynamoDB and S3
- **CUMULUS-2123**
  - Added `cumulus-rds-tf` DB cluster module to `tf-modules` that adds a
    serverless RDS Aurora/PostgreSQL database cluster to meet the PostgreSQL
    requirements for future releases.
  - Updated the default Cumulus module to take the following new required variables:
    - rds_user_access_secret_arn:
      AWS Secrets Manager secret ARN containing a JSON string of DB credentials
      (containing at least host, password, port as keys)
    - rds_security_group:
      RDS Security Group that provides connection access to the RDS cluster
  - Updated API lambdas and default ECS cluster to add them to the
    `rds_security_group` for database access
- **CUMULUS-2126**
  - The collections endpoint now writes to the RDS database
- **CUMULUS-2127**
  - Added migration to create collections relation for RDS database
- **CUMULUS-2129**
  - Added `data-migration1` Terraform module and Lambda to migrate data from Dynamo to RDS
    - Added support to Lambda for migrating collections data from Dynamo to RDS
- **CUMULUS-2155**
  - Added `rds_connection_heartbeat` to `cumulus` and `data-migration` tf
    modules.  If set to true, this diagnostic variable instructs Core's database
    code to fire off a connection 'heartbeat' query and log the timing/results
    for diagnostic purposes, and retry certain connection timeouts once.
    This option is disabled by default
- **CUMULUS-2156**
  - Support array inputs parameters for `Internal` reconciliation report
- **CUMULUS-2157**
  - Added support to `data-migration1` Lambda for migrating providers data from Dynamo to RDS
    - The migration process for providers will convert any credentials that are stored unencrypted or encrypted with an S3 keypair provider to be encrypted with a KMS key instead
- **CUMULUS-2161**
  - Rules now support an `executionNamePrefix` property. If set, any executions
    triggered as a result of that rule will use that prefix in the name of the
    execution.
  - The `QueueGranules` task now supports an `executionNamePrefix` property. Any
    executions queued by that task will use that prefix in the name of the
    execution. See the
    [example workflow](./example/cumulus-tf/discover_granules_with_execution_name_prefix_workflow.asl.json)
    for usage.
  - The `QueuePdrs` task now supports an `executionNamePrefix` config property.
    Any executions queued by that task will use that prefix in the name of the
    execution. See the
    [example workflow](./example/cumulus-tf/discover_and_queue_pdrs_with_execution_name_prefix_workflow.asl.json)
    for usage.
- **CUMULUS-2162**
  - Adds new report type to `/reconciliationReport` endpoint.  The new report
    is `Granule Inventory`. This report is a CSV file of all the granules in
    the Cumulus DB. This report will eventually replace the existing
    `granules-csv` endpoint which has been deprecated.
- **CUMULUS-2197**
  - Added `ems_deploy` variable to the `cumulus` module. This is set to false by default, except
    for our example deployment, where it is needed for integration tests.

### Changed

- Upgraded version of [TEA](https://github.com/asfadmin/thin-egress-app/) deployed with Cumulus to build 88.
- **CUMULUS-2107**
  - Updated the `applyWorkflow` functionality on the granules endpoint to take a `meta` property to pass into the workflow message.
  - Updated the `BULK_GRANULE` functionality on the granules endpoint to support the above `applyWorkflow` change.
- **CUMULUS-2111**
  - Changed `distribution_api_gateway_stage` variable for `cumulus` module to `tea_api_gateway_stage`
  - Changed `api_gateway_stage` variable for `distribution` module to `tea_api_gateway_stage`
- **CUMULUS-2224**
  - Updated `/reconciliationReport`'s file reconciliation to include `"EXTENDED METADATA"` as a valid CMR relatedUrls Type.

### Fixed

- **CUMULUS-2168**
  - Fixed issue where large number of documents (generally logs) in the
    `cumulus` elasticsearch index results in the collection granule stats
    queries failing for the collections list api endpoint
- **CUMULUS-1955**
  - Due to AWS's eventual consistency model, it was possible for PostToCMR to
    publish an earlier version of a CMR metadata file, rather than the latest
    version created in a workflow.  This fix guarantees that the latest version
    is published, as expected.
- **CUMULUS-1961**
  - Fixed `activeCollections` query only returning 10 results
- **CUMULUS-2201**
  - Fix Reconciliation Report integration test failures by waiting for collections appear
    in es list and ingesting a fake granule xml file to CMR
- **CUMULUS-2015**
  - Reduced concurrency of `QueueGranules` task. That task now has a
    `config.concurrency` option that defaults to `3`.
- **CUMULUS-2116**
  - Fixed a race condition with bulk granule delete causing deleted granules to still appear in Elasticsearch. Granules removed via bulk delete should now be removed from Elasticsearch.
- **CUMULUS-2163**
  - Remove the `public-read` ACL from the `move-granules` task
- **CUMULUS-2164**
  - Fix issue where `cumulus` index is recreated and attached to an alias if it has been previously deleted
- **CUMULUS-2195**
  - Fixed issue with redirect from `/token` not working when using a Cloudfront endpoint to access the Cumulus API with Launchpad authentication enabled. The redirect should now work properly whether you are using a plain API gateway URL or a Cloudfront endpoint pointing at an API gateway URL.
- **CUMULUS-2200**
  - Fixed issue where __in and __not queries were stripping spaces from values

### Deprecated

- **CUMULUS-1955**
  - `@cumulus/aws-client/S3.getS3Object()`
  - `@cumulus/message/Queue.getQueueNameByUrl()`
  - `@cumulus/message/Queue.getQueueName()`
- **CUMULUS-2162**
  - `@cumulus/api/endpoints/granules-csv/list()`

### Removed

- **CUMULUS-2111**
  - Removed `distribution_url` and `distribution_redirect_uri` outputs from the `cumulus` module
  - Removed variables from the `cumulus` module:
    - `distribution_url`
    - `log_api_gateway_to_cloudwatch`
    - `thin_egress_cookie_domain`
    - `thin_egress_domain_cert_arn`
    - `thin_egress_download_role_in_region_arn`
    - `thin_egress_jwt_algo`
    - `thin_egress_jwt_secret_name`
    - `thin_egress_lambda_code_dependency_archive_key`
    - `thin_egress_stack_name`
  - Removed outputs from the `distribution` module:
    - `distribution_url`
    - `internal_tea_api`
    - `rest_api_id`
    - `thin_egress_app_redirect_uri`
  - Removed variables from the `distribution` module:
    - `bucket_map_key`
    - `distribution_url`
    - `log_api_gateway_to_cloudwatch`
    - `thin_egress_cookie_domain`
    - `thin_egress_domain_cert_arn`
    - `thin_egress_download_role_in_region_arn`
    - `thin_egress_jwt_algo`
    - `thin_egress_jwt_secret_name`
    - `thin_egress_lambda_code_dependency_archive_key`
- **CUMULUS-2157**
  - Removed `providerSecretsMigration` and `verifyProviderSecretsMigration` lambdas
- Removed deprecated `@cumulus/sf-sns-report` task
- Removed code:
  - `@cumulus/aws-client/S3.calculateS3ObjectChecksum`
  - `@cumulus/aws-client/S3.getS3ObjectReadStream`
  - `@cumulus/cmrjs.getFullMetadata`
  - `@cumulus/cmrjs.getMetadata`
  - `@cumulus/common/util.isNil`
  - `@cumulus/common/util.isNull`
  - `@cumulus/common/util.isUndefined`
  - `@cumulus/common/util.lookupMimeType`
  - `@cumulus/common/util.mkdtempSync`
  - `@cumulus/common/util.negate`
  - `@cumulus/common/util.noop`
  - `@cumulus/common/util.omit`
  - `@cumulus/common/util.renameProperty`
  - `@cumulus/common/util.sleep`
  - `@cumulus/common/util.thread`
  - `@cumulus/ingest/granule.copyGranuleFile`
  - `@cumulus/ingest/granule.moveGranuleFile`
  - `@cumulus/integration-tests/api/rules.deleteRule`
  - `@cumulus/integration-tests/api/rules.getRule`
  - `@cumulus/integration-tests/api/rules.listRules`
  - `@cumulus/integration-tests/api/rules.postRule`
  - `@cumulus/integration-tests/api/rules.rerunRule`
  - `@cumulus/integration-tests/api/rules.updateRule`
  - `@cumulus/integration-tests/sfnStep.parseStepMessage`
  - `@cumulus/message/Queue.getQueueName`
  - `@cumulus/message/Queue.getQueueNameByUrl`

## v2.0.2+ Backport releases

Release v2.0.1 was the last release on the 2.0.x release series.

Changes after this version on the 2.0.x release series are limited
security/requested feature patches and will not be ported forward to future
releases unless there is a corresponding CHANGELOG entry.

For up-to-date CHANGELOG for the maintenance release branch see
[CHANGELOG.md](https://github.com/nasa/cumulus/blob/release-2.0.x/CHANGELOG.md)
from the 2.0.x branch.

For the most recent release information for the maintenance branch please see
the [release page](https://github.com/nasa/cumulus/releases)

## [v2.0.7] 2020-10-1 - [BACKPORT]

### Fixed

- CVE-2020-7720
  - Updated common `node-forge` dependency to 0.10.0 to address CVE finding

### [v2.0.6] 2020-09-25 - [BACKPORT]

### Fixed

- **CUMULUS-2168**
  - Fixed issue where large number of documents (generally logs) in the
    `cumulus` elasticsearch index results in the collection granule stats
    queries failing for the collections list api endpoint

### [v2.0.5] 2020-09-15 - [BACKPORT]

#### Added

- Added `thin_egress_stack_name` variable to `cumulus` and `distribution` Terraform modules to allow overriding the default Cloudformation stack name used for the `thin-egress-app`. **Please note that if you change/set this value for an existing deployment, it will destroy and re-create your API gateway for the `thin-egress-app`.**

#### Fixed

- Fix collection list queries. Removed fixes to collection stats, which break queries for a large number of granules.

### [v2.0.4] 2020-09-08 - [BACKPORT]

#### Changed

- Upgraded version of [TEA](https://github.com/asfadmin/thin-egress-app/) deployed with Cumulus to build 88.

### [v2.0.3] 2020-09-02 - [BACKPORT]

#### Fixed

- **CUMULUS-1961**
  - Fixed `activeCollections` query only returning 10 results

- **CUMULUS-2039**
  - Fix issue causing SyncGranules task to run out of memory on large granules

#### CODE CHANGES

- The `@cumulus/aws-client/S3.getS3ObjectReadStreamAsync` function has been
  removed. It read the entire S3 object into memory before returning a read
  stream, which could cause Lambdas to run out of memory. Use
  `@cumulus/aws-client/S3.getObjectReadStream` instead.

### [v2.0.2] 2020-08-17 - [BACKPORT]

#### CODE CHANGES

- The `@cumulus/ingest/util.lookupMimeType` function now returns `undefined`
  rather than `null` if the mime type could not be found.
- The `@cumulus/ingest/lock.removeLock` function now returns `undefined`

#### Added

- **CUMULUS-2116**
  - Added `@cumulus/api/models/granule.unpublishAndDeleteGranule` which
  unpublishes a granule from CMR and deletes it from Cumulus, but does not
  update the record to `published: false` before deletion

### Fixed

- **CUMULUS-2116**
  - Fixed a race condition with bulk granule delete causing deleted granules to still appear in Elasticsearch. Granules removed via bulk delete should now be removed from Elasticsearch.

## [v2.0.1] 2020-07-28

### Added

- **CUMULUS-1886**
  - Added `multiple sort keys` support to `@cumulus/api`
- **CUMULUS-2099**
  - `@cumulus/message/Queue.getQueueUrl` to get the queue URL specified in a Cumulus workflow message, if any.

### Fixed

- **[PR 1790](https://github.com/nasa/cumulus/pull/1790)**
  - Fixed bug with request headers in `@cumulus/launchpad-auth` causing Launchpad token requests to fail

## [v2.0.0] 2020-07-23

### BREAKING CHANGES

- Changes to the `@cumulus/api-client` package
  - The `CumulusApiClientError` class must now be imported using
    `const { CumulusApiClientError } = require('@cumulus/api-client/CumulusApiClientError')`
- The `@cumulus/sftp-client/SftpClient` class must now be imported using
  `const { SftpClient } = require('@cumulus/sftp-client');`
- Instances of `@cumulus/ingest/SftpProviderClient` no longer implicitly connect
  when `download`, `list`, or `sync` are called. You must call `connect` on the
  provider client before issuing one of those calls. Failure to do so will
  result in a "Client not connected" exception being thrown.
- Instances of `@cumulus/ingest/SftpProviderClient` no longer implicitly
  disconnect from the SFTP server when `list` is called.
- Instances of `@cumulus/sftp-client/SftpClient` must now be explicitly closed
  by calling `.end()`
- Instances of `@cumulus/sftp-client/SftpClient` no longer implicitly connect to
  the server when `download`, `unlink`, `syncToS3`, `syncFromS3`, and `list` are
  called. You must explicitly call `connect` before calling one of those
  methods.
- Changes to the `@cumulus/common` package
  - `cloudwatch-event.getSfEventMessageObject()` now returns `undefined` if the
    message could not be found or could not be parsed. It previously returned
    `null`.
  - `S3KeyPairProvider.decrypt()` now throws an exception if the bucket
    containing the key cannot be determined.
  - `S3KeyPairProvider.decrypt()` now throws an exception if the stack cannot be
    determined.
  - `S3KeyPairProvider.encrypt()` now throws an exception if the bucket
    containing the key cannot be determined.
  - `S3KeyPairProvider.encrypt()` now throws an exception if the stack cannot be
    determined.
  - `sns-event.getSnsEventMessageObject()` now returns `undefined` if it could
    not be parsed. It previously returned `null`.
  - The `aws` module has been removed.
  - The `BucketsConfig.buckets` property is now read-only and private
  - The `test-utils.validateConfig()` function now resolves to `undefined`
    rather than `true`.
  - The `test-utils.validateInput()` function now resolves to `undefined` rather
    than `true`.
  - The `test-utils.validateOutput()` function now resolves to `undefined`
    rather than `true`.
  - The static `S3KeyPairProvider.retrieveKey()` function has been removed.
- Changes to the `@cumulus/cmrjs` package
  - `@cumulus/cmrjs.constructOnlineAccessUrl()` and
    `@cumulus/cmrjs/cmr-utils.constructOnlineAccessUrl()` previously took a
    `buckets` parameter, which was an instance of
    `@cumulus/common/BucketsConfig`. They now take a `bucketTypes` parameter,
    which is a simple object mapping bucket names to bucket types. Example:
    `{ 'private-1': 'private', 'public-1': 'public' }`
  - `@cumulus/cmrjs.reconcileCMRMetadata()` and
    `@cumulus/cmrjs/cmr-utils.reconcileCMRMetadata()` now take a **required**
    `bucketTypes` parameter, which is a simple object mapping bucket names to
    bucket types. Example: `{ 'private-1': 'private', 'public-1': 'public' }`
  - `@cumulus/cmrjs.updateCMRMetadata()` and
    `@cumulus/cmrjs/cmr-utils.updateCMRMetadata()` previously took an optional
    `inBuckets` parameter, which was an instance of
    `@cumulus/common/BucketsConfig`. They now take a **required** `bucketTypes`
    parameter, which is a simple object mapping bucket names to bucket types.
    Example: `{ 'private-1': 'private', 'public-1': 'public' }`
- The minimum supported version of all published Cumulus packages is now Node
  12.18.0
  - Tasks using the `cumuluss/cumulus-ecs-task` Docker image must be updated to
    `cumuluss/cumulus-ecs-task:1.7.0`. This can be done by updating the `image`
    property of any tasks defined using the `cumulus_ecs_service` Terraform
    module.
- Changes to `@cumulus/aws-client/S3`
  - The signature of the `getObjectSize` function has changed. It now takes a
    params object with three properties:
    - **s3**: an instance of an AWS.S3 object
    - **bucket**
    - **key**
  - The `getObjectSize` function will no longer retry if the object does not
    exist
- **CUMULUS-1861**
  - `@cumulus/message/Collections.getCollectionIdFromMessage` now throws a
    `CumulusMessageError` if `collectionName` and `collectionVersion` are missing
    from `meta.collection`.   Previously this method would return
    `'undefined___undefined'` instead
  - `@cumulus/integration-tests/addCollections` now returns an array of collections that
    were added rather than the count of added collections
- **CUMULUS-1930**
  - The `@cumulus/common/util.uuid()` function has been removed
- **CUMULUS-1955**
  - `@cumulus/aws-client/S3.multipartCopyObject` now returns an object with the
    AWS `etag` of the destination object
  - `@cumulus/ingest/S3ProviderClient.list` now sets a file object's `path`
    property to `undefined` instead of `null` when the file is at the top level
    of its bucket
  - The `sync` methods of the following classes in the `@cumulus/ingest` package
    now return an object with the AWS `s3uri` and `etag` of the destination file
    (they previously returned only a string representing the S3 URI)
    - `FtpProviderClient`
    - `HttpProviderClient`
    - `S3ProviderClient`
    - `SftpProviderClient`
- **CUMULUS-1958**
  - The following methods exported from `@cumulus/cmr-js/cmr-utils` were made
    async, and added distributionBucketMap as a parameter:
    - constructOnlineAccessUrl
    - generateFileUrl
    - reconcileCMRMetadata
    - updateCMRMetadata
- **CUMULUS-1969**
  - The `DiscoverPdrs` task now expects `provider_path` to be provided at
    `event.config.provider_path`, not `event.config.collection.provider_path`
  - `event.config.provider_path` is now a required parameter of the
    `DiscoverPdrs` task
  - `event.config.collection` is no longer a parameter to the `DiscoverPdrs`
    task
  - Collections no longer support the `provider_path` property. The tasks that
    relied on that property are now referencing `config.meta.provider_path`.
    Workflows should be updated accordingly.
- **CUMULUS-1977**
  - Moved bulk granule deletion endpoint from `/bulkDelete` to
    `/granules/bulkDelete`
- **CUMULUS-1991**
  - Updated CMR metadata generation to use "Download file.hdf" (where `file.hdf` is the filename of the given resource) as the resource description instead of "File to download"
  - CMR metadata updates now respect changes to resource descriptions (previously only changes to resource URLs were respected)

### MIGRATION STEPS

- Due to an issue with the AWS API Gateway and how the Thin Egress App Cloudformation template applies updates, you may need to redeploy your
  `thin-egress-app-EgressGateway` manually as a one time migration step.    If your deployment fails with an
  error similar to:

  ```bash
  Error: Lambda function (<stack>-tf-TeaCache) returned error: ({"errorType":"HTTPError","errorMessage":"Response code 404 (Not Found)"})
  ```

  Then follow the [AWS
  instructions](https://docs.aws.amazon.com/apigateway/latest/developerguide/how-to-deploy-api-with-console.html)
  to `Redeploy a REST API to a stage` for your egress API and re-run `terraform
  apply`.

### Added

- **CUMULUS-2081**
  - Add Integrator Guide section for onboarding
  - Add helpful tips documentation

- **CUMULUS-1902**
  - Add Common Use Cases section under Operator Docs

- **CUMULUS-2058**
  - Added `lambda_processing_role_name` as an output from the `cumulus` module
    to provide the processing role name
- **CUMULUS-1417**
  - Added a `checksumFor` property to collection `files` config. Set this
    property on a checksum file's definition matching the `regex` of the target
    file. More details in the ['Data Cookbooks
    Setup'](https://nasa.github.io/cumulus/docs/next/data-cookbooks/setup)
    documentation.
  - Added `checksumFor` validation to collections model.
- **CUMULUS-1956**
  - Added `@cumulus/earthata-login-client` package
  - The `/s3credentials` endpoint that is deployed as part of distribution now
    supports authentication using tokens created by a different application. If
    a request contains the `EDL-ClientId` and `EDL-Token` headers,
    authentication will be handled using that token rather than attempting to
    use OAuth.
  - `@cumulus/earthata-login-client.getTokenUsername()` now accepts an
    `xRequestId` argument, which will be included as the `X-Request-Id` header
    when calling Earthdata Login.
  - If the `s3Credentials` endpoint is invoked with an EDL token and an
    `X-Request-Id` header, that `X-Request-Id` header will be forwarded to
    Earthata Login.
- **CUMULUS-1957**
  - If EDL token authentication is being used, and the `EDL-Client-Name` header
    is set, `@the-client-name` will be appended to the end of the Earthdata
    Login username that is used as the `RoleSessionName` of the temporary IAM
    credentials. This value will show up in the AWS S3 server access logs.
- **CUMULUS-1958**
  - Add the ability for users to specify a `bucket_map_key` to the `cumulus`
    terraform module as an override for the default .yaml values that are passed
    to TEA by Core.    Using this option *requires* that each configured
    Cumulus 'distribution' bucket (e.g. public/protected buckets) have a single
    TEA mapping.  Multiple maps per bucket are not supported.
  - Updated Generating a distribution URL, the MoveGranules task and all CMR
    reconciliation functionality to utilize the TEA bucket map override.
  - Updated deploy process to utilize a bootstrap 'tea-map-cache' lambda that
    will, after deployment of Cumulus Core's TEA instance, query TEA for all
    protected/public buckets and generate a mapping configuration used
    internally by Core.  This object is also exposed as an output of the Cumulus
    module as `distribution_bucket_map`.
- **CUMULUS-1961**
  - Replaces DynamoDB for Elasticsearch for reconciliationReportForCumulusCMR
    comparisons between Cumulus and CMR.
- **CUMULUS-1970**
  - Created the `add-missing-file-checksums` workflow task
  - Added `@cumulus/aws-client/S3.calculateObjectHash()` function
  - Added `@cumulus/aws-client/S3.getObjectReadStream()` function
- **CUMULUS-1887**
  - Add additional fields to the granule CSV download file
- **CUMULUS-2019**
  - Add `infix` search to es query builder `@cumulus/api/es/es/queries` to
    support partial matching of the keywords

### Changed

- **CUMULUS-2032**
  - Updated @cumulus/ingest/HttpProviderClient to utilize a configuration key
    `httpListTimeout` to set the default timeout for discovery HTTP/HTTPS
    requests, and updates the default for the provider to 5 minutes (300 seconds).
  - Updated the DiscoverGranules and DiscoverPDRs tasks to utilize the updated
    configuration value if set via workflow config, and updates the default for
    these tasks to 5 minutes (300 seconds).

- **CUMULUS-176**
  - The API will now respond with a 400 status code when a request body contains
    invalid JSON. It had previously returned a 500 status code.
- **CUMULUS-1861**
  - Updates Rule objects to no longer require a collection.
  - Changes the DLQ behavior for `sfEventSqsToDbRecords` and
    `sfEventSqsToDbRecordsInputQueue`. Previously failure to write a database
    record would result in lambda success, and an error log in the CloudWatch
    logs.   The lambda has been updated to manually add a record to
    the `sfEventSqsToDbRecordsDeadLetterQueue` if the granule, execution, *or*
    pdr record fails to write, in addition to the previous error logging.
- **CUMULUS-1956**
  - The `/s3credentials` endpoint that is deployed as part of distribution now
    supports authentication using tokens created by a different application. If
    a request contains the `EDL-ClientId` and `EDL-Token` headers,
    authentication will be handled using that token rather than attempting to
    use OAuth.
- **CUMULUS-1977**
  - API endpoint POST `/granules/bulk` now returns a 202 status on a successful
    response instead of a 200 response
  - API endpoint DELETE `/granules/<granule-id>` now returns a 404 status if the
    granule record was already deleted
  - `@cumulus/api/models/Granule.update()` now returns the updated granule
    record
  - Implemented POST `/granules/bulkDelete` API endpoint to support deleting
    granules specified by ID or returned by the provided query in the request
    body. If the request is successful, the endpoint returns the async operation
    ID that has been started to remove the granules.
    - To use a query in the request body, your deployment must be
      [configured to access the Elasticsearch host for ESDIS metrics](https://nasa.github.io/cumulus/docs/additional-deployment-options/cloudwatch-logs-delivery#esdis-metrics)
      in your environment
  - Added `@cumulus/api/models/Granule.getRecord()` method to return raw record
    from DynamoDB
  - Added `@cumulus/api/models/Granule.delete()` method which handles deleting
    the granule record from DynamoDB and the granule files from S3
- **CUMULUS-1982**
  - The `globalConnectionLimit` property of providers is now optional and
    defaults to "unlimited"
- **CUMULUS-1997**
  - Added optional `launchpad` configuration to `@cumulus/hyrax-metadata-updates` task config schema.
- **CUMULUS-1991**
  - `@cumulus/cmrjs/src/cmr-utils/constructOnlineAccessUrls()` now throws an error if `cmrGranuleUrlType = "distribution"` and no distribution endpoint argument is provided
- **CUMULUS-2011**
  - Reconciliation reports are now generated within an AsyncOperation
- **CUMULUS-2016**
  - Upgrade TEA to version 79

### Fixed

- **CUMULUS-1991**
  - Added missing `DISTRIBUTION_ENDPOINT` environment variable for API lambdas. This environment variable is required for API requests to move granules.

- **CUMULUS-1961**
  - Fixed granules and executions query params not getting sent to API in granule list operation in `@cumulus/api-client`

### Deprecated

- `@cumulus/aws-client/S3.calculateS3ObjectChecksum()`
- `@cumulus/aws-client/S3.getS3ObjectReadStream()`
- `@cumulus/common/log.convertLogLevel()`
- `@cumulus/collection-config-store`
- `@cumulus/common/util.sleep()`

- **CUMULUS-1930**
  - `@cumulus/common/log.convertLogLevel()`
  - `@cumulus/common/util.isNull()`
  - `@cumulus/common/util.isUndefined()`
  - `@cumulus/common/util.negate()`
  - `@cumulus/common/util.noop()`
  - `@cumulus/common/util.isNil()`
  - `@cumulus/common/util.renameProperty()`
  - `@cumulus/common/util.lookupMimeType()`
  - `@cumulus/common/util.thread()`
  - `@cumulus/common/util.mkdtempSync()`

### Removed

- The deprecated `@cumulus/common.bucketsConfigJsonObject` function has been
  removed
- The deprecated `@cumulus/common.CollectionConfigStore` class has been removed
- The deprecated `@cumulus/common.concurrency` module has been removed
- The deprecated `@cumulus/common.constructCollectionId` function has been
  removed
- The deprecated `@cumulus/common.launchpad` module has been removed
- The deprecated `@cumulus/common.LaunchpadToken` class has been removed
- The deprecated `@cumulus/common.Semaphore` class has been removed
- The deprecated `@cumulus/common.stringUtils` module has been removed
- The deprecated `@cumulus/common/aws.cloudwatchlogs` function has been removed
- The deprecated `@cumulus/common/aws.deleteS3Files` function has been removed
- The deprecated `@cumulus/common/aws.deleteS3Object` function has been removed
- The deprecated `@cumulus/common/aws.dynamodb` function has been removed
- The deprecated `@cumulus/common/aws.dynamodbDocClient` function has been
  removed
- The deprecated `@cumulus/common/aws.getExecutionArn` function has been removed
- The deprecated `@cumulus/common/aws.headObject` function has been removed
- The deprecated `@cumulus/common/aws.listS3ObjectsV2` function has been removed
- The deprecated `@cumulus/common/aws.parseS3Uri` function has been removed
- The deprecated `@cumulus/common/aws.promiseS3Upload` function has been removed
- The deprecated `@cumulus/common/aws.recursivelyDeleteS3Bucket` function has
  been removed
- The deprecated `@cumulus/common/aws.s3CopyObject` function has been removed
- The deprecated `@cumulus/common/aws.s3ObjectExists` function has been removed
- The deprecated `@cumulus/common/aws.s3PutObject` function has been removed
- The deprecated `@cumulus/common/bucketsConfigJsonObject` function has been
  removed
- The deprecated `@cumulus/common/CloudWatchLogger` class has been removed
- The deprecated `@cumulus/common/collection-config-store.CollectionConfigStore`
  class has been removed
- The deprecated `@cumulus/common/collection-config-store.constructCollectionId`
  function has been removed
- The deprecated `@cumulus/common/concurrency.limit` function has been removed
- The deprecated `@cumulus/common/concurrency.mapTolerant` function has been
  removed
- The deprecated `@cumulus/common/concurrency.promiseUrl` function has been
  removed
- The deprecated `@cumulus/common/concurrency.toPromise` function has been
  removed
- The deprecated `@cumulus/common/concurrency.unless` function has been removed
- The deprecated `@cumulus/common/config.parseConfig` function has been removed
- The deprecated `@cumulus/common/config.resolveResource` function has been
  removed
- The deprecated `@cumulus/common/DynamoDb.get` function has been removed
- The deprecated `@cumulus/common/DynamoDb.scan` function has been removed
- The deprecated `@cumulus/common/FieldPattern` class has been removed
- The deprecated `@cumulus/common/launchpad.getLaunchpadToken` function has been
  removed
- The deprecated `@cumulus/common/launchpad.validateLaunchpadToken` function has
  been removed
- The deprecated `@cumulus/common/LaunchpadToken` class has been removed
- The deprecated `@cumulus/common/message.buildCumulusMeta` function has been
  removed
- The deprecated `@cumulus/common/message.buildQueueMessageFromTemplate`
  function has been removed
- The deprecated `@cumulus/common/message.getCollectionIdFromMessage` function
  has been removed
- The deprecated `@cumulus/common/message.getMaximumExecutions` function has
  been removed
- The deprecated `@cumulus/common/message.getMessageExecutionArn` function has
  been removed
- The deprecated `@cumulus/common/message.getMessageExecutionName` function has
  been removed
- The deprecated `@cumulus/common/message.getMessageFromTemplate` function has
  been removed
- The deprecated `@cumulus/common/message.getMessageGranules` function has been
  removed
- The deprecated `@cumulus/common/message.getMessageStateMachineArn` function
  has been removed
- The deprecated `@cumulus/common/message.getQueueName` function has been
  removed
- The deprecated `@cumulus/common/message.getQueueNameByUrl` function has been
  removed
- The deprecated `@cumulus/common/message.hasQueueAndExecutionLimit` function
  has been removed
- The deprecated `@cumulus/common/Semaphore` class has been removed
- The deprecated `@cumulus/common/string.globalReplace` function has been removed
- The deprecated `@cumulus/common/string.isNonEmptyString` function has been
  removed
- The deprecated `@cumulus/common/string.isValidHostname` function has been
  removed
- The deprecated `@cumulus/common/string.match` function has been removed
- The deprecated `@cumulus/common/string.matches` function has been removed
- The deprecated `@cumulus/common/string.replace` function has been removed
- The deprecated `@cumulus/common/string.toLower` function has been removed
- The deprecated `@cumulus/common/string.toUpper` function has been removed
- The deprecated `@cumulus/common/testUtils.getLocalstackEndpoint` function has been removed
- The deprecated `@cumulus/common/util.setErrorStack` function has been removed
- The `@cumulus/common/util.uuid` function has been removed
- The deprecated `@cumulus/common/workflows.getWorkflowArn` function has been
  removed
- The deprecated `@cumulus/common/workflows.getWorkflowFile` function has been
  removed
- The deprecated `@cumulus/common/workflows.getWorkflowList` function has been
  removed
- The deprecated `@cumulus/common/workflows.getWorkflowTemplate` function has
  been removed
- `@cumulus/aws-client/StepFunctions.toSfnExecutionName()`
- `@cumulus/aws-client/StepFunctions.fromSfnExecutionName()`
- `@cumulus/aws-client/StepFunctions.getExecutionArn()`
- `@cumulus/aws-client/StepFunctions.getExecutionUrl()`
- `@cumulus/aws-client/StepFunctions.getStateMachineArn()`
- `@cumulus/aws-client/StepFunctions.pullStepFunctionEvent()`
- `@cumulus/common/test-utils/throttleOnce()`
- `@cumulus/integration-tests/api/distribution.invokeApiDistributionLambda()`
- `@cumulus/integration-tests/api/distribution.getDistributionApiRedirect()`
- `@cumulus/integration-tests/api/distribution.getDistributionApiFileStream()`

## [v1.24.0] 2020-06-03

### BREAKING CHANGES

- **CUMULUS-1969**
  - The `DiscoverPdrs` task now expects `provider_path` to be provided at
    `event.config.provider_path`, not `event.config.collection.provider_path`
  - `event.config.provider_path` is now a required parameter of the
    `DiscoverPdrs` task
  - `event.config.collection` is no longer a parameter to the `DiscoverPdrs`
    task
  - Collections no longer support the `provider_path` property. The tasks that
    relied on that property are now referencing `config.meta.provider_path`.
    Workflows should be updated accordingly.

- **CUMULUS-1997**
  - `@cumulus/cmr-client/CMRSearchConceptQueue` parameters have been changed to take a `cmrSettings` object containing clientId, provider, and auth information. This can be generated using `@cumulus/cmrjs/cmr-utils/getCmrSettings`. The `cmrEnvironment` variable has been removed.

### Added

- **CUMULUS-1800**
  - Added task configuration setting named `syncChecksumFiles` to the
    SyncGranule task. This setting is `false` by default, but when set to
    `true`, all checksum files associated with data files that are downloaded
    will be downloaded as well.
- **CUMULUS-1952**
  - Updated HTTP(S) provider client to accept username/password for Basic authorization. This change adds support for Basic Authorization such as Earthdata login redirects to ingest (i.e. as implemented in SyncGranule), but not to discovery (i.e. as implemented in DiscoverGranules). Discovery still expects the provider's file system to be publicly accessible, but not the individual files and their contents.
  - **NOTE**: Using this in combination with the HTTP protocol may expose usernames and passwords to intermediary network entities. HTTPS is highly recommended.
- **CUMULUS-1997**
  - Added optional `launchpad` configuration to `@cumulus/hyrax-metadata-updates` task config schema.

### Fixed

- **CUMULUS-1997**
  - Updated all CMR operations to use configured authentication scheme
- **CUMULUS-2010**
  - Updated `@cumulus/api/launchpadSaml` to support multiple userGroup attributes from the SAML response

## [v1.23.2] 2020-05-22

### BREAKING CHANGES

- Updates to the Cumulus archive API:
  - All endpoints now return a `401` response instead of a `403` for any request where the JWT passed as a Bearer token is invalid.
  - POST `/refresh` and DELETE `/token/<token>` endpoints now return a `401` response for requests with expired tokens

- **CUMULUS-1894**
  - `@cumulus/ingest/granule.handleDuplicateFile()`
    - The `copyOptions` parameter has been removed
    - An `ACL` parameter has been added
  - `@cumulus/ingest/granule.renameS3FileWithTimestamp()`
    - Now returns `undefined`

- **CUMULUS-1896**
  Updated all Cumulus core lambdas to utilize the new message adapter streaming interface via [cumulus-message-adapter-js v1.2.0](https://github.com/nasa/cumulus-message-adapter-js/releases/tag/v1.2.0).   Users of this version of Cumulus (or later) must utilize version 1.3.0 or greater of the [cumulus-message-adapter](https://github.com/nasa/cumulus-message-adapter) to support core lambdas.

- **CUMULUS-1912**
  - `@cumulus/api` reconciliationReports list endpoint returns a list of reconciliationReport records instead of S3Uri.

- **CUMULUS-1969**
  - The `DiscoverGranules` task now expects `provider_path` to be provided at
    `event.config.provider_path`, not `event.config.collection.provider_path`
  - `config.provider_path` is now a required parameter of the `DiscoverGranules`
    task

### MIGRATION STEPS

- To take advantage of the new TTL-based access token expiration implemented in CUMULUS-1777 (see notes below) and clear out existing records in your access tokens table, do the following:
  1. Log out of any active dashboard sessions
  2. Use the AWS console or CLI to delete your `<prefix>-AccessTokensTable` DynamoDB table
  3. [Re-deploy your `data-persistence` module](https://nasa.github.io/cumulus/docs/deployment/upgrade-readme#update-data-persistence-resources), which should re-create the `<prefix>-AccessTokensTable` DynamoDB table
  4. Return to using the Cumulus API/dashboard as normal
- This release requires the Cumulus Message Adapter layer deployed with Cumulus Core to be at least 1.3.0, as the core lambdas have updated to [cumulus-message-adapter-js v1.2.0](https://github.com/nasa/cumulus-message-adapter-js/releases/tag/v1.2.0) and the new CMA interface.  As a result, users should:
  1. Follow the [Cumulus Message Adapter (CMA) deployment instructions](https://nasa.github.io/cumulus/docs/deployment/deployment-readme#deploy-the-cumulus-message-adapter-layer) and install a CMA layer version >=1.3.0
  2. If you are using any custom Node.js Lambdas in your workflows **and** the Cumulus CMA layer/`cumulus-message-adapter-js`, you must update your lambda to use [cumulus-message-adapter-js v1.2.0](https://github.com/nasa/cumulus-message-adapter-js/releases/tag/v1.2.0) and follow the migration instructions in the release notes. Prior versions of `cumulus-message-adapter-js` are not compatible with CMA >= 1.3.0.
- Migrate existing s3 reconciliation report records to database (CUMULUS-1911):
  - After update your `data persistence` module and Cumulus resources, run the command:

  ```bash
  ./node_modules/.bin/cumulus-api migrate --stack `<your-terraform-deployment-prefix>` --migrationVersion migration5
  ```

### Added

- Added a limit for concurrent Elasticsearch requests when doing an index from database operation
- Added the `es_request_concurrency` parameter to the archive and cumulus Terraform modules

- **CUMULUS-1995**
  - Added the `es_index_shards` parameter to the archive and cumulus Terraform modules to configure the number of shards for the ES index
    - If you have an existing ES index, you will need to [reindex](https://nasa.github.io/cumulus-api/#reindex) and then [change index](https://nasa.github.io/cumulus-api/#change-index) to take advantage of shard updates

- **CUMULUS-1894**
  - Added `@cumulus/aws-client/S3.moveObject()`

- **CUMULUS-1911**
  - Added ReconciliationReports table
  - Updated CreateReconciliationReport lambda to save Reconciliation Report records to database
  - Updated dbIndexer and IndexFromDatabase lambdas to index Reconciliation Report records to Elasticsearch
  - Added migration_5 to migrate existing s3 reconciliation report records to database and Elasticsearch
  - Updated `@cumulus/api` package, `tf-modules/archive` and `tf-modules/data-persistence` Terraform modules

- **CUMULUS-1916**
  - Added util function for seeding reconciliation reports when running API locally in dashboard

### Changed

- **CUMULUS-1777**
  - The `expirationTime` property is now a **required field** of the access tokens model.
  - Updated the `AccessTokens` table to set a [TTL](https://docs.aws.amazon.com/amazondynamodb/latest/developerguide/howitworks-ttl.html) on the `expirationTime` field in `tf-modules/data-persistence/dynamo.tf`. As a result, access token records in this table whose `expirationTime` has passed should be **automatically deleted by DynamoDB**.
  - Updated all code creating access token records in the Dynamo `AccessTokens` table to set the `expirationTime` field value in seconds from the epoch.
- **CUMULUS-1912**
  - Updated reconciliationReports endpoints to query against Elasticsearch, delete report from both database and s3
  - Added `@cumulus/api-client/reconciliationReports`
- **CUMULUS-1999**
  - Updated `@cumulus/common/util.deprecate()` so that only a single deprecation notice is printed for each name/version combination

### Fixed

- **CUMULUS-1894**
  - The `SyncGranule` task can now handle files larger than 5 GB
- **CUMULUS-1987**
  - `Remove granule from CMR` operation in `@cumulus/api` now passes token to CMR when fetching granule metadata, allowing removal of private granules
- **CUMULUS-1993**
  - For a given queue, the `sqs-message-consumer` Lambda will now only schedule workflows for rules matching the queue **and the collection information in each queue message (if any)**
    - The consumer also now only reads each queue message **once per Lambda invocation**, whereas previously each message was read **once per queue rule per Lambda invocation**
  - Fixed bug preventing the deletion of multiple SNS rules that share the same SNS topic

### Deprecated

- **CUMULUS-1894**
  - `@cumulus/ingest/granule.copyGranuleFile()`
  - `@cumulus/ingest/granule.moveGranuleFile()`

- **CUMULUS-1987** - Deprecated the following functions:
  - `@cumulus/cmrjs/getMetadata(cmrLink)` -> `@cumulus/cmr-client/CMR.getGranuleMetadata(cmrLink)`
  - `@cumulus/cmrjs/getFullMetadata(cmrLink)`

## [v1.22.1] 2020-05-04

**Note**: v1.22.0 was not released as a package due to npm/release concerns.  Users upgrading to 1.22.x should start with 1.22.1

### Added

- **CUMULUS-1894**
  - Added `@cumulus/aws-client/S3.multipartCopyObject()`
- **CUMULUS-408**
  - Added `certificateUri` field to provider schema. This optional field allows operators to specify an S3 uri to a CA bundle to use for HTTPS requests.
- **CUMULUS-1787**
  - Added `collections/active` endpoint for returning collections with active granules in `@cumulus/api`
- **CUMULUS-1799**
  - Added `@cumulus/common/stack.getBucketsConfigKey()` to return the S3 key for the buckets config object
  - Added `@cumulus/common/workflows.getWorkflowFileKey()` to return the S3 key for a workflow definition object
  - Added `@cumulus/common/workflows.getWorkflowsListKeyPrefix()` to return the S3 key prefix for objects containing workflow definitions
  - Added `@cumulus/message` package containing utilities for building and parsing Cumulus messages
- **CUMULUS-1850**
  - Added `@cumulus/aws-client/Kinesis.describeStream()` to get a Kinesis stream description
- **CUMULUS-1853**
  - Added `@cumulus/integration-tests/collections.createCollection()`
  - Added `@cumulus/integration-tests/executions.findExecutionArn()`
  - Added `@cumulus/integration-tests/executions.getExecutionWithStatus()`
  - Added `@cumulus/integration-tests/granules.getGranuleWithStatus()`
  - Added `@cumulus/integration-tests/providers.createProvider()`
  - Added `@cumulus/integration-tests/rules.createOneTimeRule()`

### Changed

- **CUMULUS-1682**
  - Moved all `@cumulus/ingest/parse-pdr` code into the `parse-pdr` task as it had become tightly coupled with that task's handler and was not used anywhere else. Unit tests also restored.
- **CUMULUS-1820**
  - Updated the Thin Egress App module used in `tf-modules/distribution/main.tf` to build 74. [See the release notes](https://github.com/asfadmin/thin-egress-app/releases/tag/tea-build.74).
- **CUMULUS-1852**
  - Updated POST endpoints for `/collections`, `/providers`, and `/rules` to log errors when returning a 500 response
  - Updated POST endpoint for `/collections`:
    - Return a 400 response when the `name` or `version` fields are missing
    - Return a 409 response if the collection already exists
    - Improved error messages to be more explicit
  - Updated POST endpoint for `/providers`:
    - Return a 400 response if the `host` field value is invalid
    - Return a 409 response if the provider already exists
  - Updated POST endpoint for `/rules`:
    - Return a 400 response if rule `name` is invalid
    - Return a 400 response if rule `type` is invalid
- **CUMULUS-1891**
  - Updated the following endpoints using async operations to return a 503 error if the ECS task  cannot be started and a 500 response for a non-specific error:
    - POST `/replays`
    - POST `/bulkDelete`
    - POST `/elasticsearch/index-from-database`
    - POST `/granules/bulk`

### Fixed

- **CUMULUS-408**
  - Fixed HTTPS discovery and ingest.

- **CUMULUS-1850**
  - Fixed a bug in Kinesis event processing where the message consumer would not properly filter available rules based on the collection information in the event and the Kinesis stream ARN

- **CUMULUS-1853**
  - Fixed a bug where attempting to create a rule containing a payload property
    would fail schema validation.

- **CUMULUS-1854**
  - Rule schema is validated before starting workflows or creating event source mappings

- **CUMULUS-1974**
  - Fixed @cumulus/api webpack config for missing underscore object due to underscore update

- **CUMULUS-2210**
  - Fixed `cmr_oauth_provider` variable not being propagated to reconciliation reports

### Deprecated

- **CUMULUS-1799** - Deprecated the following code. For cases where the code was moved into another package, the new code location is noted:
  - `@cumulus/aws-client/StepFunctions.fromSfnExecutionName()`
  - `@cumulus/aws-client/StepFunctions.toSfnExecutionName()`
  - `@cumulus/aws-client/StepFunctions.getExecutionArn()` -> `@cumulus/message/Executions.buildExecutionArn()`
  - `@cumulus/aws-client/StepFunctions.getExecutionUrl()` -> `@cumulus/message/Executions.getExecutionUrlFromArn()`
  - `@cumulus/aws-client/StepFunctions.getStateMachineArn()` -> `@cumulus/message/Executions.getStateMachineArnFromExecutionArn()`
  - `@cumulus/aws-client/StepFunctions.pullStepFunctionEvent()` -> `@cumulus/message/StepFunctions.pullStepFunctionEvent()`
  - `@cumulus/common/bucketsConfigJsonObject()`
  - `@cumulus/common/CloudWatchLogger`
  - `@cumulus/common/collection-config-store/CollectionConfigStore` -> `@cumulus/collection-config-store`
  - `@cumulus/common/collection-config-store.constructCollectionId()` -> `@cumulus/message/Collections.constructCollectionId`
  - `@cumulus/common/concurrency.limit()`
  - `@cumulus/common/concurrency.mapTolerant()`
  - `@cumulus/common/concurrency.promiseUrl()`
  - `@cumulus/common/concurrency.toPromise()`
  - `@cumulus/common/concurrency.unless()`
  - `@cumulus/common/config.buildSchema()`
  - `@cumulus/common/config.parseConfig()`
  - `@cumulus/common/config.resolveResource()`
  - `@cumulus/common/config.resourceToArn()`
  - `@cumulus/common/FieldPattern`
  - `@cumulus/common/launchpad.getLaunchpadToken()` -> `@cumulus/launchpad-auth/index.getLaunchpadToken()`
  - `@cumulus/common/LaunchpadToken` -> `@cumulus/launchpad-auth/LaunchpadToken`
  - `@cumulus/common/launchpad.validateLaunchpadToken()` -> `@cumulus/launchpad-auth/index.validateLaunchpadToken()`
  - `@cumulus/common/message.buildCumulusMeta()` -> `@cumulus/message/Build.buildCumulusMeta()`
  - `@cumulus/common/message.buildQueueMessageFromTemplate()` -> `@cumulus/message/Build.buildQueueMessageFromTemplate()`
  - `@cumulus/common/message.getCollectionIdFromMessage()` -> `@cumulus/message/Collections.getCollectionIdFromMessage()`
  - `@cumulus/common/message.getMessageExecutionArn()` -> `@cumulus/message/Executions.getMessageExecutionArn()`
  - `@cumulus/common/message.getMessageExecutionName()` -> `@cumulus/message/Executions.getMessageExecutionName()`
  - `@cumulus/common/message.getMaximumExecutions()` -> `@cumulus/message/Queue.getMaximumExecutions()`
  - `@cumulus/common/message.getMessageFromTemplate()`
  - `@cumulus/common/message.getMessageStateMachineArn()` -> `@cumulus/message/Executions.getMessageStateMachineArn()`)
  - `@cumulus/common/message.getMessageGranules()` -> `@cumulus/message/Granules.getMessageGranules()`
  - `@cumulus/common/message.getQueueNameByUrl()` -> `@cumulus/message/Queue.getQueueNameByUrl()`
  - `@cumulus/common/message.getQueueName()` -> `@cumulus/message/Queue.getQueueName()`)
  - `@cumulus/common/message.hasQueueAndExecutionLimit()` -> `@cumulus/message/Queue.hasQueueAndExecutionLimit()`
  - `@cumulus/common/Semaphore`
  - `@cumulus/common/test-utils.throttleOnce()`
  - `@cumulus/common/workflows.getWorkflowArn()`
  - `@cumulus/common/workflows.getWorkflowFile()`
  - `@cumulus/common/workflows.getWorkflowList()`
  - `@cumulus/common/workflows.getWorkflowTemplate()`
  - `@cumulus/integration-tests/sfnStep/SfnStep.parseStepMessage()` -> `@cumulus/message/StepFunctions.parseStepMessage()`
- **CUMULUS-1858** - Deprecated the following functions.
  - `@cumulus/common/string.globalReplace()`
  - `@cumulus/common/string.isNonEmptyString()`
  - `@cumulus/common/string.isValidHostname()`
  - `@cumulus/common/string.match()`
  - `@cumulus/common/string.matches()`
  - `@cumulus/common/string.replace()`
  - `@cumulus/common/string.toLower()`
  - `@cumulus/common/string.toUpper()`

### Removed

- **CUMULUS-1799**: Deprecated code removals:
  - Removed from `@cumulus/common/aws`:
    - `pullStepFunctionEvent()`
  - Removed `@cumulus/common/sfnStep`
  - Removed `@cumulus/common/StepFunctions`

## [v1.21.0] 2020-03-30

### PLEASE NOTE

- **CUMULUS-1762**: the `messageConsumer` for `sns` and `kinesis`-type rules now fetches
  the collection information from the message. You should ensure that your rule's collection
  name and version match what is in the message for these ingest messages to be processed.
  If no matching rule is found, an error will be thrown and logged in the
  `messageConsumer` Lambda function's log group.

### Added

- **CUMULUS-1629**`
  - Updates discover-granules task to respect/utilize duplicateHandling configuration such that
    - skip:               Duplicates will be filtered from the granule list
    - error:              Duplicates encountered will result in step failure
    - replace, version:   Duplicates will be ignored and handled as normal.
  - Adds a new copy of the API lambda `PrivateApiLambda()` which is configured to not require authentication. This Lambda is not connected to an API gateway
  - Adds `@cumulus/api-client` with functions for use by workflow lambdas to call the API when needed

- **CUMULUS-1732**
  - Added Python task/activity workflow and integration test (`PythonReferenceSpec`) to test `cumulus-message-adapter-python`and `cumulus-process-py` integration.
- **CUMULUS-1795**
  - Added an IAM policy on the Cumulus EC2 creation to enable SSM when the `deploy_to_ngap` flag is true

### Changed

- **CUMULUS-1762**
  - the `messageConsumer` for `sns` and `kinesis`-type rules now fetches the collection
    information from the message.

### Deprecated

- **CUMULUS-1629**
  - Deprecate `granulesApi`, `rulesApi`, `emsApi`, `executionsAPI` from `@cumulus/integration-test/api` in favor of code moved to `@cumulus/api-client`

### Removed

- **CUMULUS-1799**: Deprecated code removals
  - Removed deprecated method `@cumulus/api/models/Granule.createGranulesFromSns()`
  - Removed deprecated method `@cumulus/api/models/Granule.removeGranuleFromCmr()`
  - Removed from `@cumulus/common/aws`:
    - `apigateway()`
    - `buildS3Uri()`
    - `calculateS3ObjectChecksum()`
    - `cf()`
    - `cloudwatch()`
    - `cloudwatchevents()`
    - `cloudwatchlogs()`
    - `createAndWaitForDynamoDbTable()`
    - `createQueue()`
    - `deleteSQSMessage()`
    - `describeCfStackResources()`
    - `downloadS3File()`
    - `downloadS3Files()`
    - `DynamoDbSearchQueue` class
    - `dynamodbstreams()`
    - `ec2()`
    - `ecs()`
    - `fileExists()`
    - `findResourceArn()`
    - `fromSfnExecutionName()`
    - `getFileBucketAndKey()`
    - `getJsonS3Object()`
    - `getQueueUrl()`
    - `getObjectSize()`
    - `getS3ObjectReadStream()`
    - `getSecretString()`
    - `getStateMachineArn()`
    - `headObject()`
    - `isThrottlingException()`
    - `kinesis()`
    - `lambda()`
    - `listS3Objects()`
    - `promiseS3Upload()`
    - `publishSnsMessage()`
    - `putJsonS3Object()`
    - `receiveSQSMessages()`
    - `s3CopyObject()`
    - `s3GetObjectTagging()`
    - `s3Join()`
    - `S3ListObjectsV2Queue` class
    - `s3TagSetToQueryString()`
    - `s3PutObjectTagging()`
    - `secretsManager()`
    - `sendSQSMessage()`
    - `sfn()`
    - `sns()`
    - `sqs()`
    - `sqsQueueExists()`
    - `toSfnExecutionName()`
    - `uploadS3FileStream()`
    - `uploadS3Files()`
    - `validateS3ObjectChecksum()`
  - Removed `@cumulus/common/CloudFormationGateway` class
  - Removed `@cumulus/common/concurrency/Mutex` class
  - Removed `@cumulus/common/errors`
  - Removed `@cumulus/common/sftp`
  - Removed `@cumulus/common/string.unicodeEscape`
  - Removed `@cumulus/cmrjs/cmr-utils.getGranuleId()`
  - Removed `@cumulus/cmrjs/cmr-utils.getCmrFiles()`
  - Removed `@cumulus/cmrjs/cmr/CMR` class
  - Removed `@cumulus/cmrjs/cmr/CMRSearchConceptQueue` class
  - Removed `@cumulus/cmrjs/utils.getHost()`
  - Removed `@cumulus/cmrjs/utils.getIp()`
  - Removed `@cumulus/cmrjs/utils.hostId()`
  - Removed `@cumulus/cmrjs/utils/ummVersion()`
  - Removed `@cumulus/cmrjs/utils.updateToken()`
  - Removed `@cumulus/cmrjs/utils.validateUMMG()`
  - Removed `@cumulus/ingest/aws.getEndpoint()`
  - Removed `@cumulus/ingest/aws.getExecutionUrl()`
  - Removed `@cumulus/ingest/aws/invoke()`
  - Removed `@cumulus/ingest/aws/CloudWatch` class
  - Removed `@cumulus/ingest/aws/ECS` class
  - Removed `@cumulus/ingest/aws/Events` class
  - Removed `@cumulus/ingest/aws/SQS` class
  - Removed `@cumulus/ingest/aws/StepFunction` class
  - Removed `@cumulus/ingest/util.normalizeProviderPath()`
  - Removed `@cumulus/integration-tests/index.listCollections()`
  - Removed `@cumulus/integration-tests/index.listProviders()`
  - Removed `@cumulus/integration-tests/index.rulesList()`
  - Removed `@cumulus/integration-tests/api/api.addCollectionApi()`

## [v1.20.0] 2020-03-12

### BREAKING CHANGES

- **CUMULUS-1714**
  - Changed the format of the message sent to the granule SNS Topic. Message includes the granule record under `record` and the type of event under `event`. Messages with `deleted` events will have the record that was deleted with a `deletedAt` timestamp. Options for `event` are `Create | Update | Delete`
- **CUMULUS-1769** - `deploy_to_ngap` is now a **required** variable for the `tf-modules/cumulus` module. **For those deploying to NGAP environments, this variable should always be set to `true`.**

### Notable changes

- **CUMULUS-1739** - You can now exclude Elasticsearch from your `tf-modules/data-persistence` deployment (via `include_elasticsearch = false`) and your `tf-modules/cumulus` module will still deploy successfully.

- **CUMULUS-1769** - If you set `deploy_to_ngap = true` for the `tf-modules/archive` Terraform module, **you can only deploy your archive API gateway as `PRIVATE`**, not `EDGE`.

### Added

- Added `@cumulus/aws-client/S3.getS3ObjectReadStreamAsync()` to deal with S3 eventual consistency issues by checking for the existence an S3 object with retries before getting a readable stream for that object.
- **CUMULUS-1769**
  - Added `deploy_to_ngap` boolean variable for the `tf-modules/cumulus` and `tf-modules/archive` Terraform modules. This variable is required. **For those deploying to NGAP environments, this variable should always be set to `true`.**
- **HYRAX-70**
  - Add the hyrax-metadata-update task

### Changed

- [`AccessToken.get()`](https://github.com/nasa/cumulus/blob/master/packages/api/models/access-tokens.js) now enforces [strongly consistent reads from DynamoDB](https://docs.aws.amazon.com/amazondynamodb/latest/developerguide/HowItWorks.ReadConsistency.html)
- **CUMULUS-1739**
  - Updated `tf-modules/data-persistence` to make Elasticsearch alarm resources and outputs conditional on the `include_elasticsearch` variable
  - Updated `@cumulus/aws-client/S3.getObjectSize` to include automatic retries for any failures from `S3.headObject`
- **CUMULUS-1784**
  - Updated `@cumulus/api/lib/DistributionEvent.remoteIP()` to parse the IP address in an S3 access log from the `A-sourceip` query parameter if present, otherwise fallback to the original parsing behavior.
- **CUMULUS-1768**
  - The `stats/summary` endpoint reports the distinct collections for the number of granules reported

### Fixed

- **CUMULUS-1739** - Fixed the `tf-modules/cumulus` and `tf-modules/archive` modules to make these Elasticsearch variables truly optional:
  - `elasticsearch_domain_arn`
  - `elasticsearch_hostname`
  - `elasticsearch_security_group_id`

- **CUMULUS-1768**
  - Fixed the `stats/` endpoint so that data is correctly filtered by timestamp and `processingTime` is calculated correctly.

- **CUMULUS-1769**
  - In the `tf-modules/archive` Terraform module, the `lifecycle` block ignoring changes to the `policy` of the archive API gateway is now only enforced if `deploy_to_ngap = true`. This fixes a bug where users deploying outside of NGAP could not update their API gateway's resource policy when going from `PRIVATE` to `EDGE`, preventing their API from being accessed publicly.

- **CUMULUS-1775**
  - Fix/update api endpoint to use updated google auth endpoints such that it will work with new accounts

### Removed

- **CUMULUS-1768**
  - Removed API endpoints `stats/histogram` and `stats/average`. All advanced stats needs should be acquired from Cloud Metrics or similarly configured ELK stack.

## [v1.19.0] 2020-02-28

### BREAKING CHANGES

- **CUMULUS-1736**
  - The `@cumulus/discover-granules` task now sets the `dataType` of discovered
    granules based on the `name` of the configured collection, not the
    `dataType`.
  - The config schema of the `@cumulus/discover-granules` task now requires that
    collections contain a `version`.
  - The `@cumulus/sync-granule` task will set the `dataType` and `version` of a
    granule based on the configured collection if those fields are not already
    set on the granule. Previously it was using the `dataType` field of the
    configured collection, then falling back to the `name` field of the
    collection. This update will just use the `name` field of the collection to
    set the `dataType` field of the granule.

- **CUMULUS-1446**
  - Update the `@cumulus/integration-tests/api/executions.getExecution()`
    function to parse the response and return the execution, rather than return
    the full API response.

- **CUMULUS-1672**
  - The `cumulus` Terraform module in previous releases set a
    `Deployment = var.prefix` tag on all resources that it managed. In this
    release, a `tags` input variable has been added to the `cumulus` Terraform
    module to allow resource tagging to be customized. No default tags will be
    applied to Cumulus-managed resources. To replicate the previous behavior,
    set `tags = { Deployment: var.prefix }` as an input variable for the
    `cumulus` Terraform module.

- **CUMULUS-1684 Migration Instructions**
  - In previous releases, a provider's username and password were encrypted
    using a custom encryption library. That has now been updated to use KMS.
    This release includes a Lambda function named
    `<prefix>-ProviderSecretsMigration`, which will re-encrypt existing
    provider credentials to use KMS. After this release has been deployed, you
    will need to manually invoke that Lambda function using either the AWS CLI
    or AWS Console. It should only need to be successfully run once.
  - Future releases of Cumulus will invoke a
    `<prefix>-VerifyProviderSecretsMigration` Lambda function as part of the
    deployment, which will cause the deployment to fail if the migration
    Lambda has not been run.

- **CUMULUS-1718**
  - The `@cumulus/sf-sns-report` task for reporting mid-workflow updates has been retired.
  This task was used as the `PdrStatusReport` task in our ParsePdr example workflow.
  If you have a ParsePdr or other workflow using this task, use `@cumulus/sf-sqs-report` instead.
  Trying to deploy the old task will result in an error as the cumulus module no longer exports `sf_sns_report_task`.
  - Migration instruction: In your workflow definition, for each step using the old task change:
  `"Resource": "${module.cumulus.sf_sns_report_task.task_arn}"`
  to
  `"Resource": "${module.cumulus.sf_sqs_report_task.task_arn}"`

- **CUMULUS-1755**
  - The `thin_egress_jwt_secret_name` variable for the `tf-modules/cumulus` Terraform module is now **required**. This variable is passed on to the Thin Egress App in `tf-modules/distribution/main.tf`, which uses the keys stored in the secret to sign JWTs. See the [Thin Egress App documentation on how to create a value for this secret](https://github.com/asfadmin/thin-egress-app#setting-up-the-jwt-cookie-secrets).

### Added

- **CUMULUS-1446**
  - Add `@cumulus/common/FileUtils.readJsonFile()` function
  - Add `@cumulus/common/FileUtils.readTextFile()` function
  - Add `@cumulus/integration-tests/api/collections.createCollection()` function
  - Add `@cumulus/integration-tests/api/collections.deleteCollection()` function
  - Add `@cumulus/integration-tests/api/collections.getCollection()` function
  - Add `@cumulus/integration-tests/api/providers.getProvider()` function
  - Add `@cumulus/integration-tests/index.getExecutionOutput()` function
  - Add `@cumulus/integration-tests/index.loadCollection()` function
  - Add `@cumulus/integration-tests/index.loadProvider()` function
  - Add `@cumulus/integration-tests/index.readJsonFilesFromDir()` function

- **CUMULUS-1672**
  - Add a `tags` input variable to the `archive` Terraform module
  - Add a `tags` input variable to the `cumulus` Terraform module
  - Add a `tags` input variable to the `cumulus_ecs_service` Terraform module
  - Add a `tags` input variable to the `data-persistence` Terraform module
  - Add a `tags` input variable to the `distribution` Terraform module
  - Add a `tags` input variable to the `ingest` Terraform module
  - Add a `tags` input variable to the `s3-replicator` Terraform module

- **CUMULUS-1707**
  - Enable logrotate on ECS cluster

- **CUMULUS-1684**
  - Add a `@cumulus/aws-client/KMS` library of KMS-related functions
  - Add `@cumulus/aws-client/S3.getTextObject()`
  - Add `@cumulus/sftp-client` package
  - Create `ProviderSecretsMigration` Lambda function
  - Create `VerifyProviderSecretsMigration` Lambda function

- **CUMULUS-1548**
  - Add ability to put default Cumulus logs in Metrics' ELK stack
  - Add ability to add custom logs to Metrics' ELK Stack

- **CUMULUS-1702**
  - When logs are sent to Metrics' ELK stack, the logs endpoints will return results from there

- **CUMULUS-1459**
  - Async Operations are indexed in Elasticsearch
  - To index any existing async operations you'll need to perform an index from
    database function.

- **CUMULUS-1717**
  - Add `@cumulus/aws-client/deleteAndWaitForDynamoDbTableNotExists`, which
    deletes a DynamoDB table and waits to ensure the table no longer exists
  - Added `publishGranules` Lambda to handle publishing granule messages to SNS when granule records are written to DynamoDB
  - Added `@cumulus/api/models/Granule.storeGranulesFromCumulusMessage` to store granules from a Cumulus message to DynamoDB

- **CUMULUS-1718**
  - Added `@cumulus/sf-sqs-report` task to allow mid-workflow reporting updates.
  - Added `stepfunction_event_reporter_queue_url` and `sf_sqs_report_task` outputs to the `cumulus` module.
  - Added `publishPdrs` Lambda to handle publishing PDR messages to SNS when PDR records are written to DynamoDB.
  - Added `@cumulus/api/models/Pdr.storePdrFromCumulusMessage` to store PDRs from a Cumulus message to DynamoDB.
  - Added `@cumulus/aws-client/parseSQSMessageBody` to parse an SQS message body string into an object.

- **Ability to set custom backend API url in the archive module**
  - Add `api_url` definition in `tf-modules/cumulus/archive.tf`
  - Add `archive_api_url` variable in `tf-modules/cumulus/variables.tf`

- **CUMULUS-1741**
  - Added an optional `elasticsearch_security_group_ids` variable to the
    `data-persistence` Terraform module to allow additional security groups to
    be assigned to the Elasticsearch Domain.

- **CUMULUS-1752**
  - Added `@cumulus/integration-tests/api/distribution.invokeTEADistributionLambda` to simulate a request to the [Thin Egress App](https://github.com/asfadmin/thin-egress-app) by invoking the Lambda and getting a response payload.
  - Added `@cumulus/integration-tests/api/distribution.getTEARequestHeaders` to generate necessary request headers for a request to the Thin Egress App
  - Added `@cumulus/integration-tests/api/distribution.getTEADistributionApiFileStream` to get a response stream for a file served by Thin Egress App
  - Added `@cumulus/integration-tests/api/distribution.getTEADistributionApiRedirect` to get a redirect response from the Thin Egress App

- **CUMULUS-1755**
  - Added `@cumulus/aws-client/CloudFormation.describeCfStack()` to describe a Cloudformation stack
  - Added `@cumulus/aws-client/CloudFormation.getCfStackParameterValues()` to get multiple parameter values for a Cloudformation stack

### Changed

- **CUMULUS-1725**
  - Moved the logic that updates the granule files cache Dynamo table into its
    own Lambda function called `granuleFilesCacheUpdater`.

- **CUMULUS-1736**
  - The `collections` model in the API package now determines the name of a
    collection based on the `name` property, rather than using `dataType` and
    then falling back to `name`.
  - The `@cumulus/integration-tests.loadCollection()` function no longer appends
    the postfix to the end of the collection's `dataType`.
  - The `@cumulus/integration-tests.addCollections()` function no longer appends
    the postfix to the end of the collection's `dataType`.

- **CUMULUS-1672**
  - Add a `retryOptions` parameter to the `@cumulus/aws-client/S3.headObject`
     function, which will retry if the object being queried does not exist.

- **CUMULUS-1446**
  - Mark the `@cumulus/integration-tests/api.addCollectionApi()` function as
    deprecated
  - Mark the `@cumulus/integration-tests/index.listCollections()` function as
    deprecated
  - Mark the `@cumulus/integration-tests/index.listProviders()` function as
    deprecated
  - Mark the `@cumulus/integration-tests/index.rulesList()` function as
    deprecated

- **CUMULUS-1672**
  - Previously, the `cumulus` module defaulted to setting a
    `Deployment = var.prefix` tag on all resources that it managed. In this
    release, the `cumulus` module will now accept a `tags` input variable that
    defines the tags to be assigned to all resources that it manages.
  - Previously, the `data-persistence` module defaulted to setting a
    `Deployment = var.prefix` tag on all resources that it managed. In this
    release, the `data-persistence` module will now accept a `tags` input
    variable that defines the tags to be assigned to all resources that it
    manages.
  - Previously, the `distribution` module defaulted to setting a
    `Deployment = var.prefix` tag on all resources that it managed. In this
    release, the `distribution` module will now accept a `tags` input variable
    that defines the tags to be assigned to all resources that it manages.
  - Previously, the `ingest` module defaulted to setting a
    `Deployment = var.prefix` tag on all resources that it managed. In this
    release, the `ingest` module will now accept a `tags` input variable that
    defines the tags to be assigned to all resources that it manages.
  - Previously, the `s3-replicator` module defaulted to setting a
    `Deployment = var.prefix` tag on all resources that it managed. In this
    release, the `s3-replicator` module will now accept a `tags` input variable
    that defines the tags to be assigned to all resources that it manages.

- **CUMULUS-1684**
  - Update the API package to encrypt provider credentials using KMS instead of
    using RSA keys stored in S3

- **CUMULUS-1717**
  - Changed name of `cwSfExecutionEventToDb` Lambda to `cwSfEventToDbRecords`
  - Updated `cwSfEventToDbRecords` to write granule records to DynamoDB from the incoming Cumulus message

- **CUMULUS-1718**
  - Renamed `cwSfEventToDbRecords` to `sfEventSqsToDbRecords` due to architecture change to being a consumer of an SQS queue of Step Function Cloudwatch events.
  - Updated `sfEventSqsToDbRecords` to write PDR records to DynamoDB from the incoming Cumulus message
  - Moved `data-cookbooks/sns.md` to `data-cookbooks/ingest-notifications.md` and updated it to reflect recent changes.

- **CUMULUS-1748**
  - (S)FTP discovery tasks now use the provider-path as-is instead of forcing it to a relative path.
  - Improved error handling to catch permission denied FTP errors better and log them properly. Workflows will still fail encountering this error and we intend to consider that approach in a future ticket.

- **CUMULUS-1752**
  - Moved class for parsing distribution events to its own file: `@cumulus/api/lib/DistributionEvent.js`
    - Updated `DistributionEvent` to properly parse S3 access logs generated by requests from the [Thin Egress App](https://github.com/asfadmin/thin-egress-app)

- **CUMULUS-1753** - Changes to `@cumulus/ingest/HttpProviderClient.js`:
  - Removed regex filter in `HttpProviderClient.list()` that was used to return only files with an extension between 1 and 4 characters long. `HttpProviderClient.list()` will now return all files linked from the HTTP provider host.

- **CUMULUS-1755**
  - Updated the Thin Egress App module used in `tf-modules/distribution/main.tf` to build 61. [See the release notes](https://github.com/asfadmin/thin-egress-app/releases/tag/tea-build.61).

- **CUMULUS-1757**
  - Update @cumulus/cmr-client CMRSearchConceptQueue to take optional cmrEnvironment parameter

### Deprecated

- **CUMULUS-1684**
  - Deprecate `@cumulus/common/key-pair-provider/S3KeyPairProvider`
  - Deprecate `@cumulus/common/key-pair-provider/S3KeyPairProvider.encrypt()`
  - Deprecate `@cumulus/common/key-pair-provider/S3KeyPairProvider.decrypt()`
  - Deprecate `@cumulus/common/kms/KMS`
  - Deprecate `@cumulus/common/kms/KMS.encrypt()`
  - Deprecate `@cumulus/common/kms/KMS.decrypt()`
  - Deprecate `@cumulus/common/sftp.Sftp`

- **CUMULUS-1717**
  - Deprecate `@cumulus/api/models/Granule.createGranulesFromSns`

- **CUMULUS-1718**
  - Deprecate `@cumulus/sf-sns-report`.
    - This task has been updated to always throw an error directing the user to use `@cumulus/sf-sqs-report` instead. This was done because there is no longer an SNS topic to which to publish, and no consumers to listen to it.

- **CUMULUS-1748**
  - Deprecate `@cumulus/ingest/util.normalizeProviderPath`

- **CUMULUS-1752**
  - Deprecate `@cumulus/integration-tests/api/distribution.getDistributionApiFileStream`
  - Deprecate `@cumulus/integration-tests/api/distribution.getDistributionApiRedirect`
  - Deprecate `@cumulus/integration-tests/api/distribution.invokeApiDistributionLambda`

### Removed

- **CUMULUS-1684**
  - Remove the deployment script that creates encryption keys and stores them to
    S3

- **CUMULUS-1768**
  - Removed API endpoints `stats/histogram` and `stats/average`. All advanced stats needs should be acquired from Cloud Metrics or similarly configured ELK stack.

### Fixed

- **Fix default values for urs_url in variables.tf files**
  - Remove trailing `/` from default `urs_url` values.

- **CUMULUS-1610** - Add the Elasticsearch security group to the EC2 security groups

- **CUMULUS-1740** - `cumulus_meta.workflow_start_time` is now set in Cumulus
  messages

- **CUMULUS-1753** - Fixed `@cumulus/ingest/HttpProviderClient.js` to properly handle HTTP providers with:
  - Multiple link tags (e.g. `<a>`) per line of source code
  - Link tags in uppercase or lowercase (e.g. `<A>`)
  - Links with filepaths in the link target (e.g. `<a href="/path/to/file.txt">`). These files will be returned from HTTP file discovery **as the file name only** (e.g. `file.txt`).

- **CUMULUS-1768**
  - Fix an issue in the stats endpoints in `@cumulus/api` to send back stats for the correct type

## [v1.18.0] 2020-02-03

### BREAKING CHANGES

- **CUMULUS-1686**

  - `ecs_cluster_instance_image_id` is now a _required_ variable of the `cumulus` module, instead of optional.

- **CUMULUS-1698**

  - Change variable `saml_launchpad_metadata_path` to `saml_launchpad_metadata_url` in the `tf-modules/cumulus` Terraform module.

- **CUMULUS-1703**
  - Remove the unused `forceDownload` option from the `sync-granule` tasks's config
  - Remove the `@cumulus/ingest/granule.Discover` class
  - Remove the `@cumulus/ingest/granule.Granule` class
  - Remove the `@cumulus/ingest/pdr.Discover` class
  - Remove the `@cumulus/ingest/pdr.Granule` class
  - Remove the `@cumulus/ingest/parse-pdr.parsePdr` function

### Added

- **CUMULUS-1040**

  - Added `@cumulus/aws-client` package to provide utilities for working with AWS services and the Node.js AWS SDK
  - Added `@cumulus/errors` package which exports error classes for use in Cumulus workflow code
  - Added `@cumulus/integration-tests/sfnStep` to provide utilities for parsing step function execution histories

- **CUMULUS-1102**

  - Adds functionality to the @cumulus/api package for better local testing.
    - Adds data seeding for @cumulus/api's localAPI.
      - seed functions allow adding collections, executions, granules, pdrs, providers, and rules to a Localstack Elasticsearch and DynamoDB via `addCollections`, `addExecutions`, `addGranules`, `addPdrs`, `addProviders`, and `addRules`.
    - Adds `eraseDataStack` function to local API server code allowing resetting of local datastack for testing (ES and DynamoDB).
    - Adds optional parameters to the @cumulus/api bin serve to allow for launching the api without destroying the current data.

- **CUMULUS-1697**

  - Added the `@cumulus/tf-inventory` package that provides command line utilities for managing Terraform resources in your AWS account

- **CUMULUS-1703**

  - Add `@cumulus/aws-client/S3.createBucket` function
  - Add `@cumulus/aws-client/S3.putFile` function
  - Add `@cumulus/common/string.isNonEmptyString` function
  - Add `@cumulus/ingest/FtpProviderClient` class
  - Add `@cumulus/ingest/HttpProviderClient` class
  - Add `@cumulus/ingest/S3ProviderClient` class
  - Add `@cumulus/ingest/SftpProviderClient` class
  - Add `@cumulus/ingest/providerClientUtils.buildProviderClient` function
  - Add `@cumulus/ingest/providerClientUtils.fetchTextFile` function

- **CUMULUS-1731**

  - Add new optional input variables to the Cumulus Terraform module to support TEA upgrade:
    - `thin_egress_cookie_domain` - Valid domain for Thin Egress App cookie
    - `thin_egress_domain_cert_arn` - Certificate Manager SSL Cert ARN for Thin
      Egress App if deployed outside NGAP/CloudFront
    - `thin_egress_download_role_in_region_arn` - ARN for reading of Thin Egress
      App data buckets for in-region requests
    - `thin_egress_jwt_algo` - Algorithm with which to encode the Thin Egress
      App JWT cookie
    - `thin_egress_jwt_secret_name` - Name of AWS secret where keys for the Thin
      Egress App JWT encode/decode are stored
    - `thin_egress_lambda_code_dependency_archive_key` - Thin Egress App - S3
      Key of packaged python modules for lambda dependency layer

- **CUMULUS-1733**
  - Add `discovery-filtering` operator doc to document previously undocumented functionality.

- **CUMULUS-1737**
  - Added the `cumulus-test-cleanup` module to run a nightly cleanup on resources left over from the integration tests run from the `example/spec` directory.

### Changed

- **CUMULUS-1102**

  - Updates `@cumulus/api/auth/testAuth` to use JWT instead of random tokens.
  - Updates the default AMI for the ecs_cluster_instance_image_id.

- **CUMULUS-1622**

  - Mutex class has been deprecated in `@cumulus/common/concurrency` and will be removed in a future release.

- **CUMULUS-1686**

  - Changed `ecs_cluster_instance_image_id` to be a required variable of the `cumulus` module and removed the default value.
    The default was not available across accounts and regions, nor outside of NGAP and therefore not particularly useful.

- **CUMULUS-1688**

  - Updated `@cumulus/aws.receiveSQSMessages` not to replace `message.Body` with a parsed object. This behavior was undocumented and confusing as received messages appeared to contradict AWS docs that state `message.Body` is always a string.
  - Replaced `sf_watcher` CloudWatch rule from `cloudwatch-events.tf` with an EventSourceMapping on `sqs2sf` mapped to the `start_sf` SQS queue (in `event-sources.tf`).
  - Updated `sqs2sf` with an EventSourceMapping handler and unit test.

- **CUMULUS-1698**

  - Change variable `saml_launchpad_metadata_path` to `saml_launchpad_metadata_url` in the `tf-modules/cumulus` Terraform module.
  - Updated `@cumulus/api/launchpadSaml` to download launchpad IDP metadata from configured location when the metadata in s3 is not valid, and to work with updated IDP metadata and SAML response.

- **CUMULUS-1731**
  - Upgrade the version of the Thin Egress App deployed by Cumulus to v48
    - Note: New variables available, see the 'Added' section of this changelog.

### Fixed

- **CUMULUS-1664**

  - Updated `dbIndexer` Lambda to remove hardcoded references to DynamoDB table names.

- **CUMULUS-1733**
  - Fixed granule discovery recursion algorithm used in S/FTP protocols.

### Removed

- **CUMULUS-1481**
  - removed `process` config and output from PostToCmr as it was not required by the task nor downstream steps, and should still be in the output message's `meta` regardless.

### Deprecated

- **CUMULUS-1040**
  - Deprecated the following code. For cases where the code was moved into another package, the new code location is noted:
    - `@cumulus/common/CloudFormationGateway` -> `@cumulus/aws-client/CloudFormationGateway`
    - `@cumulus/common/DynamoDb` -> `@cumulus/aws-client/DynamoDb`
    - `@cumulus/common/errors` -> `@cumulus/errors`
    - `@cumulus/common/StepFunctions` -> `@cumulus/aws-client/StepFunctions`
    - All of the exported functions in `@cumulus/commmon/aws` (moved into `@cumulus/aws-client`), except:
      - `@cumulus/common/aws/isThrottlingException` -> `@cumulus/errors/isThrottlingException`
      - `@cumulus/common/aws/improveStackTrace` (not deprecated)
      - `@cumulus/common/aws/retryOnThrottlingException` (not deprecated)
    - `@cumulus/common/sfnStep/SfnStep.parseStepMessage` -> `@cumulus/integration-tests/sfnStep/SfnStep.parseStepMessage`
    - `@cumulus/common/sfnStep/ActivityStep` -> `@cumulus/integration-tests/sfnStep/ActivityStep`
    - `@cumulus/common/sfnStep/LambdaStep` -> `@cumulus/integration-tests/sfnStep/LambdaStep`
    - `@cumulus/common/string/unicodeEscape` -> `@cumulus/aws-client/StepFunctions.unicodeEscape`
    - `@cumulus/common/util/setErrorStack` -> `@cumulus/aws-client/util/setErrorStack`
    - `@cumulus/ingest/aws/invoke` -> `@cumulus/aws-client/Lambda/invoke`
    - `@cumulus/ingest/aws/CloudWatch.bucketSize`
    - `@cumulus/ingest/aws/CloudWatch.cw`
    - `@cumulus/ingest/aws/ECS.ecs`
    - `@cumulus/ingest/aws/ECS`
    - `@cumulus/ingest/aws/Events.putEvent` -> `@cumulus/aws-client/CloudwatchEvents.putEvent`
    - `@cumulus/ingest/aws/Events.deleteEvent` -> `@cumulus/aws-client/CloudwatchEvents.deleteEvent`
    - `@cumulus/ingest/aws/Events.deleteTarget` -> `@cumulus/aws-client/CloudwatchEvents.deleteTarget`
    - `@cumulus/ingest/aws/Events.putTarget` -> `@cumulus/aws-client/CloudwatchEvents.putTarget`
    - `@cumulus/ingest/aws/SQS.attributes` -> `@cumulus/aws-client/SQS.getQueueAttributes`
    - `@cumulus/ingest/aws/SQS.deleteMessage` -> `@cumulus/aws-client/SQS.deleteSQSMessage`
    - `@cumulus/ingest/aws/SQS.deleteQueue` -> `@cumulus/aws-client/SQS.deleteQueue`
    - `@cumulus/ingest/aws/SQS.getUrl` -> `@cumulus/aws-client/SQS.getQueueUrlByName`
    - `@cumulus/ingest/aws/SQS.receiveMessage` -> `@cumulus/aws-client/SQS.receiveSQSMessages`
    - `@cumulus/ingest/aws/SQS.sendMessage` -> `@cumulus/aws-client/SQS.sendSQSMessage`
    - `@cumulus/ingest/aws/StepFunction.getExecutionStatus` -> `@cumulus/aws-client/StepFunction.getExecutionStatus`
    - `@cumulus/ingest/aws/StepFunction.getExecutionUrl` -> `@cumulus/aws-client/StepFunction.getExecutionUrl`

## [v1.17.0] - 2019-12-31

### BREAKING CHANGES

- **CUMULUS-1498**
  - The `@cumulus/cmrjs.publish2CMR` function expects that the value of its
    `creds.password` parameter is a plaintext password.
  - Rather than using an encrypted password from the `cmr_password` environment
    variable, the `@cumulus/cmrjs.updateCMRMetadata` function now looks for an
    environment variable called `cmr_password_secret_name` and fetches the CMR
    password from that secret in AWS Secrets Manager.
  - The `@cumulus/post-to-cmr` task now expects a
    `config.cmr.passwordSecretName` value, rather than `config.cmr.password`.
    The CMR password will be fetched from that secret in AWS Secrets Manager.

### Added

- **CUMULUS-630**

  - Added support for replaying Kinesis records on a stream into the Cumulus Kinesis workflow triggering mechanism: either all the records, or some time slice delimited by start and end timestamps.
  - Added `/replays` endpoint to the operator API for triggering replays.
  - Added `Replay Kinesis Messages` documentation to Operator Docs.
  - Added `manualConsumer` lambda function to consume a Kinesis stream. Used by the replay AsyncOperation.

- **CUMULUS-1687**
  - Added new API endpoint for listing async operations at `/asyncOperations`
  - All asyncOperations now include the fields `description` and `operationType`. `operationType` can be one of the following. [`Bulk Delete`, `Bulk Granules`, `ES Index`, `Kinesis Replay`]

### Changed

- **CUMULUS-1626**

  - Updates Cumulus to use node10/CMA 1.1.2 for all of its internal lambdas in prep for AWS node 8 EOL

- **CUMULUS-1498**
  - Remove the DynamoDB Users table. The list of OAuth users who are allowed to
    use the API is now stored in S3.
  - The CMR password and Launchpad passphrase are now stored in Secrets Manager

## [v1.16.1] - 2019-12-6

**Please note**:

- The `region` argument to the `cumulus` Terraform module has been removed. You may see a warning or error if you have that variable populated.
- Your workflow tasks should use the following versions of the CMA libraries to utilize new granule, parentArn, asyncOperationId, and stackName fields on the logs:
  - `cumulus-message-adapter-js` version 1.0.10+
  - `cumulus-message-adapter-python` version 1.1.1+
  - `cumulus-message-adapter-java` version 1.2.11+
- The `data-persistence` module no longer manages the creation of an Elasticsearch service-linked role for deploying Elasticsearch to a VPC. Follow the [deployment instructions on preparing your VPC](https://nasa.github.io/cumulus/docs/deployment/deployment-readme#vpc-subnets-and-security-group) for guidance on how to create the Elasticsearch service-linked role manually.
- There is now a `distribution_api_gateway_stage` variable for the `tf-modules/cumulus` Terraform module that will be used as the API gateway stage name used for the distribution API (Thin Egress App)
- Default value for the `urs_url` variable is now `https://uat.urs.earthdata.nasa.gov/` in the `tf-modules/cumulus` and `tf-modules/archive` Terraform modules. So deploying the `cumulus` module without a `urs_url` variable set will integrate your Cumulus deployment with the UAT URS environment.

### Added

- **CUMULUS-1563**

  - Added `custom_domain_name` variable to `tf-modules/data-persistence` module

- **CUMULUS-1654**
  - Added new helpers to `@cumulus/common/execution-history`:
    - `getStepExitedEvent()` returns the `TaskStateExited` event in a workflow execution history after the given step completion/failure event
    - `getTaskExitedEventOutput()` returns the output message for a `TaskStateExited` event in a workflow execution history

### Changed

- **CUMULUS-1578**

  - Updates SAML launchpad configuration to authorize via configured userGroup.
    [See the NASA specific documentation (protected)](https://wiki.earthdata.nasa.gov/display/CUMULUS/Cumulus+SAML+Launchpad+Integration)

- **CUMULUS-1579**

  - Elasticsearch list queries use `match` instead of `term`. `term` had been analyzing the terms and not supporting `-` in the field values.

- **CUMULUS-1619**

  - Adds 4 new keys to `@cumulus/logger` to display granules, parentArn, asyncOperationId, and stackName.
  - Depends on `cumulus-message-adapter-js` version 1.0.10+. Cumulus tasks updated to use this version.

- **CUMULUS-1654**

  - Changed `@cumulus/common/SfnStep.parseStepMessage()` to a static class method

- **CUMULUS-1641**
  - Added `meta.retries` and `meta.visibilityTimeout` properties to sqs-type rule. To create sqs-type rule, you're required to configure a dead-letter queue on your queue.
  - Added `sqsMessageRemover` lambda which removes the message from SQS queue upon successful workflow execution.
  - Updated `sqsMessageConsumer` lambda to not delete message from SQS queue, and to retry the SQS message for configured number of times.

### Removed

- Removed `create_service_linked_role` variable from `tf-modules/data-persistence` module.

- **CUMULUS-1321**
  - The `region` argument to the `cumulus` Terraform module has been removed

### Fixed

- **CUMULUS-1668** - Fixed a race condition where executions may not have been
  added to the database correctly
- **CUMULUS-1654** - Fixed issue with `publishReports` Lambda not including workflow execution error information for failed workflows with a single step
- Fixed `tf-modules/cumulus` module so that the `urs_url` variable is passed on to its invocation of the `tf-modules/archive` module

## [v1.16.0] - 2019-11-15

### Added

- **CUMULUS-1321**

  - A `deploy_distribution_s3_credentials_endpoint` variable has been added to
    the `cumulus` Terraform module. If true, the NGAP-backed S3 credentials
    endpoint will be added to the Thin Egress App's API. Default: true

- **CUMULUS-1544**

  - Updated the `/granules/bulk` endpoint to correctly query Elasticsearch when
    granule ids are not provided.

- **CUMULUS-1580**
  - Added `/granules/bulk` endpoint to `@cumulus/api` to perform bulk actions on granules given either a list of granule ids or an Elasticsearch query and the workflow to perform.

### Changed

- **CUMULUS-1561**

  - Fix the way that we are handling Terraform provider version requirements
  - Pass provider configs into child modules using the method that the
    [Terraform documentation](https://www.terraform.io/docs/configuration/modules.html#providers-within-modules)
    suggests
  - Remove the `region` input variable from the `s3_access_test` Terraform module
  - Remove the `aws_profile` and `aws_region` input variables from the
    `s3-replicator` Terraform module

- **CUMULUS-1639**
  - Because of
    [S3's Data Consistency Model](https://docs.aws.amazon.com/AmazonS3/latest/dev/Introduction.html#BasicsObjects),
    there may be situations where a GET operation for an object can temporarily
    return a `NoSuchKey` response even if that object _has_ been created. The
    `@cumulus/common/aws.getS3Object()` function has been updated to support
    retries if a `NoSuchKey` response is returned by S3. This behavior can be
    enabled by passing a `retryOptions` object to that function. Supported
    values for that object can be found here:
    <https://github.com/tim-kos/node-retry#retryoperationoptions>

### Removed

- **CUMULUS-1559**
  - `logToSharedDestination` has been migrated to the Terraform deployment as `log_api_gateway_to_cloudwatch` and will ONLY apply to egress lambdas.
    Due to the differences in the Terraform deployment model, we cannot support a global log subscription toggle for a configurable subset of lambdas.
    However, setting up your own log forwarding for a Lambda with Terraform is fairly simple, as you will only need to add SubscriptionFilters to your Terraform configuration, one per log group.
    See [the Terraform documentation](https://www.terraform.io/docs/providers/aws/r/cloudwatch_log_subscription_filter.html) for details on how to do this.
    An empty FilterPattern ("") will capture all logs in a group.

## [v1.15.0] - 2019-11-04

### BREAKING CHANGES

- **CUMULUS-1644** - When a workflow execution begins or ends, the workflow
  payload is parsed and any new or updated PDRs or granules referenced in that
  workflow are stored to the Cumulus archive. The defined interface says that a
  PDR in `payload.pdr` will be added to the archive, and any granules in
  `payload.granules` will also be added to the archive. In previous releases,
  PDRs found in `meta.pdr` and granules found in `meta.input_granules` were also
  added to the archive. This caused unexpected behavior and has been removed.
  Only PDRs from `payload.pdr` and granules from `payload.granules` will now be
  added to the Cumulus archive.

- **CUMULUS-1449** - Cumulus now uses a universal workflow template when
  starting a workflow that contains general information specific to the
  deployment, but not specific to the workflow. Workflow task configs must be
  defined using AWS step function parameters. As part of this change,
  `CumulusConfig` has been retired and task configs must now be defined under
  the `cma.task_config` key in the Parameters section of a step function
  definition.

  **Migration instructions**:

  NOTE: These instructions require the use of Cumulus Message Adapter v1.1.x+.
  Please ensure you are using a compatible version before attempting to migrate
  workflow configurations. When defining workflow steps, remove any
  `CumulusConfig` section, as shown below:

  ```yaml
  ParsePdr:
    CumulusConfig:
      provider: "{$.meta.provider}"
      bucket: "{$.meta.buckets.internal.name}"
      stack: "{$.meta.stack}"
  ```

  Instead, use AWS Parameters to pass `task_config` for the task directly into
  the Cumulus Message Adapter:

  ```yaml
  ParsePdr:
    Parameters:
      cma:
        event.$: "$"
        task_config:
          provider: "{$.meta.provider}"
          bucket: "{$.meta.buckets.internal.name}"
          stack: "{$.meta.stack}"
  ```

  In this example, the `cma` key is used to pass parameters to the message
  adapter. Using `task_config` in combination with `event.$: '$'` allows the
  message adapter to process `task_config` as the `config` passed to the Cumulus
  task. See `example/workflows/sips.yml` in the core repository for further
  examples of how to set the Parameters.

  Additionally, workflow configurations for the `QueueGranules` and `QueuePdrs`
  tasks need to be updated:

  - `queue-pdrs` config changes:
    - `parsePdrMessageTemplateUri` replaced with `parsePdrWorkflow`, which is
      the workflow name (i.e. top-level name in `config.yml`, e.g. 'ParsePdr').
    - `internalBucket` and `stackName` configs now required to look up
      configuration from the deployment. Brings the task config in line with
      that of `queue-granules`.
  - `queue-granules` config change: `ingestGranuleMessageTemplateUri` replaced
    with `ingestGranuleWorkflow`, which is the workflow name (e.g.
    'IngestGranule').

- **CUMULUS-1396** - **Workflow steps at the beginning and end of a workflow
  using the `SfSnsReport` Lambda have now been deprecated (e.g. `StartStatus`,
  `StopStatus`) and should be removed from your workflow definitions**. These
  steps were used for publishing ingest notifications and have been replaced by
  an implementation using Cloudwatch events for Step Functions to trigger a
  Lambda that publishes ingest notifications. For further detail on how ingest
  notifications are published, see the notes below on **CUMULUS-1394**. For
  examples of how to update your workflow definitions, see our
  [example workflow definitions](https://github.com/nasa/cumulus/blob/master/example/workflows/).

- **CUMULUS-1470**
  - Remove Cumulus-defined ECS service autoscaling, allowing integrators to
    better customize autoscaling to meet their needs. In order to use
    autoscaling with ECS services, appropriate
    `AWS::ApplicationAutoScaling::ScalableTarget`,
    `AWS::ApplicationAutoScaling::ScalingPolicy`, and `AWS::CloudWatch::Alarm`
    resources should be defined in a kes overrides file. See
    [this example](https://github.com/nasa/cumulus/blob/release-1.15.x/example/overrides/app/cloudformation.template.yml)
    for an example.
  - The following config parameters are no longer used:
    - ecs.services.\<NAME\>.minTasks
    - ecs.services.\<NAME\>.maxTasks
    - ecs.services.\<NAME\>.scaleInActivityScheduleTime
    - ecs.services.\<NAME\>.scaleInAdjustmentPercent
    - ecs.services.\<NAME\>.scaleOutActivityScheduleTime
    - ecs.services.\<NAME\>.scaleOutAdjustmentPercent
    - ecs.services.\<NAME\>.activityName

### Added

- **CUMULUS-1100**

  - Added 30-day retention properties to all log groups that were missing those policies.

- **CUMULUS-1396**

  - Added `@cumulus/common/sfnStep`:
    - `LambdaStep` - A class for retrieving and parsing input and output to Lambda steps in AWS Step Functions
    - `ActivityStep` - A class for retrieving and parsing input and output to ECS activity steps in AWS Step Functions

- **CUMULUS-1574**

  - Added `GET /token` endpoint for SAML authorization when cumulus is protected by Launchpad.
    This lets a user retrieve a token by hand that can be presented to the API.

- **CUMULUS-1625**

  - Added `sf_start_rate` variable to the `ingest` Terraform module, equivalent to `sqs_consumer_rate` in the old model, but will not be automatically applied to custom queues as that was.

- **CUMULUS-1513**
  - Added `sqs`-type rule support in the Cumulus API `@cumulus/api`
  - Added `sqsMessageConsumer` lambda which processes messages from the SQS queues configured in the `sqs` rules.

### Changed

- **CUMULUS-1639**

  - Because of
    [S3's Data Consistency Model](https://docs.aws.amazon.com/AmazonS3/latest/dev/Introduction.html#BasicsObjects),
    there may be situations where a GET operation for an object can temporarily
    return a `NoSuchKey` response even if that object _has_ been created. The
    `@cumulus/common/aws.getS3Object()` function will now retry up to 10 times
    if a `NoSuchKey` response is returned by S3. This can behavior can be
    overridden by passing `{ retries: 0 }` as the `retryOptions` argument.

- **CUMULUS-1449**

  - `queue-pdrs` & `queue-granules` config changes. Details in breaking changes section.
  - Cumulus now uses a universal workflow template when starting workflow that contains general information specific to the deployment, but not specific to the workflow.
  - Changed the way workflow configs are defined, from `CumulusConfig` to a `task_config` AWS Parameter.

- **CUMULUS-1452**

  - Changed the default ECS docker storage drive to `devicemapper`

- **CUMULUS-1453**
  - Removed config schema for `@cumulus/sf-sns-report` task
  - Updated `@cumulus/sf-sns-report` to always assume that it is running as an intermediate step in a workflow, not as the first or last step

### Removed

- **CUMULUS-1449**
  - Retired `CumulusConfig` as part of step function definitions, as this is an artifact of the way Kes parses workflow definitions that was not possible to migrate to Terraform. Use AWS Parameters and the `task_config` key instead. See change note above.
  - Removed individual workflow templates.

### Fixed

- **CUMULUS-1620** - Fixed bug where `message_adapter_version` does not correctly inject the CMA

- **CUMULUS-1396** - Updated `@cumulus/common/StepFunctions.getExecutionHistory()` to recursively fetch execution history when `nextToken` is returned in response

- **CUMULUS-1571** - Updated `@cumulus/common/DynamoDb.get()` to throw any errors encountered when trying to get a record and the record does exist

- **CUMULUS-1452**
  - Updated the EC2 initialization scripts to use full volume size for docker storage
  - Changed the default ECS docker storage drive to `devicemapper`

## [v1.14.5] - 2019-12-30 - [BACKPORT]

### Updated

- **CUMULUS-1626**
  - Updates Cumulus to use node10/CMA 1.1.2 for all of its internal lambdas in prep for AWS node 8 EOL

## [v1.14.4] - 2019-10-28

### Fixed

- **CUMULUS-1632** - Pinned `aws-elasticsearch-connector` package in `@cumulus/api` to version `8.1.3`, since `8.2.0` includes breaking changes

## [v1.14.3] - 2019-10-18

### Fixed

- **CUMULUS-1620** - Fixed bug where `message_adapter_version` does not correctly inject the CMA

- **CUMULUS-1572** - A granule is now included in discovery results even when
  none of its files has a matching file type in the associated collection
  configuration. Previously, if all files for a granule were unmatched by a file
  type configuration, the granule was excluded from the discovery results.
  Further, added support for a `boolean` property
  `ignoreFilesConfigForDiscovery`, which controls how a granule's files are
  filtered at discovery time.

## [v1.14.2] - 2019-10-08

### BREAKING CHANGES

Your Cumulus Message Adapter version should be pinned to `v1.0.13` or lower in your `app/config.yml` using `message_adapter_version: v1.0.13` OR you should use the workflow migration steps below to work with CMA v1.1.1+.

- **CUMULUS-1394** - The implementation of the `SfSnsReport` Lambda requires additional environment variables for integration with the new ingest notification SNS topics. Therefore, **you must update the definition of `SfSnsReport` in your `lambdas.yml` like so**:

```yaml
SfSnsReport:
  handler: index.handler
  timeout: 300
  source: node_modules/@cumulus/sf-sns-report/dist
  tables:
    - ExecutionsTable
  envs:
    execution_sns_topic_arn:
      function: Ref
      value: reportExecutionsSns
    granule_sns_topic_arn:
      function: Ref
      value: reportGranulesSns
    pdr_sns_topic_arn:
      function: Ref
      value: reportPdrsSns
```

- **CUMULUS-1447** -
  The newest release of the Cumulus Message Adapter (v1.1.1) requires that parameterized configuration be used for remote message functionality. Once released, Kes will automatically bring in CMA v1.1.1 without additional configuration.

  **Migration instructions**
  Oversized messages are no longer written to S3 automatically. In order to utilize remote messaging functionality, configure a `ReplaceConfig` AWS Step Function parameter on your CMA task:

  ```yaml
  ParsePdr:
    Parameters:
      cma:
        event.$: "$"
        ReplaceConfig:
          FullMessage: true
  ```

  Accepted fields in `ReplaceConfig` include `MaxSize`, `FullMessage`, `Path` and `TargetPath`.
  See https://github.com/nasa/cumulus-message-adapter/blob/master/CONTRACT.md#remote-message-configuration for full details.

  As this change is backward compatible in Cumulus Core, users wishing to utilize the previous version of the CMA may opt to transition to using a CMA lambda layer, or set `message_adapter_version` in their configuration to a version prior to v1.1.0.

### PLEASE NOTE

- **CUMULUS-1394** - Ingest notifications are now provided via 3 separate SNS topics for executions, granules, and PDRs, instead of a single `sftracker` SNS topic. Whereas the `sftracker` SNS topic received a full Cumulus execution message, the new topics all receive generated records for the given object. The new topics are only published to if the given object exists for the current execution. For a given execution/granule/PDR, **two messages will be received by each topic**: one message indicating that ingest is running and another message indicating that ingest has completed or failed. The new SNS topics are:

  - `reportExecutions` - Receives 1 message per execution
  - `reportGranules` - Receives 1 message per granule in an execution
  - `reportPdrs` - Receives 1 message per PDR

### Added

- **CUMULUS-639**

  - Adds SAML JWT and launchpad token authentication to Cumulus API (configurable)
    - **NOTE** to authenticate with Launchpad ensure your launchpad user_id is in the `<prefix>-UsersTable`
    - when Cumulus configured to protect API via Launchpad:
      - New endpoints
        - `GET /saml/login` - starting point for SAML SSO creates the login request url and redirects to the SAML Identity Provider Service (IDP)
        - `POST /saml/auth` - SAML Assertion Consumer Service. POST receiver from SAML IDP. Validates response, logs the user in, and returns a SAML-based JWT.
    - Disabled endpoints
      - `POST /refresh`
      - Changes authorization worklow:
      - `ensureAuthorized` now presumes the bearer token is a JWT and tries to validate. If the token is malformed, it attempts to validate the token against Launchpad. This allows users to bring their own token as described here https://wiki.earthdata.nasa.gov/display/CUMULUS/Cumulus+API+with+Launchpad+Authentication. But it also allows dashboard users to manually authenticate via Launchpad SAML to receive a Launchpad-based JWT.

- **CUMULUS-1394**
  - Added `Granule.generateGranuleRecord()` method to granules model to generate a granule database record from a Cumulus execution message
  - Added `Pdr.generatePdrRecord()` method to PDRs model to generate a granule database record from a Cumulus execution message
  - Added helpers to `@cumulus/common/message`:
    - `getMessageExecutionName()` - Get the execution name from a Cumulus execution message
    - `getMessageStateMachineArn()` - Get the state machine ARN from a Cumulus execution message
    - `getMessageExecutionArn()` - Get the execution ARN for a Cumulus execution message
    - `getMessageGranules()` - Get the granules from a Cumulus execution message, if any.
  - Added `@cumulus/common/cloudwatch-event/isFailedSfStatus()` to determine if a Step Function status from a Cloudwatch event is a failed status

### Changed

- **CUMULUS-1308**

  - HTTP PUT of a Collection, Provider, or Rule via the Cumulus API now
    performs full replacement of the existing object with the object supplied
    in the request payload. Previous behavior was to perform a modification
    (partial update) by merging the existing object with the (possibly partial)
    object in the payload, but this did not conform to the HTTP standard, which
    specifies PATCH as the means for modifications rather than replacements.

- **CUMULUS-1375**

  - Migrate Cumulus from deprecated Elasticsearch JS client to new, supported one in `@cumulus/api`

- **CUMULUS-1485** Update `@cumulus/cmr-client` to return error message from CMR for validation failures.

- **CUMULUS-1394**

  - Renamed `Execution.generateDocFromPayload()` to `Execution.generateRecord()` on executions model. The method generates an execution database record from a Cumulus execution message.

- **CUMULUS-1432**

  - `logs` endpoint takes the level parameter as a string and not a number
  - Elasticsearch term query generation no longer converts numbers to boolean

- **CUMULUS-1447**

  - Consolidated all remote message handling code into @common/aws
  - Update remote message code to handle updated CMA remote message flags
  - Update example SIPS workflows to utilize Parameterized CMA configuration

- **CUMULUS-1448** Refactor workflows that are mutating cumulus_meta to utilize meta field

- **CUMULUS-1451**

  - Elasticsearch cluster setting `auto_create_index` will be set to false. This had been causing issues in the bootstrap lambda on deploy.

- **CUMULUS-1456**
  - `@cumulus/api` endpoints default error handler uses `boom` package to format errors, which is consistent with other API endpoint errors.

### Fixed

- **CUMULUS-1432** `logs` endpoint filter correctly filters logs by level
- **CUMULUS-1484** `useMessageAdapter` now does not set CUMULUS_MESSAGE_ADAPTER_DIR when `true`

### Removed

- **CUMULUS-1394**
  - Removed `sfTracker` SNS topic. Replaced by three new SNS topics for granule, execution, and PDR ingest notifications.
  - Removed unused functions from `@cumulus/common/aws`:
    - `getGranuleS3Params()`
    - `setGranuleStatus()`

## [v1.14.1] - 2019-08-29

### Fixed

- **CUMULUS-1455**

  - CMR token links updated to point to CMR legacy services rather than echo

- **CUMULUS-1211**
  - Errors thrown during granule discovery are no longer swallowed and ignored.
    Rather, errors are propagated to allow for proper error-handling and
    meaningful messaging.

## [v1.14.0] - 2019-08-22

### PLEASE NOTE

- We have encountered transient lambda service errors in our integration testing. Please handle transient service errors following [these guidelines](https://docs.aws.amazon.com/step-functions/latest/dg/bp-lambda-serviceexception.html). The workflows in the `example/workflows` folder have been updated with retries configured for these errors.

- **CUMULUS-799** added additional IAM permissions to support reading CloudWatch and API Gateway, so **you will have to redeploy your IAM stack.**

- **CUMULUS-800** Several items:

  - **Delete existing API Gateway stages**: To allow enabling of API Gateway logging, Cumulus now creates and manages a Stage resource during deployment. Before upgrading Cumulus, it is necessary to delete the API Gateway stages on both the Backend API and the Distribution API. Instructions are included in the documentation under [Delete API Gateway Stages](https://nasa.github.io/cumulus/docs/additional-deployment-options/delete-api-gateway-stages).

  - **Set up account permissions for API Gateway to write to CloudWatch**: In a one time operation for your AWS account, to enable CloudWatch Logs for API Gateway, you must first grant the API Gateway permission to read and write logs to CloudWatch for your account. The `AmazonAPIGatewayPushToCloudWatchLogs` managed policy (with an ARN of `arn:aws:iam::aws:policy/service-role/AmazonAPIGatewayPushToCloudWatchLogs`) has all the required permissions. You can find a simple how to in the documentation under [Enable API Gateway Logging.](https://nasa.github.io/cumulus/docs/additional-deployment-options/enable-gateway-logging-permissions)

  - **Configure API Gateway to write logs to CloudWatch** To enable execution logging for the distribution API set `config.yaml` `apiConfigs.distribution.logApigatewayToCloudwatch` value to `true`. More information [Enable API Gateway Logs](https://nasa.github.io/cumulus/docs/additional-deployment-options/enable-api-logs)

  - **Configure CloudWatch log delivery**: It is possible to deliver CloudWatch API execution and access logs to a cross-account shared AWS::Logs::Destination. An operator does this by adding the key `logToSharedDestination` to the `config.yml` at the default level with a value of a writable log destination. More information in the documentation under [Configure CloudWatch Logs Delivery.](https://nasa.github.io/cumulus/docs/additional-deployment-options/configure-cloudwatch-logs-delivery)

  - **Additional Lambda Logging**: It is now possible to configure any lambda to deliver logs to a shared subscriptions by setting `logToSharedDestination` to the ARN of a writable location (either an AWS::Logs::Destination or a Kinesis Stream) on any lambda config. Documentation for [Lambda Log Subscriptions](https://nasa.github.io/cumulus/docs/additional-deployment-options/additional-lambda-logging)

  - **Configure S3 Server Access Logs**: If you are running Cumulus in an NGAP environment you may [configure S3 Server Access Logs](https://nasa.github.io/cumulus/docs/next/deployment/server_access_logging) to be delivered to a shared bucket where the Metrics Team will ingest the logs into their ELK stack. Contact the Metrics team for permission and location.

- **CUMULUS-1368** The Cumulus distribution API has been deprecated and is being replaced by ASF's Thin Egress App. By default, the distribution API will not deploy. Please follow [the instructions for deploying and configuring Thin Egress](https://nasa.github.io/cumulus/docs/deployment/thin_egress_app).

To instead continue to deploy and use the legacy Cumulus distribution app, add the following to your `config.yml`:

```yaml
deployDistributionApi: true
```

If you deploy with no distribution app your deployment will succeed but you may encounter errors in your workflows, particularly in the `MoveGranule` task.

- **CUMULUS-1418** Users who are packaging the CMA in their Lambdas outside of Cumulus may need to update their Lambda configuration. Please see `BREAKING CHANGES` below for details.

### Added

- **CUMULUS-642**
  - Adds Launchpad as an authentication option for the Cumulus API.
  - Updated deployment documentation and added [instructions to setup Cumulus API Launchpad authentication](https://wiki.earthdata.nasa.gov/display/CUMULUS/Cumulus+API+with+Launchpad+Authentication)
- **CUMULUS-1418**
  - Adds usage docs/testing of lambda layers (introduced in PR1125), updates Core example tasks to use the updated `cumulus-ecs-task` and a CMA layer instead of kes CMA injection.
  - Added Terraform module to publish CMA as layer to user account.
- **PR1125** - Adds `layers` config option to support deploying Lambdas with layers
- **PR1128** - Added `useXRay` config option to enable AWS X-Ray for Lambdas.
- **CUMULUS-1345**
  - Adds new variables to the app deployment under `cmr`.
  - `cmrEnvironment` values are `SIT`, `UAT`, or `OPS` with `UAT` as the default.
  - `cmrLimit` and `cmrPageSize` have been added as configurable options.
- **CUMULUS-1273**
  - Added lambda function EmsProductMetadataReport to generate EMS Product Metadata report
- **CUMULUS-1226**
  - Added API endpoint `elasticsearch/index-from-database` to index to an Elasticsearch index from the database for recovery purposes and `elasticsearch/indices-status` to check the status of Elasticsearch indices via the API.
- **CUMULUS-824**
  - Added new Collection parameter `reportToEms` to configure whether the collection is reported to EMS
- **CUMULUS-1357**
  - Added new BackendApi endpoint `ems` that generates EMS reports.
- **CUMULUS-1241**
  - Added information about queues with maximum execution limits defined to default workflow templates (`meta.queueExecutionLimits`)
- **CUMULUS-1311**
  - Added `@cumulus/common/message` with various message parsing/preparation helpers
- **CUMULUS-812**

  - Added support for limiting the number of concurrent executions started from a queue. [See the data cookbook](https://nasa.github.io/cumulus/docs/data-cookbooks/throttling-queued-executions) for more information.

- **CUMULUS-1337**

  - Adds `cumulus.stackName` value to the `instanceMetadata` endpoint.

- **CUMULUS-1368**

  - Added `cmrGranuleUrlType` to the `@cumulus/move-granules` task. This determines what kind of links go in the CMR files. The options are `distribution`, `s3`, or `none`, with the default being distribution. If there is no distribution API being used with Cumulus, you must set the value to `s3` or `none`.

- Added `packages/s3-replicator` Terraform module to allow same-region s3 replication to metrics bucket.

- **CUMULUS-1392**

  - Added `tf-modules/report-granules` Terraform module which processes granule ingest notifications received via SNS and stores granule data to a database. The module includes:
    - SNS topic for publishing granule ingest notifications
    - Lambda to process granule notifications and store data
    - IAM permissions for the Lambda
    - Subscription for the Lambda to the SNS topic

- **CUMULUS-1393**

  - Added `tf-modules/report-pdrs` Terraform module which processes PDR ingest notifications received via SNS and stores PDR data to a database. The module includes:
    - SNS topic for publishing PDR ingest notifications
    - Lambda to process PDR notifications and store data
    - IAM permissions for the Lambda
    - Subscription for the Lambda to the SNS topic
  - Added unit tests for `@cumulus/api/models/pdrs.createPdrFromSns()`

- **CUMULUS-1400**

  - Added `tf-modules/report-executions` Terraform module which processes workflow execution information received via SNS and stores it to a database. The module includes:
    - SNS topic for publishing execution data
    - Lambda to process and store execution data
    - IAM permissions for the Lambda
    - Subscription for the Lambda to the SNS topic
  - Added `@cumulus/common/sns-event` which contains helpers for SNS events:
    - `isSnsEvent()` returns true if event is from SNS
    - `getSnsEventMessage()` extracts and parses the message from an SNS event
    - `getSnsEventMessageObject()` extracts and parses message object from an SNS event
  - Added `@cumulus/common/cloudwatch-event` which contains helpers for Cloudwatch events:
    - `isSfExecutionEvent()` returns true if event is from Step Functions
    - `isTerminalSfStatus()` determines if a Step Function status from a Cloudwatch event is a terminal status
    - `getSfEventStatus()` gets the Step Function status from a Cloudwatch event
    - `getSfEventDetailValue()` extracts a Step Function event detail field from a Cloudwatch event
    - `getSfEventMessageObject()` extracts and parses Step Function detail object from a Cloudwatch event

- **CUMULUS-1429**

  - Added `tf-modules/data-persistence` Terraform module which includes resources for data persistence in Cumulus:
    - DynamoDB tables
    - Elasticsearch with optional support for VPC
    - Cloudwatch alarm for number of Elasticsearch nodes

- **CUMULUS-1379** CMR Launchpad Authentication
  - Added `launchpad` configuration to `@cumulus/deployment/app/config.yml`, and cloudformation templates, workflow message, lambda configuration, api endpoint configuration
  - Added `@cumulus/common/LaunchpadToken` and `@cumulus/common/launchpad` to provide methods to get token and validate token
  - Updated lambdas to use Launchpad token for CMR actions (ingest and delete granules)
  - Updated deployment documentation and added [instructions to setup CMR client for Launchpad authentication](https://wiki.earthdata.nasa.gov/display/CUMULUS/CMR+Launchpad+Authentication)

## Changed

- **CUMULUS-1232**

  - Added retries to update `@cumulus/cmr-client` `updateToken()`

- **CUMULUS-1245 CUMULUS-795**

  - Added additional `ems` configuration parameters for sending the ingest reports to EMS
  - Added functionality to send daily ingest reports to EMS

- **CUMULUS-1241**

  - Removed the concept of "priority levels" and added ability to define a number of maximum concurrent executions per SQS queue
  - Changed mapping of Cumulus message properties for the `sqs2sfThrottle` lambda:
    - Queue name is read from `cumulus_meta.queueName`
    - Maximum executions for the queue is read from `meta.queueExecutionLimits[queueName]`, where `queueName` is `cumulus_meta.queueName`
  - Changed `sfSemaphoreDown` lambda to only attempt decrementing semaphores when:
    - the message is for a completed/failed/aborted/timed out workflow AND
    - `cumulus_meta.queueName` exists on the Cumulus message AND
    - An entry for the queue name (`cumulus_meta.queueName`) exists in the the object `meta.queueExecutionLimits` on the Cumulus message

- **CUMULUS-1338**

  - Updated `sfSemaphoreDown` lambda to be triggered via AWS Step Function Cloudwatch events instead of subscription to `sfTracker` SNS topic

- **CUMULUS-1311**

  - Updated `@cumulus/queue-granules` to set `cumulus_meta.queueName` for queued execution messages
  - Updated `@cumulus/queue-pdrs` to set `cumulus_meta.queueName` for queued execution messages
  - Updated `sqs2sfThrottle` lambda to immediately decrement queue semaphore value if dispatching Step Function execution throws an error

- **CUMULUS-1362**

  - Granule `processingStartTime` and `processingEndTime` will be set to the execution start time and end time respectively when there is no sync granule or post to cmr task present in the workflow

- **CUMULUS-1400**
  - Deprecated `@cumulus/ingest/aws/getExecutionArn`. Use `@cumulus/common/aws/getExecutionArn` instead.

### Fixed

- **CUMULUS-1439**

  - Fix bug with rule.logEventArn deletion on Kinesis rule update and fix unit test to verify

- **CUMULUS-796**

  - Added production information (collection ShortName and Version, granuleId) to EMS distribution report
  - Added functionality to send daily distribution reports to EMS

- **CUMULUS-1319**

  - Fixed a bug where granule ingest times were not being stored to the database

- **CUMULUS-1356**

  - The `Collection` model's `delete` method now _removes_ the specified item
    from the collection config store that was inserted by the `create` method.
    Previously, this behavior was missing.

- **CUMULUS-1374**
  - Addressed audit concerns (https://www.npmjs.com/advisories/782) in api package

### BREAKING CHANGES

### Changed

- **CUMULUS-1418**
  - Adding a default `cmaDir` key to configuration will cause `CUMULUS_MESSAGE_ADAPTER_DIR` to be set by default to `/opt` for any Lambda not setting `useCma` to true, or explicitly setting the CMA environment variable. In lambdas that package the CMA independently of the Cumulus packaging. Lambdas manually packaging the CMA should have their Lambda configuration updated to set the CMA path, or alternately if not using the CMA as a Lambda layer in this deployment set `cmaDir` to `./cumulus-message-adapter`.

### Removed

- **CUMULUS-1337**

  - Removes the S3 Access Metrics package added in CUMULUS-799

- **PR1130**
  - Removed code deprecated since v1.11.1:
    - Removed `@cumulus/common/step-functions`. Use `@cumulus/common/StepFunctions` instead.
    - Removed `@cumulus/api/lib/testUtils.fakeFilesFactory`. Use `@cumulus/api/lib/testUtils.fakeFileFactory` instead.
    - Removed `@cumulus/cmrjs/cmr` functions: `searchConcept`, `ingestConcept`, `deleteConcept`. Use the functions in `@cumulus/cmr-client` instead.
    - Removed `@cumulus/ingest/aws.getExecutionHistory`. Use `@cumulus/common/StepFunctions.getExecutionHistory` instead.

## [v1.13.5] - 2019-08-29 - [BACKPORT]

### Fixed

- **CUMULUS-1455** - CMR token links updated to point to CMR legacy services rather than echo

## [v1.13.4] - 2019-07-29

- **CUMULUS-1411** - Fix deployment issue when using a template override

## [v1.13.3] - 2019-07-26

- **CUMULUS-1345** Full backport of CUMULUS-1345 features - Adds new variables to the app deployment under `cmr`.
  - `cmrEnvironment` values are `SIT`, `UAT`, or `OPS` with `UAT` as the default.
  - `cmrLimit` and `cmrPageSize` have been added as configurable options.

## [v1.13.2] - 2019-07-25

- Re-release of v1.13.1 to fix broken npm packages.

## [v1.13.1] - 2019-07-22

- **CUMULUS-1374** - Resolve audit compliance with lodash version for api package subdependency
- **CUMULUS-1412** - Resolve audit compliance with googleapi package
- **CUMULUS-1345** - Backported CMR environment setting in getUrl to address immediate user need. CMR_ENVIRONMENT can now be used to set the CMR environment to OPS/SIT

## [v1.13.0] - 2019-5-20

### PLEASE NOTE

**CUMULUS-802** added some additional IAM permissions to support ECS autoscaling, so **you will have to redeploy your IAM stack.**
As a result of the changes for **CUMULUS-1193**, **CUMULUS-1264**, and **CUMULUS-1310**, **you must delete your existing stacks (except IAM) before deploying this version of Cumulus.**
If running Cumulus within a VPC and extended downtime is acceptable, we recommend doing this at the end of the day to allow AWS backend resources and network interfaces to be cleaned up overnight.

### BREAKING CHANGES

- **CUMULUS-1228**

  - The default AMI used by ECS instances is now an NGAP-compliant AMI. This
    will be a breaking change for non-NGAP deployments. If you do not deploy to
    NGAP, you will need to find the AMI ID of the
    [most recent Amazon ECS-optimized AMI](https://docs.aws.amazon.com/AmazonECS/latest/developerguide/ecs-optimized_AMI.html),
    and set the `ecs.amiid` property in your config. Instructions for finding
    the most recent NGAP AMI can be found using
    [these instructions](https://wiki.earthdata.nasa.gov/display/ESKB/Select+an+NGAP+Created+AMI).

- **CUMULUS-1310**

  - Database resources (DynamoDB, ElasticSearch) have been moved to an independent `db` stack.
    Migrations for this version will need to be user-managed. (e.g. [elasticsearch](https://docs.aws.amazon.com/elasticsearch-service/latest/developerguide/es-version-migration.html#snapshot-based-migration) and [dynamoDB](https://docs.aws.amazon.com/datapipeline/latest/DeveloperGuide/dp-template-exports3toddb.html)).
    Order of stack deployment is `iam` -> `db` -> `app`.
  - All stacks can now be deployed using a single `config.yml` file, i.e.: `kes cf deploy --kes-folder app --template node_modules/@cumulus/deployment/[iam|db|app] [...]`
    Backwards-compatible. For development, please re-run `npm run bootstrap` to build new `kes` overrides.
    Deployment docs have been updated to show how to deploy a single-config Cumulus instance.
  - `params` have been moved: Nest `params` fields under `app`, `db` or `iam` to override all Parameters for a particular stack's cloudformation template. Backwards-compatible with multi-config setups.
  - `stackName` and `stackNameNoDash` have been retired. Use `prefix` and `prefixNoDash` instead.
  - The `iams` section in `app/config.yml` IAM roles has been deprecated as a user-facing parameter,
    _unless_ your IAM role ARNs do not match the convention shown in `@cumulus/deployment/app/config.yml`
  - The `vpc.securityGroup` will need to be set with a pre-existing security group ID to use Cumulus in a VPC. Must allow inbound HTTP(S) (Port 443).

- **CUMULUS-1212**

  - `@cumulus/post-to-cmr` will now fail if any granules being processed are missing a metadata file. You can set the new config option `skipMetaCheck` to `true` to pass post-to-cmr without a metadata file.

- **CUMULUS-1232**

  - `@cumulus/sync-granule` will no longer silently pass if no checksum data is provided. It will use input
    from the granule object to:
    - Verify checksum if `checksumType` and `checksumValue` are in the file record OR a checksum file is provided
      (throws `InvalidChecksum` on fail), else log warning that no checksum is available.
    - Then, verify synced S3 file size if `file.size` is in the file record (throws `UnexpectedFileSize` on fail),
      else log warning that no file size is available.
    - Pass the step.

- **CUMULUS-1264**

  - The Cloudformation templating and deployment configuration has been substantially refactored.
    - `CumulusApiDefault` nested stack resource has been renamed to `CumulusApiDistribution`
    - `CumulusApiV1` nested stack resource has been renamed to `CumulusApiBackend`
  - The `urs: true` config option for when defining your lambdas (e.g. in `lambdas.yml`) has been deprecated. There are two new options to replace it:
    - `urs_redirect: 'token'`: This will expose a `TOKEN_REDIRECT_ENDPOINT` environment variable to your lambda that references the `/token` endpoint on the Cumulus backend API
    - `urs_redirect: 'distribution'`: This will expose a `DISTRIBUTION_REDIRECT_ENDPOINT` environment variable to your lambda that references the `/redirect` endpoint on the Cumulus distribution API

- **CUMULUS-1193**

  - The elasticsearch instance is moved behind the VPC.
  - Your account will need an Elasticsearch Service Linked role. This is a one-time setup for the account. You can follow the instructions to use the AWS console or AWS CLI [here](https://docs.aws.amazon.com/IAM/latest/UserGuide/using-service-linked-roles.html) or use the following AWS CLI command: `aws iam create-service-linked-role --aws-service-name es.amazonaws.com`

- **CUMULUS-802**

  - ECS `maxInstances` must be greater than `minInstances`. If you use defaults, no change is required.

- **CUMULUS-1269**
  - Brought Cumulus data models in line with CNM JSON schema:
    - Renamed file object `fileType` field to `type`
    - Renamed file object `fileSize` field to `size`
    - Renamed file object `checksumValue` field to `checksum` where not already done.
    - Added `ancillary` and `linkage` type support to file objects.

### Added

- **CUMULUS-799**

  - Added an S3 Access Metrics package which will take S3 Server Access Logs and
    write access metrics to CloudWatch

- **CUMULUS-1242** - Added `sqs2sfThrottle` lambda. The lambda reads SQS messages for queued executions and uses semaphores to only start new executions if the maximum number of executions defined for the priority key (`cumulus_meta.priorityKey`) has not been reached. Any SQS messages that are read but not used to start executions remain in the queue.

- **CUMULUS-1240**

  - Added `sfSemaphoreDown` lambda. This lambda receives SNS messages and for each message it decrements the semaphore used to track the number of running executions if:
    - the message is for a completed/failed workflow AND
    - the message contains a level of priority (`cumulus_meta.priorityKey`)
  - Added `sfSemaphoreDown` lambda as a subscriber to the `sfTracker` SNS topic

- **CUMULUS-1265**

  - Added `apiConfigs` configuration option to configure API Gateway to be private
  - All internal lambdas configured to run inside the VPC by default
  - Removed references to `NoVpc` lambdas from documentation and `example` folder.

- **CUMULUS-802**
  - Adds autoscaling of ECS clusters
  - Adds autoscaling of ECS services that are handling StepFunction activities

## Changed

- Updated `@cumulus/ingest/http/httpMixin.list()` to trim trailing spaces on discovered filenames

- **CUMULUS-1310**

  - Database resources (DynamoDB, ElasticSearch) have been moved to an independent `db` stack.
    This will enable future updates to avoid affecting database resources or requiring migrations.
    Migrations for this version will need to be user-managed.
    (e.g. [elasticsearch](https://docs.aws.amazon.com/elasticsearch-service/latest/developerguide/es-version-migration.html#snapshot-based-migration) and [dynamoDB](https://docs.aws.amazon.com/datapipeline/latest/DeveloperGuide/dp-template-exports3toddb.html)).
    Order of stack deployment is `iam` -> `db` -> `app`.
  - All stacks can now be deployed using a single `config.yml` file, i.e.: `kes cf deploy --kes-folder app --template node_modules/@cumulus/deployment/[iam|db|app] [...]`
    Backwards-compatible. Please re-run `npm run bootstrap` to build new `kes` overrides.
    Deployment docs have been updated to show how to deploy a single-config Cumulus instance.
  - `params` fields should now be nested under the stack key (i.e. `app`, `db` or `iam`) to provide Parameters for a particular stack's cloudformation template,
    for use with single-config instances. Keys _must_ match the name of the deployment package folder (`app`, `db`, or `iam`).
    Backwards-compatible with multi-config setups.
  - `stackName` and `stackNameNoDash` have been retired as user-facing config parameters. Use `prefix` and `prefixNoDash` instead.
    This will be used to create stack names for all stacks in a single-config use case.
    `stackName` may still be used as an override in multi-config usage, although this is discouraged.
    Warning: overriding the `db` stack's `stackName` will require you to set `dbStackName` in your `app/config.yml`.
    This parameter is required to fetch outputs from the `db` stack to reference in the `app` stack.
  - The `iams` section in `app/config.yml` IAM roles has been retired as a user-facing parameter,
    _unless_ your IAM role ARNs do not match the convention shown in `@cumulus/deployment/app/config.yml`
    In that case, overriding `iams` in your own config is recommended.
  - `iam` and `db` `cloudformation.yml` file names will have respective prefixes (e.g `iam.cloudformation.yml`).
  - Cumulus will now only attempt to create reconciliation reports for buckets of the `private`, `public` and `protected` types.
  - Cumulus will no longer set up its own security group.
    To pass a pre-existing security group for in-VPC deployments as a parameter to the Cumulus template, populate `vpc.securityGroup` in `config.yml`.
    This security group must allow inbound HTTP(S) traffic (Port 443). SSH traffic (Port 22) must be permitted for SSH access to ECS instances.
  - Deployment docs have been updated with examples for the new deployment model.

- **CUMULUS-1236**

  - Moves access to public files behind the distribution endpoint. Authentication is not required, but direct http access has been disallowed.

- **CUMULUS-1223**

  - Adds unauthenticated access for public bucket files to the Distribution API. Public files should be requested the same way as protected files, but for public files a redirect to a self-signed S3 URL will happen without requiring authentication with Earthdata login.

- **CUMULUS-1232**

  - Unifies duplicate handling in `ingest/granule.handleDuplicateFile` for maintainability.
  - Changed `ingest/granule.ingestFile` and `move-granules/index.moveFileRequest` to use new function.
  - Moved file versioning code to `ingest/granule.moveGranuleFileWithVersioning`
  - `ingest/granule.verifyFile` now also tests `file.size` for verification if it is in the file record and throws
    `UnexpectedFileSize` error for file size not matching input.
  - `ingest/granule.verifyFile` logs warnings if checksum and/or file size are not available.

- **CUMULUS-1193**

  - Moved reindex CLI functionality to an API endpoint. See [API docs](https://nasa.github.io/cumulus-api/#elasticsearch-1)

- **CUMULUS-1207**
  - No longer disable lambda event source mappings when disabling a rule

### Fixed

- Updated Lerna publish script so that published Cumulus packages will pin their dependencies on other Cumulus packages to exact versions (e.g. `1.12.1` instead of `^1.12.1`)

- **CUMULUS-1203**

  - Fixes IAM template's use of intrinsic functions such that IAM template overrides now work with kes

- **CUMULUS-1268**
  - Deployment will not fail if there are no ES alarms or ECS services

## [v1.12.1] - 2019-4-8

## [v1.12.0] - 2019-4-4

Note: There was an issue publishing 1.12.0. Upgrade to 1.12.1.

### BREAKING CHANGES

- **CUMULUS-1139**

  - `granule.applyWorkflow` uses the new-style granule record as input to workflows.

- **CUMULUS-1171**

  - Fixed provider handling in the API to make it consistent between protocols.
    NOTE: This is a breaking change. When applying this upgrade, users will need to:
    1. Disable all workflow rules
    2. Update any `http` or `https` providers so that the host field only
       contains a valid hostname or IP address, and the port field contains the
       provider port.
    3. Perform the deployment
    4. Re-enable workflow rules

- **CUMULUS-1176**:

  - `@cumulus/move-granules` input expectations have changed. `@cumulus/files-to-granules` is a new intermediate task to perform input translation in the old style.
    See the Added and Changed sections of this release changelog for more information.

- **CUMULUS-670**

  - The behavior of ParsePDR and related code has changed in this release. PDRs with FILE_TYPEs that do not conform to the PDR ICD (+ TGZ) (https://cdn.earthdata.nasa.gov/conduit/upload/6376/ESDS-RFC-030v1.0.pdf) will fail to parse.

- **CUMULUS-1208**
  - The granule object input to `@cumulus/queue-granules` will now be added to ingest workflow messages **as is**. In practice, this means that if you are using `@cumulus/queue-granules` to trigger ingest workflows and your granule objects input have invalid properties, then your ingest workflows will fail due to schema validation errors.

### Added

- **CUMULUS-777**
  - Added new cookbook entry on configuring Cumulus to track ancillary files.
- **CUMULUS-1183**
  - Kes overrides will now abort with a warning if a workflow step is configured without a corresponding
    lambda configuration
- **CUMULUS-1223**

  - Adds convenience function `@cumulus/common/bucketsConfigJsonObject` for fetching stack's bucket configuration as an object.

- **CUMULUS-853**
  - Updated FakeProcessing example lambda to include option to generate fake browse
  - Added feature documentation for ancillary metadata export, a new cookbook entry describing a workflow with ancillary metadata generation(browse), and related task definition documentation
- **CUMULUS-805**
  - Added a CloudWatch alarm to check running ElasticSearch instances, and a CloudWatch dashboard to view the health of ElasticSearch
  - Specify `AWS_REGION` in `.env` to be used by deployment script
- **CUMULUS-803**
  - Added CloudWatch alarms to check running tasks of each ECS service, and add the alarms to CloudWatch dashboard
- **CUMULUS-670**
  - Added Ancillary Metadata Export feature (see https://nasa.github.io/cumulus/docs/features/ancillary_metadata for more information)
  - Added new Collection file parameter "fileType" that allows configuration of workflow granule file fileType
- **CUMULUS-1184** - Added kes logging output to ensure we always see the state machine reference before failures due to configuration
- **CUMULUS-1105** - Added a dashboard endpoint to serve the dashboard from an S3 bucket
- **CUMULUS-1199** - Moves `s3credentials` endpoint from the backend to the distribution API.
- **CUMULUS-666**
  - Added `@api/endpoints/s3credentials` to allow EarthData Login authorized users to retrieve temporary security credentials for same-region direct S3 access.
- **CUMULUS-671**
  - Added `@packages/integration-tests/api/distribution/getDistributionApiS3SignedUrl()` to return the S3 signed URL for a file protected by the distribution API
- **CUMULUS-672**
  - Added `cmrMetadataFormat` and `cmrConceptId` to output for individual granules from `@cumulus/post-to-cmr`. `cmrMetadataFormat` will be read from the `cmrMetadataFormat` generated for each granule in `@cumulus/cmrjs/publish2CMR()`
  - Added helpers to `@packages/integration-tests/api/distribution`:
    - `getDistributionApiFileStream()` returns a stream to download files protected by the distribution API
    - `getDistributionFileUrl()` constructs URLs for requesting files from the distribution API
- **CUMULUS-1185** `@cumulus/api/models/Granule.removeGranuleFromCmrByGranule` to replace `@cumulus/api/models/Granule.removeGranuleFromCmr` and use the Granule UR from the CMR metadata to remove the granule from CMR

- **CUMULUS-1101**

  - Added new `@cumulus/checksum` package. This package provides functions to calculate and validate checksums.
  - Added new checksumming functions to `@cumulus/common/aws`: `calculateS3ObjectChecksum` and `validateS3ObjectChecksum`, which depend on the `checksum` package.

- CUMULUS-1171

  - Added `@cumulus/common` API documentation to `packages/common/docs/API.md`
  - Added an `npm run build-docs` task to `@cumulus/common`
  - Added `@cumulus/common/string#isValidHostname()`
  - Added `@cumulus/common/string#match()`
  - Added `@cumulus/common/string#matches()`
  - Added `@cumulus/common/string#toLower()`
  - Added `@cumulus/common/string#toUpper()`
  - Added `@cumulus/common/URLUtils#buildURL()`
  - Added `@cumulus/common/util#isNil()`
  - Added `@cumulus/common/util#isNull()`
  - Added `@cumulus/common/util#isUndefined()`
  - Added `@cumulus/common/util#negate()`

- **CUMULUS-1176**

  - Added new `@cumulus/files-to-granules` task to handle converting file array output from `cumulus-process` tasks into granule objects.
    Allows simplification of `@cumulus/move-granules` and `@cumulus/post-to-cmr`, see Changed section for more details.

- CUMULUS-1151 Compare the granule holdings in CMR with Cumulus' internal data store
- CUMULUS-1152 Compare the granule file holdings in CMR with Cumulus' internal data store

### Changed

- **CUMULUS-1216** - Updated `@cumulus/ingest/granule/ingestFile` to download files to expected staging location.
- **CUMULUS-1208** - Updated `@cumulus/ingest/queue/enqueueGranuleIngestMessage()` to not transform granule object passed to it when building an ingest message
- **CUMULUS-1198** - `@cumulus/ingest` no longer enforces any expectations about whether `provider_path` contains a leading slash or not.
- **CUMULUS-1170**
  - Update scripts and docs to use `npm` instead of `yarn`
  - Use `package-lock.json` files to ensure matching versions of npm packages
  - Update CI builds to use `npm ci` instead of `npm install`
- **CUMULUS-670**
  - Updated ParsePDR task to read standard PDR types+ (+ tgz as an external customer requirement) and add a fileType to granule-files on Granule discovery
  - Updated ParsePDR to fail if unrecognized type is used
  - Updated all relevant task schemas to include granule->files->filetype as a string value
  - Updated tests/test fixtures to include the fileType in the step function/task inputs and output validations as needed
  - Updated MoveGranules task to handle incoming configuration with new "fileType" values and to add them as appropriate to the lambda output.
  - Updated DiscoverGranules step/related workflows to read new Collection file parameter fileType that will map a discovered file to a workflow fileType
  - Updated CNM parser to add the fileType to the defined granule file fileType on ingest and updated integration tests to verify/validate that behavior
  - Updated generateEcho10XMLString in cmr-utils.js to use a map/related library to ensure order as CMR requires ordering for their online resources.
  - Updated post-to-cmr task to appropriately export CNM filetypes to CMR in echo10/UMM exports
- **CUMULUS-1139** - Granules stored in the API contain a `files` property. That schema has been greatly
  simplified and now better matches the CNM format.
  - The `name` property has been renamed to `fileName`.
  - The `filepath` property has been renamed to `key`.
  - The `checksumValue` property has been renamed to `checksum`.
  - The `path` property has been removed.
  - The `url_path` property has been removed.
  - The `filename` property (which contained an `s3://` URL) has been removed, and the `bucket`
    and `key` properties should be used instead. Any requests sent to the API containing a `granule.files[].filename`
    property will be rejected, and any responses coming back from the API will not contain that
    `filename` property.
  - A `source` property has been added, which is a URL indicating the original source of the file.
  - `@cumulus/ingest/granule.moveGranuleFiles()` no longer includes a `filename` field in its
    output. The `bucket` and `key` fields should be used instead.
- **CUMULUS-672**

  - Changed `@cumulus/integration-tests/api/EarthdataLogin.getEarthdataLoginRedirectResponse` to `@cumulus/integration-tests/api/EarthdataLogin.getEarthdataAccessToken`. The new function returns an access response from Earthdata login, if successful.
  - `@cumulus/integration-tests/cmr/getOnlineResources` now accepts an object of options, including `cmrMetadataFormat`. Based on the `cmrMetadataFormat`, the function will correctly retrieve the online resources for each metadata format (ECHO10, UMM-G)

- **CUMULUS-1101**

  - Moved `@cumulus/common/file/getFileChecksumFromStream` into `@cumulus/checksum`, and renamed it to `generateChecksumFromStream`.
    This is a breaking change for users relying on `@cumulus/common/file/getFileChecksumFromStream`.
  - Refactored `@cumulus/ingest/Granule` to depend on new `common/aws` checksum functions and remove significantly present checksumming code.
    - Deprecated `@cumulus/ingest/granule.validateChecksum`. Replaced with `@cumulus/ingest/granule.verifyFile`.
    - Renamed `granule.getChecksumFromFile` to `granule.retrieveSuppliedFileChecksumInformation` to be more accurate.
  - Deprecated `@cumulus/common/aws.checksumS3Objects`. Use `@cumulus/common/aws.calculateS3ObjectChecksum` instead.

- CUMULUS-1171

  - Fixed provider handling in the API to make it consistent between protocols.
    Before this change, FTP providers were configured using the `host` and
    `port` properties. HTTP providers ignored `port` and `protocol`, and stored
    an entire URL in the `host` property. Updated the API to only accept valid
    hostnames or IP addresses in the `provider.host` field. Updated ingest code
    to properly build HTTP and HTTPS URLs from `provider.protocol`,
    `provider.host`, and `provider.port`.
  - The default provider port was being set to 21, no matter what protocol was
    being used. Removed that default.

- **CUMULUS-1176**

  - `@cumulus/move-granules` breaking change:
    Input to `move-granules` is now expected to be in the form of a granules object (i.e. `{ granules: [ { ... }, { ... } ] }`);
    For backwards compatibility with array-of-files outputs from processing steps, use the new `@cumulus/files-to-granules` task as an intermediate step.
    This task will perform the input translation. This change allows `move-granules` to be simpler and behave more predictably.
    `config.granuleIdExtraction` and `config.input_granules` are no longer needed/used by `move-granules`.
  - `@cumulus/post-to-cmr`: `config.granuleIdExtraction` is no longer needed/used by `post-to-cmr`.

- CUMULUS-1174
  - Better error message and stacktrace for S3KeyPairProvider error reporting.

### Fixed

- **CUMULUS-1218** Reconciliation report will now scan only completed granules.
- `@cumulus/api` files and granules were not getting indexed correctly because files indexing was failing in `db-indexer`
- `@cumulus/deployment` A bug in the Cloudformation template was preventing the API from being able to be launched in a VPC, updated the IAM template to give the permissions to be able to run the API in a VPC

### Deprecated

- `@cumulus/api/models/Granule.removeGranuleFromCmr`, instead use `@cumulus/api/models/Granule.removeGranuleFromCmrByGranule`
- `@cumulus/ingest/granule.validateChecksum`, instead use `@cumulus/ingest/granule.verifyFile`
- `@cumulus/common/aws.checksumS3Objects`, instead use `@cumulus/common/aws.calculateS3ObjectChecksum`
- `@cumulus/cmrjs`: `getGranuleId` and `getCmrFiles` are deprecated due to changes in input handling.

## [v1.11.3] - 2019-3-5

### Added

- **CUMULUS-1187** - Added `@cumulus/ingest/granule/duplicateHandlingType()` to determine how duplicate files should be handled in an ingest workflow

### Fixed

- **CUMULUS-1187** - workflows not respecting the duplicate handling value specified in the collection
- Removed refreshToken schema requirement for OAuth

## [v1.11.2] - 2019-2-15

### Added

- CUMULUS-1169
  - Added a `@cumulus/common/StepFunctions` module. It contains functions for querying the AWS
    StepFunctions API. These functions have the ability to retry when a ThrottlingException occurs.
  - Added `@cumulus/common/aws.retryOnThrottlingException()`, which will wrap a function in code to
    retry on ThrottlingExceptions.
  - Added `@cumulus/common/test-utils.throttleOnce()`, which will cause a function to return a
    ThrottlingException the first time it is called, then return its normal result after that.
- CUMULUS-1103 Compare the collection holdings in CMR with Cumulus' internal data store
- CUMULUS-1099 Add support for UMMG JSON metadata versions > 1.4.
  - If a version is found in the metadata object, that version is used for processing and publishing to CMR otherwise, version 1.4 is assumed.
- CUMULUS-678
  - Added support for UMMG json v1.4 metadata files.
    `reconcileCMRMetadata` added to `@cumulus/cmrjs` to update metadata record with new file locations.
    `@cumulus/common/errors` adds two new error types `CMRMetaFileNotFound` and `InvalidArgument`.
    `@cumulus/common/test-utils` adds new function `randomId` to create a random string with id to help in debugging.
    `@cumulus/common/BucketsConfig` adds a new helper class `BucketsConfig` for working with bucket stack configuration and bucket names.
    `@cumulus/common/aws` adds new function `s3PutObjectTagging` as a convenience for the aws [s3().putObjectTagging](https://docs.aws.amazon.com/AWSJavaScriptSDK/latest/AWS/S3.html#putObjectTagging-property) function.
    `@cumulus/cmrjs` Adds: - `isCMRFile` - Identify an echo10(xml) or UMMG(json) metadata file. - `metadataObjectFromCMRFile` Read and parse CMR XML file from s3. - `updateCMRMetadata` Modify a cmr metadata (xml/json) file with updated information. - `publish2CMR` Posts XML or UMMG CMR data to CMR service. - `reconcileCMRMetadata` Reconciles cmr metadata file after a file moves.
- Adds some ECS and other permissions to StepRole to enable running ECS tasks from a workflow
- Added Apache logs to cumulus api and distribution lambdas
- **CUMULUS-1119** - Added `@cumulus/integration-tests/api/EarthdataLogin.getEarthdataLoginRedirectResponse` helper for integration tests to handle login with Earthdata and to return response from redirect to Cumulus API
- **CUMULUS-673** Added `@cumulus/common/file/getFileChecksumFromStream` to get file checksum from a readable stream

### Fixed

- CUMULUS-1123
  - Cloudformation template overrides now work as expected

### Changed

- CUMULUS-1169
  - Deprecated the `@cumulus/common/step-functions` module.
  - Updated code that queries the StepFunctions API to use the retry-enabled functions from
    `@cumulus/common/StepFunctions`
- CUMULUS-1121
  - Schema validation is now strongly enforced when writing to the database.
    Additional properties are not allowed and will result in a validation error.
- CUMULUS-678
  `tasks/move-granules` simplified and refactored to use functionality from cmrjs.
  `ingest/granules.moveGranuleFiles` now just moves granule files and returns a list of the updated files. Updating metadata now handled by `@cumulus/cmrjs/reconcileCMRMetadata`.
  `move-granules.updateGranuleMetadata` refactored and bugs fixed in the case of a file matching multiple collection.files.regexps.
  `getCmrXmlFiles` simplified and now only returns an object with the cmrfilename and the granuleId.
  `@cumulus/test-processing` - test processing task updated to generate UMM-G metadata

- CUMULUS-1043

  - `@cumulus/api` now uses [express](http://expressjs.com/) as the API engine.
  - All `@cumulus/api` endpoints on ApiGateway are consolidated to a single endpoint the uses `{proxy+}` definition.
  - All files under `packages/api/endpoints` along with associated tests are updated to support express's request and response objects.
  - Replaced environment variables `internal`, `bucket` and `systemBucket` with `system_bucket`.
  - Update `@cumulus/integration-tests` to work with updated cumulus-api express endpoints

- `@cumulus/integration-tests` - `buildAndExecuteWorkflow` and `buildWorkflow` updated to take a `meta` param to allow for additional fields to be added to the workflow `meta`

- **CUMULUS-1049** Updated `Retrieve Execution Status API` in `@cumulus/api`: If the execution doesn't exist in Step Function API, Cumulus API returns the execution status information from the database.

- **CUMULUS-1119**
  - Renamed `DISTRIBUTION_URL` environment variable to `DISTRIBUTION_ENDPOINT`
  - Renamed `DEPLOYMENT_ENDPOINT` environment variable to `DISTRIBUTION_REDIRECT_ENDPOINT`
  - Renamed `API_ENDPOINT` environment variable to `TOKEN_REDIRECT_ENDPOINT`

### Removed

- Functions deprecated before 1.11.0:
  - @cumulus/api/models/base: static Manager.createTable() and static Manager.deleteTable()
  - @cumulus/ingest/aws/S3
  - @cumulus/ingest/aws/StepFunction.getExecution()
  - @cumulus/ingest/aws/StepFunction.pullEvent()
  - @cumulus/ingest/consumer.Consume
  - @cumulus/ingest/granule/Ingest.getBucket()

### Deprecated

`@cmrjs/ingestConcept`, instead use the CMR object methods. `@cmrjs/CMR.ingestGranule` or `@cmrjs/CMR.ingestCollection`
`@cmrjs/searchConcept`, instead use the CMR object methods. `@cmrjs/CMR.searchGranules` or `@cmrjs/CMR.searchCollections`
`@cmrjs/deleteConcept`, instead use the CMR object methods. `@cmrjs/CMR.deleteGranule` or `@cmrjs/CMR.deleteCollection`

## [v1.11.1] - 2018-12-18

**Please Note**

- Ensure your `app/config.yml` has a `clientId` specified in the `cmr` section. This will allow CMR to identify your requests for better support and metrics.
  - For an example, please see [the example config](https://github.com/nasa/cumulus/blob/1c7e2bf41b75da9f87004c4e40fbcf0f39f56794/example/app/config.yml#L128).

### Added

- Added a `/tokenDelete` endpoint in `@cumulus/api` to delete access token records

### Changed

- CUMULUS-678
  `@cumulus/ingest/crypto` moved and renamed to `@cumulus/common/key-pair-provider`
  `@cumulus/ingest/aws` function: `KMSDecryptionFailed` and class: `KMS` extracted and moved to `@cumulus/common` and `KMS` is exported as `KMSProvider` from `@cumulus/common/key-pair-provider`
  `@cumulus/ingest/granule` functions: `publish`, `getGranuleId`, `getXMLMetadataAsString`, `getMetadataBodyAndTags`, `parseXmlString`, `getCmrXMLFiles`, `postS3Object`, `contructOnlineAccessUrls`, `updateMetadata`, extracted and moved to `@cumulus/cmrjs`
  `getGranuleId`, `getCmrXMLFiles`, `publish`, `updateMetadata` removed from `@cumulus/ingest/granule` and added to `@cumulus/cmrjs`;
  `updateMetadata` renamed `updateCMRMetadata`.
  `@cumulus/ingest` test files renamed.
- **CUMULUS-1070**
  - Add `'Client-Id'` header to all `@cumulus/cmrjs` requests (made via `searchConcept`, `ingestConcept`, and `deleteConcept`).
  - Updated `cumulus/example/app/config.yml` entry for `cmr.clientId` to use stackName for easier CMR-side identification.

## [v1.11.0] - 2018-11-30

**Please Note**

- Redeploy IAM roles:
  - CUMULUS-817 includes a migration that requires reconfiguration/redeployment of IAM roles. Please see the [upgrade instructions](https://nasa.github.io/cumulus/docs/upgrade/1.11.0) for more information.
  - CUMULUS-977 includes a few new SNS-related permissions added to the IAM roles that will require redeployment of IAM roles.
- `cumulus-message-adapter` v1.0.13+ is required for `@cumulus/api` granule reingest API to work properly. The latest version should be downloaded automatically by kes.
- A `TOKEN_SECRET` value (preferably 256-bit for security) must be added to `.env` to securely sign JWTs used for authorization in `@cumulus/api`

### Changed

- **CUUMULUS-1000** - Distribution endpoint now persists logins, instead of
  redirecting to Earthdata Login on every request
- **CUMULUS-783 CUMULUS-790** - Updated `@cumulus/sync-granule` and `@cumulus/move-granules` tasks to always overwrite existing files for manually-triggered reingest.
- **CUMULUS-906** - Updated `@cumulus/api` granule reingest API to
  - add `reingestGranule: true` and `forceDuplicateOverwrite: true` to Cumulus message `cumulus_meta.cumulus_context` field to indicate that the workflow is a manually triggered re-ingest.
  - return warning message to operator when duplicateHandling is not `replace`
  - `cumulus-message-adapter` v1.0.13+ is required.
- **CUMULUS-793** - Updated the granule move PUT request in `@cumulus/api` to reject the move with a 409 status code if one or more of the files already exist at the destination location
- Updated `@cumulus/helloworld` to use S3 to store state for pass on retry tests
- Updated `@cumulus/ingest`:
  - [Required for MAAP] `http.js#list` will now find links with a trailing whitespace
  - Removed code from `granule.js` which looked for files in S3 using `{ Bucket: discoveredFile.bucket, Key: discoveredFile.name }`. This is obsolete since `@cumulus/ingest` uses a `file-staging` and `constructCollectionId()` directory prefixes by default.
- **CUMULUS-989**
  - Updated `@cumulus/api` to use [JWT (JSON Web Token)](https://jwt.io/introduction/) as the transport format for API authorization tokens and to use JWT verification in the request authorization
  - Updated `/token` endpoint in `@cumulus/api` to return tokens as JWTs
  - Added a `/refresh` endpoint in `@cumulus/api` to request new access tokens from the OAuth provider using the refresh token
  - Added `refreshAccessToken` to `@cumulus/api/lib/EarthdataLogin` to manage refresh token requests with the Earthdata OAuth provider

### Added

- **CUMULUS-1050**
  - Separated configuration flags for originalPayload/finalPayload cleanup such that they can be set to different retention times
- **CUMULUS-798**
  - Added daily Executions cleanup CloudWatch event that triggers cleanExecutions lambda
  - Added cleanExecutions lambda that removes finalPayload/originalPayload field entries for records older than configured timeout value (execution_payload_retention_period), with a default of 30 days
- **CUMULUS-815/816**
  - Added 'originalPayload' and 'finalPayload' fields to Executions table
  - Updated Execution model to populate originalPayload with the execution payload on record creation
  - Updated Execution model code to populate finalPayload field with the execution payload on execution completion
  - Execution API now exposes the above fields
- **CUMULUS-977**
  - Rename `kinesisConsumer` to `messageConsumer` as it handles both Kinesis streams and SNS topics as of this version.
  - Add `sns`-type rule support. These rules create a subscription between an SNS topic and the `messageConsumer`.
    When a message is received, `messageConsumer` is triggered and passes the SNS message (JSON format expected) in
    its entirety to the workflow in the `payload` field of the Cumulus message. For more information on sns-type rules,
    see the [documentation](https://nasa.github.io/cumulus/docs/data-cookbooks/setup#rules).
- **CUMULUS-975**
  - Add `KinesisInboundEventLogger` and `KinesisOutboundEventLogger` API lambdas. These lambdas
    are utilized to dump incoming and outgoing ingest workflow kinesis streams
    to cloudwatch for analytics in case of AWS/stream failure.
  - Update rules model to allow tracking of log_event ARNs related to
    Rule event logging. Kinesis rule types will now automatically log
    incoming events via a Kinesis event triggered lambda.
    CUMULUS-975-migration-4
  - Update migration code to require explicit migration names per run
  - Added migration_4 to migrate/update existing Kinesis rules to have a log event mapping
  - Added new IAM policy for migration lambda
- **CUMULUS-775**
  - Adds a instance metadata endpoint to the `@cumulus/api` package.
  - Adds a new convenience function `hostId` to the `@cumulus/cmrjs` to help build environment specific cmr urls.
  - Fixed `@cumulus/cmrjs.searchConcept` to search and return CMR results.
  - Modified `@cumulus/cmrjs.CMR.searchGranule` and `@cumulus/cmrjs.CMR.searchCollection` to include CMR's provider as a default parameter to searches.
- **CUMULUS-965**
  - Add `@cumulus/test-data.loadJSONTestData()`,
    `@cumulus/test-data.loadTestData()`, and
    `@cumulus/test-data.streamTestData()` to safely load test data. These
    functions should be used instead of using `require()` to load test data,
    which could lead to tests interfering with each other.
  - Add a `@cumulus/common/util/deprecate()` function to mark a piece of code as
    deprecated
- **CUMULUS-986**
  - Added `waitForTestExecutionStart` to `@cumulus/integration-tests`
- **CUMULUS-919**
  - In `@cumulus/deployment`, added support for NGAP permissions boundaries for IAM roles with `useNgapPermissionBoundary` flag in `iam/config.yml`. Defaults to false.

### Fixed

- Fixed a bug where FTP sockets were not closed after an error, keeping the Lambda function active until it timed out [CUMULUS-972]
- **CUMULUS-656**
  - The API will no longer allow the deletion of a provider if that provider is
    referenced by a rule
  - The API will no longer allow the deletion of a collection if that collection
    is referenced by a rule
- Fixed a bug where `@cumulus/sf-sns-report` was not pulling large messages from S3 correctly.

### Deprecated

- `@cumulus/ingest/aws/StepFunction.pullEvent()`. Use `@cumulus/common/aws.pullStepFunctionEvent()`.
- `@cumulus/ingest/consumer.Consume` due to unpredictable implementation. Use `@cumulus/ingest/consumer.Consumer`.
  Call `Consumer.consume()` instead of `Consume.read()`.

## [v1.10.4] - 2018-11-28

### Added

- **CUMULUS-1008**
  - New `config.yml` parameter for SQS consumers: `sqs_consumer_rate: (default 500)`, which is the maximum number of
    messages the consumer will attempt to process per execution. Currently this is only used by the sf-starter consumer,
    which runs every minute by default, making this a messages-per-minute upper bound. SQS does not guarantee the number
    of messages returned per call, so this is not a fixed rate of consumption, only attempted number of messages received.

### Deprecated

- `@cumulus/ingest/consumer.Consume` due to unpredictable implementation. Use `@cumulus/ingest/consumer.Consumer`.

### Changed

- Backported update of `packages/api` dependency `@mapbox/dyno` to `1.4.2` to mitigate `event-stream` vulnerability.

## [v1.10.3] - 2018-10-31

### Added

- **CUMULUS-817**
  - Added AWS Dead Letter Queues for lambdas that are scheduled asynchronously/such that failures show up only in cloudwatch logs.
- **CUMULUS-956**
  - Migrated developer documentation and data-cookbooks to Docusaurus
    - supports versioning of documentation
  - Added `docs/docs-how-to.md` to outline how to do things like add new docs or locally install for testing.
  - Deployment/CI scripts have been updated to work with the new format
- **CUMULUS-811**
  - Added new S3 functions to `@cumulus/common/aws`:
    - `aws.s3TagSetToQueryString`: converts S3 TagSet array to querystring (for use with upload()).
    - `aws.s3PutObject`: Returns promise of S3 `putObject`, which puts an object on S3
    - `aws.s3CopyObject`: Returns promise of S3 `copyObject`, which copies an object in S3 to a new S3 location
    - `aws.s3GetObjectTagging`: Returns promise of S3 `getObjectTagging`, which returns an object containing an S3 TagSet.
  - `@/cumulus/common/aws.s3PutObject` defaults to an explicit `ACL` of 'private' if not overridden.
  - `@/cumulus/common/aws.s3CopyObject` defaults to an explicit `TaggingDirective` of 'COPY' if not overridden.

### Deprecated

- **CUMULUS-811**
  - Deprecated `@cumulus/ingest/aws.S3`. Member functions of this class will now
    log warnings pointing to similar functionality in `@cumulus/common/aws`.

## [v1.10.2] - 2018-10-24

### Added

- **CUMULUS-965**
  - Added a `@cumulus/logger` package
- **CUMULUS-885**
  - Added 'human readable' version identifiers to Lambda Versioning lambda aliases
- **CUMULUS-705**
  - Note: Make sure to update the IAM stack when deploying this update.
  - Adds an AsyncOperations model and associated DynamoDB table to the
    `@cumulus/api` package
  - Adds an /asyncOperations endpoint to the `@cumulus/api` package, which can
    be used to fetch the status of an AsyncOperation.
  - Adds a /bulkDelete endpoint to the `@cumulus/api` package, which performs an
    asynchronous bulk-delete operation. This is a stub right now which is only
    intended to demonstration how AsyncOperations work.
  - Adds an AsyncOperation ECS task to the `@cumulus/api` package, which will
    fetch an Lambda function, run it in ECS, and then store the result to the
    AsyncOperations table in DynamoDB.
- **CUMULUS-851** - Added workflow lambda versioning feature to allow in-flight workflows to use lambda versions that were in place when a workflow was initiated

  - Updated Kes custom code to remove logic that used the CMA file key to determine template compilation logic. Instead, utilize a `customCompilation` template configuration flag to indicate a template should use Cumulus's kes customized methods instead of 'core'.
  - Added `useWorkflowLambdaVersions` configuration option to enable the lambdaVersioning feature set. **This option is set to true by default** and should be set to false to disable the feature.
  - Added uniqueIdentifier configuration key to S3 sourced lambdas to optionally support S3 lambda resource versioning within this scheme. This key must be unique for each modified version of the lambda package and must be updated in configuration each time the source changes.
  - Added a new nested stack template that will create a `LambdaVersions` stack that will take lambda parameters from the base template, generate lambda versions/aliases and return outputs with references to the most 'current' lambda alias reference, and updated 'core' template to utilize these outputs (if `useWorkflowLambdaVersions` is enabled).

- Created a `@cumulus/api/lib/OAuth2` interface, which is implemented by the
  `@cumulus/api/lib/EarthdataLogin` and `@cumulus/api/lib/GoogleOAuth2` classes.
  Endpoints that need to handle authentication will determine which class to use
  based on environment variables. This also greatly simplifies testing.
- Added `@cumulus/api/lib/assertions`, containing more complex AVA test assertions
- Added PublishGranule workflow to publish a granule to CMR without full reingest. (ingest-in-place capability)

- `@cumulus/integration-tests` new functionality:
  - `listCollections` to list collections from a provided data directory
  - `deleteCollection` to delete list of collections from a deployed stack
  - `cleanUpCollections` combines the above in one function.
  - `listProviders` to list providers from a provided data directory
  - `deleteProviders` to delete list of providers from a deployed stack
  - `cleanUpProviders` combines the above in one function.
  - `@cumulus/integrations-tests/api.js`: `deleteGranule` and `deletePdr` functions to make `DELETE` requests to Cumulus API
  - `rules` API functionality for posting and deleting a rule and listing all rules
  - `wait-for-deploy` lambda for use in the redeployment tests
- `@cumulus/ingest/granule.js`: `ingestFile` inserts new `duplicate_found: true` field in the file's record if a duplicate file already exists on S3.
- `@cumulus/api`: `/execution-status` endpoint requests and returns complete execution output if execution output is stored in S3 due to size.
- Added option to use environment variable to set CMR host in `@cumulus/cmrjs`.
- **CUMULUS-781** - Added integration tests for `@cumulus/sync-granule` when `duplicateHandling` is set to `replace` or `skip`
- **CUMULUS-791** - `@cumulus/move-granules`: `moveFileRequest` inserts new `duplicate_found: true` field in the file's record if a duplicate file already exists on S3. Updated output schema to document new `duplicate_found` field.

### Removed

- Removed `@cumulus/common/fake-earthdata-login-server`. Tests can now create a
  service stub based on `@cumulus/api/lib/OAuth2` if testing requires handling
  authentication.

### Changed

- **CUMULUS-940** - modified `@cumulus/common/aws` `receiveSQSMessages` to take a parameter object instead of positional parameters. All defaults remain the same, but now access to long polling is available through `options.waitTimeSeconds`.
- **CUMULUS-948** - Update lambda functions `CNMToCMA` and `CnmResponse` in the `cumulus-data-shared` bucket and point the default stack to them.
- **CUMULUS-782** - Updated `@cumulus/sync-granule` task and `Granule.ingestFile` in `@cumulus/ingest` to keep both old and new data when a destination file with different checksum already exists and `duplicateHandling` is `version`
- Updated the config schema in `@cumulus/move-granules` to include the `moveStagedFiles` param.
- **CUMULUS-778** - Updated config schema and documentation in `@cumulus/sync-granule` to include `duplicateHandling` parameter for specifying how duplicate filenames should be handled
- **CUMULUS-779** - Updated `@cumulus/sync-granule` to throw `DuplicateFile` error when destination files already exist and `duplicateHandling` is `error`
- **CUMULUS-780** - Updated `@cumulus/sync-granule` to use `error` as the default for `duplicateHandling` when it is not specified
- **CUMULUS-780** - Updated `@cumulus/api` to use `error` as the default value for `duplicateHandling` in the `Collection` model
- **CUMULUS-785** - Updated the config schema and documentation in `@cumulus/move-granules` to include `duplicateHandling` parameter for specifying how duplicate filenames should be handled
- **CUMULUS-786, CUMULUS-787** - Updated `@cumulus/move-granules` to throw `DuplicateFile` error when destination files already exist and `duplicateHandling` is `error` or not specified
- **CUMULUS-789** - Updated `@cumulus/move-granules` to keep both old and new data when a destination file with different checksum already exists and `duplicateHandling` is `version`

### Fixed

- `getGranuleId` in `@cumulus/ingest` bug: `getGranuleId` was constructing an error using `filename` which was undefined. The fix replaces `filename` with the `uri` argument.
- Fixes to `del` in `@cumulus/api/endpoints/granules.js` to not error/fail when not all files exist in S3 (e.g. delete granule which has only 2 of 3 files ingested).
- `@cumulus/deployment/lib/crypto.js` now checks for private key existence properly.

## [v1.10.1] - 2018-09-4

### Fixed

- Fixed cloudformation template errors in `@cumulus/deployment/`
  - Replaced references to Fn::Ref: with Ref:
  - Moved long form template references to a newline

## [v1.10.0] - 2018-08-31

### Removed

- Removed unused and broken code from `@cumulus/common`
  - Removed `@cumulus/common/test-helpers`
  - Removed `@cumulus/common/task`
  - Removed `@cumulus/common/message-source`
  - Removed the `getPossiblyRemote` function from `@cumulus/common/aws`
  - Removed the `startPromisedSfnExecution` function from `@cumulus/common/aws`
  - Removed the `getCurrentSfnTask` function from `@cumulus/common/aws`

### Changed

- **CUMULUS-839** - In `@cumulus/sync-granule`, 'collection' is now an optional config parameter

### Fixed

- **CUMULUS-859** Moved duplicate code in `@cumulus/move-granules` and `@cumulus/post-to-cmr` to `@cumulus/ingest`. Fixed imports making assumptions about directory structure.
- `@cumulus/ingest/consumer` correctly limits the number of messages being received and processed from SQS. Details:
  - **Background:** `@cumulus/api` includes a lambda `<stack-name>-sqs2sf` which processes messages from the `<stack-name>-startSF` SQS queue every minute. The `sqs2sf` lambda uses `@cumulus/ingest/consumer` to receive and process messages from SQS.
  - **Bug:** More than `messageLimit` number of messages were being consumed and processed from the `<stack-name>-startSF` SQS queue. Many step functions were being triggered simultaneously by the lambda `<stack-name>-sqs2sf` (which consumes every minute from the `startSF` queue) and resulting in step function failure with the error: `An error occurred (ThrottlingException) when calling the GetExecutionHistory`.
  - **Fix:** `@cumulus/ingest/consumer#processMessages` now processes messages until `timeLimit` has passed _OR_ once it receives up to `messageLimit` messages. `sqs2sf` is deployed with a [default `messageLimit` of 10](https://github.com/nasa/cumulus/blob/670000c8a821ff37ae162385f921c40956e293f7/packages/deployment/app/config.yml#L147).
  - **IMPORTANT NOTE:** `consumer` will actually process up to `messageLimit * 2 - 1` messages. This is because sometimes `receiveSQSMessages` will return less than `messageLimit` messages and thus the consumer will continue to make calls to `receiveSQSMessages`. For example, given a `messageLimit` of 10 and subsequent calls to `receiveSQSMessages` returns up to 9 messages, the loop will continue and a final call could return up to 10 messages.

## [v1.9.1] - 2018-08-22

**Please Note** To take advantage of the added granule tracking API functionality, updates are required for the message adapter and its libraries. You should be on the following versions:

- `cumulus-message-adapter` 1.0.9+
- `cumulus-message-adapter-js` 1.0.4+
- `cumulus-message-adapter-java` 1.2.7+
- `cumulus-message-adapter-python` 1.0.5+

### Added

- **CUMULUS-687** Added logs endpoint to search for logs from a specific workflow execution in `@cumulus/api`. Added integration test.
- **CUMULUS-836** - `@cumulus/deployment` supports a configurable docker storage driver for ECS. ECS can be configured with either `devicemapper` (the default storage driver for AWS ECS-optimized AMIs) or `overlay2` (the storage driver used by the NGAP 2.0 AMI). The storage driver can be configured in `app/config.yml` with `ecs.docker.storageDriver: overlay2 | devicemapper`. The default is `overlay2`.
  - To support this configuration, a [Handlebars](https://handlebarsjs.com/) helper `ifEquals` was added to `packages/deployment/lib/kes.js`.
- **CUMULUS-836** - `@cumulus/api` added IAM roles required by the NGAP 2.0 AMI. The NGAP 2.0 AMI runs a script `register_instances_with_ssm.py` which requires the ECS IAM role to include `ec2:DescribeInstances` and `ssm:GetParameter` permissions.

### Fixed

- **CUMULUS-836** - `@cumulus/deployment` uses `overlay2` driver by default and does not attempt to write `--storage-opt dm.basesize` to fix [this error](https://github.com/moby/moby/issues/37039).
- **CUMULUS-413** Kinesis processing now captures all errors.
  - Added kinesis fallback mechanism when errors occur during record processing.
  - Adds FallbackTopicArn to `@cumulus/api/lambdas.yml`
  - Adds fallbackConsumer lambda to `@cumulus/api`
  - Adds fallbackqueue option to lambda definitions capture lambda failures after three retries.
  - Adds kinesisFallback SNS topic to signal incoming errors from kinesis stream.
  - Adds kinesisFailureSQS to capture fully failed events from all retries.
- **CUMULUS-855** Adds integration test for kinesis' error path.
- **CUMULUS-686** Added workflow task name and version tracking via `@cumulus/api` executions endpoint under new `tasks` property, and under `workflow_tasks` in step input/output.
  - Depends on `cumulus-message-adapter` 1.0.9+, `cumulus-message-adapter-js` 1.0.4+, `cumulus-message-adapter-java` 1.2.7+ and `cumulus-message-adapter-python` 1.0.5+
- **CUMULUS-771**
  - Updated sync-granule to stream the remote file to s3
  - Added integration test for ingesting granules from ftp provider
  - Updated http/https integration tests for ingesting granules from http/https providers
- **CUMULUS-862** Updated `@cumulus/integration-tests` to handle remote lambda output
- **CUMULUS-856** Set the rule `state` to have default value `ENABLED`

### Changed

- In `@cumulus/deployment`, changed the example app config.yml to have additional IAM roles

## [v1.9.0] - 2018-08-06

**Please note** additional information and upgrade instructions [here](https://nasa.github.io/cumulus/docs/upgrade/1.9.0)

### Added

- **CUMULUS-712** - Added integration tests verifying expected behavior in workflows
- **GITC-776-2** - Add support for versioned collections

### Fixed

- **CUMULUS-832**
  - Fixed indentation in example config.yml in `@cumulus/deployment`
  - Fixed issue with new deployment using the default distribution endpoint in `@cumulus/deployment` and `@cumulus/api`

## [v1.8.1] - 2018-08-01

**Note** IAM roles should be re-deployed with this release.

- **Cumulus-726**
  - Added function to `@cumulus/integration-tests`: `sfnStep` includes `getStepInput` which returns the input to the schedule event of a given step function step.
  - Added IAM policy `@cumulus/deployment`: Lambda processing IAM role includes `kinesis::PutRecord` so step function lambdas can write to kinesis streams.
- **Cumulus Community Edition**
  - Added Google OAuth authentication token logic to `@cumulus/api`. Refactored token endpoint to use environment variable flag `OAUTH_PROVIDER` when determining with authentication method to use.
  - Added API Lambda memory configuration variable `api_lambda_memory` to `@cumulus/api` and `@cumulus/deployment`.

### Changed

- **Cumulus-726**
  - Changed function in `@cumulus/api`: `models/rules.js#addKinesisEventSource` was modified to call to `deleteKinesisEventSource` with all required parameters (rule's name, arn and type).
  - Changed function in `@cumulus/integration-tests`: `getStepOutput` can now be used to return output of failed steps. If users of this function want the output of a failed event, they can pass a third parameter `eventType` as `'failure'`. This function will work as always for steps which completed successfully.

### Removed

- **Cumulus-726**

  - Configuration change to `@cumulus/deployment`: Removed default auto scaling configuration for Granules and Files DynamoDB tables.

- **CUMULUS-688**
  - Add integration test for ExecutionStatus
  - Function addition to `@cumulus/integration-tests`: `api` includes `getExecutionStatus` which returns the execution status from the Cumulus API

## [v1.8.0] - 2018-07-23

### Added

- **CUMULUS-718** Adds integration test for Kinesis triggering a workflow.

- **GITC-776-3** Added more flexibility for rules. You can now edit all fields on the rule's record
  We may need to update the api documentation to reflect this.

- **CUMULUS-681** - Add ingest-in-place action to granules endpoint

  - new applyWorkflow action at PUT /granules/{granuleid} Applying a workflow starts an execution of the provided workflow and passes the granule record as payload.
    Parameter(s):
    - workflow - the workflow name

- **CUMULUS-685** - Add parent exeuction arn to the execution which is triggered from a parent step function

### Changed

- **CUMULUS-768** - Integration tests get S3 provider data from shared data folder

### Fixed

- **CUMULUS-746** - Move granule API correctly updates record in dynamo DB and cmr xml file
- **CUMULUS-766** - Populate database fileSize field from S3 if value not present in Ingest payload

## [v1.7.1] - 2018-07-27 - [BACKPORT]

### Fixed

- **CUMULUS-766** - Backport from 1.8.0 - Populate database fileSize field from S3 if value not present in Ingest payload

## [v1.7.0] - 2018-07-02

### Please note: [Upgrade Instructions](https://nasa.github.io/cumulus/docs/upgrade/1.7.0)

### Added

- **GITC-776-2** - Add support for versioned collections
- **CUMULUS-491** - Add granule reconciliation API endpoints.
- **CUMULUS-480** Add support for backup and recovery:
  - Add DynamoDB tables for granules, executions and pdrs
  - Add ability to write all records to S3
  - Add ability to download all DynamoDB records in form json files
  - Add ability to upload records to DynamoDB
  - Add migration scripts for copying granule, pdr and execution records from ElasticSearch to DynamoDB
  - Add IAM support for batchWrite on dynamoDB
-
- **CUMULUS-508** - `@cumulus/deployment` cloudformation template allows for lambdas and ECS clusters to have multiple AZ availability.
  - `@cumulus/deployment` also ensures docker uses `devicemapper` storage driver.
- **CUMULUS-755** - `@cumulus/deployment` Add DynamoDB autoscaling support.
  - Application developers can add autoscaling and override default values in their deployment's `app/config.yml` file using a `{TableName}Table:` key.

### Fixed

- **CUMULUS-747** - Delete granule API doesn't delete granule files in s3 and granule in elasticsearch
  - update the StreamSpecification DynamoDB tables to have StreamViewType: "NEW_AND_OLD_IMAGES"
  - delete granule files in s3
- **CUMULUS-398** - Fix not able to filter executions by workflow
- **CUMULUS-748** - Fix invalid lambda .zip files being validated/uploaded to AWS
- **CUMULUS-544** - Post to CMR task has UAT URL hard-coded
  - Made configurable: PostToCmr now requires CMR_ENVIRONMENT env to be set to 'SIT' or 'OPS' for those CMR environments. Default is UAT.

### Changed

- **GITC-776-4** - Changed Discover-pdrs to not rely on collection but use provider_path in config. It also has an optional filterPdrs regex configuration parameter

- **CUMULUS-710** - In the integration test suite, `getStepOutput` returns the output of the first successful step execution or last failed, if none exists

## [v1.6.0] - 2018-06-06

### Please note: [Upgrade Instructions](https://nasa.github.io/cumulus/docs/upgrade/1.6.0)

### Fixed

- **CUMULUS-602** - Format all logs sent to Elastic Search.
  - Extract cumulus log message and index it to Elastic Search.

### Added

- **CUMULUS-556** - add a mechanism for creating and running migration scripts on deployment.
- **CUMULUS-461** Support use of metadata date and other components in `url_path` property

### Changed

- **CUMULUS-477** Update bucket configuration to support multiple buckets of the same type:
  - Change the structure of the buckets to allow for more than one bucket of each type. The bucket structure is now:
    bucket-key:
    name: <bucket-name>
    type: <type> i.e. internal, public, etc.
  - Change IAM and app deployment configuration to support new bucket structure
  - Update tasks and workflows to support new bucket structure
  - Replace instances where buckets.internal is relied upon to either use the system bucket or a configured bucket
  - Move IAM template to the deployment package. NOTE: You now have to specify '--template node_modules/@cumulus/deployment/iam' in your IAM deployment
  - Add IAM cloudformation template support to filter buckets by type

## [v1.5.5] - 2018-05-30

### Added

- **CUMULUS-530** - PDR tracking through Queue-granules
  - Add optional `pdr` property to the sync-granule task's input config and output payload.
- **CUMULUS-548** - Create a Lambda task that generates EMS distribution reports
  - In order to supply EMS Distribution Reports, you must enable S3 Server
    Access Logging on any S3 buckets used for distribution. See [How Do I Enable Server Access Logging for an S3 Bucket?](https://docs.aws.amazon.com/AmazonS3/latest/user-guide/server-access-logging.html)
    The "Target bucket" setting should point at the Cumulus internal bucket.
    The "Target prefix" should be
    "<STACK_NAME>/ems-distribution/s3-server-access-logs/", where "STACK_NAME"
    is replaced with the name of your Cumulus stack.

### Fixed

- **CUMULUS-546 - Kinesis Consumer should catch and log invalid JSON**
  - Kinesis Consumer lambda catches and logs errors so that consumer doesn't get stuck in a loop re-processing bad json records.
- EMS report filenames are now based on their start time instead of the time
  instead of the time that the report was generated
- **CUMULUS-552 - Cumulus API returns different results for the same collection depending on query**
  - The collection, provider and rule records in elasticsearch are now replaced with records from dynamo db when the dynamo db records are updated.

### Added

- `@cumulus/deployment`'s default cloudformation template now configures storage for Docker to match the configured ECS Volume. The template defines Docker's devicemapper basesize (`dm.basesize`) using `ecs.volumeSize`. This addresses ECS default of limiting Docker containers to 10GB of storage ([Read more](https://aws.amazon.com/premiumsupport/knowledge-center/increase-default-ecs-docker-limit/)).

## [v1.5.4] - 2018-05-21

### Added

- **CUMULUS-535** - EMS Ingest, Archive, Archive Delete reports
  - Add lambda EmsReport to create daily EMS Ingest, Archive, Archive Delete reports
  - ems.provider property added to `@cumulus/deployment/app/config.yml`.
    To change the provider name, please add `ems: provider` property to `app/config.yml`.
- **CUMULUS-480** Use DynamoDB to store granules, pdrs and execution records
  - Activate PointInTime feature on DynamoDB tables
  - Increase test coverage on api package
  - Add ability to restore metadata records from json files to DynamoDB
- **CUMULUS-459** provide API endpoint for moving granules from one location on s3 to another

## [v1.5.3] - 2018-05-18

### Fixed

- **CUMULUS-557 - "Add dataType to DiscoverGranules output"**
  - Granules discovered by the DiscoverGranules task now include dataType
  - dataType is now a required property for granules used as input to the
    QueueGranules task
- **CUMULUS-550** Update deployment app/config.yml to force elasticsearch updates for deleted granules

## [v1.5.2] - 2018-05-15

### Fixed

- **CUMULUS-514 - "Unable to Delete the Granules"**
  - updated cmrjs.deleteConcept to return success if the record is not found
    in CMR.

### Added

- **CUMULUS-547** - The distribution API now includes an
  "earthdataLoginUsername" query parameter when it returns a signed S3 URL
- **CUMULUS-527 - "parse-pdr queues up all granules and ignores regex"**
  - Add an optional config property to the ParsePdr task called
    "granuleIdFilter". This property is a regular expression that is applied
    against the filename of the first file of each granule contained in the
    PDR. If the regular expression matches, then the granule is included in
    the output. Defaults to '.', which will match all granules in the PDR.
- File checksums in PDRs now support MD5
- Deployment support to subscribe to an SNS topic that already exists
- **CUMULUS-470, CUMULUS-471** In-region S3 Policy lambda added to API to update bucket policy for in-region access.
- **CUMULUS-533** Added fields to granule indexer to support EMS ingest and archive record creation
- **CUMULUS-534** Track deleted granules
  - added `deletedgranule` type to `cumulus` index.
  - **Important Note:** Force custom bootstrap to re-run by adding this to
    app/config.yml `es: elasticSearchMapping: 7`
- You can now deploy cumulus without ElasticSearch. Just add `es: null` to your `app/config.yml` file. This is only useful for debugging purposes. Cumulus still requires ElasticSearch to properly operate.
- `@cumulus/integration-tests` includes and exports the `addRules` function, which seeds rules into the DynamoDB table.
- Added capability to support EFS in cloud formation template. Also added
  optional capability to ssh to your instance and privileged lambda functions.
- Added support to force discovery of PDRs that have already been processed
  and filtering of selected data types
- `@cumulus/cmrjs` uses an environment variable `USER_IP_ADDRESS` or fallback
  IP address of `10.0.0.0` when a public IP address is not available. This
  supports lambda functions deployed into a VPC's private subnet, where no
  public IP address is available.

### Changed

- **CUMULUS-550** Custom bootstrap automatically adds new types to index on
  deployment

## [v1.5.1] - 2018-04-23

### Fixed

- add the missing dist folder to the hello-world task
- disable uglifyjs on the built version of the pdr-status-check (read: https://github.com/webpack-contrib/uglifyjs-webpack-plugin/issues/264)

## [v1.5.0] - 2018-04-23

### Changed

- Removed babel from all tasks and packages and increased minimum node requirements to version 8.10
- Lambda functions created by @cumulus/deployment will use node8.10 by default
- Moved [cumulus-integration-tests](https://github.com/nasa/cumulus-integration-tests) to the `example` folder CUMULUS-512
- Streamlined all packages dependencies (e.g. remove redundant dependencies and make sure versions are the same across packages)
- **CUMULUS-352:** Update Cumulus Elasticsearch indices to use [index aliases](https://www.elastic.co/guide/en/elasticsearch/reference/current/indices-aliases.html).
- **CUMULUS-519:** ECS tasks are no longer restarted after each CF deployment unless `ecs.restartTasksOnDeploy` is set to true
- **CUMULUS-298:** Updated log filterPattern to include all CloudWatch logs in ElasticSearch
- **CUMULUS-518:** Updates to the SyncGranule config schema
  - `granuleIdExtraction` is no longer a property
  - `process` is now an optional property
  - `provider_path` is no longer a property

### Fixed

- **CUMULUS-455 "Kes deployments using only an updated message adapter do not get automatically deployed"**
  - prepended the hash value of cumulus-message-adapter.zip file to the zip file name of lambda which uses message adapter.
  - the lambda function will be redeployed when message adapter or lambda function are updated
- Fixed a bug in the bootstrap lambda function where it stuck during update process
- Fixed a bug where the sf-sns-report task did not return the payload of the incoming message as the output of the task [CUMULUS-441]

### Added

- **CUMULUS-352:** Add reindex CLI to the API package.
- **CUMULUS-465:** Added mock http/ftp/sftp servers to the integration tests
- Added a `delete` method to the `@common/CollectionConfigStore` class
- **CUMULUS-467 "@cumulus/integration-tests or cumulus-integration-tests should seed provider and collection in deployed DynamoDB"**
  - `example` integration-tests populates providers and collections to database
  - `example` workflow messages are populated from workflow templates in s3, provider and collection information in database, and input payloads. Input templates are removed.
  - added `https` protocol to provider schema

## [v1.4.1] - 2018-04-11

### Fixed

- Sync-granule install

## [v1.4.0] - 2018-04-09

### Fixed

- **CUMULUS-392 "queue-granules not returning the sfn-execution-arns queued"**
  - updated queue-granules to return the sfn-execution-arns queued and pdr if exists.
  - added pdr to ingest message meta.pdr instead of payload, so the pdr information doesn't get lost in the ingest workflow, and ingested granule in elasticsearch has pdr name.
  - fixed sf-sns-report schema, remove the invalid part
  - fixed pdr-status-check schema, the failed execution contains arn and reason
- **CUMULUS-206** make sure homepage and repository urls exist in package.json files of tasks and packages

### Added

- Example folder with a cumulus deployment example

### Changed

- [CUMULUS-450](https://bugs.earthdata.nasa.gov/browse/CUMULUS-450) - Updated
  the config schema of the **queue-granules** task
  - The config no longer takes a "collection" property
  - The config now takes an "internalBucket" property
  - The config now takes a "stackName" property
- [CUMULUS-450](https://bugs.earthdata.nasa.gov/browse/CUMULUS-450) - Updated
  the config schema of the **parse-pdr** task
  - The config no longer takes a "collection" property
  - The "stack", "provider", and "bucket" config properties are now
    required
- **CUMULUS-469** Added a lambda to the API package to prototype creating an S3 bucket policy for direct, in-region S3 access for the prototype bucket

### Removed

- Removed the `findTmpTestDataDirectory()` function from
  `@cumulus/common/test-utils`

### Fixed

- [CUMULUS-450](https://bugs.earthdata.nasa.gov/browse/CUMULUS-450)
  - The **queue-granules** task now enqueues a **sync-granule** task with the
    correct collection config for that granule based on the granule's
    data-type. It had previously been using the collection config from the
    config of the **queue-granules** task, which was a problem if the granules
    being queued belonged to different data-types.
  - The **parse-pdr** task now handles the case where a PDR contains granules
    with different data types, and uses the correct granuleIdExtraction for
    each granule.

### Added

- **CUMULUS-448** Add code coverage checking using [nyc](https://github.com/istanbuljs/nyc).

## [v1.3.0] - 2018-03-29

### Deprecated

- discover-s3-granules is deprecated. The functionality is provided by the discover-granules task

### Fixed

- **CUMULUS-331:** Fix aws.downloadS3File to handle non-existent key
- Using test ftp provider for discover-granules testing [CUMULUS-427]
- **CUMULUS-304: "Add AWS API throttling to pdr-status-check task"** Added concurrency limit on SFN API calls. The default concurrency is 10 and is configurable through Lambda environment variable CONCURRENCY.
- **CUMULUS-414: "Schema validation not being performed on many tasks"** revised npm build scripts of tasks that use cumulus-message-adapter to place schema directories into dist directories.
- **CUMULUS-301:** Update all tests to use test-data package for testing data.
- **CUMULUS-271: "Empty response body from rules PUT endpoint"** Added the updated rule to response body.
- Increased memory allotment for `CustomBootstrap` lambda function. Resolves failed deployments where `CustomBootstrap` lambda function was failing with error `Process exited before completing request`. This was causing deployments to stall, fail to update and fail to rollback. This error is thrown when the lambda function tries to use more memory than it is allotted.
- Cumulus repository folders structure updated:
  - removed the `cumulus` folder altogether
  - moved `cumulus/tasks` to `tasks` folder at the root level
  - moved the tasks that are not converted to use CMA to `tasks/.not_CMA_compliant`
  - updated paths where necessary

### Added

- `@cumulus/integration-tests` - Added support for testing the output of an ECS activity as well as a Lambda function.

## [v1.2.0] - 2018-03-20

### Fixed

- Update vulnerable npm packages [CUMULUS-425]
- `@cumulus/api`: `kinesis-consumer.js` uses `sf-scheduler.js#schedule` instead of placing a message directly on the `startSF` SQS queue. This is a fix for [CUMULUS-359](https://bugs.earthdata.nasa.gov/browse/CUMULUS-359) because `sf-scheduler.js#schedule` looks up the provider and collection data in DynamoDB and adds it to the `meta` object of the enqueued message payload.
- `@cumulus/api`: `kinesis-consumer.js` catches and logs errors instead of doing an error callback. Before this change, `kinesis-consumer` was failing to process new records when an existing record caused an error because it would call back with an error and stop processing additional records. It keeps trying to process the record causing the error because it's "position" in the stream is unchanged. Catching and logging the errors is part 1 of the fix. Proposed part 2 is to enqueue the error and the message on a "dead-letter" queue so it can be processed later ([CUMULUS-413](https://bugs.earthdata.nasa.gov/browse/CUMULUS-413)).
- **CUMULUS-260: "PDR page on dashboard only shows zeros."** The PDR stats in LPDAAC are all 0s, even if the dashboard has been fixed to retrieve the correct fields. The current version of pdr-status-check has a few issues.
  - pdr is not included in the input/output schema. It's available from the input event. So the pdr status and stats are not updated when the ParsePdr workflow is complete. Adding the pdr to the input/output of the task will fix this.
  - pdr-status-check doesn't update pdr stats which prevent the real time pdr progress from showing up in the dashboard. To solve this, added lambda function sf-sns-report which is copied from @cumulus/api/lambdas/sf-sns-broadcast with modification, sf-sns-report can be used to report step function status anywhere inside a step function. So add step sf-sns-report after each pdr-status-check, we will get the PDR status progress at real time.
  - It's possible an execution is still in the queue and doesn't exist in sfn yet. Added code to handle 'ExecutionDoesNotExist' error when checking the execution status.
- Fixed `aws.cloudwatchevents()` typo in `packages/ingest/aws.js`. This typo was the root cause of the error: `Error: Could not process scheduled_ingest, Error: : aws.cloudwatchevents is not a constructor` seen when trying to update a rule.

### Removed

- `@cumulus/ingest/aws`: Remove queueWorkflowMessage which is no longer being used by `@cumulus/api`'s `kinesis-consumer.js`.

## [v1.1.4] - 2018-03-15

### Added

- added flag `useList` to parse-pdr [CUMULUS-404]

### Fixed

- Pass encrypted password to the ApiGranule Lambda function [CUMULUS-424]

## [v1.1.3] - 2018-03-14

### Fixed

- Changed @cumulus/deployment package install behavior. The build process will happen after installation

## [v1.1.2] - 2018-03-14

### Added

- added tools to @cumulus/integration-tests for local integration testing
- added end to end testing for discovering and parsing of PDRs
- `yarn e2e` command is available for end to end testing

### Fixed

- **CUMULUS-326: "Occasionally encounter "Too Many Requests" on deployment"** The api gateway calls will handle throttling errors
- **CUMULUS-175: "Dashboard providers not in sync with AWS providers."** The root cause of this bug - DynamoDB operations not showing up in Elasticsearch - was shared by collections and rules. The fix was to update providers', collections' and rules; POST, PUT and DELETE endpoints to operate on DynamoDB and using DynamoDB streams to update Elasticsearch. The following packages were made:
  - `@cumulus/deployment` deploys DynamoDB streams for the Collections, Providers and Rules tables as well as a new lambda function called `dbIndexer`. The `dbIndexer` lambda has an event source mapping which listens to each of the DynamoDB streams. The dbIndexer lambda receives events referencing operations on the DynamoDB table and updates the elasticsearch cluster accordingly.
  - The `@cumulus/api` endpoints for collections, providers and rules _only_ query DynamoDB, with the exception of LIST endpoints and the collections' GET endpoint.

### Updated

- Broke up `kes.override.js` of @cumulus/deployment to multiple modules and moved to a new location
- Expanded @cumulus/deployment test coverage
- all tasks were updated to use cumulus-message-adapter-js 1.0.1
- added build process to integration-tests package to babelify it before publication
- Update @cumulus/integration-tests lambda.js `getLambdaOutput` to return the entire lambda output. Previously `getLambdaOutput` returned only the payload.

## [v1.1.1] - 2018-03-08

### Removed

- Unused queue lambda in api/lambdas [CUMULUS-359]

### Fixed

- Kinesis message content is passed to the triggered workflow [CUMULUS-359]
- Kinesis message queues a workflow message and does not write to rules table [CUMULUS-359]

## [v1.1.0] - 2018-03-05

### Added

- Added a `jlog` function to `common/test-utils` to aid in test debugging
- Integration test package with command line tool [CUMULUS-200] by @laurenfrederick
- Test for FTP `useList` flag [CUMULUS-334] by @kkelly51

### Updated

- The `queue-pdrs` task now uses the [cumulus-message-adapter-js](https://github.com/nasa/cumulus-message-adapter-js)
  library
- Updated the `queue-pdrs` JSON schemas
- The test-utils schema validation functions now throw an error if validation
  fails
- The `queue-granules` task now uses the [cumulus-message-adapter-js](https://github.com/nasa/cumulus-message-adapter-js)
  library
- Updated the `queue-granules` JSON schemas

### Removed

- Removed the `getSfnExecutionByName` function from `common/aws`
- Removed the `getGranuleStatus` function from `common/aws`

## [v1.0.1] - 2018-02-27

### Added

- More tests for discover-pdrs, dicover-granules by @yjpa7145
- Schema validation utility for tests by @yjpa7145

### Changed

- Fix an FTP listing bug for servers that do not support STAT [CUMULUS-334] by @kkelly51

## [v1.0.0] - 2018-02-23

[unreleased]: https://github.com/nasa/cumulus/compare/v18.2.0...HEAD
[v18.2.0]: https://github.com/nasa/cumulus/compare/v18.1.0...v18.2.0
[v18.1.0]: https://github.com/nasa/cumulus/compare/v18.0.0...v18.1.0
[v18.0.0]: https://github.com/nasa/cumulus/compare/v17.0.0...v18.0.0
[v17.0.0]: https://github.com/nasa/cumulus/compare/v16.1.3...v17.0.0
[v16.1.3]: https://github.com/nasa/cumulus/compare/v16.1.2...v16.1.3
[v16.1.2]: https://github.com/nasa/cumulus/compare/v16.1.1...v16.1.2
[v16.1.1]: https://github.com/nasa/cumulus/compare/v16.0.0...v16.1.1
[v16.0.0]: https://github.com/nasa/cumulus/compare/v15.0.4...v16.0.0
[v15.0.4]: https://github.com/nasa/cumulus/compare/v15.0.3...v15.0.4
[v15.0.3]: https://github.com/nasa/cumulus/compare/v15.0.2...v15.0.3
[v15.0.2]: https://github.com/nasa/cumulus/compare/v15.0.1...v15.0.2
[v15.0.1]: https://github.com/nasa/cumulus/compare/v15.0.0...v15.0.1
[v15.0.0]: https://github.com/nasa/cumulus/compare/v14.1.0...v15.0.0
[v14.1.0]: https://github.com/nasa/cumulus/compare/v14.0.0...v14.1.0
[v14.0.0]: https://github.com/nasa/cumulus/compare/v13.4.0...v14.0.0
[v13.4.0]: https://github.com/nasa/cumulus/compare/v13.3.2...v13.4.0
[v13.3.2]: https://github.com/nasa/cumulus/compare/v13.3.0...v13.3.2
[v13.3.0]: https://github.com/nasa/cumulus/compare/v13.2.1...v13.3.0
[v13.2.1]: https://github.com/nasa/cumulus/compare/v13.2.0...v13.2.1
[v13.2.0]: https://github.com/nasa/cumulus/compare/v13.1.0...v13.2.0
[v13.1.0]: https://github.com/nasa/cumulus/compare/v13.0.1...v13.1.0
[v13.0.1]: https://github.com/nasa/cumulus/compare/v13.0.0...v13.0.1
[v13.0.0]: https://github.com/nasa/cumulus/compare/v12.0.3...v13.0.0
[v12.0.3]: https://github.com/nasa/cumulus/compare/v12.0.2...v12.0.3
[v12.0.2]: https://github.com/nasa/cumulus/compare/v12.0.1...v12.0.2
[v12.0.1]: https://github.com/nasa/cumulus/compare/v12.0.0...v12.0.1
[v12.0.0]: https://github.com/nasa/cumulus/compare/v11.1.8...v12.0.0
[v11.1.8]: https://github.com/nasa/cumulus/compare/v11.1.7...v11.1.8
[v11.1.7]: https://github.com/nasa/cumulus/compare/v11.1.5...v11.1.7
[v11.1.5]: https://github.com/nasa/cumulus/compare/v11.1.4...v11.1.5
[v11.1.4]: https://github.com/nasa/cumulus/compare/v11.1.3...v11.1.4
[v11.1.3]: https://github.com/nasa/cumulus/compare/v11.1.2...v11.1.3
[v11.1.2]: https://github.com/nasa/cumulus/compare/v11.1.1...v11.1.2
[v11.1.1]: https://github.com/nasa/cumulus/compare/v11.1.0...v11.1.1
[v11.1.0]: https://github.com/nasa/cumulus/compare/v11.0.0...v11.1.0
[v11.0.0]: https://github.com/nasa/cumulus/compare/v10.1.3...v11.0.0
[v10.1.3]: https://github.com/nasa/cumulus/compare/v10.1.2...v10.1.3
[v10.1.2]: https://github.com/nasa/cumulus/compare/v10.1.1...v10.1.2
[v10.1.1]: https://github.com/nasa/cumulus/compare/v10.1.0...v10.1.1
[v10.1.0]: https://github.com/nasa/cumulus/compare/v10.0.1...v10.1.0
[v10.0.1]: https://github.com/nasa/cumulus/compare/v10.0.0...v10.0.1
[v10.0.0]: https://github.com/nasa/cumulus/compare/v9.9.0...v10.0.0
[v9.9.3]: https://github.com/nasa/cumulus/compare/v9.9.2...v9.9.3
[v9.9.2]: https://github.com/nasa/cumulus/compare/v9.9.1...v9.9.2
[v9.9.1]: https://github.com/nasa/cumulus/compare/v9.9.0...v9.9.1
[v9.9.0]: https://github.com/nasa/cumulus/compare/v9.8.0...v9.9.0
[v9.8.0]: https://github.com/nasa/cumulus/compare/v9.7.0...v9.8.0
[v9.7.1]: https://github.com/nasa/cumulus/compare/v9.7.0...v9.7.1
[v9.7.0]: https://github.com/nasa/cumulus/compare/v9.6.0...v9.7.0
[v9.6.0]: https://github.com/nasa/cumulus/compare/v9.5.0...v9.6.0
[v9.5.0]: https://github.com/nasa/cumulus/compare/v9.4.0...v9.5.0
[v9.4.1]: https://github.com/nasa/cumulus/compare/v9.3.0...v9.4.1
[v9.4.0]: https://github.com/nasa/cumulus/compare/v9.3.0...v9.4.0
[v9.3.0]: https://github.com/nasa/cumulus/compare/v9.2.2...v9.3.0
[v9.2.2]: https://github.com/nasa/cumulus/compare/v9.2.1...v9.2.2
[v9.2.1]: https://github.com/nasa/cumulus/compare/v9.2.0...v9.2.1
[v9.2.0]: https://github.com/nasa/cumulus/compare/v9.1.0...v9.2.0
[v9.1.0]: https://github.com/nasa/cumulus/compare/v9.0.1...v9.1.0
[v9.0.1]: https://github.com/nasa/cumulus/compare/v9.0.0...v9.0.1
[v9.0.0]: https://github.com/nasa/cumulus/compare/v8.1.0...v9.0.0
[v8.1.0]: https://github.com/nasa/cumulus/compare/v8.0.0...v8.1.0
[v8.0.0]: https://github.com/nasa/cumulus/compare/v7.2.0...v8.0.0
[v7.2.0]: https://github.com/nasa/cumulus/compare/v7.1.0...v7.2.0
[v7.1.0]: https://github.com/nasa/cumulus/compare/v7.0.0...v7.1.0
[v7.0.0]: https://github.com/nasa/cumulus/compare/v6.0.0...v7.0.0
[v6.0.0]: https://github.com/nasa/cumulus/compare/v5.0.1...v6.0.0
[v5.0.1]: https://github.com/nasa/cumulus/compare/v5.0.0...v5.0.1
[v5.0.0]: https://github.com/nasa/cumulus/compare/v4.0.0...v5.0.0
[v4.0.0]: https://github.com/nasa/cumulus/compare/v3.0.1...v4.0.0
[v3.0.1]: https://github.com/nasa/cumulus/compare/v3.0.0...v3.0.1
[v3.0.0]: https://github.com/nasa/cumulus/compare/v2.0.1...v3.0.0
[v2.0.7]: https://github.com/nasa/cumulus/compare/v2.0.6...v2.0.7
[v2.0.6]: https://github.com/nasa/cumulus/compare/v2.0.5...v2.0.6
[v2.0.5]: https://github.com/nasa/cumulus/compare/v2.0.4...v2.0.5
[v2.0.4]: https://github.com/nasa/cumulus/compare/v2.0.3...v2.0.4
[v2.0.3]: https://github.com/nasa/cumulus/compare/v2.0.2...v2.0.3
[v2.0.2]: https://github.com/nasa/cumulus/compare/v2.0.1...v2.0.2
[v2.0.1]: https://github.com/nasa/cumulus/compare/v1.24.0...v2.0.1
[v2.0.0]: https://github.com/nasa/cumulus/compare/v1.24.0...v2.0.0
[v1.24.0]: https://github.com/nasa/cumulus/compare/v1.23.2...v1.24.0
[v1.23.2]: https://github.com/nasa/cumulus/compare/v1.22.1...v1.23.2
[v1.22.1]: https://github.com/nasa/cumulus/compare/v1.21.0...v1.22.1
[v1.21.0]: https://github.com/nasa/cumulus/compare/v1.20.0...v1.21.0
[v1.20.0]: https://github.com/nasa/cumulus/compare/v1.19.0...v1.20.0
[v1.19.0]: https://github.com/nasa/cumulus/compare/v1.18.0...v1.19.0
[v1.18.0]: https://github.com/nasa/cumulus/compare/v1.17.0...v1.18.0
[v1.17.0]: https://github.com/nasa/cumulus/compare/v1.16.1...v1.17.0
[v1.16.1]: https://github.com/nasa/cumulus/compare/v1.16.0...v1.16.1
[v1.16.0]: https://github.com/nasa/cumulus/compare/v1.15.0...v1.16.0
[v1.15.0]: https://github.com/nasa/cumulus/compare/v1.14.5...v1.15.0
[v1.14.5]: https://github.com/nasa/cumulus/compare/v1.14.4...v1.14.5
[v1.14.4]: https://github.com/nasa/cumulus/compare/v1.14.3...v1.14.4
[v1.14.3]: https://github.com/nasa/cumulus/compare/v1.14.2...v1.14.3
[v1.14.2]: https://github.com/nasa/cumulus/compare/v1.14.1...v1.14.2
[v1.14.1]: https://github.com/nasa/cumulus/compare/v1.14.0...v1.14.1
[v1.14.0]: https://github.com/nasa/cumulus/compare/v1.13.5...v1.14.0
[v1.13.5]: https://github.com/nasa/cumulus/compare/v1.13.4...v1.13.5
[v1.13.4]: https://github.com/nasa/cumulus/compare/v1.13.3...v1.13.4
[v1.13.3]: https://github.com/nasa/cumulus/compare/v1.13.2...v1.13.3
[v1.13.2]: https://github.com/nasa/cumulus/compare/v1.13.1...v1.13.2
[v1.13.1]: https://github.com/nasa/cumulus/compare/v1.13.0...v1.13.1
[v1.13.0]: https://github.com/nasa/cumulus/compare/v1.12.1...v1.13.0
[v1.12.1]: https://github.com/nasa/cumulus/compare/v1.12.0...v1.12.1
[v1.12.0]: https://github.com/nasa/cumulus/compare/v1.11.3...v1.12.0
[v1.11.3]: https://github.com/nasa/cumulus/compare/v1.11.2...v1.11.3
[v1.11.2]: https://github.com/nasa/cumulus/compare/v1.11.1...v1.11.2
[v1.11.1]: https://github.com/nasa/cumulus/compare/v1.11.0...v1.11.1
[v1.11.0]: https://github.com/nasa/cumulus/compare/v1.10.4...v1.11.0
[v1.10.4]: https://github.com/nasa/cumulus/compare/v1.10.3...v1.10.4
[v1.10.3]: https://github.com/nasa/cumulus/compare/v1.10.2...v1.10.3
[v1.10.2]: https://github.com/nasa/cumulus/compare/v1.10.1...v1.10.2
[v1.10.1]: https://github.com/nasa/cumulus/compare/v1.10.0...v1.10.1
[v1.10.0]: https://github.com/nasa/cumulus/compare/v1.9.1...v1.10.0
[v1.9.1]: https://github.com/nasa/cumulus/compare/v1.9.0...v1.9.1
[v1.9.0]: https://github.com/nasa/cumulus/compare/v1.8.1...v1.9.0
[v1.8.1]: https://github.com/nasa/cumulus/compare/v1.8.0...v1.8.1
[v1.8.0]: https://github.com/nasa/cumulus/compare/v1.7.0...v1.8.0
[v1.7.0]: https://github.com/nasa/cumulus/compare/v1.6.0...v1.7.0
[v1.6.0]: https://github.com/nasa/cumulus/compare/v1.5.5...v1.6.0
[v1.5.5]: https://github.com/nasa/cumulus/compare/v1.5.4...v1.5.5
[v1.5.4]: https://github.com/nasa/cumulus/compare/v1.5.3...v1.5.4
[v1.5.3]: https://github.com/nasa/cumulus/compare/v1.5.2...v1.5.3
[v1.5.2]: https://github.com/nasa/cumulus/compare/v1.5.1...v1.5.2
[v1.5.1]: https://github.com/nasa/cumulus/compare/v1.5.0...v1.5.1
[v1.5.0]: https://github.com/nasa/cumulus/compare/v1.4.1...v1.5.0
[v1.4.1]: https://github.com/nasa/cumulus/compare/v1.4.0...v1.4.1
[v1.4.0]: https://github.com/nasa/cumulus/compare/v1.3.0...v1.4.0
[v1.3.0]: https://github.com/nasa/cumulus/compare/v1.2.0...v1.3.0
[v1.2.0]: https://github.com/nasa/cumulus/compare/v1.1.4...v1.2.0
[v1.1.4]: https://github.com/nasa/cumulus/compare/v1.1.3...v1.1.4
[v1.1.3]: https://github.com/nasa/cumulus/compare/v1.1.2...v1.1.3
[v1.1.2]: https://github.com/nasa/cumulus/compare/v1.1.1...v1.1.2
[v1.1.1]: https://github.com/nasa/cumulus/compare/v1.0.1...v1.1.1
[v1.1.0]: https://github.com/nasa/cumulus/compare/v1.0.1...v1.1.0
[v1.0.1]: https://github.com/nasa/cumulus/compare/v1.0.0...v1.0.1
[v1.0.0]: https://github.com/nasa/cumulus/compare/pre-v1-release...v1.0.0

[thin-egress-app]: <https://github.com/asfadmin/thin-egress-app> "Thin Egress App"<|MERGE_RESOLUTION|>--- conflicted
+++ resolved
@@ -45,13 +45,10 @@
 
 ### Changed
 
-<<<<<<< HEAD
 - **CUMULUS-3519**
   - Updates SQS and SNS code to AWS SDK V3 Syntax
-=======
 - **CUMULUS-3600**
   - Update docs to clarify CloudFront HTTPS DIT requirements.
->>>>>>> d4f1a856
 - **CUMULUS-2892**
   - Updates `aws-client`'s EC2 client to use AWS SDK v3.
 - **CUMULUS-2896**
