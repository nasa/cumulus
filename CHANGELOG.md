# Changelog

All notable changes to this project will be documented in this file.

The format is based on [Keep a Changelog](http://keepachangelog.com/en/1.0.0/).

## [Unreleased]

### BREAKING CHANGES

- `@cumulus/api-client/granules.getGranule` now returns the granule record from the GET `/granules/<granuleId>` endpoint, not the raw endpoint response

### Fixed

- **CUMULUS-2520**
  - Fixed error that prevented `/elasticsearch/index-from-database` from starting.
- **CUMULUS-2532**
  - Fixed integration tests to have granule deletion occur before provider and
    collection deletion in test cleanup.
- **CUMULUS-2558**
  - Fixed issue where executions original_payload would not be retained on successful execution

### Added

- `@cumulus/api-client/granules.getGranuleResponse` to return the raw endpoint response from the GET `/granules/<granuleId>` endpoint
- **CUMULUS-2311** - RDS Migration Epic Phase 2
  - **CUMULUS-2306**
    - Updated API execution GET endpoint to read individual execution records
      from PostgreSQL database instead of DynamoDB
    - Updated API execution-status endpoint to read execution records from
      PostgreSQL database instead of DynamoDB
<<<<<<< HEAD
  - **CUMULUS-2302**
    - Added translatePostgresCollectionToApiCollection method to
      `@cumulus/db/translate/collections`
    - Added `searchWithUpdatedAtRange` method to
      `@cumulus/db/models/collections`
=======
   - **CUMULUS-2303**
    - Add translatePostgresProviderToApiProvider method to `@cumulus/db/translate/providers`
>>>>>>> ef09c2fb

### Changed

- **CUMULUS-2311** - RDS Migration Epic Phase 2
  - **CUMULUS-2302**
    - Update API collection GET endpoint to read individual provider records from
      PostgreSQL database instead of DynamoDB
    - Update sf-scheduler lambda to utilize API endpoint to get provider record
      from database via Private API lambda
    - Update API granule `reingest` endpoint to read collection from PostgreSQL
      database instead of DynamoDB
    - Update internal-reconciliation report to base report Collection comparison
      on PostgreSQL instead of DynamoDB
    - Moved createGranuleAndFiles `@cumulus/api` unit helper from `./lib` to
      `.test/helpers`
  - **CUMULUS-2208**
    - Moved all `@cumulus/api/es/*` code to new `@cumulus/es-client` package
    - Updated logic for collections API POST/PUT/DELETE to create/update/delete records directly in Elasticsearch in parallel with updates to DynamoDb/PostgreSQL
    - Updated logic for rules API POST/PUT/DELETE to create/update/delete records directly in Elasticsearch in parallel with updates to DynamoDb/PostgreSQL
    - Updated logic for providers API POST/PUT/DELETE to create/update/delete records directly in Elasticsearch in parallel with updates to DynamoDb/PostgreSQL
    - Updated logic for PDRs API DELETE to delete records directly in Elasticsearch in parallel with deletes to DynamoDB/PostgreSQL
  - **CUMULUS-2306**
    - Updated API local serve (`api/bin/serve.js`) setup code to add cleanup/executions
    related records
    - Updated @cumulus/db/models/granules-executions to add a delete method in
      support of local cleanup
    - Add spec/helpers/apiUtils/waitForApiStatus integration helper to retry API
      record retrievals on status in lieu of using `waitForModelStatus`
<<<<<<< HEAD
    - Updated API execution GET endpoint to read individual execution records
      from PostgreSQL database instead of DynamoDB
    - Updated API execution-status endpoint to read execution records from
      PostgreSQL database instead of DynamoDB
=======
  - **CUMULUS-2303**
    - Update API provider GET endpoint to read individual provider records from
      PostgreSQL database instead of DynamoDB
    - Update sf-scheduler lambda to utilize API endpoint to get provider record
      from database via Private API lambda
      
>>>>>>> ef09c2fb
- **CUMULUS-2532**
  - Changed integration tests to use `api-client/granules` functions as opposed
    to `granulesApi` from `@cumulus/integration-tests`.

### Removed

- **CUMULUS-2311** - RDS Migration Epic Phase 2
  - **CUMULUS-2208**
    - Removed trigger for `dbIndexer` Lambda for DynamoDB tables:
      - `<prefix>-CollectionsTable`
      - `<prefix>-PdrsTable`
      - `<prefix>-ProvidersTable`
      - `<prefix>-RulesTable`

## [v9.1.0] 2021-06-03

### BREAKING CHANGES
- **CUMULUS-2434**
  - To use the updated `update-granules-cmr-metadata-file-links` task, the
    granule  UMM-G metadata should have version 1.6.2 or later, since CMR s3
    link type 'GET DATA VIA DIRECT ACCESS' is not valid until UMM-G version
    [1.6.2](https://cdn.earthdata.nasa.gov/umm/granule/v1.6.2/umm-g-json-schema.json)
- **CUMULUS-2488**
  - Removed all EMS reporting including lambdas, endpoints, params, etc as all
    reporting is now handled through Cloud Metrics
- **CUMULUS-2472**
  - Moved existing `EarthdataLoginClient` to
    `@cumulus/oauth-client/EarthdataLoginClient` and updated all references in
    Cumulus Core.
  - Rename `EarthdataLoginClient` property from `earthdataLoginUrl` to
    `loginUrl for consistency with new OAuth clients. See example in
    [oauth-client
    README](https://github.com/nasa/cumulus/blob/master/packages/oauth-client/README.md)

### Added

- **HYRAX-439** - Corrected README.md according to a new Hyrax URL format.
- **CUMULUS-2354**
  - Adds configuration options to allow `/s3credentials` endpoint to distribute
    same-region read-only tokens based on a user's CMR ACLs.
  - Configures the example deployment to enable this feature.
- **CUMULUS-2442**
  - Adds option to generate cloudfront URL to lzards-backup task. This will
    require a few new task config options that have been documented in the
    [task
    README](https://github.com/nasa/cumulus/blob/master/tasks/lzards-backup/README.md).
- **CUMULUS-2471**
  - Add `/s3credentialsREADME` endpoint to distribution API
- **CUMULUS-2473**
  - Updated `tf-modules/cumulus_distribution` module to take earthdata or cognito credentials
  - Configured `example/cumulus-tf/cumulus_distribution.tf` to use CSDAP credentials
- **CUMULUS-2474**
  - Add `S3ObjectStore` to `aws-client`. This class allows for interaction with the S3 object store.
  - Add `object-store` package which contains abstracted object store functions
    for working with various  cloud providers
- **CUMULUS-2470**
  - Added `/s3credentials` endpoint for distribution API
- **CUMULUS-2477**
  - Added `/`, `/login` and `/logout` endpoints to cumulus distribution api
- **CUMULUS-2479**
  - Adds /version endpoint to distribution API
- **CUMULUS-2497**
  - Created `isISOFile()` to check if a CMR file is a CMR ISO file.
- **CUMULUS-2371**
  - Added helpers to `@cumulus/ingest/sqs`:
    - `archiveSqsMessageToS3` - archives an incoming SQS message to S3
    - `deleteArchivedMessageFromS3` - deletes a processed SQS message from S3
  - Added call to `archiveSqsMessageToS3` to `sqs-message-consumer` which
    archives all incoming SQS messages to S3.
  - Added call to `deleteArchivedMessageFrom` to `sqs-message-remover` which
    deletes archived SQS message from S3 once it has been processed.

### Changed

- **[PR2224](https://github.com/nasa/cumulus/pull/2244)**
  - Changed timeout on `sfEventSqsToDbRecords` Lambda to 60 seconds to match
    timeout for Knex library to acquire dataase connections
- **CUMULUS-2517**
  - Updated postgres-migration-count-tool default concurrency to '1'
- **CUMULUS-2489**
  - Updated docs for Terraform references in FAQs, glossary, and in Deployment sections
- **CUMULUS-2434**
  - Updated `@cumulus/cmrjs` `updateCMRMetadata` and related functions to add
    both HTTPS URLS and S3 URIs to CMR metadata.
  - Updated `update-granules-cmr-metadata-file-links` task to add both HTTPS
    URLs and S3 URIs to the OnlineAccessURLs field of CMR metadata. The task
    configuration parameter `cmrGranuleUrlType` now has default value `both`.
  - To use the updated `update-granules-cmr-metadata-file-links` task, the
    granule UMM-G metadata should have version 1.6.2 or later, since CMR s3 link
    type 'GET DATA VIA DIRECT ACCESS' is not valid until UMM-G version
    [1.6.2](https://cdn.earthdata.nasa.gov/umm/granule/v1.6.2/umm-g-json-schema.json)
- **CUMULUS-2472**
  - Renamed `@cumulus/earthdata-login-client` to more generic
    `@cumulus/oauth-client` as a parnt  class for new OAuth clients.
  - Added `@cumulus/oauth-client/CognitoClient` to interface with AWS cognito login service.
- **CUMULUS-2497**
  - Changed the `@cumulus/cmrjs` package:
    - Updated `@cumulus/cmrjs/cmr-utils.getGranuleTemporalInfo()` so it now
      returns temporal info for CMR ISO 19115 SMAP XML files.
    - Updated `@cumulus/cmrjs/cmr-utils.isCmrFilename()` to include
      `isISOFile()`.

### Fixed

- **CUMULUS-2519**
  - Update @cumulus/integration-tests.buildWorkflow to fail if provider/collection API response is not successful
- **CUMULUS-2518**
  - Update sf-event-sqs-to-db-records to not throw if a collection is not
    defined on a payload that has no granules/an empty granule payload object
- **CUMULUS-2512**
  - Updated ingest package S3 provider client to take additional parameter
    `remoteAltBucket` on `download` method to allow for per-file override of
    provider bucket for checksum
  - Updated @cumulus/ingest.fetchTextFile's signature to be parameterized and
    added `remoteAltBucket`to allow for an override of the passed in provider
    bucket for the source file
  - Update "eslint-plugin-import" to be pinned to 2.22.1
- **CUMULUS-2520**
  - Fixed error that prevented `/elasticsearch/index-from-database` from starting.
- **[2231](https://github.com/nasa/cumulus/issues/2231)**
  - Fixes broken relative path links in `docs/README.md`

### Removed

- **CUMULUS-2502**
  - Removed outdated documenation regarding Kibana index patterns for metrics.

## [v9.0.1] 2021-05-07

### Migration Steps

Please review the migration steps for 9.0.0 as this release is only a patch to
correct a failure in our build script and push out corrected release artifacts. The previous migration steps still apply.

### Changed

- Corrected `@cumulus/db` configuration to correctly build package.

## [v9.0.0] 2021-05-03

### Migration steps

- This release of Cumulus enables integration with a PostgreSQL database for archiving Cumulus data. There are several upgrade steps involved, **some of which need to be done before redeploying Cumulus**. See the [documentation on upgrading to the RDS release](https://nasa.github.io/cumulus/docs/upgrade-notes/upgrade-rds).

### BREAKING CHANGES

- **CUMULUS-2185** - RDS Migration Epic
  - **CUMULUS-2191**
    - Removed the following from the `@cumulus/api/models.asyncOperation` class in
      favor of the added `@cumulus/async-operations` module:
      - `start`
      - `startAsyncOperations`
  - **CUMULUS-2187**
    - The `async-operations` endpoint will now omit `output` instead of
      returning `none` when the operation did not return output.
  - **CUMULUS-2309**
    - Removed `@cumulus/api/models/granule.unpublishAndDeleteGranule` in favor
      of `@cumulus/api/lib/granule-remove-from-cmr.unpublishGranule` and
      `@cumulus/api/lib/granule-delete.deleteGranuleAndFiles`.
  - **CUMULUS-2385**
    - Updated `sf-event-sqs-to-db-records` to write a granule's files to
      PostgreSQL only after the workflow has exited the `Running` status.
      Please note that any workflow that uses `sf_sqs_report_task` for
      mid-workflow updates will be impacted.
    - Changed PostgreSQL `file` schema and TypeScript type definition to require
      `bucket` and `key` fields.
    - Updated granule/file write logic to mark a granule's status as "failed"
  - **CUMULUS-2455**
    - API `move granule` endpoint now moves granule files on a per-file basis
    - API `move granule` endpoint on granule file move failure will retain the
      file at it's original location, but continue to move any other granule
      files.
    - Removed the `move` method from the `@cumulus/api/models.granule` class.
      logic is now handled in `@cumulus/api/endpoints/granules` and is
      accessible via the Core API.

### Added

- **CUMULUS-2185** - RDS Migration Epic
  - **CUMULUS-2130**
    - Added postgres-migration-count-tool lambda/ECS task to allow for
      evaluation of database state
    - Added /migrationCounts api endpoint that allows running of the
      postgres-migration-count-tool as an asyncOperation
  - **CUMULUS-2394**
    - Updated PDR and Granule writes to check the step function
      workflow_start_time against the createdAt field for each record to ensure
      old records do not overwrite newer ones for legacy Dynamo and PostgreSQL
      writes
  - **CUMULUS-2188**
    - Added `data-migration2` Lambda to be run after `data-migration1`
    - Added logic to `data-migration2` Lambda for migrating execution records
      from DynamoDB to PostgreSQL
  - **CUMULUS-2191**
    - Added `@cumulus/async-operations` to core packages, exposing
      `startAsyncOperation` which will handle starting an async operation and
      adding an entry to both PostgreSQL and DynamoDb
  - **CUMULUS-2127**
    - Add schema migration for `collections` table
  - **CUMULUS-2129**
    - Added logic to `data-migration1` Lambda for migrating collection records
      from Dynamo to PostgreSQL
  - **CUMULUS-2157**
    - Add schema migration for `providers` table
    - Added logic to `data-migration1` Lambda for migrating provider records
      from Dynamo to PostgreSQL
  - **CUMULUS-2187**
    - Added logic to `data-migration1` Lambda for migrating async operation
      records from Dynamo to PostgreSQL
  - **CUMULUS-2198**
    - Added logic to `data-migration1` Lambda for migrating rule records from
      DynamoDB to PostgreSQL
  - **CUMULUS-2182**
    - Add schema migration for PDRs table
  - **CUMULUS-2230**
    - Add schema migration for `rules` table
  - **CUMULUS-2183**
    - Add schema migration for `asyncOperations` table
  - **CUMULUS-2184**
    - Add schema migration for `executions` table
  - **CUMULUS-2257**
    - Updated PostgreSQL table and column names to snake_case
    - Added `translateApiAsyncOperationToPostgresAsyncOperation` function to `@cumulus/db`
  - **CUMULUS-2186**
    - Added logic to `data-migration2` Lambda for migrating PDR records from
      DynamoDB to PostgreSQL
  - **CUMULUS-2235**
    - Added initial ingest load spec test/utility
  - **CUMULUS-2167**
    - Added logic to `data-migration2` Lambda for migrating Granule records from
      DynamoDB to PostgreSQL and parse Granule records to store File records in
      RDS.
  - **CUMULUS-2367**
    - Added `granules_executions` table to PostgreSQL schema to allow for a
      many-to-many relationship between granules and executions
      - The table refers to granule and execution records using foreign keys
        defined with ON CASCADE DELETE, which means that any time a granule or
        execution record is deleted, all of the records in the
        `granules_executions` table referring to that record will also be
        deleted.
    - Added `upsertGranuleWithExecutionJoinRecord` helper to `@cumulus/db` to
      allow for upserting a granule record and its corresponding
      `granules_execution` record
  - **CUMULUS-2128**
    - Added helper functions:
      - `@cumulus/db/translate/file/translateApiFiletoPostgresFile`
      - `@cumulus/db/translate/file/translateApiGranuletoPostgresGranule`
      - `@cumulus/message/Providers/getMessageProvider`
  - **CUMULUS-2190**
    - Added helper functions:
      - `@cumulus/message/Executions/getMessageExecutionOriginalPayload`
      - `@cumulus/message/Executions/getMessageExecutionFinalPayload`
      - `@cumulus/message/workflows/getMessageWorkflowTasks`
      - `@cumulus/message/workflows/getMessageWorkflowStartTime`
      - `@cumulus/message/workflows/getMessageWorkflowStopTime`
      - `@cumulus/message/workflows/getMessageWorkflowName`
  - **CUMULUS-2192**
    - Added helper functions:
      - `@cumulus/message/PDRs/getMessagePdrRunningExecutions`
      - `@cumulus/message/PDRs/getMessagePdrCompletedExecutions`
      - `@cumulus/message/PDRs/getMessagePdrFailedExecutions`
      - `@cumulus/message/PDRs/getMessagePdrStats`
      - `@cumulus/message/PDRs/getPdrPercentCompletion`
      - `@cumulus/message/workflows/getWorkflowDuration`
  - **CUMULUS-2199**
    - Added `translateApiRuleToPostgresRule` to `@cumulus/db` to translate API
      Rule to conform to Postgres Rule definition.
  - **CUMUlUS-2128**
    - Added "upsert" logic to the `sfEventSqsToDbRecords` Lambda for granule and
      file writes to the core PostgreSQL database
  - **CUMULUS-2199**
    - Updated Rules endpoint to write rules to core PostgreSQL database in
      addition to DynamoDB and to delete rules from the PostgreSQL database in
      addition to DynamoDB.
    - Updated `create` in Rules Model to take in optional `createdAt` parameter
      which sets the value of createdAt if not specified during function call.
  - **CUMULUS-2189**
    - Updated Provider endpoint logic to write providers in parallel to Core
      PostgreSQL database
    - Update integration tests to utilize API calls instead of direct
      api/model/Provider calls
  - **CUMULUS-2191**
    - Updated cumuluss/async-operation task to write async-operations to the
      PostgreSQL database.
  - **CUMULUS-2228**
    - Added logic to the `sfEventSqsToDbRecords` Lambda to write execution, PDR,
      and granule records to the core PostgreSQL database in parallel with
      writes to DynamoDB
  - **CUMUlUS-2190**
    - Added "upsert" logic to the `sfEventSqsToDbRecords` Lambda for PDR writes
      to the core PostgreSQL database
  - **CUMUlUS-2192**
    - Added "upsert" logic to the `sfEventSqsToDbRecords` Lambda for execution
      writes to the core PostgreSQL database
  - **CUMULUS-2187**
    - The `async-operations` endpoint will now omit `output` instead of
      returning `none` when the operation did not return output.
  - **CUMULUS-2167**
    - Change PostgreSQL schema definition for `files` to remove `filename` and
      `name` and only support `file_name`.
    - Change PostgreSQL schema definition for `files` to remove `size` to only
      support `file_size`.
    - Change `PostgresFile` to remove duplicate fields `filename` and `name` and
      rename `size` to `file_size`.
  - **CUMULUS-2266**
    - Change `sf-event-sqs-to-db-records` behavior to discard and not throw an
      error on an out-of-order/delayed message so as not to have it be sent to
      the DLQ.
  - **CUMULUS-2305**
    - Changed `DELETE /pdrs/{pdrname}` API behavior to also delete record from
      PostgreSQL database.
  - **CUMULUS-2309**
    - Changed `DELETE /granules/{granuleName}` API behavior to also delete
      record from PostgreSQL database.
    - Changed `Bulk operation BULK_GRANULE_DELETE` API behavior to also delete
      records from PostgreSQL database.
  - **CUMULUS-2367**
    - Updated `granule_cumulus_id` foreign key to granule in PostgreSQL `files`
      table to use a CASCADE delete, so records in the files table are
      automatically deleted by the database when the corresponding granule is
      deleted.
  - **CUMULUS-2407**
    - Updated data-migration1 and data-migration2 Lambdas to use UPSERT instead
      of UPDATE when migrating dynamoDB records to PostgreSQL.
    - Changed data-migration1 and data-migration2 logic to only update already
      migrated records if the incoming record update has a newer timestamp
  - **CUMULUS-2329**
    - Add `write-db-dlq-records-to-s3` lambda.
    - Add terraform config to automatically write db records DLQ messages to an
      s3 archive on the system bucket.
    - Add unit tests and a component spec test for the above.
  - **CUMULUS-2380**
    - Add `process-dead-letter-archive` lambda to pick up and process dead letters in the S3 system bucket dead letter archive.
    - Add `/deadLetterArchive/recoverCumulusMessages` endpoint to trigger an async operation to leverage this capability on demand.
    - Add unit tests and integration test for all of the above.
  - **CUMULUS-2406**
    - Updated parallel write logic to ensure that updatedAt/updated_at
      timestamps are the same in Dynamo/PG on record write for the following
      data types:
      - async operations
      - granules
      - executions
      - PDRs
  - **CUMULUS-2446**
    - Remove schema validation check against DynamoDB table for collections when
      migrating records from DynamoDB to core PostgreSQL database.
  - **CUMULUS-2447**
    - Changed `translateApiAsyncOperationToPostgresAsyncOperation` to call
      `JSON.stringify` and then `JSON.parse` on output.
  - **CUMULUS-2313**
    - Added `postgres-migration-async-operation` lambda to start an ECS task to
      run a the `data-migration2` lambda.
    - Updated `async_operations` table to include `Data Migration 2` as a new
      `operation_type`.
    - Updated `cumulus-tf/variables.tf` to include `optional_dynamo_tables` that
      will be merged with `dynamo_tables`.
  - **CUMULUS-2451**
    - Added summary type file `packages/db/src/types/summary.ts` with
      `MigrationSummary` and `DataMigration1` and `DataMigration2` types.
    - Updated `data-migration1` and `data-migration2` lambdas to return
      `MigrationSummary` objects.
    - Added logging for every batch of 100 records processed for executions,
      granules and files, and PDRs.
    - Removed `RecordAlreadyMigrated` logs in `data-migration1` and
      `data-migration2`
  - **CUMULUS-2452**
    - Added support for only migrating certain granules by specifying the
      `granuleSearchParams.granuleId` or `granuleSearchParams.collectionId`
      properties in the payload for the
      `<prefix>-postgres-migration-async-operation` Lambda
    - Added support for only running certain migrations for data-migration2 by
      specifying the `migrationsList` property in the payload for the
      `<prefix>-postgres-migration-async-operation` Lambda
  - **CUMULUS-2453**
    - Created `storeErrors` function which stores errors in system bucket.
    - Updated `executions` and `granulesAndFiles` data migrations to call `storeErrors` to store migration errors.
    - Added `system_bucket` variable to `data-migration2`.
  - **CUMULUS-2455**
    - Move granules API endpoint records move updates for migrated granule files
      if writing any of the granule files fails.
  - **CUMULUS-2468**
    - Added support for doing [DynamoDB parallel scanning](https://docs.aws.amazon.com/amazondynamodb/latest/developerguide/Scan.html#Scan.ParallelScan) for `executions` and `granules` migrations to improve performance. The behavior of the parallel scanning and writes can be controlled via the following properties on the event input to the `<prefix>-postgres-migration-async-operation` Lambda:
      - `granuleMigrationParams.parallelScanSegments`: How many segments to divide your granules DynamoDB table into for parallel scanning
      - `granuleMigrationParams.parallelScanLimit`: The maximum number of granule records to evaluate for each parallel scanning segment of the DynamoDB table
      - `granuleMigrationParams.writeConcurrency`: The maximum number of concurrent granule/file writes to perform to the PostgreSQL database across all DynamoDB segments
      - `executionMigrationParams.parallelScanSegments`: How many segments to divide your executions DynamoDB table into for parallel scanning
      - `executionMigrationParams.parallelScanLimit`: The maximum number of execution records to evaluate for each parallel scanning segment of the DynamoDB table
      - `executionMigrationParams.writeConcurrency`: The maximum number of concurrent execution writes to perform to the PostgreSQL database across all DynamoDB segments
  - **CUMULUS-2468** - Added `@cumulus/aws-client/DynamoDb.parallelScan` helper to perform [parallel scanning on DynamoDb tables](https://docs.aws.amazon.com/amazondynamodb/latest/developerguide/Scan.html#Scan.ParallelScan)
  - **CUMULUS-2507**
    - Updated granule record write logic to set granule status to `failed` in both Postgres and DynamoDB if any/all of its files fail to write to the database.

### Deprecated

- **CUMULUS-2185** - RDS Migration Epic
  - **CUMULUS-2455**
    - `@cumulus/ingest/moveGranuleFiles`

## [v8.1.0] 2021-04-29

### Added

- **CUMULUS-2348**
  - The `@cumulus/api` `/granules` and `/granules/{granuleId}` endpoints now take `getRecoveryStatus` parameter
  to include recoveryStatus in result granule(s)
  - The `@cumulus/api-client.granules.getGranule` function takes a `query` parameter which can be used to
  request additional granule information.
  - Published `@cumulus/api@7.2.1-alpha.0` for dashboard testing
- **CUMULUS-2469**
  - Added `tf-modules/cumulus_distribution` module to standup a skeleton
    distribution api

## [v8.0.0] 2021-04-08

### BREAKING CHANGES

- **CUMULUS-2428**
  - Changed `/granules/bulk` to use `queueUrl` property instead of a `queueName` property for setting the queue to use for scheduling bulk granule workflows

### Notable changes

- Bulk granule operations endpoint now supports setting a custom queue for scheduling workflows via the `queueUrl` property in the request body. If provided, this value should be the full URL for an SQS queue.

### Added

- **CUMULUS-2374**
  - Add cookbok entry for queueing PostToCmr step
  - Add example workflow to go with cookbook
- **CUMULUS-2421**
  - Added **experimental** `ecs_include_docker_cleanup_cronjob` boolean variable to the Cumulus module to enable cron job to clean up docker root storage blocks in ECS cluster template for non-`device-mapper` storage drivers. Default value is `false`. This fulfills a specific user support request. This feature is otherwise untested and will remain so until we can iterate with a better, more general-purpose solution. Use of this feature is **NOT** recommended unless you are certain you need it.

- **CUMULUS-1808**
  - Add additional error messaging in `deleteSnsTrigger` to give users more context about where to look to resolve ResourceNotFound error when disabling or deleting a rule.

### Fixed

- **CUMULUS-2281**
  - Changed discover-granules task to write discovered granules directly to
    logger, instead of via environment variable. This fixes a problem where a
    large number of found granules prevents this lambda from running as an
    activity with an E2BIG error.

## [v7.2.0] 2021-03-23

### Added

- **CUMULUS-2346**
  - Added orca API endpoint to `@cumulus/api` to get recovery status
  - Add `CopyToGlacier` step to [example IngestAndPublishGranuleWithOrca workflow](https://github.com/nasa/cumulus/blob/master/example/cumulus-tf/ingest_and_publish_granule_with_orca_workflow.tf)

### Changed

- **HYRAX-357**
  - Format of NGAP OPeNDAP URL changed and by default now is referring to concept id and optionally can include short name and version of collection.
  - `addShortnameAndVersionIdToConceptId` field has been added to the config inputs of the `hyrax-metadata-updates` task

## [v7.1.0] 2021-03-12

### Notable changes

- `sync-granule` task will now properly handle syncing 0 byte files to S3
- SQS/Kinesis rules now support scheduling workflows to a custom queue via the `rule.queueUrl` property. If provided, this value should be the full URL for an SQS queue.

### Added

- `tf-modules/cumulus` module now supports a `cmr_custom_host` variable that can
  be used to set to an arbitray  host for making CMR requests (e.g.
  `https://custom-cmr-host.com`).
- Added `buckets` variable to `tf-modules/archive`
- **CUMULUS-2345**
  - Deploy ORCA with Cumulus, see `example/cumulus-tf/orca.tf` and `example/cumulus-tf/terraform.tfvars.example`
  - Add `CopyToGlacier` step to [example IngestAndPublishGranule workflow](https://github.com/nasa/cumulus/blob/master/example/cumulus-tf/ingest_and_publish_granule_workflow.asl.json)
- **CUMULUS-2424**
  - Added `childWorkflowMeta` to `queue-pdrs` config. An object passed to this config value will be merged into a child workflow message's `meta` object. For an example of how this can be used, see `example/cumulus-tf/discover_and_queue_pdrs_with_child_workflow_meta_workflow.asl.json`.
- **CUMULUS-2427**
  - Added support for using a custom queue with SQS and Kinesis rules. Whatever queue URL is set on the `rule.queueUrl` property will be used to schedule workflows for that rule. This change allows SQS/Kinesis rules to use [any throttled queues defined for a deployment](https://nasa.github.io/cumulus/docs/data-cookbooks/throttling-queued-executions).

### Fixed

- **CUMULUS-2394**
  - Updated PDR and Granule writes to check the step function `workflow_start_time` against
      the `createdAt` field  for each record to ensure old records do not
      overwrite newer ones

### Changed

- `<prefix>-lambda-api-gateway` IAM role used by API Gateway Lambda now
  supports accessing all buckets defined in your `buckets` variable except
  "internal" buckets
- Updated the default scroll duration used in ESScrollSearch and part of the
  reconcilation report functions as a result of testing and seeing timeouts
  at its current value of 2min.
- **CUMULUS-2355**
  - Added logic to disable `/s3Credentials` endpoint based upon value for
    environment variable `DISABLE_S3_CREDENTIALS`. If set to "true", the
    endpoint will not dispense S3 credentials and instead return a message
    indicating that the endpoint has been disabled.
- **CUMULUS-2397**
  - Updated `/elasticsearch` endpoint's `reindex` function to prevent
    reindexing when source and destination indices are the same.
- **CUMULUS-2420**
  - Updated test function `waitForAsyncOperationStatus` to take a retryObject
    and use exponential backoff.  Increased the total test duration for both
    AsycOperation specs and the ReconciliationReports tests.
  - Updated the default scroll duration used in ESScrollSearch and part of the
    reconcilation report functions as a result of testing and seeing timeouts
    at its current value of 2min.
- **CUMULUS-2427**
  - Removed `queueUrl` from the parameters object for `@cumulus/message/Build.buildQueueMessageFromTemplate`
  - Removed `queueUrl` from the parameters object for `@cumulus/message/Build.buildCumulusMeta`

### Fixed

- Fixed issue in `@cumulus/ingest/S3ProviderClient.sync()` preventing 0 byte files from being synced to S3.

### Removed

- Removed variables from `tf-modules/archive`:
  - `private_buckets`
  - `protected_buckets`
  - `public_buckets`

## [v7.0.0] 2021-02-22

### BREAKING CHANGES

- **CUMULUS-2362** - Endpoints for the logs (/logs) will now throw an error unless Metrics is set up

### Added

- **CUMULUS-2345**
  - Deploy ORCA with Cumulus, see `example/cumulus-tf/orca.tf` and `example/cumulus-tf/terraform.tfvars.example`
  - Add `CopyToGlacier` step to [example IngestAndPublishGranule workflow](https://github.com/nasa/cumulus/blob/master/example/cumulus-tf/ingest_and_publish_granule_workflow.asl.json)
- **CUMULUS-2376**
  - Added `cmrRevisionId` as an optional parameter to `post-to-cmr` that will be used when publishing metadata to CMR.
- **CUMULUS-2412**
  - Adds function `getCollectionsByShortNameAndVersion` to @cumulus/cmrjs that performs a compound query to CMR to retrieve collection information on a list of collections. This replaces a series of calls to the CMR for each collection with a single call on the `/collections` endpoint and should improve performance when CMR return times are increased.

### Changed

- **CUMULUS-2362**
  - Logs endpoints only work with Metrics set up
- **CUMULUS-2376**
  - Updated `publishUMMGJSON2CMR` to take in an optional `revisionId` parameter.
  - Updated `publishUMMGJSON2CMR` to throw an error if optional `revisionId` does not match resulting revision ID.
  - Updated `publishECHO10XML2CMR` to take in an optional `revisionId` parameter.
  - Updated `publishECHO10XML2CMR` to throw an error if optional `revisionId` does not match resulting revision ID.
  - Updated `publish2CMR` to take in optional `cmrRevisionId`.
  - Updated `getWriteHeaders` to take in an optional CMR Revision ID.
  - Updated `ingestGranule` to take in an optional CMR Revision ID to pass to `getWriteHeaders`.
  - Updated `ingestUMMGranule` to take in an optional CMR Revision ID to pass to `getWriteHeaders`.
- **CUMULUS-2350**
  - Updates the examples on the `/s3credentialsREADME`, to include Python and
    JavaScript code demonstrating how to refrsh  the s3credential for
    programatic access.
- **CUMULUS-2383**
  - PostToCMR task will return CMRInternalError when a `500` status is returned from CMR

## [v6.0.0] 2021-02-16

### MIGRATION NOTES

- **CUMULUS-2255** - Cumulus has upgraded its supported version of Terraform
  from **0.12.12** to **0.13.6**. Please see the [instructions to upgrade your
  deployments](https://github.com/nasa/cumulus/blob/master/docs/upgrade-notes/upgrading-tf-version-0.13.6.md).

- **CUMULUS-2350**
  - If the  `/s3credentialsREADME`, does not appear to be working after
    deploymnt, [manual redeployment](https://docs.aws.amazon.com/apigateway/latest/developerguide/how-to-deploy-api-with-console.html)
    of the API-gateway stage may be necessary to finish the deployment.

### BREAKING CHANGES

- **CUMULUS-2255** - Cumulus has upgraded its supported version of Terraform from **0.12.12** to **0.13.6**.

### Added

- **CUMULUS-2291**
  - Add provider filter to Granule Inventory Report
- **CUMULUS-2300**
  - Added `childWorkflowMeta` to `queue-granules` config. Object passed to this
    value will be merged into a child workflow message's  `meta` object. For an
    example of how this can be used, see
    `example/cumulus-tf/discover_granules_workflow.asl.json`.
- **CUMULUS-2350**
  - Adds an unprotected endpoint, `/s3credentialsREADME`, to the
    s3-credentials-endpoint that displays  information on how to use the
    `/s3credentials` endpoint
- **CUMULUS-2368**
  - Add QueueWorkflow task
- **CUMULUS-2391**
  - Add reportToEms to collections.files file schema
- **CUMULUS-2395**
  - Add Core module parameter `ecs_custom_sg_ids` to Cumulus module to allow for
    custom security group mappings
- **CUMULUS-2402**
  - Officially expose `sftp()` for use in `@cumulus/sftp-client`

### Changed

- **CUMULUS-2323**
  - The sync granules task when used with the s3 provider now uses the
    `source_bucket` key in `granule.files` objects.  If incoming payloads using
    this task have a `source_bucket` value for a file using the s3 provider, the
    task will attempt to sync from the bucket defined in the file's
    `source_bucket` key instead of the `provider`.
    - Updated `S3ProviderClient.sync` to allow for an optional bucket parameter
      in support of the changed behavior.
  - Removed `addBucketToFile` and related code from sync-granules task

- **CUMULUS-2255**
  - Updated Terraform deployment code syntax for compatibility with version 0.13.6
- **CUMULUS-2321**
  - Updated API endpoint GET `/reconciliationReports/{name}` to return the
    pre-signe s3 URL in addition to report data

### Fixed

- Updated `hyrax-metadata-updates` task so the opendap url has Type 'USE SERVICE API'

- **CUMULUS-2310**
  - Use valid filename for reconciliation report
- **CUMULUS-2351**
  - Inventory report no longer includes the File/Granule relation object in the
    okCountByGranules key of a report.  The information is only included when a
    'Granule Not Found' report is run.

### Removed

- **CUMULUS-2364**
  - Remove the internal Cumulus logging lambda (log2elasticsearch)

## [v5.0.1] 2021-01-27

### Changed

- **CUMULUS-2344**
  - Elasticsearch API now allows you to reindex to an index that already exists
  - If using the Change Index operation and the new index doesn't exist, it will be created
  - Regarding instructions for CUMULUS-2020, you can now do a change index
    operation before a reindex operation. This will
    ensure that new data will end up in the new index while Elasticsearch is reindexing.

- **CUMULUS-2351**
  - Inventory report no longer includes the File/Granule relation object in the okCountByGranules key of a report. The information is only included when a 'Granule Not Found' report is run.

### Removed

- **CUMULUS-2367**
  - Removed `execution_cumulus_id` column from granules RDS schema and data type

## [v5.0.0] 2021-01-12

### BREAKING CHANGES

- **CUMULUS-2020**
  - Elasticsearch data mappings have been updated to improve search and the API
    has been update to reflect those changes. See Migration notes on how to
    update the Elasticsearch mappings.

### Migration notes

- **CUMULUS-2020**
  - Elasticsearch data mappings have been updated to improve search. For
    example, case insensitive searching will now work (e.g. 'MOD' and 'mod' will
    return the same granule results). To use the improved Elasticsearch queries,
    [reindex](https://nasa.github.io/cumulus-api/#reindex) to create a new index
    with the correct types. Then perform a [change
    index](https://nasa.github.io/cumulus-api/#change-index) operation to use
    the new index.
- **CUMULUS-2258**
  - Because the `egress_lambda_log_group` and
    `egress_lambda_log_subscription_filter` resource were removed from the
    `cumulus` module, new definitions for these resources must be added to
    `cumulus-tf/main.tf`. For reference on how to define these resources, see
    [`example/cumulus-tf/thin_egress_app.tf`](https://github.com/nasa/cumulus/blob/master/example/cumulus-tf/thin_egress_app.tf).
  - The `tea_stack_name` variable being passed into the `cumulus` module should be removed
- **CUMULUS-2344**
  - Regarding instructions for CUMULUS-2020, you can now do a change index operation before a reindex operation. This will
    ensure that new data will end up in the new index while Elasticsearch is reindexing.

### BREAKING CHANGES

- **CUMULUS-2020**
  - Elasticsearch data mappings have been updated to improve search and the API has been updated to reflect those changes. See Migration notes on how to update the Elasticsearch mappings.

### Added

- **CUMULUS-2318**
  - Added`async_operation_image` as `cumulus` module variable to allow for override of the async_operation container image.  Users can optionally specify a non-default docker image for use with Core async operations.
- **CUMULUS-2219**
  - Added `lzards-backup` Core task to facilitate making LZARDS backup requests in Cumulus ingest workflows
- **CUMULUS-2092**
  - Add documentation for Granule Not Found Reports
- **HYRAX-320**
  - `@cumulus/hyrax-metadata-updates`Add component URI encoding for entry title id and granule ur to allow for values with special characters in them. For example, EntryTitleId 'Sentinel-6A MF/Jason-CS L2 Advanced Microwave Radiometer (AMR-C) NRT Geophysical Parameters' Now, URLs generated from such values will be encoded correctly and parsable by HyraxInTheCloud
- **CUMULUS-1370**
  - Add documentation for Getting Started section including FAQs
- **CUMULUS-2092**
  - Add documentation for Granule Not Found Reports
- **CUMULUS-2219**
  - Added `lzards-backup` Core task to facilitate making LZARDS backup requests in Cumulus ingest workflows
- **CUMULUS-2280**
  - In local api, retry to create tables if they fail to ensure localstack has had time to start fully.
- **CUMULUS-2290**
  - Add `queryFields` to granule schema, and this allows workflow tasks to add queryable data to granule record. For reference on how to add data to `queryFields` field, see [`example/cumulus-tf/kinesis_trigger_test_workflow.tf`](https://github.com/nasa/cumulus/blob/master/example/cumulus-tf/kinesis_trigger_test_workflow.tf).
- **CUMULUS-2318**
  - Added`async_operation_image` as `cumulus` module variable to allow for override of the async_operation container image.  Users can optionally specify a non-default docker image for use with Core async operations.

### Changed

- **CUMULUS-2020**
  - Updated Elasticsearch mappings to support case-insensitive search
- **CUMULUS-2124**
  - cumulus-rds-tf terraform module now takes engine_version as an input variable.
- **CUMULUS-2279**
  - Changed the formatting of granule CMR links: instead of a link to the `/search/granules.json` endpoint, now it is a direct link to `/search/concepts/conceptid.format`
- **CUMULUS-2296**
  - Improved PDR spec compliance of `parse-pdr` by updating `@cumulus/pvl` to parse fields in a manner more consistent with the PDR ICD, with respect to numbers and dates. Anything not matching the ICD expectations, or incompatible with Javascript parsing, will be parsed as a string instead.
- **CUMULUS-2344**
  - Elasticsearch API now allows you to reindex to an index that already exists
  - If using the Change Index operation and the new index doesn't exist, it will be created

### Removed

- **CUMULUS-2258**
  - Removed `tea_stack_name` variable from `tf-modules/distribution/variables.tf` and `tf-modules/cumulus/variables.tf`
  - Removed `egress_lambda_log_group` and `egress_lambda_log_subscription_filter` resources from `tf-modules/distribution/main.tf`

## [v4.0.0] 2020-11-20

### Migration notes

- Update the name of your `cumulus_message_adapter_lambda_layer_arn` variable for the `cumulus` module to `cumulus_message_adapter_lambda_layer_version_arn`. The value of the variable should remain the same (a layer version ARN of a Lambda layer for the [`cumulus-message-adapter`](https://github.com/nasa/cumulus-message-adapter/).
- **CUMULUS-2138** - Update all workflows using the `MoveGranules` step to add `UpdateGranulesCmrMetadataFileLinksStep`that runs after it. See the example [`IngestAndPublishWorkflow`](https://github.com/nasa/cumulus/blob/master/example/cumulus-tf/ingest_and_publish_granule_workflow.asl.json) for reference.
- **CUMULUS-2251**
  - Because it has been removed from the `cumulus` module, a new resource definition for `egress_api_gateway_log_subscription_filter` must be added to `cumulus-tf/main.tf`. For reference on how to define this resource, see [`example/cumulus-tf/main.tf`](https://github.com/nasa/cumulus/blob/master/example/cumulus-tf/main.tf).

### Added

- **CUMULUS-2248**
  - Updates Integration Tests README to point to new fake provider template.
- **CUMULUS-2239**
  - Add resource declaration to create a VPC endpoint in tea-map-cache module if `deploy_to_ngap` is false.
- **CUMULUS-2063**
  - Adds a new, optional query parameter to the `/collections[&getMMT=true]` and `/collections/active[&getMMT=true]` endpoints. When a user provides a value of `true` for `getMMT` in the query parameters, the endpoint will search CMR and update each collection's results with new key `MMTLink` containing a link to the MMT (Metadata Management Tool) if a CMR collection id is found.
- **CUMULUS-2170**
  - Adds ability to filter granule inventory reports
- **CUMULUS-2211**
  - Adds `granules/bulkReingest` endpoint to `@cumulus/api`
- **CUMULUS-2251**
  - Adds `log_api_gateway_to_cloudwatch` variable to `example/cumulus-tf/variables.tf`.
  - Adds `log_api_gateway_to_cloudwatch` variable to `thin_egress_app` module definition.

### Changed

- **CUMULUS-2216**
  - `/collection` and `/collection/active` endpoints now return collections without granule aggregate statistics by default. The original behavior is preserved and can be found by including a query param of `includeStats=true` on the request to the endpoint.
  - The `es/collections` Collection class takes a new parameter includeStats. It no longer appends granule aggregate statistics to the returned results by default. One must set the new parameter to any non-false value.
- **CUMULUS-2201**
  - Update `dbIndexer` lambda to process requests in serial
  - Fixes ingestPdrWithNodeNameSpec parsePdr provider error
- **CUMULUS-2251**
  - Moves Egress Api Gateway Log Group Filter from `tf-modules/distribution/main.tf` to `example/cumulus-tf/main.tf`

### Fixed

- **CUMULUS-2251**
  - This fixes a deployment error caused by depending on the `thin_egress_app` module output for a resource count.

### Removed

- **CUMULUS-2251**
  - Removes `tea_api_egress_log_group` variable from `tf-modules/distribution/variables.tf` and `tf-modules/cumulus/variables.tf`.

### BREAKING CHANGES

- **CUMULUS-2138** - CMR metadata update behavior has been removed from the `move-granules` task into a
new `update-granules-cmr-metadata-file-links` task.
- **CUMULUS-2216**
  - `/collection` and `/collection/active` endpoints now return collections without granule aggregate statistics by default. The original behavior is preserved and can be found by including a query param of `includeStats=true` on the request to the endpoint.  This is likely to affect the dashboard only but included here for the change of behavior.
- **[1956](https://github.com/nasa/cumulus/issues/1956)**
  - Update the name of the `cumulus_message_adapter_lambda_layer_arn` output from the `cumulus-message-adapter` module to `cumulus_message_adapter_lambda_layer_version_arn`. The output value has changed from being the ARN of the Lambda layer **without a version** to the ARN of the Lambda layer **with a version**.
  - Update the variable name in the `cumulus` and `ingest` modules from `cumulus_message_adapter_lambda_layer_arn` to `cumulus_message_adapter_lambda_layer_version_arn`

## [v3.0.1] 2020-10-21

- **CUMULUS-2203**
  - Update Core tasks to use
    [cumulus-message-adapter-js](https://github.com/nasa/cumulus-message-adapter-js)
    v2.0.0 to resolve memory leak/lambda ENOMEM constant failure issue.   This
    issue caused lambdas to slowly use all memory in the run environment and
    prevented AWS from halting/restarting warmed instances when task code was
    throwing consistent errors under load.

- **CUMULUS-2232**
  - Updated versions for `ajv`, `lodash`, `googleapis`, `archiver`, and
    `@cumulus/aws-client` to remediate vulnerabilities found in SNYK scan.

### Fixed

- **CUMULUS-2233**
  - Fixes /s3credentials bug where the expiration time on the cookie was set to a time that is always expired, so authentication was never being recognized as complete by the API. Consequently, the user would end up in a redirect loop and requests to /s3credentials would never complete successfully. The bug was caused by the fact that the code setting the expiration time for the cookie was expecting a time value in milliseconds, but was receiving the expirationTime from the EarthdataLoginClient in seconds. This bug has been fixed by converting seconds into milliseconds. Unit tests were added to test that the expiration time has been converted to milliseconds and checking that the cookie's expiration time is greater than the current time.

## [v3.0.0] 2020-10-7

### MIGRATION STEPS

- **CUMULUS-2099**
  - All references to `meta.queues` in workflow configuration must be replaced with references to queue URLs from Terraform resources. See the updated [data cookbooks](https://nasa.github.io/cumulus/docs/data-cookbooks/about-cookbooks) or example [Discover Granules workflow configuration](https://github.com/nasa/cumulus/blob/master/example/cumulus-tf/discover_granules_workflow.asl.json).
  - The steps for configuring queued execution throttling have changed. See the [updated documentation](https://nasa.github.io/cumulus/docs/data-cookbooks/throttling-queued-executions).
  - In addition to the configuration for execution throttling, the internal mechanism for tracking executions by queue has changed. As a result, you should **disable any rules or workflows scheduling executions via a throttled queue** before upgrading. Otherwise, you may be at risk of having **twice as many executions** as are configured for the queue while the updated tracking is deployed. You can re-enable these rules/workflows once the upgrade is complete.

- **CUMULUS-2111**
  - **Before you re-deploy your `cumulus-tf` module**, note that the [`thin-egress-app`][thin-egress-app] is no longer deployed by default as part of the `cumulus` module, so you must add the TEA module to your deployment and manually modify your Terraform state **to avoid losing your API gateway and impacting any Cloudfront endpoints pointing to those gateways**. If you don't care about losing your API gateway and impacting Cloudfront endpoints, you can ignore the instructions for manually modifying state.

    1. Add the [`thin-egress-app`][thin-egress-app] module to your `cumulus-tf` deployment as shown in the [Cumulus example deployment](https://github.com/nasa/cumulus/tree/master/example/cumulus-tf/main.tf).

         - Note that the values for `tea_stack_name` variable to the `cumulus` module and the `stack_name` variable to the `thin_egress_app` module **must match**
         - Also, if you are specifying the `stage_name` variable to the `thin_egress_app` module, **the value of the `tea_api_gateway_stage` variable to the `cumulus` module must match it**

    2. **If you want to preserve your existing `thin-egress-app` API gateway and avoid having to update your Cloudfront endpoint for distribution, then you must follow these instructions**: <https://nasa.github.io/cumulus/docs/upgrade-notes/migrate_tea_standalone>. Otherwise, you can re-deploy as usual.

  - If you provide your own custom bucket map to TEA as a standalone module, **you must ensure that your custom bucket map includes mappings for the `protected` and `public` buckets specified in your `cumulus-tf/terraform.tfvars`, otherwise Cumulus may not be able to determine the correct distribution URL for ingested files and you may encounter errors**

- **CUMULUS-2197**
  - EMS resources are now optional, and `ems_deploy` is set to `false` by default, which will delete your EMS resources.
  - If you would like to keep any deployed EMS resources, add the `ems_deploy` variable set to `true` in your `cumulus-tf/terraform.tfvars`

### BREAKING CHANGES

- **CUMULUS-2200**
  - Changes return from 303 redirect to 200 success for `Granule Inventory`'s
    `/reconciliationReport` returns.  The user (dashboard) must read the value
    of `url` from the return to get the s3SignedURL and then download the report.
- **CUMULUS-2099**
  - `meta.queues` has been removed from Cumulus core workflow messages.
  - `@cumulus/sf-sqs-report` workflow task no longer reads the reporting queue URL from `input.meta.queues.reporting` on the incoming event. Instead, it requires that the queue URL be set as the `reporting_queue_url` environment variable on the deployed Lambda.
- **CUMULUS-2111**
  - The deployment of the `thin-egress-app` module has be removed from `tf-modules/distribution`, which is a part of the `tf-modules/cumulus` module. Thus, the `thin-egress-app` module is no longer deployed for you by default. See the migration steps for details about how to add deployment for the `thin-egress-app`.
- **CUMULUS-2141**
  - The `parse-pdr` task has been updated to respect the `NODE_NAME` property in
    a PDR's `FILE_GROUP`. If a `NODE_NAME` is present, the task will query the
    Cumulus API for a provider with that host. If a provider is found, the
    output granule from the task will contain a `provider` property containing
    that provider. If `NODE_NAME` is set but a provider with that host cannot be
    found in the API, or if multiple providers are found with that same host,
    the task will fail.
  - The `queue-granules` task has been updated to expect an optional
    `granule.provider` property on each granule. If present, the granule will be
    enqueued using that provider. If not present, the task's `config.provider`
    will be used instead.
- **CUMULUS-2197**
  - EMS resources are now optional and will not be deployed by default. See migration steps for information
    about how to deploy EMS resources.

#### CODE CHANGES

- The `@cumulus/api-client.providers.getProviders` function now takes a
  `queryStringParameters` parameter which can be used to filter the providers
  which are returned
- The `@cumulus/aws-client/S3.getS3ObjectReadStreamAsync` function has been
  removed. It read the entire S3 object into memory before returning a read
  stream, which could cause Lambdas to run out of memory. Use
  `@cumulus/aws-client/S3.getObjectReadStream` instead.
- The `@cumulus/ingest/util.lookupMimeType` function now returns `undefined`
  rather than `null` if the mime type could not be found.
- The `@cumulus/ingest/lock.removeLock` function now returns `undefined`
- The `@cumulus/ingest/granule.generateMoveFileParams` function now returns
  `source: undefined` and `target :undefined` on the response object if either could not be
  determined. Previously, `null` had been returned.
- The `@cumulus/ingest/recursion.recursion` function must now be imported using
  `const { recursion } = require('@cumulus/ingest/recursion');`
- The `@cumulus/ingest/granule.getRenamedS3File` function has been renamed to
  `listVersionedObjects`
- `@cumulus/common.http` has been removed
- `@cumulus/common/http.download` has been removed

### Added

- **CUMULUS-1855**
  - Fixed SyncGranule task to return an empty granules list when given an empty
    (or absent) granules list on input, rather than throwing an exception
- **CUMULUS-1955**
  - Added `@cumulus/aws-client/S3.getObject` to get an AWS S3 object
  - Added `@cumulus/aws-client/S3.waitForObject` to get an AWS S3 object,
    retrying, if necessary
- **CUMULUS-1961**
  - Adds `startTimestamp` and `endTimestamp` parameters to endpoint
    `reconcilationReports`.  Setting these values will filter the returned
    report to cumulus data that falls within the timestamps. It also causes the
    report to be one directional, meaning cumulus is only reconciled with CMR,
    but not the other direction. The Granules will be filtered by their
    `updatedAt` values. Collections are filtered by the updatedAt time of their
    granules, i.e. Collections with granules that are updatedAt a time between
    the time parameters will be returned in the reconciliation reports.
  - Adds `startTimestamp` and `endTimestamp` parameters to create-reconciliation-reports
    lambda function. If either of these params is passed in with a value that can be
    converted to a date object, the inter-platform comparison between Cumulus and CMR will
    be one way.  That is, collections, granules, and files will be filtered by time for
    those found in Cumulus and only those compared to the CMR holdings. For the moment
    there is not enough information to change the internal consistency check, and S3 vs
    Cumulus comparisons are unchanged by the timestamps.
- **CUMULUS-1962**
  - Adds `location` as parameter to `/reconciliationReports` endpoint. Options are `S3`
    resulting in a S3 vs. Cumulus database search or `CMR` resulting in CMR vs. Cumulus database search.
- **CUMULUS-1963**
  - Adds `granuleId` as input parameter to `/reconcilationReports`
    endpoint. Limits inputs parameters to either `collectionId` or `granuleId`
    and will fail to create the report if both are provided.  Adding granuleId
    will find collections in Cumulus by granuleId and compare those one way
    with those in CMR.
  - `/reconciliationReports` now validates any input json before starting the
    async operation and the lambda handler no longer validates input
    parameters.
- **CUMULUS-1964**
  - Reports can now be filtered on provider
- **CUMULUS-1965**
  - Adds `collectionId` parameter to the `/reconcilationReports`
    endpoint. Setting this value will limit the scope of the reconcilation
    report to only the input collectionId when comparing Cumulus and
    CMR. `collectionId` is provided an array of strings e.g. `[shortname___version, shortname2___version2]`
- **CUMULUS-2107**
  - Added a new task, `update-cmr-access-constraints`, that will set access constraints in CMR Metadata.
    Currently supports UMMG-JSON and Echo10XML, where it will configure `AccessConstraints` and
    `RestrictionFlag/RestrictionComment`, respectively.
  - Added an operator doc on how to configure and run the access constraint update workflow, which will update the metadata using the new task, and then publish the updated metadata to CMR.
  - Added an operator doc on bulk operations.
- **CUMULUS-2111**
  - Added variables to `cumulus` module:
    - `tea_api_egress_log_group`
    - `tea_external_api_endpoint`
    - `tea_internal_api_endpoint`
    - `tea_rest_api_id`
    - `tea_rest_api_root_resource_id`
    - `tea_stack_name`
  - Added variables to `distribution` module:
    - `tea_api_egress_log_group`
    - `tea_external_api_endpoint`
    - `tea_internal_api_endpoint`
    - `tea_rest_api_id`
    - `tea_rest_api_root_resource_id`
    - `tea_stack_name`
- **CUMULUS-2112**
  - Added `@cumulus/api/lambdas/internal-reconciliation-report`, so create-reconciliation-report
    lambda can create `Internal` reconciliation report
- **CUMULUS-2116**
  - Added `@cumulus/api/models/granule.unpublishAndDeleteGranule` which
  unpublishes a granule from CMR and deletes it from Cumulus, but does not
  update the record to `published: false` before deletion
- **CUMULUS-2113**
  - Added Granule not found report to reports endpoint
  - Update reports to return breakdown by Granule of files both in DynamoDB and S3
- **CUMULUS-2123**
  - Added `cumulus-rds-tf` DB cluster module to `tf-modules` that adds a
    severless RDS Aurora/ PostgreSQL  database cluster to meet the PostgreSQL
    requirements for future releases.
  - Updated the default Cumulus module to take the following new required variables:
    - rds_user_access_secret_arn:
      AWS Secrets Manager secret ARN containing a JSON string of DB credentials
      (containing at least host, password, port as keys)
    - rds_security_group:
      RDS Security Group that provides connection access to the RDS cluster
  - Updated API lambdas and default ECS cluster to add them to the
    `rds_security_group` for database access
- **CUMULUS-2126**
  - The collections endpoint now writes to the RDS database
- **CUMULUS-2127**
  - Added migration to create collections relation for RDS database
- **CUMULUS-2129**
  - Added `data-migration1` Terraform module and Lambda to migrate data from Dynamo to RDS
    - Added support to Lambda for migrating collections data from Dynamo to RDS
- **CUMULUS-2155**
  - Added `rds_connection_heartbeat` to `cumulus` and `data-migration` tf
    modules.  If set to true, this diagnostic variable instructs Core's database
    code to fire off a connection 'heartbeat' query and log the timing/results
    for diagnostic purposes, and retry certain connection timeouts once.
    This option is disabled by default
- **CUMULUS-2156**
  - Support array inputs parameters for `Internal` reconciliation report
- **CUMULUS-2157**
  - Added support to `data-migration1` Lambda for migrating providers data from Dynamo to RDS
    - The migration process for providers will convert any credentials that are stored unencrypted or encrypted with an S3 keypair provider to be encrypted with a KMS key instead
- **CUMULUS-2161**
  - Rules now support an `executionNamePrefix` property. If set, any executions
    triggered as a result of that rule will use that prefix in the name of the
    execution.
  - The `QueueGranules` task now supports an `executionNamePrefix` property. Any
    executions queued by that task will use that prefix in the name of the
    execution. See the
    [example workflow](./example/cumulus-tf/discover_granules_with_execution_name_prefix_workflow.asl.json)
    for usage.
  - The `QueuePdrs` task now supports an `executionNamePrefix` config property.
    Any executions queued by that task will use that prefix in the name of the
    execution. See the
    [example workflow](./example/cumulus-tf/discover_and_queue_pdrs_with_execution_name_prefix_workflow.asl.json)
    for usage.
- **CUMULUS-2162**
  - Adds new report type to `/reconciliationReport` endpoint.  The new report
    is `Granule Inventory`. This report is a CSV file of all the granules in
    the Cumulus DB. This report will eventually replace the existing
    `granules-csv` endpoint which has been deprecated.
- **CUMULUS-2197**
  - Added `ems_deploy` variable to the `cumulus` module. This is set to false by default, except
    for our example deployment, where it is needed for integration tests.

### Changed

- Upgraded version of [TEA](https://github.com/asfadmin/thin-egress-app/) deployed with Cumulus to build 88.
- **CUMULUS-2107**
  - Updated the `applyWorkflow` functionality on the granules endpoint to take a `meta` property to pass into the workflow message.
  - Updated the `BULK_GRANULE` functionality on the granules endpoint to support the above `applyWorkflow` change.
- **CUMULUS-2111**
  - Changed `distribution_api_gateway_stage` variable for `cumulus` module to `tea_api_gateway_stage`
  - Changed `api_gateway_stage` variable for `distribution` module to `tea_api_gateway_stage`
- **CUMULUS-2224**
  - Updated `/reconciliationReport`'s file reconciliation to include `"EXTENDED METADATA"` as a valid CMR relatedUrls Type.

### Fixed

- **CUMULUS-2168**
  - Fixed issue where large number of documents (generally logs) in the
    `cumulus` elasticsearch index results in the collection granule stats
    queries failing for the collections list api endpoint
- **CUMULUS-1955**
  - Due to AWS's eventual consistency model, it was possible for PostToCMR to
    publish an earlier version of a CMR metadata file, rather than the latest
    version created in a workflow.  This fix guarantees that the latest version
    is published, as expected.
- **CUMULUS-1961**
  - Fixed `activeCollections` query only returning 10 results
- **CUMULUS-2201**
  - Fix Reconciliation Report integration test failures by waiting for collections appear
    in es list and ingesting a fake granule xml file to CMR
- **CUMULUS-2015**
  - Reduced concurrency of `QueueGranules` task. That task now has a
    `config.concurrency` option that defaults to `3`.
- **CUMULUS-2116**
  - Fixed a race condition with bulk granule delete causing deleted granules to still appear in Elasticsearch. Granules removed via bulk delete should now be removed from Elasticsearch.
- **CUMULUS-2163**
  - Remove the `public-read` ACL from the `move-granules` task
- **CUMULUS-2164**
  - Fix issue where `cumulus` index is recreated and attached to an alias if it has been previously deleted
- **CUMULUS-2195**
  - Fixed issue with redirect from `/token` not working when using a Cloudfront endpoint to access the Cumulus API with Launchpad authentication enabled. The redirect should now work properly whether you are using a plain API gateway URL or a Cloudfront endpoint pointing at an API gateway URL.
- **CUMULUS-2200**
  - Fixed issue where __in and __not queries were stripping spaces from values

### Deprecated

- **CUMULUS-1955**
  - `@cumulus/aws-client/S3.getS3Object()`
  - `@cumulus/message/Queue.getQueueNameByUrl()`
  - `@cumulus/message/Queue.getQueueName()`
- **CUMULUS-2162**
  - `@cumulus/api/endpoints/granules-csv/list()`

### Removed

- **CUMULUS-2111**
  - Removed `distribution_url` and `distribution_redirect_uri` outputs from the `cumulus` module
  - Removed variables from the `cumulus` module:
    - `distribution_url`
    - `log_api_gateway_to_cloudwatch`
    - `thin_egress_cookie_domain`
    - `thin_egress_domain_cert_arn`
    - `thin_egress_download_role_in_region_arn`
    - `thin_egress_jwt_algo`
    - `thin_egress_jwt_secret_name`
    - `thin_egress_lambda_code_dependency_archive_key`
    - `thin_egress_stack_name`
  - Removed outputs from the `distribution` module:
    - `distribution_url`
    - `internal_tea_api`
    - `rest_api_id`
    - `thin_egress_app_redirect_uri`
  - Removed variables from the `distribution` module:
    - `bucket_map_key`
    - `distribution_url`
    - `log_api_gateway_to_cloudwatch`
    - `thin_egress_cookie_domain`
    - `thin_egress_domain_cert_arn`
    - `thin_egress_download_role_in_region_arn`
    - `thin_egress_jwt_algo`
    - `thin_egress_jwt_secret_name`
    - `thin_egress_lambda_code_dependency_archive_key`
- **CUMULUS-2157**
  - Removed `providerSecretsMigration` and `verifyProviderSecretsMigration` lambdas
- Removed deprecated `@cumulus/sf-sns-report` task
- Removed code:
  - `@cumulus/aws-client/S3.calculateS3ObjectChecksum`
  - `@cumulus/aws-client/S3.getS3ObjectReadStream`
  - `@cumulus/cmrjs.getFullMetadata`
  - `@cumulus/cmrjs.getMetadata`
  - `@cumulus/common/util.isNil`
  - `@cumulus/common/util.isNull`
  - `@cumulus/common/util.isUndefined`
  - `@cumulus/common/util.lookupMimeType`
  - `@cumulus/common/util.mkdtempSync`
  - `@cumulus/common/util.negate`
  - `@cumulus/common/util.noop`
  - `@cumulus/common/util.omit`
  - `@cumulus/common/util.renameProperty`
  - `@cumulus/common/util.sleep`
  - `@cumulus/common/util.thread`
  - `@cumulus/ingest/granule.copyGranuleFile`
  - `@cumulus/ingest/granule.moveGranuleFile`
  - `@cumulus/integration-tests/api/rules.deleteRule`
  - `@cumulus/integration-tests/api/rules.getRule`
  - `@cumulus/integration-tests/api/rules.listRules`
  - `@cumulus/integration-tests/api/rules.postRule`
  - `@cumulus/integration-tests/api/rules.rerunRule`
  - `@cumulus/integration-tests/api/rules.updateRule`
  - `@cumulus/integration-tests/sfnStep.parseStepMessage`
  - `@cumulus/message/Queue.getQueueName`
  - `@cumulus/message/Queue.getQueueNameByUrl`

## v2.0.2+ Backport releases

Release v2.0.1 was the last release on the 2.0.x release series.

Changes after this version on the 2.0.x release series are limited
security/requested feature patches and will not be ported forward to future
releases unless there is a corresponding CHANGELOG entry.

For up-to-date CHANGELOG for the maintenance release branch see
[CHANGELOG.md](https://github.com/nasa/cumulus/blob/release-2.0.x/CHANGELOG.md)
from the 2.0.x branch.

For the most recent release information for the maintenance branch please see
the [release page](https://github.com/nasa/cumulus/releases)

## [v2.0.7] 2020-10-1 - [BACKPORT]

### Fixed

- CVE-2020-7720
  - Updated common `node-forge` dependency to 0.10.0 to address CVE finding

### [v2.0.6] 2020-09-25 - [BACKPORT]

### Fixed

- **CUMULUS-2168**
  - Fixed issue where large number of documents (generally logs) in the
    `cumulus` elasticsearch index results in the collection granule stats
    queries failing for the collections list api endpoint

### [v2.0.5] 2020-09-15 - [BACKPORT]

#### Added

- Added `thin_egress_stack_name` variable to `cumulus` and `distribution` Terraform modules to allow overriding the default Cloudformation stack name used for the `thin-egress-app`. **Please note that if you change/set this value for an existing deployment, it will destroy and re-create your API gateway for the `thin-egress-app`.**

#### Fixed

- Fix collection list queries. Removed fixes to collection stats, which break queries for a large number of granules.

### [v2.0.4] 2020-09-08 - [BACKPORT]

#### Changed

- Upgraded version of [TEA](https://github.com/asfadmin/thin-egress-app/) deployed with Cumulus to build 88.

### [v2.0.3] 2020-09-02 - [BACKPORT]

#### Fixed

- **CUMULUS-1961**
  - Fixed `activeCollections` query only returning 10 results

- **CUMULUS-2039**
  - Fix issue causing SyncGranules task to run out of memory on large granules

#### CODE CHANGES

- The `@cumulus/aws-client/S3.getS3ObjectReadStreamAsync` function has been
  removed. It read the entire S3 object into memory before returning a read
  stream, which could cause Lambdas to run out of memory. Use
  `@cumulus/aws-client/S3.getObjectReadStream` instead.

### [v2.0.2] 2020-08-17 - [BACKPORT]

#### CODE CHANGES

- The `@cumulus/ingest/util.lookupMimeType` function now returns `undefined`
  rather than `null` if the mime type could not be found.
- The `@cumulus/ingest/lock.removeLock` function now returns `undefined`

#### Added

- **CUMULUS-2116**
  - Added `@cumulus/api/models/granule.unpublishAndDeleteGranule` which
  unpublishes a granule from CMR and deletes it from Cumulus, but does not
  update the record to `published: false` before deletion

### Fixed

- **CUMULUS-2116**
  - Fixed a race condition with bulk granule delete causing deleted granules to still appear in Elasticsearch. Granules removed via bulk delete should now be removed from Elasticsearch.

## [v2.0.1] 2020-07-28

### Added

- **CUMULUS-1886**
  - Added `multiple sort keys` support to `@cumulus/api`
- **CUMULUS-2099**
  - `@cumulus/message/Queue.getQueueUrl` to get the queue URL specified in a Cumulus workflow message, if any.

### Fixed

- **[PR 1790](https://github.com/nasa/cumulus/pull/1790)**
  - Fixed bug with request headers in `@cumulus/launchpad-auth` causing Launchpad token requests to fail

## [v2.0.0] 2020-07-23

### BREAKING CHANGES

- Changes to the `@cumulus/api-client` package
  - The `CumulusApiClientError` class must now be imported using
    `const { CumulusApiClientError } = require('@cumulus/api-client/CumulusApiClientError')`
- The `@cumulus/sftp-client/SftpClient` class must now be imported using
  `const { SftpClient } = require('@cumulus/sftp-client');`
- Instances of `@cumulus/ingest/SftpProviderClient` no longer implicitly connect
  when `download`, `list`, or `sync` are called. You must call `connect` on the
  provider client before issuing one of those calls. Failure to do so will
  result in a "Client not connected" exception being thrown.
- Instances of `@cumulus/ingest/SftpProviderClient` no longer implicitly
  disconnect from the SFTP server when `list` is called.
- Instances of `@cumulus/sftp-client/SftpClient` must now be expclicitly closed
  by calling `.end()`
- Instances of `@cumulus/sftp-client/SftpClient` no longer implicitly connect to
  the server when `download`, `unlink`, `syncToS3`, `syncFromS3`, and `list` are
  called. You must explicitly call `connect` before calling one of those
  methods.
- Changes to the `@cumulus/common` package
  - `cloudwatch-event.getSfEventMessageObject()` now returns `undefined` if the
    message could not be found or could not be parsed. It previously returned
    `null`.
  - `S3KeyPairProvider.decrypt()` now throws an exception if the bucket
    containing the key cannot be determined.
  - `S3KeyPairProvider.decrypt()` now throws an exception if the stack cannot be
    determined.
  - `S3KeyPairProvider.encrypt()` now throws an exception if the bucket
    containing the key cannot be determined.
  - `S3KeyPairProvider.encrypt()` now throws an exception if the stack cannot be
    determined.
  - `sns-event.getSnsEventMessageObject()` now returns `undefined` if it could
    not be parsed. It previously returned `null`.
  - The `aws` module has been removed.
  - The `BucketsConfig.buckets` property is now read-only and private
  - The `test-utils.validateConfig()` function now resolves to `undefined`
    rather than `true`.
  - The `test-utils.validateInput()` function now resolves to `undefined` rather
    than `true`.
  - The `test-utils.validateOutput()` function now resolves to `undefined`
    rather than `true`.
  - The static `S3KeyPairProvider.retrieveKey()` function has been removed.
- Changes to the `@cumulus/cmrjs` package
  - `@cumulus/cmrjs.constructOnlineAccessUrl()` and
    `@cumulus/cmrjs/cmr-utils.constructOnlineAccessUrl()` previously took a
    `buckets` parameter, which was an instance of
    `@cumulus/common/BucketsConfig`. They now take a `bucketTypes` parameter,
    which is a simple object mapping bucket names to bucket types. Example:
    `{ 'private-1': 'private', 'public-1': 'public' }`
  - `@cumulus/cmrjs.reconcileCMRMetadata()` and
    `@cumulus/cmrjs/cmr-utils.reconcileCMRMetadata()` now take a **required**
    `bucketTypes` parameter, which is a simple object mapping bucket names to
    bucket types. Example: `{ 'private-1': 'private', 'public-1': 'public' }`
  - `@cumulus/cmrjs.updateCMRMetadata()` and
    `@cumulus/cmrjs/cmr-utils.updateCMRMetadata()` previously took an optional
    `inBuckets` parameter, which was an instance of
    `@cumulus/common/BucketsConfig`. They now take a **required** `bucketTypes`
    parameter, which is a simple object mapping bucket names to bucket types.
    Example: `{ 'private-1': 'private', 'public-1': 'public' }`
- The minimum supported version of all published Cumulus packages is now Node
  12.18.0
  - Tasks using the `cumuluss/cumulus-ecs-task` Docker image must be updated to
    `cumuluss/cumulus-ecs-task:1.7.0`. This can be done by updating the `image`
    property of any tasks defined using the `cumulus_ecs_service` Terraform
    module.
- Changes to `@cumulus/aws-client/S3`
  - The signature of the `getObjectSize` function has changed. It now takes a
    params object with three properties:
    - **s3**: an instance of an AWS.S3 object
    - **bucket**
    - **key**
  - The `getObjectSize` function will no longer retry if the object does not
    exist
- **CUMULUS-1861**
  - `@cumulus/message/Collections.getCollectionIdFromMessage` now throws a
    `CumulusMessageError` if `collectionName` and `collectionVersion` are missing
    from `meta.collection`.   Previously this method would return
    `'undefined___undefined'` instead
  - `@cumulus/integration-tests/addCollections` now returns an array of collections that
    were added rather than the count of added collections
- **CUMULUS-1930**
  - The `@cumulus/common/util.uuid()` function has been removed
- **CUMULUS-1955**
  - `@cumulus/aws-client/S3.multipartCopyObject` now returns an object with the
    AWS `etag` of the destination object
  - `@cumulus/ingest/S3ProviderClient.list` now sets a file object's `path`
    property to `undefined` instead of `null` when the file is at the top level
    of its bucket
  - The `sync` methods of the following classes in the `@cumulus/ingest` package
    now return an object with the AWS `s3uri` and `etag` of the destination file
    (they previously returned only a string representing the S3 URI)
    - `FtpProviderClient`
    - `HttpProviderClient`
    - `S3ProviderClient`
    - `SftpProviderClient`
- **CUMULUS-1958**
  - The following methods exported from `@cumulus/cmr-js/cmr-utils` were made
    async, and added distributionBucketMap as a parameter:
    - constructOnlineAccessUrl
    - generateFileUrl
    - reconcileCMRMetadata
    - updateCMRMetadata
- **CUMULUS-1969**
  - The `DiscoverPdrs` task now expects `provider_path` to be provided at
    `event.config.provider_path`, not `event.config.collection.provider_path`
  - `event.config.provider_path` is now a required parameter of the
    `DiscoverPdrs` task
  - `event.config.collection` is no longer a parameter to the `DiscoverPdrs`
    task
  - Collections no longer support the `provider_path` property. The tasks that
    relied on that property are now referencing `config.meta.provider_path`.
    Workflows should be updated accordingly.
- **CUMULUS-1977**
  - Moved bulk granule deletion endpoint from `/bulkDelete` to
    `/granules/bulkDelete`
- **CUMULUS-1991**
  - Updated CMR metadata generation to use "Download file.hdf" (where `file.hdf` is the filename of the given resource) as the resource description instead of "File to download"
  - CMR metadata updates now respect changes to resource descriptions (previously only changes to resource URLs were respected)

### MIGRATION STEPS

- Due to an issue with the AWS API Gateway and how the Thin Egress App Cloudformation template applies updates, you may need to redeploy your
  `thin-egress-app-EgressGateway` manually as a one time migration step.    If your deployment fails with an
  error similar to:

  ```bash
  Error: Lambda function (<stack>-tf-TeaCache) returned error: ({"errorType":"HTTPError","errorMessage":"Response code 404 (Not Found)"})
  ```

  Then follow the [AWS
  instructions](https://docs.aws.amazon.com/apigateway/latest/developerguide/how-to-deploy-api-with-console.html)
  to `Redeploy a REST API to a stage` for your egress API and re-run `terraform
  apply`.

### Added

- **CUMULUS-2081**
  - Add Integrator Guide section for onboarding
  - Add helpful tips documentation

- **CUMULUS-1902**
  - Add Common Use Cases section under Operator Docs

- **CUMULUS-2058**
  - Added `lambda_processing_role_name` as an output from the `cumulus` module
    to provide the processing role name
- **CUMULUS-1417**
  - Added a `checksumFor` property to collection `files` config. Set this
    property on a checksum file's definition matching the `regex` of the target
    file. More details in the ['Data Cookbooks
    Setup'](https://nasa.github.io/cumulus/docs/next/data-cookbooks/setup)
    documentation.
  - Added `checksumFor` validation to collections model.
- **CUMULUS-1956**
  - Added `@cumulus/earthata-login-client` package
  - The `/s3credentials` endpoint that is deployed as part of distribution now
    supports authentication using tokens created by a different application. If
    a request contains the `EDL-ClientId` and `EDL-Token` headers,
    authentication will be handled using that token rather than attempting to
    use OAuth.
  - `@cumulus/earthata-login-client.getTokenUsername()` now accepts an
    `xRequestId` argument, which will be included as the `X-Request-Id` header
    when calling Earthdata Login.
  - If the `s3Credentials` endpoint is invoked with an EDL token and an
    `X-Request-Id` header, that `X-Request-Id` header will be forwarded to
    Earthata Login.
- **CUMULUS-1957**
  - If EDL token authentication is being used, and the `EDL-Client-Name` header
    is set, `@the-client-name` will be appended to the end of the Earthdata
    Login username that is used as the `RoleSessionName` of the temporary IAM
    credentials. This value will show up in the AWS S3 server access logs.
- **CUMULUS-1958**
  - Add the ability for users to specify a `bucket_map_key` to the `cumulus`
    terraform module as an override for the default .yaml values that are passed
    to TEA by Core.    Using this option *requires* that each configured
    Cumulus 'distribution' bucket (e.g. public/protected buckets) have a single
    TEA mapping.  Multiple maps per bucket are not supported.
  - Updated Generating a distribution URL, the MoveGranules task and all CMR
    reconciliation functionality to utilize the TEA bucket map override.
  - Updated deploy process to utilize a bootstrap 'tea-map-cache' lambda that
    will, after deployment of Cumulus Core's TEA instance, query TEA for all
    protected/public buckets and generate a mapping configuration used
    internally by Core.  This object is also exposed as an output of the Cumulus
    module as `distribution_bucket_map`.
- **CUMULUS-1961**
  - Replaces DynamoDB for Elasticsearch for reconciliationReportForCumulusCMR
    comparisons between Cumulus and CMR.
- **CUMULUS-1970**
  - Created the `add-missing-file-checksums` workflow task
  - Added `@cumulus/aws-client/S3.calculateObjectHash()` function
  - Added `@cumulus/aws-client/S3.getObjectReadStream()` function
- **CUMULUS-1887**
  - Add additional fields to the granule CSV download file
- **CUMULUS-2019**
  - Add `infix` search to es query builder `@cumulus/api/es/es/queries` to
    support partial matching of the keywords

### Changed

- **CUMULUS-2032**
  - Updated @cumulus/ingest/HttpProviderClient to utilize a configuration key
    `httpListTimeout` to set the default timeout for discovery HTTP/HTTPS
    requests, and updates the default for the provider to 5 minutes (300 seconds).
  - Updated the DiscoverGranules and DiscoverPDRs tasks to utilize the updated
    configuration value if set via workflow config, and updates the default for
    these tasks to 5 minutes (300 seconds).

- **CUMULUS-176**
  - The API will now respond with a 400 status code when a request body contains
    invalid JSON. It had previously returned a 500 status code.
- **CUMULUS-1861**
  - Updates Rule objects to no longer require a collection.
  - Changes the DLQ behavior for `sfEventSqsToDbRecords` and
    `sfEventSqsToDbRecordsInputQueue`. Previously failure to write a database
    record would result in lambda success, and an error log in the CloudWatch
    logs.   The lambda has been updated to manually add a record to
    the `sfEventSqsToDbRecordsDeadLetterQueue` if the granule, execution, *or*
    pdr record fails to write, in addition to the previous error logging.
- **CUMULUS-1956**
  - The `/s3credentials` endpoint that is deployed as part of distribution now
    supports authentication using tokens created by a different application. If
    a request contains the `EDL-ClientId` and `EDL-Token` headers,
    authentication will be handled using that token rather than attempting to
    use OAuth.
- **CUMULUS-1977**
  - API endpoint POST `/granules/bulk` now returns a 202 status on a successful
    response instead of a 200 response
  - API endpoint DELETE `/granules/<granule-id>` now returns a 404 status if the
    granule record was already deleted
  - `@cumulus/api/models/Granule.update()` now returns the updated granule
    record
  - Implemented POST `/granules/bulkDelete` API endpoint to support deleting
    granules specified by ID or returned by the provided query in the request
    body. If the request is successful, the endpoint returns the async operation
    ID that has been started to remove the granules.
    - To use a query in the request body, your deployment must be
      [configured to access the Elasticsearch host for ESDIS metrics](https://nasa.github.io/cumulus/docs/additional-deployment-options/cloudwatch-logs-delivery#esdis-metrics)
      in your environment
  - Added `@cumulus/api/models/Granule.getRecord()` method to return raw record
    from DynamoDB
  - Added `@cumulus/api/models/Granule.delete()` method which handles deleting
    the granule record from DynamoDB and the granule files from S3
- **CUMULUS-1982**
  - The `globalConnectionLimit` property of providers is now optional and
    defaults to "unlimited"
- **CUMULUS-1997**
  - Added optional `launchpad` configuration to `@cumulus/hyrax-metadata-updates` task config schema.
- **CUMULUS-1991**
  - `@cumulus/cmrjs/src/cmr-utils/constructOnlineAccessUrls()` now throws an error if `cmrGranuleUrlType = "distribution"` and no distribution endpoint argument is provided
- **CUMULUS-2011**
  - Reconciliation reports are now generated within an AsyncOperation
- **CUMULUS-2016**
  - Upgrade TEA to version 79

### Fixed

- **CUMULUS-1991**
  - Added missing `DISTRIBUTION_ENDPOINT` environment variable for API lambdas. This environment variable is required for API requests to move granules.

- **CUMULUS-1961**
  - Fixed granules and executions query params not getting sent to API in granule list operation in `@cumulus/api-client`

### Deprecated

- `@cumulus/aws-client/S3.calculateS3ObjectChecksum()`
- `@cumulus/aws-client/S3.getS3ObjectReadStream()`
- `@cumulus/common/log.convertLogLevel()`
- `@cumulus/collection-config-store`
- `@cumulus/common/util.sleep()`

- **CUMULUS-1930**
  - `@cumulus/common/log.convertLogLevel()`
  - `@cumulus/common/util.isNull()`
  - `@cumulus/common/util.isUndefined()`
  - `@cumulus/common/util.negate()`
  - `@cumulus/common/util.noop()`
  - `@cumulus/common/util.isNil()`
  - `@cumulus/common/util.renameProperty()`
  - `@cumulus/common/util.lookupMimeType()`
  - `@cumulus/common/util.thread()`
  - `@cumulus/common/util.mkdtempSync()`

### Removed

- The deprecated `@cumulus/common.bucketsConfigJsonObject` function has been
  removed
- The deprecated `@cumulus/common.CollectionConfigStore` class has been removed
- The deprecated `@cumulus/common.concurrency` module has been removed
- The deprecated `@cumulus/common.constructCollectionId` function has been
  removed
- The deprecated `@cumulus/common.launchpad` module has been removed
- The deprecated `@cumulus/common.LaunchpadToken` class has been removed
- The deprecated `@cumulus/common.Semaphore` class has been removed
- The deprecated `@cumulus/common.stringUtils` module has been removed
- The deprecated `@cumulus/common/aws.cloudwatchlogs` function has been removed
- The deprecated `@cumulus/common/aws.deleteS3Files` function has been removed
- The deprecated `@cumulus/common/aws.deleteS3Object` function has been removed
- The deprecated `@cumulus/common/aws.dynamodb` function has been removed
- The deprecated `@cumulus/common/aws.dynamodbDocClient` function has been
  removed
- The deprecated `@cumulus/common/aws.getExecutionArn` function has been removed
- The deprecated `@cumulus/common/aws.headObject` function has been removed
- The deprecated `@cumulus/common/aws.listS3ObjectsV2` function has been removed
- The deprecated `@cumulus/common/aws.parseS3Uri` function has been removed
- The deprecated `@cumulus/common/aws.promiseS3Upload` function has been removed
- The deprecated `@cumulus/common/aws.recursivelyDeleteS3Bucket` function has
  been removed
- The deprecated `@cumulus/common/aws.s3CopyObject` function has been removed
- The deprecated `@cumulus/common/aws.s3ObjectExists` function has been removed
- The deprecated `@cumulus/common/aws.s3PutObject` function has been removed
- The deprecated `@cumulus/common/bucketsConfigJsonObject` function has been
  removed
- The deprecated `@cumulus/common/CloudWatchLogger` class has been removed
- The deprecated `@cumulus/common/collection-config-store.CollectionConfigStore`
  class has been removed
- The deprecated `@cumulus/common/collection-config-store.constructCollectionId`
  function has been removed
- The deprecated `@cumulus/common/concurrency.limit` function has been removed
- The deprecated `@cumulus/common/concurrency.mapTolerant` function has been
  removed
- The deprecated `@cumulus/common/concurrency.promiseUrl` function has been
  removed
- The deprecated `@cumulus/common/concurrency.toPromise` function has been
  removed
- The deprecated `@cumulus/common/concurrency.unless` function has been removed
- The deprecated `@cumulus/common/config.parseConfig` function has been removed
- The deprecated `@cumulus/common/config.resolveResource` function has been
  removed
- The deprecated `@cumulus/common/DynamoDb.get` function has been removed
- The deprecated `@cumulus/common/DynamoDb.scan` function has been removed
- The deprecated `@cumulus/common/FieldPattern` class has been removed
- The deprecated `@cumulus/common/launchpad.getLaunchpadToken` function has been
  removed
- The deprecated `@cumulus/common/launchpad.validateLaunchpadToken` function has
  been removed
- The deprecated `@cumulus/common/LaunchpadToken` class has been removed
- The deprecated `@cumulus/common/message.buildCumulusMeta` function has been
  removed
- The deprecated `@cumulus/common/message.buildQueueMessageFromTemplate`
  function has been removed
- The deprecated `@cumulus/common/message.getCollectionIdFromMessage` function
  has been removed
- The deprecated `@cumulus/common/message.getMaximumExecutions` function has
  been removed
- The deprecated `@cumulus/common/message.getMessageExecutionArn` function has
  been removed
- The deprecated `@cumulus/common/message.getMessageExecutionName` function has
  been removed
- The deprecated `@cumulus/common/message.getMessageFromTemplate` function has
  been removed
- The deprecated `@cumulus/common/message.getMessageGranules` function has been
  removed
- The deprecated `@cumulus/common/message.getMessageStateMachineArn` function
  has been removed
- The deprecated `@cumulus/common/message.getQueueName` function has been
  removed
- The deprecated `@cumulus/common/message.getQueueNameByUrl` function has been
  removed
- The deprecated `@cumulus/common/message.hasQueueAndExecutionLimit` function
  has been removed
- The deprecated `@cumulus/common/Semaphore` class has been removed
- The deprecated `@cumulus/common/string.globalReplace` functon has been removed
- The deprecated `@cumulus/common/string.isNonEmptyString` functon has been
  removed
- The deprecated `@cumulus/common/string.isValidHostname` functon has been
  removed
- The deprecated `@cumulus/common/string.match` functon has been removed
- The deprecated `@cumulus/common/string.matches` functon has been removed
- The deprecated `@cumulus/common/string.replace` functon has been removed
- The deprecated `@cumulus/common/string.toLower` functon has been removed
- The deprecated `@cumulus/common/string.toUpper` functon has been removed
- The deprecated `@cumulus/common/testUtils.getLocalstackEndpoint` function has been removed
- The deprecated `@cumulus/common/util.setErrorStack` function has been removed
- The `@cumulus/common/util.uuid` function has been removed
- The deprecated `@cumulus/common/workflows.getWorkflowArn` function has been
  removed
- The deprecated `@cumulus/common/workflows.getWorkflowFile` function has been
  removed
- The deprecated `@cumulus/common/workflows.getWorkflowList` function has been
  removed
- The deprecated `@cumulus/common/workflows.getWorkflowTemplate` function has
  been removed
- `@cumulus/aws-client/StepFunctions.toSfnExecutionName()`
- `@cumulus/aws-client/StepFunctions.fromSfnExecutionName()`
- `@cumulus/aws-client/StepFunctions.getExecutionArn()`
- `@cumulus/aws-client/StepFunctions.getExecutionUrl()`
- `@cumulus/aws-client/StepFunctions.getStateMachineArn()`
- `@cumulus/aws-client/StepFunctions.pullStepFunctionEvent()`
- `@cumulus/common/test-utils/throttleOnce()`
- `@cumulus/integration-tests/api/distribution.invokeApiDistributionLambda()`
- `@cumulus/integration-tests/api/distribution.getDistributionApiRedirect()`
- `@cumulus/integration-tests/api/distribution.getDistributionApiFileStream()`

## [v1.24.0] 2020-06-03

### BREAKING CHANGES

- **CUMULUS-1969**
  - The `DiscoverPdrs` task now expects `provider_path` to be provided at
    `event.config.provider_path`, not `event.config.collection.provider_path`
  - `event.config.provider_path` is now a required parameter of the
    `DiscoverPdrs` task
  - `event.config.collection` is no longer a parameter to the `DiscoverPdrs`
    task
  - Collections no longer support the `provider_path` property. The tasks that
    relied on that property are now referencing `config.meta.provider_path`.
    Workflows should be updated accordingly.

- **CUMULUS-1997**
  - `@cumulus/cmr-client/CMRSearchConceptQueue` parameters have been changed to take a `cmrSettings` object containing clientId, provider, and auth information. This can be generated using `@cumulus/cmrjs/cmr-utils/getCmrSettings`. The `cmrEnvironment` variable has been removed.

### Added

- **CUMULUS-1800**
  - Added task configuration setting named `syncChecksumFiles` to the
    SyncGranule task. This setting is `false` by default, but when set to
    `true`, all checksum files associated with data files that are downloaded
    will be downloaded as well.
- **CUMULUS-1952**
  - Updated HTTP(S) provider client to accept username/password for Basic authorization. This change adds support for Basic Authorization such as Earthdata login redirects to ingest (i.e. as implemented in SyncGranule), but not to discovery (i.e. as implemented in DiscoverGranules). Discovery still expects the provider's file system to be publicly accessible, but not the individual files and their contents.
  - **NOTE**: Using this in combination with the HTTP protocol may expose usernames and passwords to intermediary network entities. HTTPS is highly recommended.
- **CUMULUS-1997**
  - Added optional `launchpad` configuration to `@cumulus/hyrax-metadata-updates` task config schema.

### Fixed

- **CUMULUS-1997**
  - Updated all CMR operations to use configured authentication scheme
- **CUMULUS-2010**
  - Updated `@cumulus/api/launchpadSaml` to support multiple userGroup attributes from the SAML response

## [v1.23.2] 2020-05-22

### BREAKING CHANGES

- Updates to the Cumulus archive API:
  - All endpoints now return a `401` response instead of a `403` for any request where the JWT passed as a Bearer token is invalid.
  - POST `/refresh` and DELETE `/token/<token>` endpoints now return a `401` response for requests with expired tokens

- **CUMULUS-1894**
  - `@cumulus/ingest/granule.handleDuplicateFile()`
    - The `copyOptions` parameter has been removed
    - An `ACL` parameter has been added
  - `@cumulus/ingest/granule.renameS3FileWithTimestamp()`
    - Now returns `undefined`

- **CUMULUS-1896**
  Updated all Cumulus core lambdas to utilize the new message adapter streaming interface via [cumulus-message-adapter-js v1.2.0](https://github.com/nasa/cumulus-message-adapter-js/releases/tag/v1.2.0).   Users of this version of Cumulus (or later) must utilize version 1.3.0 or greater of the [cumulus-message-adapter](https://github.com/nasa/cumulus-message-adapter) to support core lambdas.

- **CUMULUS-1912**
  - `@cumulus/api` reconciliationReports list endpoint returns a list of reconciliationReport records instead of S3Uri.

- **CUMULUS-1969**
  - The `DiscoverGranules` task now expects `provider_path` to be provided at
    `event.config.provider_path`, not `event.config.collection.provider_path`
  - `config.provider_path` is now a required parameter of the `DiscoverGranules`
    task

### MIGRATION STEPS

- To take advantage of the new TTL-based access token expiration implemented in CUMULUS-1777 (see notes below) and clear out existing records in your access tokens table, do the following:
  1. Log out of any active dashboard sessions
  2. Use the AWS console or CLI to delete your `<prefix>-AccessTokensTable` DynamoDB table
  3. [Re-deploy your `data-persistence` module](https://nasa.github.io/cumulus/docs/deployment/upgrade-readme#update-data-persistence-resources), which should re-create the `<prefix>-AccessTokensTable` DynamoDB table
  4. Return to using the Cumulus API/dashboard as normal
- This release requires the Cumulus Message Adapter layer deployed with Cumulus Core to be at least 1.3.0, as the core lambdas have updated to [cumulus-message-adapter-js v1.2.0](https://github.com/nasa/cumulus-message-adapter-js/releases/tag/v1.2.0) and the new CMA interface.  As a result, users should:
  1. Follow the [Cumulus Message Adapter (CMA) deployment instructions](https://nasa.github.io/cumulus/docs/deployment/deployment-readme#deploy-the-cumulus-message-adapter-layer) and install a CMA layer version >=1.3.0
  2. If you are using any custom Node.js Lambdas in your workflows **and** the Cumulus CMA layer/`cumulus-message-adapter-js`, you must update your lambda to use [cumulus-message-adapter-js v1.2.0](https://github.com/nasa/cumulus-message-adapter-js/releases/tag/v1.2.0) and follow the migration instructions in the release notes. Prior versions of `cumulus-message-adapter-js` are not compatible with CMA >= 1.3.0.
- Migrate existing s3 reconciliation report records to database (CUMULUS-1911):
  - After update your `data persistence` module and Cumulus resources, run the command:

  ```bash
  ./node_modules/.bin/cumulus-api migrate --stack `<your-terraform-deployment-prefix>` --migrationVersion migration5
  ```

### Added

- Added a limit for concurrent Elasticsearch requests when doing an index from database operation
- Added the `es_request_concurrency` parameter to the archive and cumulus Terraform modules

- **CUMULUS-1995**
  - Added the `es_index_shards` parameter to the archive and cumulus Terraform modules to configure the number of shards for the ES index
    - If you have an existing ES index, you will need to [reindex](https://nasa.github.io/cumulus-api/#reindex) and then [change index](https://nasa.github.io/cumulus-api/#change-index) to take advantage of shard updates

- **CUMULUS-1894**
  - Added `@cumulus/aws-client/S3.moveObject()`

- **CUMULUS-1911**
  - Added ReconciliationReports table
  - Updated CreateReconciliationReport lambda to save Reconciliation Report records to database
  - Updated dbIndexer and IndexFromDatabase lambdas to index Reconciliation Report records to Elasticsearch
  - Added migration_5 to migrate existing s3 reconciliation report records to database and Elasticsearch
  - Updated `@cumulus/api` package, `tf-modules/archive` and `tf-modules/data-persistence` Terraform modules

- **CUMULUS-1916**
  - Added util function for seeding reconciliation reports when running API locally in dashboard

### Changed

- **CUMULUS-1777**
  - The `expirationTime` property is now a **required field** of the access tokens model.
  - Updated the `AccessTokens` table to set a [TTL](https://docs.aws.amazon.com/amazondynamodb/latest/developerguide/howitworks-ttl.html) on the `expirationTime` field in `tf-modules/data-persistence/dynamo.tf`. As a result, access token records in this table whose `expirationTime` has passed should be **automatically deleted by DynamoDB**.
  - Updated all code creating access token records in the Dynamo `AccessTokens` table to set the `expirationTime` field value in seconds from the epoch.
- **CUMULUS-1912**
  - Updated reconciliationReports endpoints to query against Elasticsearch, delete report from both database and s3
  - Added `@cumulus/api-client/reconciliationReports`
- **CUMULUS-1999**
  - Updated `@cumulus/common/util.deprecate()` so that only a single deprecation notice is printed for each name/version combination

### Fixed

- **CUMULUS-1894**
  - The `SyncGranule` task can now handle files larger than 5 GB
- **CUMULUS-1987**
  - `Remove granule from CMR` operation in `@cumulus/api` now passes token to CMR when fetching granule metadata, allowing removal of private granules
- **CUMULUS-1993**
  - For a given queue, the `sqs-message-consumer` Lambda will now only schedule workflows for rules matching the queue **and the collection information in each queue message (if any)**
    - The consumer also now only reads each queue message **once per Lambda invocation**, whereas previously each message was read **once per queue rule per Lambda invocation**
  - Fixed bug preventing the deletion of multiple SNS rules that share the same SNS topic

### Deprecated

- **CUMULUS-1894**
  - `@cumulus/ingest/granule.copyGranuleFile()`
  - `@cumulus/ingest/granule.moveGranuleFile()`

- **CUMULUS-1987** - Deprecated the following functions:
  - `@cumulus/cmrjs/getMetadata(cmrLink)` -> `@cumulus/cmr-client/CMR.getGranuleMetadata(cmrLink)`
  - `@cumulus/cmrjs/getFullMetadata(cmrLink)`

## [v1.22.1] 2020-05-04

**Note**: v1.22.0 was not released as a package due to npm/release concerns.  Users upgrading to 1.22.x should start with 1.22.1

### Added

- **CUMULUS-1894**
  - Added `@cumulus/aws-client/S3.multipartCopyObject()`
- **CUMULUS-408**
  - Added `certificateUri` field to provider schema. This optional field allows operators to specify an S3 uri to a CA bundle to use for HTTPS requests.
- **CUMULUS-1787**
  - Added `collections/active` endpoint for returning collections with active granules in `@cumulus/api`
- **CUMULUS-1799**
  - Added `@cumulus/common/stack.getBucketsConfigKey()` to return the S3 key for the buckets config object
  - Added `@cumulus/common/workflows.getWorkflowFileKey()` to return the S3 key for a workflow definition object
  - Added `@cumulus/common/workflows.getWorkflowsListKeyPrefix()` to return the S3 key prefix for objects containing workflow definitions
  - Added `@cumulus/message` package containing utilities for building and parsing Cumulus messages
- **CUMULUS-1850**
  - Added `@cumulus/aws-client/Kinesis.describeStream()` to get a Kinesis stream description
- **CUMULUS-1853**
  - Added `@cumulus/integration-tests/collections.createCollection()`
  - Added `@cumulus/integration-tests/executions.findExecutionArn()`
  - Added `@cumulus/integration-tests/executions.getExecutionWithStatus()`
  - Added `@cumulus/integration-tests/granules.getGranuleWithStatus()`
  - Added `@cumulus/integration-tests/providers.createProvider()`
  - Added `@cumulus/integration-tests/rules.createOneTimeRule()`

### Changed

- **CUMULUS-1682**
  - Moved all `@cumulus/ingest/parse-pdr` code into the `parse-pdr` task as it had become tightly coupled with that task's handler and was not used anywhere else. Unit tests also restored.
- **CUMULUS-1820**
  - Updated the Thin Egress App module used in `tf-modules/distribution/main.tf` to build 74. [See the release notes](https://github.com/asfadmin/thin-egress-app/releases/tag/tea-build.74).
- **CUMULUS-1852**
  - Updated POST endpoints for `/collections`, `/providers`, and `/rules` to log errors when returning a 500 response
  - Updated POST endpoint for `/collections`:
    - Return a 400 response when the `name` or `version` fields are missing
    - Return a 409 response if the collection already exists
    - Improved error messages to be more explicit
  - Updated POST endpoint for `/providers`:
    - Return a 400 response if the `host` field value is invalid
    - Return a 409 response if the provider already exists
  - Updated POST endpoint for `/rules`:
    - Return a 400 response if rule `name` is invalid
    - Return a 400 response if rule `type` is invalid
- **CUMULUS-1891**
  - Updated the following endpoints using async operations to return a 503 error if the ECS task  cannot be started and a 500 response for a non-specific error:
    - POST `/replays`
    - POST `/bulkDelete`
    - POST `/elasticsearch/index-from-database`
    - POST `/granules/bulk`

### Fixed

- **CUMULUS-408**
  - Fixed HTTPS discovery and ingest.

- **CUMULUS-1850**
  - Fixed a bug in Kinesis event processing where the message consumer would not properly filter available rules based on the collection information in the event and the Kinesis stream ARN

- **CUMULUS-1853**
  - Fixed a bug where attempting to create a rule containing a payload property
    would fail schema validation.

- **CUMULUS-1854**
  - Rule schema is validated before starting workflows or creating event source mappings

- **CUMULUS-1974**
  - Fixed @cumulus/api webpack config for missing underscore object due to underscore update

- **CUMULUS-2210**
  - Fixed `cmr_oauth_provider` variable not being propogated to reconciliation reports

### Deprecated

- **CUMULUS-1799** - Deprecated the following code. For cases where the code was moved into another package, the new code location is noted:
  - `@cumulus/aws-client/StepFunctions.fromSfnExecutionName()`
  - `@cumulus/aws-client/StepFunctions.toSfnExecutionName()`
  - `@cumulus/aws-client/StepFunctions.getExecutionArn()` -> `@cumulus/message/Executions.buildExecutionArn()`
  - `@cumulus/aws-client/StepFunctions.getExecutionUrl()` -> `@cumulus/message/Executions.getExecutionUrlFromArn()`
  - `@cumulus/aws-client/StepFunctions.getStateMachineArn()` -> `@cumulus/message/Executions.getStateMachineArnFromExecutionArn()`
  - `@cumulus/aws-client/StepFunctions.pullStepFunctionEvent()` -> `@cumulus/message/StepFunctions.pullStepFunctionEvent()`
  - `@cumulus/common/bucketsConfigJsonObject()`
  - `@cumulus/common/CloudWatchLogger`
  - `@cumulus/common/collection-config-store/CollectionConfigStore` -> `@cumulus/collection-config-store`
  - `@cumulus/common/collection-config-store.constructCollectionId()` -> `@cumulus/message/Collections.constructCollectionId`
  - `@cumulus/common/concurrency.limit()`
  - `@cumulus/common/concurrency.mapTolerant()`
  - `@cumulus/common/concurrency.promiseUrl()`
  - `@cumulus/common/concurrency.toPromise()`
  - `@cumulus/common/concurrency.unless()`
  - `@cumulus/common/config.buildSchema()`
  - `@cumulus/common/config.parseConfig()`
  - `@cumulus/common/config.resolveResource()`
  - `@cumulus/common/config.resourceToArn()`
  - `@cumulus/common/FieldPattern`
  - `@cumulus/common/launchpad.getLaunchpadToken()` -> `@cumulus/launchpad-auth/index.getLaunchpadToken()`
  - `@cumulus/common/LaunchpadToken` -> `@cumulus/launchpad-auth/LaunchpadToken`
  - `@cumulus/common/launchpad.validateLaunchpadToken()` -> `@cumulus/launchpad-auth/index.validateLaunchpadToken()`
  - `@cumulus/common/message.buildCumulusMeta()` -> `@cumulus/message/Build.buildCumulusMeta()`
  - `@cumulus/common/message.buildQueueMessageFromTemplate()` -> `@cumulus/message/Build.buildQueueMessageFromTemplate()`
  - `@cumulus/common/message.getCollectionIdFromMessage()` -> `@cumulus/message/Collections.getCollectionIdFromMessage()`
  - `@cumulus/common/message.getMessageExecutionArn()` -> `@cumulus/message/Executions.getMessageExecutionArn()`
  - `@cumulus/common/message.getMessageExecutionName()` -> `@cumulus/message/Executions.getMessageExecutionName()`
  - `@cumulus/common/message.getMaximumExecutions()` -> `@cumulus/message/Queue.getMaximumExecutions()`
  - `@cumulus/common/message.getMessageFromTemplate()`
  - `@cumulus/common/message.getMessageStateMachineArn()` -> `@cumulus/message/Executions.getMessageStateMachineArn()`)
  - `@cumulus/common/message.getMessageGranules()` -> `@cumulus/message/Granules.getMessageGranules()`
  - `@cumulus/common/message.getQueueNameByUrl()` -> `@cumulus/message/Queue.getQueueNameByUrl()`
  - `@cumulus/common/message.getQueueName()` -> `@cumulus/message/Queue.getQueueName()`)
  - `@cumulus/common/message.hasQueueAndExecutionLimit()` -> `@cumulus/message/Queue.hasQueueAndExecutionLimit()`
  - `@cumulus/common/Semaphore`
  - `@cumulus/common/test-utils.throttleOnce()`
  - `@cumulus/common/workflows.getWorkflowArn()`
  - `@cumulus/common/workflows.getWorkflowFile()`
  - `@cumulus/common/workflows.getWorkflowList()`
  - `@cumulus/common/workflows.getWorkflowTemplate()`
  - `@cumulus/integration-tests/sfnStep/SfnStep.parseStepMessage()` -> `@cumulus/message/StepFunctions.parseStepMessage()`
- **CUMULUS-1858** - Deprecated the following functions.
  - `@cumulus/common/string.globalReplace()`
  - `@cumulus/common/string.isNonEmptyString()`
  - `@cumulus/common/string.isValidHostname()`
  - `@cumulus/common/string.match()`
  - `@cumulus/common/string.matches()`
  - `@cumulus/common/string.replace()`
  - `@cumulus/common/string.toLower()`
  - `@cumulus/common/string.toUpper()`

### Removed

- **CUMULUS-1799**: Deprecated code removals:
  - Removed from `@cumulus/common/aws`:
    - `pullStepFunctionEvent()`
  - Removed `@cumulus/common/sfnStep`
  - Removed `@cumulus/common/StepFunctions`

## [v1.21.0] 2020-03-30

### PLEASE NOTE

- **CUMULUS-1762**: the `messageConsumer` for `sns` and `kinesis`-type rules now fetches
  the collection information from the message. You should ensure that your rule's collection
  name and version match what is in the message for these ingest messages to be processed.
  If no matching rule is found, an error will be thrown and logged in the
  `messageConsumer` Lambda function's log group.

### Added

- **CUMULUS-1629**`
  - Updates discover-granules task to respect/utilize duplicateHandling configuration such that
    - skip:               Duplicates will be filtered from the granule list
    - error:              Duplicates encountered will result in step failure
    - replace, version:   Duplicates will be ignored and handled as normal.
  - Adds a new copy of the API lambda `PrivateApiLambda()` which is configured to not require authentication. This Lambda is not connected to an API gateway
  - Adds `@cumulus/api-client` with functions for use by workflow lambdas to call the API when needed

- **CUMULUS-1732**
  - Added Python task/activity workflow and integration test (`PythonReferenceSpec`) to test `cumulus-message-adapter-python`and `cumulus-process-py` integration.
- **CUMULUS-1795**
  - Added an IAM policy on the Cumulus EC2 creation to enable SSM when the `deploy_to_ngap` flag is true

### Changed

- **CUMULUS-1762**
  - the `messageConsumer` for `sns` and `kinesis`-type rules now fetches the collection
    information from the message.

### Deprecated

- **CUMULUS-1629**
  - Deprecate `granulesApi`, `rulesApi`, `emsApi`, `executionsAPI` from `@cumulus/integration-test/api` in favor of code moved to `@cumulus/api-client`

### Removed

- **CUMULUS-1799**: Deprecated code removals
  - Removed deprecated method `@cumulus/api/models/Granule.createGranulesFromSns()`
  - Removed deprecated method `@cumulus/api/models/Granule.removeGranuleFromCmr()`
  - Removed from `@cumulus/common/aws`:
    - `apigateway()`
    - `buildS3Uri()`
    - `calculateS3ObjectChecksum()`
    - `cf()`
    - `cloudwatch()`
    - `cloudwatchevents()`
    - `cloudwatchlogs()`
    - `createAndWaitForDynamoDbTable()`
    - `createQueue()`
    - `deleteSQSMessage()`
    - `describeCfStackResources()`
    - `downloadS3File()`
    - `downloadS3Files()`
    - `DynamoDbSearchQueue` class
    - `dynamodbstreams()`
    - `ec2()`
    - `ecs()`
    - `fileExists()`
    - `findResourceArn()`
    - `fromSfnExecutionName()`
    - `getFileBucketAndKey()`
    - `getJsonS3Object()`
    - `getQueueUrl()`
    - `getObjectSize()`
    - `getS3ObjectReadStream()`
    - `getSecretString()`
    - `getStateMachineArn()`
    - `headObject()`
    - `isThrottlingException()`
    - `kinesis()`
    - `lambda()`
    - `listS3Objects()`
    - `promiseS3Upload()`
    - `publishSnsMessage()`
    - `putJsonS3Object()`
    - `receiveSQSMessages()`
    - `s3CopyObject()`
    - `s3GetObjectTagging()`
    - `s3Join()`
    - `S3ListObjectsV2Queue` class
    - `s3TagSetToQueryString()`
    - `s3PutObjectTagging()`
    - `secretsManager()`
    - `sendSQSMessage()`
    - `sfn()`
    - `sns()`
    - `sqs()`
    - `sqsQueueExists()`
    - `toSfnExecutionName()`
    - `uploadS3FileStream()`
    - `uploadS3Files()`
    - `validateS3ObjectChecksum()`
  - Removed `@cumulus/common/CloudFormationGateway` class
  - Removed `@cumulus/common/concurrency/Mutex` class
  - Removed `@cumulus/common/errors`
  - Removed `@cumulus/common/sftp`
  - Removed `@cumulus/common/string.unicodeEscape`
  - Removed `@cumulus/cmrjs/cmr-utils.getGranuleId()`
  - Removed `@cumulus/cmrjs/cmr-utils.getCmrFiles()`
  - Removed `@cumulus/cmrjs/cmr/CMR` class
  - Removed `@cumulus/cmrjs/cmr/CMRSearchConceptQueue` class
  - Removed `@cumulus/cmrjs/utils.getHost()`
  - Removed `@cumulus/cmrjs/utils.getIp()`
  - Removed `@cumulus/cmrjs/utils.hostId()`
  - Removed `@cumulus/cmrjs/utils/ummVersion()`
  - Removed `@cumulus/cmrjs/utils.updateToken()`
  - Removed `@cumulus/cmrjs/utils.validateUMMG()`
  - Removed `@cumulus/ingest/aws.getEndpoint()`
  - Removed `@cumulus/ingest/aws.getExecutionUrl()`
  - Removed `@cumulus/ingest/aws/invoke()`
  - Removed `@cumulus/ingest/aws/CloudWatch` class
  - Removed `@cumulus/ingest/aws/ECS` class
  - Removed `@cumulus/ingest/aws/Events` class
  - Removed `@cumulus/ingest/aws/SQS` class
  - Removed `@cumulus/ingest/aws/StepFunction` class
  - Removed `@cumulus/ingest/util.normalizeProviderPath()`
  - Removed `@cumulus/integration-tests/index.listCollections()`
  - Removed `@cumulus/integration-tests/index.listProviders()`
  - Removed `@cumulus/integration-tests/index.rulesList()`
  - Removed `@cumulus/integration-tests/api/api.addCollectionApi()`

## [v1.20.0] 2020-03-12

### BREAKING CHANGES

- **CUMULUS-1714**
  - Changed the format of the message sent to the granule SNS Topic. Message includes the granule record under `record` and the type of event under `event`. Messages with `deleted` events will have the record that was deleted with a `deletedAt` timestamp. Options for `event` are `Create | Update | Delete`
- **CUMULUS-1769** - `deploy_to_ngap` is now a **required** variable for the `tf-modules/cumulus` module. **For those deploying to NGAP environments, this variable should always be set to `true`.**

### Notable changes

- **CUMULUS-1739** - You can now exclude Elasticsearch from your `tf-modules/data-persistence` deployment (via `include_elasticsearch = false`) and your `tf-modules/cumulus` module will still deploy successfully.

- **CUMULUS-1769** - If you set `deploy_to_ngap = true` for the `tf-modules/archive` Terraform module, **you can only deploy your archive API gateway as `PRIVATE`**, not `EDGE`.

### Added

- Added `@cumulus/aws-client/S3.getS3ObjectReadStreamAsync()` to deal with S3 eventual consistency issues by checking for the existence an S3 object with retries before getting a readable stream for that object.
- **CUMULUS-1769**
  - Added `deploy_to_ngap` boolean variable for the `tf-modules/cumulus` and `tf-modules/archive` Terraform modules. This variable is required. **For those deploying to NGAP environments, this variable should always be set to `true`.**
- **HYRAX-70**
  - Add the hyrax-metadata-update task

### Changed

- [`AccessToken.get()`](https://github.com/nasa/cumulus/blob/master/packages/api/models/access-tokens.js) now enforces [strongly consistent reads from DynamoDB](https://docs.aws.amazon.com/amazondynamodb/latest/developerguide/HowItWorks.ReadConsistency.html)
- **CUMULUS-1739**
  - Updated `tf-modules/data-persistence` to make Elasticsearch alarm resources and outputs conditional on the `include_elasticsearch` variable
  - Updated `@cumulus/aws-client/S3.getObjectSize` to include automatic retries for any failures from `S3.headObject`
- **CUMULUS-1784**
  - Updated `@cumulus/api/lib/DistributionEvent.remoteIP()` to parse the IP address in an S3 access log from the `A-sourceip` query parameter if present, otherwise fallback to the original parsing behavior.
- **CUMULUS-1768**
  - The `stats/summary` endpoint reports the distinct collections for the number of granules reported

### Fixed

- **CUMULUS-1739** - Fixed the `tf-modules/cumulus` and `tf-modules/archive` modules to make these Elasticsearch variables truly optional:
  - `elasticsearch_domain_arn`
  - `elasticsearch_hostname`
  - `elasticsearch_security_group_id`

- **CUMULUS-1768**
  - Fixed the `stats/` endpoint so that data is correctly filtered by timestamp and `processingTime` is calculated correctly.

- **CUMULUS-1769**
  - In the `tf-modules/archive` Terraform module, the `lifecycle` block ignoring changes to the `policy` of the archive API gateway is now only enforced if `deploy_to_ngap = true`. This fixes a bug where users deploying outside of NGAP could not update their API gateway's resource policy when going from `PRIVATE` to `EDGE`, preventing their API from being accessed publicly.

- **CUMULUS-1775**
  - Fix/update api endpoint to use updated google auth endpoints such that it will work with new accounts

### Removed

- **CUMULUS-1768**
  - Removed API endpoints `stats/histogram` and `stats/average`. All advanced stats needs should be acquired from Cloud Metrics or similarly configured ELK stack.

## [v1.19.0] 2020-02-28

### BREAKING CHANGES

- **CUMULUS-1736**
  - The `@cumulus/discover-granules` task now sets the `dataType` of discovered
    granules based on the `name` of the configured collection, not the
    `dataType`.
  - The config schema of the `@cumulus/discover-granules` task now requires that
    collections contain a `version`.
  - The `@cumulus/sync-granule` task will set the `dataType` and `version` of a
    granule based on the configured collection if those fields are not already
    set on the granule. Previously it was using the `dataType` field of the
    configured collection, then falling back to the `name` field of the
    collection. This update will just use the `name` field of the collection to
    set the `dataType` field of the granule.

- **CUMULUS-1446**
  - Update the `@cumulus/integration-tests/api/executions.getExecution()`
    function to parse the response and return the execution, rather than return
    the full API response.

- **CUMULUS-1672**
  - The `cumulus` Terraform module in previous releases set a
    `Deployment = var.prefix` tag on all resources that it managed. In this
    release, a `tags` input variable has been added to the `cumulus` Terraform
    module to allow resource tagging to be customized. No default tags will be
    applied to Cumulus-managed resources. To replicate the previous behavior,
    set `tags = { Deployment: var.prefix }` as an input variable for the
    `cumulus` Terraform module.

- **CUMULUS-1684 Migration Instructions**
  - In previous releases, a provider's username and password were encrypted
    using a custom encryption library. That has now been updated to use KMS.
    This release includes a Lambda function named
    `<prefix>-ProviderSecretsMigration`, which will re-encrypt existing
    provider credentials to use KMS. After this release has been deployed, you
    will need to manually invoke that Lambda function using either the AWS CLI
    or AWS Console. It should only need to be successfully run once.
  - Future releases of Cumulus will invoke a
    `<prefix>-VerifyProviderSecretsMigration` Lambda function as part of the
    deployment, which will cause the deployment to fail if the migration
    Lambda has not been run.

- **CUMULUS-1718**
  - The `@cumulus/sf-sns-report` task for reporting mid-workflow updates has been retired.
  This task was used as the `PdrStatusReport` task in our ParsePdr example workflow.
  If you have a ParsePdr or other workflow using this task, use `@cumulus/sf-sqs-report` instead.
  Trying to deploy the old task will result in an error as the cumulus module no longer exports `sf_sns_report_task`.
  - Migration instruction: In your workflow definition, for each step using the old task change:
  `"Resource": "${module.cumulus.sf_sns_report_task.task_arn}"`
  to
  `"Resource": "${module.cumulus.sf_sqs_report_task.task_arn}"`

- **CUMULUS-1755**
  - The `thin_egress_jwt_secret_name` variable for the `tf-modules/cumulus` Terraform module is now **required**. This variable is passed on to the Thin Egress App in `tf-modules/distribution/main.tf`, which uses the keys stored in the secret to sign JWTs. See the [Thin Egress App documentation on how to create a value for this secret](https://github.com/asfadmin/thin-egress-app#setting-up-the-jwt-cookie-secrets).

### Added

- **CUMULUS-1446**
  - Add `@cumulus/common/FileUtils.readJsonFile()` function
  - Add `@cumulus/common/FileUtils.readTextFile()` function
  - Add `@cumulus/integration-tests/api/collections.createCollection()` function
  - Add `@cumulus/integration-tests/api/collections.deleteCollection()` function
  - Add `@cumulus/integration-tests/api/collections.getCollection()` function
  - Add `@cumulus/integration-tests/api/providers.getProvider()` function
  - Add `@cumulus/integration-tests/index.getExecutionOutput()` function
  - Add `@cumulus/integration-tests/index.loadCollection()` function
  - Add `@cumulus/integration-tests/index.loadProvider()` function
  - Add `@cumulus/integration-tests/index.readJsonFilesFromDir()` function

- **CUMULUS-1672**
  - Add a `tags` input variable to the `archive` Terraform module
  - Add a `tags` input variable to the `cumulus` Terraform module
  - Add a `tags` input variable to the `cumulus_ecs_service` Terraform module
  - Add a `tags` input variable to the `data-persistence` Terraform module
  - Add a `tags` input variable to the `distribution` Terraform module
  - Add a `tags` input variable to the `ingest` Terraform module
  - Add a `tags` input variable to the `s3-replicator` Terraform module

- **CUMULUS-1707**
  - Enable logrotate on ECS cluster

- **CUMULUS-1684**
  - Add a `@cumulus/aws-client/KMS` library of KMS-related functions
  - Add `@cumulus/aws-client/S3.getTextObject()`
  - Add `@cumulus/sftp-client` package
  - Create `ProviderSecretsMigration` Lambda function
  - Create `VerifyProviderSecretsMigration` Lambda function

- **CUMULUS-1548**
  - Add ability to put default Cumulus logs in Metrics' ELK stack
  - Add ability to add custom logs to Metrics' ELK Stack

- **CUMULUS-1702**
  - When logs are sent to Metrics' ELK stack, the logs endpoints will return results from there

- **CUMULUS-1459**
  - Async Operations are indexed in Elasticsearch
  - To index any existing async operations you'll need to perform an index from
    database function.

- **CUMULUS-1717**
  - Add `@cumulus/aws-client/deleteAndWaitForDynamoDbTableNotExists`, which
    deletes a DynamoDB table and waits to ensure the table no longer exists
  - Added `publishGranules` Lambda to handle publishing granule messages to SNS when granule records are written to DynamoDB
  - Added `@cumulus/api/models/Granule.storeGranulesFromCumulusMessage` to store granules from a Cumulus message to DynamoDB

- **CUMULUS-1718**
  - Added `@cumulus/sf-sqs-report` task to allow mid-workflow reporting updates.
  - Added `stepfunction_event_reporter_queue_url` and `sf_sqs_report_task` outputs to the `cumulus` module.
  - Added `publishPdrs` Lambda to handle publishing PDR messages to SNS when PDR records are written to DynamoDB.
  - Added `@cumulus/api/models/Pdr.storePdrFromCumulusMessage` to store PDRs from a Cumulus message to DynamoDB.
  - Added `@cumulus/aws-client/parseSQSMessageBody` to parse an SQS message body string into an object.

- **Ability to set custom backend API url in the archive module**
  - Add `api_url` definition in `tf-modules/cumulus/archive.tf`
  - Add `archive_api_url` variable in `tf-modules/cumulus/variables.tf`

- **CUMULUS-1741**
  - Added an optional `elasticsearch_security_group_ids` variable to the
    `data-persistence` Terraform module to allow additional security groups to
    be assigned to the Elasticsearch Domain.

- **CUMULUS-1752**
  - Added `@cumulus/integration-tests/api/distribution.invokeTEADistributionLambda` to simulate a request to the [Thin Egress App](https://github.com/asfadmin/thin-egress-app) by invoking the Lambda and getting a response payload.
  - Added `@cumulus/integration-tests/api/distribution.getTEARequestHeaders` to generate necessary request headers for a request to the Thin Egress App
  - Added `@cumulus/integration-tests/api/distribution.getTEADistributionApiFileStream` to get a response stream for a file served by Thin Egress App
  - Added `@cumulus/integration-tests/api/distribution.getTEADistributionApiRedirect` to get a redirect response from the Thin Egress App

- **CUMULUS-1755**
  - Added `@cumulus/aws-client/CloudFormation.describeCfStack()` to describe a Cloudformation stack
  - Added `@cumulus/aws-client/CloudFormation.getCfStackParameterValues()` to get multiple parameter values for a Cloudformation stack

### Changed

- **CUMULUS-1725**
  - Moved the logic that updates the granule files cache Dynamo table into its
    own Lambda function called `granuleFilesCacheUpdater`.

- **CUMULUS-1736**
  - The `collections` model in the API package now determines the name of a
    collection based on the `name` property, rather than using `dataType` and
    then falling back to `name`.
  - The `@cumulus/integration-tests.loadCollection()` function no longer appends
    the postfix to the end of the collection's `dataType`.
  - The `@cumulus/integration-tests.addCollections()` function no longer appends
    the postfix to the end of the collection's `dataType`.

- **CUMULUS-1672**
  - Add a `retryOptions` parameter to the `@cumulus/aws-client/S3.headObject`
     function, which will retry if the object being queried does not exist.

- **CUMULUS-1446**
  - Mark the `@cumulus/integration-tests/api.addCollectionApi()` function as
    deprecated
  - Mark the `@cumulus/integration-tests/index.listCollections()` function as
    deprecated
  - Mark the `@cumulus/integration-tests/index.listProviders()` function as
    deprecated
  - Mark the `@cumulus/integration-tests/index.rulesList()` function as
    deprecated

- **CUMULUS-1672**
  - Previously, the `cumulus` module defaulted to setting a
    `Deployment = var.prefix` tag on all resources that it managed. In this
    release, the `cumulus` module will now accept a `tags` input variable that
    defines the tags to be assigned to all resources that it manages.
  - Previously, the `data-persistence` module defaulted to setting a
    `Deployment = var.prefix` tag on all resources that it managed. In this
    release, the `data-persistence` module will now accept a `tags` input
    variable that defines the tags to be assigned to all resources that it
    manages.
  - Previously, the `distribution` module defaulted to setting a
    `Deployment = var.prefix` tag on all resources that it managed. In this
    release, the `distribution` module will now accept a `tags` input variable
    that defines the tags to be assigned to all resources that it manages.
  - Previously, the `ingest` module defaulted to setting a
    `Deployment = var.prefix` tag on all resources that it managed. In this
    release, the `ingest` module will now accept a `tags` input variable that
    defines the tags to be assigned to all resources that it manages.
  - Previously, the `s3-replicator` module defaulted to setting a
    `Deployment = var.prefix` tag on all resources that it managed. In this
    release, the `s3-replicator` module will now accept a `tags` input variable
    that defines the tags to be assigned to all resources that it manages.

- **CUMULUS-1684**
  - Update the API package to encrypt provider credentials using KMS instead of
    using RSA keys stored in S3

- **CUMULUS-1717**
  - Changed name of `cwSfExecutionEventToDb` Lambda to `cwSfEventToDbRecords`
  - Updated `cwSfEventToDbRecords` to write granule records to DynamoDB from the incoming Cumulus message

- **CUMULUS-1718**
  - Renamed `cwSfEventToDbRecords` to `sfEventSqsToDbRecords` due to architecture change to being a consumer of an SQS queue of Step Function Cloudwatch events.
  - Updated `sfEventSqsToDbRecords` to write PDR records to DynamoDB from the incoming Cumulus message
  - Moved `data-cookbooks/sns.md` to `data-cookbooks/ingest-notifications.md` and updated it to reflect recent changes.

- **CUMULUS-1748**
  - (S)FTP discovery tasks now use the provider-path as-is instead of forcing it to a relative path.
  - Improved error handling to catch permission denied FTP errors better and log them properly. Workflows will still fail encountering this error and we intend to consider that approach in a future ticket.

- **CUMULUS-1752**
  - Moved class for parsing distribution events to its own file: `@cumulus/api/lib/DistributionEvent.js`
    - Updated `DistributionEvent` to properly parse S3 access logs generated by requests from the [Thin Egress App](https://github.com/asfadmin/thin-egress-app)

- **CUMULUS-1753** - Changes to `@cumulus/ingest/HttpProviderClient.js`:
  - Removed regex filter in `HttpProviderClient.list()` that was used to return only files with an extension between 1 and 4 characters long. `HttpProviderClient.list()` will now return all files linked from the HTTP provider host.

- **CUMULUS-1755**
  - Updated the Thin Egress App module used in `tf-modules/distribution/main.tf` to build 61. [See the release notes](https://github.com/asfadmin/thin-egress-app/releases/tag/tea-build.61).

- **CUMULUS-1757**
  - Update @cumulus/cmr-client CMRSearchConceptQueue to take optional cmrEnvironment parameter

### Deprecated

- **CUMULUS-1684**
  - Deprecate `@cumulus/common/key-pair-provider/S3KeyPairProvider`
  - Deprecate `@cumulus/common/key-pair-provider/S3KeyPairProvider.encrypt()`
  - Deprecate `@cumulus/common/key-pair-provider/S3KeyPairProvider.decrypt()`
  - Deprecate `@cumulus/common/kms/KMS`
  - Deprecate `@cumulus/common/kms/KMS.encrypt()`
  - Deprecate `@cumulus/common/kms/KMS.decrypt()`
  - Deprecate `@cumulus/common/sftp.Sftp`

- **CUMULUS-1717**
  - Deprecate `@cumulus/api/models/Granule.createGranulesFromSns`

- **CUMULUS-1718**
  - Deprecate `@cumulus/sf-sns-report`.
    - This task has been updated to always throw an error directing the user to use `@cumulus/sf-sqs-report` instead. This was done because there is no longer an SNS topic to which to publish, and no consumers to listen to it.

- **CUMULUS-1748**
  - Deprecate `@cumulus/ingest/util.normalizeProviderPath`

- **CUMULUS-1752**
  - Deprecate `@cumulus/integration-tests/api/distribution.getDistributionApiFileStream`
  - Deprecate `@cumulus/integration-tests/api/distribution.getDistributionApiRedirect`
  - Deprecate `@cumulus/integration-tests/api/distribution.invokeApiDistributionLambda`

### Removed

- **CUMULUS-1684**
  - Remove the deployment script that creates encryption keys and stores them to
    S3

- **CUMULUS-1768**
  - Removed API endpoints `stats/histogram` and `stats/average`. All advanced stats needs should be acquired from Cloud Metrics or similarly configured ELK stack.

### Fixed

- **Fix default values for urs_url in variables.tf files**
  - Remove trailing `/` from default `urs_url` values.

- **CUMULUS-1610** - Add the Elasticsearch security group to the EC2 security groups

- **CUMULUS-1740** - `cumulus_meta.workflow_start_time` is now set in Cumulus
  messages

- **CUMULUS-1753** - Fixed `@cumulus/ingest/HttpProviderClient.js` to properly handle HTTP providers with:
  - Multiple link tags (e.g. `<a>`) per line of source code
  - Link tags in uppercase or lowercase (e.g. `<A>`)
  - Links with filepaths in the link target (e.g. `<a href="/path/to/file.txt">`). These files will be returned from HTTP file discovery **as the file name only** (e.g. `file.txt`).

- **CUMULUS-1768**
  - Fix an issue in the stats endpoints in `@cumulus/api` to send back stats for the correct type

## [v1.18.0] 2020-02-03

### BREAKING CHANGES

- **CUMULUS-1686**

  - `ecs_cluster_instance_image_id` is now a _required_ variable of the `cumulus` module, instead of optional.

- **CUMULUS-1698**

  - Change variable `saml_launchpad_metadata_path` to `saml_launchpad_metadata_url` in the `tf-modules/cumulus` Terraform module.

- **CUMULUS-1703**
  - Remove the unused `forceDownload` option from the `sync-granule` tasks's config
  - Remove the `@cumulus/ingest/granule.Discover` class
  - Remove the `@cumulus/ingest/granule.Granule` class
  - Remove the `@cumulus/ingest/pdr.Discover` class
  - Remove the `@cumulus/ingest/pdr.Granule` class
  - Remove the `@cumulus/ingest/parse-pdr.parsePdr` function

### Added

- **CUMULUS-1040**

  - Added `@cumulus/aws-client` package to provide utilities for working with AWS services and the Node.js AWS SDK
  - Added `@cumulus/errors` package which exports error classes for use in Cumulus workflow code
  - Added `@cumulus/integration-tests/sfnStep` to provide utilities for parsing step function execution histories

- **CUMULUS-1102**

  - Adds functionality to the @cumulus/api package for better local testing.
    - Adds data seeding for @cumulus/api's localAPI.
      - seed functions allow adding collections, executions, granules, pdrs, providers, and rules to a Localstack Elasticsearch and DynamoDB via `addCollections`, `addExecutions`, `addGranules`, `addPdrs`, `addProviders`, and `addRules`.
    - Adds `eraseDataStack` function to local API server code allowing resetting of local datastack for testing (ES and DynamoDB).
    - Adds optional parameters to the @cumulus/api bin serve to allow for launching the api without destroying the current data.

- **CUMULUS-1697**

  - Added the `@cumulus/tf-inventory` package that provides command line utilities for managing Terraform resources in your AWS account

- **CUMULUS-1703**

  - Add `@cumulus/aws-client/S3.createBucket` function
  - Add `@cumulus/aws-client/S3.putFile` function
  - Add `@cumulus/common/string.isNonEmptyString` function
  - Add `@cumulus/ingest/FtpProviderClient` class
  - Add `@cumulus/ingest/HttpProviderClient` class
  - Add `@cumulus/ingest/S3ProviderClient` class
  - Add `@cumulus/ingest/SftpProviderClient` class
  - Add `@cumulus/ingest/providerClientUtils.buildProviderClient` function
  - Add `@cumulus/ingest/providerClientUtils.fetchTextFile` function

- **CUMULUS-1731**

  - Add new optional input variables to the Cumulus Terraform module to support TEA upgrade:
    - `thin_egress_cookie_domain` - Valid domain for Thin Egress App cookie
    - `thin_egress_domain_cert_arn` - Certificate Manager SSL Cert ARN for Thin
      Egress App if deployed outside NGAP/CloudFront
    - `thin_egress_download_role_in_region_arn` - ARN for reading of Thin Egress
      App data buckets for in-region requests
    - `thin_egress_jwt_algo` - Algorithm with which to encode the Thin Egress
      App JWT cookie
    - `thin_egress_jwt_secret_name` - Name of AWS secret where keys for the Thin
      Egress App JWT encode/decode are stored
    - `thin_egress_lambda_code_dependency_archive_key` - Thin Egress App - S3
      Key of packaged python modules for lambda dependency layer

- **CUMULUS-1733**
  - Add `discovery-filtering` operator doc to document previously undocumented functionality.

- **CUMULUS-1737**
  - Added the `cumulus-test-cleanup` module to run a nightly cleanup on resources left over from the integration tests run from the `example/spec` directory.

### Changed

- **CUMULUS-1102**

  - Updates `@cumulus/api/auth/testAuth` to use JWT instead of random tokens.
  - Updates the default AMI for the ecs_cluster_instance_image_id.

- **CUMULUS-1622**

  - Mutex class has been deprecated in `@cumulus/common/concurrency` and will be removed in a future release.

- **CUMULUS-1686**

  - Changed `ecs_cluster_instance_image_id` to be a required variable of the `cumulus` module and removed the default value.
    The default was not available across accounts and regions, nor outside of NGAP and therefore not particularly useful.

- **CUMULUS-1688**

  - Updated `@cumulus/aws.receiveSQSMessages` not to replace `message.Body` with a parsed object. This behavior was undocumented and confusing as received messages appeared to contradict AWS docs that state `message.Body` is always a string.
  - Replaced `sf_watcher` CloudWatch rule from `cloudwatch-events.tf` with an EventSourceMapping on `sqs2sf` mapped to the `start_sf` SQS queue (in `event-sources.tf`).
  - Updated `sqs2sf` with an EventSourceMapping handler and unit test.

- **CUMULUS-1698**

  - Change variable `saml_launchpad_metadata_path` to `saml_launchpad_metadata_url` in the `tf-modules/cumulus` Terraform module.
  - Updated `@cumulus/api/launchpadSaml` to download launchpad IDP metadata from configured location when the metadata in s3 is not valid, and to work with updated IDP metadata and SAML response.

- **CUMULUS-1731**
  - Upgrade the version of the Thin Egress App deployed by Cumulus to v48
    - Note: New variables available, see the 'Added' section of this changelog.

### Fixed

- **CUMULUS-1664**

  - Updated `dbIndexer` Lambda to remove hardcoded references to DynamoDB table names.

- **CUMULUS-1733**
  - Fixed granule discovery recursion algorithm used in S/FTP protocols.

### Removed

- **CUMULUS-1481**
  - removed `process` config and output from PostToCmr as it was not required by the task nor downstream steps, and should still be in the output message's `meta` regardless.

### Deprecated

- **CUMULUS-1040**
  - Deprecated the following code. For cases where the code was moved into another package, the new code location is noted:
    - `@cumulus/common/CloudFormationGateway` -> `@cumulus/aws-client/CloudFormationGateway`
    - `@cumulus/common/DynamoDb` -> `@cumulus/aws-client/DynamoDb`
    - `@cumulus/common/errors` -> `@cumulus/errors`
    - `@cumulus/common/StepFunctions` -> `@cumulus/aws-client/StepFunctions`
    - All of the exported functions in `@cumulus/commmon/aws` (moved into `@cumulus/aws-client`), except:
      - `@cumulus/common/aws/isThrottlingException` -> `@cumulus/errors/isThrottlingException`
      - `@cumulus/common/aws/improveStackTrace` (not deprecated)
      - `@cumulus/common/aws/retryOnThrottlingException` (not deprecated)
    - `@cumulus/common/sfnStep/SfnStep.parseStepMessage` -> `@cumulus/integration-tests/sfnStep/SfnStep.parseStepMessage`
    - `@cumulus/common/sfnStep/ActivityStep` -> `@cumulus/integration-tests/sfnStep/ActivityStep`
    - `@cumulus/common/sfnStep/LambdaStep` -> `@cumulus/integration-tests/sfnStep/LambdaStep`
    - `@cumulus/common/string/unicodeEscape` -> `@cumulus/aws-client/StepFunctions.unicodeEscape`
    - `@cumulus/common/util/setErrorStack` -> `@cumulus/aws-client/util/setErrorStack`
    - `@cumulus/ingest/aws/invoke` -> `@cumulus/aws-client/Lambda/invoke`
    - `@cumulus/ingest/aws/CloudWatch.bucketSize`
    - `@cumulus/ingest/aws/CloudWatch.cw`
    - `@cumulus/ingest/aws/ECS.ecs`
    - `@cumulus/ingest/aws/ECS`
    - `@cumulus/ingest/aws/Events.putEvent` -> `@cumulus/aws-client/CloudwatchEvents.putEvent`
    - `@cumulus/ingest/aws/Events.deleteEvent` -> `@cumulus/aws-client/CloudwatchEvents.deleteEvent`
    - `@cumulus/ingest/aws/Events.deleteTarget` -> `@cumulus/aws-client/CloudwatchEvents.deleteTarget`
    - `@cumulus/ingest/aws/Events.putTarget` -> `@cumulus/aws-client/CloudwatchEvents.putTarget`
    - `@cumulus/ingest/aws/SQS.attributes` -> `@cumulus/aws-client/SQS.getQueueAttributes`
    - `@cumulus/ingest/aws/SQS.deleteMessage` -> `@cumulus/aws-client/SQS.deleteSQSMessage`
    - `@cumulus/ingest/aws/SQS.deleteQueue` -> `@cumulus/aws-client/SQS.deleteQueue`
    - `@cumulus/ingest/aws/SQS.getUrl` -> `@cumulus/aws-client/SQS.getQueueUrlByName`
    - `@cumulus/ingest/aws/SQS.receiveMessage` -> `@cumulus/aws-client/SQS.receiveSQSMessages`
    - `@cumulus/ingest/aws/SQS.sendMessage` -> `@cumulus/aws-client/SQS.sendSQSMessage`
    - `@cumulus/ingest/aws/StepFunction.getExecutionStatus` -> `@cumulus/aws-client/StepFunction.getExecutionStatus`
    - `@cumulus/ingest/aws/StepFunction.getExecutionUrl` -> `@cumulus/aws-client/StepFunction.getExecutionUrl`

## [v1.17.0] - 2019-12-31

### BREAKING CHANGES

- **CUMULUS-1498**
  - The `@cumulus/cmrjs.publish2CMR` function expects that the value of its
    `creds.password` parameter is a plaintext password.
  - Rather than using an encrypted password from the `cmr_password` environment
    variable, the `@cumulus/cmrjs.updateCMRMetadata` function now looks for an
    environment variable called `cmr_password_secret_name` and fetches the CMR
    password from that secret in AWS Secrets Manager.
  - The `@cumulus/post-to-cmr` task now expects a
    `config.cmr.passwordSecretName` value, rather than `config.cmr.password`.
    The CMR password will be fetched from that secret in AWS Secrets Manager.

### Added

- **CUMULUS-630**

  - Added support for replaying Kinesis records on a stream into the Cumulus Kinesis workflow triggering mechanism: either all the records, or some time slice delimited by start and end timestamps.
  - Added `/replays` endpoint to the operator API for triggering replays.
  - Added `Replay Kinesis Messages` documentation to Operator Docs.
  - Added `manualConsumer` lambda function to consume a Kinesis stream. Used by the replay AsyncOperation.

- **CUMULUS-1687**
  - Added new API endpoint for listing async operations at `/asyncOperations`
  - All asyncOperations now include the fields `description` and `operationType`. `operationType` can be one of the following. [`Bulk Delete`, `Bulk Granules`, `ES Index`, `Kinesis Replay`]

### Changed

- **CUMULUS-1626**

  - Updates Cumulus to use node10/CMA 1.1.2 for all of its internal lambdas in prep for AWS node 8 EOL

- **CUMULUS-1498**
  - Remove the DynamoDB Users table. The list of OAuth users who are allowed to
    use the API is now stored in S3.
  - The CMR password and Launchpad passphrase are now stored in Secrets Manager

## [v1.16.1] - 2019-12-6

**Please note**:

- The `region` argument to the `cumulus` Terraform module has been removed. You may see a warning or error if you have that variable populated.
- Your workflow tasks should use the following versions of the CMA libraries to utilize new granule, parentArn, asyncOperationId, and stackName fields on the logs:
  - `cumulus-message-adapter-js` version 1.0.10+
  - `cumulus-message-adapter-python` version 1.1.1+
  - `cumulus-message-adapter-java` version 1.2.11+
- The `data-persistence` module no longer manages the creation of an Elasticsearch service-linked role for deploying Elasticsearch to a VPC. Follow the [deployment instructions on preparing your VPC](https://nasa.github.io/cumulus/docs/deployment/deployment-readme#vpc-subnets-and-security-group) for guidance on how to create the Elasticsearch service-linked role manually.
- There is now a `distribution_api_gateway_stage` variable for the `tf-modules/cumulus` Terraform module that will be used as the API gateway stage name used for the distribution API (Thin Egress App)
- Default value for the `urs_url` variable is now `https://uat.urs.earthdata.nasa.gov/` in the `tf-modules/cumulus` and `tf-modules/archive` Terraform modules. So deploying the `cumulus` module without a `urs_url` variable set will integrate your Cumulus deployment with the UAT URS environment.

### Added

- **CUMULUS-1563**

  - Added `custom_domain_name` variable to `tf-modules/data-persistence` module

- **CUMULUS-1654**
  - Added new helpers to `@cumulus/common/execution-history`:
    - `getStepExitedEvent()` returns the `TaskStateExited` event in a workflow execution history after the given step completion/failure event
    - `getTaskExitedEventOutput()` returns the output message for a `TaskStateExited` event in a workflow execution history

### Changed

- **CUMULUS-1578**

  - Updates SAML launchpad configuration to authorize via configured userGroup.
    [See the NASA specific documentation (protected)](https://wiki.earthdata.nasa.gov/display/CUMULUS/Cumulus+SAML+Launchpad+Integration)

- **CUMULUS-1579**

  - Elasticsearch list queries use `match` instead of `term`. `term` had been analyzing the terms and not supporting `-` in the field values.

- **CUMULUS-1619**

  - Adds 4 new keys to `@cumulus/logger` to display granules, parentArn, asyncOperationId, and stackName.
  - Depends on `cumulus-message-adapter-js` version 1.0.10+. Cumulus tasks updated to use this version.

- **CUMULUS-1654**

  - Changed `@cumulus/common/SfnStep.parseStepMessage()` to a static class method

- **CUMULUS-1641**
  - Added `meta.retries` and `meta.visibilityTimeout` properties to sqs-type rule. To create sqs-type rule, you're required to configure a dead-letter queue on your queue.
  - Added `sqsMessageRemover` lambda which removes the message from SQS queue upon successful workflow execution.
  - Updated `sqsMessageConsumer` lambda to not delete message from SQS queue, and to retry the SQS message for configured number of times.

### Removed

- Removed `create_service_linked_role` variable from `tf-modules/data-persistence` module.

- **CUMULUS-1321**
  - The `region` argument to the `cumulus` Terraform module has been removed

### Fixed

- **CUMULUS-1668** - Fixed a race condition where executions may not have been
  added to the database correctly
- **CUMULUS-1654** - Fixed issue with `publishReports` Lambda not including workflow execution error information for failed workflows with a single step
- Fixed `tf-modules/cumulus` module so that the `urs_url` variable is passed on to its invocation of the `tf-modules/archive` module

## [v1.16.0] - 2019-11-15

### Added

- **CUMULUS-1321**

  - A `deploy_distribution_s3_credentials_endpoint` variable has been added to
    the `cumulus` Terraform module. If true, the NGAP-backed S3 credentials
    endpoint will be added to the Thin Egress App's API. Default: true

- **CUMULUS-1544**

  - Updated the `/granules/bulk` endpoint to correctly query Elasticsearch when
    granule ids are not provided.

- **CUMULUS-1580**
  - Added `/granules/bulk` endpoint to `@cumulus/api` to perform bulk actions on granules given either a list of granule ids or an Elasticsearch query and the workflow to perform.

### Changed

- **CUMULUS-1561**

  - Fix the way that we are handling Terraform provider version requirements
  - Pass provider configs into child modules using the method that the
    [Terraform documentation](https://www.terraform.io/docs/configuration/modules.html#providers-within-modules)
    suggests
  - Remove the `region` input variable from the `s3_access_test` Terraform module
  - Remove the `aws_profile` and `aws_region` input variables from the
    `s3-replicator` Terraform module

- **CUMULUS-1639**
  - Because of
    [S3's Data Consistency Model](https://docs.aws.amazon.com/AmazonS3/latest/dev/Introduction.html#BasicsObjects),
    there may be situations where a GET operation for an object can temporarily
    return a `NoSuchKey` response even if that object _has_ been created. The
    `@cumulus/common/aws.getS3Object()` function has been updated to support
    retries if a `NoSuchKey` response is returned by S3. This behavior can be
    enabled by passing a `retryOptions` object to that function. Supported
    values for that object can be found here:
    <https://github.com/tim-kos/node-retry#retryoperationoptions>

### Removed

- **CUMULUS-1559**
  - `logToSharedDestination` has been migrated to the Terraform deployment as `log_api_gateway_to_cloudwatch` and will ONLY apply to egress lambdas.
    Due to the differences in the Terraform deployment model, we cannot support a global log subscription toggle for a configurable subset of lambdas.
    However, setting up your own log forwarding for a Lambda with Terraform is fairly simple, as you will only need to add SubscriptionFilters to your Terraform configuration, one per log group.
    See [the Terraform documentation](https://www.terraform.io/docs/providers/aws/r/cloudwatch_log_subscription_filter.html) for details on how to do this.
    An empty FilterPattern ("") will capture all logs in a group.

## [v1.15.0] - 2019-11-04

### BREAKING CHANGES

- **CUMULUS-1644** - When a workflow execution begins or ends, the workflow
  payload is parsed and any new or updated PDRs or granules referenced in that
  workflow are stored to the Cumulus archive. The defined interface says that a
  PDR in `payload.pdr` will be added to the archive, and any granules in
  `payload.granules` will also be added to the archive. In previous releases,
  PDRs found in `meta.pdr` and granules found in `meta.input_granules` were also
  added to the archive. This caused unexpected behavior and has been removed.
  Only PDRs from `payload.pdr` and granules from `payload.granules` will now be
  added to the Cumulus archive.

- **CUMULUS-1449** - Cumulus now uses a universal workflow template when
  starting a workflow that contains general information specific to the
  deployment, but not specific to the workflow. Workflow task configs must be
  defined using AWS step function parameters. As part of this change,
  `CumulusConfig` has been retired and task configs must now be defined under
  the `cma.task_config` key in the Parameters section of a step function
  definition.

  **Migration instructions**:

  NOTE: These instructions require the use of Cumulus Message Adapter v1.1.x+.
  Please ensure you are using a compatible version before attempting to migrate
  workflow configurations. When defining workflow steps, remove any
  `CumulusConfig` section, as shown below:

  ```yaml
  ParsePdr:
    CumulusConfig:
      provider: "{$.meta.provider}"
      bucket: "{$.meta.buckets.internal.name}"
      stack: "{$.meta.stack}"
  ```

  Instead, use AWS Parameters to pass `task_config` for the task directly into
  the Cumulus Message Adapter:

  ```yaml
  ParsePdr:
    Parameters:
      cma:
        event.$: "$"
        task_config:
          provider: "{$.meta.provider}"
          bucket: "{$.meta.buckets.internal.name}"
          stack: "{$.meta.stack}"
  ```

  In this example, the `cma` key is used to pass parameters to the message
  adapter. Using `task_config` in combination with `event.$: '$'` allows the
  message adapter to process `task_config` as the `config` passed to the Cumulus
  task. See `example/workflows/sips.yml` in the core repository for further
  examples of how to set the Parameters.

  Additionally, workflow configurations for the `QueueGranules` and `QueuePdrs`
  tasks need to be updated:

  - `queue-pdrs` config changes:
    - `parsePdrMessageTemplateUri` replaced with `parsePdrWorkflow`, which is
      the workflow name (i.e. top-level name in `config.yml`, e.g. 'ParsePdr').
    - `internalBucket` and `stackName` configs now required to look up
      configuration from the deployment. Brings the task config in line with
      that of `queue-granules`.
  - `queue-granules` config change: `ingestGranuleMessageTemplateUri` replaced
    with `ingestGranuleWorkflow`, which is the workflow name (e.g.
    'IngestGranule').

- **CUMULUS-1396** - **Workflow steps at the beginning and end of a workflow
  using the `SfSnsReport` Lambda have now been deprecated (e.g. `StartStatus`,
  `StopStatus`) and should be removed from your workflow definitions**. These
  steps were used for publishing ingest notifications and have been replaced by
  an implementation using Cloudwatch events for Step Functions to trigger a
  Lambda that publishes ingest notifications. For further detail on how ingest
  notifications are published, see the notes below on **CUMULUS-1394**. For
  examples of how to update your workflow definitions, see our
  [example workflow definitions](https://github.com/nasa/cumulus/blob/master/example/workflows/).

- **CUMULUS-1470**
  - Remove Cumulus-defined ECS service autoscaling, allowing integrators to
    better customize autoscaling to meet their needs. In order to use
    autoscaling with ECS services, appropriate
    `AWS::ApplicationAutoScaling::ScalableTarget`,
    `AWS::ApplicationAutoScaling::ScalingPolicy`, and `AWS::CloudWatch::Alarm`
    resources should be defined in a kes overrides file. See
    [this example](https://github.com/nasa/cumulus/blob/release-1.15.x/example/overrides/app/cloudformation.template.yml)
    for an example.
  - The following config parameters are no longer used:
    - ecs.services.\<NAME\>.minTasks
    - ecs.services.\<NAME\>.maxTasks
    - ecs.services.\<NAME\>.scaleInActivityScheduleTime
    - ecs.services.\<NAME\>.scaleInAdjustmentPercent
    - ecs.services.\<NAME\>.scaleOutActivityScheduleTime
    - ecs.services.\<NAME\>.scaleOutAdjustmentPercent
    - ecs.services.\<NAME\>.activityName

### Added

- **CUMULUS-1100**

  - Added 30-day retention properties to all log groups that were missing those policies.

- **CUMULUS-1396**

  - Added `@cumulus/common/sfnStep`:
    - `LambdaStep` - A class for retrieving and parsing input and output to Lambda steps in AWS Step Functions
    - `ActivityStep` - A class for retrieving and parsing input and output to ECS activity steps in AWS Step Functions

- **CUMULUS-1574**

  - Added `GET /token` endpoint for SAML authorization when cumulus is protected by Launchpad.
    This lets a user retieve a token by hand that can be presented to the API.

- **CUMULUS-1625**

  - Added `sf_start_rate` variable to the `ingest` Terraform module, equivalent to `sqs_consumer_rate` in the old model, but will not be automatically applied to custom queues as that was.

- **CUMULUS-1513**
  - Added `sqs`-type rule support in the Cumulus API `@cumulus/api`
  - Added `sqsMessageConsumer` lambda which processes messages from the SQS queues configured in the `sqs` rules.

### Changed

- **CUMULUS-1639**

  - Because of
    [S3's Data Consistency Model](https://docs.aws.amazon.com/AmazonS3/latest/dev/Introduction.html#BasicsObjects),
    there may be situations where a GET operation for an object can temporarily
    return a `NoSuchKey` response even if that object _has_ been created. The
    `@cumulus/common/aws.getS3Object()` function will now retry up to 10 times
    if a `NoSuchKey` response is returned by S3. This can behavior can be
    overridden by passing `{ retries: 0 }` as the `retryOptions` argument.

- **CUMULUS-1449**

  - `queue-pdrs` & `queue-granules` config changes. Details in breaking changes section.
  - Cumulus now uses a universal workflow template when starting workflow that contains general information specific to the deployment, but not specific to the workflow.
  - Changed the way workflow configs are defined, from `CumulusConfig` to a `task_config` AWS Parameter.

- **CUMULUS-1452**

  - Changed the default ECS docker storage drive to `devicemapper`

- **CUMULUS-1453**
  - Removed config schema for `@cumulus/sf-sns-report` task
  - Updated `@cumulus/sf-sns-report` to always assume that it is running as an intermediate step in a workflow, not as the first or last step

### Removed

- **CUMULUS-1449**
  - Retired `CumulusConfig` as part of step function definitions, as this is an artifact of the way Kes parses workflow definitions that was not possible to migrate to Terraform. Use AWS Parameters and the `task_config` key instead. See change note above.
  - Removed individual workflow templates.

### Fixed

- **CUMULUS-1620** - Fixed bug where `message_adapter_version` does not correctly inject the CMA

- **CUMULUS-1396** - Updated `@cumulus/common/StepFunctions.getExecutionHistory()` to recursively fetch execution history when `nextToken` is returned in response

- **CUMULUS-1571** - Updated `@cumulus/common/DynamoDb.get()` to throw any errors encountered when trying to get a record and the record does exist

- **CUMULUS-1452**
  - Updated the EC2 initialization scripts to use full volume size for docker storage
  - Changed the default ECS docker storage drive to `devicemapper`

## [v1.14.5] - 2019-12-30 - [BACKPORT]

### Updated

- **CUMULUS-1626**
  - Updates Cumulus to use node10/CMA 1.1.2 for all of its internal lambdas in prep for AWS node 8 EOL

## [v1.14.4] - 2019-10-28

### Fixed

- **CUMULUS-1632** - Pinned `aws-elasticsearch-connector` package in `@cumulus/api` to version `8.1.3`, since `8.2.0` includes breaking changes

## [v1.14.3] - 2019-10-18

### Fixed

- **CUMULUS-1620** - Fixed bug where `message_adapter_version` does not correctly inject the CMA

- **CUMULUS-1572** - A granule is now included in discovery results even when
  none of its files has a matching file type in the associated collection
  configuration. Previously, if all files for a granule were unmatched by a file
  type configuration, the granule was excluded from the discovery results.
  Further, added support for a `boolean` property
  `ignoreFilesConfigForDiscovery`, which controls how a granule's files are
  filtered at discovery time.

## [v1.14.2] - 2019-10-08

### BREAKING CHANGES

Your Cumulus Message Adapter version should be pinned to `v1.0.13` or lower in your `app/config.yml` using `message_adapter_version: v1.0.13` OR you should use the workflow migration steps below to work with CMA v1.1.1+.

- **CUMULUS-1394** - The implementation of the `SfSnsReport` Lambda requires additional environment variables for integration with the new ingest notification SNS topics. Therefore, **you must update the definition of `SfSnsReport` in your `lambdas.yml` like so**:

```yaml
SfSnsReport:
  handler: index.handler
  timeout: 300
  source: node_modules/@cumulus/sf-sns-report/dist
  tables:
    - ExecutionsTable
  envs:
    execution_sns_topic_arn:
      function: Ref
      value: reportExecutionsSns
    granule_sns_topic_arn:
      function: Ref
      value: reportGranulesSns
    pdr_sns_topic_arn:
      function: Ref
      value: reportPdrsSns
```

- **CUMULUS-1447** -
  The newest release of the Cumulus Message Adapter (v1.1.1) requires that parameterized configuration be used for remote message functionality. Once released, Kes will automatically bring in CMA v1.1.1 without additional configuration.

  **Migration instructions**
  Oversized messages are no longer written to S3 automatically. In order to utilize remote messaging functionality, configure a `ReplaceConfig` AWS Step Function parameter on your CMA task:

  ```yaml
  ParsePdr:
    Parameters:
      cma:
        event.$: "$"
        ReplaceConfig:
          FullMessage: true
  ```

  Accepted fields in `ReplaceConfig` include `MaxSize`, `FullMessage`, `Path` and `TargetPath`.
  See https://github.com/nasa/cumulus-message-adapter/blob/master/CONTRACT.md#remote-message-configuration for full details.

  As this change is backward compatible in Cumulus Core, users wishing to utilize the previous version of the CMA may opt to transition to using a CMA lambda layer, or set `message_adapter_version` in their configuration to a version prior to v1.1.0.

### PLEASE NOTE

- **CUMULUS-1394** - Ingest notifications are now provided via 3 separate SNS topics for executions, granules, and PDRs, instead of a single `sftracker` SNS topic. Whereas the `sftracker` SNS topic received a full Cumulus execution message, the new topics all receive generated records for the given object. The new topics are only published to if the given object exists for the current execution. For a given execution/granule/PDR, **two messages will be received by each topic**: one message indicating that ingest is running and another message indicating that ingest has completed or failed. The new SNS topics are:

  - `reportExecutions` - Receives 1 message per execution
  - `reportGranules` - Receives 1 message per granule in an execution
  - `reportPdrs` - Receives 1 message per PDR

### Added

- **CUMULUS-639**

  - Adds SAML JWT and launchpad token authentication to Cumulus API (configurable)
    - **NOTE** to authenticate with Launchpad ensure your launchpad user_id is in the `<prefix>-UsersTable`
    - when Cumulus configured to protect API via Launchpad:
      - New endpoints
        - `GET /saml/login` - starting point for SAML SSO creates the login request url and redirects to the SAML Identity Provider Service (IDP)
        - `POST /saml/auth` - SAML Assertion Consumer Service. POST receiver from SAML IDP. Validates response, logs the user in, and returnes a SAML-based JWT.
    - Disabled endpoints
      - `POST /refresh`
      - Changes authorization worklow:
      - `ensureAuthorized` now presumes the bearer token is a JWT and tries to validate. If the token is malformed, it attempts to validate the token against Launchpad. This allows users to bring their own token as described here https://wiki.earthdata.nasa.gov/display/CUMULUS/Cumulus+API+with+Launchpad+Authentication. But it also allows dashboard users to manually authenticate via Launchpad SAML to receive a Launchpad-based JWT.

- **CUMULUS-1394**
  - Added `Granule.generateGranuleRecord()` method to granules model to generate a granule database record from a Cumulus execution message
  - Added `Pdr.generatePdrRecord()` method to PDRs model to generate a granule database record from a Cumulus execution message
  - Added helpers to `@cumulus/common/message`:
    - `getMessageExecutionName()` - Get the execution name from a Cumulus execution message
    - `getMessageStateMachineArn()` - Get the state machine ARN from a Cumulus execution message
    - `getMessageExecutionArn()` - Get the execution ARN for a Cumulus execution message
    - `getMessageGranules()` - Get the granules from a Cumulus execution message, if any.
  - Added `@cumulus/common/cloudwatch-event/isFailedSfStatus()` to determine if a Step Function status from a Cloudwatch event is a failed status

### Changed

- **CUMULUS-1308**

  - HTTP PUT of a Collection, Provider, or Rule via the Cumulus API now
    performs full replacement of the existing object with the object supplied
    in the request payload. Previous behavior was to perform a modification
    (partial update) by merging the existing object with the (possibly partial)
    object in the payload, but this did not conform to the HTTP standard, which
    specifies PATCH as the means for modifications rather than replacements.

- **CUMULUS-1375**

  - Migrate Cumulus from deprecated Elasticsearch JS client to new, supported one in `@cumulus/api`

- **CUMULUS-1485** Update `@cumulus/cmr-client` to return error message from CMR for validation failures.

- **CUMULUS-1394**

  - Renamed `Execution.generateDocFromPayload()` to `Execution.generateRecord()` on executions model. The method generates an execution database record from a Cumulus execution message.

- **CUMULUS-1432**

  - `logs` endpoint takes the level parameter as a string and not a number
  - Elasticsearch term query generation no longer converts numbers to boolean

- **CUMULUS-1447**

  - Consolidated all remote message handling code into @common/aws
  - Update remote message code to handle updated CMA remote message flags
  - Update example SIPS workflows to utilize Parameterized CMA configuration

- **CUMULUS-1448** Refactor workflows that are mutating cumulus_meta to utilize meta field

- **CUMULUS-1451**

  - Elasticsearch cluster setting `auto_create_index` will be set to false. This had been causing issues in the bootstrap lambda on deploy.

- **CUMULUS-1456**
  - `@cumulus/api` endpoints default error handler uses `boom` package to format errors, which is consistent with other API endpoint errors.

### Fixed

- **CUMULUS-1432** `logs` endpoint filter correctly filters logs by level
- **CUMULUS-1484** `useMessageAdapter` now does not set CUMULUS_MESSAGE_ADAPTER_DIR when `true`

### Removed

- **CUMULUS-1394**
  - Removed `sfTracker` SNS topic. Replaced by three new SNS topics for granule, execution, and PDR ingest notifications.
  - Removed unused functions from `@cumulus/common/aws`:
    - `getGranuleS3Params()`
    - `setGranuleStatus()`

## [v1.14.1] - 2019-08-29

### Fixed

- **CUMULUS-1455**

  - CMR token links updated to point to CMR legacy services rather than echo

- **CUMULUS-1211**
  - Errors thrown during granule discovery are no longer swallowed and ignored.
    Rather, errors are propagated to allow for proper error-handling and
    meaningful messaging.

## [v1.14.0] - 2019-08-22

### PLEASE NOTE

- We have encountered transient lambda service errors in our integration testing. Please handle transient service errors following [these guidelines](https://docs.aws.amazon.com/step-functions/latest/dg/bp-lambda-serviceexception.html). The workflows in the `example/workflows` folder have been updated with retries configured for these errors.

- **CUMULUS-799** added additional IAM permissions to support reading CloudWatch and API Gateway, so **you will have to redeploy your IAM stack.**

- **CUMULUS-800** Several items:

  - **Delete existing API Gateway stages**: To allow enabling of API Gateway logging, Cumulus now creates and manages a Stage resource during deployment. Before upgrading Cumulus, it is necessary to delete the API Gateway stages on both the Backend API and the Distribution API. Instructions are included in the documenation under [Delete API Gateway Stages](https://nasa.github.io/cumulus/docs/additional-deployment-options/delete-api-gateway-stages).

  - **Set up account permissions for API Gateway to write to CloudWatch**: In a one time operation for your AWS account, to enable CloudWatch Logs for API Gateway, you must first grant the API Gateway permission to read and write logs to CloudWatch for your account. The `AmazonAPIGatewayPushToCloudWatchLogs` managed policy (with an ARN of `arn:aws:iam::aws:policy/service-role/AmazonAPIGatewayPushToCloudWatchLogs`) has all the required permissions. You can find a simple how to in the documentation under [Enable API Gateway Logging.](https://nasa.github.io/cumulus/docs/additional-deployment-options/enable-gateway-logging-permissions)

  - **Configure API Gateway to write logs to CloudWatch** To enable execution logging for the distribution API set `config.yaml` `apiConfigs.distribution.logApigatewayToCloudwatch` value to `true`. More information [Enable API Gateway Logs](https://nasa.github.io/cumulus/docs/additional-deployment-options/enable-api-logs)

  - **Configure CloudWatch log delivery**: It is possible to deliver CloudWatch API execution and access logs to a cross-account shared AWS::Logs::Destination. An operator does this by adding the key `logToSharedDestination` to the `config.yml` at the default level with a value of a writable log destination. More information in the documenation under [Configure CloudWatch Logs Delivery.](https://nasa.github.io/cumulus/docs/additional-deployment-options/configure-cloudwatch-logs-delivery)

  - **Additional Lambda Logging**: It is now possible to configure any lambda to deliver logs to a shared subscriptions by setting `logToSharedDestination` to the ARN of a writable location (either an AWS::Logs::Destination or a Kinesis Stream) on any lambda config. Documentation for [Lambda Log Subscriptions](https://nasa.github.io/cumulus/docs/additional-deployment-options/additional-lambda-logging)

  - **Configure S3 Server Access Logs**: If you are running Cumulus in an NGAP environment you may [configure S3 Server Access Logs](https://nasa.github.io/cumulus/docs/next/deployment/server_access_logging) to be delivered to a shared bucket where the Metrics Team will ingest the logs into their ELK stack. Contact the Metrics team for permission and location.

- **CUMULUS-1368** The Cumulus distribution API has been deprecated and is being replaced by ASF's Thin Egress App. By default, the distribution API will not deploy. Please follow [the instructions for deploying and configuring Thin Egress](https://nasa.github.io/cumulus/docs/deployment/thin_egress_app).

To instead continue to deploy and use the legacy Cumulus distribution app, add the following to your `config.yml`:

```yaml
deployDistributionApi: true
```

If you deploy with no distribution app your deployment will succeed but you may encounter errors in your workflows, particularly in the `MoveGranule` task.

- **CUMULUS-1418** Users who are packaging the CMA in their Lambdas outside of Cumulus may need to update their Lambda configuration. Please see `BREAKING CHANGES` below for details.

### Added

- **CUMULUS-642**
  - Adds Launchpad as an authentication option for the Cumulus API.
  - Updated deployment documentation and added [instructions to setup Cumulus API Launchpad authentication](https://wiki.earthdata.nasa.gov/display/CUMULUS/Cumulus+API+with+Launchpad+Authentication)
- **CUMULUS-1418**
  - Adds usage docs/testing of lambda layers (introduced in PR1125), updates Core example tasks to use the updated `cumulus-ecs-task` and a CMA layer instead of kes CMA injection.
  - Added Terraform module to publish CMA as layer to user account.
- **PR1125** - Adds `layers` config option to support deploying Lambdas with layers
- **PR1128** - Added `useXRay` config option to enable AWS X-Ray for Lambdas.
- **CUMULUS-1345**
  - Adds new variables to the app deployment under `cmr`.
  - `cmrEnvironment` values are `SIT`, `UAT`, or `OPS` with `UAT` as the default.
  - `cmrLimit` and `cmrPageSize` have been added as configurable options.
- **CUMULUS-1273**
  - Added lambda function EmsProductMetadataReport to generate EMS Product Metadata report
- **CUMULUS-1226**
  - Added API endpoint `elasticsearch/index-from-database` to index to an Elasticsearch index from the database for recovery purposes and `elasticsearch/indices-status` to check the status of Elasticsearch indices via the API.
- **CUMULUS-824**
  - Added new Collection parameter `reportToEms` to configure whether the collection is reported to EMS
- **CUMULUS-1357**
  - Added new BackendApi endpoint `ems` that generates EMS reports.
- **CUMULUS-1241**
  - Added information about queues with maximum execution limits defined to default workflow templates (`meta.queueExecutionLimits`)
- **CUMULUS-1311**
  - Added `@cumulus/common/message` with various message parsing/preparation helpers
- **CUMULUS-812**

  - Added support for limiting the number of concurrent executions started from a queue. [See the data cookbook](https://nasa.github.io/cumulus/docs/data-cookbooks/throttling-queued-executions) for more information.

- **CUMULUS-1337**

  - Adds `cumulus.stackName` value to the `instanceMetadata` endpoint.

- **CUMULUS-1368**

  - Added `cmrGranuleUrlType` to the `@cumulus/move-granules` task. This determines what kind of links go in the CMR files. The options are `distribution`, `s3`, or `none`, with the default being distribution. If there is no distribution API being used with Cumulus, you must set the value to `s3` or `none`.

- Added `packages/s3-replicator` Terraform module to allow same-region s3 replication to metrics bucket.

- **CUMULUS-1392**

  - Added `tf-modules/report-granules` Terraform module which processes granule ingest notifications received via SNS and stores granule data to a database. The module includes:
    - SNS topic for publishing granule ingest notifications
    - Lambda to process granule notifications and store data
    - IAM permissions for the Lambda
    - Subscription for the Lambda to the SNS topic

- **CUMULUS-1393**

  - Added `tf-modules/report-pdrs` Terraform module which processes PDR ingest notifications received via SNS and stores PDR data to a database. The module includes:
    - SNS topic for publishing PDR ingest notifications
    - Lambda to process PDR notifications and store data
    - IAM permissions for the Lambda
    - Subscription for the Lambda to the SNS topic
  - Added unit tests for `@cumulus/api/models/pdrs.createPdrFromSns()`

- **CUMULUS-1400**

  - Added `tf-modules/report-executions` Terraform module which processes workflow execution information received via SNS and stores it to a database. The module includes:
    - SNS topic for publishing execution data
    - Lambda to process and store execution data
    - IAM permissions for the Lambda
    - Subscription for the Lambda to the SNS topic
  - Added `@cumulus/common/sns-event` which contains helpers for SNS events:
    - `isSnsEvent()` returns true if event is from SNS
    - `getSnsEventMessage()` extracts and parses the message from an SNS event
    - `getSnsEventMessageObject()` extracts and parses message object from an SNS event
  - Added `@cumulus/common/cloudwatch-event` which contains helpers for Cloudwatch events:
    - `isSfExecutionEvent()` returns true if event is from Step Functions
    - `isTerminalSfStatus()` determines if a Step Function status from a Cloudwatch event is a terminal status
    - `getSfEventStatus()` gets the Step Function status from a Cloudwatch event
    - `getSfEventDetailValue()` extracts a Step Function event detail field from a Cloudwatch event
    - `getSfEventMessageObject()` extracts and parses Step Function detail object from a Cloudwatch event

- **CUMULUS-1429**

  - Added `tf-modules/data-persistence` Terraform module which includes resources for data persistence in Cumulus:
    - DynamoDB tables
    - Elasticsearch with optional support for VPC
    - Cloudwatch alarm for number of Elasticsearch nodes

- **CUMULUS-1379** CMR Launchpad Authentication
  - Added `launchpad` configuration to `@cumulus/deployment/app/config.yml`, and cloudformation templates, workflow message, lambda configuration, api endpoint configuration
  - Added `@cumulus/common/LaunchpadToken` and `@cumulus/common/launchpad` to provide methods to get token and validate token
  - Updated lambdas to use Launchpad token for CMR actions (ingest and delete granules)
  - Updated deployment documentation and added [instructions to setup CMR client for Launchpad authentication](https://wiki.earthdata.nasa.gov/display/CUMULUS/CMR+Launchpad+Authentication)

## Changed

- **CUMULUS-1232**

  - Added retries to update `@cumulus/cmr-client` `updateToken()`

- **CUMULUS-1245 CUMULUS-795**

  - Added additional `ems` configuration parameters for sending the ingest reports to EMS
  - Added functionality to send daily ingest reports to EMS

- **CUMULUS-1241**

  - Removed the concept of "priority levels" and added ability to define a number of maximum concurrent executions per SQS queue
  - Changed mapping of Cumulus message properties for the `sqs2sfThrottle` lambda:
    - Queue name is read from `cumulus_meta.queueName`
    - Maximum executions for the queue is read from `meta.queueExecutionLimits[queueName]`, where `queueName` is `cumulus_meta.queueName`
  - Changed `sfSemaphoreDown` lambda to only attempt decrementing semaphores when:
    - the message is for a completed/failed/aborted/timed out workflow AND
    - `cumulus_meta.queueName` exists on the Cumulus message AND
    - An entry for the queue name (`cumulus_meta.queueName`) exists in the the object `meta.queueExecutionLimits` on the Cumulus message

- **CUMULUS-1338**

  - Updated `sfSemaphoreDown` lambda to be triggered via AWS Step Function Cloudwatch events instead of subscription to `sfTracker` SNS topic

- **CUMULUS-1311**

  - Updated `@cumulus/queue-granules` to set `cumulus_meta.queueName` for queued execution messages
  - Updated `@cumulus/queue-pdrs` to set `cumulus_meta.queueName` for queued execution messages
  - Updated `sqs2sfThrottle` lambda to immediately decrement queue semaphore value if dispatching Step Function execution throws an error

- **CUMULUS-1362**

  - Granule `processingStartTime` and `processingEndTime` will be set to the execution start time and end time respectively when there is no sync granule or post to cmr task present in the workflow

- **CUMULUS-1400**
  - Deprecated `@cumulus/ingest/aws/getExecutionArn`. Use `@cumulus/common/aws/getExecutionArn` instead.

### Fixed

- **CUMULUS-1439**

  - Fix bug with rule.logEventArn deletion on Kinesis rule update and fix unit test to verify

- **CUMULUS-796**

  - Added production information (collection ShortName and Version, granuleId) to EMS distribution report
  - Added functionality to send daily distribution reports to EMS

- **CUMULUS-1319**

  - Fixed a bug where granule ingest times were not being stored to the database

- **CUMULUS-1356**

  - The `Collection` model's `delete` method now _removes_ the specified item
    from the collection config store that was inserted by the `create` method.
    Previously, this behavior was missing.

- **CUMULUS-1374**
  - Addressed audit concerns (https://www.npmjs.com/advisories/782) in api package

### BREAKING CHANGES

### Changed

- **CUMULUS-1418**
  - Adding a default `cmaDir` key to configuration will cause `CUMULUS_MESSAGE_ADAPTER_DIR` to be set by default to `/opt` for any Lambda not setting `useCma` to true, or explicitly setting the CMA environment variable. In lambdas that package the CMA independently of the Cumulus packaging. Lambdas manually packaging the CMA should have their Lambda configuration updated to set the CMA path, or alternately if not using the CMA as a Lambda layer in this deployment set `cmaDir` to `./cumulus-message-adapter`.

### Removed

- **CUMULUS-1337**

  - Removes the S3 Access Metrics package added in CUMULUS-799

- **PR1130**
  - Removed code deprecated since v1.11.1:
    - Removed `@cumulus/common/step-functions`. Use `@cumulus/common/StepFunctions` instead.
    - Removed `@cumulus/api/lib/testUtils.fakeFilesFactory`. Use `@cumulus/api/lib/testUtils.fakeFileFactory` instead.
    - Removed `@cumulus/cmrjs/cmr` functions: `searchConcept`, `ingestConcept`, `deleteConcept`. Use the functions in `@cumulus/cmr-client` instead.
    - Removed `@cumulus/ingest/aws.getExecutionHistory`. Use `@cumulus/common/StepFunctions.getExecutionHistory` instead.

## [v1.13.5] - 2019-08-29 - [BACKPORT]

### Fixed

- **CUMULUS-1455** - CMR token links updated to point to CMR legacy services rather than echo

## [v1.13.4] - 2019-07-29

- **CUMULUS-1411** - Fix deployment issue when using a template override

## [v1.13.3] - 2019-07-26

- **CUMULUS-1345** Full backport of CUMULUS-1345 features - Adds new variables to the app deployment under `cmr`.
  - `cmrEnvironment` values are `SIT`, `UAT`, or `OPS` with `UAT` as the default.
  - `cmrLimit` and `cmrPageSize` have been added as configurable options.

## [v1.13.2] - 2019-07-25

- Re-release of v1.13.1 to fix broken npm packages.

## [v1.13.1] - 2019-07-22

- **CUMULUS-1374** - Resolve audit compliance with lodash version for api package subdependency
- **CUMULUS-1412** - Resolve audit compliance with googleapi package
- **CUMULUS-1345** - Backported CMR environment setting in getUrl to address immediate user need. CMR_ENVIRONMENT can now be used to set the CMR environment to OPS/SIT

## [v1.13.0] - 2019-5-20

### PLEASE NOTE

**CUMULUS-802** added some additional IAM permissions to support ECS autoscaling, so **you will have to redeploy your IAM stack.**
As a result of the changes for **CUMULUS-1193**, **CUMULUS-1264**, and **CUMULUS-1310**, **you must delete your existing stacks (except IAM) before deploying this version of Cumulus.**
If running Cumulus within a VPC and extended downtime is acceptable, we recommend doing this at the end of the day to allow AWS backend resources and network interfaces to be cleaned up overnight.

### BREAKING CHANGES

- **CUMULUS-1228**

  - The default AMI used by ECS instances is now an NGAP-compliant AMI. This
    will be a breaking change for non-NGAP deployments. If you do not deploy to
    NGAP, you will need to find the AMI ID of the
    [most recent Amazon ECS-optimized AMI](https://docs.aws.amazon.com/AmazonECS/latest/developerguide/ecs-optimized_AMI.html),
    and set the `ecs.amiid` property in your config. Instructions for finding
    the most recent NGAP AMI can be found using
    [these instructions](https://wiki.earthdata.nasa.gov/display/ESKB/Select+an+NGAP+Created+AMI).

- **CUMULUS-1310**

  - Database resources (DynamoDB, ElasticSearch) have been moved to an independent `db` stack.
    Migrations for this version will need to be user-managed. (e.g. [elasticsearch](https://docs.aws.amazon.com/elasticsearch-service/latest/developerguide/es-version-migration.html#snapshot-based-migration) and [dynamoDB](https://docs.aws.amazon.com/datapipeline/latest/DeveloperGuide/dp-template-exports3toddb.html)).
    Order of stack deployment is `iam` -> `db` -> `app`.
  - All stacks can now be deployed using a single `config.yml` file, i.e.: `kes cf deploy --kes-folder app --template node_modules/@cumulus/deployment/[iam|db|app] [...]`
    Backwards-compatible. For development, please re-run `npm run bootstrap` to build new `kes` overrides.
    Deployment docs have been updated to show how to deploy a single-config Cumulus instance.
  - `params` have been moved: Nest `params` fields under `app`, `db` or `iam` to override all Parameters for a particular stack's cloudformation template. Backwards-compatible with multi-config setups.
  - `stackName` and `stackNameNoDash` have been retired. Use `prefix` and `prefixNoDash` instead.
  - The `iams` section in `app/config.yml` IAM roles has been deprecated as a user-facing parameter,
    _unless_ your IAM role ARNs do not match the convention shown in `@cumulus/deployment/app/config.yml`
  - The `vpc.securityGroup` will need to be set with a pre-existing security group ID to use Cumulus in a VPC. Must allow inbound HTTP(S) (Port 443).

- **CUMULUS-1212**

  - `@cumulus/post-to-cmr` will now fail if any granules being processed are missing a metadata file. You can set the new config option `skipMetaCheck` to `true` to pass post-to-cmr without a metadata file.

- **CUMULUS-1232**

  - `@cumulus/sync-granule` will no longer silently pass if no checksum data is provided. It will use input
    from the granule object to:
    - Verify checksum if `checksumType` and `checksumValue` are in the file record OR a checksum file is provided
      (throws `InvalidChecksum` on fail), else log warning that no checksum is available.
    - Then, verify synced S3 file size if `file.size` is in the file record (throws `UnexpectedFileSize` on fail),
      else log warning that no file size is available.
    - Pass the step.

- **CUMULUS-1264**

  - The Cloudformation templating and deployment configuration has been substantially refactored.
    - `CumulusApiDefault` nested stack resource has been renamed to `CumulusApiDistribution`
    - `CumulusApiV1` nested stack resource has been renamed to `CumulusApiBackend`
  - The `urs: true` config option for when defining your lambdas (e.g. in `lambdas.yml`) has been deprecated. There are two new options to replace it:
    - `urs_redirect: 'token'`: This will expose a `TOKEN_REDIRECT_ENDPOINT` environment variable to your lambda that references the `/token` endpoint on the Cumulus backend API
    - `urs_redirect: 'distribution'`: This will expose a `DISTRIBUTION_REDIRECT_ENDPOINT` environment variable to your lambda that references the `/redirect` endpoint on the Cumulus distribution API

- **CUMULUS-1193**

  - The elasticsearch instance is moved behind the VPC.
  - Your account will need an Elasticsearch Service Linked role. This is a one-time setup for the account. You can follow the instructions to use the AWS console or AWS CLI [here](https://docs.aws.amazon.com/IAM/latest/UserGuide/using-service-linked-roles.html) or use the following AWS CLI command: `aws iam create-service-linked-role --aws-service-name es.amazonaws.com`

- **CUMULUS-802**

  - ECS `maxInstances` must be greater than `minInstances`. If you use defaults, no change is required.

- **CUMULUS-1269**
  - Brought Cumulus data models in line with CNM JSON schema:
    - Renamed file object `fileType` field to `type`
    - Renamed file object `fileSize` field to `size`
    - Renamed file object `checksumValue` field to `checksum` where not already done.
    - Added `ancillary` and `linkage` type support to file objects.

### Added

- **CUMULUS-799**

  - Added an S3 Access Metrics package which will take S3 Server Access Logs and
    write access metrics to CloudWatch

- **CUMULUS-1242** - Added `sqs2sfThrottle` lambda. The lambda reads SQS messages for queued executions and uses semaphores to only start new executions if the maximum number of executions defined for the priority key (`cumulus_meta.priorityKey`) has not been reached. Any SQS messages that are read but not used to start executions remain in the queue.

- **CUMULUS-1240**

  - Added `sfSemaphoreDown` lambda. This lambda receives SNS messages and for each message it decrements the semaphore used to track the number of running executions if:
    - the message is for a completed/failed workflow AND
    - the message contains a level of priority (`cumulus_meta.priorityKey`)
  - Added `sfSemaphoreDown` lambda as a subscriber to the `sfTracker` SNS topic

- **CUMULUS-1265**

  - Added `apiConfigs` configuration option to configure API Gateway to be private
  - All internal lambdas configured to run inside the VPC by default
  - Removed references to `NoVpc` lambdas from documentation and `example` folder.

- **CUMULUS-802**
  - Adds autoscaling of ECS clusters
  - Adds autoscaling of ECS services that are handling StepFunction activities

## Changed

- Updated `@cumulus/ingest/http/httpMixin.list()` to trim trailing spaces on discovered filenames

- **CUMULUS-1310**

  - Database resources (DynamoDB, ElasticSearch) have been moved to an independent `db` stack.
    This will enable future updates to avoid affecting database resources or requiring migrations.
    Migrations for this version will need to be user-managed.
    (e.g. [elasticsearch](https://docs.aws.amazon.com/elasticsearch-service/latest/developerguide/es-version-migration.html#snapshot-based-migration) and [dynamoDB](https://docs.aws.amazon.com/datapipeline/latest/DeveloperGuide/dp-template-exports3toddb.html)).
    Order of stack deployment is `iam` -> `db` -> `app`.
  - All stacks can now be deployed using a single `config.yml` file, i.e.: `kes cf deploy --kes-folder app --template node_modules/@cumulus/deployment/[iam|db|app] [...]`
    Backwards-compatible. Please re-run `npm run bootstrap` to build new `kes` overrides.
    Deployment docs have been updated to show how to deploy a single-config Cumulus instance.
  - `params` fields should now be nested under the stack key (i.e. `app`, `db` or `iam`) to provide Parameters for a particular stack's cloudformation template,
    for use with single-config instances. Keys _must_ match the name of the deployment package folder (`app`, `db`, or `iam`).
    Backwards-compatible with multi-config setups.
  - `stackName` and `stackNameNoDash` have been retired as user-facing config parameters. Use `prefix` and `prefixNoDash` instead.
    This will be used to create stack names for all stacks in a single-config use case.
    `stackName` may still be used as an override in multi-config usage, although this is discouraged.
    Warning: overriding the `db` stack's `stackName` will require you to set `dbStackName` in your `app/config.yml`.
    This parameter is required to fetch outputs from the `db` stack to reference in the `app` stack.
  - The `iams` section in `app/config.yml` IAM roles has been retired as a user-facing parameter,
    _unless_ your IAM role ARNs do not match the convention shown in `@cumulus/deployment/app/config.yml`
    In that case, overriding `iams` in your own config is recommended.
  - `iam` and `db` `cloudformation.yml` file names will have respective prefixes (e.g `iam.cloudformation.yml`).
  - Cumulus will now only attempt to create reconciliation reports for buckets of the `private`, `public` and `protected` types.
  - Cumulus will no longer set up its own security group.
    To pass a pre-existing security group for in-VPC deployments as a parameter to the Cumulus template, populate `vpc.securityGroup` in `config.yml`.
    This security group must allow inbound HTTP(S) traffic (Port 443). SSH traffic (Port 22) must be permitted for SSH access to ECS instances.
  - Deployment docs have been updated with examples for the new deployment model.

- **CUMULUS-1236**

  - Moves access to public files behind the distribution endpoint. Authentication is not required, but direct http access has been disallowed.

- **CUMULUS-1223**

  - Adds unauthenticated access for public bucket files to the Distribution API. Public files should be requested the same way as protected files, but for public files a redirect to a self-signed S3 URL will happen without requiring authentication with Earthdata login.

- **CUMULUS-1232**

  - Unifies duplicate handling in `ingest/granule.handleDuplicateFile` for maintainability.
  - Changed `ingest/granule.ingestFile` and `move-granules/index.moveFileRequest` to use new function.
  - Moved file versioning code to `ingest/granule.moveGranuleFileWithVersioning`
  - `ingest/granule.verifyFile` now also tests `file.size` for verification if it is in the file record and throws
    `UnexpectedFileSize` error for file size not matching input.
  - `ingest/granule.verifyFile` logs warnings if checksum and/or file size are not available.

- **CUMULUS-1193**

  - Moved reindex CLI functionality to an API endpoint. See [API docs](https://nasa.github.io/cumulus-api/#elasticsearch-1)

- **CUMULUS-1207**
  - No longer disable lambda event source mappings when disabling a rule

### Fixed

- Updated Lerna publish script so that published Cumulus packages will pin their dependencies on other Cumulus packages to exact versions (e.g. `1.12.1` instead of `^1.12.1`)

- **CUMULUS-1203**

  - Fixes IAM template's use of intrinsic functions such that IAM template overrides now work with kes

- **CUMULUS-1268**
  - Deployment will not fail if there are no ES alarms or ECS services

## [v1.12.1] - 2019-4-8

## [v1.12.0] - 2019-4-4

Note: There was an issue publishing 1.12.0. Upgrade to 1.12.1.

### BREAKING CHANGES

- **CUMULUS-1139**

  - `granule.applyWorkflow` uses the new-style granule record as input to workflows.

- **CUMULUS-1171**

  - Fixed provider handling in the API to make it consistent between protocols.
    NOTE: This is a breaking change. When applying this upgrade, users will need to:
    1. Disable all workflow rules
    2. Update any `http` or `https` providers so that the host field only
       contains a valid hostname or IP address, and the port field contains the
       provider port.
    3. Perform the deployment
    4. Re-enable workflow rules

- **CUMULUS-1176**:

  - `@cumulus/move-granules` input expectations have changed. `@cumulus/files-to-granules` is a new intermediate task to perform input translation in the old style.
    See the Added and Changed sections of this release changelog for more information.

- **CUMULUS-670**

  - The behavior of ParsePDR and related code has changed in this release. PDRs with FILE_TYPEs that do not conform to the PDR ICD (+ TGZ) (https://cdn.earthdata.nasa.gov/conduit/upload/6376/ESDS-RFC-030v1.0.pdf) will fail to parse.

- **CUMULUS-1208**
  - The granule object input to `@cumulus/queue-granules` will now be added to ingest workflow messages **as is**. In practice, this means that if you are using `@cumulus/queue-granules` to trigger ingest workflows and your granule objects input have invalid properties, then your ingest workflows will fail due to schema validation errors.

### Added

- **CUMULUS-777**
  - Added new cookbook entry on configuring Cumulus to track ancillary files.
- **CUMULUS-1183**
  - Kes overrides will now abort with a warning if a workflow step is configured without a corresponding
    lambda configuration
- **CUMULUS-1223**

  - Adds convenience function `@cumulus/common/bucketsConfigJsonObject` for fetching stack's bucket configuration as an object.

- **CUMULUS-853**
  - Updated FakeProcessing example lambda to include option to generate fake browse
  - Added feature documentation for ancillary metadata export, a new cookbook entry describing a workflow with ancillary metadata generation(browse), and related task definition documentation
- **CUMULUS-805**
  - Added a CloudWatch alarm to check running ElasticSearch instances, and a CloudWatch dashboard to view the health of ElasticSearch
  - Specify `AWS_REGION` in `.env` to be used by deployment script
- **CUMULUS-803**
  - Added CloudWatch alarms to check running tasks of each ECS service, and add the alarms to CloudWatch dashboard
- **CUMULUS-670**
  - Added Ancillary Metadata Export feature (see https://nasa.github.io/cumulus/docs/features/ancillary_metadata for more information)
  - Added new Collection file parameter "fileType" that allows configuration of workflow granule file fileType
- **CUMULUS-1184** - Added kes logging output to ensure we always see the state machine reference before failures due to configuration
- **CUMULUS-1105** - Added a dashboard endpoint to serve the dashboard from an S3 bucket
- **CUMULUS-1199** - Moves `s3credentials` endpoint from the backend to the distribution API.
- **CUMULUS-666**
  - Added `@api/endpoints/s3credentials` to allow EarthData Login authorized users to retrieve temporary security credentials for same-region direct S3 access.
- **CUMULUS-671**
  - Added `@packages/integration-tests/api/distribution/getDistributionApiS3SignedUrl()` to return the S3 signed URL for a file protected by the distribution API
- **CUMULUS-672**
  - Added `cmrMetadataFormat` and `cmrConceptId` to output for individual granules from `@cumulus/post-to-cmr`. `cmrMetadataFormat` will be read from the `cmrMetadataFormat` generated for each granule in `@cumulus/cmrjs/publish2CMR()`
  - Added helpers to `@packages/integration-tests/api/distribution`:
    - `getDistributionApiFileStream()` returns a stream to download files protected by the distribution API
    - `getDistributionFileUrl()` constructs URLs for requesting files from the distribution API
- **CUMULUS-1185** `@cumulus/api/models/Granule.removeGranuleFromCmrByGranule` to replace `@cumulus/api/models/Granule.removeGranuleFromCmr` and use the Granule UR from the CMR metadata to remove the granule from CMR

- **CUMULUS-1101**

  - Added new `@cumulus/checksum` package. This package provides functions to calculate and validate checksums.
  - Added new checksumming functions to `@cumulus/common/aws`: `calculateS3ObjectChecksum` and `validateS3ObjectChecksum`, which depend on the `checksum` package.

- CUMULUS-1171

  - Added `@cumulus/common` API documentation to `packages/common/docs/API.md`
  - Added an `npm run build-docs` task to `@cumulus/common`
  - Added `@cumulus/common/string#isValidHostname()`
  - Added `@cumulus/common/string#match()`
  - Added `@cumulus/common/string#matches()`
  - Added `@cumulus/common/string#toLower()`
  - Added `@cumulus/common/string#toUpper()`
  - Added `@cumulus/common/URLUtils#buildURL()`
  - Added `@cumulus/common/util#isNil()`
  - Added `@cumulus/common/util#isNull()`
  - Added `@cumulus/common/util#isUndefined()`
  - Added `@cumulus/common/util#negate()`

- **CUMULUS-1176**

  - Added new `@cumulus/files-to-granules` task to handle converting file array output from `cumulus-process` tasks into granule objects.
    Allows simplification of `@cumulus/move-granules` and `@cumulus/post-to-cmr`, see Changed section for more details.

- CUMULUS-1151 Compare the granule holdings in CMR with Cumulus' internal data store
- CUMULUS-1152 Compare the granule file holdings in CMR with Cumulus' internal data store

### Changed

- **CUMULUS-1216** - Updated `@cumulus/ingest/granule/ingestFile` to download files to expected staging location.
- **CUMULUS-1208** - Updated `@cumulus/ingest/queue/enqueueGranuleIngestMessage()` to not transform granule object passed to it when building an ingest message
- **CUMULUS-1198** - `@cumulus/ingest` no longer enforces any expectations about whether `provider_path` contains a leading slash or not.
- **CUMULUS-1170**
  - Update scripts and docs to use `npm` instead of `yarn`
  - Use `package-lock.json` files to ensure matching versions of npm packages
  - Update CI builds to use `npm ci` instead of `npm install`
- **CUMULUS-670**
  - Updated ParsePDR task to read standard PDR types+ (+ tgz as an external customer requirement) and add a fileType to granule-files on Granule discovery
  - Updated ParsePDR to fail if unrecognized type is used
  - Updated all relevant task schemas to include granule->files->filetype as a string value
  - Updated tests/test fixtures to include the fileType in the step function/task inputs and output validations as needed
  - Updated MoveGranules task to handle incoming configuration with new "fileType" values and to add them as appropriate to the lambda output.
  - Updated DiscoverGranules step/related workflows to read new Collection file parameter fileType that will map a discovered file to a workflow fileType
  - Updated CNM parser to add the fileType to the defined granule file fileType on ingest and updated integration tests to verify/validate that behavior
  - Updated generateEcho10XMLString in cmr-utils.js to use a map/related library to ensure order as CMR requires ordering for their online resources.
  - Updated post-to-cmr task to appropriately export CNM filetypes to CMR in echo10/UMM exports
- **CUMULUS-1139** - Granules stored in the API contain a `files` property. That schema has been greatly
  simplified and now better matches the CNM format.
  - The `name` property has been renamed to `fileName`.
  - The `filepath` property has been renamed to `key`.
  - The `checksumValue` property has been renamed to `checksum`.
  - The `path` property has been removed.
  - The `url_path` property has been removed.
  - The `filename` property (which contained an `s3://` URL) has been removed, and the `bucket`
    and `key` properties should be used instead. Any requests sent to the API containing a `granule.files[].filename`
    property will be rejected, and any responses coming back from the API will not contain that
    `filename` property.
  - A `source` property has been added, which is a URL indicating the original source of the file.
  - `@cumulus/ingest/granule.moveGranuleFiles()` no longer includes a `filename` field in its
    output. The `bucket` and `key` fields should be used instead.
- **CUMULUS-672**

  - Changed `@cumulus/integration-tests/api/EarthdataLogin.getEarthdataLoginRedirectResponse` to `@cumulus/integration-tests/api/EarthdataLogin.getEarthdataAccessToken`. The new function returns an access response from Earthdata login, if successful.
  - `@cumulus/integration-tests/cmr/getOnlineResources` now accepts an object of options, including `cmrMetadataFormat`. Based on the `cmrMetadataFormat`, the function will correctly retrieve the online resources for each metadata format (ECHO10, UMM-G)

- **CUMULUS-1101**

  - Moved `@cumulus/common/file/getFileChecksumFromStream` into `@cumulus/checksum`, and renamed it to `generateChecksumFromStream`.
    This is a breaking change for users relying on `@cumulus/common/file/getFileChecksumFromStream`.
  - Refactored `@cumulus/ingest/Granule` to depend on new `common/aws` checksum functions and remove significantly present checksumming code.
    - Deprecated `@cumulus/ingest/granule.validateChecksum`. Replaced with `@cumulus/ingest/granule.verifyFile`.
    - Renamed `granule.getChecksumFromFile` to `granule.retrieveSuppliedFileChecksumInformation` to be more accurate.
  - Deprecated `@cumulus/common/aws.checksumS3Objects`. Use `@cumulus/common/aws.calculateS3ObjectChecksum` instead.

- CUMULUS-1171

  - Fixed provider handling in the API to make it consistent between protocols.
    Before this change, FTP providers were configured using the `host` and
    `port` properties. HTTP providers ignored `port` and `protocol`, and stored
    an entire URL in the `host` property. Updated the API to only accept valid
    hostnames or IP addresses in the `provider.host` field. Updated ingest code
    to properly build HTTP and HTTPS URLs from `provider.protocol`,
    `provider.host`, and `provider.port`.
  - The default provider port was being set to 21, no matter what protocol was
    being used. Removed that default.

- **CUMULUS-1176**

  - `@cumulus/move-granules` breaking change:
    Input to `move-granules` is now expected to be in the form of a granules object (i.e. `{ granules: [ { ... }, { ... } ] }`);
    For backwards compatibility with array-of-files outputs from processing steps, use the new `@cumulus/files-to-granules` task as an intermediate step.
    This task will perform the input translation. This change allows `move-granules` to be simpler and behave more predictably.
    `config.granuleIdExtraction` and `config.input_granules` are no longer needed/used by `move-granules`.
  - `@cumulus/post-to-cmr`: `config.granuleIdExtraction` is no longer needed/used by `post-to-cmr`.

- CUMULUS-1174
  - Better error message and stacktrace for S3KeyPairProvider error reporting.

### Fixed

- **CUMULUS-1218** Reconciliation report will now scan only completed granules.
- `@cumulus/api` files and granules were not getting indexed correctly because files indexing was failing in `db-indexer`
- `@cumulus/deployment` A bug in the Cloudformation template was preventing the API from being able to be launched in a VPC, updated the IAM template to give the permissions to be able to run the API in a VPC

### Deprecated

- `@cumulus/api/models/Granule.removeGranuleFromCmr`, instead use `@cumulus/api/models/Granule.removeGranuleFromCmrByGranule`
- `@cumulus/ingest/granule.validateChecksum`, instead use `@cumulus/ingest/granule.verifyFile`
- `@cumulus/common/aws.checksumS3Objects`, instead use `@cumulus/common/aws.calculateS3ObjectChecksum`
- `@cumulus/cmrjs`: `getGranuleId` and `getCmrFiles` are deprecated due to changes in input handling.

## [v1.11.3] - 2019-3-5

### Added

- **CUMULUS-1187** - Added `@cumulus/ingest/granule/duplicateHandlingType()` to determine how duplicate files should be handled in an ingest workflow

### Fixed

- **CUMULUS-1187** - workflows not respecting the duplicate handling value specified in the collection
- Removed refreshToken schema requirement for OAuth

## [v1.11.2] - 2019-2-15

### Added

- CUMULUS-1169
  - Added a `@cumulus/common/StepFunctions` module. It contains functions for querying the AWS
    StepFunctions API. These functions have the ability to retry when a ThrottlingException occurs.
  - Added `@cumulus/common/aws.retryOnThrottlingException()`, which will wrap a function in code to
    retry on ThrottlingExceptions.
  - Added `@cumulus/common/test-utils.throttleOnce()`, which will cause a function to return a
    ThrottlingException the first time it is called, then return its normal result after that.
- CUMULUS-1103 Compare the collection holdings in CMR with Cumulus' internal data store
- CUMULUS-1099 Add support for UMMG JSON metadata versions > 1.4.
  - If a version is found in the metadata object, that version is used for processing and publishing to CMR otherwise, version 1.4 is assumed.
- CUMULUS-678
  - Added support for UMMG json v1.4 metadata files.
    `reconcileCMRMetadata` added to `@cumulus/cmrjs` to update metadata record with new file locations.
    `@cumulus/common/errors` adds two new error types `CMRMetaFileNotFound` and `InvalidArgument`.
    `@cumulus/common/test-utils` adds new function `randomId` to create a random string with id to help in debugging.
    `@cumulus/common/BucketsConfig` adds a new helper class `BucketsConfig` for working with bucket stack configuration and bucket names.
    `@cumulus/common/aws` adds new function `s3PutObjectTagging` as a convenience for the aws [s3().putObjectTagging](https://docs.aws.amazon.com/AWSJavaScriptSDK/latest/AWS/S3.html#putObjectTagging-property) function.
    `@cumulus/cmrjs` Adds: - `isCMRFile` - Identify an echo10(xml) or UMMG(json) metadata file. - `metadataObjectFromCMRFile` Read and parse CMR XML file from s3. - `updateCMRMetadata` Modify a cmr metadata (xml/json) file with updated information. - `publish2CMR` Posts XML or UMMG CMR data to CMR service. - `reconcileCMRMetadata` Reconciles cmr metadata file after a file moves.
- Adds some ECS and other permissions to StepRole to enable running ECS tasks from a workflow
- Added Apache logs to cumulus api and distribution lambdas
- **CUMULUS-1119** - Added `@cumulus/integration-tests/api/EarthdataLogin.getEarthdataLoginRedirectResponse` helper for integration tests to handle login with Earthdata and to return response from redirect to Cumulus API
- **CUMULUS-673** Added `@cumulus/common/file/getFileChecksumFromStream` to get file checksum from a readable stream

### Fixed

- CUMULUS-1123
  - Cloudformation template overrides now work as expected

### Changed

- CUMULUS-1169
  - Deprecated the `@cumulus/common/step-functions` module.
  - Updated code that queries the StepFunctions API to use the retry-enabled functions from
    `@cumulus/common/StepFunctions`
- CUMULUS-1121
  - Schema validation is now strongly enforced when writing to the database.
    Additional properties are not allowed and will result in a validation error.
- CUMULUS-678
  `tasks/move-granules` simplified and refactored to use functionality from cmrjs.
  `ingest/granules.moveGranuleFiles` now just moves granule files and returns a list of the updated files. Updating metadata now handled by `@cumulus/cmrjs/reconcileCMRMetadata`.
  `move-granules.updateGranuleMetadata` refactored and bugs fixed in the case of a file matching multiple collection.files.regexps.
  `getCmrXmlFiles` simplified and now only returns an object with the cmrfilename and the granuleId.
  `@cumulus/test-processing` - test processing task updated to generate UMM-G metadata

- CUMULUS-1043

  - `@cumulus/api` now uses [express](http://expressjs.com/) as the API engine.
  - All `@cumulus/api` endpoints on ApiGateway are consolidated to a single endpoint the uses `{proxy+}` definition.
  - All files under `packages/api/endpoints` along with associated tests are updated to support express's request and response objects.
  - Replaced environment variables `internal`, `bucket` and `systemBucket` with `system_bucket`.
  - Update `@cumulus/integration-tests` to work with updated cumulus-api express endpoints

- `@cumulus/integration-tests` - `buildAndExecuteWorkflow` and `buildWorkflow` updated to take a `meta` param to allow for additional fields to be added to the workflow `meta`

- **CUMULUS-1049** Updated `Retrieve Execution Status API` in `@cumulus/api`: If the execution doesn't exist in Step Function API, Cumulus API returns the execution status information from the database.

- **CUMULUS-1119**
  - Renamed `DISTRIBUTION_URL` environment variable to `DISTRIBUTION_ENDPOINT`
  - Renamed `DEPLOYMENT_ENDPOINT` environment variable to `DISTRIBUTION_REDIRECT_ENDPOINT`
  - Renamed `API_ENDPOINT` environment variable to `TOKEN_REDIRECT_ENDPOINT`

### Removed

- Functions deprecated before 1.11.0:
  - @cumulus/api/models/base: static Manager.createTable() and static Manager.deleteTable()
  - @cumulus/ingest/aws/S3
  - @cumulus/ingest/aws/StepFunction.getExecution()
  - @cumulus/ingest/aws/StepFunction.pullEvent()
  - @cumulus/ingest/consumer.Consume
  - @cumulus/ingest/granule/Ingest.getBucket()

### Deprecated

`@cmrjs/ingestConcept`, instead use the CMR object methods. `@cmrjs/CMR.ingestGranule` or `@cmrjs/CMR.ingestCollection`
`@cmrjs/searchConcept`, instead use the CMR object methods. `@cmrjs/CMR.searchGranules` or `@cmrjs/CMR.searchCollections`
`@cmrjs/deleteConcept`, instead use the CMR object methods. `@cmrjs/CMR.deleteGranule` or `@cmrjs/CMR.deleteCollection`

## [v1.11.1] - 2018-12-18

**Please Note**

- Ensure your `app/config.yml` has a `clientId` specified in the `cmr` section. This will allow CMR to identify your requests for better support and metrics.
  - For an example, please see [the example config](https://github.com/nasa/cumulus/blob/1c7e2bf41b75da9f87004c4e40fbcf0f39f56794/example/app/config.yml#L128).

### Added

- Added a `/tokenDelete` endpoint in `@cumulus/api` to delete access token records

### Changed

- CUMULUS-678
  `@cumulus/ingest/crypto` moved and renamed to `@cumulus/common/key-pair-provider`
  `@cumulus/ingest/aws` function: `KMSDecryptionFailed` and class: `KMS` extracted and moved to `@cumulus/common` and `KMS` is exported as `KMSProvider` from `@cumulus/common/key-pair-provider`
  `@cumulus/ingest/granule` functions: `publish`, `getGranuleId`, `getXMLMetadataAsString`, `getMetadataBodyAndTags`, `parseXmlString`, `getCmrXMLFiles`, `postS3Object`, `contructOnlineAccessUrls`, `updateMetadata`, extracted and moved to `@cumulus/cmrjs`
  `getGranuleId`, `getCmrXMLFiles`, `publish`, `updateMetadata` removed from `@cumulus/ingest/granule` and added to `@cumulus/cmrjs`;
  `updateMetadata` renamed `updateCMRMetadata`.
  `@cumulus/ingest` test files renamed.
- **CUMULUS-1070**
  - Add `'Client-Id'` header to all `@cumulus/cmrjs` requests (made via `searchConcept`, `ingestConcept`, and `deleteConcept`).
  - Updated `cumulus/example/app/config.yml` entry for `cmr.clientId` to use stackName for easier CMR-side identification.

## [v1.11.0] - 2018-11-30

**Please Note**

- Redeploy IAM roles:
  - CUMULUS-817 includes a migration that requires reconfiguration/redeployment of IAM roles. Please see the [upgrade instructions](https://nasa.github.io/cumulus/docs/upgrade/1.11.0) for more information.
  - CUMULUS-977 includes a few new SNS-related permissions added to the IAM roles that will require redeployment of IAM roles.
- `cumulus-message-adapter` v1.0.13+ is required for `@cumulus/api` granule reingest API to work properly. The latest version should be downloaded automatically by kes.
- A `TOKEN_SECRET` value (preferably 256-bit for security) must be added to `.env` to securely sign JWTs used for authorization in `@cumulus/api`

### Changed

- **CUUMULUS-1000** - Distribution endpoint now persists logins, instead of
  redirecting to Earthdata Login on every request
- **CUMULUS-783 CUMULUS-790** - Updated `@cumulus/sync-granule` and `@cumulus/move-granules` tasks to always overwrite existing files for manually-triggered reingest.
- **CUMULUS-906** - Updated `@cumulus/api` granule reingest API to
  - add `reingestGranule: true` and `forceDuplicateOverwrite: true` to Cumulus message `cumulus_meta.cumulus_context` field to indicate that the workflow is a manually triggered re-ingest.
  - return warning message to operator when duplicateHandling is not `replace`
  - `cumulus-message-adapter` v1.0.13+ is required.
- **CUMULUS-793** - Updated the granule move PUT request in `@cumulus/api` to reject the move with a 409 status code if one or more of the files already exist at the destination location
- Updated `@cumulus/helloworld` to use S3 to store state for pass on retry tests
- Updated `@cumulus/ingest`:
  - [Required for MAAP] `http.js#list` will now find links with a trailing whitespace
  - Removed code from `granule.js` which looked for files in S3 using `{ Bucket: discoveredFile.bucket, Key: discoveredFile.name }`. This is obsolete since `@cumulus/ingest` uses a `file-staging` and `constructCollectionId()` directory prefixes by default.
- **CUMULUS-989**
  - Updated `@cumulus/api` to use [JWT (JSON Web Token)](https://jwt.io/introduction/) as the transport format for API authorization tokens and to use JWT verification in the request authorization
  - Updated `/token` endpoint in `@cumulus/api` to return tokens as JWTs
  - Added a `/refresh` endpoint in `@cumulus/api` to request new access tokens from the OAuth provider using the refresh token
  - Added `refreshAccessToken` to `@cumulus/api/lib/EarthdataLogin` to manage refresh token requests with the Earthdata OAuth provider

### Added

- **CUMULUS-1050**
  - Separated configuration flags for originalPayload/finalPayload cleanup such that they can be set to different retention times
- **CUMULUS-798**
  - Added daily Executions cleanup CloudWatch event that triggers cleanExecutions lambda
  - Added cleanExecutions lambda that removes finalPayload/originalPayload field entries for records older than configured timeout value (execution_payload_retention_period), with a default of 30 days
- **CUMULUS-815/816**
  - Added 'originalPayload' and 'finalPayload' fields to Executions table
  - Updated Execution model to populate originalPayload with the execution payload on record creation
  - Updated Execution model code to populate finalPayload field with the execution payload on execution completion
  - Execution API now exposes the above fields
- **CUMULUS-977**
  - Rename `kinesisConsumer` to `messageConsumer` as it handles both Kinesis streams and SNS topics as of this version.
  - Add `sns`-type rule support. These rules create a subscription between an SNS topic and the `messageConsumer`.
    When a message is received, `messageConsumer` is triggered and passes the SNS message (JSON format expected) in
    its entirety to the workflow in the `payload` field of the Cumulus message. For more information on sns-type rules,
    see the [documentation](https://nasa.github.io/cumulus/docs/data-cookbooks/setup#rules).
- **CUMULUS-975**
  - Add `KinesisInboundEventLogger` and `KinesisOutboundEventLogger` API lambdas. These lambdas
    are utilized to dump incoming and outgoing ingest workflow kinesis streams
    to cloudwatch for analytics in case of AWS/stream failure.
  - Update rules model to allow tracking of log_event ARNs related to
    Rule event logging. Kinesis rule types will now automatically log
    incoming events via a Kinesis event triggered lambda.
    CUMULUS-975-migration-4
  - Update migration code to require explicit migration names per run
  - Added migration_4 to migrate/update exisitng Kinesis rules to have a log event mapping
  - Added new IAM policy for migration lambda
- **CUMULUS-775**
  - Adds a instance metadata endpoint to the `@cumulus/api` package.
  - Adds a new convenience function `hostId` to the `@cumulus/cmrjs` to help build environment specific cmr urls.
  - Fixed `@cumulus/cmrjs.searchConcept` to search and return CMR results.
  - Modified `@cumulus/cmrjs.CMR.searchGranule` and `@cumulus/cmrjs.CMR.searchCollection` to include CMR's provider as a default parameter to searches.
- **CUMULUS-965**
  - Add `@cumulus/test-data.loadJSONTestData()`,
    `@cumulus/test-data.loadTestData()`, and
    `@cumulus/test-data.streamTestData()` to safely load test data. These
    functions should be used instead of using `require()` to load test data,
    which could lead to tests interferring with each other.
  - Add a `@cumulus/common/util/deprecate()` function to mark a piece of code as
    deprecated
- **CUMULUS-986**
  - Added `waitForTestExecutionStart` to `@cumulus/integration-tests`
- **CUMULUS-919**
  - In `@cumulus/deployment`, added support for NGAP permissions boundaries for IAM roles with `useNgapPermissionBoundary` flag in `iam/config.yml`. Defaults to false.

### Fixed

- Fixed a bug where FTP sockets were not closed after an error, keeping the Lambda function active until it timed out [CUMULUS-972]
- **CUMULUS-656**
  - The API will no longer allow the deletion of a provider if that provider is
    referenced by a rule
  - The API will no longer allow the deletion of a collection if that collection
    is referenced by a rule
- Fixed a bug where `@cumulus/sf-sns-report` was not pulling large messages from S3 correctly.

### Deprecated

- `@cumulus/ingest/aws/StepFunction.pullEvent()`. Use `@cumulus/common/aws.pullStepFunctionEvent()`.
- `@cumulus/ingest/consumer.Consume` due to unpredictable implementation. Use `@cumulus/ingest/consumer.Consumer`.
  Call `Consumer.consume()` instead of `Consume.read()`.

## [v1.10.4] - 2018-11-28

### Added

- **CUMULUS-1008**
  - New `config.yml` parameter for SQS consumers: `sqs_consumer_rate: (default 500)`, which is the maximum number of
    messages the consumer will attempt to process per execution. Currently this is only used by the sf-starter consumer,
    which runs every minute by default, making this a messages-per-minute upper bound. SQS does not guarantee the number
    of messages returned per call, so this is not a fixed rate of consumption, only attempted number of messages received.

### Deprecated

- `@cumulus/ingest/consumer.Consume` due to unpredictable implementation. Use `@cumulus/ingest/consumer.Consumer`.

### Changed

- Backported update of `packages/api` dependency `@mapbox/dyno` to `1.4.2` to mitigate `event-stream` vulnerability.

## [v1.10.3] - 2018-10-31

### Added

- **CUMULUS-817**
  - Added AWS Dead Letter Queues for lambdas that are scheduled asynchronously/such that failures show up only in cloudwatch logs.
- **CUMULUS-956**
  - Migrated developer documentation and data-cookbooks to Docusaurus
    - supports versioning of documentation
  - Added `docs/docs-how-to.md` to outline how to do things like add new docs or locally install for testing.
  - Deployment/CI scripts have been updated to work with the new format
- **CUMULUS-811**
  - Added new S3 functions to `@cumulus/common/aws`:
    - `aws.s3TagSetToQueryString`: converts S3 TagSet array to querystring (for use with upload()).
    - `aws.s3PutObject`: Returns promise of S3 `putObject`, which puts an object on S3
    - `aws.s3CopyObject`: Returns promise of S3 `copyObject`, which copies an object in S3 to a new S3 location
    - `aws.s3GetObjectTagging`: Returns promise of S3 `getObjectTagging`, which returns an object containing an S3 TagSet.
  - `@/cumulus/common/aws.s3PutObject` defaults to an explicit `ACL` of 'private' if not overridden.
  - `@/cumulus/common/aws.s3CopyObject` defaults to an explicit `TaggingDirective` of 'COPY' if not overridden.

### Deprecated

- **CUMULUS-811**
  - Deprecated `@cumulus/ingest/aws.S3`. Member functions of this class will now
    log warnings pointing to similar functionality in `@cumulus/common/aws`.

## [v1.10.2] - 2018-10-24

### Added

- **CUMULUS-965**
  - Added a `@cumulus/logger` package
- **CUMULUS-885**
  - Added 'human readable' version identifiers to Lambda Versioning lambda aliases
- **CUMULUS-705**
  - Note: Make sure to update the IAM stack when deploying this update.
  - Adds an AsyncOperations model and associated DynamoDB table to the
    `@cumulus/api` package
  - Adds an /asyncOperations endpoint to the `@cumulus/api` package, which can
    be used to fetch the status of an AsyncOperation.
  - Adds a /bulkDelete endpoint to the `@cumulus/api` package, which performs an
    asynchronous bulk-delete operation. This is a stub right now which is only
    intended to demonstration how AsyncOperations work.
  - Adds an AsyncOperation ECS task to the `@cumulus/api` package, which will
    fetch an Lambda function, run it in ECS, and then store the result to the
    AsyncOperations table in DynamoDB.
- **CUMULUS-851** - Added workflow lambda versioning feature to allow in-flight workflows to use lambda versions that were in place when a workflow was initiated

  - Updated Kes custom code to remove logic that used the CMA file key to determine template compilation logic. Instead, utilize a `customCompilation` template configuration flag to indicate a template should use Cumulus's kes customized methods instead of 'core'.
  - Added `useWorkflowLambdaVersions` configuration option to enable the lambdaVersioning feature set. **This option is set to true by default** and should be set to false to disable the feature.
  - Added uniqueIdentifier configuration key to S3 sourced lambdas to optionally support S3 lambda resource versioning within this scheme. This key must be unique for each modified version of the lambda package and must be updated in configuration each time the source changes.
  - Added a new nested stack template that will create a `LambdaVersions` stack that will take lambda parameters from the base template, generate lambda versions/aliases and return outputs with references to the most 'current' lambda alias reference, and updated 'core' template to utilize these outputs (if `useWorkflowLambdaVersions` is enabled).

- Created a `@cumulus/api/lib/OAuth2` interface, which is implemented by the
  `@cumulus/api/lib/EarthdataLogin` and `@cumulus/api/lib/GoogleOAuth2` classes.
  Endpoints that need to handle authentication will determine which class to use
  based on environment variables. This also greatly simplifies testing.
- Added `@cumulus/api/lib/assertions`, containing more complex AVA test assertions
- Added PublishGranule workflow to publish a granule to CMR without full reingest. (ingest-in-place capability)

- `@cumulus/integration-tests` new functionality:
  - `listCollections` to list collections from a provided data directory
  - `deleteCollection` to delete list of collections from a deployed stack
  - `cleanUpCollections` combines the above in one function.
  - `listProviders` to list providers from a provided data directory
  - `deleteProviders` to delete list of providers from a deployed stack
  - `cleanUpProviders` combines the above in one function.
  - `@cumulus/integrations-tests/api.js`: `deleteGranule` and `deletePdr` functions to make `DELETE` requests to Cumulus API
  - `rules` API functionality for posting and deleting a rule and listing all rules
  - `wait-for-deploy` lambda for use in the redeployment tests
- `@cumulus/ingest/granule.js`: `ingestFile` inserts new `duplicate_found: true` field in the file's record if a duplicate file already exists on S3.
- `@cumulus/api`: `/execution-status` endpoint requests and returns complete execution output if execution output is stored in S3 due to size.
- Added option to use environment variable to set CMR host in `@cumulus/cmrjs`.
- **CUMULUS-781** - Added integration tests for `@cumulus/sync-granule` when `duplicateHandling` is set to `replace` or `skip`
- **CUMULUS-791** - `@cumulus/move-granules`: `moveFileRequest` inserts new `duplicate_found: true` field in the file's record if a duplicate file already exists on S3. Updated output schema to document new `duplicate_found` field.

### Removed

- Removed `@cumulus/common/fake-earthdata-login-server`. Tests can now create a
  service stub based on `@cumulus/api/lib/OAuth2` if testing requires handling
  authentication.

### Changed

- **CUMULUS-940** - modified `@cumulus/common/aws` `receiveSQSMessages` to take a parameter object instead of positional parameters. All defaults remain the same, but now access to long polling is available through `options.waitTimeSeconds`.
- **CUMULUS-948** - Update lambda functions `CNMToCMA` and `CnmResponse` in the `cumulus-data-shared` bucket and point the default stack to them.
- **CUMULUS-782** - Updated `@cumulus/sync-granule` task and `Granule.ingestFile` in `@cumulus/ingest` to keep both old and new data when a destination file with different checksum already exists and `duplicateHandling` is `version`
- Updated the config schema in `@cumulus/move-granules` to include the `moveStagedFiles` param.
- **CUMULUS-778** - Updated config schema and documentation in `@cumulus/sync-granule` to include `duplicateHandling` parameter for specifying how duplicate filenames should be handled
- **CUMULUS-779** - Updated `@cumulus/sync-granule` to throw `DuplicateFile` error when destination files already exist and `duplicateHandling` is `error`
- **CUMULUS-780** - Updated `@cumulus/sync-granule` to use `error` as the default for `duplicateHandling` when it is not specified
- **CUMULUS-780** - Updated `@cumulus/api` to use `error` as the default value for `duplicateHandling` in the `Collection` model
- **CUMULUS-785** - Updated the config schema and documentation in `@cumulus/move-granules` to include `duplicateHandling` parameter for specifying how duplicate filenames should be handled
- **CUMULUS-786, CUMULUS-787** - Updated `@cumulus/move-granules` to throw `DuplicateFile` error when destination files already exist and `duplicateHandling` is `error` or not specified
- **CUMULUS-789** - Updated `@cumulus/move-granules` to keep both old and new data when a destination file with different checksum already exists and `duplicateHandling` is `version`

### Fixed

- `getGranuleId` in `@cumulus/ingest` bug: `getGranuleId` was constructing an error using `filename` which was undefined. The fix replaces `filename` with the `uri` argument.
- Fixes to `del` in `@cumulus/api/endpoints/granules.js` to not error/fail when not all files exist in S3 (e.g. delete granule which has only 2 of 3 files ingested).
- `@cumulus/deployment/lib/crypto.js` now checks for private key existence properly.

## [v1.10.1] - 2018-09-4

### Fixed

- Fixed cloudformation template errors in `@cumulus/deployment/`
  - Replaced references to Fn::Ref: with Ref:
  - Moved long form template references to a newline

## [v1.10.0] - 2018-08-31

### Removed

- Removed unused and broken code from `@cumulus/common`
  - Removed `@cumulus/common/test-helpers`
  - Removed `@cumulus/common/task`
  - Removed `@cumulus/common/message-source`
  - Removed the `getPossiblyRemote` function from `@cumulus/common/aws`
  - Removed the `startPromisedSfnExecution` function from `@cumulus/common/aws`
  - Removed the `getCurrentSfnTask` function from `@cumulus/common/aws`

### Changed

- **CUMULUS-839** - In `@cumulus/sync-granule`, 'collection' is now an optional config parameter

### Fixed

- **CUMULUS-859** Moved duplicate code in `@cumulus/move-granules` and `@cumulus/post-to-cmr` to `@cumulus/ingest`. Fixed imports making assumptions about directory structure.
- `@cumulus/ingest/consumer` correctly limits the number of messages being received and processed from SQS. Details:
  - **Background:** `@cumulus/api` includes a lambda `<stack-name>-sqs2sf` which processes messages from the `<stack-name>-startSF` SQS queue every minute. The `sqs2sf` lambda uses `@cumulus/ingest/consumer` to receive and process messages from SQS.
  - **Bug:** More than `messageLimit` number of messages were being consumed and processed from the `<stack-name>-startSF` SQS queue. Many step functions were being triggered simultaneously by the lambda `<stack-name>-sqs2sf` (which consumes every minute from the `startSF` queue) and resulting in step function failure with the error: `An error occurred (ThrottlingException) when calling the GetExecutionHistory`.
  - **Fix:** `@cumulus/ingest/consumer#processMessages` now processes messages until `timeLimit` has passed _OR_ once it receives up to `messageLimit` messages. `sqs2sf` is deployed with a [default `messageLimit` of 10](https://github.com/nasa/cumulus/blob/670000c8a821ff37ae162385f921c40956e293f7/packages/deployment/app/config.yml#L147).
  - **IMPORTANT NOTE:** `consumer` will actually process up to `messageLimit * 2 - 1` messages. This is because sometimes `receiveSQSMessages` will return less than `messageLimit` messages and thus the consumer will continue to make calls to `receiveSQSMessages`. For example, given a `messageLimit` of 10 and subsequent calls to `receiveSQSMessages` returns up to 9 messages, the loop will continue and a final call could return up to 10 messages.

## [v1.9.1] - 2018-08-22

**Please Note** To take advantage of the added granule tracking API functionality, updates are required for the message adapter and its libraries. You should be on the following versions:

- `cumulus-message-adapter` 1.0.9+
- `cumulus-message-adapter-js` 1.0.4+
- `cumulus-message-adapter-java` 1.2.7+
- `cumulus-message-adapter-python` 1.0.5+

### Added

- **CUMULUS-687** Added logs endpoint to search for logs from a specific workflow execution in `@cumulus/api`. Added integration test.
- **CUMULUS-836** - `@cumulus/deployment` supports a configurable docker storage driver for ECS. ECS can be configured with either `devicemapper` (the default storage driver for AWS ECS-optimized AMIs) or `overlay2` (the storage driver used by the NGAP 2.0 AMI). The storage driver can be configured in `app/config.yml` with `ecs.docker.storageDriver: overlay2 | devicemapper`. The default is `overlay2`.
  - To support this configuration, a [Handlebars](https://handlebarsjs.com/) helper `ifEquals` was added to `packages/deployment/lib/kes.js`.
- **CUMULUS-836** - `@cumulus/api` added IAM roles required by the NGAP 2.0 AMI. The NGAP 2.0 AMI runs a script `register_instances_with_ssm.py` which requires the ECS IAM role to include `ec2:DescribeInstances` and `ssm:GetParameter` permissions.

### Fixed

- **CUMULUS-836** - `@cumulus/deployment` uses `overlay2` driver by default and does not attempt to write `--storage-opt dm.basesize` to fix [this error](https://github.com/moby/moby/issues/37039).
- **CUMULUS-413** Kinesis processing now captures all errrors.
  - Added kinesis fallback mechanism when errors occur during record processing.
  - Adds FallbackTopicArn to `@cumulus/api/lambdas.yml`
  - Adds fallbackConsumer lambda to `@cumulus/api`
  - Adds fallbackqueue option to lambda definitions capture lambda failures after three retries.
  - Adds kinesisFallback SNS topic to signal incoming errors from kinesis stream.
  - Adds kinesisFailureSQS to capture fully failed events from all retries.
- **CUMULUS-855** Adds integration test for kinesis' error path.
- **CUMULUS-686** Added workflow task name and version tracking via `@cumulus/api` executions endpoint under new `tasks` property, and under `workflow_tasks` in step input/output.
  - Depends on `cumulus-message-adapter` 1.0.9+, `cumulus-message-adapter-js` 1.0.4+, `cumulus-message-adapter-java` 1.2.7+ and `cumulus-message-adapter-python` 1.0.5+
- **CUMULUS-771**
  - Updated sync-granule to stream the remote file to s3
  - Added integration test for ingesting granules from ftp provider
  - Updated http/https integration tests for ingesting granules from http/https providers
- **CUMULUS-862** Updated `@cumulus/integration-tests` to handle remote lambda output
- **CUMULUS-856** Set the rule `state` to have default value `ENABLED`

### Changed

- In `@cumulus/deployment`, changed the example app config.yml to have additional IAM roles

## [v1.9.0] - 2018-08-06

**Please note** additional information and upgrade instructions [here](https://nasa.github.io/cumulus/docs/upgrade/1.9.0)

### Added

- **CUMULUS-712** - Added integration tests verifying expected behavior in workflows
- **GITC-776-2** - Add support for versioned collections

### Fixed

- **CUMULUS-832**
  - Fixed indentation in example config.yml in `@cumulus/deployment`
  - Fixed issue with new deployment using the default distribution endpoint in `@cumulus/deployment` and `@cumulus/api`

## [v1.8.1] - 2018-08-01

**Note** IAM roles should be re-deployed with this release.

- **Cumulus-726**
  - Added function to `@cumulus/integration-tests`: `sfnStep` includes `getStepInput` which returns the input to the schedule event of a given step function step.
  - Added IAM policy `@cumulus/deployment`: Lambda processing IAM role includes `kinesis::PutRecord` so step function lambdas can write to kinesis streams.
- **Cumulus Community Edition**
  - Added Google OAuth authentication token logic to `@cumulus/api`. Refactored token endpoint to use environment variable flag `OAUTH_PROVIDER` when determining with authentication method to use.
  - Added API Lambda memory configuration variable `api_lambda_memory` to `@cumulus/api` and `@cumulus/deployment`.

### Changed

- **Cumulus-726**
  - Changed function in `@cumulus/api`: `models/rules.js#addKinesisEventSource` was modified to call to `deleteKinesisEventSource` with all required parameters (rule's name, arn and type).
  - Changed function in `@cumulus/integration-tests`: `getStepOutput` can now be used to return output of failed steps. If users of this function want the output of a failed event, they can pass a third parameter `eventType` as `'failure'`. This function will work as always for steps which completed successfully.

### Removed

- **Cumulus-726**

  - Configuration change to `@cumulus/deployment`: Removed default auto scaling configuration for Granules and Files DynamoDB tables.

- **CUMULUS-688**
  - Add integration test for ExecutionStatus
  - Function addition to `@cumulus/integration-tests`: `api` includes `getExecutionStatus` which returns the execution status from the Cumulus API

## [v1.8.0] - 2018-07-23

### Added

- **CUMULUS-718** Adds integration test for Kinesis triggering a workflow.

- **GITC-776-3** Added more flexibility for rules. You can now edit all fields on the rule's record
  We may need to update the api documentation to reflect this.

- **CUMULUS-681** - Add ingest-in-place action to granules endpoint

  - new applyWorkflow action at PUT /granules/{granuleid} Applying a workflow starts an execution of the provided workflow and passes the granule record as payload.
    Parameter(s):
    - workflow - the workflow name

- **CUMULUS-685** - Add parent exeuction arn to the execution which is triggered from a parent step function

### Changed

- **CUMULUS-768** - Integration tests get S3 provider data from shared data folder

### Fixed

- **CUMULUS-746** - Move granule API correctly updates record in dynamo DB and cmr xml file
- **CUMULUS-766** - Populate database fileSize field from S3 if value not present in Ingest payload

## [v1.7.1] - 2018-07-27 - [BACKPORT]

### Fixed

- **CUMULUS-766** - Backport from 1.8.0 - Populate database fileSize field from S3 if value not present in Ingest payload

## [v1.7.0] - 2018-07-02

### Please note: [Upgrade Instructions](https://nasa.github.io/cumulus/docs/upgrade/1.7.0)

### Added

- **GITC-776-2** - Add support for versioned collectons
- **CUMULUS-491** - Add granule reconciliation API endpoints.
- **CUMULUS-480** Add suport for backup and recovery:
  - Add DynamoDB tables for granules, executions and pdrs
  - Add ability to write all records to S3
  - Add ability to download all DynamoDB records in form json files
  - Add ability to upload records to DynamoDB
  - Add migration scripts for copying granule, pdr and execution records from ElasticSearch to DynamoDB
  - Add IAM support for batchWrite on dynamoDB
-
- **CUMULUS-508** - `@cumulus/deployment` cloudformation template allows for lambdas and ECS clusters to have multiple AZ availability.
  - `@cumulus/deployment` also ensures docker uses `devicemapper` storage driver.
- **CUMULUS-755** - `@cumulus/deployment` Add DynamoDB autoscaling support.
  - Application developers can add autoscaling and override default values in their deployment's `app/config.yml` file using a `{TableName}Table:` key.

### Fixed

- **CUMULUS-747** - Delete granule API doesn't delete granule files in s3 and granule in elasticsearch
  - update the StreamSpecification DynamoDB tables to have StreamViewType: "NEW_AND_OLD_IMAGES"
  - delete granule files in s3
- **CUMULUS-398** - Fix not able to filter executions by workflow
- **CUMULUS-748** - Fix invalid lambda .zip files being validated/uploaded to AWS
- **CUMULUS-544** - Post to CMR task has UAT URL hard-coded
  - Made configurable: PostToCmr now requires CMR_ENVIRONMENT env to be set to 'SIT' or 'OPS' for those CMR environments. Default is UAT.

### Changed

- **GITC-776-4** - Changed Discover-pdrs to not rely on collection but use provider_path in config. It also has an optional filterPdrs regex configuration parameter

- **CUMULUS-710** - In the integration test suite, `getStepOutput` returns the output of the first successful step execution or last failed, if none exists

## [v1.6.0] - 2018-06-06

### Please note: [Upgrade Instructions](https://nasa.github.io/cumulus/docs/upgrade/1.6.0)

### Fixed

- **CUMULUS-602** - Format all logs sent to Elastic Search.
  - Extract cumulus log message and index it to Elastic Search.

### Added

- **CUMULUS-556** - add a mechanism for creating and running migration scripts on deployment.
- **CUMULUS-461** Support use of metadata date and other components in `url_path` property

### Changed

- **CUMULUS-477** Update bucket configuration to support multiple buckets of the same type:
  - Change the structure of the buckets to allow for more than one bucket of each type. The bucket structure is now:
    bucket-key:
    name: <bucket-name>
    type: <type> i.e. internal, public, etc.
  - Change IAM and app deployment configuration to support new bucket structure
  - Update tasks and workflows to support new bucket structure
  - Replace instances where buckets.internal is relied upon to either use the system bucket or a configured bucket
  - Move IAM template to the deployment package. NOTE: You now have to specify '--template node_modules/@cumulus/deployment/iam' in your IAM deployment
  - Add IAM cloudformation template support to filter buckets by type

## [v1.5.5] - 2018-05-30

### Added

- **CUMULUS-530** - PDR tracking through Queue-granules
  - Add optional `pdr` property to the sync-granule task's input config and output payload.
- **CUMULUS-548** - Create a Lambda task that generates EMS distribution reports
  - In order to supply EMS Distribution Reports, you must enable S3 Server
    Access Logging on any S3 buckets used for distribution. See [How Do I Enable Server Access Logging for an S3 Bucket?](https://docs.aws.amazon.com/AmazonS3/latest/user-guide/server-access-logging.html)
    The "Target bucket" setting should point at the Cumulus internal bucket.
    The "Target prefix" should be
    "<STACK_NAME>/ems-distribution/s3-server-access-logs/", where "STACK_NAME"
    is replaced with the name of your Cumulus stack.

### Fixed

- **CUMULUS-546 - Kinesis Consumer should catch and log invalid JSON**
  - Kinesis Consumer lambda catches and logs errors so that consumer doesn't get stuck in a loop re-processing bad json records.
- EMS report filenames are now based on their start time instead of the time
  instead of the time that the report was generated
- **CUMULUS-552 - Cumulus API returns different results for the same collection depending on query**
  - The collection, provider and rule records in elasticsearch are now replaced with records from dynamo db when the dynamo db records are updated.

### Added

- `@cumulus/deployment`'s default cloudformation template now configures storage for Docker to match the configured ECS Volume. The template defines Docker's devicemapper basesize (`dm.basesize`) using `ecs.volumeSize`. This addresses ECS default of limiting Docker containers to 10GB of storage ([Read more](https://aws.amazon.com/premiumsupport/knowledge-center/increase-default-ecs-docker-limit/)).

## [v1.5.4] - 2018-05-21

### Added

- **CUMULUS-535** - EMS Ingest, Archive, Archive Delete reports
  - Add lambda EmsReport to create daily EMS Ingest, Archive, Archive Delete reports
  - ems.provider property added to `@cumulus/deployment/app/config.yml`.
    To change the provider name, please add `ems: provider` property to `app/config.yml`.
- **CUMULUS-480** Use DynamoDB to store granules, pdrs and execution records
  - Activate PointInTime feature on DynamoDB tables
  - Increase test coverage on api package
  - Add ability to restore metadata records from json files to DynamoDB
- **CUMULUS-459** provide API endpoint for moving granules from one location on s3 to another

## [v1.5.3] - 2018-05-18

### Fixed

- **CUMULUS-557 - "Add dataType to DiscoverGranules output"**
  - Granules discovered by the DiscoverGranules task now include dataType
  - dataType is now a required property for granules used as input to the
    QueueGranules task
- **CUMULUS-550** Update deployment app/config.yml to force elasticsearch updates for deleted granules

## [v1.5.2] - 2018-05-15

### Fixed

- **CUMULUS-514 - "Unable to Delete the Granules"**
  - updated cmrjs.deleteConcept to return success if the record is not found
    in CMR.

### Added

- **CUMULUS-547** - The distribution API now includes an
  "earthdataLoginUsername" query parameter when it returns a signed S3 URL
- **CUMULUS-527 - "parse-pdr queues up all granules and ignores regex"**
  - Add an optional config property to the ParsePdr task called
    "granuleIdFilter". This property is a regular expression that is applied
    against the filename of the first file of each granule contained in the
    PDR. If the regular expression matches, then the granule is included in
    the output. Defaults to '.', which will match all granules in the PDR.
- File checksums in PDRs now support MD5
- Deployment support to subscribe to an SNS topic that already exists
- **CUMULUS-470, CUMULUS-471** In-region S3 Policy lambda added to API to update bucket policy for in-region access.
- **CUMULUS-533** Added fields to granule indexer to support EMS ingest and archive record creation
- **CUMULUS-534** Track deleted granules
  - added `deletedgranule` type to `cumulus` index.
  - **Important Note:** Force custom bootstrap to re-run by adding this to
    app/config.yml `es: elasticSearchMapping: 7`
- You can now deploy cumulus without ElasticSearch. Just add `es: null` to your `app/config.yml` file. This is only useful for debugging purposes. Cumulus still requires ElasticSearch to properly operate.
- `@cumulus/integration-tests` includes and exports the `addRules` function, which seeds rules into the DynamoDB table.
- Added capability to support EFS in cloud formation template. Also added
  optional capability to ssh to your instance and privileged lambda functions.
- Added support to force discovery of PDRs that have already been processed
  and filtering of selected data types
- `@cumulus/cmrjs` uses an environment variable `USER_IP_ADDRESS` or fallback
  IP address of `10.0.0.0` when a public IP address is not available. This
  supports lambda functions deployed into a VPC's private subnet, where no
  public IP address is available.

### Changed

- **CUMULUS-550** Custom bootstrap automatically adds new types to index on
  deployment

## [v1.5.1] - 2018-04-23

### Fixed

- add the missing dist folder to the hello-world task
- disable uglifyjs on the built version of the pdr-status-check (read: https://github.com/webpack-contrib/uglifyjs-webpack-plugin/issues/264)

## [v1.5.0] - 2018-04-23

### Changed

- Removed babel from all tasks and packages and increased minimum node requirements to version 8.10
- Lambda functions created by @cumulus/deployment will use node8.10 by default
- Moved [cumulus-integration-tests](https://github.com/nasa/cumulus-integration-tests) to the `example` folder CUMULUS-512
- Streamlined all packages dependencies (e.g. remove redundant dependencies and make sure versions are the same across packages)
- **CUMULUS-352:** Update Cumulus Elasticsearch indices to use [index aliases](https://www.elastic.co/guide/en/elasticsearch/reference/current/indices-aliases.html).
- **CUMULUS-519:** ECS tasks are no longer restarted after each CF deployment unless `ecs.restartTasksOnDeploy` is set to true
- **CUMULUS-298:** Updated log filterPattern to include all CloudWatch logs in ElasticSearch
- **CUMULUS-518:** Updates to the SyncGranule config schema
  - `granuleIdExtraction` is no longer a property
  - `process` is now an optional property
  - `provider_path` is no longer a property

### Fixed

- **CUMULUS-455 "Kes deployments using only an updated message adapter do not get automatically deployed"**
  - prepended the hash value of cumulus-message-adapter.zip file to the zip file name of lambda which uses message adapter.
  - the lambda function will be redeployed when message adapter or lambda function are updated
- Fixed a bug in the bootstrap lambda function where it stuck during update process
- Fixed a bug where the sf-sns-report task did not return the payload of the incoming message as the output of the task [CUMULUS-441]

### Added

- **CUMULUS-352:** Add reindex CLI to the API package.
- **CUMULUS-465:** Added mock http/ftp/sftp servers to the integration tests
- Added a `delete` method to the `@common/CollectionConfigStore` class
- **CUMULUS-467 "@cumulus/integration-tests or cumulus-integration-tests should seed provider and collection in deployed DynamoDB"**
  - `example` integration-tests populates providers and collections to database
  - `example` workflow messages are populated from workflow templates in s3, provider and collection information in database, and input payloads. Input templates are removed.
  - added `https` protocol to provider schema

## [v1.4.1] - 2018-04-11

### Fixed

- Sync-granule install

## [v1.4.0] - 2018-04-09

### Fixed

- **CUMULUS-392 "queue-granules not returning the sfn-execution-arns queued"**
  - updated queue-granules to return the sfn-execution-arns queued and pdr if exists.
  - added pdr to ingest message meta.pdr instead of payload, so the pdr information doesn't get lost in the ingest workflow, and ingested granule in elasticsearch has pdr name.
  - fixed sf-sns-report schema, remove the invalid part
  - fixed pdr-status-check schema, the failed execution contains arn and reason
- **CUMULUS-206** make sure homepage and repository urls exist in package.json files of tasks and packages

### Added

- Example folder with a cumulus deployment example

### Changed

- [CUMULUS-450](https://bugs.earthdata.nasa.gov/browse/CUMULUS-450) - Updated
  the config schema of the **queue-granules** task
  - The config no longer takes a "collection" property
  - The config now takes an "internalBucket" property
  - The config now takes a "stackName" property
- [CUMULUS-450](https://bugs.earthdata.nasa.gov/browse/CUMULUS-450) - Updated
  the config schema of the **parse-pdr** task
  - The config no longer takes a "collection" property
  - The "stack", "provider", and "bucket" config properties are now
    required
- **CUMULUS-469** Added a lambda to the API package to prototype creating an S3 bucket policy for direct, in-region S3 access for the prototype bucket

### Removed

- Removed the `findTmpTestDataDirectory()` function from
  `@cumulus/common/test-utils`

### Fixed

- [CUMULUS-450](https://bugs.earthdata.nasa.gov/browse/CUMULUS-450)
  - The **queue-granules** task now enqueues a **sync-granule** task with the
    correct collection config for that granule based on the granule's
    data-type. It had previously been using the collection config from the
    config of the **queue-granules** task, which was a problem if the granules
    being queued belonged to different data-types.
  - The **parse-pdr** task now handles the case where a PDR contains granules
    with different data types, and uses the correct granuleIdExtraction for
    each granule.

### Added

- **CUMULUS-448** Add code coverage checking using [nyc](https://github.com/istanbuljs/nyc).

## [v1.3.0] - 2018-03-29

### Deprecated

- discover-s3-granules is deprecated. The functionality is provided by the discover-granules task

### Fixed

- **CUMULUS-331:** Fix aws.downloadS3File to handle non-existent key
- Using test ftp provider for discover-granules testing [CUMULUS-427]
- **CUMULUS-304: "Add AWS API throttling to pdr-status-check task"** Added concurrency limit on SFN API calls. The default concurrency is 10 and is configurable through Lambda environment variable CONCURRENCY.
- **CUMULUS-414: "Schema validation not being performed on many tasks"** revised npm build scripts of tasks that use cumulus-message-adapter to place schema directories into dist directories.
- **CUMULUS-301:** Update all tests to use test-data package for testing data.
- **CUMULUS-271: "Empty response body from rules PUT endpoint"** Added the updated rule to response body.
- Increased memory allotment for `CustomBootstrap` lambda function. Resolves failed deployments where `CustomBootstrap` lambda function was failing with error `Process exited before completing request`. This was causing deployments to stall, fail to update and fail to rollback. This error is thrown when the lambda function tries to use more memory than it is allotted.
- Cumulus repository folders structure updated:
  - removed the `cumulus` folder altogether
  - moved `cumulus/tasks` to `tasks` folder at the root level
  - moved the tasks that are not converted to use CMA to `tasks/.not_CMA_compliant`
  - updated paths where necessary

### Added

- `@cumulus/integration-tests` - Added support for testing the output of an ECS activity as well as a Lambda function.

## [v1.2.0] - 2018-03-20

### Fixed

- Update vulnerable npm packages [CUMULUS-425]
- `@cumulus/api`: `kinesis-consumer.js` uses `sf-scheduler.js#schedule` instead of placing a message directly on the `startSF` SQS queue. This is a fix for [CUMULUS-359](https://bugs.earthdata.nasa.gov/browse/CUMULUS-359) because `sf-scheduler.js#schedule` looks up the provider and collection data in DynamoDB and adds it to the `meta` object of the enqueued message payload.
- `@cumulus/api`: `kinesis-consumer.js` catches and logs errors instead of doing an error callback. Before this change, `kinesis-consumer` was failing to process new records when an existing record caused an error because it would call back with an error and stop processing additional records. It keeps trying to process the record causing the error because it's "position" in the stream is unchanged. Catching and logging the errors is part 1 of the fix. Proposed part 2 is to enqueue the error and the message on a "dead-letter" queue so it can be processed later ([CUMULUS-413](https://bugs.earthdata.nasa.gov/browse/CUMULUS-413)).
- **CUMULUS-260: "PDR page on dashboard only shows zeros."** The PDR stats in LPDAAC are all 0s, even if the dashboard has been fixed to retrieve the correct fields. The current version of pdr-status-check has a few issues.
  - pdr is not included in the input/output schema. It's available from the input event. So the pdr status and stats are not updated when the ParsePdr workflow is complete. Adding the pdr to the input/output of the task will fix this.
  - pdr-status-check doesn't update pdr stats which prevent the real time pdr progress from showing up in the dashboard. To solve this, added lambda function sf-sns-report which is copied from @cumulus/api/lambdas/sf-sns-broadcast with modification, sf-sns-report can be used to report step function status anywhere inside a step function. So add step sf-sns-report after each pdr-status-check, we will get the PDR status progress at real time.
  - It's possible an execution is still in the queue and doesn't exist in sfn yet. Added code to handle 'ExecutionDoesNotExist' error when checking the execution status.
- Fixed `aws.cloudwatchevents()` typo in `packages/ingest/aws.js`. This typo was the root cause of the error: `Error: Could not process scheduled_ingest, Error: : aws.cloudwatchevents is not a constructor` seen when trying to update a rule.

### Removed

- `@cumulus/ingest/aws`: Remove queueWorkflowMessage which is no longer being used by `@cumulus/api`'s `kinesis-consumer.js`.

## [v1.1.4] - 2018-03-15

### Added

- added flag `useList` to parse-pdr [CUMULUS-404]

### Fixed

- Pass encrypted password to the ApiGranule Lambda function [CUMULUS-424]

## [v1.1.3] - 2018-03-14

### Fixed

- Changed @cumulus/deployment package install behavior. The build process will happen after installation

## [v1.1.2] - 2018-03-14

### Added

- added tools to @cumulus/integration-tests for local integration testing
- added end to end testing for discovering and parsing of PDRs
- `yarn e2e` command is available for end to end testing

### Fixed

- **CUMULUS-326: "Occasionally encounter "Too Many Requests" on deployment"** The api gateway calls will handle throttling errors
- **CUMULUS-175: "Dashboard providers not in sync with AWS providers."** The root cause of this bug - DynamoDB operations not showing up in Elasticsearch - was shared by collections and rules. The fix was to update providers', collections' and rules; POST, PUT and DELETE endpoints to operate on DynamoDB and using DynamoDB streams to update Elasticsearch. The following packages were made:
  - `@cumulus/deployment` deploys DynamoDB streams for the Collections, Providers and Rules tables as well as a new lambda function called `dbIndexer`. The `dbIndexer` lambda has an event source mapping which listens to each of the DynamoDB streams. The dbIndexer lambda receives events referencing operations on the DynamoDB table and updates the elasticsearch cluster accordingly.
  - The `@cumulus/api` endpoints for collections, providers and rules _only_ query DynamoDB, with the exception of LIST endpoints and the collections' GET endpoint.

### Updated

- Broke up `kes.override.js` of @cumulus/deployment to multiple modules and moved to a new location
- Expanded @cumulus/deployment test coverage
- all tasks were updated to use cumulus-message-adapter-js 1.0.1
- added build process to integration-tests package to babelify it before publication
- Update @cumulus/integration-tests lambda.js `getLambdaOutput` to return the entire lambda output. Previously `getLambdaOutput` returned only the payload.

## [v1.1.1] - 2018-03-08

### Removed

- Unused queue lambda in api/lambdas [CUMULUS-359]

### Fixed

- Kinesis message content is passed to the triggered workflow [CUMULUS-359]
- Kinesis message queues a workflow message and does not write to rules table [CUMULUS-359]

## [v1.1.0] - 2018-03-05

### Added

- Added a `jlog` function to `common/test-utils` to aid in test debugging
- Integration test package with command line tool [CUMULUS-200] by @laurenfrederick
- Test for FTP `useList` flag [CUMULUS-334] by @kkelly51

### Updated

- The `queue-pdrs` task now uses the [cumulus-message-adapter-js](https://github.com/nasa/cumulus-message-adapter-js)
  library
- Updated the `queue-pdrs` JSON schemas
- The test-utils schema validation functions now throw an error if validation
  fails
- The `queue-granules` task now uses the [cumulus-message-adapter-js](https://github.com/nasa/cumulus-message-adapter-js)
  library
- Updated the `queue-granules` JSON schemas

### Removed

- Removed the `getSfnExecutionByName` function from `common/aws`
- Removed the `getGranuleStatus` function from `common/aws`

## [v1.0.1] - 2018-02-27

### Added

- More tests for discover-pdrs, dicover-granules by @yjpa7145
- Schema validation utility for tests by @yjpa7145

### Changed

- Fix an FTP listing bug for servers that do not support STAT [CUMULUS-334] by @kkelly51

## [v1.0.0] - 2018-02-23

[unreleased]: https://github.com/nasa/cumulus/compare/v9.1.0...HEAD
[v9.1.0]: https://github.com/nasa/cumulus/compare/v9.0.1...v9.1.0
[v9.0.1]: https://github.com/nasa/cumulus/compare/v9.0.0...v9.0.1
[v9.0.0]: https://github.com/nasa/cumulus/compare/v8.1.0...v9.0.0
[v8.1.0]: https://github.com/nasa/cumulus/compare/v8.0.0...v8.1.0
[v8.0.0]: https://github.com/nasa/cumulus/compare/v7.2.0...v8.0.0
[v7.2.0]: https://github.com/nasa/cumulus/compare/v7.1.0...v7.2.0
[v7.1.0]: https://github.com/nasa/cumulus/compare/v7.0.0...v7.1.0
[v7.0.0]: https://github.com/nasa/cumulus/compare/v6.0.0...v7.0.0
[v6.0.0]: https://github.com/nasa/cumulus/compare/v5.0.1...v6.0.0
[v5.0.1]: https://github.com/nasa/cumulus/compare/v5.0.0...v5.0.1
[v5.0.0]: https://github.com/nasa/cumulus/compare/v4.0.0...v5.0.0
[v4.0.0]: https://github.com/nasa/cumulus/compare/v3.0.1...v4.0.0
[v3.0.1]: https://github.com/nasa/cumulus/compare/v3.0.0...v3.0.1
[v3.0.0]: https://github.com/nasa/cumulus/compare/v2.0.1...v3.0.0
[v2.0.7]: https://github.com/nasa/cumulus/compare/v2.0.6...v2.0.7
[v2.0.6]: https://github.com/nasa/cumulus/compare/v2.0.5...v2.0.6
[v2.0.5]: https://github.com/nasa/cumulus/compare/v2.0.4...v2.0.5
[v2.0.4]: https://github.com/nasa/cumulus/compare/v2.0.3...v2.0.4
[v2.0.3]: https://github.com/nasa/cumulus/compare/v2.0.2...v2.0.3
[v2.0.2]: https://github.com/nasa/cumulus/compare/v2.0.1...v2.0.2
[v2.0.1]: https://github.com/nasa/cumulus/compare/v1.24.0...v2.0.1
[v2.0.0]: https://github.com/nasa/cumulus/compare/v1.24.0...v2.0.0
[v1.24.0]: https://github.com/nasa/cumulus/compare/v1.23.2...v1.24.0
[v1.23.2]: https://github.com/nasa/cumulus/compare/v1.22.1...v1.23.2
[v1.22.1]: https://github.com/nasa/cumulus/compare/v1.21.0...v1.22.1
[v1.21.0]: https://github.com/nasa/cumulus/compare/v1.20.0...v1.21.0
[v1.20.0]: https://github.com/nasa/cumulus/compare/v1.19.0...v1.20.0
[v1.19.0]: https://github.com/nasa/cumulus/compare/v1.18.0...v1.19.0
[v1.18.0]: https://github.com/nasa/cumulus/compare/v1.17.0...v1.18.0
[v1.17.0]: https://github.com/nasa/cumulus/compare/v1.16.1...v1.17.0
[v1.16.1]: https://github.com/nasa/cumulus/compare/v1.16.0...v1.16.1
[v1.16.0]: https://github.com/nasa/cumulus/compare/v1.15.0...v1.16.0
[v1.15.0]: https://github.com/nasa/cumulus/compare/v1.14.5...v1.15.0
[v1.14.5]: https://github.com/nasa/cumulus/compare/v1.14.4...v1.14.5
[v1.14.4]: https://github.com/nasa/cumulus/compare/v1.14.3...v1.14.4
[v1.14.3]: https://github.com/nasa/cumulus/compare/v1.14.2...v1.14.3
[v1.14.2]: https://github.com/nasa/cumulus/compare/v1.14.1...v1.14.2
[v1.14.1]: https://github.com/nasa/cumulus/compare/v1.14.0...v1.14.1
[v1.14.0]: https://github.com/nasa/cumulus/compare/v1.13.5...v1.14.0
[v1.13.5]: https://github.com/nasa/cumulus/compare/v1.13.4...v1.13.5
[v1.13.4]: https://github.com/nasa/cumulus/compare/v1.13.3...v1.13.4
[v1.13.3]: https://github.com/nasa/cumulus/compare/v1.13.2...v1.13.3
[v1.13.2]: https://github.com/nasa/cumulus/compare/v1.13.1...v1.13.2
[v1.13.1]: https://github.com/nasa/cumulus/compare/v1.13.0...v1.13.1
[v1.13.0]: https://github.com/nasa/cumulus/compare/v1.12.1...v1.13.0
[v1.12.1]: https://github.com/nasa/cumulus/compare/v1.12.0...v1.12.1
[v1.12.0]: https://github.com/nasa/cumulus/compare/v1.11.3...v1.12.0
[v1.11.3]: https://github.com/nasa/cumulus/compare/v1.11.2...v1.11.3
[v1.11.2]: https://github.com/nasa/cumulus/compare/v1.11.1...v1.11.2
[v1.11.1]: https://github.com/nasa/cumulus/compare/v1.11.0...v1.11.1
[v1.11.0]: https://github.com/nasa/cumulus/compare/v1.10.4...v1.11.0
[v1.10.4]: https://github.com/nasa/cumulus/compare/v1.10.3...v1.10.4
[v1.10.3]: https://github.com/nasa/cumulus/compare/v1.10.2...v1.10.3
[v1.10.2]: https://github.com/nasa/cumulus/compare/v1.10.1...v1.10.2
[v1.10.1]: https://github.com/nasa/cumulus/compare/v1.10.0...v1.10.1
[v1.10.0]: https://github.com/nasa/cumulus/compare/v1.9.1...v1.10.0
[v1.9.1]: https://github.com/nasa/cumulus/compare/v1.9.0...v1.9.1
[v1.9.0]: https://github.com/nasa/cumulus/compare/v1.8.1...v1.9.0
[v1.8.1]: https://github.com/nasa/cumulus/compare/v1.8.0...v1.8.1
[v1.8.0]: https://github.com/nasa/cumulus/compare/v1.7.0...v1.8.0
[v1.7.0]: https://github.com/nasa/cumulus/compare/v1.6.0...v1.7.0
[v1.6.0]: https://github.com/nasa/cumulus/compare/v1.5.5...v1.6.0
[v1.5.5]: https://github.com/nasa/cumulus/compare/v1.5.4...v1.5.5
[v1.5.4]: https://github.com/nasa/cumulus/compare/v1.5.3...v1.5.4
[v1.5.3]: https://github.com/nasa/cumulus/compare/v1.5.2...v1.5.3
[v1.5.2]: https://github.com/nasa/cumulus/compare/v1.5.1...v1.5.2
[v1.5.1]: https://github.com/nasa/cumulus/compare/v1.5.0...v1.5.1
[v1.5.0]: https://github.com/nasa/cumulus/compare/v1.4.1...v1.5.0
[v1.4.1]: https://github.com/nasa/cumulus/compare/v1.4.0...v1.4.1
[v1.4.0]: https://github.com/nasa/cumulus/compare/v1.3.0...v1.4.0
[v1.3.0]: https://github.com/nasa/cumulus/compare/v1.2.0...v1.3.0
[v1.2.0]: https://github.com/nasa/cumulus/compare/v1.1.4...v1.2.0
[v1.1.4]: https://github.com/nasa/cumulus/compare/v1.1.3...v1.1.4
[v1.1.3]: https://github.com/nasa/cumulus/compare/v1.1.2...v1.1.3
[v1.1.2]: https://github.com/nasa/cumulus/compare/v1.1.1...v1.1.2
[v1.1.1]: https://github.com/nasa/cumulus/compare/v1.0.1...v1.1.1
[v1.1.0]: https://github.com/nasa/cumulus/compare/v1.0.1...v1.1.0
[v1.0.1]: https://github.com/nasa/cumulus/compare/v1.0.0...v1.0.1
[v1.0.0]: https://github.com/nasa/cumulus/compare/pre-v1-release...v1.0.0

[thin-egress-app]: <https://github.com/asfadmin/thin-egress-app> "Thin Egress App"<|MERGE_RESOLUTION|>--- conflicted
+++ resolved
@@ -29,16 +29,13 @@
       from PostgreSQL database instead of DynamoDB
     - Updated API execution-status endpoint to read execution records from
       PostgreSQL database instead of DynamoDB
-<<<<<<< HEAD
   - **CUMULUS-2302**
     - Added translatePostgresCollectionToApiCollection method to
       `@cumulus/db/translate/collections`
     - Added `searchWithUpdatedAtRange` method to
       `@cumulus/db/models/collections`
-=======
    - **CUMULUS-2303**
     - Add translatePostgresProviderToApiProvider method to `@cumulus/db/translate/providers`
->>>>>>> ef09c2fb
 
 ### Changed
 
@@ -67,19 +64,16 @@
       support of local cleanup
     - Add spec/helpers/apiUtils/waitForApiStatus integration helper to retry API
       record retrievals on status in lieu of using `waitForModelStatus`
-<<<<<<< HEAD
     - Updated API execution GET endpoint to read individual execution records
       from PostgreSQL database instead of DynamoDB
     - Updated API execution-status endpoint to read execution records from
       PostgreSQL database instead of DynamoDB
-=======
   - **CUMULUS-2303**
     - Update API provider GET endpoint to read individual provider records from
       PostgreSQL database instead of DynamoDB
     - Update sf-scheduler lambda to utilize API endpoint to get provider record
       from database via Private API lambda
       
->>>>>>> ef09c2fb
 - **CUMULUS-2532**
   - Changed integration tests to use `api-client/granules` functions as opposed
     to `granulesApi` from `@cumulus/integration-tests`.
