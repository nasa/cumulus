# Changelog

All notable changes to this project will be documented in this file.

The format is based on [Keep a Changelog](http://keepachangelog.com/en/1.0.0/)
and this project adheres to [Semantic Versioning](http://semver.org/spec/v2.0.0.html).

## [Unreleased]

### BREAKING CHANGES

<<<<<<< HEAD
- **CUMULUS-1447** - The newest release of the Cumulus Message Adapter (v1.1.0)
  requires that parameterized configuration be used for remote message
  functionality. Once released, Kes will automatically bring in CMA v1.1.0
  without additional configuration.

  **Migration instructions** Oversized messages are no longer written to S3
  automatically. In order to utilize remote messaging functionality, configure a
  `ReplaceConfig` AWS Step Function parameter on your CMA task:
=======
- **CUMULUS-1447** -
  The newest release of the Cumulus Message Adapter (v1.1.0) requires that parameterized configuration be used for remote message functionality. Once released, Kes will automatically bring in CMA v1.1.0 without additional configuration.

  **Migration instructions**
  Oversized messages are no longer written to S3 automatically. In order to utilize remote messaging functionality, configure a `ReplaceConfig` AWS Step Function parameter on your CMA task:
>>>>>>> fc96c9e4

  ```yaml
  ParsePdr:
    Parameters:
      cma:
        event.$: '$'
        ReplaceConfig:
          FullMessage: true
  ```
<<<<<<< HEAD
=======

  Accepted fields in `ReplaceConfig` include `MaxSize`, `FullMessage`, `Path` and `TargetPath`.
  See https://github.com/nasa/cumulus-message-adapter/blob/master/CONTRACT.md#remote-message-configuration for full details.
>>>>>>> fc96c9e4

  Accepted fields in `ReplaceConfig` include `MaxSize`, `FullMessage`, `Path`
  and `TargetPath`. See
  https://github.com/nasa/cumulus-message-adapter/blob/master/CONTRACT.md#remote-message-configuration
  for full details.

  As this change is backward compatible in Cumulus Core, users wishing to
  utilize the previous version of the CMA may opt to transition to using a CMA
  lambda layer, or set `message_adapter_version` in their configuration to a
  version prior to v1.1.0.

- **CUMULUS-1449** - Cumulus now uses a universal workflow template when
  starting workflow that contains general information specific to the
  deployment, but not specific to the workflow. Workflow task configs must be
  defined using AWS step function parameters. As part of this change,
  `CumulusConfig` has been retired and task configs must now be defined under
  the `cma.task_config` key in the Parameters section of a step function
  definition.

<<<<<<< HEAD
=======
- **CUMULUS-1449** -
  Cumulus now uses a universal workflow template when starting workflow that contains general information specific to the deployment, but not specific to the workflow. Workflow task configs must be defined using AWS step function parameters. As part of this change, `CumulusConfig` has been retired and task configs must now be defined under the `cma.task_config` key in the Parameters section of a step function definition.

>>>>>>> fc96c9e4
  **Migration instructions**:

  NOTE: These instructions require the use of Cumulus Message Adapter v1.1.x+.
  Please ensure you are using a compatible version before attempting to migrate
  workflow configurations. When defining workflow steps, remove any
  `CumulusConfig` section, as shown below:

  ```yaml
  ParsePdr:
    CumulusConfig:
      provider: '{$.meta.provider}'
      bucket: '{$.meta.buckets.internal.name}'
      stack: '{$.meta.stack}'
  ```

  Instead, use AWS Parameters to pass `task_config` for the task directly into the Cumulus Message Adapter:

  ```yaml
  ParsePdr:
    Parameters:
      cma:
        event.$: '$'
        task_config:
          provider: '{$.meta.provider}'
          bucket: '{$.meta.buckets.internal.name}'
          stack: '{$.meta.stack}'
  ```

  In this example, the `cma` key is used to pass parameters to the message
  adapter. Using `task_config` in combination with `event.$: '$'` allows the
  message adapter to process `task_config` as the `config` passed to the Cumulus
  task. See `example/workflows/sips.yml` in the core repository for further
  examples of how to set the Parameters.

  Additionally, workflow configurations for the `QueueGranules` and `QueuePdrs`
  tasks need to be updated:
  - `queue-pdrs` config changes:
    - `parsePdrMessageTemplateUri` replaced with `parsePdrWorkflow`, which is
      the workflow name (i.e. top-level name in `config.yml`, e.g. 'ParsePdr').
    - `internalBucket` and `stackName` configs now required to look up
      configuration from the deployment. Brings the task config in line with
      that of `queue-granules`.
  - `queue-granules` config change: `ingestGranuleMessageTemplateUri` replaced
    with `ingestGranuleWorkflow`, which is the workflow name (e.g.
    'IngestGranule').

### PLEASE NOTE

- **CUMULUS-1394** - Ingest notifications are now provided via 3 separate SNS topics for executions, granules, and PDRs, instead of a single `sftracker` SNS topic. Whereas the `sftracker` SNS topic received a full Cumulus execution message, the new topics all receive generated records for the given object. The new topics are only published to if the given object exists for the current execution. For a given execution/granule/PDR, two messages will be received by each topic: one message indicating that ingest is running and another message indicating that ingest has completed or failed. The new SNS topics are:

  - `reportExecutions` - Receives 1 message per execution
  - `reportGranules` - Receives 1 message per granule in an execution
  - `reportPdrs` - Receives 1 message per PDR

### Added

- **CUMULUS-1435**
  - Added `tf-modules/monitoring` Terraform module which includes cloudwatch dashboard
    - Added Elasticsearch Service alarms to the cloudwatch dashboard

- **CUMULUS-1574**
  - Added `GET /token` endpoint for SAML authorization when cumulus is protected by Launchpad.
    This lets a user retieve a token by hand that can be presented to the API.

- **CUMULUS-1394**
  - Added `Granule.generateGranuleRecord()` method to granules model to generate a granule database record from a Cumulus execution message
  - Added `Pdr.generatePdrRecord()` method to PDRs model to generate a granule database record from a Cumulus execution message
  - Added helpers to `@cumulus/common/message`:
    - `getMessageExecutionName()` - Get the execution name from a Cumulus execution message
    - `getMessageStateMachineArn()` - Get the state machine ARN from a Cumulus execution message
    - `getMessageExecutionArn()` - Get the execution ARN for a Cumulus execution message
    - `getMessageGranules()` - Get the granules from a Cumulus execution message, if any.
  - Added `@cumulus/common/cloudwatch-event/isFailedSfStatus()` to determine if a Step Function status from a Cloudwatch event is a failed status

- **CUMULUS-639**
  - Adds SAML JWT and launchpad token authentication to Cumulus API (configurable)
    - **NOTE** to authenticate with Launchpad ensure your launchpad user_id is in the `<prefix>-UsersTable`
    - when Cumulus configured to protect API via Launchpad:
         - New endpoints
            - `GET /saml/login` - starting point for SAML SSO creates the login request url and redirects to the SAML Identity Provider Service (IDP)
            - `POST /saml/auth` - SAML Assertion Consumer Service.  POST receiver from SAML IDP.  Validates response, logs the user in, and returnes a SAML-based JWT.
         - Disabled endpoints
            - `POST /refresh`
          - Changes authorization worklow:
           - `ensureAuthorized` now presumes the bearer token is a JWT and tries to validate.  If the token is malformed, it attempts to validate the token against Launchpad.  This allows users to bring their own token as described here https://wiki.earthdata.nasa.gov/display/CUMULUS/Cumulus+API+with+Launchpad+Authentication.  But it also allows dashboard users to manually authenticate via Launchpad SAML to receive a Launchpad-based JWT.


### Changed

- **CUMULUS-1485** Update `@cumulus/cmr-client` to return error message from CMR for validation failures.

- **CUMULUS-1394**
  - Renamed `Execution.generateDocFromPayload()` to `Execution.generateRecord()` on executions model. The method generates an execution database record from a Cumulus execution message.

- **CUMULUS-1432**
  - `logs` endpoint takes the level parameter as a string and not a number
  - Elasticsearch term query generation no longer converts numbers to boolean

- **CUMULUS-1447**
  - Consolidated all remote message handling code into @common/aws
  - Update remote message code to handle updated CMA remote message flags
  - Update example SIPS workflows to utilize Parameterized CMA configuration

- **CUMULUS-1448** Refactor workflows that are mutating cumulus_meta to utilize meta field

- **CUMULUS-1449**
  - `queue-pdrs` & `queue-granules` config changes. Details in breaking changes section.
  - Cumulus now uses a universal workflow template when starting workflow that contains general information specific to the deployment, but not specific to the workflow.
  - Changed the way workflow configs are defined, from `CumulusConfig` to a `task_config` AWS Parameter.

### Removed

- **CUMULUS-1375**
  - Migrate Cumulus from deprecated Elasticsearch JS client to new, supported one in `@cumulus/api`

- **CUMULUS-1449**
  - Retired `CumulusConfig` as part of step function definitions, as this is an artifact of the way Kes parses workflow definitions that was not possible to migrate to Terraform. Use AWS Parameters and the `task_config` key instead. See change note above.
  - Removed individual workflow templates.

- **CUMULUS-1451**
  - Elasticsearch cluster setting `auto_create_index` will be set to false. This had been causing issues in the bootstrap lambda on deploy.

- **CUMULUS-1456**
  - `@cumulus/api` endpoints default error handler uses `boom` package to format errors, which is consistent with other API endpoint errors.

### Fixed

- **CUMULUS-1432** `logs` endpoint filter correctly filters logs by level
- **CUMULUS-1484**  `useMessageAdapter` now does not set CUMULUS_MESSAGE_ADAPTER_DIR when `true`

### Removed

- **CUMULUS-1394**
  - Removed `sfTracker` SNS topic. Replaced by three new SNS topics for granule, execution, and PDR ingest notifications.
  - Removed unused functions from `@cumulus/common/aws`:
    - `getGranuleS3Params()`
    - `setGranuleStatus()`

## [v1.14.1] - 2019-08-29

### Fixed

- **CUMULUS-1455**
  - CMR token links updated to point to CMR legacy services rather than echo

- **CUMULUS-1211**
  - Errors thrown during granule discovery are no longer swallowed and ignored.
    Rather, errors are propagated to allow for proper error-handling and
    meaningful messaging.

## [v1.14.0] - 2019-08-22

### PLEASE NOTE

- We have encountered transient lambda service errors in our integration testing. Please handle transient service errors following [these guidelines](https://docs.aws.amazon.com/step-functions/latest/dg/bp-lambda-serviceexception.html). The workflows in the `example/workflows` folder have been updated with retries configured for these errors.

- **CUMULUS-799** added additional IAM permissions to support reading CloudWatch and API Gateway, so **you will have to redeploy your IAM stack.**

- **CUMULUS-800** Several items:

  - **Delete existing API Gateway stages**: To allow enabling of API Gateway logging, Cumulus now creates and manages a Stage resource during deployment. Before upgrading Cumulus, it is necessary to delete the API Gateway stages on both the Backend API and the Distribution API.  Instructions are included in the documenation under [Delete API Gateway Stages](https://nasa.github.io/cumulus/docs/additional-deployment-options/delete-api-gateway-stages).

  - **Set up account permissions for API Gateway to write to CloudWatch**: In a one time operation for your AWS account, to enable CloudWatch Logs for API Gateway, you must first grant the API Gateway permission to read and write logs to CloudWatch for your account. The `AmazonAPIGatewayPushToCloudWatchLogs` managed policy (with an ARN of `arn:aws:iam::aws:policy/service-role/AmazonAPIGatewayPushToCloudWatchLogs`) has all the required permissions. You can find a simple how to in the documentation under [Enable API Gateway Logging.](https://nasa.github.io/cumulus/docs/additional-deployment-options/enable-gateway-logging-permissions)

  - **Configure API Gateway to write logs to CloudWatch** To enable execution logging for the distribution API set `config.yaml` `apiConfigs.distribution.logApigatewayToCloudwatch` value to `true`.  More information [Enable API Gateway Logs](https://nasa.github.io/cumulus/docs/additional-deployment-options/enable-api-logs)

  - **Configure CloudWatch log delivery**: It is possible to deliver CloudWatch API execution and access logs to a cross-account shared AWS::Logs::Destination. An operator does this by adding the key `logToSharedDestination` to the `config.yml` at the default level with a value of a writable log destination.  More information in the documenation under [Configure CloudWatch Logs Delivery.](https://nasa.github.io/cumulus/docs/additional-deployment-options/configure-cloudwatch-logs-delivery)

  - **Additional Lambda Logging**: It is now possible to configure any lambda to deliver logs to a shared subscriptions by setting  `logToSharedDestination` to the ARN of a writable location (either an AWS::Logs::Destination or a Kinesis Stream) on any lambda config. Documentation for [Lambda Log Subscriptions](https://nasa.github.io/cumulus/docs/additional-deployment-options/additional-lambda-logging)

  - **Configure S3 Server Access Logs**:  If you are running Cumulus in an NGAP environment you may [configure S3 Server Access Logs](https://nasa.github.io/cumulus/docs/next/deployment/server_access_logging) to be delivered to a shared bucket where the Metrics Team will ingest the logs into their ELK stack.  Contact the Metrics team for permission and location.

- **CUMULUS-1368** The Cumulus distribution API has been deprecated and is being replaced by ASF's Thin Egress App. By default, the distribution API will not deploy. Please follow [the instructions for deploying and configuring Thin Egress](https://nasa.github.io/cumulus/docs/deployment/thin_egress_app).

To instead continue to deploy and use the legacy Cumulus distribution app, add the following to your `config.yml`:

```yaml
deployDistributionApi: true
```

If you deploy with no distribution app your deployment will succeed but you may encounter errors in your workflows, particularly in the `MoveGranule` task.

- **CUMULUS-1418** Users who are packaging the CMA in their Lambdas outside of Cumulus may need to update their Lambda configuration.    Please see `BREAKING CHANGES` below for details.

### Added

- **CUMULUS-642**
  - Adds Launchpad as an authentication option for the Cumulus API.
  - Updated deployment documentation and added [instructions to setup Cumulus API Launchpad authentication](https://wiki.earthdata.nasa.gov/display/CUMULUS/Cumulus+API+with+Launchpad+Authentication)
- **CUMULUS-1418**
  - Adds usage docs/testing of lambda layers (introduced in PR1125), updates Core example tasks to use the updated `cumulus-ecs-task` and a CMA layer instead of kes CMA injection.
  - Added Terraform module to publish CMA as layer to user account.
- **PR1125** - Adds `layers` config option to support deploying Lambdas with layers
- **PR1128** - Added `useXRay` config option to enable AWS X-Ray for Lambdas.
- **CUMULUS-1345**
  - Adds new variables to the app deployment under `cmr`.
  - `cmrEnvironment` values are `SIT`, `UAT`, or `OPS` with `UAT` as the default.
  - `cmrLimit` and `cmrPageSize` have been added as configurable options.
- **CUMULUS-1273**
  - Added lambda function EmsProductMetadataReport to generate EMS Product Metadata report
- **CUMULUS-1226**
  - Added API endpoint `elasticsearch/index-from-database` to index to an Elasticsearch index from the database for recovery purposes and `elasticsearch/indices-status` to check the status of Elasticsearch indices via the API.
- **CUMULUS-824**
  - Added new Collection parameter `reportToEms` to configure whether the collection is reported to EMS
- **CUMULUS-1357**
  - Added new BackendApi endpoint `ems` that generates EMS reports.
- **CUMULUS-1241**
  - Added information about queues with maximum execution limits defined to default workflow templates (`meta.queueExecutionLimits`)
- **CUMULUS-1311**
  - Added `@cumulus/common/message` with various message parsing/preparation helpers
- **CUMULUS-812**
  - Added support for limiting the number of concurrent executions started from a queue. [See the data cookbook](https://nasa.github.io/cumulus/docs/data-cookbooks/throttling-queued-executions) for more information.

- **CUMULUS-1337**
  - Adds `cumulus.stackName` value to the `instanceMetadata` endpoint.

- **CUMULUS-1368**
  - Added `cmrGranuleUrlType` to the `@cumulus/move-granules` task. This determines what kind of links go in the CMR files. The options are `distribution`, `s3`, or `none`, with the default being distribution. If there is no distribution API being used with Cumulus, you must set the value to `s3` or `none`.

- Added `packages/s3-replicator` Terraform module to allow same-region s3 replication to metrics bucket.

- **CUMULUS-1392**
  - Added `tf-modules/report-granules` Terraform module which processes granule ingest notifications received via SNS and stores granule data to a database. The module includes:
    - SNS topic for publishing granule ingest notifications
    - Lambda to process granule notifications and store data
    - IAM permissions for the Lambda
    - Subscription for the Lambda to the SNS topic

- **CUMULUS-1393**
  - Added `tf-modules/report-pdrs` Terraform module which processes PDR ingest notifications received via SNS and stores PDR data to a database. The module includes:
    - SNS topic for publishing PDR ingest notifications
    - Lambda to process PDR notifications and store data
    - IAM permissions for the Lambda
    - Subscription for the Lambda to the SNS topic
  - Added unit tests for `@cumulus/api/models/pdrs.createPdrFromSns()`

- **CUMULUS-1400**
  - Added `tf-modules/report-executions` Terraform module which processes workflow execution information received via SNS and stores it to a database. The module includes:
    - SNS topic for publishing execution data
    - Lambda to process and store execution data
    - IAM permissions for the Lambda
    - Subscription for the Lambda to the SNS topic
  - Added `@cumulus/common/sns-event` which contains helpers for SNS events:
    - `isSnsEvent()` returns true if event is from SNS
    - `getSnsEventMessage()` extracts and parses the message from an SNS event
    - `getSnsEventMessageObject()` extracts and parses message object from an SNS event
  - Added `@cumulus/common/cloudwatch-event` which contains helpers for Cloudwatch events:
    - `isSfExecutionEvent()` returns true if event is from Step Functions
    - `isTerminalSfStatus()` determines if a Step Function status from a Cloudwatch event is a terminal status
    - `getSfEventStatus()` gets the Step Function status from a Cloudwatch event
    - `getSfEventDetailValue()` extracts a Step Function event detail field from a Cloudwatch event
    - `getSfEventMessageObject()` extracts and parses Step Function detail object from a Cloudwatch event

- **CUMULUS-1429**
  - Added `tf-modules/data-persistence` Terraform module which includes resources for data persistence in Cumulus:
    - DynamoDB tables
    - Elasticsearch with optional support for VPC
    - Cloudwatch alarm for number of Elasticsearch nodes

- **CUMULUS-1379** CMR Launchpad Authentication
  - Added `launchpad` configuration to `@cumulus/deployment/app/config.yml`, and cloudformation templates, workflow message, lambda configuration, api endpoint configuration
  - Added `@cumulus/common/LaunchpadToken` and `@cumulus/common/launchpad` to provide methods to get token and validate token
  - Updated lambdas to use Launchpad token for CMR actions (ingest and delete granules)
  - Updated deployment documentation and added [instructions to setup CMR client for Launchpad authentication] (https://wiki.earthdata.nasa.gov/display/CUMULUS/CMR+Launchpad+Authentication)

## Changed

- **CUMULUS-1232**
  - Added retries to update `@cumulus/cmr-client` `updateToken()`

- **CUMULUS-1245 CUMULUS-795**
  - Added additional `ems` configuration parameters for sending the ingest reports to EMS
  - Added functionality to send daily ingest reports to EMS

- **CUMULUS-1241**
  - Removed the concept of "priority levels" and added ability to define a number of maximum concurrent executions per SQS queue
  - Changed mapping of Cumulus message properties for the `sqs2sfThrottle` lambda:
    - Queue name is read from `cumulus_meta.queueName`
    - Maximum executions for the queue is read from `meta.queueExecutionLimits[queueName]`, where `queueName` is `cumulus_meta.queueName`
  - Changed `sfSemaphoreDown` lambda to only attempt decrementing semaphores when:
    - the message is for a completed/failed/aborted/timed out workflow AND
    - `cumulus_meta.queueName` exists on the Cumulus message AND
    - An entry for the queue name (`cumulus_meta.queueName`) exists in the the object `meta.queueExecutionLimits` on the Cumulus message

- **CUMULUS-1338**
  - Updated `sfSemaphoreDown` lambda to be triggered via AWS Step Function Cloudwatch events instead of subscription to `sfTracker` SNS topic

- **CUMULUS-1311**
  - Updated `@cumulus/queue-granules` to set `cumulus_meta.queueName` for queued execution messages
  - Updated `@cumulus/queue-pdrs` to set `cumulus_meta.queueName` for queued execution messages
  - Updated `sqs2sfThrottle` lambda to immediately decrement queue semaphore value if dispatching Step Function execution throws an error

- **CUMULUS-1362**
  - Granule `processingStartTime` and `processingEndTime` will be set to the execution start time and end time respectively when there is no sync granule or post to cmr task present in the workflow

- **CUMULUS-1400**
  - Deprecated `@cumulus/ingest/aws/getExecutionArn`. Use `@cumulus/common/aws/getExecutionArn` instead.

### Fixed

- **CUMULUS-1439**
  - Fix bug with rule.logEventArn deletion on Kinesis rule update and fix unit test to verify

- **CUMULUS-796**
  - Added production information (collection ShortName and Version, granuleId) to EMS distribution report
  - Added functionality to send daily distribution reports to EMS

- **CUMULUS-1319**
  - Fixed a bug where granule ingest times were not being stored to the database

- **CUMULUS-1356**
  - The `Collection` model's `delete` method now _removes_ the specified item
    from the collection config store that was inserted by the `create` method.
    Previously, this behavior was missing.

- **CUMULUS-1374**
  - Addressed audit concerns (https://www.npmjs.com/advisories/782) in api package

### BREAKING CHANGES

### Changed

- **CUMULUS-1418**
  - Adding a default `cmaDir` key to configuration will cause `CUMULUS_MESSAGE_ADAPTER_DIR` to be set by default to `/opt` for any Lambda not setting `useCma` to true, or explicitly setting the CMA environment variable.  In lambdas that package the CMA independently of the Cumulus packaging.    Lambdas manually packaging the CMA should have their  Lambda configuration updated to set the CMA path, or alternately if not using the CMA as a Lambda layer in this deployment set `cmaDir` to `./cumulus-message-adapter`.

### Removed

- **CUMULUS-1337**
  - Removes the S3 Access Metrics package added in CUMULUS-799

- **PR1130**
  - Removed code deprecated since v1.11.1:
    - Removed `@cumulus/common/step-functions`. Use `@cumulus/common/StepFunctions` instead.
    - Removed `@cumulus/api/lib/testUtils.fakeFilesFactory`. Use `@cumulus/api/lib/testUtils.fakeFileFactory` instead.
    - Removed `@cumulus/cmrjs/cmr` functions: `searchConcept`, `ingestConcept`, `deleteConcept`. Use the functions in `@cumulus/cmr-client` instead.
    - Removed `@cumulus/ingest/aws.getExecutionHistory`. Use `@cumulus/common/StepFunctions.getExecutionHistory` instead.

## [v1.13.5] - 2019-08-29

### Fixed

- **CUMULUS-1455** - CMR token links updated to point to CMR legacy services rather than echo

## [v1.13.4] - 2019-07-29

- **CUMULUS-1411** - Fix deployment issue when using a template override

## [v1.13.3] - 2019-07-26

- **CUMULUS-1345** Full backport of CUMULUS-1345 features
	  - Adds new variables to the app deployment under `cmr`.
    - `cmrEnvironment` values are `SIT`, `UAT`, or `OPS` with `UAT` as the default.
    - `cmrLimit` and `cmrPageSize` have been added as configurable options.

## [v1.13.2] - 2019-07-25

- Re-release of v1.13.1 to fix broken npm packages.

## [v1.13.1] - 2019-07-22

- **CUMULUS-1374** - Resolve audit compliance with lodash version for api package subdependency
- **CUMULUS-1412** - Resolve audit compliance with googleapi package
- **CUMULUS-1345** - Backported CMR environment setting in getUrl to address immediate user need.   CMR_ENVIRONMENT can now be used to set the CMR environment to OPS/SIT

## [v1.13.0] - 2019-5-20

### PLEASE NOTE

**CUMULUS-802** added some additional IAM permissions to support ECS autoscaling, so **you will have to redeploy your IAM stack.**
As a result of the changes for **CUMULUS-1193**, **CUMULUS-1264**, and **CUMULUS-1310**, **you must delete your existing stacks (except IAM) before deploying this version of Cumulus.**
If running Cumulus within a VPC and extended downtime is acceptable, we recommend doing this at the end of the day to allow AWS backend resources and network interfaces to be cleaned up overnight.

### BREAKING CHANGES

- **CUMULUS-1228**
  - The default AMI used by ECS instances is now an NGAP-compliant AMI. This
    will be a breaking change for non-NGAP deployments. If you do not deploy to
    NGAP, you will need to find the AMI ID of the
    [most recent Amazon ECS-optimized AMI](https://docs.aws.amazon.com/AmazonECS/latest/developerguide/ecs-optimized_AMI.html),
    and set the `ecs.amiid` property in your config. Instructions for finding
    the most recent NGAP AMI can be found using
    [these instructions](https://wiki.earthdata.nasa.gov/display/ESKB/Select+an+NGAP+Created+AMI).

- **CUMULUS-1310**
  - Database resources (DynamoDB, ElasticSearch) have been moved to an independent `db` stack.
    Migrations for this version will need to be user-managed. (e.g. [elasticsearch](https://docs.aws.amazon.com/elasticsearch-service/latest/developerguide/es-version-migration.html#snapshot-based-migration) and [dynamoDB](https://docs.aws.amazon.com/datapipeline/latest/DeveloperGuide/dp-template-exports3toddb.html)).
    Order of stack deployment is `iam` -> `db` -> `app`.
  - All stacks can now be deployed using a single `config.yml` file, i.e.: `kes cf deploy --kes-folder app --template node_modules/@cumulus/deployment/[iam|db|app] [...]`
    Backwards-compatible. For development, please re-run `npm run bootstrap` to build new `kes` overrides.
    Deployment docs have been updated to show how to deploy a single-config Cumulus instance.
  - `params` have been moved: Nest `params` fields under `app`, `db` or `iam` to override all Parameters for a particular stack's cloudformation template. Backwards-compatible with multi-config setups.
  - `stackName` and `stackNameNoDash` have been retired. Use `prefix` and `prefixNoDash` instead.
  - The `iams` section in `app/config.yml` IAM roles has been deprecated as a user-facing parameter,
    *unless* your IAM role ARNs do not match the convention shown in `@cumulus/deployment/app/config.yml`
  - The `vpc.securityGroup` will need to be set with a pre-existing security group ID to use Cumulus in a VPC. Must allow inbound HTTP(S) (Port 443).

- **CUMULUS-1212**
  - `@cumulus/post-to-cmr` will now fail if any granules being processed are missing a metadata file. You can set the new config option `skipMetaCheck` to `true` to pass post-to-cmr without a metadata file.

- **CUMULUS-1232**
  - `@cumulus/sync-granule` will no longer silently pass if no checksum data is provided. It will use input
  from the granule object to:
    - Verify checksum if `checksumType` and `checksumValue` are in the file record OR a checksum file is provided
      (throws `InvalidChecksum` on fail), else log warning that no checksum is available.
    - Then, verify synced S3 file size if `file.size` is in the file record (throws `UnexpectedFileSize` on fail),
      else log warning that no file size is available.
    - Pass the step.

- **CUMULUS-1264**
  - The Cloudformation templating and deployment configuration has been substantially refactored.
    - `CumulusApiDefault` nested stack resource has been renamed to `CumulusApiDistribution`
    - `CumulusApiV1` nested stack resource has been renamed to `CumulusApiBackend`
  - The `urs: true` config option for when defining your lambdas (e.g. in `lambdas.yml`) has been deprecated. There are two new options to replace it:
    - `urs_redirect: 'token'`: This will expose a `TOKEN_REDIRECT_ENDPOINT` environment variable to your lambda that references the `/token` endpoint on the Cumulus backend API
    - `urs_redirect: 'distribution'`: This will expose a `DISTRIBUTION_REDIRECT_ENDPOINT` environment variable to your lambda that references the `/redirect` endpoint on the Cumulus distribution API

- **CUMULUS-1193**
  - The elasticsearch instance is moved behind the VPC.
  - Your account will need an Elasticsearch Service Linked role. This is a one-time setup for the account. You can follow the instructions to use the AWS console or AWS CLI [here](https://docs.aws.amazon.com/IAM/latest/UserGuide/using-service-linked-roles.html) or use the following AWS CLI command: `aws iam create-service-linked-role --aws-service-name es.amazonaws.com`

- **CUMULUS-802**
  - ECS `maxInstances` must be greater than `minInstances`. If you use defaults, no change is required.

- **CUMULUS-1269**
  - Brought Cumulus data models in line with CNM JSON schema:
    - Renamed file object `fileType` field to `type`
    - Renamed file object `fileSize` field to `size`
    - Renamed file object `checksumValue` field to `checksum` where not already done.
    - Added `ancillary` and `linkage` type support to file objects.

### Added

- **CUMULUS-799**
  - Added an S3 Access Metrics package which will take S3 Server Access Logs and
    write access metrics to CloudWatch

- **CUMULUS-1242** - Added `sqs2sfThrottle` lambda. The lambda reads SQS messages for queued executions and uses semaphores to only start new executions if the maximum number of executions defined for the priority key (`cumulus_meta.priorityKey`) has not been reached. Any SQS messages that are read but not used to start executions remain in the queue.

- **CUMULUS-1240**
  - Added `sfSemaphoreDown` lambda. This lambda receives SNS messages and for each message it decrements the semaphore used to track the number of running executions if:
    - the message is for a completed/failed workflow AND
    - the message contains a level of priority (`cumulus_meta.priorityKey`)
  - Added `sfSemaphoreDown` lambda as a subscriber to the `sfTracker` SNS topic

- **CUMULUS-1265**
  - Added `apiConfigs` configuration option to configure API Gateway to be private
  - All internal lambdas configured to run inside the VPC by default
  - Removed references to `NoVpc` lambdas from documentation and `example` folder.

- **CUMULUS-802**
  - Adds autoscaling of ECS clusters
  - Adds autoscaling of ECS services that are handling StepFunction activities

## Changed

- Updated `@cumulus/ingest/http/httpMixin.list()` to trim trailing spaces on discovered filenames

- **CUMULUS-1310**
  - Database resources (DynamoDB, ElasticSearch) have been moved to an independent `db` stack.
    This will enable future updates to avoid affecting database resources or requiring migrations.
    Migrations for this version will need to be user-managed.
    (e.g. [elasticsearch](https://docs.aws.amazon.com/elasticsearch-service/latest/developerguide/es-version-migration.html#snapshot-based-migration) and [dynamoDB](https://docs.aws.amazon.com/datapipeline/latest/DeveloperGuide/dp-template-exports3toddb.html)).
    Order of stack deployment is `iam` -> `db` -> `app`.
  - All stacks can now be deployed using a single `config.yml` file, i.e.: `kes cf deploy --kes-folder app --template node_modules/@cumulus/deployment/[iam|db|app] [...]`
    Backwards-compatible. Please re-run `npm run bootstrap` to build new `kes` overrides.
    Deployment docs have been updated to show how to deploy a single-config Cumulus instance.
  - `params` fields should now be nested under the stack key (i.e. `app`, `db` or `iam`) to provide Parameters for a particular stack's cloudformation template,
    for use with single-config instances. Keys *must* match the name of the deployment package folder (`app`, `db`, or `iam`).
    Backwards-compatible with multi-config setups.
  - `stackName` and `stackNameNoDash` have been retired as user-facing config parameters. Use `prefix` and `prefixNoDash` instead.
    This will be used to create stack names for all stacks in a single-config use case.
    `stackName` may still be used as an override in multi-config usage, although this is discouraged.
    Warning: overriding the `db` stack's `stackName` will require you to set `dbStackName` in your `app/config.yml`.
    This parameter is required to fetch outputs from the `db` stack to reference in the `app` stack.
  - The `iams` section in `app/config.yml` IAM roles has been retired as a user-facing parameter,
    *unless* your IAM role ARNs do not match the convention shown in `@cumulus/deployment/app/config.yml`
    In that case, overriding `iams` in your own config is recommended.
  - `iam` and `db` `cloudformation.yml` file names will have respective prefixes (e.g `iam.cloudformation.yml`).
  - Cumulus will now only attempt to create reconciliation reports for buckets of the `private`, `public` and `protected` types.
  - Cumulus will no longer set up its own security group.
    To pass a pre-existing security group for in-VPC deployments as a parameter to the Cumulus template, populate `vpc.securityGroup` in `config.yml`.
    This security group must allow inbound HTTP(S) traffic (Port 443). SSH traffic (Port 22) must be permitted for SSH access to ECS instances.
  - Deployment docs have been updated with examples for the new deployment model.

- **CUMULUS-1236**
  - Moves access to public files behind the distribution endpoint.  Authentication is not required, but direct http access has been disallowed.

- **CUMULUS-1223**
  - Adds unauthenticated access for public bucket files to the Distribution API.  Public files should be requested the same way as protected files, but for public files a redirect to a self-signed S3 URL will happen without requiring authentication with Earthdata login.

- **CUMULUS-1232**
  - Unifies duplicate handling in `ingest/granule.handleDuplicateFile` for maintainability.
  - Changed `ingest/granule.ingestFile` and `move-granules/index.moveFileRequest` to use new function.
  - Moved file versioning code to `ingest/granule.moveGranuleFileWithVersioning`
  - `ingest/granule.verifyFile` now also tests `file.size` for verification if it is in the file record and throws
    `UnexpectedFileSize` error for file size not matching input.
  - `ingest/granule.verifyFile` logs warnings if checksum and/or file size are not available.

- **CUMULUS-1193**
  - Moved reindex CLI functionality to an API endpoint. See [API docs](https://nasa.github.io/cumulus-api/#elasticsearch-1)

- **CUMULUS-1207**
  - No longer disable lambda event source mappings when disabling a rule

### Fixed

- Updated Lerna publish script so that published Cumulus packages will pin their dependencies on other Cumulus packages to exact versions (e.g. `1.12.1` instead of `^1.12.1`)

- **CUMULUS-1203**
  - Fixes IAM template's use of intrinsic functions such that IAM template overrides now work with kes

- **CUMULUS-1268**
  - Deployment will not fail if there are no ES alarms or ECS services

## [v1.12.1] - 2019-4-8

## [v1.12.0] - 2019-4-4

Note: There was an issue publishing 1.12.0. Upgrade to 1.12.1.

### BREAKING CHANGES

- **CUMULUS-1139**
  - `granule.applyWorkflow`  uses the new-style granule record as input to workflows.

- **CUMULUS-1171**
  - Fixed provider handling in the API to make it consistent between protocols.
    NOTE: This is a breaking change. When applying this upgrade, users will need to:
    1. Disable all workflow rules
    2. Update any `http` or `https` providers so that the host field only
       contains a valid hostname or IP address, and the port field contains the
       provider port.
    3. Perform the deployment
    4. Re-enable workflow rules

- **CUMULUS-1176**:
  - `@cumulus/move-granules` input expectations have changed. `@cumulus/files-to-granules` is a new intermediate task to perform input translation in the old style.
    See the Added and Changed sections of this release changelog for more information.

- **CUMULUS-670**
  - The behavior of ParsePDR and related code has changed in this release.  PDRs with FILE_TYPEs that do not conform to the PDR ICD (+ TGZ) (https://cdn.earthdata.nasa.gov/conduit/upload/6376/ESDS-RFC-030v1.0.pdf) will fail to parse.

- **CUMULUS-1208**
  - The granule object input to `@cumulus/queue-granules` will now be added to ingest workflow messages **as is**. In practice, this means that if you are using `@cumulus/queue-granules` to trigger ingest workflows and your granule objects input have invalid properties, then your ingest workflows will fail due to schema validation errors.

### Added

- **CUMULUS-777**
  - Added new cookbook entry on configuring Cumulus to track ancillary files.
- **CUMULUS-1183**
  - Kes overrides will now abort with a warning if a workflow step is configured without a corresponding
    lambda configuration
- **CUMULUS-1223**
  - Adds convenience function `@cumulus/common/bucketsConfigJsonObject` for fetching stack's bucket configuration as an object.

- **CUMULUS-853**
  - Updated FakeProcessing example lambda to include option to generate fake browse
  - Added feature documentation for ancillary metadata export, a new cookbook entry describing a workflow with ancillary metadata generation(browse), and related task definition documentation
- **CUMULUS-805**
  - Added a CloudWatch alarm to check running ElasticSearch instances, and a CloudWatch dashboard to view the health of ElasticSearch
  - Specify `AWS_REGION` in `.env` to be used by deployment script
- **CUMULUS-803**
  - Added CloudWatch alarms to check running tasks of each ECS service, and add the alarms to CloudWatch dashboard
- **CUMULUS-670**
  - Added Ancillary Metadata Export feature (see https://nasa.github.io/cumulus/docs/features/ancillary_metadata for more information)
  - Added new Collection file parameter "fileType" that allows configuration of workflow granule file fileType
- **CUMULUS-1184** - Added kes logging output to ensure we always see the state machine reference before failures due to configuration
- **CUMULUS-1105** - Added a dashboard endpoint to serve the dashboard from an S3 bucket
- **CUMULUS-1199** - Moves `s3credentials` endpoint from the backend to the distribution API.
- **CUMULUS-666**
  - Added `@api/endpoints/s3credentials` to allow EarthData Login authorized users to retrieve temporary security credentials for same-region direct S3 access.
- **CUMULUS-671**
  - Added `@packages/integration-tests/api/distribution/getDistributionApiS3SignedUrl()` to return the S3 signed URL for a file protected by the distribution API
- **CUMULUS-672**
  - Added `cmrMetadataFormat` and `cmrConceptId` to output for individual granules from `@cumulus/post-to-cmr`. `cmrMetadataFormat` will be read from the `cmrMetadataFormat` generated for each granule in `@cumulus/cmrjs/publish2CMR()`
  - Added helpers to `@packages/integration-tests/api/distribution`:
    - `getDistributionApiFileStream()` returns a stream to download files protected by the distribution API
    - `getDistributionFileUrl()` constructs URLs for requesting files from the distribution API
- **CUMULUS-1185** `@cumulus/api/models/Granule.removeGranuleFromCmrByGranule` to replace `@cumulus/api/models/Granule.removeGranuleFromCmr` and use the Granule UR from the CMR metadata to remove the granule from CMR

- **CUMULUS-1101**
  - Added new `@cumulus/checksum` package. This package provides functions to calculate and validate checksums.
  - Added new checksumming functions to `@cumulus/common/aws`: `calculateS3ObjectChecksum` and `validateS3ObjectChecksum`, which depend on the `checksum` package.

- CUMULUS-1171
  - Added `@cumulus/common` API documentation to `packages/common/docs/API.md`
  - Added an `npm run build-docs` task to `@cumulus/common`
  - Added `@cumulus/common/string#isValidHostname()`
  - Added `@cumulus/common/string#match()`
  - Added `@cumulus/common/string#matches()`
  - Added `@cumulus/common/string#toLower()`
  - Added `@cumulus/common/string#toUpper()`
  - Added `@cumulus/common/URLUtils#buildURL()`
  - Added `@cumulus/common/util#isNil()`
  - Added `@cumulus/common/util#isNull()`
  - Added `@cumulus/common/util#isUndefined()`
  - Added `@cumulus/common/util#negate()`

- **CUMULUS-1176**
  - Added new `@cumulus/files-to-granules` task to handle converting file array output from `cumulus-process` tasks into granule objects.
    Allows simplification of `@cumulus/move-granules` and `@cumulus/post-to-cmr`, see Changed section for more details.

- CUMULUS-1151 Compare the granule holdings in CMR with Cumulus' internal data store
- CUMULUS-1152 Compare the granule file holdings in CMR with Cumulus' internal data store

### Changed

- **CUMULUS-1216** - Updated `@cumulus/ingest/granule/ingestFile` to download files to expected staging location.
- **CUMULUS-1208** - Updated `@cumulus/ingest/queue/enqueueGranuleIngestMessage()` to not transform granule object passed to it when building an ingest message
- **CUMULUS-1198** - `@cumulus/ingest` no longer enforces any expectations about whether `provider_path` contains a leading slash or not.
- **CUMULUS-1170**
  - Update scripts and docs to use `npm` instead of `yarn`
  - Use `package-lock.json` files to ensure matching versions of npm packages
  - Update CI builds to use `npm ci` instead of `npm install`
- **CUMULUS-670**
  - Updated ParsePDR task to read standard PDR types+ (+ tgz as an external customer requirement) and add a fileType to granule-files on Granule discovery
  - Updated ParsePDR to fail if unrecognized type is used
  - Updated all relevant task schemas to include granule->files->filetype as a string value
  - Updated tests/test fixtures to include the fileType in the step function/task inputs and output validations as needed
  - Updated MoveGranules task to handle incoming configuration with new "fileType" values and to add them as appropriate to the lambda output.
  - Updated DiscoverGranules step/related workflows to read new Collection file parameter fileType that will map a discovered file to a workflow fileType
  - Updated CNM parser to add the fileType to the defined granule file fileType on ingest and updated integration tests to verify/validate that behavior
  - Updated generateEcho10XMLString in cmr-utils.js to use a map/related library to ensure order as CMR requires ordering for their online resources.
  - Updated post-to-cmr task to appropriately export CNM filetypes to CMR in echo10/UMM exports
- **CUMULUS-1139** - Granules stored in the API contain a `files` property. That schema has been greatly
  simplified and now better matches the CNM format.
  - The `name` property has been renamed to `fileName`.
  - The `filepath` property has been renamed to `key`.
  - The `checksumValue` property has been renamed to `checksum`.
  - The `path` property has been removed.
  - The `url_path` property has been removed.
  - The `filename` property (which contained an `s3://` URL) has been removed, and the `bucket`
    and `key` properties should be used instead. Any requests sent to the API containing a `granule.files[].filename`
    property will be rejected, and any responses coming back from the API will not contain that
    `filename` property.
  - A `source` property has been added, which is a URL indicating the original source of the file.
  - `@cumulus/ingest/granule.moveGranuleFiles()` no longer includes a `filename` field in its
    output. The `bucket` and `key` fields should be used instead.
- **CUMULUS-672**
  - Changed `@cumulus/integration-tests/api/EarthdataLogin.getEarthdataLoginRedirectResponse` to `@cumulus/integration-tests/api/EarthdataLogin.getEarthdataAccessToken`. The new function returns an access response from Earthdata login, if successful.
  - `@cumulus/integration-tests/cmr/getOnlineResources` now accepts an object of options, including `cmrMetadataFormat`. Based on the `cmrMetadataFormat`, the function will correctly retrieve the online resources for each metadata format (ECHO10, UMM-G)

- **CUMULUS-1101**
  - Moved `@cumulus/common/file/getFileChecksumFromStream` into `@cumulus/checksum`, and renamed it to `generateChecksumFromStream`.
    This is a breaking change for users relying on `@cumulus/common/file/getFileChecksumFromStream`.
  - Refactored `@cumulus/ingest/Granule` to depend on new `common/aws` checksum functions and remove significantly present checksumming code.
    - Deprecated `@cumulus/ingest/granule.validateChecksum`. Replaced with `@cumulus/ingest/granule.verifyFile`.
    - Renamed `granule.getChecksumFromFile` to `granule.retrieveSuppliedFileChecksumInformation` to be more accurate.
  - Deprecated `@cumulus/common/aws.checksumS3Objects`. Use `@cumulus/common/aws.calculateS3ObjectChecksum` instead.

- CUMULUS-1171
  - Fixed provider handling in the API to make it consistent between protocols.
    Before this change, FTP providers were configured using the `host` and
    `port` properties. HTTP providers ignored `port` and `protocol`, and stored
    an entire URL in the `host` property. Updated the API to only accept valid
    hostnames or IP addresses in the `provider.host` field. Updated ingest code
    to properly build HTTP and HTTPS URLs from `provider.protocol`,
    `provider.host`, and `provider.port`.
  - The default provider port was being set to 21, no matter what protocol was
    being used. Removed that default.

- **CUMULUS-1176**
  - `@cumulus/move-granules` breaking change:
    Input to `move-granules` is now expected to be in the form of a granules object (i.e. `{ granules: [ { ... }, { ... } ] }`);
    For backwards compatibility with array-of-files outputs from processing steps, use the new `@cumulus/files-to-granules` task as an intermediate step.
    This task will perform the input translation. This change allows `move-granules` to be simpler and behave more predictably.
     `config.granuleIdExtraction` and `config.input_granules` are no longer needed/used by `move-granules`.
  - `@cumulus/post-to-cmr`: `config.granuleIdExtraction` is no longer needed/used by `post-to-cmr`.

- CUMULUS-1174
  - Better error message and stacktrace for S3KeyPairProvider error reporting.

### Fixed

- **CUMULUS-1218** Reconciliation report will now scan only completed granules.
- `@cumulus/api` files and granules were not getting indexed correctly because files indexing was failing in `db-indexer`
- `@cumulus/deployment` A bug in the Cloudformation template was preventing the API from being able to be launched in a VPC, updated the IAM template to give the permissions to be able to run the API in a VPC

### Deprecated

- `@cumulus/api/models/Granule.removeGranuleFromCmr`, instead use `@cumulus/api/models/Granule.removeGranuleFromCmrByGranule`
- `@cumulus/ingest/granule.validateChecksum`, instead use `@cumulus/ingest/granule.verifyFile`
- `@cumulus/common/aws.checksumS3Objects`, instead use `@cumulus/common/aws.calculateS3ObjectChecksum`
- `@cumulus/cmrjs`: `getGranuleId` and `getCmrFiles` are deprecated due to changes in input handling.

## [v1.11.3] - 2019-3-5

### Added

- **CUMULUS-1187** - Added `@cumulus/ingest/granule/duplicateHandlingType()` to determine how duplicate files should be handled in an ingest workflow

### Fixed

- **CUMULUS-1187** - workflows not respecting the duplicate handling value specified in the collection
- Removed refreshToken schema requirement for OAuth

## [v1.11.2] - 2019-2-15

### Added

- CUMULUS-1169
  - Added a `@cumulus/common/StepFunctions` module. It contains functions for querying the AWS
    StepFunctions API. These functions have the ability to retry when a ThrottlingException occurs.
  - Added `@cumulus/common/aws.retryOnThrottlingException()`, which will wrap a function in code to
    retry on ThrottlingExceptions.
  - Added `@cumulus/common/test-utils.throttleOnce()`, which will cause a function to return a
    ThrottlingException the first time it is called, then return its normal result after that.
- CUMULUS-1103 Compare the collection holdings in CMR with Cumulus' internal data store
- CUMULUS-1099 Add support for UMMG JSON metadata versions > 1.4.
    - If a version is found in the metadata object, that version is used for processing and publishing to CMR otherwise, version 1.4 is assumed.
- CUMULUS-678
    - Added support for UMMG json v1.4 metadata files.
  `reconcileCMRMetadata` added to `@cumulus/cmrjs` to update metadata record with new file locations.
  `@cumulus/common/errors` adds two new error types `CMRMetaFileNotFound` and `InvalidArgument`.
  `@cumulus/common/test-utils` adds new function `randomId` to create a random string with id to help in debugging.
  `@cumulus/common/BucketsConfig` adds a new helper class `BucketsConfig` for working with bucket stack configuration and bucket names.
  `@cumulus/common/aws` adds new function `s3PutObjectTagging` as a convenience for the aws  [s3().putObjectTagging](https://docs.aws.amazon.com/AWSJavaScriptSDK/latest/AWS/S3.html#putObjectTagging-property) function.
  `@cumulus/cmrjs` Adds:
        - `isCMRFile` - Identify an echo10(xml) or UMMG(json) metadata file.
        - `metadataObjectFromCMRFile` Read and parse CMR XML file from s3.
        - `updateCMRMetadata` Modify a cmr metadata (xml/json) file with updated information.
        - `publish2CMR` Posts XML or UMMG CMR data to CMR service.
        - `reconcileCMRMetadata` Reconciles cmr metadata file after a file moves.
- Adds some ECS and other permissions to StepRole to enable running ECS tasks from a workflow
- Added Apache logs to cumulus api and distribution lambdas
- **CUMULUS-1119** - Added `@cumulus/integration-tests/api/EarthdataLogin.getEarthdataLoginRedirectResponse` helper for integration tests to handle login with Earthdata and to return response from redirect to Cumulus API
- **CUMULUS-673** Added `@cumulus/common/file/getFileChecksumFromStream` to get file checksum from a readable stream

### Fixed

- CUMULUS-1123
  - Cloudformation template overrides now work as expected

### Changed

- CUMULUS-1169
  - Deprecated the `@cumulus/common/step-functions` module.
  - Updated code that queries the StepFunctions API to use the retry-enabled functions from
    `@cumulus/common/StepFunctions`
- CUMULUS-1121
  - Schema validation is now strongly enforced when writing to the database.
    Additional properties are not allowed and will result in a validation error.
- CUMULUS-678
  `tasks/move-granules` simplified and refactored to use functionality from cmrjs.
  `ingest/granules.moveGranuleFiles` now just moves granule files and returns a list of the updated files. Updating metadata now handled by `@cumulus/cmrjs/reconcileCMRMetadata`.
  `move-granules.updateGranuleMetadata` refactored and bugs fixed in the case of a file matching multiple collection.files.regexps.
  `getCmrXmlFiles` simplified and now only returns an object with the cmrfilename and the granuleId.
  `@cumulus/test-processing` - test processing task updated to generate UMM-G metadata

- CUMULUS-1043
  - `@cumulus/api` now uses [express](http://expressjs.com/) as the API engine.
  - All `@cumulus/api` endpoints on ApiGateway are consolidated to a single endpoint the uses `{proxy+}` definition.
  - All files under `packages/api/endpoints` along with associated tests are updated to support express's request and response objects.
  - Replaced environment variables `internal`, `bucket` and `systemBucket` with `system_bucket`.
  - Update `@cumulus/integration-tests` to work with updated cumulus-api express endpoints

- `@cumulus/integration-tests` - `buildAndExecuteWorkflow` and `buildWorkflow` updated to take a `meta` param to allow for additional fields to be added to the workflow `meta`

- **CUMULUS-1049** Updated `Retrieve Execution Status API` in `@cumulus/api`: If the execution doesn't exist in Step Function API, Cumulus API returns the execution status information from the database.

- **CUMULUS-1119**
  - Renamed `DISTRIBUTION_URL` environment variable to `DISTRIBUTION_ENDPOINT`
  - Renamed `DEPLOYMENT_ENDPOINT` environment variable to `DISTRIBUTION_REDIRECT_ENDPOINT`
  - Renamed `API_ENDPOINT` environment variable to `TOKEN_REDIRECT_ENDPOINT`

### Removed

- Functions deprecated before 1.11.0:
  - @cumulus/api/models/base: static Manager.createTable() and static Manager.deleteTable()
  - @cumulus/ingest/aws/S3
  - @cumulus/ingest/aws/StepFunction.getExecution()
  - @cumulus/ingest/aws/StepFunction.pullEvent()
  - @cumulus/ingest/consumer.Consume
  - @cumulus/ingest/granule/Ingest.getBucket()

### Deprecated

`@cmrjs/ingestConcept`, instead use the CMR object methods. `@cmrjs/CMR.ingestGranule` or `@cmrjs/CMR.ingestCollection`
`@cmrjs/searchConcept`, instead use the CMR object methods. `@cmrjs/CMR.searchGranules` or `@cmrjs/CMR.searchCollections`
`@cmrjs/deleteConcept`, instead use the CMR object methods. `@cmrjs/CMR.deleteGranule` or `@cmrjs/CMR.deleteCollection`

## [v1.11.1] - 2018-12-18

**Please Note**
- Ensure your `app/config.yml` has a `clientId` specified in the `cmr` section. This will allow CMR to identify your requests for better support and metrics.
  - For an example, please see [the example config](https://github.com/nasa/cumulus/blob/1c7e2bf41b75da9f87004c4e40fbcf0f39f56794/example/app/config.yml#L128).

### Added

- Added a `/tokenDelete` endpoint in `@cumulus/api` to delete access token records

### Changed

- CUMULUS-678
`@cumulus/ingest/crypto` moved and renamed to `@cumulus/common/key-pair-provider`
`@cumulus/ingest/aws` function:  `KMSDecryptionFailed` and class: `KMS` extracted and moved to `@cumulus/common` and `KMS` is exported as `KMSProvider` from `@cumulus/common/key-pair-provider`
`@cumulus/ingest/granule` functions: `publish`, `getGranuleId`, `getXMLMetadataAsString`, `getMetadataBodyAndTags`, `parseXmlString`, `getCmrXMLFiles`, `postS3Object`, `contructOnlineAccessUrls`, `updateMetadata`, extracted and moved to `@cumulus/cmrjs`
`getGranuleId`, `getCmrXMLFiles`, `publish`, `updateMetadata` removed from `@cumulus/ingest/granule` and added to `@cumulus/cmrjs`;
`updateMetadata` renamed `updateCMRMetadata`.
`@cumulus/ingest` test files renamed.
- **CUMULUS-1070**
  - Add `'Client-Id'` header to all `@cumulus/cmrjs` requests (made via `searchConcept`, `ingestConcept`, and `deleteConcept`).
  - Updated `cumulus/example/app/config.yml` entry for `cmr.clientId` to use stackName for easier CMR-side identification.

## [v1.11.0] - 2018-11-30

**Please Note**
- Redeploy IAM roles:
  - CUMULUS-817 includes a migration that requires reconfiguration/redeployment of IAM roles.  Please see the [upgrade instructions](https://nasa.github.io/cumulus/docs/upgrade/1.11.0) for more information.
  - CUMULUS-977 includes a few new SNS-related permissions added to the IAM roles that will require redeployment of IAM roles.
- `cumulus-message-adapter` v1.0.13+ is required for `@cumulus/api` granule reingest API to work properly.  The latest version should be downloaded automatically by kes.
- A `TOKEN_SECRET` value (preferably 256-bit for security) must be added to `.env` to securely sign JWTs used for authorization in `@cumulus/api`

### Changed

- **CUUMULUS-1000** - Distribution endpoint now persists logins, instead of
  redirecting to Earthdata Login on every request
- **CUMULUS-783 CUMULUS-790** - Updated `@cumulus/sync-granule` and `@cumulus/move-granules` tasks to always overwrite existing files for manually-triggered reingest.
- **CUMULUS-906** - Updated `@cumulus/api` granule reingest API to
  - add `reingestGranule: true` and `forceDuplicateOverwrite: true` to Cumulus message `cumulus_meta.cumulus_context` field to indicate that the workflow is a manually triggered re-ingest.
  - return warning message to operator when duplicateHandling is not `replace`
  - `cumulus-message-adapter` v1.0.13+ is required.
- **CUMULUS-793** - Updated the granule move PUT request in `@cumulus/api` to reject the move with a 409 status code if one or more of the files already exist at the destination location
- Updated `@cumulus/helloworld` to use S3 to store state for pass on retry tests
- Updated `@cumulus/ingest`:
  - [Required for MAAP] `http.js#list` will now find links with a trailing whitespace
  - Removed code from `granule.js` which looked for files in S3 using `{ Bucket: discoveredFile.bucket, Key: discoveredFile.name }`. This is obsolete since `@cumulus/ingest` uses a `file-staging` and `constructCollectionId()` directory prefixes by default.
- **CUMULUS-989**
  - Updated `@cumulus/api` to use [JWT (JSON Web Token)](https://jwt.io/introduction/) as the transport format for API authorization tokens and to use JWT verification in the request authorization
  - Updated `/token` endpoint in `@cumulus/api` to return tokens as JWTs
  - Added a `/refresh` endpoint in `@cumulus/api` to request new access tokens from the OAuth provider using the refresh token
  - Added `refreshAccessToken` to `@cumulus/api/lib/EarthdataLogin` to manage refresh token requests with the Earthdata OAuth provider

### Added
- **CUMULUS-1050**
  - Separated configuration flags for originalPayload/finalPayload cleanup such that they can be set to different retention times
- **CUMULUS-798**
  - Added daily Executions cleanup CloudWatch event that triggers cleanExecutions lambda
  - Added cleanExecutions lambda that removes finalPayload/originalPayload field entries for records older than configured timeout value (execution_payload_retention_period), with a default of 30 days
- **CUMULUS-815/816**
  - Added 'originalPayload' and 'finalPayload' fields to Executions table
  - Updated Execution model to populate originalPayload with the execution payload on record creation
  - Updated Execution model code to populate finalPayload field with the execution payload on execution completion
  - Execution API now exposes the above fields
- **CUMULUS-977**
  - Rename `kinesisConsumer` to `messageConsumer` as it handles both Kinesis streams and SNS topics as of this version.
  - Add `sns`-type rule support. These rules create a subscription between an SNS topic and the `messageConsumer`.
    When a message is received, `messageConsumer` is triggered and passes the SNS message (JSON format expected) in
    its entirety to the workflow in the `payload` field of the Cumulus message. For more information on sns-type rules,
    see the [documentation](https://nasa.github.io/cumulus/docs/data-cookbooks/setup#rules).
- **CUMULUS-975**
  - Add `KinesisInboundEventLogger` and `KinesisOutboundEventLogger` API lambdas.  These lambdas
    are utilized to dump incoming and outgoing ingest workflow kinesis streams
    to cloudwatch for analytics in case of AWS/stream failure.
  - Update rules model to allow tracking of log_event ARNs related to
    Rule event logging.    Kinesis rule types will now automatically log
    incoming events via a Kinesis event triggered lambda.
 CUMULUS-975-migration-4
  - Update migration code to require explicit migration names per run
  - Added migration_4 to migrate/update exisitng Kinesis rules to have a log event mapping
  - Added new IAM policy for migration lambda
- **CUMULUS-775**
  - Adds a instance metadata endpoint to the `@cumulus/api` package.
  - Adds a new convenience function `hostId` to the `@cumulus/cmrjs` to help build environment specific cmr urls.
  - Fixed `@cumulus/cmrjs.searchConcept` to search and return CMR results.
  - Modified `@cumulus/cmrjs.CMR.searchGranule` and `@cumulus/cmrjs.CMR.searchCollection` to include CMR's provider as a default parameter to searches.
- **CUMULUS-965**
  - Add `@cumulus/test-data.loadJSONTestData()`,
    `@cumulus/test-data.loadTestData()`, and
    `@cumulus/test-data.streamTestData()` to safely load test data. These
    functions should be used instead of using `require()` to load test data,
    which could lead to tests interferring with each other.
  - Add a `@cumulus/common/util/deprecate()` function to mark a piece of code as
    deprecated
- **CUMULUS-986**
  - Added `waitForTestExecutionStart` to `@cumulus/integration-tests`
- **CUMULUS-919**
  - In `@cumulus/deployment`, added support for NGAP permissions boundaries for IAM roles with `useNgapPermissionBoundary` flag in `iam/config.yml`. Defaults to false.

### Fixed
- Fixed a bug where FTP sockets were not closed after an error, keeping the Lambda function active until it timed out [CUMULUS-972]
- **CUMULUS-656**
  - The API will no longer allow the deletion of a provider if that provider is
    referenced by a rule
  - The API will no longer allow the deletion of a collection if that collection
    is referenced by a rule
- Fixed a bug where `@cumulus/sf-sns-report` was not pulling large messages from S3 correctly.

### Deprecated
- `@cumulus/ingest/aws/StepFunction.pullEvent()`. Use `@cumulus/common/aws.pullStepFunctionEvent()`.
- `@cumulus/ingest/consumer.Consume` due to unpredictable implementation. Use `@cumulus/ingest/consumer.Consumer`.
Call `Consumer.consume()` instead of `Consume.read()`.

## [v1.10.4] - 2018-11-28

### Added
- **CUMULUS-1008**
  - New `config.yml` parameter for SQS consumers: `sqs_consumer_rate: (default 500)`, which is the maximum number of
  messages the consumer will attempt to process per execution. Currently this is only used by the sf-starter consumer,
  which runs every minute by default, making this a messages-per-minute upper bound. SQS does not guarantee the number
  of messages returned per call, so this is not a fixed rate of consumption, only attempted number of messages received.

### Deprecated
- `@cumulus/ingest/consumer.Consume` due to unpredictable implementation. Use `@cumulus/ingest/consumer.Consumer`.

### Changed
- Backported update of `packages/api` dependency `@mapbox/dyno` to `1.4.2` to mitigate `event-stream` vulnerability.

## [v1.10.3] - 2018-10-31

### Added
- **CUMULUS-817**
  - Added AWS Dead Letter Queues for lambdas that are scheduled asynchronously/such that failures show up only in cloudwatch logs.
- **CUMULUS-956**
  - Migrated developer documentation and data-cookbooks to Docusaurus
    - supports versioning of documentation
  - Added `docs/docs-how-to.md` to outline how to do things like add new docs or locally install for testing.
  - Deployment/CI scripts have been updated to work with the new format
- **CUMULUS-811**
  - Added new S3 functions to `@cumulus/common/aws`:
    - `aws.s3TagSetToQueryString`: converts S3 TagSet array to querystring (for use with upload()).
    - `aws.s3PutObject`: Returns promise of S3 `putObject`, which puts an object on S3
    - `aws.s3CopyObject`: Returns promise of S3 `copyObject`, which copies an object in S3 to a new S3 location
    - `aws.s3GetObjectTagging`: Returns promise of S3 `getObjectTagging`, which returns an object containing an S3 TagSet.
  - `@/cumulus/common/aws.s3PutObject` defaults to an explicit `ACL` of 'private' if not overridden.
  - `@/cumulus/common/aws.s3CopyObject` defaults to an explicit `TaggingDirective` of 'COPY' if not overridden.

### Deprecated
- **CUMULUS-811**
  - Deprecated `@cumulus/ingest/aws.S3`. Member functions of this class will now
    log warnings pointing to similar functionality in `@cumulus/common/aws`.

## [v1.10.2] - 2018-10-24

### Added
- **CUMULUS-965**
  - Added a `@cumulus/logger` package
- **CUMULUS-885**
  - Added 'human readable' version identifiers to Lambda Versioning lambda aliases
- **CUMULUS-705**
  - Note: Make sure to update the IAM stack when deploying this update.
  - Adds an AsyncOperations model and associated DynamoDB table to the
    `@cumulus/api` package
  - Adds an /asyncOperations endpoint to the `@cumulus/api` package, which can
    be used to fetch the status of an AsyncOperation.
  - Adds a /bulkDelete endpoint to the `@cumulus/api` package, which performs an
    asynchronous bulk-delete operation. This is a stub right now which is only
    intended to demonstration how AsyncOperations work.
  - Adds an AsyncOperation ECS task to the `@cumulus/api` package, which will
    fetch an Lambda function, run it in ECS, and then store the result to the
    AsyncOperations table in DynamoDB.
- **CUMULUS-851** - Added workflow lambda versioning feature to allow in-flight workflows to use lambda versions that were in place when a workflow was initiated
    - Updated Kes custom code to remove logic that used the CMA file key to determine template compilation logic.  Instead, utilize a `customCompilation` template configuration flag to indicate a template should use Cumulus's kes customized methods instead of 'core'.
    - Added `useWorkflowLambdaVersions` configuration option to enable the lambdaVersioning feature set.   **This option is set to true by default** and should be set to false to disable the feature.
    - Added uniqueIdentifier configuration key to S3 sourced lambdas to optionally support S3 lambda resource versioning within this scheme. This key must be unique for each modified version of the lambda package and must be updated in configuration each time the source changes.
    - Added a new nested stack template that will create a `LambdaVersions` stack that will take lambda parameters from the base template, generate lambda versions/aliases and return outputs with references to the most 'current' lambda alias reference, and updated 'core' template to utilize these outputs (if `useWorkflowLambdaVersions` is enabled).

- Created a `@cumulus/api/lib/OAuth2` interface, which is implemented by the
  `@cumulus/api/lib/EarthdataLogin` and `@cumulus/api/lib/GoogleOAuth2` classes.
  Endpoints that need to handle authentication will determine which class to use
  based on environment variables. This also greatly simplifies testing.
- Added `@cumulus/api/lib/assertions`, containing more complex AVA test assertions
- Added PublishGranule workflow to publish a granule to CMR without full reingest. (ingest-in-place capability)

- `@cumulus/integration-tests` new functionality:
  - `listCollections` to list collections from a provided data directory
  - `deleteCollection` to delete list of collections from a deployed stack
  - `cleanUpCollections` combines the above in one function.
  - `listProviders` to list providers from a provided data directory
  - `deleteProviders` to delete list of providers from a deployed stack
  - `cleanUpProviders` combines the above in one function.
  - `@cumulus/integrations-tests/api.js`: `deleteGranule` and `deletePdr` functions to make `DELETE` requests to Cumulus API
  - `rules` API functionality for posting and deleting a rule and listing all rules
  - `wait-for-deploy` lambda for use in the redeployment tests
- `@cumulus/ingest/granule.js`: `ingestFile` inserts new `duplicate_found: true` field in the file's record if a duplicate file already exists on S3.
- `@cumulus/api`: `/execution-status` endpoint requests and returns complete execution output if  execution output is stored in S3 due to size.
- Added option to use environment variable to set CMR host in `@cumulus/cmrjs`.
- **CUMULUS-781** - Added integration tests for `@cumulus/sync-granule` when `duplicateHandling` is set to `replace` or `skip`
- **CUMULUS-791** - `@cumulus/move-granules`: `moveFileRequest` inserts new `duplicate_found: true` field in the file's record if a duplicate file already exists on S3. Updated output schema to document new `duplicate_found` field.

### Removed

- Removed `@cumulus/common/fake-earthdata-login-server`. Tests can now create a
  service stub based on `@cumulus/api/lib/OAuth2` if testing requires handling
  authentication.

### Changed

- **CUMULUS-940** - modified `@cumulus/common/aws` `receiveSQSMessages` to take a parameter object instead of positional parameters.  All defaults remain the same, but now access to long polling is available through `options.waitTimeSeconds`.
- **CUMULUS-948** - Update lambda functions `CNMToCMA` and `CnmResponse` in the `cumulus-data-shared` bucket and point the default stack to them.
- **CUMULUS-782** - Updated `@cumulus/sync-granule` task and `Granule.ingestFile` in `@cumulus/ingest` to keep both old and new data when a destination file with different checksum already exists and `duplicateHandling` is `version`
- Updated the config schema in `@cumulus/move-granules` to include the `moveStagedFiles` param.
- **CUMULUS-778** - Updated config schema and documentation in `@cumulus/sync-granule` to include `duplicateHandling` parameter for specifying how duplicate filenames should be handled
- **CUMULUS-779** - Updated `@cumulus/sync-granule` to throw `DuplicateFile` error when destination files already exist and `duplicateHandling` is `error`
- **CUMULUS-780** - Updated `@cumulus/sync-granule` to use `error` as the default for `duplicateHandling` when it is not specified
- **CUMULUS-780** - Updated `@cumulus/api` to use `error` as the default value for `duplicateHandling` in the `Collection` model
- **CUMULUS-785** - Updated the config schema and documentation in `@cumulus/move-granules` to include `duplicateHandling` parameter for specifying how duplicate filenames should be handled
- **CUMULUS-786, CUMULUS-787** - Updated `@cumulus/move-granules` to throw `DuplicateFile` error when destination files already exist and `duplicateHandling` is `error` or not specified
- **CUMULUS-789** - Updated `@cumulus/move-granules` to keep both old and new data when a destination file with different checksum already exists and `duplicateHandling` is `version`

### Fixed

- `getGranuleId` in `@cumulus/ingest` bug: `getGranuleId` was constructing an error using `filename` which was undefined. The fix replaces `filename` with the `uri` argument.
- Fixes to `del` in `@cumulus/api/endpoints/granules.js` to not error/fail when not all files exist in S3 (e.g. delete granule which has only 2 of 3 files ingested).
- `@cumulus/deployment/lib/crypto.js` now checks for private key existence properly.

## [v1.10.1] - 2018-09-4

### Fixed

- Fixed cloudformation template errors in `@cumulus/deployment/`
  - Replaced references to Fn::Ref: with Ref:
  - Moved long form template references to a newline

## [v1.10.0] - 2018-08-31

### Removed

- Removed unused and broken code from `@cumulus/common`
  - Removed `@cumulus/common/test-helpers`
  - Removed `@cumulus/common/task`
  - Removed `@cumulus/common/message-source`
  - Removed the `getPossiblyRemote` function from `@cumulus/common/aws`
  - Removed the `startPromisedSfnExecution` function from `@cumulus/common/aws`
  - Removed the `getCurrentSfnTask` function from `@cumulus/common/aws`

### Changed

- **CUMULUS-839** - In `@cumulus/sync-granule`, 'collection' is now an optional config parameter

### Fixed

- **CUMULUS-859** Moved duplicate code in `@cumulus/move-granules` and `@cumulus/post-to-cmr` to `@cumulus/ingest`. Fixed imports making assumptions about directory structure.
- `@cumulus/ingest/consumer` correctly limits the number of messages being received and processed from SQS. Details:
  - **Background:** `@cumulus/api` includes a lambda `<stack-name>-sqs2sf` which processes messages from the `<stack-name>-startSF` SQS queue every minute. The `sqs2sf` lambda uses `@cumulus/ingest/consumer` to receive and process messages from SQS.
  - **Bug:** More than `messageLimit` number of messages were being consumed and processed from the `<stack-name>-startSF` SQS queue. Many step functions were being triggered simultaneously by the lambda `<stack-name>-sqs2sf` (which consumes every minute from the `startSF` queue) and resulting in step function failure with the error: `An error occurred (ThrottlingException) when calling the GetExecutionHistory`.
  - **Fix:** `@cumulus/ingest/consumer#processMessages` now processes messages until `timeLimit` has passed _OR_ once it receives up to `messageLimit` messages. `sqs2sf` is deployed with a [default `messageLimit` of 10](https://github.com/nasa/cumulus/blob/670000c8a821ff37ae162385f921c40956e293f7/packages/deployment/app/config.yml#L147).
  - **IMPORTANT NOTE:** `consumer` will actually process up to `messageLimit * 2 - 1` messages. This is because sometimes `receiveSQSMessages` will return less than `messageLimit` messages and thus the consumer will continue to make calls to `receiveSQSMessages`. For example, given a `messageLimit` of 10 and subsequent calls to `receiveSQSMessages` returns up to 9 messages, the loop will continue and a final call could return up to 10 messages.


## [v1.9.1] - 2018-08-22

**Please Note** To take advantage of the added granule tracking API functionality, updates are required for the message adapter and its libraries. You should be on the following versions:
- `cumulus-message-adapter` 1.0.9+
- `cumulus-message-adapter-js` 1.0.4+
- `cumulus-message-adapter-java` 1.2.7+
- `cumulus-message-adapter-python` 1.0.5+

### Added

- **CUMULUS-687** Added logs endpoint to search for logs from a specific workflow execution in `@cumulus/api`. Added integration test.
- **CUMULUS-836** - `@cumulus/deployment` supports a configurable docker storage driver for ECS. ECS can be configured with either `devicemapper` (the default storage driver for AWS ECS-optimized AMIs) or `overlay2` (the storage driver used by the NGAP 2.0 AMI). The storage driver can be configured in `app/config.yml` with `ecs.docker.storageDriver: overlay2 | devicemapper`. The default is `overlay2`.
  - To support this configuration, a [Handlebars](https://handlebarsjs.com/) helper `ifEquals` was added to `packages/deployment/lib/kes.js`.
- **CUMULUS-836** - `@cumulus/api` added IAM roles required by the NGAP 2.0 AMI. The NGAP 2.0 AMI runs a script `register_instances_with_ssm.py` which requires the ECS IAM role to include `ec2:DescribeInstances` and `ssm:GetParameter` permissions.

### Fixed
- **CUMULUS-836** - `@cumulus/deployment` uses `overlay2` driver by default and does not attempt to write `--storage-opt dm.basesize` to fix [this error](https://github.com/moby/moby/issues/37039).
- **CUMULUS-413** Kinesis processing now captures all errrors.
  - Added kinesis fallback mechanism when errors occur during record processing.
  - Adds FallbackTopicArn to `@cumulus/api/lambdas.yml`
  - Adds fallbackConsumer lambda to `@cumulus/api`
  - Adds fallbackqueue option to lambda definitions capture lambda failures after three retries.
  - Adds kinesisFallback SNS topic to signal incoming errors from kinesis stream.
  - Adds kinesisFailureSQS to capture fully failed events from all retries.
- **CUMULUS-855** Adds integration test for kinesis' error path.
- **CUMULUS-686** Added workflow task name and version tracking via `@cumulus/api` executions endpoint under new `tasks` property, and under `workflow_tasks` in step input/output.
  - Depends on `cumulus-message-adapter` 1.0.9+, `cumulus-message-adapter-js` 1.0.4+, `cumulus-message-adapter-java` 1.2.7+ and `cumulus-message-adapter-python` 1.0.5+
- **CUMULUS-771**
  - Updated sync-granule to stream the remote file to s3
  - Added integration test for ingesting granules from ftp provider
  - Updated http/https integration tests for ingesting granules from http/https providers
- **CUMULUS-862** Updated `@cumulus/integration-tests` to handle remote lambda output
- **CUMULUS-856** Set the rule `state` to have default value `ENABLED`

### Changed

- In `@cumulus/deployment`, changed the example app config.yml to have additional IAM roles

## [v1.9.0] - 2018-08-06

**Please note** additional information and upgrade instructions [here](https://nasa.github.io/cumulus/docs/upgrade/1.9.0)

### Added
- **CUMULUS-712** - Added integration tests verifying expected behavior in workflows
- **GITC-776-2** - Add support for versioned collections

### Fixed
- **CUMULUS-832**
  - Fixed indentation in example config.yml in `@cumulus/deployment`
  - Fixed issue with new deployment using the default distribution endpoint in `@cumulus/deployment` and `@cumulus/api`

## [v1.8.1] - 2018-08-01

**Note** IAM roles should be re-deployed with this release.

- **Cumulus-726**
  - Added function to `@cumulus/integration-tests`: `sfnStep` includes `getStepInput` which returns the input to the schedule event of a given step function step.
  - Added IAM policy `@cumulus/deployment`: Lambda processing IAM role includes `kinesis::PutRecord` so step function lambdas can write to kinesis streams.
- **Cumulus Community Edition**
  - Added Google OAuth authentication token logic to `@cumulus/api`. Refactored token endpoint to use environment variable flag `OAUTH_PROVIDER` when determining with authentication method to use.
  - Added API Lambda memory configuration variable `api_lambda_memory` to `@cumulus/api` and `@cumulus/deployment`.

### Changed

- **Cumulus-726**
  - Changed function in `@cumulus/api`: `models/rules.js#addKinesisEventSource` was modified to call to `deleteKinesisEventSource` with all required parameters (rule's name, arn and type).
  - Changed function in `@cumulus/integration-tests`: `getStepOutput` can now be used to return output of failed steps. If users of this function want the output of a failed event, they can pass a third parameter `eventType` as `'failure'`. This function will work as always for steps which completed successfully.

### Removed

- **Cumulus-726**
  - Configuration change to `@cumulus/deployment`: Removed default auto scaling configuration for Granules and Files DynamoDB tables.

- **CUMULUS-688**
  - Add integration test for ExecutionStatus
  - Function addition to `@cumulus/integration-tests`: `api` includes `getExecutionStatus` which returns the execution status from the Cumulus API

## [v1.8.0] - 2018-07-23

### Added

- **CUMULUS-718** Adds integration test for Kinesis triggering a workflow.

- **GITC-776-3** Added more flexibility for rules.  You can now edit all fields on the rule's record
We may need to update the api documentation to reflect this.

- **CUMULUS-681** - Add ingest-in-place action to granules endpoint
    - new applyWorkflow action at PUT /granules/{granuleid} Applying a workflow starts an execution of the provided workflow and passes the granule record as payload.
      Parameter(s):
        - workflow - the workflow name

- **CUMULUS-685** - Add parent exeuction arn to the execution which is triggered from a parent step function

### Changed
- **CUMULUS-768** - Integration tests get S3 provider data from shared data folder

### Fixed
- **CUMULUS-746** - Move granule API correctly updates record in dynamo DB and cmr xml file
- **CUMULUS-766** - Populate database fileSize field from S3 if value not present in Ingest payload

## [v1.7.1] - 2018-07-27

### Fixed
- **CUMULUS-766** - Backport from 1.8.0 - Populate database fileSize field from S3 if value not present in Ingest payload

## [v1.7.0] - 2018-07-02

### Please note: [Upgrade Instructions](https://nasa.github.io/cumulus/docs/upgrade/1.7.0)

### Added
- **GITC-776-2** - Add support for versioned collectons
- **CUMULUS-491** - Add granule reconciliation API endpoints.
- **CUMULUS-480** Add suport for backup and recovery:
  - Add DynamoDB tables for granules, executions and pdrs
  - Add ability to write all records to S3
  - Add ability to download all DynamoDB records in form json files
  - Add ability to upload records to DynamoDB
  - Add migration scripts for copying granule, pdr and execution records from ElasticSearch to DynamoDB
  - Add IAM support for batchWrite on dynamoDB
-
- **CUMULUS-508** - `@cumulus/deployment` cloudformation template allows for lambdas and ECS clusters to have multiple AZ availability.
    - `@cumulus/deployment` also ensures docker uses `devicemapper` storage driver.
- **CUMULUS-755** - `@cumulus/deployment` Add DynamoDB autoscaling support.
    - Application developers can add autoscaling and override default values in their deployment's `app/config.yml` file using a `{TableName}Table:` key.

### Fixed
- **CUMULUS-747** - Delete granule API doesn't delete granule files in s3 and granule in elasticsearch
    - update the StreamSpecification DynamoDB tables to have StreamViewType: "NEW_AND_OLD_IMAGES"
    - delete granule files in s3
- **CUMULUS-398** - Fix not able to filter executions by workflow
- **CUMULUS-748** - Fix invalid lambda .zip files being validated/uploaded to AWS
- **CUMULUS-544** - Post to CMR task has UAT URL hard-coded
  - Made configurable: PostToCmr now requires CMR_ENVIRONMENT env to be set to 'SIT' or 'OPS' for those CMR environments. Default is UAT.

### Changed
- **GITC-776-4** - Changed Discover-pdrs to not rely on collection but use provider_path in config. It also has an optional filterPdrs regex configuration parameter

- **CUMULUS-710** - In the integration test suite, `getStepOutput` returns the output of the first successful step execution or last failed, if none exists

## [v1.6.0] - 2018-06-06

### Please note: [Upgrade Instructions](https://nasa.github.io/cumulus/docs/upgrade/1.6.0)

### Fixed
- **CUMULUS-602** - Format all logs sent to Elastic Search.
  - Extract cumulus log message and index it to Elastic Search.

### Added
- **CUMULUS-556** - add a mechanism for creating and running migration scripts on deployment.
- **CUMULUS-461** Support use of metadata date and other components in `url_path` property

### Changed
- **CUMULUS-477** Update bucket configuration to support multiple buckets of the same type:
  - Change the structure of the buckets to allow for  more than one bucket of each type. The bucket structure is now:
    bucket-key:
      name: <bucket-name>
      type: <type> i.e. internal, public, etc.
  - Change IAM and app deployment configuration to support new bucket structure
  - Update tasks and workflows to support new bucket structure
  - Replace instances where buckets.internal is relied upon to either use the system bucket or a configured bucket
  - Move IAM template to the deployment package. NOTE: You now have to specify '--template node_modules/@cumulus/deployment/iam' in your IAM deployment
  - Add IAM cloudformation template support to filter buckets by type

## [v1.5.5] - 2018-05-30

### Added
- **CUMULUS-530** - PDR tracking through Queue-granules
  - Add optional `pdr` property to the sync-granule task's input config and output payload.
- **CUMULUS-548** - Create a Lambda task that generates EMS distribution reports
  - In order to supply EMS Distribution Reports, you must enable S3 Server
    Access Logging on any S3 buckets used for distribution. See [How Do I Enable Server Access Logging for an S3 Bucket?](https://docs.aws.amazon.com/AmazonS3/latest/user-guide/server-access-logging.html)
    The "Target bucket" setting should point at the Cumulus internal bucket.
    The "Target prefix" should be
    "<STACK_NAME>/ems-distribution/s3-server-access-logs/", where "STACK_NAME"
    is replaced with the name of your Cumulus stack.

### Fixed
- **CUMULUS-546 - Kinesis Consumer should catch and log invalid JSON**
  - Kinesis Consumer lambda catches and logs errors so that consumer doesn't get stuck in a loop re-processing bad json records.
- EMS report filenames are now based on their start time instead of the time
  instead of the time that the report was generated
- **CUMULUS-552 - Cumulus API returns different results for the same collection depending on query**
  - The collection, provider and rule records in elasticsearch are now replaced with records from dynamo db when the dynamo db records are updated.

### Added
- `@cumulus/deployment`'s default cloudformation template now configures storage for Docker to match the configured ECS Volume. The template defines Docker's devicemapper basesize (`dm.basesize`) using `ecs.volumeSize`. This addresses ECS default of limiting Docker containers to 10GB of storage ([Read more](https://aws.amazon.com/premiumsupport/knowledge-center/increase-default-ecs-docker-limit/)).

## [v1.5.4] - 2018-05-21

### Added
- **CUMULUS-535** - EMS Ingest, Archive, Archive Delete reports
  - Add lambda EmsReport to create daily EMS Ingest, Archive, Archive Delete reports
  - ems.provider property added to `@cumulus/deployment/app/config.yml`.
    To change the provider name, please add `ems: provider` property to `app/config.yml`.
- **CUMULUS-480** Use DynamoDB to store granules, pdrs and execution records
  - Activate PointInTime feature on DynamoDB tables
  - Increase test coverage on api package
  - Add ability to restore metadata records from json files to DynamoDB
- **CUMULUS-459** provide API endpoint for moving granules from one location on s3 to another

## [v1.5.3] - 2018-05-18

### Fixed
- **CUMULUS-557 - "Add dataType to DiscoverGranules output"**
  - Granules discovered by the DiscoverGranules task now include dataType
  - dataType is now a required property for granules used as input to the
    QueueGranules task
- **CUMULUS-550** Update deployment app/config.yml to force elasticsearch updates for deleted granules

## [v1.5.2] - 2018-05-15

### Fixed
- **CUMULUS-514 - "Unable to Delete the Granules"**
  - updated cmrjs.deleteConcept to return success if the record is not found
    in CMR.

### Added
- **CUMULUS-547** - The distribution API now includes an
  "earthdataLoginUsername" query parameter when it returns a signed S3 URL
- **CUMULUS-527 - "parse-pdr queues up all granules and ignores regex"**
  - Add an optional config property to the ParsePdr task called
    "granuleIdFilter". This property is a regular expression that is applied
    against the filename of the first file of each granule contained in the
    PDR. If the regular expression matches, then the granule is included in
    the output. Defaults to '.', which will match all granules in the PDR.
- File checksums in PDRs now support MD5
- Deployment support to subscribe to an SNS topic that already exists
- **CUMULUS-470, CUMULUS-471** In-region S3 Policy lambda added to API to update bucket policy for in-region access.
- **CUMULUS-533** Added fields to granule indexer to support EMS ingest and archive record creation
- **CUMULUS-534** Track deleted granules
  - added `deletedgranule` type to `cumulus` index.
  - **Important Note:** Force custom bootstrap to re-run by adding this to
    app/config.yml `es: elasticSearchMapping: 7`
- You can now deploy cumulus without ElasticSearch. Just add `es: null` to your `app/config.yml` file. This is only useful for debugging purposes. Cumulus still requires ElasticSearch to properly operate.
- `@cumulus/integration-tests` includes and exports the `addRules` function, which seeds rules into the DynamoDB table.
- Added capability to support EFS in cloud formation template. Also added
  optional capability to ssh to your instance and privileged lambda functions.
- Added support to force discovery of PDRs that have already been processed
  and filtering of selected data types
- `@cumulus/cmrjs` uses an environment variable `USER_IP_ADDRESS` or fallback
  IP address of `10.0.0.0` when a public IP address is not available. This
  supports lambda functions deployed into a VPC's private subnet, where no
  public IP address is available.

### Changed
- **CUMULUS-550** Custom bootstrap automatically adds new types to index on
  deployment

## [v1.5.1] - 2018-04-23
### Fixed
- add the missing dist folder to the hello-world task
- disable uglifyjs on the built version of the pdr-status-check (read: https://github.com/webpack-contrib/uglifyjs-webpack-plugin/issues/264)

## [v1.5.0] - 2018-04-23
### Changed
- Removed babel from all tasks and packages and increased minimum node requirements to version 8.10
- Lambda functions created by @cumulus/deployment will use node8.10 by default
- Moved [cumulus-integration-tests](https://github.com/nasa/cumulus-integration-tests) to the `example` folder CUMULUS-512
- Streamlined all packages dependencies (e.g. remove redundant dependencies and make sure versions are the same across packages)
- **CUMULUS-352:** Update Cumulus Elasticsearch indices to use [index aliases](https://www.elastic.co/guide/en/elasticsearch/reference/current/indices-aliases.html).
- **CUMULUS-519:** ECS tasks are no longer restarted after each CF deployment unless `ecs.restartTasksOnDeploy` is set to true
- **CUMULUS-298:** Updated log filterPattern to include all CloudWatch logs in ElasticSearch
- **CUMULUS-518:** Updates to the SyncGranule config schema
  - `granuleIdExtraction` is no longer a property
  - `process` is now an optional property
  - `provider_path` is no longer a property

### Fixed
- **CUMULUS-455 "Kes deployments using only an updated message adapter do not get automatically deployed"**
  - prepended the hash value of cumulus-message-adapter.zip file to the zip file name of lambda which uses message adapter.
  - the lambda function will be redeployed when message adapter or lambda function are updated
- Fixed a bug in the bootstrap lambda function where it stuck during update process
- Fixed a bug where the sf-sns-report task did not return the payload of the incoming message as the output of the task [CUMULUS-441]

### Added
- **CUMULUS-352:** Add reindex CLI to the API package.
- **CUMULUS-465:** Added mock http/ftp/sftp servers to the integration tests
- Added a `delete` method to the `@common/CollectionConfigStore` class
- **CUMULUS-467 "@cumulus/integration-tests or cumulus-integration-tests should seed provider and collection in deployed DynamoDB"**
  - `example` integration-tests populates providers and collections to database
  - `example` workflow messages are populated from workflow templates in s3, provider and collection information in database, and input payloads.  Input templates are removed.
  - added `https` protocol to provider schema

## [v1.4.1] - 2018-04-11

### Fixed
- Sync-granule install

## [v1.4.0] - 2018-04-09

### Fixed
- **CUMULUS-392 "queue-granules not returning the sfn-execution-arns queued"**
  - updated queue-granules to return the sfn-execution-arns queued and pdr if exists.
  - added pdr to ingest message meta.pdr instead of payload, so the pdr information doesn't get lost in the ingest workflow, and ingested granule in elasticsearch has pdr name.
  - fixed sf-sns-report schema, remove the invalid part
  - fixed pdr-status-check schema, the failed execution contains arn and reason
- **CUMULUS-206** make sure homepage and repository urls exist in package.json files of tasks and packages

### Added
- Example folder with a cumulus deployment example

### Changed
- [CUMULUS-450](https://bugs.earthdata.nasa.gov/browse/CUMULUS-450) - Updated
  the config schema of the **queue-granules** task
  - The config no longer takes a "collection" property
  - The config now takes an "internalBucket" property
  - The config now takes a "stackName" property
- [CUMULUS-450](https://bugs.earthdata.nasa.gov/browse/CUMULUS-450) - Updated
  the config schema of the **parse-pdr** task
  - The config no longer takes a "collection" property
  - The "stack", "provider", and "bucket" config properties are now
    required
- **CUMULUS-469** Added a lambda to the API package to prototype creating an S3 bucket policy for direct, in-region S3 access for the prototype bucket

### Removed
- Removed the `findTmpTestDataDirectory()` function from
  `@cumulus/common/test-utils`

### Fixed
- [CUMULUS-450](https://bugs.earthdata.nasa.gov/browse/CUMULUS-450)
  - The **queue-granules** task now enqueues a **sync-granule** task with the
    correct collection config for that granule based on the granule's
    data-type. It had previously been using the collection config from the
    config of the **queue-granules** task, which was a problem if the granules
    being queued belonged to different data-types.
  - The **parse-pdr** task now handles the case where a PDR contains granules
    with different data types, and uses the correct granuleIdExtraction for
    each granule.

### Added
- **CUMULUS-448** Add code coverage checking using [nyc](https://github.com/istanbuljs/nyc).

## [v1.3.0] - 2018-03-29

### Deprecated
- discover-s3-granules is deprecated. The functionality is provided by the discover-granules task
### Fixed
- **CUMULUS-331:** Fix aws.downloadS3File to handle non-existent key
- Using test ftp provider for discover-granules testing [CUMULUS-427]
- **CUMULUS-304: "Add AWS API throttling to pdr-status-check task"** Added concurrency limit on SFN API calls.  The default concurrency is 10 and is configurable through Lambda environment variable CONCURRENCY.
- **CUMULUS-414: "Schema validation not being performed on many tasks"** revised npm build scripts of tasks that use cumulus-message-adapter to place schema directories into dist directories.
- **CUMULUS-301:** Update all tests to use test-data package for testing data.
- **CUMULUS-271: "Empty response body from rules PUT endpoint"** Added the updated rule to response body.
- Increased memory allotment for `CustomBootstrap` lambda function. Resolves failed deployments where `CustomBootstrap` lambda function was failing with error `Process exited before completing request`. This was causing deployments to stall, fail to update and fail to rollback. This error is thrown when the lambda function tries to use more memory than it is allotted.
- Cumulus repository folders structure updated:
  - removed the `cumulus` folder altogether
  - moved `cumulus/tasks` to `tasks` folder at the root level
  - moved the tasks that are not converted to use CMA to `tasks/.not_CMA_compliant`
  - updated paths where necessary

### Added
- `@cumulus/integration-tests` - Added support for testing the output of an ECS activity as well as a Lambda function.

## [v1.2.0] - 2018-03-20

### Fixed
- Update vulnerable npm packages [CUMULUS-425]
- `@cumulus/api`: `kinesis-consumer.js` uses `sf-scheduler.js#schedule` instead of placing a message directly on the `startSF` SQS queue. This is a fix for [CUMULUS-359](https://bugs.earthdata.nasa.gov/browse/CUMULUS-359) because `sf-scheduler.js#schedule` looks up the provider and collection data in DynamoDB and adds it to the `meta` object of the enqueued message payload.
- `@cumulus/api`: `kinesis-consumer.js` catches and logs errors instead of doing an error callback. Before this change, `kinesis-consumer` was failing to process new records when an existing record caused an error because it would call back with an error and stop processing additional records. It keeps trying to process the record causing the error because it's "position" in the stream is unchanged. Catching and logging the errors is part 1 of the fix. Proposed part 2 is to enqueue the error and the message on a "dead-letter" queue so it can be processed later ([CUMULUS-413](https://bugs.earthdata.nasa.gov/browse/CUMULUS-413)).
- **CUMULUS-260: "PDR page on dashboard only shows zeros."** The PDR stats in LPDAAC are all 0s, even if the dashboard has been fixed to retrieve the correct fields.  The current version of pdr-status-check has a few issues.
  - pdr is not included in the input/output schema.  It's available from the input event.  So the pdr status and stats are not updated when the ParsePdr workflow is complete.  Adding the pdr to the input/output of the task will fix this.
  - pdr-status-check doesn't update pdr stats which prevent the real time pdr progress from showing up in the dashboard. To solve this, added lambda function sf-sns-report which is copied from @cumulus/api/lambdas/sf-sns-broadcast with modification, sf-sns-report can be used to report step function status anywhere inside a step function.  So add step sf-sns-report after each pdr-status-check, we will get the PDR status progress at real time.
  - It's possible an execution is still in the queue and doesn't exist in sfn yet.  Added code to handle 'ExecutionDoesNotExist' error when checking the execution status.
- Fixed `aws.cloudwatchevents()` typo in `packages/ingest/aws.js`. This typo was the root cause of the error: `Error: Could not process scheduled_ingest, Error: : aws.cloudwatchevents is not a constructor` seen when trying to update a rule.


### Removed

- `@cumulus/ingest/aws`: Remove queueWorkflowMessage which is no longer being used by `@cumulus/api`'s `kinesis-consumer.js`.

## [v1.1.4] - 2018-03-15

### Added
- added flag `useList` to parse-pdr [CUMULUS-404]

### Fixed

- Pass encrypted password to the ApiGranule Lambda function [CUMULUS-424]


## [v1.1.3] - 2018-03-14
### Fixed
- Changed @cumulus/deployment package install behavior. The build process will happen after installation

## [v1.1.2] - 2018-03-14

### Added
- added tools to @cumulus/integration-tests for local integration testing
- added end to end testing for discovering and parsing of PDRs
- `yarn e2e` command is available for end to end testing
### Fixed

- **CUMULUS-326: "Occasionally encounter "Too Many Requests" on deployment"** The api gateway calls will handle throttling errors
- **CUMULUS-175: "Dashboard providers not in sync with AWS providers."** The root cause of this bug - DynamoDB operations not showing up in Elasticsearch - was shared by collections and rules. The fix was to update providers', collections' and rules; POST, PUT and DELETE endpoints to operate on DynamoDB and using DynamoDB streams to update Elasticsearch. The following packages were made:
  - `@cumulus/deployment` deploys DynamoDB streams for the Collections, Providers and Rules tables as well as a new lambda function called `dbIndexer`. The `dbIndexer` lambda has an event source mapping which listens to each of the DynamoDB streams. The dbIndexer lambda receives events referencing operations on the DynamoDB table and updates the elasticsearch cluster accordingly.
  - The `@cumulus/api` endpoints for collections, providers and rules _only_ query DynamoDB, with the exception of LIST endpoints and the collections' GET endpoint.

### Updated
- Broke up `kes.override.js` of @cumulus/deployment to multiple modules and moved to a new location
- Expanded @cumulus/deployment test coverage
- all tasks were updated to use cumulus-message-adapter-js 1.0.1
- added build process to integration-tests package to babelify it before publication
- Update @cumulus/integration-tests lambda.js `getLambdaOutput` to return the entire lambda output. Previously `getLambdaOutput` returned only the payload.

## [v1.1.1] - 2018-03-08

### Removed
- Unused queue lambda in api/lambdas [CUMULUS-359]

### Fixed
- Kinesis message content is passed to the triggered workflow [CUMULUS-359]
- Kinesis message queues a workflow message and does not write to rules table [CUMULUS-359]

## [v1.1.0] - 2018-03-05

### Added

- Added a `jlog` function to `common/test-utils` to aid in test debugging
- Integration test package with command line tool [CUMULUS-200] by @laurenfrederick
- Test for FTP `useList` flag [CUMULUS-334] by @kkelly51

### Updated
- The `queue-pdrs` task now uses the [cumulus-message-adapter-js](https://github.com/nasa/cumulus-message-adapter-js)
  library
- Updated the `queue-pdrs` JSON schemas
- The test-utils schema validation functions now throw an error if validation
  fails
- The `queue-granules` task now uses the [cumulus-message-adapter-js](https://github.com/nasa/cumulus-message-adapter-js)
  library
- Updated the `queue-granules` JSON schemas

### Removed
- Removed the `getSfnExecutionByName` function from `common/aws`
- Removed the `getGranuleStatus` function from `common/aws`

## [v1.0.1] - 2018-02-27

### Added
- More tests for discover-pdrs, dicover-granules by @yjpa7145
- Schema validation utility for tests by @yjpa7145

### Changed
- Fix an FTP listing bug for servers that do not support STAT [CUMULUS-334] by @kkelly51

## [v1.0.0] - 2018-02-23

[Unreleased]: https://github.com/nasa/cumulus/compare/v1.14.1...HEAD
[v1.14.1]: https://github.com/nasa/cumulus/compare/v1.14.0...v1.14.1
[v1.14.0]: https://github.com/nasa/cumulus/compare/v1.13.5...v1.14.0
[v1.13.5]: https://github.com/nasa/cumulus/compare/v1.13.4...v1.13.5
[v1.13.4]: https://github.com/nasa/cumulus/compare/v1.13.3...v1.13.4
[v1.13.3]: https://github.com/nasa/cumulus/compare/v1.13.2...v1.13.3
[v1.13.2]: https://github.com/nasa/cumulus/compare/v1.13.1...v1.13.2
[v1.13.1]: https://github.com/nasa/cumulus/compare/v1.13.0...v1.13.1
[v1.13.0]: https://github.com/nasa/cumulus/compare/v1.12.1...v1.13.0
[v1.12.1]: https://github.com/nasa/cumulus/compare/v1.12.0...v1.12.1
[v1.12.0]: https://github.com/nasa/cumulus/compare/v1.11.3...v1.12.0
[v1.11.3]: https://github.com/nasa/cumulus/compare/v1.11.2...v1.11.3
[v1.11.2]: https://github.com/nasa/cumulus/compare/v1.11.1...v1.11.2
[v1.11.1]: https://github.com/nasa/cumulus/compare/v1.11.0...v1.11.1
[v1.11.0]: https://github.com/nasa/cumulus/compare/v1.10.4...v1.11.0
[v1.10.4]: https://github.com/nasa/cumulus/compare/v1.10.3...v1.10.4
[v1.10.3]: https://github.com/nasa/cumulus/compare/v1.10.2...v1.10.3
[v1.10.2]: https://github.com/nasa/cumulus/compare/v1.10.1...v1.10.2
[v1.10.1]: https://github.com/nasa/cumulus/compare/v1.10.0...v1.10.1
[v1.10.0]: https://github.com/nasa/cumulus/compare/v1.9.1...v1.10.0
[v1.9.1]: https://github.com/nasa/cumulus/compare/v1.9.0...v1.9.1
[v1.9.0]: https://github.com/nasa/cumulus/compare/v1.8.1...v1.9.0
[v1.8.1]: https://github.com/nasa/cumulus/compare/v1.8.0...v1.8.1
[v1.8.0]: https://github.com/nasa/cumulus/compare/v1.7.0...v1.8.0
[v1.7.0]: https://github.com/nasa/cumulus/compare/v1.6.0...v1.7.0
[v1.6.0]: https://github.com/nasa/cumulus/compare/v1.5.5...v1.6.0
[v1.5.5]: https://github.com/nasa/cumulus/compare/v1.5.4...v1.5.5
[v1.5.4]: https://github.com/nasa/cumulus/compare/v1.5.3...v1.5.4
[v1.5.3]: https://github.com/nasa/cumulus/compare/v1.5.2...v1.5.3
[v1.5.2]: https://github.com/nasa/cumulus/compare/v1.5.1...v1.5.2
[v1.5.1]: https://github.com/nasa/cumulus/compare/v1.5.0...v1.5.1
[v1.5.0]: https://github.com/nasa/cumulus/compare/v1.4.1...v1.5.0
[v1.4.1]: https://github.com/nasa/cumulus/compare/v1.4.0...v1.4.1
[v1.4.0]: https://github.com/nasa/cumulus/compare/v1.3.0...v1.4.0
[v1.3.0]: https://github.com/nasa/cumulus/compare/v1.2.0...v1.3.0
[v1.2.0]: https://github.com/nasa/cumulus/compare/v1.1.4...v1.2.0
[v1.1.4]: https://github.com/nasa/cumulus/compare/v1.1.3...v1.1.4
[v1.1.3]: https://github.com/nasa/cumulus/compare/v1.1.2...v1.1.3
[v1.1.2]: https://github.com/nasa/cumulus/compare/v1.1.1...v1.1.2
[v1.1.1]: https://github.com/nasa/cumulus/compare/v1.0.1...v1.1.1
[v1.1.0]: https://github.com/nasa/cumulus/compare/v1.0.1...v1.1.0
[v1.0.1]: https://github.com/nasa/cumulus/compare/v1.0.0...v1.0.1
[v1.0.0]: https://github.com/nasa/cumulus/compare/pre-v1-release...v1.0.0<|MERGE_RESOLUTION|>--- conflicted
+++ resolved
@@ -9,7 +9,6 @@
 
 ### BREAKING CHANGES
 
-<<<<<<< HEAD
 - **CUMULUS-1447** - The newest release of the Cumulus Message Adapter (v1.1.0)
   requires that parameterized configuration be used for remote message
   functionality. Once released, Kes will automatically bring in CMA v1.1.0
@@ -18,13 +17,6 @@
   **Migration instructions** Oversized messages are no longer written to S3
   automatically. In order to utilize remote messaging functionality, configure a
   `ReplaceConfig` AWS Step Function parameter on your CMA task:
-=======
-- **CUMULUS-1447** -
-  The newest release of the Cumulus Message Adapter (v1.1.0) requires that parameterized configuration be used for remote message functionality. Once released, Kes will automatically bring in CMA v1.1.0 without additional configuration.
-
-  **Migration instructions**
-  Oversized messages are no longer written to S3 automatically. In order to utilize remote messaging functionality, configure a `ReplaceConfig` AWS Step Function parameter on your CMA task:
->>>>>>> fc96c9e4
 
   ```yaml
   ParsePdr:
@@ -34,12 +26,11 @@
         ReplaceConfig:
           FullMessage: true
   ```
-<<<<<<< HEAD
-=======
-
-  Accepted fields in `ReplaceConfig` include `MaxSize`, `FullMessage`, `Path` and `TargetPath`.
-  See https://github.com/nasa/cumulus-message-adapter/blob/master/CONTRACT.md#remote-message-configuration for full details.
->>>>>>> fc96c9e4
+
+  Accepted fields in `ReplaceConfig` include `MaxSize`, `FullMessage`, `Path`
+  and `TargetPath`. See
+  https://github.com/nasa/cumulus-message-adapter/blob/master/CONTRACT.md#remote-message-configuration
+  for full details.
 
   Accepted fields in `ReplaceConfig` include `MaxSize`, `FullMessage`, `Path`
   and `TargetPath`. See
@@ -59,12 +50,14 @@
   the `cma.task_config` key in the Parameters section of a step function
   definition.
 
-<<<<<<< HEAD
-=======
-- **CUMULUS-1449** -
-  Cumulus now uses a universal workflow template when starting workflow that contains general information specific to the deployment, but not specific to the workflow. Workflow task configs must be defined using AWS step function parameters. As part of this change, `CumulusConfig` has been retired and task configs must now be defined under the `cma.task_config` key in the Parameters section of a step function definition.
-
->>>>>>> fc96c9e4
+- **CUMULUS-1449** - Cumulus now uses a universal workflow template when
+  starting workflow that contains general information specific to the
+  deployment, but not specific to the workflow. Workflow task configs must be
+  defined using AWS step function parameters. As part of this change,
+  `CumulusConfig` has been retired and task configs must now be defined under
+  the `cma.task_config` key in the Parameters section of a step function
+  definition.
+
   **Migration instructions**:
 
   NOTE: These instructions require the use of Cumulus Message Adapter v1.1.x+.
@@ -80,7 +73,8 @@
       stack: '{$.meta.stack}'
   ```
 
-  Instead, use AWS Parameters to pass `task_config` for the task directly into the Cumulus Message Adapter:
+  Instead, use AWS Parameters to pass `task_config` for the task directly into
+  the Cumulus Message Adapter:
 
   ```yaml
   ParsePdr:
