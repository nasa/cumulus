--- conflicted
+++ resolved
@@ -126,20 +126,17 @@
     - Changed `Bulk operation BULK_GRANULE_DELETE` API behavior to also delete records from PostgreSQL database.
   - **CUMULUS-2367**
     - Updated `granule_cumulus_id` foreign key to granule in PostgreSQL `files` table to use a CASCADE delete, so records in the files table are automatically deleted by the database when the corresponding granule is deleted.
-<<<<<<< HEAD
-  - **CUMULUS-2313**
-    - Added `postgres-migration-async-operation` lambda to start an ECS task to run a the `data-migration2` lambda.
-    - Updated `async_operations` table to include `Data Migration 2` as a new `operation_type`.
-    - Updated `cumulus-tf/variables.tf` to include `optional_dynamo_tables` that will be merged with `dynamo_tables`.
-=======
   - **CUMULUS-2329**
     - Add write-db-dlq-records-to-s3 lambda.
     - Add terraform config to automatically write db records DLQ messages to an s3 archive on the system bucket.
     - Add unit tests and a component spec test for the above.
   - **CUMULUS-2446**
     - Remove schema validation check against DynamoDB table for collections when migrating records from DynamoDB to core PostgreSQL database.
->>>>>>> e69b3fae
-
+  - **CUMULUS-2313**
+    - Added `postgres-migration-async-operation` lambda to start an ECS task to run a the `data-migration2` lambda.
+    - Updated `async_operations` table to include `Data Migration 2` as a new `operation_type`.
+    - Updated `cumulus-tf/variables.tf` to include `optional_dynamo_tables` that will be merged with `dynamo_tables`.
+   
 ## [v7.1.0] 2021-03-12
 
 ### Notable changes
