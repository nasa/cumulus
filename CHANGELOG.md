--- conflicted
+++ resolved
@@ -6,7 +6,6 @@
 
 ## [Unreleased]
 
-<<<<<<< HEAD
 ### Fixed
 
 - **CUMULUS-3846**
@@ -15,9 +14,8 @@
     - cleanup of granule database resources to ensure no overlap
     - ensure uniqueness of execution names from getWorkflowNameIntersectFromGranuleIds
     - increase timeout in aws-client tests
-=======
+
 ## [v19.0.0] 2024-08-28
->>>>>>> 8098923c
 
 ### Breaking Changes
 
