--- conflicted
+++ resolved
@@ -6,91 +6,11 @@
 
 ## [Unreleased]
 
-<<<<<<< HEAD
-### Fixed
-
-- Updated `hyrax-metadata-updates` task so the opendap url has Type 'USE SERVICE API'
-=======
 ### Added
 
 - `tf-modules/cumulus` module now supports a `cmr_custom_host` variable that can be used to set to an arbitrary host for making CMR requests (e.g. `https://custom-cmr-host.com`).
 - Added `buckets` variable to `tf-modules/archive`
 
-### Changed
-
-- `<prefix>-lambda-api-gateway` IAM role used by API Gateway Lambda now supports accessing all buckets defined in your `buckets` variable except "internal" buckets
-- **CUMULUS-2355**
-  - Added logic to disable `/s3Credentials` endpoint based upon value for environment variable `DISABLE_S3_CREDENTIALS`. If set to "true",  the endpoint will not dispense S3 credentials and instead return a message indicating that the endpoint has been disabled.
-
-### Removed
-
-- Removed variables from `tf-modules/archive`:
-  - `private_buckets`
-  - `protected_buckets`
-  - `public_buckets`
-
-## [v7.0.0] 2021-02-22
-
-### BREAKING CHANGES
-
-- **CUMULUS-2362** - Endpoints for the logs (/logs) will now throw an error unless Metrics is set up
-
-### Added
-
-- **CUMULUS-2345**
-  - Deploy ORCA with Cumulus, see `example/cumulus-tf/orca.tf` and `example/cumulus-tf/terraform.tfvars.example`
-  - Add `CopyToGlacier` step to [example IngestAndPublishGranule workflow](https://github.com/nasa/cumulus/blob/master/example/cumulus-tf/ingest_and_publish_granule_workflow.asl.json)
-- **CUMULUS-2376**
-  - Added `cmrRevisionId` as an optional parameter to `post-to-cmr` that will be used when publishing metadata to CMR.
-
-### Changed
-
-- **CUMULUS-2362**
-  - Logs endpoints only work with Metrics set up
-- **CUMULUS-2376**
-  - Updated `publishUMMGJSON2CMR` to take in an optional `revisionId` parameter.
-  - Updated `publishUMMGJSON2CMR` to throw an error if optional `revisionId` does not match resulting revision ID.
-  - Updated `publishECHO10XML2CMR` to take in an optional `revisionId` parameter.
-  - Updated `publishECHO10XML2CMR` to throw an error if optional `revisionId` does not match resulting revision ID.
-  - Updated `publish2CMR` to take in optional `cmrRevisionId`.
-  - Updated `getWriteHeaders` to take in an optional CMR Revision ID.
-  - Updated `ingestGranule` to take in an optional CMR Revision ID to pass to `getWriteHeaders`.
-  - Updated `ingestUMMGranule` to take in an optional CMR Revision ID to pass to `getWriteHeaders`.
-- **CUMULUS-2350**
-  - Updates the examples on the `/s3credentialsREADME`, to include Python and JavaScript code demonstrating how to refresh the s3credential for programatic access.
-- **CUMULUS-2383**
-  - PostToCMR task will return CMRInternalError when a `500` status is returned from CMR
-
-## [v6.0.0] 2021-02-16
->>>>>>> b16642a5
-
-### MIGRATION NOTES
-
-- **CUMULUS-2255** - Cumulus has upgraded its supported version of Terraform
-  from **0.12.12** to **0.13.6**. Please see the [instructions to upgrade your
-  deployments](https://github.com/nasa/cumulus/blob/master/docs/upgrade-notes/upgrading-tf-version-0.13.6.md).
-
-- **CUMULUS-2350**
-  - If the  `/s3credentialsREADME`, does not appear to be working after deployment, [manual redeployment](https://docs.aws.amazon.com/apigateway/latest/developerguide/how-to-deploy-api-with-console.html) of the API-gateway stage may be necessary to finish the deployment.
-
-### BREAKING CHANGES
-
-- **CUMULUS-2185** - RDS Migration Epic
-  - **CUMULUS-2191**
-    - Removed the following from the `@cumulus/api/models.asyncOperation` class in
-      favor of the added `@cumulus/async-operations` module:
-      - `start`
-      - `startAsyncOperations`
-  - **CUMULUS-2187**
-    - The `async-operations` endpoint will now omit `output` instead
-      of returning `none` when the operation did not return output.
-- **CUMULUS-2255** - Cumulus has upgraded its supported version of Terraform from **0.12.12** to **0.13.6**.
-
-### Added
-
-- **CUMULUS-2291**
-  - Add provider filter to Granule Inventory Report
-<<<<<<< HEAD
 - **CUMULUS-2185** - RDS Migration Epic
   - **CUMULUS-2188**
     - Added `data-migration2` Lambda to be run after `data-migration1`
@@ -157,6 +77,9 @@
 
 ### Changed
 
+- `<prefix>-lambda-api-gateway` IAM role used by API Gateway Lambda now supports accessing all buckets defined in your `buckets` variable except "internal" buckets
+- **CUMULUS-2355**
+  - Added logic to disable `/s3Credentials` endpoint based upon value for environment variable `DISABLE_S3_CREDENTIALS`. If set to "true",  the endpoint will not dispense S3 credentials and instead return a message indicating that the endpoint has been disabled.
 - **CUMULUS-2185** - RDS Migration Epic
   - **CUMUlUS-2128**
     - Added "upsert" logic to the `sfEventSqsToDbRecords` Lambda for granule and file writes to the core PostgreSQL database
@@ -188,7 +111,74 @@
     - Changed `DELETE /pdrs/{pdrname}` API behavior to also delete record from Postgres database.
   - **CUMULUS-2309**
     - Changed `DELETE /granules/{granuleName}` API behavior to also delete record from Postgres database.
-=======
+
+### Removed
+
+- Removed variables from `tf-modules/archive`:
+  - `private_buckets`
+  - `protected_buckets`
+  - `public_buckets`
+
+## [v7.0.0] 2021-02-22
+
+### BREAKING CHANGES
+
+- **CUMULUS-2362** - Endpoints for the logs (/logs) will now throw an error unless Metrics is set up
+
+### Added
+
+- **CUMULUS-2345**
+  - Deploy ORCA with Cumulus, see `example/cumulus-tf/orca.tf` and `example/cumulus-tf/terraform.tfvars.example`
+  - Add `CopyToGlacier` step to [example IngestAndPublishGranule workflow](https://github.com/nasa/cumulus/blob/master/example/cumulus-tf/ingest_and_publish_granule_workflow.asl.json)
+- **CUMULUS-2376**
+  - Added `cmrRevisionId` as an optional parameter to `post-to-cmr` that will be used when publishing metadata to CMR.
+
+### Changed
+
+- **CUMULUS-2362**
+  - Logs endpoints only work with Metrics set up
+- **CUMULUS-2376**
+  - Updated `publishUMMGJSON2CMR` to take in an optional `revisionId` parameter.
+  - Updated `publishUMMGJSON2CMR` to throw an error if optional `revisionId` does not match resulting revision ID.
+  - Updated `publishECHO10XML2CMR` to take in an optional `revisionId` parameter.
+  - Updated `publishECHO10XML2CMR` to throw an error if optional `revisionId` does not match resulting revision ID.
+  - Updated `publish2CMR` to take in optional `cmrRevisionId`.
+  - Updated `getWriteHeaders` to take in an optional CMR Revision ID.
+  - Updated `ingestGranule` to take in an optional CMR Revision ID to pass to `getWriteHeaders`.
+  - Updated `ingestUMMGranule` to take in an optional CMR Revision ID to pass to `getWriteHeaders`.
+- **CUMULUS-2350**
+  - Updates the examples on the `/s3credentialsREADME`, to include Python and JavaScript code demonstrating how to refresh the s3credential for programatic access.
+- **CUMULUS-2383**
+  - PostToCMR task will return CMRInternalError when a `500` status is returned from CMR
+
+## [v6.0.0] 2021-02-16
+
+### MIGRATION NOTES
+
+- **CUMULUS-2255** - Cumulus has upgraded its supported version of Terraform
+  from **0.12.12** to **0.13.6**. Please see the [instructions to upgrade your
+  deployments](https://github.com/nasa/cumulus/blob/master/docs/upgrade-notes/upgrading-tf-version-0.13.6.md).
+
+- **CUMULUS-2350**
+  - If the  `/s3credentialsREADME`, does not appear to be working after deployment, [manual redeployment](https://docs.aws.amazon.com/apigateway/latest/developerguide/how-to-deploy-api-with-console.html) of the API-gateway stage may be necessary to finish the deployment.
+
+### BREAKING CHANGES
+
+- **CUMULUS-2185** - RDS Migration Epic
+  - **CUMULUS-2191**
+    - Removed the following from the `@cumulus/api/models.asyncOperation` class in
+      favor of the added `@cumulus/async-operations` module:
+      - `start`
+      - `startAsyncOperations`
+  - **CUMULUS-2187**
+    - The `async-operations` endpoint will now omit `output` instead
+      of returning `none` when the operation did not return output.
+- **CUMULUS-2255** - Cumulus has upgraded its supported version of Terraform from **0.12.12** to **0.13.6**.
+
+### Added
+
+- **CUMULUS-2291**
+  - Add provider filter to Granule Inventory Report
 - **CUMULUS-2300**
   - Added `childWorkflowMeta` to `queue-granules` config. Object passed to this value will be merged into a child workflow message's `meta` object. For an example of how this can be used, see `example/cumulus-tf/discover_granules_workflow.asl.json`.
 - **CUMULUS-2350**
@@ -202,7 +192,6 @@
     custom security group mappings
 - **CUMULUS-2402**
   - Officially expose `sftp()` for use in `@cumulus/sftp-client`
->>>>>>> b16642a5
 
 ### Changed
 
