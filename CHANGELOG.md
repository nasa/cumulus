# Changelog

All notable changes to this project will be documented in this file.

The format is based on [Keep a Changelog](http://keepachangelog.com/en/1.0.0/).

## Unreleased

### MIGRATION notes

From this release forward Core will be tested against PostgreSQL 11   Existing
release compatibility testing was done for release 11.1.8/14.0.0+.   Users
should migrate their datastores to Aurora PostgreSQL 11.13+ compatible data stores
as soon as possible.

Users utilizing the `cumulus-rds-tf` module will have upgraded/had their
database clusters forcibly upgraded at the next maintenance window after 31 Jan
2023.   Our guidance to mitigate this issue is to do a manual (outside of
terraform) upgrade.   This will result in the cluster being upgraded with a
manually set parameter group not managed by terraform.

If you manually upgraded and the cluster is now on version 11.13, to continue
using the `cumulus-rds-tf` module *once upgraded* update following module
configuration values if set, or allow their defaults to be utilized:

```terraform
parameter_group_family = "aurora-postgresql11"
engine_version = 11.13
```

When you apply this update, the original PostgreSQL v10 parameter group will be
removed, and recreated using PG11 defaults/configured terraform values and
update the database cluster to use the new configuration.

- **CUMULUS-3121**
  - Added a map of variables for the cloud_watch_log retention_in_days for the various cloudwatch_log_groups, as opposed to keeping them hardcoded at 30 days. Can be configured by adding the <module>_<cloudwatch_log_group_name>_log_retention value in days to the cloudwatch_log_retention_groups map variable

### Added

- **CUMULUS-3193**
  - Add a Python version file
- **CUMULUS-3121**
  - Added a map of variables for the cloud_watch_log retention_in_days for the various cloudwatch_log_groups, as opposed to keeping them hardcoded at 30 days. Can be configured by adding the <module>_<cloudwatch_log_group_name>_log_retention value in days to the cloudwatch_log_retention_groups map variable
- **CUMULUS-3071**
  - Added 'PATCH' granules endpoint as an exact duplicate of the existing `PUT`
    endpoint.    In future releases the `PUT` endpoint will be replaced with valid PUT logic
    behavior (complete overwrite) in a future release.   **The existing PUT
    implementation is deprecated** and users should move all existing usage of
    `PUT` to `PATCH` before upgrading to a release with `CUMULUS-3072`.

### Removed

- Removed a few tests that were disabled 3-4 years ago

### Fixed

- **CUMULUS-3033**
  - Fixed `granuleEsQuery` to properly terminate if `body.hit.total.value` is 0.
- **CUMULUS-3072**
  - Fixed issue introduced in CUMULUS-3070 where new granules incorrectly write
    a value for `files` as `[]` to elasticsearch instead of undefined in cases
    where `[]` is specified in the new granule.
  - Fixed issue introduced in CUMULUS-3070 where DynamoDB granules with a value
   `files` as `[]` when the granule does *not* have the files value set as
   mutable (e.g. in a `running` state) from a framework message write *and*
   files was not previously defined will write `[]` instead of leaving the value
   undefined.

- The `getLambdaAliases` function has been removed from the `@cumulus/integration-tests` package
- The `getLambdaVersions` function has been removed from the `@cumulus/integration-tests` package
- **CUMULUS-3117**
  - Update `@cumulus/es-client/indexer.js` to properly handle framework write
    constraints for queued granules.    Queued writes will now be properly
    dropped from elasticsearch writes along with the primary datastore(s) when
    write constraints apply
- **CUMULUS-3134**
  - Get tests working on M1 Macs
- **CUMULUS-3148**:
  - Updates cumulus-rds-tf to use defaults for PostgreSQL 11.13
  - Update IngestGranuleSuccessSpec as test was dependant on file ordering and
    PostgreSQL 11 upgrade exposed dependency on database results in the API return
  - Update unit test container to utilize PostgreSQL 11.13 container
- **CUMULUS-3149**
  - Updates the api `/granules/bulkDelete` endpoint to take the
    following configuration keys for the bulkDelete:
    - concurrency - Number of concurrent bulk deletions to process at a time.
            Defaults to 10, increasing this value may improve throughput at the cost
            of additional database/CMR/etc load.
    - maxDbConnections - Defaults to `concurrency`, and generally should not be
        changed unless troubleshooting performance concerns.
  - Updates all bulk api endpoints to add knexDebug boolean query parameter to
    allow for debugging of database connection issues in the future.  Defaults
    to false.
  - Fixed logic defect in bulk deletion logic where an information query was
    nested in a transaction call, resulting in transactions holding knex
    connection pool connections in a blocking way that would not resolve,
    resulting in deletion failures.
- **CUMULUS-3142**
  - Fix issue from CUMULUS-3070 where undefined values for status results in
    unexpected insertion failure on PATCH.
- **CUMULUS-3181**
  - Fixed `sqsMessageRemover` lambda to correctly retrieve ENABLED sqs rules.
<<<<<<< HEAD
=======
  - The `getLambdaAliases` function has been removed from the `@cumulus/integration-tests` package
  - The `getLambdaVersions` function has been removed from the `@cumulus/integration-tests` package
>>>>>>> 64623b17
- **CUMULUS-3189**
  - Upgraded `cumulus-process` and `cumulus-message-adapter-python` versions to
    support pip 23.0
- README shell snippets better support copying
- **CUMULUS-3111**
  - Fix issue where if granule update dropped due to write constraints for writeGranuleFromMessage, still possible for granule files to be written
  - Fix issue where if granule update is limited to status and timestamp values due to write constraints for writeGranuleFromMessage, Dynamo or ES granules could be out of sync with PG

### Changed

- **Snyk Security**
  - Upgraded jsonwebtoken from 8.5.1 to 9.0.0
  - CUMULUS-3160: Upgrade knex from 0.95.15 to 2.4.1
  - Upgraded got from 11.8.3 to ^11.8.5
- **Dependabot Security**
  - Upgraded the python package dependencies of the example lambdas
- **CUMULUS-3043**
  - Organize & link Getting Started public docs for better user guidance
  - Update Getting Started sections with current content
- **CUMULUS-3071**
  - Updated `@cumulus/api-client` packages to use `PATCH` protocol for existing
    granule `PUT` calls, this change should not require user updates for
    `api-client` users.
    - `@cumulus/api-client/granules.updateGranule`
    - `@cumulus/api-client/granules.moveGranule`
    - `@cumulus/api-client/granules.updateGranule`
    - `@cumulus/api-client/granules.reingestGranule`
    - `@cumulus/api-client/granules.removeFromCMR`
    - `@cumulus/api-client/granules.applyWorkflow`
- **CUMULUS-3097**
  - Changed `@cumulus/cmr-client` package's token from Echo-Token to Earthdata Login (EDL) token in updateToken method
  - Updated CMR header and token tests to reflect the Earthdata Login changes
- **CUMULUS-3144**
  - Increased the memory of API lambda to 1280MB
- **CUMULUS-3140**
  - Update release note to include cumulus-api release
- **CUMULUS-3193**
  - Update eslint config to better support typing
- Improve linting of TS files

## [v14.0.0] 2022-12-08

### Breaking Changes

- **CUMULUS-2915**
  - API endpoint GET `/executions/status/${executionArn}` returns `presignedS3Url` and `data`
  - The user (dashboard) must read the `s3SignedURL` and `data` from the return
- **CUMULUS-3070/3074**
  - Updated granule PUT/POST endpoints to no longer respect message write
    constraints.  Functionally this means that:
    - Granules with older createdAt values will replace newer ones, instead of
        ignoring the write request
    - Granules that attempt to set a non-complete state (e.g. 'queued' and
        'running') will now ignore execution state/state change and always write
    - Granules being set to non-complete state will update all values passed in,
      instead of being restricted to `['createdAt', 'updatedAt', 'timestamp',
      'status', 'execution']`

### Added

- **CUMULUS-3070**
  - Remove granules dynamoDb model logic that sets default publish value on record
    validation
  - Update API granule write logic to not set default publish value on record
    updates to avoid overwrite (PATCH behavior)
  - Update API granule write logic to publish to false on record
    creation if not specified
  - Update message granule write logic to set default publish value on record
    creation update.
  - Update granule write logic to set published to default value of `false` if
    `null` is explicitly set with intention to delete the value.
  - Removed dataType/version from api granule schema
  - Added `@cumulus/api/endpoints/granules` unit to cover duration overwrite
    logic for PUT/PATCH endpoint.
- **CUMULUS-3098**
  - Added task configuration setting named `failTaskWhenFileBackupFail` to the
    `lzards-backup` task. This setting is `false` by default, but when set to
    `true`, task will fail if one of the file backup request fails.

### Changed

- Updated CI deploy process to utilize the distribution module in the published zip file which
    will be run against for the integration tests
- **CUMULUS-2915**
  - Updated API endpoint GET `/executions/status/${executionArn}` to return the
    presigned s3 URL in addition to execution status data
- **CUMULUS-3045**
  - Update GitHub FAQs:
    - Add new and refreshed content for previous sections
    - Add new dedicated Workflows section
- **CUMULUS-3070**
  - Updated API granule write logic to no longer require createdAt value in
    dynamo/API granule validation.   Write-time createdAt defaults will be set in the case
    of new API granule writes without the value set, and createdAt will be
    overwritten if it already exists.
  - Refactored granule write logic to allow PATCH behavior on API granule update
    such that existing createdAt values will be retained in case of overwrite
    across all API granule writes.
  - Updated granule write code to validate written createdAt is synced between
    datastores in cases where granule.createdAt is not provided for a new
    granule.
  - Updated @cumulus/db/translate/granules.translateApiGranuleToPostgresGranuleWithoutNilsRemoved to validate incoming values to ensure values that can't be set to null are not
  - Updated @cumulus/db/translate/granules.translateApiGranuleToPostgresGranuleWithoutNilsRemoved to handle null values in incoming ApiGranule
  - Updated @cumulus/db/types/granules.PostgresGranule typings to allow for null values
  - Added ApiGranuleRecord to @cumulus/api/granule type to represent a written/retrieved from datastore API granule record.
  - Update API/Message write logic to handle nulls as deletion in granule PUT/message write logic
- **CUMULUS-3075**
  - Changed the API endpoint return value for a granule with no files. When a granule has no files, the return value beforehand for
    the translatePostgresGranuletoApiGranule, the function which does the translation of a Postgres granule to an API granule, was
    undefined, now changed to an empty array.
  - Existing behavior which relied on the pre-disposed undefined value was changed to instead accept the empty array.
  - Standardized tests in order to expect an empty array for a granule with no files files' object instead of undefined.
- **CUMULUS-3077**
  - Updated `lambdas/data-migration2` granule and files migration to have a `removeExcessFiles` function like in write-granules that will remove file records no longer associated with a granule being migrated
- **CUMULUS-3080**
  - Changed the retention period in days from 14 to 30 for cloudwatch logs for NIST-5 compliance
- **CUMULUS-3100**
  - Updated `POST` granules endpoint to check if granuleId exists across all collections rather than a single collection.
  - Updated `PUT` granules endpoint to check if granuleId exists across a different collection and throw conflict error if so.
  - Updated logic for writing granules from a message to check if granuleId exists across a different collection and throw conflict error if so.

### Fixed

- **CUMULUS-3070**
  - Fixed inaccurate typings for PostgresGranule in @cumulus/db/types/granule
  - Fixed inaccurate typings for @cumulus/api/granules.ApiGranule and updated to
    allow null
- **CUMULUS-3104**
  - Fixed TS compilation error on aws-client package caused by @aws-sdk/client-s3 3.202.0 upgrade
- **CUMULUS-3116**
  - Reverted the default ElasticSearch sorting behavior to the pre-13.3.0 configuration
  - Results from ElasticSearch are sorted by default by the `timestamp` field. This means that the order
  is not guaranteed if two or more records have identical timestamps as there is no secondary sort/tie-breaker.

## [v13.4.0] 2022-10-31

### Notable changes

- **CUMULUS-3104**
  - Published new tag [`43` of `cumuluss/async-operation` to Docker Hub](https://hub.docker.com/layers/cumuluss/async-operation/43/images/sha256-5f989c7d45db3dde87c88c553182d1e4e250a1e09af691a84ff6aa683088b948?context=explore) which was built with node:14.19.3-buster.

### Added

- **CUMULUS-2998**
  - Added Memory Size and Timeout terraform variable configuration for the following Cumulus tasks:
    - fake_processing_task_timeout and fake_processing_task_memory_size
    - files_to_granules_task_timeout and files_to_granule_task_memory_size
    - hello_world_task_timeout and hello_world_task_memory_size
    - sf_sqs_report_task_timeout and sf_sqs_report_task_memory_size
- **CUMULUS-2986**
  - Adds Terraform memory_size configurations to lambda functions with customizable timeouts enabled (the minimum default size has also been raised from 256 MB to 512 MB)
    allowed properties include:
      - add_missing_file_checksums_task_memory_size
      - discover_granules_task_memory_size
      - discover_pdrs_task_memory_size
      - hyrax_metadata_updates_task_memory_size
      - lzards_backup_task_memory_size
      - move_granules_task_memory_size
      - parse_pdr_task_memory_size
      - pdr_status_check_task_memory_size
      - post_to_cmr_task_memory_size
      - queue_granules_task_memory_size
      - queue_pdrs_task_memory_size
      - queue_workflow_task_memory_size
      - sync_granule_task_memory_size
      - update_cmr_access_constraints_task_memory_size
      - update_granules_cmr_task_memory_size
  - Initializes the lambda_memory_size(s) variable in the Terraform variable list
  - Adds Terraform timeout variable for add_missing_file_checksums_task
- **CUMULUS-2631**
  - Added 'Bearer token' support to s3credentials endpoint
- **CUMULUS-2787**
  - Added `lzards-api-client` package to Cumulus with `submitQueryToLzards` method
- **CUMULUS-2944**
  - Added configuration to increase the limit for body-parser's JSON and URL encoded parsers to allow for larger input payloads

### Changed


- Updated `example/cumulus-tf/variables.tf` to have `cmr_oauth_provider` default to `launchpad`
- **CUMULUS-3024**
  - Update PUT /granules endpoint to operate consistently across datastores
    (PostgreSQL, ElasticSearch, DynamoDB). Previously it was possible, given a
    partial Granule payload to have different data in Dynamo/ElasticSearch and PostgreSQL
  - Given a partial Granule object, the /granules update endpoint now operates
    with behavior more consistent with a PATCH operation where fields not provided
    in the payload will not be updated in the datastores.
  - Granule translation (db/src/granules.ts) now supports removing null/undefined fields when converting from API to Postgres
    granule formats.
  - Update granule write logic: if a `null` files key is provided in an update payload (e.g. `files: null`),
    an error will be thrown. `null` files were not previously supported and would throw potentially unclear errors. This makes the error clearer and more explicit.
  - Update granule write logic: If an empty array is provided for the `files` key, all files will be removed in all datastores
- **CUMULUS-2787**
  - Updated `lzards-backup-task` to send Cumulus provider and granule createdAt values as metadata in LZARDS backup request to support querying LZARDS for reconciliation reports
- **CUMULUS-2913**
  - Changed `process-dead-letter-archive` lambda to put messages from S3 dead
    letter archive that fail to process to new S3 location.
- **CUMULUS-2974**
  - The `DELETE /granules/<granuleId>` endpoint now includes additional details about granule
    deletion, including collection, deleted granule ID, deleted files, and deletion time.
- **CUMULUS-3027**
  - Pinned typescript to ~4.7.x to address typing incompatibility issues
    discussed in https://github.com/knex/knex/pull/5279
  - Update generate-ts-build-cache script to always install root project dependencies
- **CUMULUS-3104**
  - Updated Dockerfile of async operation docker image to build from node:14.19.3-buster
  - Sets default async_operation_image version to 43.
  - Upgraded saml2-js 4.0.0, rewire to 6.0.0 to address security vulnerabilities
  - Fixed TS compilation error caused by @aws-sdk/client-s3 3.190->3.193 upgrade

## [v13.3.2] 2022-10-10 [BACKPORT]

**Please note** changes in 13.3.2 may not yet be released in future versions, as
this is a backport and patch release on the 13.3.x series of releases. Updates that
are included in the future will have a corresponding CHANGELOG entry in future
releases.

### Fixed

- **CUMULUS-2557**
  - Updated `@cumulus/aws-client/S3/moveObject` to handle zero byte files (0 byte files).
- **CUMULUS-2971**
  - Updated `@cumulus/aws-client/S3ObjectStore` class to take string query parameters and
    its methods `signGetObject` and `signHeadObject` to take parameter presignOptions
- **CUMULUS-3021**
  - Updated `@cumulus/api-client/collections` and `@cumulus/integration-tests/api` to encode
    collection version in the URI path
- **CUMULUS-3024**
  - Update PUT /granules endpoint to operate consistently across datastores
    (PostgreSQL, ElasticSearch, DynamoDB). Previously it was possible, given a
    partial Granule payload to have different data in Dynamo/ElasticSearch and PostgreSQL
  - Given a partial Granule object, the /granules update endpoint now operates
    with behavior more consistent with a PATCH operation where fields not provided
    in the payload will not be updated in the datastores.
  - Granule translation (db/src/granules.ts) now supports removing null/undefined fields when converting from API to Postgres
    granule formats.
  - Update granule write logic: if a `null` files key is provided in an update payload (e.g. `files: null`),
    an error will be thrown. `null` files were not previously supported and would throw potentially unclear errors. This makes the error clearer and more explicit.
  - Update granule write logic: If an empty array is provided for the `files` key, all files will be removed in all datastores

## [v13.3.0] 2022-8-19

### Notable Changes

- **CUMULUS-2930**
  - The `GET /granules` endpoint has a new optional query parameter:
    `searchContext`, which is used to resume listing within the same search
    context. It is provided in every response from the endpoint as
    `meta.searchContext`. The searchContext value must be submitted with every
    consequent API call, and must be fetched from each new response to maintain
    the context.
  - Use of the `searchContext` query string parameter allows listing past 10,000 results.
  - Note that using the `from` query param in a request will cause the `searchContext` to
    be ignored and also make the query subject to the 10,000 results cap again.
  - Updated `GET /granules` endpoint to leverage ElasticSearch search-after API.
    The endpoint will only use search-after when the `searchContext` parameter
    is provided in a request.

## [v13.2.1] 2022-8-10 [BACKPORT]

### Notable changes

- **CUMULUS-3019**
  - Fix file write logic to delete files by `granule_cumulus_id` instead of
    `cumulus_id`. Previous logic removed files by matching `file.cumulus_id`
    to `granule.cumulus_id`.

## [v13.2.0] 2022-8-04

### Changed

- **CUMULUS-2940**
  - Updated bulk operation lambda to utilize system wide rds_connection_timing
    configuration parameters from the main `cumulus` module
- **CUMULUS-2980**
  - Updated `ingestPdrWithNodeNameSpec.js` to use `deleteProvidersAndAllDependenciesByHost` function.
  - Removed `deleteProvidersByHost`function.
- **CUMULUS-2954**
  - Updated Backup LZARDS task to run as a single task in a step function workflow.
  - Updated task to allow user to provide `collectionId` in workflow input and
    updated task to use said `collectionId` to look up the corresponding collection record in RDS.

## [v13.1.0] 2022-7-22

### MIGRATION notes

- The changes introduced in CUMULUS-2962 will re-introduce a
  `files_granules_cumulus_id_index` on the `files` table in the RDS database.
  This index will be automatically created as part of the bootstrap lambda
  function *on deployment* of the `data-persistence` module.

  *In cases where the index is already applied, this update will have no effect*.

  **Please Note**: In some cases where ingest is occurring at high volume levels and/or the
  files table has > 150M file records, the migration may
  fail on deployment due to timing required to both acquire the table state needed for the
  migration and time to create the index given the resources available.

  For reference a rx.5 large Aurora/RDS database
  with *no activity* took roughly 6 minutes to create the index for a file table with 300M records and no active ingest, however timed out when the same migration was attempted
  in production with possible activity on the table.

  If you believe you are subject to the above consideration, you may opt to
  manually create the `files` table index *prior* to deploying this version of
  Core with the following procedure:

  -----

  - Verify you do not have the index:

  ```text
  select * from pg_indexes where tablename = 'files';

   schemaname | tablename |        indexname        | tablespace |                                       indexdef
  ------------+-----------+-------------------------+------------+---------------------------------------------------------------------------------------
   public     | files     | files_pkey              |            | CREATE UNIQUE INDEX files_pkey ON public.files USING btree (cumulus_id)
   public     | files     | files_bucket_key_unique |            | CREATE UNIQUE INDEX files_bucket_key_unique ON public.files USING btree (bucket, key)
  ```

  In this instance you should not see an `indexname` row with
  `files_granules_cumulus_id_index` as the value.     If you *do*, you should be
  clear to proceed with the installation.
  - Quiesce ingest

  Stop all ingest operations in Cumulus Core according to your operational
  procedures.    You should validate that it appears there are no active queries that
  appear to be inserting granules/files into the database as a secondary method
  of evaluating the database system state:

  ```text
  select pid, query, state, wait_event_type, wait_event from pg_stat_activity where state = 'active';
  ```

  If query rows are returned with a `query` value that involves the files table,
  make sure ingest is halted and no other granule-update activity is running on
  the system.

  Note: In rare instances if there are hung queries that are unable to resolve, it may be necessary to
  manually use psql [Server Signaling
  Functions](https://www.postgresql.org/docs/10/functions-admin.html#FUNCTIONS-ADMIN-SIGNAL)
  `pg_cancel_backend` and/or
  `pg_terminate_backend` if the migration will not complete in the next step.

  - Create the Index

  Run the following query to create the index.    Depending on the situation
  this may take many minutes to complete, and you will note your CPU load and
  disk I/O rates increase on your cluster:

  ```text
  CREATE INDEX files_granule_cumulus_id_index ON files (granule_cumulus_id);
  ```

  You should see a response like:

  ```text
  CREATE INDEX
  ```

  and can verify the index `files_granule_cumulus_id_index` was created:

  ```text
  => select * from pg_indexes where tablename = 'files';
  schemaname | tablename |           indexname            | tablespace |                                           indexdef
   ------------+-----------+--------------------------------+------------+----------------------------------------------------------------------------------------------
   public     | files     | files_pkey                     |            | CREATE UNIQUE INDEX files_pkey ON public.files USING btree (cumulus_id)
   public     | files     | files_bucket_key_unique        |            | CREATE UNIQUE INDEX files_bucket_key_unique ON public.files USING btree (bucket, key)
   public     | files     | files_granule_cumulus_id_index |            | CREATE INDEX files_granule_cumulus_id_index ON public.files USING btree (granule_cumulus_id)
  (3 rows)
  ```

  - Once this is complete, you may deploy this version of Cumulus as you
    normally would.
  **If you are unable to stop ingest for the above procedure** *and* cannot
  migrate with deployment, you may be able to manually create the index while
  writes are ongoing using postgres's `CONCURRENTLY` option for `CREATE INDEX`.
  This can have significant impacts on CPU/write IO, particularly if you are
  already using a significant amount of your cluster resources, and may result
  in failed writes or an unexpected index/database state.

  PostgreSQL's
  [documentation](https://www.postgresql.org/docs/10/sql-createindex.html#SQL-CREATEINDEX-CONCURRENTLY)
  provides more information on this option.   Please be aware it is
  **unsupported** by Cumulus at this time, so community members that opt to go
  this route should proceed with caution.

  -----

### Notable changes

- **CUMULUS-2962**
  - Re-added database structural migration to `files` table to add an index on `granule_cumulus_id`
- **CUMULUS-2929**
  - Updated `move-granule` task to check the optional collection configuration parameter
    `meta.granuleMetadataFileExtension` to determine the granule metadata file.
    If none is specified, the granule CMR metadata or ISO metadata file is used.

### Changed

- Updated Moment.js package to 2.29.4 to address security vulnerability
- **CUMULUS-2967**
  - Added fix example/spec/helpers/Provider that doesn't fail deletion 404 in
    case of deletion race conditions
### Fixed

- **CUMULUS-2995**
  - Updated Lerna package to 5.1.8 to address security vulnerability

- **CUMULUS-2863**
  - Fixed `@cumulus/api` `validateAndUpdateSqsRule` method to allow 0 retries and 0 visibilityTimeout
    in rule's meta.

- **CUMULUS-2959**
  - Fixed `@cumulus/api` `granules` module to convert numeric productVolume to string
    when an old granule record is retrieved from DynamoDB
- Fixed the following links on Cumulus docs' [Getting Started](https://nasa.github.io/cumulus/docs/getting-started) page:
    * Cumulus Deployment
    * Terraform Best Practices
    * Integrator Common Use Cases
- Also corrected the _How to Deploy Cumulus_ link in the [Glossary](https://nasa.github.io/cumulus/docs/glossary)


## [v13.0.1] 2022-7-12

- **CUMULUS-2995**
  - Updated Moment.js package to 2.29.4 to address security vulnerability

## [v13.0.0] 2022-06-13

### MIGRATION NOTES

- The changes introduced in CUMULUS-2955 should result in removal of
  `files_granule_cumulus_id_index` from the `files` table (added in the v11.1.1
  release).  The success of this operation is dependent on system ingest load.

  In rare cases where data-persistence deployment fails because the
  `postgres-db-migration` times out, it may be required to manually remove the
  index and then redeploy:

  ```text
  DROP INDEX IF EXISTS files_granule_cumulus_id_index;
  ```

### Breaking Changes

- **CUMULUS-2931**

  - Updates CustomBootstrap lambda to default to failing if attempting to remove
    a pre-existing `cumulus-alias` index that would collide with the required
    `cumulus-alias` *alias*.   A configuration parameter
    `elasticsearch_remove_index_alias_conflict`  on the `cumulus` and
    `archive` modules has been added to enable the original behavior that would
    remove the invalid index (and all it's data).
  - Updates `@cumulus/es-client.bootstrapElasticSearch` signature to be
    parameterized and accommodate a new parameter `removeAliasConflict` which
    allows/disallows the deletion of a conflicting `cumulus-alias` index

### Notable changes

- **CUMULUS-2929**
  - Updated `move-granule` task to check the optional collection configuration parameter
    `meta.granuleMetadataFileExtension` to determine the granule metadata file.
    If none is specified, the granule CMR metadata or ISO metadata file is used.

### Added

- **CUMULUS-2929**
  - Added optional collection configuration `meta.granuleMetadataFileExtension` to specify CMR metadata
    file extension for tasks that utilize metadata file lookups

- **CUMULUS-2939**
  - Added `@cumulus/api/lambdas/start-async-operation` to start an async operation

- **CUMULUS-2953**
  - Added `skipMetadataCheck` flag to config for Hyrax metadata updates task.
  - If this config flag is set to `true`, and a granule has no CMR file, the task will simply return the input values.

- **CUMULUS-2966**
  - Added extractPath operation and support of nested string replacement to `url_path` in the collection configuration

### Changed

- **CUMULUS-2965**
  - Update `cumulus-rds-tf` module to ignore `engine_version` lifecycle changes
- **CUMULUS-2967**
  - Added fix example/spec/helpers/Provider that doesn't fail deletion 404 in
    case of deletion race conditions
- **CUMULUS-2955**
  - Updates `20220126172008_files_granule_id_index` to *not* create an index on
    `granule_cumulus_id` on the files table.
  - Adds `20220609024044_remove_files_granule_id_index` migration to revert
    changes from `20220126172008_files_granule_id_index` on any deployed stacks
    that might have the index to ensure consistency in deployed stacks

- **CUMULUS-2923**
  - Changed public key setup for SFTP local testing.
- **CUMULUS-2939**
  - Updated `@cumulus/api` `granules/bulk*`, `elasticsearch/index-from-database` and
    `POST reconciliationReports` endpoints to invoke StartAsyncOperation lambda

### Fixed

- **CUMULUS-2863**
  - Fixed `@cumulus/api` `validateAndUpdateSqsRule` method to allow 0 retries
    and 0 visibilityTimeout in rule's meta.
- **CUMULUS-2961**
  - Fixed `data-migration2` granule migration logic to allow for DynamoDb granules that have a null/empty string value for `execution`.   The migration will now migrate them without a linked execution.
  - Fixed `@cumulus/api` `validateAndUpdateSqsRule` method to allow 0 retries and 0 visibilityTimeout
    in rule's meta.

- **CUMULUS-2959**
  - Fixed `@cumulus/api` `granules` module to convert numeric productVolume to string
    when an old granule record is retrieved from DynamoDB.

## [v12.0.3] 2022-10-03 [BACKPORT]

**Please note** changes in 12.0.3 may not yet be released in future versions, as
this is a backport and patch release on the 12.0.x series of releases. Updates that
are included in the future will have a corresponding CHANGELOG entry in future
releases.

### Fixed

- **CUMULUS-3024**
  - Update PUT /granules endpoint to operate consistently across datastores
    (PostgreSQL, ElasticSearch, DynamoDB). Previously it was possible, given a
    partial Granule payload to have different data in Dynamo/ElasticSearch and PostgreSQL
  - Given a partial Granule object, the /granules update endpoint now operates
    with behavior more consistent with a PATCH operation where fields not provided
    in the payload will not be updated in the datastores.
  - Granule translation (db/src/granules.ts) now supports removing null/undefined fields when converting from API to Postgres
    granule formats.
  - Update granule write logic: if a `null` files key is provided in an update payload (e.g. `files: null`),
    an error will be thrown. `null` files were not previously supported and would throw potentially unclear errors. This makes the error clearer and more explicit.
  - Update granule write logic: If an empty array is provided for the `files` key, all files will be removed in all datastores
- **CUMULUS-2971**
  - Updated `@cumulus/aws-client/S3ObjectStore` class to take string query parameters and
    its methods `signGetObject` and `signHeadObject` to take parameter presignOptions
- **CUMULUS-2557**
  - Updated `@cumulus/aws-client/S3/moveObject` to handle zero byte files (0 byte files).
- **CUMULUS-3021**
  - Updated `@cumulus/api-client/collections` and `@cumulus/integration-tests/api` to encode
    collection version in the URI path

## [v12.0.2] 2022-08-10 [BACKPORT]

**Please note** changes in 12.0.2 may not yet be released in future versions, as
this is a backport and patch release on the 12.0.x series of releases. Updates that
are included in the future will have a corresponding CHANGELOG entry in future
releases.

### Notable Changes

- **CUMULUS-3019**
  - Fix file write logic to delete files by `granule_cumulus_id` instead of
      `cumulus_id`. Previous logic removed files by matching `file.cumulus_id`
      to `granule.cumulus_id`.

## [v12.0.1] 2022-07-18

- **CUMULUS-2995**
  - Updated Moment.js package to 2.29.4 to address security vulnerability

## [v12.0.0] 2022-05-20

### Breaking Changes

- **CUMULUS-2903**

  - The minimum supported version for all published Cumulus Core npm packages is now Node 14.19.1
  - Tasks using the `cumuluss/cumulus-ecs-task` Docker image must be updated to
    `cumuluss/cumulus-ecs-task:1.8.0`. This can be done by updating the `image`
    property of any tasks defined using the `cumulus_ecs_service` Terraform
    module.

### Changed

- **CUMULUS-2932**

  - Updates `SyncGranule` task to include `disableOrDefaultAcl` function that uses
    the configuration ACL parameter to set ACL to private by default or disable ACL.
  - Updates `@cumulus/sync-granule` `download()` function to take in ACL parameter
  - Updates `@cumulus/ingest` `proceed()` function to take in ACL parameter
  - Updates `@cumulus/ingest` `addLock()` function to take in an optional ACL parameter
  - Updates `SyncGranule` example worfklow config
    `example/cumulus-tf/sync_granule_workflow.asl.json` to include `ACL`
    parameter.

## [v11.1.8] 2022-11-07 [BACKPORT]

**Please note** changes in 11.1.7 may not yet be released in future versions, as
this is a backport and patch release on the 11.1.x series of releases. Updates that
are included in the future will have a corresponding CHANGELOG entry in future
releases.

### Breaking Changes

- **CUMULUS-2903**
  - The minimum supported version for all published Cumulus Core npm packages is now Node 14.19.1
  - Tasks using the `cumuluss/cumulus-ecs-task` Docker image must be updated to
    `cumuluss/cumulus-ecs-task:1.8.0`. This can be done by updating the `image`
    property of any tasks defined using the `cumulus_ecs_service` Terraform
    module.

### Notable changes

- Published new tag [`43` of `cumuluss/async-operation` to Docker Hub](https://hub.docker.com/layers/cumuluss/async-operation/43/images/sha256-5f989c7d45db3dde87c88c553182d1e4e250a1e09af691a84ff6aa683088b948?context=explore) which was built with node:14.19.3-buster.

### Changed

- **CUMULUS-3104**
  - Updated Dockerfile of async operation docker image to build from node:14.19.3-buster
  - Sets default async_operation_image version to 43.
  - Upgraded saml2-js 4.0.0, rewire to 6.0.0 to address security vulnerabilities
  - Fixed TS compilation error on aws-client package caused by @aws-sdk/client-s3 3.202.0 upgrade

- **CUMULUS-3080**
  - Changed the retention period in days from 14 to 30 for cloudwatch logs for NIST-5 compliance

## [v11.1.7] 2022-10-05 [BACKPORT]

**Please note** changes in 11.1.7 may not yet be released in future versions, as
this is a backport and patch release on the 11.1.x series of releases. Updates that
are included in the future will have a corresponding CHANGELOG entry in future
releases.

### Fixed

- **CUMULUS-3024**
  - Update PUT /granules endpoint to operate consistently across datastores
    (PostgreSQL, ElasticSearch, DynamoDB). Previously it was possible, given a
    partial Granule payload to have different data in Dynamo/ElasticSearch and PostgreSQL
  - Given a partial Granule object, the /granules update endpoint now operates
    with behavior more consistent with a PATCH operation where fields not provided
    in the payload will not be updated in the datastores.
  - Granule translation (db/src/granules.ts) now supports removing null/undefined fields when converting from API to Postgres
    granule formats.
  - Update granule write logic: if a `null` files key is provided in an update payload (e.g. `files: null`),
    an error will be thrown. `null` files were not previously supported and would throw potentially unclear errors. This makes the error clearer and more explicit.
  - Update granule write logic: If an empty array is provided for the `files` key, all files will be removed in all datastores
- **CUMULUS-2971**
  - Updated `@cumulus/aws-client/S3ObjectStore` class to take string query parameters and
    its methods `signGetObject` and `signHeadObject` to take parameter presignOptions
- **CUMULUS-2557**
  - Updated `@cumulus/aws-client/S3/moveObject` to handle zero byte files (0 byte files).
- **CUMULUS-3021**
  - Updated `@cumulus/api-client/collections` and `@cumulus/integration-tests/api` to encode
    collection version in the URI path
- **CUMULUS-3027**
  - Pinned typescript to ~4.7.x to address typing incompatibility issues
    discussed in https://github.com/knex/knex/pull/5279
  - Update generate-ts-build-cache script to always install root project dependencies

## [v11.1.5] 2022-08-10 [BACKPORT]

**Please note** changes in 11.1.5 may not yet be released in future versions, as
this is a backport and patch release on the 11.1.x series of releases. Updates that
are included in the future will have a corresponding CHANGELOG entry in future
releases.

### Notable changes

- **CUMULUS-3019**
  - Fix file write logic to delete files by `granule_cumulus_id` instead of
      `cumulus_id`. Previous logic removed files by matching `file.cumulus_id`
      to `granule.cumulus_id`.

## [v11.1.4] 2022-07-18

**Please note** changes in 11.1.4 may not yet be released in future versions, as
this is a backport and patch release on the 11.1.x series of releases. Updates that
are included in the future will have a corresponding CHANGELOG entry in future
releases.

### MIGRATION notes


- The changes introduced in CUMULUS-2962 will re-introduce a
  `files_granules_cumulus_id_index` on the `files` table in the RDS database.
  This index will be automatically created as part of the bootstrap lambda
  function *on deployment* of the `data-persistence` module.

  *In cases where the index is already applied, this update will have no effect*.

  **Please Note**: In some cases where ingest is occurring at high volume levels and/or the
  files table has > 150M file records, the migration may
  fail on deployment due to timing required to both acquire the table state needed for the
  migration and time to create the index given the resources available.

  For reference a rx.5 large Aurora/RDS database
  with *no activity* took roughly 6 minutes to create the index for a file table with 300M records and no active ingest, however timed out when the same migration was attempted
  in production with possible activity on the table.

  If you believe you are subject to the above consideration, you may opt to
  manually create the `files` table index *prior* to deploying this version of
  Core with the following procedure:

  -----

  - Verify you do not have the index:

  ```text
  select * from pg_indexes where tablename = 'files';

   schemaname | tablename |        indexname        | tablespace |                                       indexdef
  ------------+-----------+-------------------------+------------+---------------------------------------------------------------------------------------
   public     | files     | files_pkey              |            | CREATE UNIQUE INDEX files_pkey ON public.files USING btree (cumulus_id)
   public     | files     | files_bucket_key_unique |            | CREATE UNIQUE INDEX files_bucket_key_unique ON public.files USING btree (bucket, key)
  ```

  In this instance you should not see an `indexname` row with
  `files_granules_cumulus_id_index` as the value.     If you *do*, you should be
  clear to proceed with the installation.
  - Quiesce ingest

  Stop all ingest operations in Cumulus Core according to your operational
  procedures.    You should validate that it appears there are no active queries that
  appear to be inserting granules/files into the database as a secondary method
  of evaluating the database system state:

  ```text
  select pid, query, state, wait_event_type, wait_event from pg_stat_activity where state = 'active';
  ```

  If query rows are returned with a `query` value that involves the files table,
  make sure ingest is halted and no other granule-update activity is running on
  the system.

  Note: In rare instances if there are hung queries that are unable to resolve, it may be necessary to
  manually use psql [Server Signaling
  Functions](https://www.postgresql.org/docs/10/functions-admin.html#FUNCTIONS-ADMIN-SIGNAL)
  `pg_cancel_backend` and/or
  `pg_terminate_backend` if the migration will not complete in the next step.

  - Create the Index

  Run the following query to create the index.    Depending on the situation
  this may take many minutes to complete, and you will note your CPU load and
  disk I/O rates increase on your cluster:

  ```text
  CREATE INDEX files_granule_cumulus_id_index ON files (granule_cumulus_id);
  ```

  You should see a response like:

  ```text
  CREATE INDEX
  ```

  and can verify the index `files_granule_cumulus_id_index` was created:

  ```text
  => select * from pg_indexes where tablename = 'files';
  schemaname | tablename |           indexname            | tablespace |                                           indexdef
   ------------+-----------+--------------------------------+------------+----------------------------------------------------------------------------------------------
   public     | files     | files_pkey                     |            | CREATE UNIQUE INDEX files_pkey ON public.files USING btree (cumulus_id)
   public     | files     | files_bucket_key_unique        |            | CREATE UNIQUE INDEX files_bucket_key_unique ON public.files USING btree (bucket, key)
   public     | files     | files_granule_cumulus_id_index |            | CREATE INDEX files_granule_cumulus_id_index ON public.files USING btree (granule_cumulus_id)
  (3 rows)
  ```

  - Once this is complete, you may deploy this version of Cumulus as you
    normally would.
  **If you are unable to stop ingest for the above procedure** *and* cannot
  migrate with deployment, you may be able to manually create the index while
  writes are ongoing using postgres's `CONCURRENTLY` option for `CREATE INDEX`.
  This can have significant impacts on CPU/write IO, particularly if you are
  already using a significant amount of your cluster resources, and may result
  in failed writes or an unexpected index/database state.

  PostgreSQL's
  [documentation](https://www.postgresql.org/docs/10/sql-createindex.html#SQL-CREATEINDEX-CONCURRENTLY)
  provides more information on this option.   Please be aware it is
  **unsupported** by Cumulus at this time, so community members that opt to go
  this route should proceed with caution.

  -----

### Changed

- Updated Moment.js package to 2.29.4 to address security vulnerability

## [v11.1.3] 2022-06-24

**Please note** changes in 11.1.3 may not yet be released in future versions, as
this is a backport and patch release on the 11.1.x series of releases. Updates that
are included in the future will have a corresponding CHANGELOG entry in future
releases.

### Notable changes

- **CUMULUS-2929**
  - Updated `move-granule` task to check the optional collection configuration parameter
    `meta.granuleMetadataFileExtension` to determine the granule metadata file.
    If none is specified, the granule CMR metadata or ISO metadata file is used.

### Added

- **CUMULUS-2929**
  - Added optional collection configuration `meta.granuleMetadataFileExtension` to specify CMR metadata
    file extension for tasks that utilize metadata file lookups
- **CUMULUS-2966**
  - Added extractPath operation and support of nested string replacement to `url_path` in the collection configuration
### Fixed

- **CUMULUS-2863**
  - Fixed `@cumulus/api` `validateAndUpdateSqsRule` method to allow 0 retries
    and 0 visibilityTimeout in rule's meta.
- **CUMULUS-2959**
  - Fixed `@cumulus/api` `granules` module to convert numeric productVolume to string
    when an old granule record is retrieved from DynamoDB.
- **CUMULUS-2961**
  - Fixed `data-migration2` granule migration logic to allow for DynamoDb granules that have a null/empty string value for `execution`.   The migration will now migrate them without a linked execution.

## [v11.1.2] 2022-06-13

**Please note** changes in 11.1.2 may not yet be released in future versions, as
this is a backport and patch release on the 11.1.x series of releases. Updates that
are included in the future will have a corresponding CHANGELOG entry in future
releases.

### MIGRATION NOTES

- The changes introduced in CUMULUS-2955 should result in removal of
  `files_granule_cumulus_id_index` from the `files` table (added in the v11.1.1
  release).  The success of this operation is dependent on system ingest load

  In rare cases where data-persistence deployment fails because the
  `postgres-db-migration` times out, it may be required to manually remove the
  index and then redeploy:

  ```text
  > DROP INDEX IF EXISTS postgres-db-migration;
  DROP INDEX
  ```

### Changed

- **CUMULUS-2955**
  - Updates `20220126172008_files_granule_id_index` to *not* create an index on
    `granule_cumulus_id` on the files table.
  - Adds `20220609024044_remove_files_granule_id_index` migration to revert
    changes from `20220126172008_files_granule_id_index` on any deployed stacks
    that might have the index to ensure consistency in deployed stacks

## [v11.1.1] 2022-04-26

### Added

### Changed

- **CUMULUS-2885**
  - Updated `@cumulus/aws-client` to use new AWS SDK v3 packages for S3 requests:
    - `@aws-sdk/client-s3`
    - `@aws-sdk/lib-storage`
    - `@aws-sdk/s3-request-presigner`
  - Updated code for compatibility with updated `@cumulus/aws-client` and AWS SDK v3 S3 packages:
    - `@cumulus/api`
    - `@cumulus/async-operations`
    - `@cumulus/cmrjs`
    - `@cumulus/common`
    - `@cumulus/collection-config-store`
    - `@cumulus/ingest`
    - `@cumulus/launchpad-auth`
    - `@cumulus/sftp-client`
    - `@cumulus/tf-inventory`
    - `lambdas/data-migration2`
    - `tasks/add-missing-file-checksums`
    - `tasks/hyrax-metadata-updates`
    - `tasks/lzards-backup`
    - `tasks/sync-granule`
- **CUMULUS-2886**
  - Updated `@cumulus/aws-client` to use new AWS SDK v3 packages for API Gateway requests:
    - `@aws-sdk/client-api-gateway`
- **CUMULUS-2920**
  - Update npm version for Core build to 8.6
- **CUMULUS-2922**
  - Added `@cumulus/example-lib` package to example project to allow unit tests `example/script/lib` dependency.
  - Updates Mutex unit test to address changes made in [#2902](https://github.com/nasa/cumulus/pull/2902/files)
- **CUMULUS-2924**
  - Update acquireTimeoutMillis to 400 seconds for the db-provision-lambda module to address potential timeout issues on RDS database start
- **CUMULUS-2925**
  - Updates CI to utilize `audit-ci` v6.2.0
  - Updates CI to utilize a on-container filesystem when building Core in 'uncached' mode
  - Updates CI to selectively bootstrap Core modules in the cleanup job phase
- **CUMULUS-2934**
  - Update CI Docker container build to install pipenv to prevent contention on parallel lambda builds


## [v11.1.0] 2022-04-07

### MIGRATION NOTES

- 11.1.0 is an amendment release and supersedes 11.0.0. However, follow the migration steps for 11.0.0.

- **CUMULUS-2905**
  - Updates migration script with new `migrateAndOverwrite` and
    `migrateOnlyFiles` options.

### Added

- **CUMULUS-2860**
  - Added an optional configuration parameter `skipMetadataValidation` to `hyrax-metadata-updates` task
- **CUMULUS-2870**
  - Added `last_modified_date` as output to all tasks in Terraform `ingest` module.
- **CUMULUS-NONE**
  - Added documentation on choosing and configuring RDS at `deployment/choosing_configuring_rds`.

### Changed

- **CUMULUS-2703**
  - Updated `ORCA Backup` reconciliation report to report `cumulusFilesCount` and `orcaFilesCount`
- **CUMULUS-2849**
  - Updated `@cumulus/aws-client` to use new AWS SDK v3 packages for DynamoDB requests:
    - `@aws-sdk/client-dynamodb`
    - `@aws-sdk/lib-dynamodb`
    - `@aws-sdk/util-dynamodb`
  - Updated code for compatibility with AWS SDK v3 Dynamo packages
    - `@cumulus/api`
    - `@cumulus/errors`
    - `@cumulus/tf-inventory`
    - `lambdas/data-migration2`
    - `packages/api/ecs/async-operation`
- **CUMULUS-2864**
  - Updated `@cumulus/cmr-client/ingestUMMGranule` and `@cumulus/cmr-client/ingestConcept`
    functions to not perform separate validation request
- **CUMULUS-2870**
  - Updated `hello_world_service` module to pass in `lastModified` parameter in command list to trigger a Terraform state change when the `hello_world_task` is modified.

### Fixed

- **CUMULUS-2849**
  - Fixed AWS service client memoization logic in `@cumulus/aws-client`

## [v11.0.0] 2022-03-24 [STABLE]

### v9.9->v11.0 MIGRATION NOTES

Release v11.0 is a maintenance release series, replacing v9.9.   If you are
upgrading to or past v11 from v9.9.x to this release, please pay attention to the following
migration notes from prior releases:

#### Migration steps

##### **After deploying the `data-persistence` module, but before deploying the main `cumulus` module**

- Due to a bug in the PUT `/rules/<name>` endpoint, the rule records in PostgreSQL may be
out of sync with records in DynamoDB. In order to bring the records into sync, re-deploy and re-run the
[`data-migration1` Lambda](https://nasa.github.io/cumulus/docs/upgrade-notes/upgrade-rds#3-deploy-and-run-data-migration1) with a payload of
`{"forceRulesMigration": true}`:

```shell
aws lambda invoke --function-name $PREFIX-data-migration1 \
  --payload $(echo '{"forceRulesMigration": true}' | base64) $OUTFILE
```

##### As part of the `cumulus` deployment

- Please read the [documentation on the updates to the granule files schema for our Cumulus workflow tasks and how to upgrade your deployment for compatibility](https://nasa.github.io/cumulus/docs/upgrade-notes/update-task-file-schemas).
- (Optional) Update the `task-config` for all workflows that use the `sync-granule` task to include `workflowStartTime` set to
`{$.cumulus_meta.workflow_start_time}`. See [here](https://github.com/nasa/cumulus/blob/master/example/cumulus-tf/sync_granule_workflow.asl.json#L9) for an example.

##### After the `cumulus` deployment

As part of the work on the RDS Phase 2 feature, it was decided to re-add the
granule file `type` property on the file table (detailed reasoning
https://wiki.earthdata.nasa.gov/pages/viewpage.action?pageId=219186829).  This
change was implemented as part of CUMULUS-2672/CUMULUS-2673, however granule
records ingested prior to v11 will *not* have the file.type property stored in the
PostGreSQL database, and on installation of v11 API calls to get granule.files
will not return this value. We anticipate most users are impacted by this issue.

Users that are impacted by these changes should re-run the granule migration
lambda to *only* migrate granule file records:

```shell
PAYLOAD=$(echo '{"migrationsList": ["granules"], "granuleMigrationParams": {"migrateOnlyFiles": "true"}}' | base64)
aws lambda invoke --function-name $PREFIX-postgres-migration-async-operation \
--payload $PAYLOAD $OUTFILE
```

You should note that this will *only* move files for granule records in
PostgreSQL.  **If you have not completed the phase 1 data migration or
have granule records in dynamo that are not in PostgreSQL, the migration will
report failure for both the DynamoDB granule and all the associated files and the file
records will not be updated**.

If you prefer to do a full granule and file migration, you may instead
opt to run the migration with the `migrateAndOverwrite` option instead, this will re-run a
full granule/files migration and overwrite all values in the PostgreSQL database from
what is in DynamoDB for both granules and associated files:

```shell
PAYLOAD=$(echo '{"migrationsList": ["granules"], "granuleMigrationParams": {"migrateAndOverwrite": "true"}}' | base64)
aws lambda invoke --function-name $PREFIX-postgres-migration-async-operation \
--payload $PAYLOAD $OUTFILE
```

*Please note*: Since this data migration is copying all of your granule data
from DynamoDB to PostgreSQL, it can take multiple hours (or even days) to run,
depending on how much data you have and how much parallelism you configure the
migration to use. In general, the more parallelism you configure the migration
to use, the faster it will go, but the higher load it will put on your
PostgreSQL database. Excessive database load can cause database outages and
result in data loss/recovery scenarios. Thus, the parallelism settings for the
migration are intentionally set by default to conservative values but are
configurable.      If this impacts only some of your data products you may want
to consider using other `granuleMigrationParams`.

Please see [the second data migration
docs](https://nasa.github.io/cumulus/docs/upgrade-notes/upgrade-rds#5-run-the-second-data-migration)
for more on this tool if you are unfamiliar with the various options.

### Notable changes

- **CUMULUS-2703**
  - `ORCA Backup` is now a supported `reportType` for the `POST /reconciliationReports` endpoint

### Added

- **CUMULUS-2311** - RDS Migration Epic Phase 2
  - **CUMULUS-2208**
    - Added `@cumulus/message/utils.parseException` to parse exception objects
    - Added helpers to `@cumulus/message/Granules`:
      - `getGranuleProductVolume`
      - `getGranuleTimeToPreprocess`
      - `getGranuleTimeToArchive`
      - `generateGranuleApiRecord`
    - Added `@cumulus/message/PDRs/generatePdrApiRecordFromMessage` to generate PDR from Cumulus workflow message
    - Added helpers to `@cumulus/es-client/indexer`:
      - `deleteAsyncOperation` to delete async operation records from Elasticsearch
      - `updateAsyncOperation` to update an async operation record in Elasticsearch
    - Added granules `PUT` endpoint to Cumulus API for updating a granule.
    Requests to this endpoint should be submitted **without an `action`**
    attribute in the request body.
    - Added `@cumulus/api-client/granules.updateGranule` to update granule via the API
  - **CUMULUS-2303**
    - Add translatePostgresProviderToApiProvider method to `@cumulus/db/translate/providers`
  - **CUMULUS-2306**
    - Updated API execution GET endpoint to read individual execution records
      from PostgreSQL database instead of DynamoDB
    - Updated API execution-status endpoint to read execution records from
      PostgreSQL database instead of DynamoDB
  - **CUMULUS-2302**
    - Added translatePostgresCollectionToApiCollection method to
      `@cumulus/db/translate/collections`
    - Added `searchWithUpdatedAtRange` method to
      `@cumulus/db/models/collections`
  - **CUMULUS-2301**
    - Created API asyncOperations POST endpoint to create async operations.
  - **CUMULUS-2307**
    - Updated API PDR GET endpoint to read individual PDR records from
      PostgreSQL database instead of DynamoDB
    - Added `deletePdr` to `@cumulus/api-client/pdrs`
  - **CUMULUS-2782**
    - Update API granules endpoint `move` action to update granules in the index
      and utilize postgres as the authoritative datastore
  - **CUMULUS-2769**
    - Update collection PUT endpoint to require existance of postgresql record
      and to ignore lack of dynamoDbRecord on update
  - **CUMULUS-2767**
    - Update provider PUT endpoint to require existence of PostgreSQL record
      and to ignore lack of DynamoDB record on update
  - **CUMULUS-2759**
    - Updates collection/provider/rules/granules creation (post) endpoints to
      primarily check for existence/collision in PostgreSQL database instead of DynamoDB
  - **CUMULUS-2714**
    - Added `@cumulus/db/base.deleteExcluding` method to allow for deletion of a
      record set with an exclusion list of cumulus_ids
  - **CUMULUS-2317**
    - Added `@cumulus/db/getFilesAndGranuleInfoQuery()` to build a query for searching file
    records in PostgreSQL and return specified granule information for each file
    - Added `@cumulus/db/QuerySearchClient` library to handle sequentially fetching and paging
    through results for an arbitrary PostgreSQL query
    - Added `insert` method to all `@cumulus/db` models to handle inserting multiple records into
    the database at once
    - Added `@cumulus/db/translatePostgresGranuleResultToApiGranule` helper to
    translate custom PostgreSQL granule result to API granule
  - **CUMULUS-2672**
    - Added migration to add `type` text column to Postgres database `files` table
  - **CUMULUS-2634**
    - Added new functions for upserting data to Elasticsearch:
      - `@cumulus/es-client/indexer.upsertExecution` to upsert an execution
      - `@cumulus/es-client/indexer.upsertPdr` to upsert a PDR
      - `@cumulus/es-client/indexer.upsertGranule` to upsert a granule
  - **CUMULUS-2510**
    - Added `execution_sns_topic_arn` environment variable to
      `sf_event_sqs_to_db_records` lambda TF definition.
    - Added to `sf_event_sqs_to_db_records_lambda` IAM policy to include
      permissions for SNS publish for `report_executions_topic`
    - Added `collection_sns_topic_arn` environment variable to
      `PrivateApiLambda` and `ApiEndpoints` lambdas.
    - Added `updateCollection` to `@cumulus/api-client`.
    - Added to `ecs_cluster` IAM policy to include permissions for SNS publish
      for `report_executions_sns_topic_arn`, `report_pdrs_sns_topic_arn`,
      `report_granules_sns_topic_arn`
    - Added variables for report topic ARNs to `process_dead_letter_archive.tf`
    - Added variable for granule report topic ARN to `bulk_operation.tf`
    - Added `pdr_sns_topic_arn` environment variable to
      `sf_event_sqs_to_db_records` lambda TF definition.
    - Added the new function `publishSnsMessageByDataType` in `@cumulus/api` to
      publish SNS messages to the report topics to PDRs, Collections, and
      Executions.
    - Added the following functions in `publishSnsMessageUtils` to handle
      publishing SNS messages for specific data and event types:
      - `publishCollectionUpdateSnsMessage`
      - `publishCollectionCreateSnsMessage`
      - `publishCollectionDeleteSnsMessage`
      - `publishGranuleUpdateSnsMessage`
      - `publishGranuleDeleteSnsMessage`
      - `publishGranuleCreateSnsMessage`
      - `publishExecutionSnsMessage`
      - `publishPdrSnsMessage`
      - `publishGranuleSnsMessageByEventType`
    - Added to `ecs_cluster` IAM policy to include permissions for SNS publish
      for `report_executions_topic` and `report_pdrs_topic`.
  - **CUMULUS-2315**
    - Added `paginateByCumulusId` to `@cumulus/db` `BasePgModel` to allow for paginated
      full-table select queries in support of elasticsearch indexing.
    - Added `getMaxCumulusId` to `@cumulus/db` `BasePgModel` to allow all
      derived table classes to support querying the current max `cumulus_id`.
  - **CUMULUS-2673**
    - Added `ES_HOST` environment variable to `postgres-migration-async-operation`
    Lambda using value of `elasticsearch_hostname` Terraform variable.
    - Added `elasticsearch_security_group_id` to security groups for
      `postgres-migration-async-operation` lambda.
    - Added permission for `DynamoDb:DeleteItem` to
      `postgres-migration-async-operation` lambda.
  - **CUMULUS-2778**
    - Updated default value of `async_operation_image` in
      `tf-modules/cumulus/variables.tf` to `cumuluss/async-operation:41`
    - Added `ES_HOST` environment variable to async operation ECS task
      definition to ensure that async operation tasks write to the correct
      Elasticsearch domain
- **CUMULUS-2642**
  - Reduces the reconcilation report's default maxResponseSize that returns
     the full report rather than an s3 signed url. Reports very close to the
     previous limits were failing to download, so the limit has been lowered to
     ensure all files are handled properly.
- **CUMULUS-2703**
  - Added `@cumulus/api/lambdas/reports/orca-backup-reconciliation-report` to create
    `ORCA Backup` reconciliation report

### Removed

- **CUMULUS-2311** - RDS Migration Epic Phase 2
  - **CUMULUS-2208**
    - Removed trigger for `dbIndexer` Lambda for DynamoDB tables:
      - `<prefix>-AsyncOperationsTable`
      - `<prefix>-CollectionsTable`
      - `<prefix>-ExecutionsTable`
      - `<prefix>-GranulesTable`
      - `<prefix>-PdrsTable`
      - `<prefix>-ProvidersTable`
      - `<prefix>-RulesTable`
  - **CUMULUS-2782**
    - Remove deprecated `@ingest/granule.moveGranuleFiles`
  - **CUMULUS-2770**
    - Removed `waitForModelStatus` from `example/spec/helpers/apiUtils` integration test helpers
  - **CUMULUS-2510**
    - Removed `stream_enabled` and `stream_view_type` from `executions_table` TF
      definition.
    - Removed `aws_lambda_event_source_mapping` TF definition on executions
      DynamoDB table.
    - Removed `stream_enabled` and `stream_view_type` from `collections_table`
      TF definition.
    - Removed `aws_lambda_event_source_mapping` TF definition on collections
      DynamoDB table.
    - Removed lambda `publish_collections` TF resource.
    - Removed `aws_lambda_event_source_mapping` TF definition on granules
    - Removed `stream_enabled` and `stream_view_type` from `pdrs_table` TF
      definition.
    - Removed `aws_lambda_event_source_mapping` TF definition on PDRs
      DynamoDB table.
  - **CUMULUS-2694**
    - Removed `@cumulus/api/models/granules.storeGranulesFromCumulusMessage()` method
  - **CUMULUS-2662**
    - Removed call to `addToLocalES` in POST `/granules` endpoint since it is
      redundant.
    - Removed call to `addToLocalES` in POST and PUT `/executions` endpoints
      since it is redundant.
    - Removed function `addToLocalES` from `es-client` package since it is no
      longer used.
  - **CUMULUS-2771**
    - Removed `_updateGranuleStatus` to update granule to "running" from `@cumulus/api/lib/ingest.reingestGranule`
    and `@cumulus/api/lib/ingest.applyWorkflow`

### Changed

- CVE-2022-2477
  - Update node-forge to 1.3.0 in `@cumulus/common` to address CVE-2022-2477
- **CUMULUS-2311** - RDS Migration Epic Phase 2
  - **CUMULUS_2641**
    - Update API granule schema to set productVolume as a string value
    - Update `@cumulus/message` package to set productVolume as string
      (calculated with `file.size` as a `BigInt`) to match API schema
    - Update `@cumulus/db` granule translation to translate `granule` objects to
      match the updated API schema
  - **CUMULUS-2714**
    - Updated
      - @cumulus/api/lib.writeRecords.writeGranulesFromMessage
      - @cumulus/api/lib.writeRecords.writeGranuleFromApi
      - @cumulus/api/lib.writeRecords.createGranuleFromApi
      - @cumulus/api/lib.writeRecords.updateGranuleFromApi
    - These methods now remove postgres file records that aren't contained in
        the write/update action if such file records exist.  This update
        maintains consistency with the writes to elasticsearch/dynamodb.
  - **CUMULUS-2672**
    - Updated `data-migration2` lambda to migrate Dynamo `granule.files[].type`
      instead of dropping it.
    - Updated `@cumlus/db` `translateApiFiletoPostgresFile` to retain `type`
    - Updated `@cumulus/db` `translatePostgresFileToApiFile` to retain `type`
    - Updated `@cumulus/types.api.file` to add `type` to the typing.
  - **CUMULUS-2315**
    - Update `index-from-database` lambda/ECS task and elasticsearch endpoint to read
      from PostgreSQL database
    - Update `index-from-database` endpoint to add the following configuration
      tuning parameters:
      - postgresResultPageSize -- The number of records to read from each
        postgres table per request.   Default is 1000.
      - postgresConnectionPoolSize -- The max number of connections to allow the
        index function to make to the database.  Default is 10.
      - esRequestConcurrency -- The maximium number of concurrent record
        translation/ES record update requests.   Default is 10.
  - **CUMULUS-2308**
    - Update `/granules/<granule_id>` GET endpoint to return PostgreSQL Granules instead of DynamoDB Granules
    - Update `/granules/<granule_id>` PUT endpoint to use PostgreSQL Granule as source rather than DynamoDB Granule
    - Update `unpublishGranule` (used in /granules PUT) to use PostgreSQL Granule as source rather than DynamoDB Granule
    - Update integration tests to use `waitForApiStatus` instead of `waitForModelStatus`
    - Update Granule ingest to update the Postgres Granule status as well as the DynamoDB Granule status
  - **CUMULUS-2302**
    - Update API collection GET endpoint to read individual provider records from
      PostgreSQL database instead of DynamoDB
    - Update sf-scheduler lambda to utilize API endpoint to get provider record
      from database via Private API lambda
    - Update API granule `reingest` endpoint to read collection from PostgreSQL
      database instead of DynamoDB
    - Update internal-reconciliation report to base report Collection comparison
      on PostgreSQL instead of DynamoDB
    - Moved createGranuleAndFiles `@cumulus/api` unit helper from `./lib` to
      `.test/helpers`
  - **CUMULUS-2208**
    - Moved all `@cumulus/api/es/*` code to new `@cumulus/es-client` package
    - Updated logic for collections API POST/PUT/DELETE to create/update/delete
      records directly in Elasticsearch in parallel with updates to
      DynamoDb/PostgreSQL
    - Updated logic for rules API POST/PUT/DELETE to create/update/delete
      records directly in Elasticsearch in parallel with updates to
      DynamoDb/PostgreSQL
    - Updated logic for providers API POST/PUT/DELETE to create/update/delete
      records directly in  Elasticsearch in parallel with updates to
      DynamoDb/PostgreSQL
    - Updated logic for PDRs API DELETE to delete records directly in
      Elasticsearch in parallel with deletes to DynamoDB/PostgreSQL
    - Updated logic for executions API DELETE to delete records directly in
      Elasticsearch in parallel with deletes to DynamoDB/PostgreSQL
    - Updated logic for granules API DELETE to delete records directly in
      Elasticsearch in parallel with deletes to DynamoDB/PostgreSQL
    - `sfEventSqsToDbRecords` Lambda now writes following data directly to
      Elasticsearch in parallel with writes to DynamoDB/PostgreSQL:
      - executions
      - PDRs
      - granules
    - All async operations are now written directly to Elasticsearch in parallel
      with DynamoDB/PostgreSQL
    - Updated logic for async operation API DELETE to delete records directly in
      Elasticsearch in parallel with deletes to DynamoDB/PostgreSQL
    - Moved:
      - `packages/api/lib/granules.getGranuleProductVolume` ->
      `@cumulus/message/Granules.getGranuleProductVolume`
      - `packages/api/lib/granules.getGranuleTimeToPreprocess`
      -> `@cumulus/message/Granules.getGranuleTimeToPreprocess`
      - `packages/api/lib/granules.getGranuleTimeToArchive` ->
      `@cumulus/message/Granules.getGranuleTimeToArchive`
      - `packages/api/models/Granule.generateGranuleRecord`
      -> `@cumulus/message/Granules.generateGranuleApiRecord`
  - **CUMULUS-2306**
    - Updated API local serve (`api/bin/serve.js`) setup code to add cleanup/executions
    related records
    - Updated @cumulus/db/models/granules-executions to add a delete method in
      support of local cleanup
    - Add spec/helpers/apiUtils/waitForApiStatus integration helper to retry API
      record retrievals on status in lieu of using `waitForModelStatus`
  - **CUMULUS-2303**
    - Update API provider GET endpoint to read individual provider records from
      PostgreSQL database instead of DynamoDB
    - Update sf-scheduler lambda to utilize API endpoint to get provider record
      from database via Private API lambda
  - **CUMULUS-2301**
    - Updated `getAsyncOperation` to read from PostgreSQL database instead of
      DynamoDB.
    - Added `translatePostgresAsyncOperationToApiAsyncOperation` function in
      `@cumulus/db/translate/async-operation`.
    - Updated `translateApiAsyncOperationToPostgresAsyncOperation` function to
      ensure that `output` is properly translated to an object for the
      PostgreSQL record for the following cases of `output` on the incoming API
      record:
      - `record.output` is a JSON stringified object
      - `record.output` is a JSON stringified array
      - `record.output` is a JSON stringified string
      - `record.output` is a string
  - **CUMULUS-2317**
    - Changed reconciliation reports to read file records from PostgreSQL instead of DynamoDB
  - **CUMULUS-2304**
    - Updated API rule GET endpoint to read individual rule records from
      PostgreSQL database instead of DynamoDB
    - Updated internal consumer lambdas for SNS, SQS and Kinesis to read
      rules from PostgreSQL.
  - **CUMULUS-2634**
    - Changed `sfEventSqsToDbRecords` Lambda to use new upsert helpers for executions, granules, and PDRs
    to ensure out-of-order writes are handled correctly when writing to Elasticsearch
  - **CUMULUS-2510**
    - Updated `@cumulus/api/lib/writeRecords/write-execution` to publish SNS
      messages after a successful write to Postgres, DynamoDB, and ES.
    - Updated functions `create` and `upsert` in the `db` model for Executions
      to return an array of objects containing all columns of the created or
      updated records.
    - Updated `@cumulus/api/endpoints/collections` to publish an SNS message
      after a successful collection delete, update (PUT), create (POST).
    - Updated functions `create` and `upsert` in the `db` model for Collections
      to return an array of objects containing all columns for the created or
      updated records.
    - Updated functions `create` and `upsert` in the `db` model for Granules
      to return an array of objects containing all columns for the created or
      updated records.
    - Updated `@cumulus/api/lib/writeRecords/write-granules` to publish SNS
      messages after a successful write to Postgres, DynamoDB, and ES.
    - Updated `@cumulus/api/lib/writeRecords/write-pdr` to publish SNS
      messages after a successful write to Postgres, DynamoDB, and ES.
  - **CUMULUS-2733**
    - Updated `_writeGranuleFiles` function creates an aggregate error which
      contains the workflow error, if any, as well as any error that may occur
      from writing granule files.
  - **CUMULUS-2674**
    - Updated `DELETE` endpoints for the following data types to check that record exists in
      PostgreSQL or Elasticsearch before proceeding with deletion:
      - `provider`
      - `async operations`
      - `collections`
      - `granules`
      - `executions`
      - `PDRs`
      - `rules`
  - **CUMULUS-2294**
    - Updated architecture and deployment documentation to reference RDS
  - **CUMULUS-2642**
    - Inventory and Granule Not Found Reconciliation Reports now compare
      Databse against S3 in on direction only, from Database to S3
      Objects. This means that only files in the database are compared against
      objects found on S3 and the filesInCumulus.onlyInS3 report key will
      always be empty. This significantly decreases the report output size and
      aligns with a users expectations.
    - Updates getFilesAndGranuleInfoQuery to take additional optional
      parameters `collectionIds`, `granuleIds`, and `providers` to allow
      targeting/filtering of the results.

  - **CUMULUS-2694**
    - Updated database write logic in `sfEventSqsToDbRccords` to log message if Cumulus
    workflow message is from pre-RDS deployment but still attempt parallel writing to DynamoDB
    and PostgreSQL
    - Updated database write logic in `sfEventSqsToDbRccords` to throw error if requirements to write execution to PostgreSQL cannot be met
  - **CUMULUS-2660**
    - Updated POST `/executions` endpoint to publish SNS message of created record to executions SNS topic
  - **CUMULUS-2661**
    - Updated PUT `/executions/<arn>` endpoint to publish SNS message of updated record to executions SNS topic
  - **CUMULUS-2765**
    - Updated `updateGranuleStatusToQueued` in `write-granules` to write to
      Elasticsearch and publish SNS message to granules topic.
  - **CUMULUS-2774**
    - Updated `constructGranuleSnsMessage` and `constructCollectionSnsMessage`
      to throw error if `eventType` is invalid or undefined.
  - **CUMULUS-2776**
    - Updated `getTableIndexDetails` in `db-indexer` to use correct
      `deleteFnName` for reconciliation reports.
  - **CUMULUS-2780**
    - Updated bulk granule reingest operation to read granules from PostgreSQL instead of DynamoDB.
  - **CUMULUS-2778**
    - Updated default value of `async_operation_image` in `tf-modules/cumulus/variables.tf` to `cumuluss/async-operation:38`
  - **CUMULUS-2854**
    - Updated rules model to decouple `createRuleTrigger` from `create`.
    - Updated rules POST endpoint to call `rulesModel.createRuleTrigger` directly to create rule trigger.
    - Updated rules PUT endpoints to call `rulesModel.createRuleTrigger` if update fails and reversion needs to occur.

### Fixed

- **CUMULUS-2311** - RDS Migration Epic Phase 2
  - **CUMULUS-2810**
    - Updated @cumulus/db/translate/translatePostgresProviderToApiProvider to
      correctly return provider password and updated tests to prevent
      reintroduction.
  - **CUMULUS-2778**
    - Fixed async operation docker image to correctly update record status in
    Elasticsearch
  - Updated localAPI to set additional env variable, and fixed `GET /executions/status` response
  - **CUMULUS-2877**
    - Ensure database records receive a timestamp when writing granules.

## [v10.1.3] 2022-06-28 [BACKPORT]

### Added

- **CUMULUS-2966**
  - Added extractPath operation and support of nested string replacement to `url_path` in the collection configuration

## [v10.1.2] 2022-03-11

### Added

- **CUMULUS-2859**
  - Update `postgres-db-migration` lambda timeout to default 900 seconds
  - Add `db_migration_lambda_timeout` variable to `data-persistence` module to
    allow this timeout to be user configurable
- **CUMULUS-2868**
  - Added `iam:PassRole` permission to `step_policy` in `tf-modules/ingest/iam.tf`

## [v10.1.1] 2022-03-04

### Migration steps

- Due to a bug in the PUT `/rules/<name>` endpoint, the rule records in PostgreSQL may be
out of sync with records in DynamoDB. In order to bring the records into sync, re-run the
[previously deployed `data-migration1` Lambda](https://nasa.github.io/cumulus/docs/upgrade-notes/upgrade-rds#3-deploy-and-run-data-migration1) with a payload of
`{"forceRulesMigration": true}`:

```shell
aws lambda invoke --function-name $PREFIX-data-migration1 \
  --payload $(echo '{"forceRulesMigration": true}' | base64) $OUTFILE
```

### Added

- **CUMULUS-2841**
  - Add integration test to validate PDR node provider that requires password
    credentials succeeds on ingest

- **CUMULUS-2846**
  - Added `@cumulus/db/translate/rule.translateApiRuleToPostgresRuleRaw` to translate API rule to PostgreSQL rules and
  **keep undefined fields**

### Changed

- **CUMULUS-NONE**
  - Adds logging to ecs/async-operation Docker container that launches async
    tasks on ECS. Sets default async_operation_image_version to 39.

- **CUMULUS-2845**
  - Updated rules model to decouple `createRuleTrigger` from `create`.
  - Updated rules POST endpoint to call `rulesModel.createRuleTrigger` directly to create rule trigger.
  - Updated rules PUT endpoints to call `rulesModel.createRuleTrigger` if update fails and reversion needs to occur.
- **CUMULUS-2846**
  - Updated version of `localstack/localstack` used in local unit testing to `0.11.5`

### Fixed

- Upgraded lodash to version 4.17.21 to fix vulnerability
- **CUMULUS-2845**
  - Fixed bug in POST `/rules` endpoint causing rule records to be created
  inconsistently in DynamoDB and PostgreSQL
- **CUMULUS-2846**
  - Fixed logic for `PUT /rules/<name>` endpoint causing rules to be saved
  inconsistently between DynamoDB and PostgreSQL
- **CUMULUS-2854**
  - Fixed queue granules behavior where the task was not accounting for granules that
  *already* had createdAt set. Workflows downstream in this scenario should no longer
  fail to write their granules due to order-of-db-writes constraints in the database
  update logic.

## [v10.1.0] 2022-02-23

### Added

- **CUMULUS-2775**
  - Added a configurable parameter group for the RDS serverless database cluster deployed by `tf-modules/rds-cluster-tf`. The allowed parameters for the parameter group can be found in the AWS documentation of [allowed parameters for an Aurora PostgreSQL cluster](https://docs.aws.amazon.com/AmazonRDS/latest/AuroraUserGuide/AuroraPostgreSQL.Reference.ParameterGroups.html). By default, the following parameters are specified:
    - `shared_preload_libraries`: `pg_stat_statements,auto_explain`
    - `log_min_duration_statement`: `250`
    - `auto_explain.log_min_duration`: `250`
- **CUMULUS-2781**
  - Add api_config secret to hold API/Private API lambda configuration values
- **CUMULUS-2840**
  - Added an index on `granule_cumulus_id` to the RDS files table.

### Changed

- **CUMULUS-2492**
  - Modify collectionId logic to accomodate trailing underscores in collection short names. e.g. `shortName____`
- **CUMULUS-2847**
  - Move DyanmoDb table name into API keystore and initialize only on lambda cold start
- **CUMULUS-2833**
  - Updates provider model schema titles to display on the dashboard.
- **CUMULUS-2837**
  - Update process-s3-dead-letter-archive to unpack SQS events in addition to
    Cumulus Messages
  - Update process-s3-dead-letter-archive to look up execution status using
    getCumulusMessageFromExecutionEvent (common method with sfEventSqsToDbRecords)
  - Move methods in api/lib/cwSfExecutionEventUtils to
    @cumulus/message/StepFunctions
- **CUMULUS-2775**
  - Changed the `timeout_action` to `ForceApplyCapacityChange` by default for the RDS serverless database cluster `tf-modules/rds-cluster-tf`
- **CUMULUS-2781**
  - Update API lambda to utilize api_config secret for initial environment variables

### Fixed

- **CUMULUS-2853**
  - Move OAUTH_PROVIDER to lambda env variables to address regression in CUMULUS-2781
  - Add logging output to api app router
- Added Cloudwatch permissions to `<prefix>-steprole` in `tf-modules/ingest/iam.tf` to address the
`Error: error creating Step Function State Machine (xxx): AccessDeniedException: 'arn:aws:iam::XXX:role/xxx-steprole' is not authorized to create managed-rule`
error in non-NGAP accounts:
  - `events:PutTargets`
  - `events:PutRule`
  - `events:DescribeRule`

## [v10.0.1] 2022-02-03

### Fixed

- Fixed IAM permissions issue with `<prefix>-postgres-migration-async-operation` Lambda
which prevented it from running a Fargate task for data migration.

## [v10.0.0] 2022-02-01

### Migration steps

- Please read the [documentation on the updates to the granule files schema for our Cumulus workflow tasks and how to upgrade your deployment for compatibility](https://nasa.github.io/cumulus/docs/upgrade-notes/update-task-file-schemas).
- (Optional) Update the `task-config` for all workflows that use the `sync-granule` task to include `workflowStartTime` set to
`{$.cumulus_meta.workflow_start_time}`. See [here](https://github.com/nasa/cumulus/blob/master/example/cumulus-tf/sync_granule_workflow.asl.json#L9) for an example.

### BREAKING CHANGES

- **NDCUM-624**
  - Functions in @cumulus/cmrjs renamed for consistency with `isCMRFilename` and `isCMRFile`
    - `isECHO10File` -> `isECHO10Filename`
    - `isUMMGFile` -> `isUMMGFilename`
    - `isISOFile` -> `isCMRISOFilename`
- **CUMULUS-2388**
  - In order to standardize task messaging formats, please note the updated input, output and config schemas for the following Cumulus workflow tasks:
    - add-missing-file-checksums
    - files-to-granules
    - hyrax-metadata-updates
    - lzards-backup
    - move-granules
    - post-to-cmr
    - sync-granule
    - update-cmr-access-constraints
    - update-granules-cmr-metadata-file-links
  The primary focus of the schema updates was to standardize the format of granules, and
  particularly their files data. The granule `files` object now matches the file schema in the
  Cumulus database and thus also matches the `files` object produced by the API with use cases like
  `applyWorkflow`. This includes removal of `name` and `filename` in favor of `bucket` and `key`,
  removal of certain properties such as `etag` and `duplicate_found` and outputting them as
  separate objects stored in `meta`.
  - Checksum values calculated by `@cumulus/checksum` are now converted to string to standardize
  checksum formatting across the Cumulus library.

### Notable changes

- **CUMULUS-2718**
  - The `sync-granule` task has been updated to support an optional configuration parameter `workflowStartTime`. The output payload of `sync-granule` now includes a `createdAt` time for each granule which is set to the
  provided `workflowStartTime` or falls back to `Date.now()` if not provided. Workflows using
  `sync-granule` may be updated to include this parameter with the value of `{$.cumulus_meta.workflow_start_time}` in the `task_config`.
- Updated version of `@cumulus/cumulus-message-adapter-js` from `2.0.3` to `2.0.4` for
all Cumulus workflow tasks
- **CUMULUS-2783**
  - A bug in the ECS cluster autoscaling configuration has been
resolved. ECS clusters should now correctly autoscale by adding new cluster
instances according to the [policy configuration](https://github.com/nasa/cumulus/blob/master/tf-modules/cumulus/ecs_cluster.tf).
  - Async operations that are started by these endpoints will be run as ECS tasks
  with a launch type of Fargate, not EC2:
    - `POST /deadLetterArchive/recoverCumulusMessages`
    - `POST /elasticsearch/index-from-database`
    - `POST /granules/bulk`
    - `POST /granules/bulkDelete`
    - `POST /granules/bulkReingest`
    - `POST /migrationCounts`
    - `POST /reconciliationReports`
    - `POST /replays`
    - `POST /replays/sqs`

### Added

- Upgraded version of dependencies on `knex` package from `0.95.11` to `0.95.15`
- Added Terraform data sources to `example/cumulus-tf` module to retrieve default VPC and subnets in NGAP accounts
  - Added `vpc_tag_name` variable which defines the tags used to look up a VPC. Defaults to VPC tag name used in NGAP accounts
  - Added `subnets_tag_name` variable which defines the tags used to look up VPC subnets. Defaults to a subnet tag name used in NGAP accounts
- Added Terraform data sources to `example/data-persistence-tf` module to retrieve default VPC and subnets in NGAP accounts
  - Added `vpc_tag_name` variable which defines the tags used to look up a VPC. Defaults to VPC tag name used in NGAP accounts
  - Added `subnets_tag_name` variable which defines the tags used to look up VPC subnets. Defaults to a subnet tag name used in NGAP accounts
- Added Terraform data sources to `example/rds-cluster-tf` module to retrieve default VPC and subnets in NGAP accounts
  - Added `vpc_tag_name` variable which defines the tags used to look up a VPC. Defaults to VPC tag name used in NGAP accounts
  - Added `subnets_tag_name` variable which defines the tags used to look up VPC subnets. Defaults to tag names used in subnets in for NGAP accounts
- **CUMULUS-2299**
  - Added support for SHA checksum types with hyphens (e.g. `SHA-256` vs `SHA256`) to tasks that calculate checksums.
- **CUMULUS-2439**
  - Added CMR search client setting to the CreateReconciliationReport lambda function.
  - Added `cmr_search_client_config` tfvars to the archive and cumulus terraform modules.
  - Updated CreateReconciliationReport lambda to search CMR collections with CMRSearchConceptQueue.
- **CUMULUS-2441**
  - Added support for 'PROD' CMR environment.
- **CUMULUS-2456**
  - Updated api lambdas to query ORCA Private API
  - Updated example/cumulus-tf/orca.tf to the ORCA release v4.0.0-Beta3
- **CUMULUS-2638**
  - Adds documentation to clarify bucket config object use.
- **CUMULUS-2684**
  - Added optional collection level parameter `s3MultipartChunksizeMb` to collection's `meta` field
  - Updated `move-granules` task to take in an optional config parameter s3MultipartChunksizeMb
- **CUMULUS-2747**
  - Updated data management type doc to include additional fields for provider configurations
- **CUMULUS-2773**
  - Added a document to the workflow-tasks docs describing deployment, configuration and usage of the LZARDS backup task.

### Changed

- Made `vpc_id` variable optional for `example/cumulus-tf` module
- Made `vpc_id` and `subnet_ids` variables optional for `example/data-persistence-tf` module
- Made `vpc_id` and `subnets` variables optional for `example/rds-cluster-tf` module
- Changes audit script to handle integration test failure when `USE\_CACHED\_BOOTSTRAP` is disabled.
- Increases wait time for CMR to return online resources in integration tests
- **CUMULUS-1823**
  - Updates to Cumulus rule/provider schemas to improve field titles and descriptions.
- **CUMULUS-2638**
  - Transparent to users, remove typescript type `BucketType`.
- **CUMULUS-2718**
  - Updated config for SyncGranules to support optional `workflowStartTime`
  - Updated SyncGranules to provide `createdAt` on output based on `workflowStartTime` if provided,
  falling back to `Date.now()` if not provided.
  - Updated `task_config` of SyncGranule in example workflows
- **CUMULUS-2735**
  - Updated reconciliation reports to write formatted JSON to S3 to improve readability for
    large reports
  - Updated TEA version from 102 to 121 to address TEA deployment issue with the max size of
    a policy role being exceeded
- **CUMULUS-2743**
  - Updated bamboo Dockerfile to upgrade pip as part of the image creation process
- **CUMULUS-2744**
  - GET executions/status returns associated granules for executions retrieved from the Step Function API
- **CUMULUS-2751**
  - Upgraded all Cumulus (node.js) workflow tasks to use
    `@cumulus/cumulus-message-adapter-js` version `2.0.3`, which includes an
    update cma-js to better expose CMA stderr stream output on lambda timeouts
    as well as minor logging enhancements.
- **CUMULUS-2752**
  - Add new mappings for execution records to prevent dynamic field expansion from exceeding
  Elasticsearch field limits
    - Nested objects under `finalPayload.*` will not dynamically add new fields to mapping
    - Nested objects under `originalPayload.*` will not dynamically add new fields to mapping
    - Nested keys under `tasks` will not dynamically add new fields to mapping
- **CUMULUS-2753**
  - Updated example/cumulus-tf/orca.tf to the latest ORCA release v4.0.0-Beta2 which is compatible with granule.files file schema
  - Updated /orca/recovery to call new lambdas request_status_for_granule and request_status_for_job.
  - Updated orca integration test
- [**PR #2569**](https://github.com/nasa/cumulus/pull/2569)
  - Fixed `TypeError` thrown by `@cumulus/cmrjs/cmr-utils.getGranuleTemporalInfo` when
    a granule's associated UMM-G JSON metadata file does not contain a `ProviderDates`
    element that has a `Type` of either `"Update"` or `"Insert"`.  If neither are
    present, the granule's last update date falls back to the `"Create"` type
    provider date, or `undefined`, if none is present.
- **CUMULUS-2775**
  - Changed `@cumulus/api-client/invokeApi()` to accept a single accepted status code or an array
  of accepted status codes via `expectedStatusCodes`
- [**PR #2611**](https://github.com/nasa/cumulus/pull/2611)
  - Changed `@cumulus/launchpad-auth/LaunchpadToken.requestToken` and `validateToken`
    to use the HTTPS request option `https.pfx` instead of the deprecated `pfx` option
    for providing the certificate.
- **CUMULUS-2836**
  - Updates `cmr-utils/getGranuleTemporalInfo` to search for a SingleDateTime
    element, when beginningDateTime value is not
    found in the metadata file.  The granule's temporal information is
    returned so that both beginningDateTime and endingDateTime are set to the
    discovered singleDateTimeValue.
- **CUMULUS-2756**
  - Updated `_writeGranule()` in `write-granules.js` to catch failed granule writes due to schema validation, log the failure and then attempt to set the status of the granule to `failed` if it already exists to prevent a failure from allowing the granule to get "stuck" in a non-failed status.

### Fixed

- **CUMULUS-2775**
  - Updated `@cumulus/api-client` to not log an error for 201 response from `updateGranule`
- **CUMULUS-2783**
  - Added missing lower bound on scale out policy for ECS cluster to ensure that
  the cluster will autoscale correctly.
- **CUMULUS-2835**
  - Updated `hyrax-metadata-updates` task to support reading the DatasetId from ECHO10 XML, and the EntryTitle from UMM-G JSON; these are both valid alternatives to the shortname and version ID.

## [v9.9.3] 2021-02-17 [BACKPORT]

**Please note** changes in 9.9.3 may not yet be released in future versions, as
this is a backport and patch release on the 9.9.x series of releases. Updates that
are included in the future will have a corresponding CHANGELOG entry in future
releases.

- **CUMULUS-2853**
  - Move OAUTH_PROVIDER to lambda env variables to address regression in 9.9.2/CUMULUS-2275
  - Add logging output to api app router

## [v9.9.2] 2021-02-10 [BACKPORT]

**Please note** changes in 9.9.2 may not yet be released in future versions, as
this is a backport and patch release on the 9.9.x series of releases. Updates that
are included in the future will have a corresponding CHANGELOG entry in future
releases.### Added

- **CUMULUS-2775**
  - Added a configurable parameter group for the RDS serverless database cluster deployed by `tf-modules/rds-cluster-tf`. The allowed parameters for the parameter group can be found in the AWS documentation of [allowed parameters for an Aurora PostgreSQL cluster](https://docs.aws.amazon.com/AmazonRDS/latest/AuroraUserGuide/AuroraPostgreSQL.Reference.ParameterGroups.html). By default, the following parameters are specified:
    - `shared_preload_libraries`: `pg_stat_statements,auto_explain`
    - `log_min_duration_statement`: `250`
    - `auto_explain.log_min_duration`: `250`
- **CUMULUS-2840**
  - Added an index on `granule_cumulus_id` to the RDS files table.

### Changed

- **CUMULUS-2847**
  - Move DyanmoDb table name into API keystore and initialize only on lambda cold start
- **CUMULUS-2781**
  - Add api_config secret to hold API/Private API lambda configuration values
- **CUMULUS-2775**
  - Changed the `timeout_action` to `ForceApplyCapacityChange` by default for the RDS serverless database cluster `tf-modules/rds-cluster-tf`

## [v9.9.1] 2021-02-10 [BACKPORT]

**Please note** changes in 9.9.1 may not yet be released in future versions, as
this is a backport and patch release on the 9.9.x series of releases. Updates that
are included in the future will have a corresponding CHANGELOG entry in future
releases.

### Fixed

- **CUMULUS-2775**
  - Updated `@cumulus/api-client` to not log an error for 201 response from `updateGranule`

### Changed

- Updated version of `@cumulus/cumulus-message-adapter-js` from `2.0.3` to `2.0.4` for
all Cumulus workflow tasks
- **CUMULUS-2775**
  - Changed `@cumulus/api-client/invokeApi()` to accept a single accepted status code or an array
  of accepted status codes via `expectedStatusCodes`
- **CUMULUS-2837**
  - Update process-s3-dead-letter-archive to unpack SQS events in addition to
    Cumulus Messages
  - Update process-s3-dead-letter-archive to look up execution status using
    getCumulusMessageFromExecutionEvent (common method with sfEventSqsToDbRecords)
  - Move methods in api/lib/cwSfExecutionEventUtils to
    @cumulus/message/StepFunctions

## [v9.9.0] 2021-11-03

### Added

- **NDCUM-624**: Add support for ISO metadata files for the `MoveGranules` step
  - Add function `isISOFile` to check if a given file object is an ISO file
  - `granuleToCmrFileObject` and `granulesToCmrFileObjects` now take a
    `filterFunc` argument
    - `filterFunc`'s default value is `isCMRFile`, so the previous behavior is
      maintained if no value is given for this argument
    - `MoveGranules` passes a custom filter function to
      `granulesToCmrFileObjects` to check for `isISOFile` in addition to
      `isCMRFile`, so that metadata from `.iso.xml` files can be used in the
      `urlPathTemplate`
- [**PR #2535**](https://github.com/nasa/cumulus/pull/2535)
  - NSIDC and other cumulus users had desire for returning formatted dates for
    the 'url_path' date extraction utilities. Added 'dateFormat' function as
    an option for extracting and formating the entire date. See
    docs/workflow/workflow-configuration-how-to.md for more information.
- [**PR #2548**](https://github.com/nasa/cumulus/pull/2548)
  - Updated webpack configuration for html-loader v2
- **CUMULUS-2640**
  - Added Elasticsearch client scroll setting to the CreateReconciliationReport lambda function.
  - Added `elasticsearch_client_config` tfvars to the archive and cumulus terraform modules.
- **CUMULUS-2683**
  - Added `default_s3_multipart_chunksize_mb` setting to the `move-granules` lambda function.
  - Added `default_s3_multipart_chunksize_mb` tfvars to the cumulus and ingest terraform modules.
  - Added optional parameter `chunkSize` to `@cumulus/aws-client/S3.moveObject` and
    `@cumulus/aws-client/S3.multipartCopyObject` to set the chunk size of the S3 multipart uploads.
  - Renamed optional parameter `maxChunkSize` to `chunkSize` in
    `@cumulus/aws-client/lib/S3MultipartUploads.createMultipartChunks`.

### Changed

- Upgraded all Cumulus workflow tasks to use `@cumulus/cumulus-message-adapter-js` version `2.0.1`
- **CUMULUS-2725**
  - Updated providers endpoint to return encrypted password
  - Updated providers model to try decrypting credentials before encryption to allow for better handling of updating providers
- **CUMULUS-2734**
  - Updated `@cumulus/api/launchpadSaml.launchpadPublicCertificate` to correctly retrieve
    certificate from launchpad IdP metadata with and without namespace prefix.

## [v9.8.0] 2021-10-19

### Notable changes

- Published new tag [`36` of `cumuluss/async-operation` to Docker Hub](https://hub.docker.com/layers/cumuluss/async-operation/35/images/sha256-cf777a6ef5081cd90a0f9302d45243b6c0a568e6d977c0ee2ccc5a90b12d45d0?context=explore) for compatibility with
upgrades to `knex` package and to address security vulnerabilities.

### Added

- Added `@cumulus/db/createRejectableTransaction()` to handle creating a Knex transaction that **will throw an error** if the transaction rolls back. [As of Knex 0.95+, promise rejection on transaction rollback is no longer the default behavior](https://github.com/knex/knex/blob/master/UPGRADING.md#upgrading-to-version-0950).

- **CUMULUS-2639**
  - Increases logging on reconciliation reports.

- **CUMULUS-2670**
  - Updated `lambda_timeouts` string map variable for `cumulus` module to accept a
  `update_granules_cmr_metadata_file_links_task_timeout` property
- **CUMULUS-2598**
  - Add unit and integration tests to describe queued granules as ignored when
    duplicate handling is 'skip'

### Changed

- Updated `knex` version from 0.23.11 to 0.95.11 to address security vulnerabilities
- Updated default version of async operations Docker image to `cumuluss/async-operation:36`
- **CUMULUS-2590**
  - Granule applyWorkflow, Reingest actions and Bulk operation now update granule status to `queued` when scheduling the granule.
- **CUMULUS-2643**
  - relocates system file `buckets.json` out of the
    `s3://internal-bucket/workflows` directory into
    `s3://internal-bucket/buckets`.


## [v9.7.1] 2021-12-08 [Backport]

Please note changes in 9.7.0 may not yet be released in future versions, as this is a backport and patch release on the 9.7.x series of releases. Updates that are included in the future will have a corresponding CHANGELOG entry in future releases.
Fixed

- **CUMULUS-2751**
  - Update all tasks to update to use cumulus-message-adapter-js version 2.0.4

## [v9.7.0] 2021-10-01

### Notable Changes

- **CUMULUS-2583**
  - The `queue-granules` task now updates granule status to `queued` when a granule is queued. In order to prevent issues with the private API endpoint and Lambda API request and concurrency limits, this functionality runs with limited concurrency, which may increase the task's overall runtime when large numbers of granules are being queued. If you are facing Lambda timeout errors with this task, we recommend converting your `queue-granules` task to an ECS activity. This concurrency is configurable via the task config's `concurrency` value.
- **CUMULUS-2676**
  - The `discover-granules` task has been updated to limit concurrency on checks to identify and skip already ingested granules in order to prevent issues with the private API endpoint and Lambda API request and concurrency limits. This may increase the task's overall runtime when large numbers of granules are discovered. If you are facing Lambda timeout errors with this task, we recommend converting your `discover-granules` task to an ECS activity. This concurrency is configurable via the task config's `concurrency` value.
- Updated memory of `<prefix>-sfEventSqsToDbRecords` Lambda to 1024MB

### Added

- **CUMULUS-2000**
  - Updated `@cumulus/queue-granules` to respect a new config parameter: `preferredQueueBatchSize`. Queue-granules will respect this batchsize as best as it can to batch granules into workflow payloads. As workflows generally rely on information such as collection and provider expected to be shared across all granules in a workflow, queue-granules will break batches up by collection, as well as provider if there is a `provider` field on the granule. This may result in batches that are smaller than the preferred size, but never larger ones. The default value is 1, which preserves current behavior of queueing 1 granule per workflow.
- **CUMULUS-2630**
  - Adds a new workflow `DiscoverGranulesToThrottledQueue` that discovers and writes
    granules to a throttled background queue.  This allows discovery and ingest
    of larger numbers of granules without running into limits with lambda
    concurrency.

### Changed

- **CUMULUS-2720**
  - Updated Core CI scripts to validate CHANGELOG diffs as part of the lint process
- **CUMULUS-2695**
  - Updates the example/cumulus-tf deployment to change
    `archive_api_reserved_concurrency` from 8 to 5 to use fewer reserved lambda
    functions. If you see throttling errors on the `<stack>-apiEndpoints` you
    should increase this value.
  - Updates cumulus-tf/cumulus/variables.tf to change
    `archive_api_reserved_concurrency` from 8 to 15 to prevent throttling on
    the dashboard for default deployments.
- **CUMULUS-2584**
  - Updates `api/endpoints/execution-status.js` `get` method to include associated granules, as
    an array, for the provided execution.
  - Added `getExecutionArnsByGranuleCumulusId` returning a list of executionArns sorted by most recent first,
    for an input Granule Cumulus ID in support of the move of `translatePostgresGranuleToApiGranule` from RDS-Phase2
    feature branch
  - Added `getApiExecutionCumulusIds` returning cumulus IDs for a given list of executions
- **CUMULUS-NONE**
  - Downgrades elasticsearch version in testing container to 5.3 to match AWS version.
  - Update serve.js -> `eraseDynamoTables()`. Changed the call `Promise.all()` to `Promise.allSettled()` to ensure all dynamo records (provider records in particular) are deleted prior to reseeding.

### Fixed

- **CUMULUS-2583**
  - Fixed a race condition where granules set as “queued” were not able to be set as “running” or “completed”

## [v9.6.0] 2021-09-20

### Added

- **CUMULUS-2576**
  - Adds `PUT /granules` API endpoint to update a granule
  - Adds helper `updateGranule` to `@cumulus/api-client/granules`
- **CUMULUS-2606**
  - Adds `POST /granules/{granuleId}/executions` API endpoint to associate an execution with a granule
  - Adds helper `associateExecutionWithGranule` to `@cumulus/api-client/granules`
- **CUMULUS-2583**
  - Adds `queued` as option for granule's `status` field

### Changed

- Moved `ssh2` package from `@cumulus/common` to `@cumulus/sftp-client` and
  upgraded package from `^0.8.7` to `^1.0.0` to address security vulnerability
  issue in previous version.
- **CUMULUS-2583**
  - `QueueGranules` task now updates granule status to `queued` once it is added to the queue.

- **CUMULUS-2617**
  - Use the `Authorization` header for CMR Launchpad authentication instead of the deprecated `Echo-Token` header.

### Fixed

- Added missing permission for `<prefix>_ecs_cluster_instance_role` IAM role (used when running ECS services/tasks)
to allow `kms:Decrypt` on the KMS key used to encrypt provider credentials. Adding this permission fixes the `sync-granule` task when run as an ECS activity in a Step Function, which previously failed trying to decrypt credentials for providers.

- **CUMULUS-2576**
  - Adds default value to granule's timestamp when updating a granule via API.

## [v9.5.0] 2021-09-07

### BREAKING CHANGES

- Removed `logs` record type from mappings from Elasticsearch. This change **should not have**
any adverse impact on existing deployments, even those which still contain `logs` records,
but technically it is a breaking change to the Elasticsearch mappings.
- Changed `@cumulus/api-client/asyncOperations.getAsyncOperation` to return parsed JSON body
of response and not the raw API endpoint response

### Added

- **CUMULUS-2670**
  - Updated core `cumulus` module to take lambda_timeouts string map variable that allows timeouts of ingest tasks to be configurable. Allowed properties for the mapping include:
  - discover_granules_task_timeout
  - discover_pdrs_task_timeout
  - hyrax_metadata_update_tasks_timeout
  - lzards_backup_task_timeout
  - move_granules_task_timeout
  - parse_pdr_task_timeout
  - pdr_status_check_task_timeout
  - post_to_cmr_task_timeout
  - queue_granules_task_timeout
  - queue_pdrs_task_timeout
  - queue_workflow_task_timeout
  - sync_granule_task_timeout
- **CUMULUS-2575**
  - Adds `POST /granules` API endpoint to create a granule
  - Adds helper `createGranule` to `@cumulus/api-client`
- **CUMULUS-2577**
  - Adds `POST /executions` endpoint to create an execution
- **CUMULUS-2578**
  - Adds `PUT /executions` endpoint to update an execution
- **CUMULUS-2592**
  - Adds logging when messages fail to be added to queue
- **CUMULUS-2644**
  - Pulled `delete` method for `granules-executions.ts` implemented as part of CUMULUS-2306
  from the RDS-Phase-2 feature branch in support of CUMULUS-2644.
  - Pulled `erasePostgresTables` method in `serve.js` implemented as part of CUMULUS-2644,
  and CUMULUS-2306 from the RDS-Phase-2 feature branch in support of CUMULUS-2644
  - Added `resetPostgresDb` method to support resetting between integration test suite runs

### Changed

- Updated `processDeadLetterArchive` Lambda to return an object where
`processingSucceededKeys` is an array of the S3 keys for successfully
processed objects and `processingFailedKeys` is an array of S3 keys
for objects that could not be processed
- Updated async operations to handle writing records to the databases
when output of the operation is `undefined`

- **CUMULUS-2644**
  - Moved `migration` directory from the `db-migration-lambda` to the `db` package and
  updated unit test references to migrationDir to be pulled from `@cumulus/db`
  - Updated `@cumulus/api/bin/serveUtils` to write records to PostgreSQL tables

- **CUMULUS-2575**
  - Updates model/granule to allow a granule created from API to not require an
    execution to be associated with it. This is a backwards compatible change
    that will not affect granules created in the normal way.
  - Updates `@cumulus/db/src/model/granules` functions `get` and `exists` to
    enforce parameter checking so that requests include either (granule\_id
    and collection\_cumulus\_id) or (cumulus\_id) to prevent incorrect results.
  - `@cumulus/message/src/Collections.deconstructCollectionId` has been
    modified to throw a descriptive error if the input `collectionId` is
    undefined rather than `TypeError: Cannot read property 'split' of
    undefined`. This function has also been updated to throw descriptive errors
    if an incorrectly formatted collectionId is input.

## [v9.4.1] 2022-02-14 [BACKPORT]

**Please note** changes in 9.4.1 may not yet be released in future versions, as
this is a backport and patch release on the 9.4.x series of releases. Updates that
are included in the future will have a corresponding CHANGELOG entry in future
releases.

- **CUMULUS-2847**
  - Update dynamo configuration to read from S3 instead of System Manager
    Parameter Store
  - Move api configuration initialization outside the lambda handler to
    eliminate unneded S3 calls/require config on cold-start only
  - Moved `ssh2` package from `@cumulus/common` to `@cumulus/sftp-client` and
    upgraded package from `^0.8.7` to `^1.0.0` to address security vulnerability
    issue in previous version.
  - Fixed hyrax task package.json dev dependency
  - Update CNM lambda dependencies for Core tasks
    - cumulus-cnm-response-task: 1.4.4
    - cumulus-cnm-to-granule: 1.5.4
  - Whitelist ssh2 re: https://github.com/advisories/GHSA-652h-xwhf-q4h6

## [v9.4.0] 2021-08-16

### Notable changes

- `@cumulus/sync-granule` task should now properly handle
syncing files from HTTP/HTTPS providers where basic auth is
required and involves a redirect to a different host (e.g.
downloading files protected by Earthdata Login)

### Added

- **CUMULUS-2591**
  - Adds `failedExecutionStepName` to failed execution's jsonb error records.
    This is the name of the Step Function step for the last failed event in the
    execution's event history.
- **CUMULUS-2548**
  - Added `allowed_redirects` field to PostgreSQL `providers` table
  - Added `allowedRedirects` field to DynamoDB `<prefix>-providers` table
  - Added `@cumulus/aws-client/S3.streamS3Upload` to handle uploading the contents
  of a readable stream to S3 and returning a promise
- **CUMULUS-2373**
  - Added `replaySqsMessages` lambda to replay archived incoming SQS
    messages from S3.
  - Added `/replays/sqs` endpoint to trigger an async operation for
    the `replaySqsMessages` lambda.
  - Added unit tests and integration tests for new endpoint and lambda.
  - Added `getS3PrefixForArchivedMessage` to `ingest/sqs` package to get prefix
    for an archived message.
  - Added new `async_operation` type `SQS Replay`.
- **CUMULUS-2460**
  - Adds `POST` /executions/workflows-by-granules for retrieving workflow names common to a set of granules
  - Adds `workflowsByGranules` to `@cumulus/api-client/executions`
- **CUMULUS-2635**
  - Added helper functions:
    - `@cumulus/db/translate/file/translateApiPdrToPostgresPdr`

### Fixed

- **CUMULUS-2548**
  - Fixed `@cumulus/ingest/HttpProviderClient.sync` to
properly handle basic auth when redirecting to a different
host and/or host with a different port
- **CUMULUS-2626**
  - Update [PDR migration](https://github.com/nasa/cumulus/blob/master/lambdas/data-migration2/src/pdrs.ts) to correctly find Executions by a Dynamo PDR's `execution` field
- **CUMULUS-2635**
  - Update `data-migration2` to migrate PDRs before migrating granules.
  - Update `data-migration2` unit tests testing granules migration to reference
    PDR records to better model the DB schema.
  - Update `migratePdrRecord` to use `translateApiPdrToPostgresPdr` function.

### Changed

- **CUMULUS-2373**
  - Updated `getS3KeyForArchivedMessage` in `ingest/sqs` to store SQS messages
    by `queueName`.
- **CUMULUS-2630**
  - Updates the example/cumulus-tf deployment to change
    `archive_api_reserved_concurrency` from 2 to 8 to prevent throttling with
    the dashboard.

## [v9.3.0] 2021-07-26

### BREAKING CHANGES

- All API requests made by `@cumulus/api-client` will now throw an error if the status code
does not match the expected response (200 for most requests and 202 for a few requests that
trigger async operations). Previously the helpers in this package would return the response
regardless of the status code, so you may need to update any code using helpers from this
package to catch or to otherwise handle errors that you may encounter.
- The Cumulus API Lambda function has now been configured with reserved concurrency to ensure
availability in a high-concurrency environment. However, this also caps max concurrency which
may result in throttling errors if trying to reach the Cumulus API multiple times in a short
period. Reserved concurrency can be configured with the `archive_api_reserved_concurrency`
terraform variable on the Cumulus module and increased if you are seeing throttling errors.
The default reserved concurrency value is 8.

### Notable changes

- `cmr_custom_host` variable for `cumulus` module can now be used to configure Cumulus to
  integrate with a custom CMR host name and protocol (e.g.
  `http://custom-cmr-host.com`). Note that you **must** include a protocol
  (`http://` or `https://)  if specifying a value for this variable.
- The cumulus module configuration value`rds_connetion_heartbeat` and it's
  behavior has been replaced by a more robust database connection 'retry'
  solution.   Users can remove this value from their configuration, regardless
  of value.  See the `Changed` section notes on CUMULUS-2528 for more details.

### Added

- Added user doc describing new features related to the Cumulus dead letter archive.
- **CUMULUS-2327**
  - Added reserved concurrency setting to the Cumulus API lambda function.
  - Added relevant tfvars to the archive and cumulus terraform modules.
- **CUMULUS-2460**
  - Adds `POST` /executions/search-by-granules for retrieving executions from a list of granules or granule query
  - Adds `searchExecutionsByGranules` to `@cumulus/api-client/executions`
- **CUMULUS-2475**
  - Adds `GET` endpoint to distribution API
- **CUMULUS-2463**
  - `PUT /granules` reingest action allows a user to override the default execution
    to use by providing an optional `workflowName` or `executionArn` parameter on
    the request body.
  - `PUT /granules/bulkReingest` action allows a user to override the default
    execution/workflow combination to reingest with by providing an optional
    `workflowName` on the request body.
- Adds `workflowName` and `executionArn` params to @cumulus/api-client/reingestGranules
- **CUMULUS-2476**
  - Adds handler for authenticated `HEAD` Distribution requests replicating current behavior of TEA
- **CUMULUS-2478**
  - Implemented [bucket map](https://github.com/asfadmin/thin-egress-app#bucket-mapping).
  - Implemented /locate endpoint
  - Cumulus distribution API checks the file request against bucket map:
    - retrieves the bucket and key from file path
    - determines if the file request is public based on the bucket map rather than the bucket type
    - (EDL only) restricts download from PRIVATE_BUCKETS to users who belong to certain EDL User Groups
    - bucket prefix and object prefix are supported
  - Add 'Bearer token' support as an authorization method
- **CUMULUS-2486**
  - Implemented support for custom headers
  - Added 'Bearer token' support as an authorization method
- **CUMULUS-2487**
  - Added integration test for cumulus distribution API
- **CUMULUS-2569**
  - Created bucket map cache for cumulus distribution API
- **CUMULUS-2568**
  - Add `deletePdr`/PDR deletion functionality to `@cumulus/api-client/pdrs`
  - Add `removeCollectionAndAllDependencies` to integration test helpers
  - Added `example/spec/apiUtils.waitForApiStatus` to wait for a
  record to be returned by the API with a specific value for
  `status`
  - Added `example/spec/discoverUtils.uploadS3GranuleDataForDiscovery` to upload granule data fixtures
  to S3 with a randomized granule ID for `discover-granules` based
  integration tests
  - Added `example/spec/Collections.removeCollectionAndAllDependencies` to remove a collection and
  all dependent objects (e.g. PDRs, granules, executions) from the
  database via the API
  - Added helpers to `@cumulus/api-client`:
    - `pdrs.deletePdr` - Delete a PDR via the API
    - `replays.postKinesisReplays` - Submit a POST request to the `/replays` endpoint for replaying Kinesis messages

- `@cumulus/api-client/granules.getGranuleResponse` to return the raw endpoint response from the GET `/granules/<granuleId>` endpoint

### Changed

- Moved functions from `@cumulus/integration-tests` to `example/spec/helpers/workflowUtils`:
  - `startWorkflowExecution`
  - `startWorkflow`
  - `executeWorkflow`
  - `buildWorkflow`
  - `testWorkflow`
  - `buildAndExecuteWorkflow`
  - `buildAndStartWorkflow`
- `example/spec/helpers/workflowUtils.executeWorkflow` now uses
`waitForApiStatus` to ensure that the execution is `completed` or
`failed` before resolving
- `example/spec/helpers/testUtils.updateAndUploadTestFileToBucket`
now accepts an object of parameters rather than positional
arguments
- Removed PDR from the `payload` in the input payload test fixture for reconciliation report integration tests
- The following integration tests for PDR-based workflows were
updated to use randomized granule IDs:
  - `example/spec/parallel/ingest/ingestFromPdrSpec.js`
  - `example/spec/parallel/ingest/ingestFromPdrWithChildWorkflowMetaSpec.js`
  - `example/spec/parallel/ingest/ingestFromPdrWithExecutionNamePrefixSpec.js`
  - `example/spec/parallel/ingest/ingestPdrWithNodeNameSpec.js`
- Updated the `@cumulus/api-client/CumulusApiClientError` error class to include new properties that can be accessed directly on
the error object:
  - `statusCode` - The HTTP status code of the API response
  - `apiMessage` - The message from the API response
- Added `params.pRetryOptions` parameter to
`@cumulus/api-client/granules.deleteGranule` to control the retry
behavior
- Updated `cmr_custom_host` variable to accept a full protocol and host name
(e.g. `http://cmr-custom-host.com`), whereas it previously only accepted a host name
- **CUMULUS-2482**
  - Switches the default distribution app in the `example/cumulus-tf` deployment to the new Cumulus Distribution
  - TEA is still available by following instructions in `example/README.md`
- **CUMULUS-2463**
  - Increases the duration of allowed backoff times for a successful test from
    0.5 sec to 1 sec.
- **CUMULUS-2528**
  - Removed `rds_connection_heartbeat` as a configuration option from all
    Cumulus terraform modules
  - Removed `dbHeartBeat` as an environmental switch from
    `@cumulus/db.getKnexClient` in favor of more comprehensive general db
    connect retry solution
  - Added new `rds_connection_timing_configuration` string map to allow for
    configuration and tuning of Core's internal database retry/connection
    timeout behaviors.  These values map to connection pool configuration
    values for tarn (https://github.com/vincit/tarn.js/) which Core's database
    module / knex(https://www.npmjs.com/package/knex) use for this purpose:
    - acquireTimeoutMillis
    - createRetryIntervalMillis
    - createTimeoutMillis
    - idleTimeoutMillis
    - reapIntervalMillis
      Connection errors will result in a log line prepended with 'knex failed on
      attempted connection error' and sent from '@cumulus/db/connection'
  - Updated `@cumulus/db` and all terraform mdules to set default retry
    configuration values for the database module to cover existing database
    heartbeat connection failures as well as all other knex/tarn connection
    creation failures.

### Fixed

- Fixed bug where `cmr_custom_host` variable was not properly forwarded into `archive`, `ingest`, and `sqs-message-remover` modules from `cumulus` module
- Fixed bug where `parse-pdr` set a granule's provider to the entire provider record when a `NODE_NAME`
  is present. Expected behavior consistent with other tasks is to set the provider name in that field.
- **CUMULUS-2568**
  - Update reconciliation report integration test to have better cleanup/failure behavior
  - Fixed `@cumulus/api-client/pdrs.getPdr` to request correct endpoint for returning a PDR from the API
- **CUMULUS-2620**
  - Fixed a bug where a granule could be removed from CMR but still be set as
  `published: true` and with a CMR link in the Dynamo/PostgreSQL databases. Now,
  the CMR deletion and the Dynamo/PostgreSQL record updates will all succeed or fail
  together, preventing the database records from being out of sync with CMR.
  - Fixed `@cumulus/api-client/pdrs.getPdr` to request correct
  endpoint for returning a PDR from the API

## [v9.2.2] 2021-08-06 - [BACKPORT]

**Please note** changes in 9.2.2 may not yet be released in future versions, as
this is a backport and patch release on the 9.2.x series of releases. Updates that
are included in the future will have a corresponding CHANGELOG entry in future
releases.

### Added

- **CUMULUS-2635**
  - Added helper functions:
    - `@cumulus/db/translate/file/translateApiPdrToPostgresPdr`

### Fixed

- **CUMULUS-2635**
  - Update `data-migration2` to migrate PDRs before migrating granules.
  - Update `data-migration2` unit tests testing granules migration to reference
    PDR records to better model the DB schema.
  - Update `migratePdrRecord` to use `translateApiPdrToPostgresPdr` function.

## [v9.2.1] 2021-07-29 - [BACKPORT]

### Fixed

- **CUMULUS-2626**
  - Update [PDR migration](https://github.com/nasa/cumulus/blob/master/lambdas/data-migration2/src/pdrs.ts) to correctly find Executions by a Dynamo PDR's `execution` field

## [v9.2.0] 2021-06-22

### Added

- **CUMULUS-2475**
  - Adds `GET` endpoint to distribution API
- **CUMULUS-2476**
  - Adds handler for authenticated `HEAD` Distribution requests replicating current behavior of TEA

### Changed

- **CUMULUS-2482**
  - Switches the default distribution app in the `example/cumulus-tf` deployment to the new Cumulus Distribution
  - TEA is still available by following instructions in `example/README.md`

### Fixed

- **CUMULUS-2520**
  - Fixed error that prevented `/elasticsearch/index-from-database` from starting.
- **CUMULUS-2558**
  - Fixed issue where executions original_payload would not be retained on successful execution

## [v9.1.0] 2021-06-03

### BREAKING CHANGES

- @cumulus/api-client/granules.getGranule now returns the granule record from the GET /granules/<granuleId> endpoint, not the raw endpoint response
- **CUMULUS-2434**
  - To use the updated `update-granules-cmr-metadata-file-links` task, the
    granule  UMM-G metadata should have version 1.6.2 or later, since CMR s3
    link type 'GET DATA VIA DIRECT ACCESS' is not valid until UMM-G version
    [1.6.2](https://cdn.earthdata.nasa.gov/umm/granule/v1.6.2/umm-g-json-schema.json)
- **CUMULUS-2488**
  - Removed all EMS reporting including lambdas, endpoints, params, etc as all
    reporting is now handled through Cloud Metrics
- **CUMULUS-2472**
  - Moved existing `EarthdataLoginClient` to
    `@cumulus/oauth-client/EarthdataLoginClient` and updated all references in
    Cumulus Core.
  - Rename `EarthdataLoginClient` property from `earthdataLoginUrl` to
    `loginUrl for consistency with new OAuth clients. See example in
    [oauth-client
    README](https://github.com/nasa/cumulus/blob/master/packages/oauth-client/README.md)

### Added

- **HYRAX-439** - Corrected README.md according to a new Hyrax URL format.
- **CUMULUS-2354**
  - Adds configuration options to allow `/s3credentials` endpoint to distribute
    same-region read-only tokens based on a user's CMR ACLs.
  - Configures the example deployment to enable this feature.
- **CUMULUS-2442**
  - Adds option to generate cloudfront URL to lzards-backup task. This will require a few new task config options that have been documented in the [task README](https://github.com/nasa/cumulus/blob/master/tasks/lzards-backup/README.md).
- **CUMULUS-2470**
  - Added `/s3credentials` endpoint for distribution API
- **CUMULUS-2471**
  - Add `/s3credentialsREADME` endpoint to distribution API
- **CUMULUS-2473**
  - Updated `tf-modules/cumulus_distribution` module to take earthdata or cognito credentials
  - Configured `example/cumulus-tf/cumulus_distribution.tf` to use CSDAP credentials
- **CUMULUS-2474**
  - Add `S3ObjectStore` to `aws-client`. This class allows for interaction with the S3 object store.
  - Add `object-store` package which contains abstracted object store functions for working with various cloud providers
- **CUMULUS-2477**
  - Added `/`, `/login` and `/logout` endpoints to cumulus distribution api
- **CUMULUS-2479**
  - Adds /version endpoint to distribution API
- **CUMULUS-2497**
  - Created `isISOFile()` to check if a CMR file is a CMR ISO file.
- **CUMULUS-2371**
  - Added helpers to `@cumulus/ingest/sqs`:
    - `archiveSqsMessageToS3` - archives an incoming SQS message to S3
    - `deleteArchivedMessageFromS3` - deletes a processed SQS message from S3
  - Added call to `archiveSqsMessageToS3` to `sqs-message-consumer` which
    archives all incoming SQS messages to S3.
  - Added call to `deleteArchivedMessageFrom` to `sqs-message-remover` which
    deletes archived SQS message from S3 once it has been processed.

### Changed

- **[PR2224](https://github.com/nasa/cumulus/pull/2244)**
- **CUMULUS-2208**
  - Moved all `@cumulus/api/es/*` code to new `@cumulus/es-client` package
- Changed timeout on `sfEventSqsToDbRecords` Lambda to 60 seconds to match
  timeout for Knex library to acquire database connections
- **CUMULUS-2517**
  - Updated postgres-migration-count-tool default concurrency to '1'
- **CUMULUS-2489**
  - Updated docs for Terraform references in FAQs, glossary, and in Deployment sections
- **CUMULUS-2434**
  - Updated `@cumulus/cmrjs` `updateCMRMetadata` and related functions to add
    both HTTPS URLS and S3 URIs to CMR metadata.
  - Updated `update-granules-cmr-metadata-file-links` task to add both HTTPS
    URLs and S3 URIs to the OnlineAccessURLs field of CMR metadata. The task
    configuration parameter `cmrGranuleUrlType` now has default value `both`.
  - To use the updated `update-granules-cmr-metadata-file-links` task, the
    granule UMM-G metadata should have version 1.6.2 or later, since CMR s3 link
    type 'GET DATA VIA DIRECT ACCESS' is not valid until UMM-G version
    [1.6.2](https://cdn.earthdata.nasa.gov/umm/granule/v1.6.2/umm-g-json-schema.json)
- **CUMULUS-2472**
  - Renamed `@cumulus/earthdata-login-client` to more generic
    `@cumulus/oauth-client` as a parent  class for new OAuth clients.
  - Added `@cumulus/oauth-client/CognitoClient` to interface with AWS cognito login service.
- **CUMULUS-2497**
  - Changed the `@cumulus/cmrjs` package:
    - Updated `@cumulus/cmrjs/cmr-utils.getGranuleTemporalInfo()` so it now
      returns temporal info for CMR ISO 19115 SMAP XML files.
    - Updated `@cumulus/cmrjs/cmr-utils.isCmrFilename()` to include
      `isISOFile()`.
- **CUMULUS-2532**
  - Changed integration tests to use `api-client/granules` functions as opposed to granulesApi from `@cumulus/integration-tests`.

### Fixed

- **CUMULUS-2519**
  - Update @cumulus/integration-tests.buildWorkflow to fail if provider/collection API response is not successful
- **CUMULUS-2518**
  - Update sf-event-sqs-to-db-records to not throw if a collection is not
    defined on a payload that has no granules/an empty granule payload object
- **CUMULUS-2512**
  - Updated ingest package S3 provider client to take additional parameter
    `remoteAltBucket` on `download` method to allow for per-file override of
    provider bucket for checksum
  - Updated @cumulus/ingest.fetchTextFile's signature to be parameterized and
    added `remoteAltBucket`to allow for an override of the passed in provider
    bucket for the source file
  - Update "eslint-plugin-import" to be pinned to 2.22.1
- **CUMULUS-2520**
  - Fixed error that prevented `/elasticsearch/index-from-database` from starting.
- **CUMULUS-2532**
  - Fixed integration tests to have granule deletion occur before provider and
    collection deletion in test cleanup.
- **[2231](https://github.com/nasa/cumulus/issues/2231)**
  - Fixes broken relative path links in `docs/README.md`

### Removed

- **CUMULUS-2502**
  - Removed outdated documentation regarding Kibana index patterns for metrics.

## [v9.0.1] 2021-05-07

### Migration Steps

Please review the migration steps for 9.0.0 as this release is only a patch to
correct a failure in our build script and push out corrected release artifacts. The previous migration steps still apply.

### Changed

- Corrected `@cumulus/db` configuration to correctly build package.

## [v9.0.0] 2021-05-03

### Migration steps

- This release of Cumulus enables integration with a PostgreSQL database for archiving Cumulus data. There are several upgrade steps involved, **some of which need to be done before redeploying Cumulus**. See the [documentation on upgrading to the RDS release](https://nasa.github.io/cumulus/docs/upgrade-notes/upgrade-rds).

### BREAKING CHANGES

- **CUMULUS-2185** - RDS Migration Epic
  - **CUMULUS-2191**
    - Removed the following from the `@cumulus/api/models.asyncOperation` class in
      favor of the added `@cumulus/async-operations` module:
      - `start`
      - `startAsyncOperations`
  - **CUMULUS-2187**
    - The `async-operations` endpoint will now omit `output` instead of
      returning `none` when the operation did not return output.
  - **CUMULUS-2309**
    - Removed `@cumulus/api/models/granule.unpublishAndDeleteGranule` in favor
      of `@cumulus/api/lib/granule-remove-from-cmr.unpublishGranule` and
      `@cumulus/api/lib/granule-delete.deleteGranuleAndFiles`.
  - **CUMULUS-2385**
    - Updated `sf-event-sqs-to-db-records` to write a granule's files to
      PostgreSQL only after the workflow has exited the `Running` status.
      Please note that any workflow that uses `sf_sqs_report_task` for
      mid-workflow updates will be impacted.
    - Changed PostgreSQL `file` schema and TypeScript type definition to require
      `bucket` and `key` fields.
    - Updated granule/file write logic to mark a granule's status as "failed"
  - **CUMULUS-2455**
    - API `move granule` endpoint now moves granule files on a per-file basis
    - API `move granule` endpoint on granule file move failure will retain the
      file at it's original location, but continue to move any other granule
      files.
    - Removed the `move` method from the `@cumulus/api/models.granule` class.
      logic is now handled in `@cumulus/api/endpoints/granules` and is
      accessible via the Core API.

### Added

- **CUMULUS-2185** - RDS Migration Epic
  - **CUMULUS-2130**
    - Added postgres-migration-count-tool lambda/ECS task to allow for
      evaluation of database state
    - Added /migrationCounts api endpoint that allows running of the
      postgres-migration-count-tool as an asyncOperation
  - **CUMULUS-2394**
    - Updated PDR and Granule writes to check the step function
      workflow_start_time against the createdAt field for each record to ensure
      old records do not overwrite newer ones for legacy Dynamo and PostgreSQL
      writes
  - **CUMULUS-2188**
    - Added `data-migration2` Lambda to be run after `data-migration1`
    - Added logic to `data-migration2` Lambda for migrating execution records
      from DynamoDB to PostgreSQL
  - **CUMULUS-2191**
    - Added `@cumulus/async-operations` to core packages, exposing
      `startAsyncOperation` which will handle starting an async operation and
      adding an entry to both PostgreSQL and DynamoDb
  - **CUMULUS-2127**
    - Add schema migration for `collections` table
  - **CUMULUS-2129**
    - Added logic to `data-migration1` Lambda for migrating collection records
      from Dynamo to PostgreSQL
  - **CUMULUS-2157**
    - Add schema migration for `providers` table
    - Added logic to `data-migration1` Lambda for migrating provider records
      from Dynamo to PostgreSQL
  - **CUMULUS-2187**
    - Added logic to `data-migration1` Lambda for migrating async operation
      records from Dynamo to PostgreSQL
  - **CUMULUS-2198**
    - Added logic to `data-migration1` Lambda for migrating rule records from
      DynamoDB to PostgreSQL
  - **CUMULUS-2182**
    - Add schema migration for PDRs table
  - **CUMULUS-2230**
    - Add schema migration for `rules` table
  - **CUMULUS-2183**
    - Add schema migration for `asyncOperations` table
  - **CUMULUS-2184**
    - Add schema migration for `executions` table
  - **CUMULUS-2257**
    - Updated PostgreSQL table and column names to snake_case
    - Added `translateApiAsyncOperationToPostgresAsyncOperation` function to `@cumulus/db`
  - **CUMULUS-2186**
    - Added logic to `data-migration2` Lambda for migrating PDR records from
      DynamoDB to PostgreSQL
  - **CUMULUS-2235**
    - Added initial ingest load spec test/utility
  - **CUMULUS-2167**
    - Added logic to `data-migration2` Lambda for migrating Granule records from
      DynamoDB to PostgreSQL and parse Granule records to store File records in
      RDS.
  - **CUMULUS-2367**
    - Added `granules_executions` table to PostgreSQL schema to allow for a
      many-to-many relationship between granules and executions
      - The table refers to granule and execution records using foreign keys
        defined with ON CASCADE DELETE, which means that any time a granule or
        execution record is deleted, all of the records in the
        `granules_executions` table referring to that record will also be
        deleted.
    - Added `upsertGranuleWithExecutionJoinRecord` helper to `@cumulus/db` to
      allow for upserting a granule record and its corresponding
      `granules_execution` record
  - **CUMULUS-2128**
    - Added helper functions:
      - `@cumulus/db/translate/file/translateApiFiletoPostgresFile`
      - `@cumulus/db/translate/file/translateApiGranuletoPostgresGranule`
      - `@cumulus/message/Providers/getMessageProvider`
  - **CUMULUS-2190**
    - Added helper functions:
      - `@cumulus/message/Executions/getMessageExecutionOriginalPayload`
      - `@cumulus/message/Executions/getMessageExecutionFinalPayload`
      - `@cumulus/message/workflows/getMessageWorkflowTasks`
      - `@cumulus/message/workflows/getMessageWorkflowStartTime`
      - `@cumulus/message/workflows/getMessageWorkflowStopTime`
      - `@cumulus/message/workflows/getMessageWorkflowName`
  - **CUMULUS-2192**
    - Added helper functions:
      - `@cumulus/message/PDRs/getMessagePdrRunningExecutions`
      - `@cumulus/message/PDRs/getMessagePdrCompletedExecutions`
      - `@cumulus/message/PDRs/getMessagePdrFailedExecutions`
      - `@cumulus/message/PDRs/getMessagePdrStats`
      - `@cumulus/message/PDRs/getPdrPercentCompletion`
      - `@cumulus/message/workflows/getWorkflowDuration`
  - **CUMULUS-2199**
    - Added `translateApiRuleToPostgresRule` to `@cumulus/db` to translate API
      Rule to conform to Postgres Rule definition.
  - **CUMUlUS-2128**
    - Added "upsert" logic to the `sfEventSqsToDbRecords` Lambda for granule and
      file writes to the core PostgreSQL database
  - **CUMULUS-2199**
    - Updated Rules endpoint to write rules to core PostgreSQL database in
      addition to DynamoDB and to delete rules from the PostgreSQL database in
      addition to DynamoDB.
    - Updated `create` in Rules Model to take in optional `createdAt` parameter
      which sets the value of createdAt if not specified during function call.
  - **CUMULUS-2189**
    - Updated Provider endpoint logic to write providers in parallel to Core
      PostgreSQL database
    - Update integration tests to utilize API calls instead of direct
      api/model/Provider calls
  - **CUMULUS-2191**
    - Updated cumuluss/async-operation task to write async-operations to the
      PostgreSQL database.
  - **CUMULUS-2228**
    - Added logic to the `sfEventSqsToDbRecords` Lambda to write execution, PDR,
      and granule records to the core PostgreSQL database in parallel with
      writes to DynamoDB
  - **CUMUlUS-2190**
    - Added "upsert" logic to the `sfEventSqsToDbRecords` Lambda for PDR writes
      to the core PostgreSQL database
  - **CUMUlUS-2192**
    - Added "upsert" logic to the `sfEventSqsToDbRecords` Lambda for execution
      writes to the core PostgreSQL database
  - **CUMULUS-2187**
    - The `async-operations` endpoint will now omit `output` instead of
      returning `none` when the operation did not return output.
  - **CUMULUS-2167**
    - Change PostgreSQL schema definition for `files` to remove `filename` and
      `name` and only support `file_name`.
    - Change PostgreSQL schema definition for `files` to remove `size` to only
      support `file_size`.
    - Change `PostgresFile` to remove duplicate fields `filename` and `name` and
      rename `size` to `file_size`.
  - **CUMULUS-2266**
    - Change `sf-event-sqs-to-db-records` behavior to discard and not throw an
      error on an out-of-order/delayed message so as not to have it be sent to
      the DLQ.
  - **CUMULUS-2305**
    - Changed `DELETE /pdrs/{pdrname}` API behavior to also delete record from
      PostgreSQL database.
  - **CUMULUS-2309**
    - Changed `DELETE /granules/{granuleName}` API behavior to also delete
      record from PostgreSQL database.
    - Changed `Bulk operation BULK_GRANULE_DELETE` API behavior to also delete
      records from PostgreSQL database.
  - **CUMULUS-2367**
    - Updated `granule_cumulus_id` foreign key to granule in PostgreSQL `files`
      table to use a CASCADE delete, so records in the files table are
      automatically deleted by the database when the corresponding granule is
      deleted.
  - **CUMULUS-2407**
    - Updated data-migration1 and data-migration2 Lambdas to use UPSERT instead
      of UPDATE when migrating dynamoDB records to PostgreSQL.
    - Changed data-migration1 and data-migration2 logic to only update already
      migrated records if the incoming record update has a newer timestamp
  - **CUMULUS-2329**
    - Add `write-db-dlq-records-to-s3` lambda.
    - Add terraform config to automatically write db records DLQ messages to an
      s3 archive on the system bucket.
    - Add unit tests and a component spec test for the above.
  - **CUMULUS-2380**
    - Add `process-dead-letter-archive` lambda to pick up and process dead letters in the S3 system bucket dead letter archive.
    - Add `/deadLetterArchive/recoverCumulusMessages` endpoint to trigger an async operation to leverage this capability on demand.
    - Add unit tests and integration test for all of the above.
  - **CUMULUS-2406**
    - Updated parallel write logic to ensure that updatedAt/updated_at
      timestamps are the same in Dynamo/PG on record write for the following
      data types:
      - async operations
      - granules
      - executions
      - PDRs
  - **CUMULUS-2446**
    - Remove schema validation check against DynamoDB table for collections when
      migrating records from DynamoDB to core PostgreSQL database.
  - **CUMULUS-2447**
    - Changed `translateApiAsyncOperationToPostgresAsyncOperation` to call
      `JSON.stringify` and then `JSON.parse` on output.
  - **CUMULUS-2313**
    - Added `postgres-migration-async-operation` lambda to start an ECS task to
      run a the `data-migration2` lambda.
    - Updated `async_operations` table to include `Data Migration 2` as a new
      `operation_type`.
    - Updated `cumulus-tf/variables.tf` to include `optional_dynamo_tables` that
      will be merged with `dynamo_tables`.
  - **CUMULUS-2451**
    - Added summary type file `packages/db/src/types/summary.ts` with
      `MigrationSummary` and `DataMigration1` and `DataMigration2` types.
    - Updated `data-migration1` and `data-migration2` lambdas to return
      `MigrationSummary` objects.
    - Added logging for every batch of 100 records processed for executions,
      granules and files, and PDRs.
    - Removed `RecordAlreadyMigrated` logs in `data-migration1` and
      `data-migration2`
  - **CUMULUS-2452**
    - Added support for only migrating certain granules by specifying the
      `granuleSearchParams.granuleId` or `granuleSearchParams.collectionId`
      properties in the payload for the
      `<prefix>-postgres-migration-async-operation` Lambda
    - Added support for only running certain migrations for data-migration2 by
      specifying the `migrationsList` property in the payload for the
      `<prefix>-postgres-migration-async-operation` Lambda
  - **CUMULUS-2453**
    - Created `storeErrors` function which stores errors in system bucket.
    - Updated `executions` and `granulesAndFiles` data migrations to call `storeErrors` to store migration errors.
    - Added `system_bucket` variable to `data-migration2`.
  - **CUMULUS-2455**
    - Move granules API endpoint records move updates for migrated granule files
      if writing any of the granule files fails.
  - **CUMULUS-2468**
    - Added support for doing [DynamoDB parallel scanning](https://docs.aws.amazon.com/amazondynamodb/latest/developerguide/Scan.html#Scan.ParallelScan) for `executions` and `granules` migrations to improve performance. The behavior of the parallel scanning and writes can be controlled via the following properties on the event input to the `<prefix>-postgres-migration-async-operation` Lambda:
      - `granuleMigrationParams.parallelScanSegments`: How many segments to divide your granules DynamoDB table into for parallel scanning
      - `granuleMigrationParams.parallelScanLimit`: The maximum number of granule records to evaluate for each parallel scanning segment of the DynamoDB table
      - `granuleMigrationParams.writeConcurrency`: The maximum number of concurrent granule/file writes to perform to the PostgreSQL database across all DynamoDB segments
      - `executionMigrationParams.parallelScanSegments`: How many segments to divide your executions DynamoDB table into for parallel scanning
      - `executionMigrationParams.parallelScanLimit`: The maximum number of execution records to evaluate for each parallel scanning segment of the DynamoDB table
      - `executionMigrationParams.writeConcurrency`: The maximum number of concurrent execution writes to perform to the PostgreSQL database across all DynamoDB segments
  - **CUMULUS-2468** - Added `@cumulus/aws-client/DynamoDb.parallelScan` helper to perform [parallel scanning on DynamoDb tables](https://docs.aws.amazon.com/amazondynamodb/latest/developerguide/Scan.html#Scan.ParallelScan)
  - **CUMULUS-2507**
    - Updated granule record write logic to set granule status to `failed` in both Postgres and DynamoDB if any/all of its files fail to write to the database.

### Deprecated

- **CUMULUS-2185** - RDS Migration Epic
  - **CUMULUS-2455**
    - `@cumulus/ingest/moveGranuleFiles`

## [v8.1.2] 2021-07-29

**Please note** changes in 8.1.2 may not yet be released in future versions, as this
is a backport/patch release on the 8.x series of releases.  Updates that are
included in the future will have a corresponding CHANGELOG entry in future releases.

### Notable changes

- `cmr_custom_host` variable for `cumulus` module can now be used to configure Cumulus to
integrate with a custom CMR host name and protocol (e.g. `http://custom-cmr-host.com`). Note
that you **must** include a protocol (`http://` or `https://`) if specifying a value for this
variable.
- `@cumulus/sync-granule` task should now properly handle
syncing files from HTTP/HTTPS providers where basic auth is
required and involves a redirect to a different host (e.g.
downloading files protected by Earthdata Login)

### Added

- **CUMULUS-2548**
  - Added `allowed_redirects` field to PostgreSQL `providers` table
  - Added `allowedRedirects` field to DynamoDB `<prefix>-providers` table
  - Added `@cumulus/aws-client/S3.streamS3Upload` to handle uploading the contents
  of a readable stream to S3 and returning a promise

### Changed

- Updated `cmr_custom_host` variable to accept a full protocol and host name
(e.g. `http://cmr-custom-host.com`), whereas it previously only accepted a host name

### Fixed

- Fixed bug where `cmr_custom_host` variable was not properly forwarded into `archive`, `ingest`, and `sqs-message-remover` modules from `cumulus` module
- **CUMULUS-2548**
  - Fixed `@cumulus/ingest/HttpProviderClient.sync` to
properly handle basic auth when redirecting to a different
host and/or host with a different port

## [v8.1.1] 2021-04-30 -- Patch Release

**Please note** changes in 8.1.1 may not yet be released in future versions, as this
is a backport/patch release on the 8.x series of releases.  Updates that are
included in the future will have a corresponding CHANGELOG entry in future releases.

### Added

- **CUMULUS-2497**
  - Created `isISOFile()` to check if a CMR file is a CMR ISO file.

### Fixed

- **CUMULUS-2512**
  - Updated ingest package S3 provider client to take additional parameter
    `remoteAltBucket` on `download` method to allow for per-file override of
    provider bucket for checksum
  - Updated @cumulus/ingest.fetchTextFile's signature to be parameterized and
    added `remoteAltBucket`to allow for an override of the passed in provider
    bucket for the source file
  - Update "eslint-plugin-import" to be pinned to 2.22.1

### Changed

- **CUMULUS-2497**
  - Changed the `@cumulus/cmrjs` package:
    - Updated `@cumulus/cmrjs/cmr-utils.getGranuleTemporalInfo()` so it now
      returns temporal info for CMR ISO 19115 SMAP XML files.
    - Updated `@cumulus/cmrjs/cmr-utils.isCmrFilename()` to include
      `isISOFile()`.

- **[2216](https://github.com/nasa/cumulus/issues/2216)**
  - Removed "node-forge", "xml-crypto" from audit whitelist, added "underscore"

## [v8.1.0] 2021-04-29

### Added

- **CUMULUS-2348**
  - The `@cumulus/api` `/granules` and `/granules/{granuleId}` endpoints now take `getRecoveryStatus` parameter
  to include recoveryStatus in result granule(s)
  - The `@cumulus/api-client.granules.getGranule` function takes a `query` parameter which can be used to
  request additional granule information.
  - Published `@cumulus/api@7.2.1-alpha.0` for dashboard testing
- **CUMULUS-2469**
  - Added `tf-modules/cumulus_distribution` module to standup a skeleton
    distribution api

## [v8.0.0] 2021-04-08

### BREAKING CHANGES

- **CUMULUS-2428**
  - Changed `/granules/bulk` to use `queueUrl` property instead of a `queueName` property for setting the queue to use for scheduling bulk granule workflows

### Notable changes

- Bulk granule operations endpoint now supports setting a custom queue for scheduling workflows via the `queueUrl` property in the request body. If provided, this value should be the full URL for an SQS queue.

### Added

- **CUMULUS-2374**
  - Add cookbok entry for queueing PostToCmr step
  - Add example workflow to go with cookbook
- **CUMULUS-2421**
  - Added **experimental** `ecs_include_docker_cleanup_cronjob` boolean variable to the Cumulus module to enable cron job to clean up docker root storage blocks in ECS cluster template for non-`device-mapper` storage drivers. Default value is `false`. This fulfills a specific user support request. This feature is otherwise untested and will remain so until we can iterate with a better, more general-purpose solution. Use of this feature is **NOT** recommended unless you are certain you need it.

- **CUMULUS-1808**
  - Add additional error messaging in `deleteSnsTrigger` to give users more context about where to look to resolve ResourceNotFound error when disabling or deleting a rule.

### Fixed

- **CUMULUS-2281**
  - Changed discover-granules task to write discovered granules directly to
    logger, instead of via environment variable. This fixes a problem where a
    large number of found granules prevents this lambda from running as an
    activity with an E2BIG error.

## [v7.2.0] 2021-03-23

### Added

- **CUMULUS-2346**
  - Added orca API endpoint to `@cumulus/api` to get recovery status
  - Add `CopyToGlacier` step to [example IngestAndPublishGranuleWithOrca workflow](https://github.com/nasa/cumulus/blob/master/example/cumulus-tf/ingest_and_publish_granule_with_orca_workflow.tf)

### Changed

- **HYRAX-357**
  - Format of NGAP OPeNDAP URL changed and by default now is referring to concept id and optionally can include short name and version of collection.
  - `addShortnameAndVersionIdToConceptId` field has been added to the config inputs of the `hyrax-metadata-updates` task

## [v7.1.0] 2021-03-12

### Notable changes

- `sync-granule` task will now properly handle syncing 0 byte files to S3
- SQS/Kinesis rules now support scheduling workflows to a custom queue via the `rule.queueUrl` property. If provided, this value should be the full URL for an SQS queue.

### Added

- `tf-modules/cumulus` module now supports a `cmr_custom_host` variable that can
  be used to set to an arbitrary  host for making CMR requests (e.g.
  `https://custom-cmr-host.com`).
- Added `buckets` variable to `tf-modules/archive`
- **CUMULUS-2345**
  - Deploy ORCA with Cumulus, see `example/cumulus-tf/orca.tf` and `example/cumulus-tf/terraform.tfvars.example`
  - Add `CopyToGlacier` step to [example IngestAndPublishGranule workflow](https://github.com/nasa/cumulus/blob/master/example/cumulus-tf/ingest_and_publish_granule_workflow.asl.json)
- **CUMULUS-2424**
  - Added `childWorkflowMeta` to `queue-pdrs` config. An object passed to this config value will be merged into a child workflow message's `meta` object. For an example of how this can be used, see `example/cumulus-tf/discover_and_queue_pdrs_with_child_workflow_meta_workflow.asl.json`.
- **CUMULUS-2427**
  - Added support for using a custom queue with SQS and Kinesis rules. Whatever queue URL is set on the `rule.queueUrl` property will be used to schedule workflows for that rule. This change allows SQS/Kinesis rules to use [any throttled queues defined for a deployment](https://nasa.github.io/cumulus/docs/data-cookbooks/throttling-queued-executions).

### Fixed

- **CUMULUS-2394**
  - Updated PDR and Granule writes to check the step function `workflow_start_time` against
      the `createdAt` field  for each record to ensure old records do not
      overwrite newer ones

### Changed

- `<prefix>-lambda-api-gateway` IAM role used by API Gateway Lambda now
  supports accessing all buckets defined in your `buckets` variable except
  "internal" buckets
- Updated the default scroll duration used in ESScrollSearch and part of the
  reconciliation report functions as a result of testing and seeing timeouts
  at its current value of 2min.
- **CUMULUS-2355**
  - Added logic to disable `/s3Credentials` endpoint based upon value for
    environment variable `DISABLE_S3_CREDENTIALS`. If set to "true", the
    endpoint will not dispense S3 credentials and instead return a message
    indicating that the endpoint has been disabled.
- **CUMULUS-2397**
  - Updated `/elasticsearch` endpoint's `reindex` function to prevent
    reindexing when source and destination indices are the same.
- **CUMULUS-2420**
  - Updated test function `waitForAsyncOperationStatus` to take a retryObject
    and use exponential backoff.  Increased the total test duration for both
    AsycOperation specs and the ReconciliationReports tests.
  - Updated the default scroll duration used in ESScrollSearch and part of the
    reconciliation report functions as a result of testing and seeing timeouts
    at its current value of 2min.
- **CUMULUS-2427**
  - Removed `queueUrl` from the parameters object for `@cumulus/message/Build.buildQueueMessageFromTemplate`
  - Removed `queueUrl` from the parameters object for `@cumulus/message/Build.buildCumulusMeta`

### Fixed

- Fixed issue in `@cumulus/ingest/S3ProviderClient.sync()` preventing 0 byte files from being synced to S3.

### Removed

- Removed variables from `tf-modules/archive`:
  - `private_buckets`
  - `protected_buckets`
  - `public_buckets`

## [v7.0.0] 2021-02-22

### BREAKING CHANGES

- **CUMULUS-2362** - Endpoints for the logs (/logs) will now throw an error unless Metrics is set up

### Added

- **CUMULUS-2345**
  - Deploy ORCA with Cumulus, see `example/cumulus-tf/orca.tf` and `example/cumulus-tf/terraform.tfvars.example`
  - Add `CopyToGlacier` step to [example IngestAndPublishGranule workflow](https://github.com/nasa/cumulus/blob/master/example/cumulus-tf/ingest_and_publish_granule_workflow.asl.json)
- **CUMULUS-2376**
  - Added `cmrRevisionId` as an optional parameter to `post-to-cmr` that will be used when publishing metadata to CMR.
- **CUMULUS-2412**
  - Adds function `getCollectionsByShortNameAndVersion` to @cumulus/cmrjs that performs a compound query to CMR to retrieve collection information on a list of collections. This replaces a series of calls to the CMR for each collection with a single call on the `/collections` endpoint and should improve performance when CMR return times are increased.

### Changed

- **CUMULUS-2362**
  - Logs endpoints only work with Metrics set up
- **CUMULUS-2376**
  - Updated `publishUMMGJSON2CMR` to take in an optional `revisionId` parameter.
  - Updated `publishUMMGJSON2CMR` to throw an error if optional `revisionId` does not match resulting revision ID.
  - Updated `publishECHO10XML2CMR` to take in an optional `revisionId` parameter.
  - Updated `publishECHO10XML2CMR` to throw an error if optional `revisionId` does not match resulting revision ID.
  - Updated `publish2CMR` to take in optional `cmrRevisionId`.
  - Updated `getWriteHeaders` to take in an optional CMR Revision ID.
  - Updated `ingestGranule` to take in an optional CMR Revision ID to pass to `getWriteHeaders`.
  - Updated `ingestUMMGranule` to take in an optional CMR Revision ID to pass to `getWriteHeaders`.
- **CUMULUS-2350**
  - Updates the examples on the `/s3credentialsREADME`, to include Python and
    JavaScript code demonstrating how to refrsh  the s3credential for
    programatic access.
- **CUMULUS-2383**
  - PostToCMR task will return CMRInternalError when a `500` status is returned from CMR

## [v6.0.0] 2021-02-16

### MIGRATION NOTES

- **CUMULUS-2255** - Cumulus has upgraded its supported version of Terraform
  from **0.12.12** to **0.13.6**. Please see the [instructions to upgrade your
  deployments](https://github.com/nasa/cumulus/blob/master/docs/upgrade-notes/upgrading-tf-version-0.13.6.md).

- **CUMULUS-2350**
  - If the  `/s3credentialsREADME`, does not appear to be working after
    deployment, [manual redeployment](https://docs.aws.amazon.com/apigateway/latest/developerguide/how-to-deploy-api-with-console.html)
    of the API-gateway stage may be necessary to finish the deployment.

### BREAKING CHANGES

- **CUMULUS-2255** - Cumulus has upgraded its supported version of Terraform from **0.12.12** to **0.13.6**.

### Added

- **CUMULUS-2291**
  - Add provider filter to Granule Inventory Report
- **CUMULUS-2300**
  - Added `childWorkflowMeta` to `queue-granules` config. Object passed to this
    value will be merged into a child workflow message's  `meta` object. For an
    example of how this can be used, see
    `example/cumulus-tf/discover_granules_workflow.asl.json`.
- **CUMULUS-2350**
  - Adds an unprotected endpoint, `/s3credentialsREADME`, to the
    s3-credentials-endpoint that displays  information on how to use the
    `/s3credentials` endpoint
- **CUMULUS-2368**
  - Add QueueWorkflow task
- **CUMULUS-2391**
  - Add reportToEms to collections.files file schema
- **CUMULUS-2395**
  - Add Core module parameter `ecs_custom_sg_ids` to Cumulus module to allow for
    custom security group mappings
- **CUMULUS-2402**
  - Officially expose `sftp()` for use in `@cumulus/sftp-client`

### Changed

- **CUMULUS-2323**
  - The sync granules task when used with the s3 provider now uses the
    `source_bucket` key in `granule.files` objects.  If incoming payloads using
    this task have a `source_bucket` value for a file using the s3 provider, the
    task will attempt to sync from the bucket defined in the file's
    `source_bucket` key instead of the `provider`.
    - Updated `S3ProviderClient.sync` to allow for an optional bucket parameter
      in support of the changed behavior.
  - Removed `addBucketToFile` and related code from sync-granules task

- **CUMULUS-2255**
  - Updated Terraform deployment code syntax for compatibility with version 0.13.6
- **CUMULUS-2321**
  - Updated API endpoint GET `/reconciliationReports/{name}` to return the
    presigned s3 URL in addition to report data

### Fixed

- Updated `hyrax-metadata-updates` task so the opendap url has Type 'USE SERVICE API'

- **CUMULUS-2310**
  - Use valid filename for reconciliation report
- **CUMULUS-2351**
  - Inventory report no longer includes the File/Granule relation object in the
    okCountByGranules key of a report.  The information is only included when a
    'Granule Not Found' report is run.

### Removed

- **CUMULUS-2364**
  - Remove the internal Cumulus logging lambda (log2elasticsearch)

## [v5.0.1] 2021-01-27

### Changed

- **CUMULUS-2344**
  - Elasticsearch API now allows you to reindex to an index that already exists
  - If using the Change Index operation and the new index doesn't exist, it will be created
  - Regarding instructions for CUMULUS-2020, you can now do a change index
    operation before a reindex operation. This will
    ensure that new data will end up in the new index while Elasticsearch is reindexing.

- **CUMULUS-2351**
  - Inventory report no longer includes the File/Granule relation object in the okCountByGranules key of a report. The information is only included when a 'Granule Not Found' report is run.

### Removed

- **CUMULUS-2367**
  - Removed `execution_cumulus_id` column from granules RDS schema and data type

## [v5.0.0] 2021-01-12

### BREAKING CHANGES

- **CUMULUS-2020**
  - Elasticsearch data mappings have been updated to improve search and the API
    has been update to reflect those changes. See Migration notes on how to
    update the Elasticsearch mappings.

### Migration notes

- **CUMULUS-2020**
  - Elasticsearch data mappings have been updated to improve search. For
    example, case insensitive searching will now work (e.g. 'MOD' and 'mod' will
    return the same granule results). To use the improved Elasticsearch queries,
    [reindex](https://nasa.github.io/cumulus-api/#reindex) to create a new index
    with the correct types. Then perform a [change
    index](https://nasa.github.io/cumulus-api/#change-index) operation to use
    the new index.
- **CUMULUS-2258**
  - Because the `egress_lambda_log_group` and
    `egress_lambda_log_subscription_filter` resource were removed from the
    `cumulus` module, new definitions for these resources must be added to
    `cumulus-tf/main.tf`. For reference on how to define these resources, see
    [`example/cumulus-tf/thin_egress_app.tf`](https://github.com/nasa/cumulus/blob/master/example/cumulus-tf/thin_egress_app.tf).
  - The `tea_stack_name` variable being passed into the `cumulus` module should be removed
- **CUMULUS-2344**
  - Regarding instructions for CUMULUS-2020, you can now do a change index operation before a reindex operation. This will
    ensure that new data will end up in the new index while Elasticsearch is reindexing.

### BREAKING CHANGES

- **CUMULUS-2020**
  - Elasticsearch data mappings have been updated to improve search and the API has been updated to reflect those changes. See Migration notes on how to update the Elasticsearch mappings.

### Added

- **CUMULUS-2318**
  - Added`async_operation_image` as `cumulus` module variable to allow for override of the async_operation container image.  Users can optionally specify a non-default docker image for use with Core async operations.
- **CUMULUS-2219**
  - Added `lzards-backup` Core task to facilitate making LZARDS backup requests in Cumulus ingest workflows
- **CUMULUS-2092**
  - Add documentation for Granule Not Found Reports
- **HYRAX-320**
  - `@cumulus/hyrax-metadata-updates`Add component URI encoding for entry title id and granule ur to allow for values with special characters in them. For example, EntryTitleId 'Sentinel-6A MF/Jason-CS L2 Advanced Microwave Radiometer (AMR-C) NRT Geophysical Parameters' Now, URLs generated from such values will be encoded correctly and parsable by HyraxInTheCloud
- **CUMULUS-1370**
  - Add documentation for Getting Started section including FAQs
- **CUMULUS-2092**
  - Add documentation for Granule Not Found Reports
- **CUMULUS-2219**
  - Added `lzards-backup` Core task to facilitate making LZARDS backup requests in Cumulus ingest workflows
- **CUMULUS-2280**
  - In local api, retry to create tables if they fail to ensure localstack has had time to start fully.
- **CUMULUS-2290**
  - Add `queryFields` to granule schema, and this allows workflow tasks to add queryable data to granule record. For reference on how to add data to `queryFields` field, see [`example/cumulus-tf/kinesis_trigger_test_workflow.tf`](https://github.com/nasa/cumulus/blob/master/example/cumulus-tf/kinesis_trigger_test_workflow.tf).
- **CUMULUS-2318**
  - Added`async_operation_image` as `cumulus` module variable to allow for override of the async_operation container image.  Users can optionally specify a non-default docker image for use with Core async operations.

### Changed

- **CUMULUS-2020**
  - Updated Elasticsearch mappings to support case-insensitive search
- **CUMULUS-2124**
  - cumulus-rds-tf terraform module now takes engine_version as an input variable.
- **CUMULUS-2279**
  - Changed the formatting of granule CMR links: instead of a link to the `/search/granules.json` endpoint, now it is a direct link to `/search/concepts/conceptid.format`
- **CUMULUS-2296**
  - Improved PDR spec compliance of `parse-pdr` by updating `@cumulus/pvl` to parse fields in a manner more consistent with the PDR ICD, with respect to numbers and dates. Anything not matching the ICD expectations, or incompatible with Javascript parsing, will be parsed as a string instead.
- **CUMULUS-2344**
  - Elasticsearch API now allows you to reindex to an index that already exists
  - If using the Change Index operation and the new index doesn't exist, it will be created

### Removed

- **CUMULUS-2258**
  - Removed `tea_stack_name` variable from `tf-modules/distribution/variables.tf` and `tf-modules/cumulus/variables.tf`
  - Removed `egress_lambda_log_group` and `egress_lambda_log_subscription_filter` resources from `tf-modules/distribution/main.tf`

## [v4.0.0] 2020-11-20

### Migration notes

- Update the name of your `cumulus_message_adapter_lambda_layer_arn` variable for the `cumulus` module to `cumulus_message_adapter_lambda_layer_version_arn`. The value of the variable should remain the same (a layer version ARN of a Lambda layer for the [`cumulus-message-adapter`](https://github.com/nasa/cumulus-message-adapter/).
- **CUMULUS-2138** - Update all workflows using the `MoveGranules` step to add `UpdateGranulesCmrMetadataFileLinksStep`that runs after it. See the example [`IngestAndPublishWorkflow`](https://github.com/nasa/cumulus/blob/master/example/cumulus-tf/ingest_and_publish_granule_workflow.asl.json) for reference.
- **CUMULUS-2251**
  - Because it has been removed from the `cumulus` module, a new resource definition for `egress_api_gateway_log_subscription_filter` must be added to `cumulus-tf/main.tf`. For reference on how to define this resource, see [`example/cumulus-tf/main.tf`](https://github.com/nasa/cumulus/blob/master/example/cumulus-tf/main.tf).

### Added

- **CUMULUS-2248**
  - Updates Integration Tests README to point to new fake provider template.
- **CUMULUS-2239**
  - Add resource declaration to create a VPC endpoint in tea-map-cache module if `deploy_to_ngap` is false.
- **CUMULUS-2063**
  - Adds a new, optional query parameter to the `/collections[&getMMT=true]` and `/collections/active[&getMMT=true]` endpoints. When a user provides a value of `true` for `getMMT` in the query parameters, the endpoint will search CMR and update each collection's results with new key `MMTLink` containing a link to the MMT (Metadata Management Tool) if a CMR collection id is found.
- **CUMULUS-2170**
  - Adds ability to filter granule inventory reports
- **CUMULUS-2211**
  - Adds `granules/bulkReingest` endpoint to `@cumulus/api`
- **CUMULUS-2251**
  - Adds `log_api_gateway_to_cloudwatch` variable to `example/cumulus-tf/variables.tf`.
  - Adds `log_api_gateway_to_cloudwatch` variable to `thin_egress_app` module definition.

### Changed

- **CUMULUS-2216**
  - `/collection` and `/collection/active` endpoints now return collections without granule aggregate statistics by default. The original behavior is preserved and can be found by including a query param of `includeStats=true` on the request to the endpoint.
  - The `es/collections` Collection class takes a new parameter includeStats. It no longer appends granule aggregate statistics to the returned results by default. One must set the new parameter to any non-false value.
- **CUMULUS-2201**
  - Update `dbIndexer` lambda to process requests in serial
  - Fixes ingestPdrWithNodeNameSpec parsePdr provider error
- **CUMULUS-2251**
  - Moves Egress Api Gateway Log Group Filter from `tf-modules/distribution/main.tf` to `example/cumulus-tf/main.tf`

### Fixed

- **CUMULUS-2251**
  - This fixes a deployment error caused by depending on the `thin_egress_app` module output for a resource count.

### Removed

- **CUMULUS-2251**
  - Removes `tea_api_egress_log_group` variable from `tf-modules/distribution/variables.tf` and `tf-modules/cumulus/variables.tf`.

### BREAKING CHANGES

- **CUMULUS-2138** - CMR metadata update behavior has been removed from the `move-granules` task into a
new `update-granules-cmr-metadata-file-links` task.
- **CUMULUS-2216**
  - `/collection` and `/collection/active` endpoints now return collections without granule aggregate statistics by default. The original behavior is preserved and can be found by including a query param of `includeStats=true` on the request to the endpoint.  This is likely to affect the dashboard only but included here for the change of behavior.
- **[1956](https://github.com/nasa/cumulus/issues/1956)**
  - Update the name of the `cumulus_message_adapter_lambda_layer_arn` output from the `cumulus-message-adapter` module to `cumulus_message_adapter_lambda_layer_version_arn`. The output value has changed from being the ARN of the Lambda layer **without a version** to the ARN of the Lambda layer **with a version**.
  - Update the variable name in the `cumulus` and `ingest` modules from `cumulus_message_adapter_lambda_layer_arn` to `cumulus_message_adapter_lambda_layer_version_arn`

## [v3.0.1] 2020-10-21

- **CUMULUS-2203**
  - Update Core tasks to use
    [cumulus-message-adapter-js](https://github.com/nasa/cumulus-message-adapter-js)
    v2.0.0 to resolve memory leak/lambda ENOMEM constant failure issue.   This
    issue caused lambdas to slowly use all memory in the run environment and
    prevented AWS from halting/restarting warmed instances when task code was
    throwing consistent errors under load.

- **CUMULUS-2232**
  - Updated versions for `ajv`, `lodash`, `googleapis`, `archiver`, and
    `@cumulus/aws-client` to remediate vulnerabilities found in SNYK scan.

### Fixed

- **CUMULUS-2233**
  - Fixes /s3credentials bug where the expiration time on the cookie was set to a time that is always expired, so authentication was never being recognized as complete by the API. Consequently, the user would end up in a redirect loop and requests to /s3credentials would never complete successfully. The bug was caused by the fact that the code setting the expiration time for the cookie was expecting a time value in milliseconds, but was receiving the expirationTime from the EarthdataLoginClient in seconds. This bug has been fixed by converting seconds into milliseconds. Unit tests were added to test that the expiration time has been converted to milliseconds and checking that the cookie's expiration time is greater than the current time.

## [v3.0.0] 2020-10-7

### MIGRATION STEPS

- **CUMULUS-2099**
  - All references to `meta.queues` in workflow configuration must be replaced with references to queue URLs from Terraform resources. See the updated [data cookbooks](https://nasa.github.io/cumulus/docs/data-cookbooks/about-cookbooks) or example [Discover Granules workflow configuration](https://github.com/nasa/cumulus/blob/master/example/cumulus-tf/discover_granules_workflow.asl.json).
  - The steps for configuring queued execution throttling have changed. See the [updated documentation](https://nasa.github.io/cumulus/docs/data-cookbooks/throttling-queued-executions).
  - In addition to the configuration for execution throttling, the internal mechanism for tracking executions by queue has changed. As a result, you should **disable any rules or workflows scheduling executions via a throttled queue** before upgrading. Otherwise, you may be at risk of having **twice as many executions** as are configured for the queue while the updated tracking is deployed. You can re-enable these rules/workflows once the upgrade is complete.

- **CUMULUS-2111**
  - **Before you re-deploy your `cumulus-tf` module**, note that the [`thin-egress-app`][thin-egress-app] is no longer deployed by default as part of the `cumulus` module, so you must add the TEA module to your deployment and manually modify your Terraform state **to avoid losing your API gateway and impacting any Cloudfront endpoints pointing to those gateways**. If you don't care about losing your API gateway and impacting Cloudfront endpoints, you can ignore the instructions for manually modifying state.

    1. Add the [`thin-egress-app`][thin-egress-app] module to your `cumulus-tf` deployment as shown in the [Cumulus example deployment](https://github.com/nasa/cumulus/tree/master/example/cumulus-tf/main.tf).

         - Note that the values for `tea_stack_name` variable to the `cumulus` module and the `stack_name` variable to the `thin_egress_app` module **must match**
         - Also, if you are specifying the `stage_name` variable to the `thin_egress_app` module, **the value of the `tea_api_gateway_stage` variable to the `cumulus` module must match it**

    2. **If you want to preserve your existing `thin-egress-app` API gateway and avoid having to update your Cloudfront endpoint for distribution, then you must follow these instructions**: <https://nasa.github.io/cumulus/docs/upgrade-notes/migrate_tea_standalone>. Otherwise, you can re-deploy as usual.

  - If you provide your own custom bucket map to TEA as a standalone module, **you must ensure that your custom bucket map includes mappings for the `protected` and `public` buckets specified in your `cumulus-tf/terraform.tfvars`, otherwise Cumulus may not be able to determine the correct distribution URL for ingested files and you may encounter errors**

- **CUMULUS-2197**
  - EMS resources are now optional, and `ems_deploy` is set to `false` by default, which will delete your EMS resources.
  - If you would like to keep any deployed EMS resources, add the `ems_deploy` variable set to `true` in your `cumulus-tf/terraform.tfvars`

### BREAKING CHANGES

- **CUMULUS-2200**
  - Changes return from 303 redirect to 200 success for `Granule Inventory`'s
    `/reconciliationReport` returns.  The user (dashboard) must read the value
    of `url` from the return to get the s3SignedURL and then download the report.
- **CUMULUS-2099**
  - `meta.queues` has been removed from Cumulus core workflow messages.
  - `@cumulus/sf-sqs-report` workflow task no longer reads the reporting queue URL from `input.meta.queues.reporting` on the incoming event. Instead, it requires that the queue URL be set as the `reporting_queue_url` environment variable on the deployed Lambda.
- **CUMULUS-2111**
  - The deployment of the `thin-egress-app` module has be removed from `tf-modules/distribution`, which is a part of the `tf-modules/cumulus` module. Thus, the `thin-egress-app` module is no longer deployed for you by default. See the migration steps for details about how to add deployment for the `thin-egress-app`.
- **CUMULUS-2141**
  - The `parse-pdr` task has been updated to respect the `NODE_NAME` property in
    a PDR's `FILE_GROUP`. If a `NODE_NAME` is present, the task will query the
    Cumulus API for a provider with that host. If a provider is found, the
    output granule from the task will contain a `provider` property containing
    that provider. If `NODE_NAME` is set but a provider with that host cannot be
    found in the API, or if multiple providers are found with that same host,
    the task will fail.
  - The `queue-granules` task has been updated to expect an optional
    `granule.provider` property on each granule. If present, the granule will be
    enqueued using that provider. If not present, the task's `config.provider`
    will be used instead.
- **CUMULUS-2197**
  - EMS resources are now optional and will not be deployed by default. See migration steps for information
    about how to deploy EMS resources.

#### CODE CHANGES

- The `@cumulus/api-client.providers.getProviders` function now takes a
  `queryStringParameters` parameter which can be used to filter the providers
  which are returned
- The `@cumulus/aws-client/S3.getS3ObjectReadStreamAsync` function has been
  removed. It read the entire S3 object into memory before returning a read
  stream, which could cause Lambdas to run out of memory. Use
  `@cumulus/aws-client/S3.getObjectReadStream` instead.
- The `@cumulus/ingest/util.lookupMimeType` function now returns `undefined`
  rather than `null` if the mime type could not be found.
- The `@cumulus/ingest/lock.removeLock` function now returns `undefined`
- The `@cumulus/ingest/granule.generateMoveFileParams` function now returns
  `source: undefined` and `target :undefined` on the response object if either could not be
  determined. Previously, `null` had been returned.
- The `@cumulus/ingest/recursion.recursion` function must now be imported using
  `const { recursion } = require('@cumulus/ingest/recursion');`
- The `@cumulus/ingest/granule.getRenamedS3File` function has been renamed to
  `listVersionedObjects`
- `@cumulus/common.http` has been removed
- `@cumulus/common/http.download` has been removed

### Added

- **CUMULUS-1855**
  - Fixed SyncGranule task to return an empty granules list when given an empty
    (or absent) granules list on input, rather than throwing an exception
- **CUMULUS-1955**
  - Added `@cumulus/aws-client/S3.getObject` to get an AWS S3 object
  - Added `@cumulus/aws-client/S3.waitForObject` to get an AWS S3 object,
    retrying, if necessary
- **CUMULUS-1961**
  - Adds `startTimestamp` and `endTimestamp` parameters to endpoint
    `reconcilationReports`.  Setting these values will filter the returned
    report to cumulus data that falls within the timestamps. It also causes the
    report to be one directional, meaning cumulus is only reconciled with CMR,
    but not the other direction. The Granules will be filtered by their
    `updatedAt` values. Collections are filtered by the updatedAt time of their
    granules, i.e. Collections with granules that are updatedAt a time between
    the time parameters will be returned in the reconciliation reports.
  - Adds `startTimestamp` and `endTimestamp` parameters to create-reconciliation-reports
    lambda function. If either of these params is passed in with a value that can be
    converted to a date object, the inter-platform comparison between Cumulus and CMR will
    be one way.  That is, collections, granules, and files will be filtered by time for
    those found in Cumulus and only those compared to the CMR holdings. For the moment
    there is not enough information to change the internal consistency check, and S3 vs
    Cumulus comparisons are unchanged by the timestamps.
- **CUMULUS-1962**
  - Adds `location` as parameter to `/reconciliationReports` endpoint. Options are `S3`
    resulting in a S3 vs. Cumulus database search or `CMR` resulting in CMR vs. Cumulus database search.
- **CUMULUS-1963**
  - Adds `granuleId` as input parameter to `/reconcilationReports`
    endpoint. Limits inputs parameters to either `collectionId` or `granuleId`
    and will fail to create the report if both are provided.  Adding granuleId
    will find collections in Cumulus by granuleId and compare those one way
    with those in CMR.
  - `/reconciliationReports` now validates any input json before starting the
    async operation and the lambda handler no longer validates input
    parameters.
- **CUMULUS-1964**
  - Reports can now be filtered on provider
- **CUMULUS-1965**
  - Adds `collectionId` parameter to the `/reconcilationReports`
    endpoint. Setting this value will limit the scope of the reconcilation
    report to only the input collectionId when comparing Cumulus and
    CMR. `collectionId` is provided an array of strings e.g. `[shortname___version, shortname2___version2]`
- **CUMULUS-2107**
  - Added a new task, `update-cmr-access-constraints`, that will set access constraints in CMR Metadata.
    Currently supports UMMG-JSON and Echo10XML, where it will configure `AccessConstraints` and
    `RestrictionFlag/RestrictionComment`, respectively.
  - Added an operator doc on how to configure and run the access constraint update workflow, which will update the metadata using the new task, and then publish the updated metadata to CMR.
  - Added an operator doc on bulk operations.
- **CUMULUS-2111**
  - Added variables to `cumulus` module:
    - `tea_api_egress_log_group`
    - `tea_external_api_endpoint`
    - `tea_internal_api_endpoint`
    - `tea_rest_api_id`
    - `tea_rest_api_root_resource_id`
    - `tea_stack_name`
  - Added variables to `distribution` module:
    - `tea_api_egress_log_group`
    - `tea_external_api_endpoint`
    - `tea_internal_api_endpoint`
    - `tea_rest_api_id`
    - `tea_rest_api_root_resource_id`
    - `tea_stack_name`
- **CUMULUS-2112**
  - Added `@cumulus/api/lambdas/internal-reconciliation-report`, so create-reconciliation-report
    lambda can create `Internal` reconciliation report
- **CUMULUS-2116**
  - Added `@cumulus/api/models/granule.unpublishAndDeleteGranule` which
  unpublishes a granule from CMR and deletes it from Cumulus, but does not
  update the record to `published: false` before deletion
- **CUMULUS-2113**
  - Added Granule not found report to reports endpoint
  - Update reports to return breakdown by Granule of files both in DynamoDB and S3
- **CUMULUS-2123**
  - Added `cumulus-rds-tf` DB cluster module to `tf-modules` that adds a
    serverless RDS Aurora/PostgreSQL database cluster to meet the PostgreSQL
    requirements for future releases.
  - Updated the default Cumulus module to take the following new required variables:
    - rds_user_access_secret_arn:
      AWS Secrets Manager secret ARN containing a JSON string of DB credentials
      (containing at least host, password, port as keys)
    - rds_security_group:
      RDS Security Group that provides connection access to the RDS cluster
  - Updated API lambdas and default ECS cluster to add them to the
    `rds_security_group` for database access
- **CUMULUS-2126**
  - The collections endpoint now writes to the RDS database
- **CUMULUS-2127**
  - Added migration to create collections relation for RDS database
- **CUMULUS-2129**
  - Added `data-migration1` Terraform module and Lambda to migrate data from Dynamo to RDS
    - Added support to Lambda for migrating collections data from Dynamo to RDS
- **CUMULUS-2155**
  - Added `rds_connection_heartbeat` to `cumulus` and `data-migration` tf
    modules.  If set to true, this diagnostic variable instructs Core's database
    code to fire off a connection 'heartbeat' query and log the timing/results
    for diagnostic purposes, and retry certain connection timeouts once.
    This option is disabled by default
- **CUMULUS-2156**
  - Support array inputs parameters for `Internal` reconciliation report
- **CUMULUS-2157**
  - Added support to `data-migration1` Lambda for migrating providers data from Dynamo to RDS
    - The migration process for providers will convert any credentials that are stored unencrypted or encrypted with an S3 keypair provider to be encrypted with a KMS key instead
- **CUMULUS-2161**
  - Rules now support an `executionNamePrefix` property. If set, any executions
    triggered as a result of that rule will use that prefix in the name of the
    execution.
  - The `QueueGranules` task now supports an `executionNamePrefix` property. Any
    executions queued by that task will use that prefix in the name of the
    execution. See the
    [example workflow](./example/cumulus-tf/discover_granules_with_execution_name_prefix_workflow.asl.json)
    for usage.
  - The `QueuePdrs` task now supports an `executionNamePrefix` config property.
    Any executions queued by that task will use that prefix in the name of the
    execution. See the
    [example workflow](./example/cumulus-tf/discover_and_queue_pdrs_with_execution_name_prefix_workflow.asl.json)
    for usage.
- **CUMULUS-2162**
  - Adds new report type to `/reconciliationReport` endpoint.  The new report
    is `Granule Inventory`. This report is a CSV file of all the granules in
    the Cumulus DB. This report will eventually replace the existing
    `granules-csv` endpoint which has been deprecated.
- **CUMULUS-2197**
  - Added `ems_deploy` variable to the `cumulus` module. This is set to false by default, except
    for our example deployment, where it is needed for integration tests.

### Changed

- Upgraded version of [TEA](https://github.com/asfadmin/thin-egress-app/) deployed with Cumulus to build 88.
- **CUMULUS-2107**
  - Updated the `applyWorkflow` functionality on the granules endpoint to take a `meta` property to pass into the workflow message.
  - Updated the `BULK_GRANULE` functionality on the granules endpoint to support the above `applyWorkflow` change.
- **CUMULUS-2111**
  - Changed `distribution_api_gateway_stage` variable for `cumulus` module to `tea_api_gateway_stage`
  - Changed `api_gateway_stage` variable for `distribution` module to `tea_api_gateway_stage`
- **CUMULUS-2224**
  - Updated `/reconciliationReport`'s file reconciliation to include `"EXTENDED METADATA"` as a valid CMR relatedUrls Type.

### Fixed

- **CUMULUS-2168**
  - Fixed issue where large number of documents (generally logs) in the
    `cumulus` elasticsearch index results in the collection granule stats
    queries failing for the collections list api endpoint
- **CUMULUS-1955**
  - Due to AWS's eventual consistency model, it was possible for PostToCMR to
    publish an earlier version of a CMR metadata file, rather than the latest
    version created in a workflow.  This fix guarantees that the latest version
    is published, as expected.
- **CUMULUS-1961**
  - Fixed `activeCollections` query only returning 10 results
- **CUMULUS-2201**
  - Fix Reconciliation Report integration test failures by waiting for collections appear
    in es list and ingesting a fake granule xml file to CMR
- **CUMULUS-2015**
  - Reduced concurrency of `QueueGranules` task. That task now has a
    `config.concurrency` option that defaults to `3`.
- **CUMULUS-2116**
  - Fixed a race condition with bulk granule delete causing deleted granules to still appear in Elasticsearch. Granules removed via bulk delete should now be removed from Elasticsearch.
- **CUMULUS-2163**
  - Remove the `public-read` ACL from the `move-granules` task
- **CUMULUS-2164**
  - Fix issue where `cumulus` index is recreated and attached to an alias if it has been previously deleted
- **CUMULUS-2195**
  - Fixed issue with redirect from `/token` not working when using a Cloudfront endpoint to access the Cumulus API with Launchpad authentication enabled. The redirect should now work properly whether you are using a plain API gateway URL or a Cloudfront endpoint pointing at an API gateway URL.
- **CUMULUS-2200**
  - Fixed issue where __in and __not queries were stripping spaces from values

### Deprecated

- **CUMULUS-1955**
  - `@cumulus/aws-client/S3.getS3Object()`
  - `@cumulus/message/Queue.getQueueNameByUrl()`
  - `@cumulus/message/Queue.getQueueName()`
- **CUMULUS-2162**
  - `@cumulus/api/endpoints/granules-csv/list()`

### Removed

- **CUMULUS-2111**
  - Removed `distribution_url` and `distribution_redirect_uri` outputs from the `cumulus` module
  - Removed variables from the `cumulus` module:
    - `distribution_url`
    - `log_api_gateway_to_cloudwatch`
    - `thin_egress_cookie_domain`
    - `thin_egress_domain_cert_arn`
    - `thin_egress_download_role_in_region_arn`
    - `thin_egress_jwt_algo`
    - `thin_egress_jwt_secret_name`
    - `thin_egress_lambda_code_dependency_archive_key`
    - `thin_egress_stack_name`
  - Removed outputs from the `distribution` module:
    - `distribution_url`
    - `internal_tea_api`
    - `rest_api_id`
    - `thin_egress_app_redirect_uri`
  - Removed variables from the `distribution` module:
    - `bucket_map_key`
    - `distribution_url`
    - `log_api_gateway_to_cloudwatch`
    - `thin_egress_cookie_domain`
    - `thin_egress_domain_cert_arn`
    - `thin_egress_download_role_in_region_arn`
    - `thin_egress_jwt_algo`
    - `thin_egress_jwt_secret_name`
    - `thin_egress_lambda_code_dependency_archive_key`
- **CUMULUS-2157**
  - Removed `providerSecretsMigration` and `verifyProviderSecretsMigration` lambdas
- Removed deprecated `@cumulus/sf-sns-report` task
- Removed code:
  - `@cumulus/aws-client/S3.calculateS3ObjectChecksum`
  - `@cumulus/aws-client/S3.getS3ObjectReadStream`
  - `@cumulus/cmrjs.getFullMetadata`
  - `@cumulus/cmrjs.getMetadata`
  - `@cumulus/common/util.isNil`
  - `@cumulus/common/util.isNull`
  - `@cumulus/common/util.isUndefined`
  - `@cumulus/common/util.lookupMimeType`
  - `@cumulus/common/util.mkdtempSync`
  - `@cumulus/common/util.negate`
  - `@cumulus/common/util.noop`
  - `@cumulus/common/util.omit`
  - `@cumulus/common/util.renameProperty`
  - `@cumulus/common/util.sleep`
  - `@cumulus/common/util.thread`
  - `@cumulus/ingest/granule.copyGranuleFile`
  - `@cumulus/ingest/granule.moveGranuleFile`
  - `@cumulus/integration-tests/api/rules.deleteRule`
  - `@cumulus/integration-tests/api/rules.getRule`
  - `@cumulus/integration-tests/api/rules.listRules`
  - `@cumulus/integration-tests/api/rules.postRule`
  - `@cumulus/integration-tests/api/rules.rerunRule`
  - `@cumulus/integration-tests/api/rules.updateRule`
  - `@cumulus/integration-tests/sfnStep.parseStepMessage`
  - `@cumulus/message/Queue.getQueueName`
  - `@cumulus/message/Queue.getQueueNameByUrl`

## v2.0.2+ Backport releases

Release v2.0.1 was the last release on the 2.0.x release series.

Changes after this version on the 2.0.x release series are limited
security/requested feature patches and will not be ported forward to future
releases unless there is a corresponding CHANGELOG entry.

For up-to-date CHANGELOG for the maintenance release branch see
[CHANGELOG.md](https://github.com/nasa/cumulus/blob/release-2.0.x/CHANGELOG.md)
from the 2.0.x branch.

For the most recent release information for the maintenance branch please see
the [release page](https://github.com/nasa/cumulus/releases)

## [v2.0.7] 2020-10-1 - [BACKPORT]

### Fixed

- CVE-2020-7720
  - Updated common `node-forge` dependency to 0.10.0 to address CVE finding

### [v2.0.6] 2020-09-25 - [BACKPORT]

### Fixed

- **CUMULUS-2168**
  - Fixed issue where large number of documents (generally logs) in the
    `cumulus` elasticsearch index results in the collection granule stats
    queries failing for the collections list api endpoint

### [v2.0.5] 2020-09-15 - [BACKPORT]

#### Added

- Added `thin_egress_stack_name` variable to `cumulus` and `distribution` Terraform modules to allow overriding the default Cloudformation stack name used for the `thin-egress-app`. **Please note that if you change/set this value for an existing deployment, it will destroy and re-create your API gateway for the `thin-egress-app`.**

#### Fixed

- Fix collection list queries. Removed fixes to collection stats, which break queries for a large number of granules.

### [v2.0.4] 2020-09-08 - [BACKPORT]

#### Changed

- Upgraded version of [TEA](https://github.com/asfadmin/thin-egress-app/) deployed with Cumulus to build 88.

### [v2.0.3] 2020-09-02 - [BACKPORT]

#### Fixed

- **CUMULUS-1961**
  - Fixed `activeCollections` query only returning 10 results

- **CUMULUS-2039**
  - Fix issue causing SyncGranules task to run out of memory on large granules

#### CODE CHANGES

- The `@cumulus/aws-client/S3.getS3ObjectReadStreamAsync` function has been
  removed. It read the entire S3 object into memory before returning a read
  stream, which could cause Lambdas to run out of memory. Use
  `@cumulus/aws-client/S3.getObjectReadStream` instead.

### [v2.0.2] 2020-08-17 - [BACKPORT]

#### CODE CHANGES

- The `@cumulus/ingest/util.lookupMimeType` function now returns `undefined`
  rather than `null` if the mime type could not be found.
- The `@cumulus/ingest/lock.removeLock` function now returns `undefined`

#### Added

- **CUMULUS-2116**
  - Added `@cumulus/api/models/granule.unpublishAndDeleteGranule` which
  unpublishes a granule from CMR and deletes it from Cumulus, but does not
  update the record to `published: false` before deletion

### Fixed

- **CUMULUS-2116**
  - Fixed a race condition with bulk granule delete causing deleted granules to still appear in Elasticsearch. Granules removed via bulk delete should now be removed from Elasticsearch.

## [v2.0.1] 2020-07-28

### Added

- **CUMULUS-1886**
  - Added `multiple sort keys` support to `@cumulus/api`
- **CUMULUS-2099**
  - `@cumulus/message/Queue.getQueueUrl` to get the queue URL specified in a Cumulus workflow message, if any.

### Fixed

- **[PR 1790](https://github.com/nasa/cumulus/pull/1790)**
  - Fixed bug with request headers in `@cumulus/launchpad-auth` causing Launchpad token requests to fail

## [v2.0.0] 2020-07-23

### BREAKING CHANGES

- Changes to the `@cumulus/api-client` package
  - The `CumulusApiClientError` class must now be imported using
    `const { CumulusApiClientError } = require('@cumulus/api-client/CumulusApiClientError')`
- The `@cumulus/sftp-client/SftpClient` class must now be imported using
  `const { SftpClient } = require('@cumulus/sftp-client');`
- Instances of `@cumulus/ingest/SftpProviderClient` no longer implicitly connect
  when `download`, `list`, or `sync` are called. You must call `connect` on the
  provider client before issuing one of those calls. Failure to do so will
  result in a "Client not connected" exception being thrown.
- Instances of `@cumulus/ingest/SftpProviderClient` no longer implicitly
  disconnect from the SFTP server when `list` is called.
- Instances of `@cumulus/sftp-client/SftpClient` must now be explicitly closed
  by calling `.end()`
- Instances of `@cumulus/sftp-client/SftpClient` no longer implicitly connect to
  the server when `download`, `unlink`, `syncToS3`, `syncFromS3`, and `list` are
  called. You must explicitly call `connect` before calling one of those
  methods.
- Changes to the `@cumulus/common` package
  - `cloudwatch-event.getSfEventMessageObject()` now returns `undefined` if the
    message could not be found or could not be parsed. It previously returned
    `null`.
  - `S3KeyPairProvider.decrypt()` now throws an exception if the bucket
    containing the key cannot be determined.
  - `S3KeyPairProvider.decrypt()` now throws an exception if the stack cannot be
    determined.
  - `S3KeyPairProvider.encrypt()` now throws an exception if the bucket
    containing the key cannot be determined.
  - `S3KeyPairProvider.encrypt()` now throws an exception if the stack cannot be
    determined.
  - `sns-event.getSnsEventMessageObject()` now returns `undefined` if it could
    not be parsed. It previously returned `null`.
  - The `aws` module has been removed.
  - The `BucketsConfig.buckets` property is now read-only and private
  - The `test-utils.validateConfig()` function now resolves to `undefined`
    rather than `true`.
  - The `test-utils.validateInput()` function now resolves to `undefined` rather
    than `true`.
  - The `test-utils.validateOutput()` function now resolves to `undefined`
    rather than `true`.
  - The static `S3KeyPairProvider.retrieveKey()` function has been removed.
- Changes to the `@cumulus/cmrjs` package
  - `@cumulus/cmrjs.constructOnlineAccessUrl()` and
    `@cumulus/cmrjs/cmr-utils.constructOnlineAccessUrl()` previously took a
    `buckets` parameter, which was an instance of
    `@cumulus/common/BucketsConfig`. They now take a `bucketTypes` parameter,
    which is a simple object mapping bucket names to bucket types. Example:
    `{ 'private-1': 'private', 'public-1': 'public' }`
  - `@cumulus/cmrjs.reconcileCMRMetadata()` and
    `@cumulus/cmrjs/cmr-utils.reconcileCMRMetadata()` now take a **required**
    `bucketTypes` parameter, which is a simple object mapping bucket names to
    bucket types. Example: `{ 'private-1': 'private', 'public-1': 'public' }`
  - `@cumulus/cmrjs.updateCMRMetadata()` and
    `@cumulus/cmrjs/cmr-utils.updateCMRMetadata()` previously took an optional
    `inBuckets` parameter, which was an instance of
    `@cumulus/common/BucketsConfig`. They now take a **required** `bucketTypes`
    parameter, which is a simple object mapping bucket names to bucket types.
    Example: `{ 'private-1': 'private', 'public-1': 'public' }`
- The minimum supported version of all published Cumulus packages is now Node
  12.18.0
  - Tasks using the `cumuluss/cumulus-ecs-task` Docker image must be updated to
    `cumuluss/cumulus-ecs-task:1.7.0`. This can be done by updating the `image`
    property of any tasks defined using the `cumulus_ecs_service` Terraform
    module.
- Changes to `@cumulus/aws-client/S3`
  - The signature of the `getObjectSize` function has changed. It now takes a
    params object with three properties:
    - **s3**: an instance of an AWS.S3 object
    - **bucket**
    - **key**
  - The `getObjectSize` function will no longer retry if the object does not
    exist
- **CUMULUS-1861**
  - `@cumulus/message/Collections.getCollectionIdFromMessage` now throws a
    `CumulusMessageError` if `collectionName` and `collectionVersion` are missing
    from `meta.collection`.   Previously this method would return
    `'undefined___undefined'` instead
  - `@cumulus/integration-tests/addCollections` now returns an array of collections that
    were added rather than the count of added collections
- **CUMULUS-1930**
  - The `@cumulus/common/util.uuid()` function has been removed
- **CUMULUS-1955**
  - `@cumulus/aws-client/S3.multipartCopyObject` now returns an object with the
    AWS `etag` of the destination object
  - `@cumulus/ingest/S3ProviderClient.list` now sets a file object's `path`
    property to `undefined` instead of `null` when the file is at the top level
    of its bucket
  - The `sync` methods of the following classes in the `@cumulus/ingest` package
    now return an object with the AWS `s3uri` and `etag` of the destination file
    (they previously returned only a string representing the S3 URI)
    - `FtpProviderClient`
    - `HttpProviderClient`
    - `S3ProviderClient`
    - `SftpProviderClient`
- **CUMULUS-1958**
  - The following methods exported from `@cumulus/cmr-js/cmr-utils` were made
    async, and added distributionBucketMap as a parameter:
    - constructOnlineAccessUrl
    - generateFileUrl
    - reconcileCMRMetadata
    - updateCMRMetadata
- **CUMULUS-1969**
  - The `DiscoverPdrs` task now expects `provider_path` to be provided at
    `event.config.provider_path`, not `event.config.collection.provider_path`
  - `event.config.provider_path` is now a required parameter of the
    `DiscoverPdrs` task
  - `event.config.collection` is no longer a parameter to the `DiscoverPdrs`
    task
  - Collections no longer support the `provider_path` property. The tasks that
    relied on that property are now referencing `config.meta.provider_path`.
    Workflows should be updated accordingly.
- **CUMULUS-1977**
  - Moved bulk granule deletion endpoint from `/bulkDelete` to
    `/granules/bulkDelete`
- **CUMULUS-1991**
  - Updated CMR metadata generation to use "Download file.hdf" (where `file.hdf` is the filename of the given resource) as the resource description instead of "File to download"
  - CMR metadata updates now respect changes to resource descriptions (previously only changes to resource URLs were respected)

### MIGRATION STEPS

- Due to an issue with the AWS API Gateway and how the Thin Egress App Cloudformation template applies updates, you may need to redeploy your
  `thin-egress-app-EgressGateway` manually as a one time migration step.    If your deployment fails with an
  error similar to:

  ```bash
  Error: Lambda function (<stack>-tf-TeaCache) returned error: ({"errorType":"HTTPError","errorMessage":"Response code 404 (Not Found)"})
  ```

  Then follow the [AWS
  instructions](https://docs.aws.amazon.com/apigateway/latest/developerguide/how-to-deploy-api-with-console.html)
  to `Redeploy a REST API to a stage` for your egress API and re-run `terraform
  apply`.

### Added

- **CUMULUS-2081**
  - Add Integrator Guide section for onboarding
  - Add helpful tips documentation

- **CUMULUS-1902**
  - Add Common Use Cases section under Operator Docs

- **CUMULUS-2058**
  - Added `lambda_processing_role_name` as an output from the `cumulus` module
    to provide the processing role name
- **CUMULUS-1417**
  - Added a `checksumFor` property to collection `files` config. Set this
    property on a checksum file's definition matching the `regex` of the target
    file. More details in the ['Data Cookbooks
    Setup'](https://nasa.github.io/cumulus/docs/next/data-cookbooks/setup)
    documentation.
  - Added `checksumFor` validation to collections model.
- **CUMULUS-1956**
  - Added `@cumulus/earthata-login-client` package
  - The `/s3credentials` endpoint that is deployed as part of distribution now
    supports authentication using tokens created by a different application. If
    a request contains the `EDL-ClientId` and `EDL-Token` headers,
    authentication will be handled using that token rather than attempting to
    use OAuth.
  - `@cumulus/earthata-login-client.getTokenUsername()` now accepts an
    `xRequestId` argument, which will be included as the `X-Request-Id` header
    when calling Earthdata Login.
  - If the `s3Credentials` endpoint is invoked with an EDL token and an
    `X-Request-Id` header, that `X-Request-Id` header will be forwarded to
    Earthata Login.
- **CUMULUS-1957**
  - If EDL token authentication is being used, and the `EDL-Client-Name` header
    is set, `@the-client-name` will be appended to the end of the Earthdata
    Login username that is used as the `RoleSessionName` of the temporary IAM
    credentials. This value will show up in the AWS S3 server access logs.
- **CUMULUS-1958**
  - Add the ability for users to specify a `bucket_map_key` to the `cumulus`
    terraform module as an override for the default .yaml values that are passed
    to TEA by Core.    Using this option *requires* that each configured
    Cumulus 'distribution' bucket (e.g. public/protected buckets) have a single
    TEA mapping.  Multiple maps per bucket are not supported.
  - Updated Generating a distribution URL, the MoveGranules task and all CMR
    reconciliation functionality to utilize the TEA bucket map override.
  - Updated deploy process to utilize a bootstrap 'tea-map-cache' lambda that
    will, after deployment of Cumulus Core's TEA instance, query TEA for all
    protected/public buckets and generate a mapping configuration used
    internally by Core.  This object is also exposed as an output of the Cumulus
    module as `distribution_bucket_map`.
- **CUMULUS-1961**
  - Replaces DynamoDB for Elasticsearch for reconciliationReportForCumulusCMR
    comparisons between Cumulus and CMR.
- **CUMULUS-1970**
  - Created the `add-missing-file-checksums` workflow task
  - Added `@cumulus/aws-client/S3.calculateObjectHash()` function
  - Added `@cumulus/aws-client/S3.getObjectReadStream()` function
- **CUMULUS-1887**
  - Add additional fields to the granule CSV download file
- **CUMULUS-2019**
  - Add `infix` search to es query builder `@cumulus/api/es/es/queries` to
    support partial matching of the keywords

### Changed

- **CUMULUS-2032**
  - Updated @cumulus/ingest/HttpProviderClient to utilize a configuration key
    `httpListTimeout` to set the default timeout for discovery HTTP/HTTPS
    requests, and updates the default for the provider to 5 minutes (300 seconds).
  - Updated the DiscoverGranules and DiscoverPDRs tasks to utilize the updated
    configuration value if set via workflow config, and updates the default for
    these tasks to 5 minutes (300 seconds).

- **CUMULUS-176**
  - The API will now respond with a 400 status code when a request body contains
    invalid JSON. It had previously returned a 500 status code.
- **CUMULUS-1861**
  - Updates Rule objects to no longer require a collection.
  - Changes the DLQ behavior for `sfEventSqsToDbRecords` and
    `sfEventSqsToDbRecordsInputQueue`. Previously failure to write a database
    record would result in lambda success, and an error log in the CloudWatch
    logs.   The lambda has been updated to manually add a record to
    the `sfEventSqsToDbRecordsDeadLetterQueue` if the granule, execution, *or*
    pdr record fails to write, in addition to the previous error logging.
- **CUMULUS-1956**
  - The `/s3credentials` endpoint that is deployed as part of distribution now
    supports authentication using tokens created by a different application. If
    a request contains the `EDL-ClientId` and `EDL-Token` headers,
    authentication will be handled using that token rather than attempting to
    use OAuth.
- **CUMULUS-1977**
  - API endpoint POST `/granules/bulk` now returns a 202 status on a successful
    response instead of a 200 response
  - API endpoint DELETE `/granules/<granule-id>` now returns a 404 status if the
    granule record was already deleted
  - `@cumulus/api/models/Granule.update()` now returns the updated granule
    record
  - Implemented POST `/granules/bulkDelete` API endpoint to support deleting
    granules specified by ID or returned by the provided query in the request
    body. If the request is successful, the endpoint returns the async operation
    ID that has been started to remove the granules.
    - To use a query in the request body, your deployment must be
      [configured to access the Elasticsearch host for ESDIS metrics](https://nasa.github.io/cumulus/docs/additional-deployment-options/cloudwatch-logs-delivery#esdis-metrics)
      in your environment
  - Added `@cumulus/api/models/Granule.getRecord()` method to return raw record
    from DynamoDB
  - Added `@cumulus/api/models/Granule.delete()` method which handles deleting
    the granule record from DynamoDB and the granule files from S3
- **CUMULUS-1982**
  - The `globalConnectionLimit` property of providers is now optional and
    defaults to "unlimited"
- **CUMULUS-1997**
  - Added optional `launchpad` configuration to `@cumulus/hyrax-metadata-updates` task config schema.
- **CUMULUS-1991**
  - `@cumulus/cmrjs/src/cmr-utils/constructOnlineAccessUrls()` now throws an error if `cmrGranuleUrlType = "distribution"` and no distribution endpoint argument is provided
- **CUMULUS-2011**
  - Reconciliation reports are now generated within an AsyncOperation
- **CUMULUS-2016**
  - Upgrade TEA to version 79

### Fixed

- **CUMULUS-1991**
  - Added missing `DISTRIBUTION_ENDPOINT` environment variable for API lambdas. This environment variable is required for API requests to move granules.

- **CUMULUS-1961**
  - Fixed granules and executions query params not getting sent to API in granule list operation in `@cumulus/api-client`

### Deprecated

- `@cumulus/aws-client/S3.calculateS3ObjectChecksum()`
- `@cumulus/aws-client/S3.getS3ObjectReadStream()`
- `@cumulus/common/log.convertLogLevel()`
- `@cumulus/collection-config-store`
- `@cumulus/common/util.sleep()`

- **CUMULUS-1930**
  - `@cumulus/common/log.convertLogLevel()`
  - `@cumulus/common/util.isNull()`
  - `@cumulus/common/util.isUndefined()`
  - `@cumulus/common/util.negate()`
  - `@cumulus/common/util.noop()`
  - `@cumulus/common/util.isNil()`
  - `@cumulus/common/util.renameProperty()`
  - `@cumulus/common/util.lookupMimeType()`
  - `@cumulus/common/util.thread()`
  - `@cumulus/common/util.mkdtempSync()`

### Removed

- The deprecated `@cumulus/common.bucketsConfigJsonObject` function has been
  removed
- The deprecated `@cumulus/common.CollectionConfigStore` class has been removed
- The deprecated `@cumulus/common.concurrency` module has been removed
- The deprecated `@cumulus/common.constructCollectionId` function has been
  removed
- The deprecated `@cumulus/common.launchpad` module has been removed
- The deprecated `@cumulus/common.LaunchpadToken` class has been removed
- The deprecated `@cumulus/common.Semaphore` class has been removed
- The deprecated `@cumulus/common.stringUtils` module has been removed
- The deprecated `@cumulus/common/aws.cloudwatchlogs` function has been removed
- The deprecated `@cumulus/common/aws.deleteS3Files` function has been removed
- The deprecated `@cumulus/common/aws.deleteS3Object` function has been removed
- The deprecated `@cumulus/common/aws.dynamodb` function has been removed
- The deprecated `@cumulus/common/aws.dynamodbDocClient` function has been
  removed
- The deprecated `@cumulus/common/aws.getExecutionArn` function has been removed
- The deprecated `@cumulus/common/aws.headObject` function has been removed
- The deprecated `@cumulus/common/aws.listS3ObjectsV2` function has been removed
- The deprecated `@cumulus/common/aws.parseS3Uri` function has been removed
- The deprecated `@cumulus/common/aws.promiseS3Upload` function has been removed
- The deprecated `@cumulus/common/aws.recursivelyDeleteS3Bucket` function has
  been removed
- The deprecated `@cumulus/common/aws.s3CopyObject` function has been removed
- The deprecated `@cumulus/common/aws.s3ObjectExists` function has been removed
- The deprecated `@cumulus/common/aws.s3PutObject` function has been removed
- The deprecated `@cumulus/common/bucketsConfigJsonObject` function has been
  removed
- The deprecated `@cumulus/common/CloudWatchLogger` class has been removed
- The deprecated `@cumulus/common/collection-config-store.CollectionConfigStore`
  class has been removed
- The deprecated `@cumulus/common/collection-config-store.constructCollectionId`
  function has been removed
- The deprecated `@cumulus/common/concurrency.limit` function has been removed
- The deprecated `@cumulus/common/concurrency.mapTolerant` function has been
  removed
- The deprecated `@cumulus/common/concurrency.promiseUrl` function has been
  removed
- The deprecated `@cumulus/common/concurrency.toPromise` function has been
  removed
- The deprecated `@cumulus/common/concurrency.unless` function has been removed
- The deprecated `@cumulus/common/config.parseConfig` function has been removed
- The deprecated `@cumulus/common/config.resolveResource` function has been
  removed
- The deprecated `@cumulus/common/DynamoDb.get` function has been removed
- The deprecated `@cumulus/common/DynamoDb.scan` function has been removed
- The deprecated `@cumulus/common/FieldPattern` class has been removed
- The deprecated `@cumulus/common/launchpad.getLaunchpadToken` function has been
  removed
- The deprecated `@cumulus/common/launchpad.validateLaunchpadToken` function has
  been removed
- The deprecated `@cumulus/common/LaunchpadToken` class has been removed
- The deprecated `@cumulus/common/message.buildCumulusMeta` function has been
  removed
- The deprecated `@cumulus/common/message.buildQueueMessageFromTemplate`
  function has been removed
- The deprecated `@cumulus/common/message.getCollectionIdFromMessage` function
  has been removed
- The deprecated `@cumulus/common/message.getMaximumExecutions` function has
  been removed
- The deprecated `@cumulus/common/message.getMessageExecutionArn` function has
  been removed
- The deprecated `@cumulus/common/message.getMessageExecutionName` function has
  been removed
- The deprecated `@cumulus/common/message.getMessageFromTemplate` function has
  been removed
- The deprecated `@cumulus/common/message.getMessageGranules` function has been
  removed
- The deprecated `@cumulus/common/message.getMessageStateMachineArn` function
  has been removed
- The deprecated `@cumulus/common/message.getQueueName` function has been
  removed
- The deprecated `@cumulus/common/message.getQueueNameByUrl` function has been
  removed
- The deprecated `@cumulus/common/message.hasQueueAndExecutionLimit` function
  has been removed
- The deprecated `@cumulus/common/Semaphore` class has been removed
- The deprecated `@cumulus/common/string.globalReplace` function has been removed
- The deprecated `@cumulus/common/string.isNonEmptyString` function has been
  removed
- The deprecated `@cumulus/common/string.isValidHostname` function has been
  removed
- The deprecated `@cumulus/common/string.match` function has been removed
- The deprecated `@cumulus/common/string.matches` function has been removed
- The deprecated `@cumulus/common/string.replace` function has been removed
- The deprecated `@cumulus/common/string.toLower` function has been removed
- The deprecated `@cumulus/common/string.toUpper` function has been removed
- The deprecated `@cumulus/common/testUtils.getLocalstackEndpoint` function has been removed
- The deprecated `@cumulus/common/util.setErrorStack` function has been removed
- The `@cumulus/common/util.uuid` function has been removed
- The deprecated `@cumulus/common/workflows.getWorkflowArn` function has been
  removed
- The deprecated `@cumulus/common/workflows.getWorkflowFile` function has been
  removed
- The deprecated `@cumulus/common/workflows.getWorkflowList` function has been
  removed
- The deprecated `@cumulus/common/workflows.getWorkflowTemplate` function has
  been removed
- `@cumulus/aws-client/StepFunctions.toSfnExecutionName()`
- `@cumulus/aws-client/StepFunctions.fromSfnExecutionName()`
- `@cumulus/aws-client/StepFunctions.getExecutionArn()`
- `@cumulus/aws-client/StepFunctions.getExecutionUrl()`
- `@cumulus/aws-client/StepFunctions.getStateMachineArn()`
- `@cumulus/aws-client/StepFunctions.pullStepFunctionEvent()`
- `@cumulus/common/test-utils/throttleOnce()`
- `@cumulus/integration-tests/api/distribution.invokeApiDistributionLambda()`
- `@cumulus/integration-tests/api/distribution.getDistributionApiRedirect()`
- `@cumulus/integration-tests/api/distribution.getDistributionApiFileStream()`

## [v1.24.0] 2020-06-03

### BREAKING CHANGES

- **CUMULUS-1969**
  - The `DiscoverPdrs` task now expects `provider_path` to be provided at
    `event.config.provider_path`, not `event.config.collection.provider_path`
  - `event.config.provider_path` is now a required parameter of the
    `DiscoverPdrs` task
  - `event.config.collection` is no longer a parameter to the `DiscoverPdrs`
    task
  - Collections no longer support the `provider_path` property. The tasks that
    relied on that property are now referencing `config.meta.provider_path`.
    Workflows should be updated accordingly.

- **CUMULUS-1997**
  - `@cumulus/cmr-client/CMRSearchConceptQueue` parameters have been changed to take a `cmrSettings` object containing clientId, provider, and auth information. This can be generated using `@cumulus/cmrjs/cmr-utils/getCmrSettings`. The `cmrEnvironment` variable has been removed.

### Added

- **CUMULUS-1800**
  - Added task configuration setting named `syncChecksumFiles` to the
    SyncGranule task. This setting is `false` by default, but when set to
    `true`, all checksum files associated with data files that are downloaded
    will be downloaded as well.
- **CUMULUS-1952**
  - Updated HTTP(S) provider client to accept username/password for Basic authorization. This change adds support for Basic Authorization such as Earthdata login redirects to ingest (i.e. as implemented in SyncGranule), but not to discovery (i.e. as implemented in DiscoverGranules). Discovery still expects the provider's file system to be publicly accessible, but not the individual files and their contents.
  - **NOTE**: Using this in combination with the HTTP protocol may expose usernames and passwords to intermediary network entities. HTTPS is highly recommended.
- **CUMULUS-1997**
  - Added optional `launchpad` configuration to `@cumulus/hyrax-metadata-updates` task config schema.

### Fixed

- **CUMULUS-1997**
  - Updated all CMR operations to use configured authentication scheme
- **CUMULUS-2010**
  - Updated `@cumulus/api/launchpadSaml` to support multiple userGroup attributes from the SAML response

## [v1.23.2] 2020-05-22

### BREAKING CHANGES

- Updates to the Cumulus archive API:
  - All endpoints now return a `401` response instead of a `403` for any request where the JWT passed as a Bearer token is invalid.
  - POST `/refresh` and DELETE `/token/<token>` endpoints now return a `401` response for requests with expired tokens

- **CUMULUS-1894**
  - `@cumulus/ingest/granule.handleDuplicateFile()`
    - The `copyOptions` parameter has been removed
    - An `ACL` parameter has been added
  - `@cumulus/ingest/granule.renameS3FileWithTimestamp()`
    - Now returns `undefined`

- **CUMULUS-1896**
  Updated all Cumulus core lambdas to utilize the new message adapter streaming interface via [cumulus-message-adapter-js v1.2.0](https://github.com/nasa/cumulus-message-adapter-js/releases/tag/v1.2.0).   Users of this version of Cumulus (or later) must utilize version 1.3.0 or greater of the [cumulus-message-adapter](https://github.com/nasa/cumulus-message-adapter) to support core lambdas.

- **CUMULUS-1912**
  - `@cumulus/api` reconciliationReports list endpoint returns a list of reconciliationReport records instead of S3Uri.

- **CUMULUS-1969**
  - The `DiscoverGranules` task now expects `provider_path` to be provided at
    `event.config.provider_path`, not `event.config.collection.provider_path`
  - `config.provider_path` is now a required parameter of the `DiscoverGranules`
    task

### MIGRATION STEPS

- To take advantage of the new TTL-based access token expiration implemented in CUMULUS-1777 (see notes below) and clear out existing records in your access tokens table, do the following:
  1. Log out of any active dashboard sessions
  2. Use the AWS console or CLI to delete your `<prefix>-AccessTokensTable` DynamoDB table
  3. [Re-deploy your `data-persistence` module](https://nasa.github.io/cumulus/docs/deployment/upgrade-readme#update-data-persistence-resources), which should re-create the `<prefix>-AccessTokensTable` DynamoDB table
  4. Return to using the Cumulus API/dashboard as normal
- This release requires the Cumulus Message Adapter layer deployed with Cumulus Core to be at least 1.3.0, as the core lambdas have updated to [cumulus-message-adapter-js v1.2.0](https://github.com/nasa/cumulus-message-adapter-js/releases/tag/v1.2.0) and the new CMA interface.  As a result, users should:
  1. Follow the [Cumulus Message Adapter (CMA) deployment instructions](https://nasa.github.io/cumulus/docs/deployment/deployment-readme#deploy-the-cumulus-message-adapter-layer) and install a CMA layer version >=1.3.0
  2. If you are using any custom Node.js Lambdas in your workflows **and** the Cumulus CMA layer/`cumulus-message-adapter-js`, you must update your lambda to use [cumulus-message-adapter-js v1.2.0](https://github.com/nasa/cumulus-message-adapter-js/releases/tag/v1.2.0) and follow the migration instructions in the release notes. Prior versions of `cumulus-message-adapter-js` are not compatible with CMA >= 1.3.0.
- Migrate existing s3 reconciliation report records to database (CUMULUS-1911):
  - After update your `data persistence` module and Cumulus resources, run the command:

  ```bash
  ./node_modules/.bin/cumulus-api migrate --stack `<your-terraform-deployment-prefix>` --migrationVersion migration5
  ```

### Added

- Added a limit for concurrent Elasticsearch requests when doing an index from database operation
- Added the `es_request_concurrency` parameter to the archive and cumulus Terraform modules

- **CUMULUS-1995**
  - Added the `es_index_shards` parameter to the archive and cumulus Terraform modules to configure the number of shards for the ES index
    - If you have an existing ES index, you will need to [reindex](https://nasa.github.io/cumulus-api/#reindex) and then [change index](https://nasa.github.io/cumulus-api/#change-index) to take advantage of shard updates

- **CUMULUS-1894**
  - Added `@cumulus/aws-client/S3.moveObject()`

- **CUMULUS-1911**
  - Added ReconciliationReports table
  - Updated CreateReconciliationReport lambda to save Reconciliation Report records to database
  - Updated dbIndexer and IndexFromDatabase lambdas to index Reconciliation Report records to Elasticsearch
  - Added migration_5 to migrate existing s3 reconciliation report records to database and Elasticsearch
  - Updated `@cumulus/api` package, `tf-modules/archive` and `tf-modules/data-persistence` Terraform modules

- **CUMULUS-1916**
  - Added util function for seeding reconciliation reports when running API locally in dashboard

### Changed

- **CUMULUS-1777**
  - The `expirationTime` property is now a **required field** of the access tokens model.
  - Updated the `AccessTokens` table to set a [TTL](https://docs.aws.amazon.com/amazondynamodb/latest/developerguide/howitworks-ttl.html) on the `expirationTime` field in `tf-modules/data-persistence/dynamo.tf`. As a result, access token records in this table whose `expirationTime` has passed should be **automatically deleted by DynamoDB**.
  - Updated all code creating access token records in the Dynamo `AccessTokens` table to set the `expirationTime` field value in seconds from the epoch.
- **CUMULUS-1912**
  - Updated reconciliationReports endpoints to query against Elasticsearch, delete report from both database and s3
  - Added `@cumulus/api-client/reconciliationReports`
- **CUMULUS-1999**
  - Updated `@cumulus/common/util.deprecate()` so that only a single deprecation notice is printed for each name/version combination

### Fixed

- **CUMULUS-1894**
  - The `SyncGranule` task can now handle files larger than 5 GB
- **CUMULUS-1987**
  - `Remove granule from CMR` operation in `@cumulus/api` now passes token to CMR when fetching granule metadata, allowing removal of private granules
- **CUMULUS-1993**
  - For a given queue, the `sqs-message-consumer` Lambda will now only schedule workflows for rules matching the queue **and the collection information in each queue message (if any)**
    - The consumer also now only reads each queue message **once per Lambda invocation**, whereas previously each message was read **once per queue rule per Lambda invocation**
  - Fixed bug preventing the deletion of multiple SNS rules that share the same SNS topic

### Deprecated

- **CUMULUS-1894**
  - `@cumulus/ingest/granule.copyGranuleFile()`
  - `@cumulus/ingest/granule.moveGranuleFile()`

- **CUMULUS-1987** - Deprecated the following functions:
  - `@cumulus/cmrjs/getMetadata(cmrLink)` -> `@cumulus/cmr-client/CMR.getGranuleMetadata(cmrLink)`
  - `@cumulus/cmrjs/getFullMetadata(cmrLink)`

## [v1.22.1] 2020-05-04

**Note**: v1.22.0 was not released as a package due to npm/release concerns.  Users upgrading to 1.22.x should start with 1.22.1

### Added

- **CUMULUS-1894**
  - Added `@cumulus/aws-client/S3.multipartCopyObject()`
- **CUMULUS-408**
  - Added `certificateUri` field to provider schema. This optional field allows operators to specify an S3 uri to a CA bundle to use for HTTPS requests.
- **CUMULUS-1787**
  - Added `collections/active` endpoint for returning collections with active granules in `@cumulus/api`
- **CUMULUS-1799**
  - Added `@cumulus/common/stack.getBucketsConfigKey()` to return the S3 key for the buckets config object
  - Added `@cumulus/common/workflows.getWorkflowFileKey()` to return the S3 key for a workflow definition object
  - Added `@cumulus/common/workflows.getWorkflowsListKeyPrefix()` to return the S3 key prefix for objects containing workflow definitions
  - Added `@cumulus/message` package containing utilities for building and parsing Cumulus messages
- **CUMULUS-1850**
  - Added `@cumulus/aws-client/Kinesis.describeStream()` to get a Kinesis stream description
- **CUMULUS-1853**
  - Added `@cumulus/integration-tests/collections.createCollection()`
  - Added `@cumulus/integration-tests/executions.findExecutionArn()`
  - Added `@cumulus/integration-tests/executions.getExecutionWithStatus()`
  - Added `@cumulus/integration-tests/granules.getGranuleWithStatus()`
  - Added `@cumulus/integration-tests/providers.createProvider()`
  - Added `@cumulus/integration-tests/rules.createOneTimeRule()`

### Changed

- **CUMULUS-1682**
  - Moved all `@cumulus/ingest/parse-pdr` code into the `parse-pdr` task as it had become tightly coupled with that task's handler and was not used anywhere else. Unit tests also restored.
- **CUMULUS-1820**
  - Updated the Thin Egress App module used in `tf-modules/distribution/main.tf` to build 74. [See the release notes](https://github.com/asfadmin/thin-egress-app/releases/tag/tea-build.74).
- **CUMULUS-1852**
  - Updated POST endpoints for `/collections`, `/providers`, and `/rules` to log errors when returning a 500 response
  - Updated POST endpoint for `/collections`:
    - Return a 400 response when the `name` or `version` fields are missing
    - Return a 409 response if the collection already exists
    - Improved error messages to be more explicit
  - Updated POST endpoint for `/providers`:
    - Return a 400 response if the `host` field value is invalid
    - Return a 409 response if the provider already exists
  - Updated POST endpoint for `/rules`:
    - Return a 400 response if rule `name` is invalid
    - Return a 400 response if rule `type` is invalid
- **CUMULUS-1891**
  - Updated the following endpoints using async operations to return a 503 error if the ECS task  cannot be started and a 500 response for a non-specific error:
    - POST `/replays`
    - POST `/bulkDelete`
    - POST `/elasticsearch/index-from-database`
    - POST `/granules/bulk`

### Fixed

- **CUMULUS-408**
  - Fixed HTTPS discovery and ingest.

- **CUMULUS-1850**
  - Fixed a bug in Kinesis event processing where the message consumer would not properly filter available rules based on the collection information in the event and the Kinesis stream ARN

- **CUMULUS-1853**
  - Fixed a bug where attempting to create a rule containing a payload property
    would fail schema validation.

- **CUMULUS-1854**
  - Rule schema is validated before starting workflows or creating event source mappings

- **CUMULUS-1974**
  - Fixed @cumulus/api webpack config for missing underscore object due to underscore update

- **CUMULUS-2210**
  - Fixed `cmr_oauth_provider` variable not being propagated to reconciliation reports

### Deprecated

- **CUMULUS-1799** - Deprecated the following code. For cases where the code was moved into another package, the new code location is noted:
  - `@cumulus/aws-client/StepFunctions.fromSfnExecutionName()`
  - `@cumulus/aws-client/StepFunctions.toSfnExecutionName()`
  - `@cumulus/aws-client/StepFunctions.getExecutionArn()` -> `@cumulus/message/Executions.buildExecutionArn()`
  - `@cumulus/aws-client/StepFunctions.getExecutionUrl()` -> `@cumulus/message/Executions.getExecutionUrlFromArn()`
  - `@cumulus/aws-client/StepFunctions.getStateMachineArn()` -> `@cumulus/message/Executions.getStateMachineArnFromExecutionArn()`
  - `@cumulus/aws-client/StepFunctions.pullStepFunctionEvent()` -> `@cumulus/message/StepFunctions.pullStepFunctionEvent()`
  - `@cumulus/common/bucketsConfigJsonObject()`
  - `@cumulus/common/CloudWatchLogger`
  - `@cumulus/common/collection-config-store/CollectionConfigStore` -> `@cumulus/collection-config-store`
  - `@cumulus/common/collection-config-store.constructCollectionId()` -> `@cumulus/message/Collections.constructCollectionId`
  - `@cumulus/common/concurrency.limit()`
  - `@cumulus/common/concurrency.mapTolerant()`
  - `@cumulus/common/concurrency.promiseUrl()`
  - `@cumulus/common/concurrency.toPromise()`
  - `@cumulus/common/concurrency.unless()`
  - `@cumulus/common/config.buildSchema()`
  - `@cumulus/common/config.parseConfig()`
  - `@cumulus/common/config.resolveResource()`
  - `@cumulus/common/config.resourceToArn()`
  - `@cumulus/common/FieldPattern`
  - `@cumulus/common/launchpad.getLaunchpadToken()` -> `@cumulus/launchpad-auth/index.getLaunchpadToken()`
  - `@cumulus/common/LaunchpadToken` -> `@cumulus/launchpad-auth/LaunchpadToken`
  - `@cumulus/common/launchpad.validateLaunchpadToken()` -> `@cumulus/launchpad-auth/index.validateLaunchpadToken()`
  - `@cumulus/common/message.buildCumulusMeta()` -> `@cumulus/message/Build.buildCumulusMeta()`
  - `@cumulus/common/message.buildQueueMessageFromTemplate()` -> `@cumulus/message/Build.buildQueueMessageFromTemplate()`
  - `@cumulus/common/message.getCollectionIdFromMessage()` -> `@cumulus/message/Collections.getCollectionIdFromMessage()`
  - `@cumulus/common/message.getMessageExecutionArn()` -> `@cumulus/message/Executions.getMessageExecutionArn()`
  - `@cumulus/common/message.getMessageExecutionName()` -> `@cumulus/message/Executions.getMessageExecutionName()`
  - `@cumulus/common/message.getMaximumExecutions()` -> `@cumulus/message/Queue.getMaximumExecutions()`
  - `@cumulus/common/message.getMessageFromTemplate()`
  - `@cumulus/common/message.getMessageStateMachineArn()` -> `@cumulus/message/Executions.getMessageStateMachineArn()`)
  - `@cumulus/common/message.getMessageGranules()` -> `@cumulus/message/Granules.getMessageGranules()`
  - `@cumulus/common/message.getQueueNameByUrl()` -> `@cumulus/message/Queue.getQueueNameByUrl()`
  - `@cumulus/common/message.getQueueName()` -> `@cumulus/message/Queue.getQueueName()`)
  - `@cumulus/common/message.hasQueueAndExecutionLimit()` -> `@cumulus/message/Queue.hasQueueAndExecutionLimit()`
  - `@cumulus/common/Semaphore`
  - `@cumulus/common/test-utils.throttleOnce()`
  - `@cumulus/common/workflows.getWorkflowArn()`
  - `@cumulus/common/workflows.getWorkflowFile()`
  - `@cumulus/common/workflows.getWorkflowList()`
  - `@cumulus/common/workflows.getWorkflowTemplate()`
  - `@cumulus/integration-tests/sfnStep/SfnStep.parseStepMessage()` -> `@cumulus/message/StepFunctions.parseStepMessage()`
- **CUMULUS-1858** - Deprecated the following functions.
  - `@cumulus/common/string.globalReplace()`
  - `@cumulus/common/string.isNonEmptyString()`
  - `@cumulus/common/string.isValidHostname()`
  - `@cumulus/common/string.match()`
  - `@cumulus/common/string.matches()`
  - `@cumulus/common/string.replace()`
  - `@cumulus/common/string.toLower()`
  - `@cumulus/common/string.toUpper()`

### Removed

- **CUMULUS-1799**: Deprecated code removals:
  - Removed from `@cumulus/common/aws`:
    - `pullStepFunctionEvent()`
  - Removed `@cumulus/common/sfnStep`
  - Removed `@cumulus/common/StepFunctions`

## [v1.21.0] 2020-03-30

### PLEASE NOTE

- **CUMULUS-1762**: the `messageConsumer` for `sns` and `kinesis`-type rules now fetches
  the collection information from the message. You should ensure that your rule's collection
  name and version match what is in the message for these ingest messages to be processed.
  If no matching rule is found, an error will be thrown and logged in the
  `messageConsumer` Lambda function's log group.

### Added

- **CUMULUS-1629**`
  - Updates discover-granules task to respect/utilize duplicateHandling configuration such that
    - skip:               Duplicates will be filtered from the granule list
    - error:              Duplicates encountered will result in step failure
    - replace, version:   Duplicates will be ignored and handled as normal.
  - Adds a new copy of the API lambda `PrivateApiLambda()` which is configured to not require authentication. This Lambda is not connected to an API gateway
  - Adds `@cumulus/api-client` with functions for use by workflow lambdas to call the API when needed

- **CUMULUS-1732**
  - Added Python task/activity workflow and integration test (`PythonReferenceSpec`) to test `cumulus-message-adapter-python`and `cumulus-process-py` integration.
- **CUMULUS-1795**
  - Added an IAM policy on the Cumulus EC2 creation to enable SSM when the `deploy_to_ngap` flag is true

### Changed

- **CUMULUS-1762**
  - the `messageConsumer` for `sns` and `kinesis`-type rules now fetches the collection
    information from the message.

### Deprecated

- **CUMULUS-1629**
  - Deprecate `granulesApi`, `rulesApi`, `emsApi`, `executionsAPI` from `@cumulus/integration-test/api` in favor of code moved to `@cumulus/api-client`

### Removed

- **CUMULUS-1799**: Deprecated code removals
  - Removed deprecated method `@cumulus/api/models/Granule.createGranulesFromSns()`
  - Removed deprecated method `@cumulus/api/models/Granule.removeGranuleFromCmr()`
  - Removed from `@cumulus/common/aws`:
    - `apigateway()`
    - `buildS3Uri()`
    - `calculateS3ObjectChecksum()`
    - `cf()`
    - `cloudwatch()`
    - `cloudwatchevents()`
    - `cloudwatchlogs()`
    - `createAndWaitForDynamoDbTable()`
    - `createQueue()`
    - `deleteSQSMessage()`
    - `describeCfStackResources()`
    - `downloadS3File()`
    - `downloadS3Files()`
    - `DynamoDbSearchQueue` class
    - `dynamodbstreams()`
    - `ec2()`
    - `ecs()`
    - `fileExists()`
    - `findResourceArn()`
    - `fromSfnExecutionName()`
    - `getFileBucketAndKey()`
    - `getJsonS3Object()`
    - `getQueueUrl()`
    - `getObjectSize()`
    - `getS3ObjectReadStream()`
    - `getSecretString()`
    - `getStateMachineArn()`
    - `headObject()`
    - `isThrottlingException()`
    - `kinesis()`
    - `lambda()`
    - `listS3Objects()`
    - `promiseS3Upload()`
    - `publishSnsMessage()`
    - `putJsonS3Object()`
    - `receiveSQSMessages()`
    - `s3CopyObject()`
    - `s3GetObjectTagging()`
    - `s3Join()`
    - `S3ListObjectsV2Queue` class
    - `s3TagSetToQueryString()`
    - `s3PutObjectTagging()`
    - `secretsManager()`
    - `sendSQSMessage()`
    - `sfn()`
    - `sns()`
    - `sqs()`
    - `sqsQueueExists()`
    - `toSfnExecutionName()`
    - `uploadS3FileStream()`
    - `uploadS3Files()`
    - `validateS3ObjectChecksum()`
  - Removed `@cumulus/common/CloudFormationGateway` class
  - Removed `@cumulus/common/concurrency/Mutex` class
  - Removed `@cumulus/common/errors`
  - Removed `@cumulus/common/sftp`
  - Removed `@cumulus/common/string.unicodeEscape`
  - Removed `@cumulus/cmrjs/cmr-utils.getGranuleId()`
  - Removed `@cumulus/cmrjs/cmr-utils.getCmrFiles()`
  - Removed `@cumulus/cmrjs/cmr/CMR` class
  - Removed `@cumulus/cmrjs/cmr/CMRSearchConceptQueue` class
  - Removed `@cumulus/cmrjs/utils.getHost()`
  - Removed `@cumulus/cmrjs/utils.getIp()`
  - Removed `@cumulus/cmrjs/utils.hostId()`
  - Removed `@cumulus/cmrjs/utils/ummVersion()`
  - Removed `@cumulus/cmrjs/utils.updateToken()`
  - Removed `@cumulus/cmrjs/utils.validateUMMG()`
  - Removed `@cumulus/ingest/aws.getEndpoint()`
  - Removed `@cumulus/ingest/aws.getExecutionUrl()`
  - Removed `@cumulus/ingest/aws/invoke()`
  - Removed `@cumulus/ingest/aws/CloudWatch` class
  - Removed `@cumulus/ingest/aws/ECS` class
  - Removed `@cumulus/ingest/aws/Events` class
  - Removed `@cumulus/ingest/aws/SQS` class
  - Removed `@cumulus/ingest/aws/StepFunction` class
  - Removed `@cumulus/ingest/util.normalizeProviderPath()`
  - Removed `@cumulus/integration-tests/index.listCollections()`
  - Removed `@cumulus/integration-tests/index.listProviders()`
  - Removed `@cumulus/integration-tests/index.rulesList()`
  - Removed `@cumulus/integration-tests/api/api.addCollectionApi()`

## [v1.20.0] 2020-03-12

### BREAKING CHANGES

- **CUMULUS-1714**
  - Changed the format of the message sent to the granule SNS Topic. Message includes the granule record under `record` and the type of event under `event`. Messages with `deleted` events will have the record that was deleted with a `deletedAt` timestamp. Options for `event` are `Create | Update | Delete`
- **CUMULUS-1769** - `deploy_to_ngap` is now a **required** variable for the `tf-modules/cumulus` module. **For those deploying to NGAP environments, this variable should always be set to `true`.**

### Notable changes

- **CUMULUS-1739** - You can now exclude Elasticsearch from your `tf-modules/data-persistence` deployment (via `include_elasticsearch = false`) and your `tf-modules/cumulus` module will still deploy successfully.

- **CUMULUS-1769** - If you set `deploy_to_ngap = true` for the `tf-modules/archive` Terraform module, **you can only deploy your archive API gateway as `PRIVATE`**, not `EDGE`.

### Added

- Added `@cumulus/aws-client/S3.getS3ObjectReadStreamAsync()` to deal with S3 eventual consistency issues by checking for the existence an S3 object with retries before getting a readable stream for that object.
- **CUMULUS-1769**
  - Added `deploy_to_ngap` boolean variable for the `tf-modules/cumulus` and `tf-modules/archive` Terraform modules. This variable is required. **For those deploying to NGAP environments, this variable should always be set to `true`.**
- **HYRAX-70**
  - Add the hyrax-metadata-update task

### Changed

- [`AccessToken.get()`](https://github.com/nasa/cumulus/blob/master/packages/api/models/access-tokens.js) now enforces [strongly consistent reads from DynamoDB](https://docs.aws.amazon.com/amazondynamodb/latest/developerguide/HowItWorks.ReadConsistency.html)
- **CUMULUS-1739**
  - Updated `tf-modules/data-persistence` to make Elasticsearch alarm resources and outputs conditional on the `include_elasticsearch` variable
  - Updated `@cumulus/aws-client/S3.getObjectSize` to include automatic retries for any failures from `S3.headObject`
- **CUMULUS-1784**
  - Updated `@cumulus/api/lib/DistributionEvent.remoteIP()` to parse the IP address in an S3 access log from the `A-sourceip` query parameter if present, otherwise fallback to the original parsing behavior.
- **CUMULUS-1768**
  - The `stats/summary` endpoint reports the distinct collections for the number of granules reported

### Fixed

- **CUMULUS-1739** - Fixed the `tf-modules/cumulus` and `tf-modules/archive` modules to make these Elasticsearch variables truly optional:
  - `elasticsearch_domain_arn`
  - `elasticsearch_hostname`
  - `elasticsearch_security_group_id`

- **CUMULUS-1768**
  - Fixed the `stats/` endpoint so that data is correctly filtered by timestamp and `processingTime` is calculated correctly.

- **CUMULUS-1769**
  - In the `tf-modules/archive` Terraform module, the `lifecycle` block ignoring changes to the `policy` of the archive API gateway is now only enforced if `deploy_to_ngap = true`. This fixes a bug where users deploying outside of NGAP could not update their API gateway's resource policy when going from `PRIVATE` to `EDGE`, preventing their API from being accessed publicly.

- **CUMULUS-1775**
  - Fix/update api endpoint to use updated google auth endpoints such that it will work with new accounts

### Removed

- **CUMULUS-1768**
  - Removed API endpoints `stats/histogram` and `stats/average`. All advanced stats needs should be acquired from Cloud Metrics or similarly configured ELK stack.

## [v1.19.0] 2020-02-28

### BREAKING CHANGES

- **CUMULUS-1736**
  - The `@cumulus/discover-granules` task now sets the `dataType` of discovered
    granules based on the `name` of the configured collection, not the
    `dataType`.
  - The config schema of the `@cumulus/discover-granules` task now requires that
    collections contain a `version`.
  - The `@cumulus/sync-granule` task will set the `dataType` and `version` of a
    granule based on the configured collection if those fields are not already
    set on the granule. Previously it was using the `dataType` field of the
    configured collection, then falling back to the `name` field of the
    collection. This update will just use the `name` field of the collection to
    set the `dataType` field of the granule.

- **CUMULUS-1446**
  - Update the `@cumulus/integration-tests/api/executions.getExecution()`
    function to parse the response and return the execution, rather than return
    the full API response.

- **CUMULUS-1672**
  - The `cumulus` Terraform module in previous releases set a
    `Deployment = var.prefix` tag on all resources that it managed. In this
    release, a `tags` input variable has been added to the `cumulus` Terraform
    module to allow resource tagging to be customized. No default tags will be
    applied to Cumulus-managed resources. To replicate the previous behavior,
    set `tags = { Deployment: var.prefix }` as an input variable for the
    `cumulus` Terraform module.

- **CUMULUS-1684 Migration Instructions**
  - In previous releases, a provider's username and password were encrypted
    using a custom encryption library. That has now been updated to use KMS.
    This release includes a Lambda function named
    `<prefix>-ProviderSecretsMigration`, which will re-encrypt existing
    provider credentials to use KMS. After this release has been deployed, you
    will need to manually invoke that Lambda function using either the AWS CLI
    or AWS Console. It should only need to be successfully run once.
  - Future releases of Cumulus will invoke a
    `<prefix>-VerifyProviderSecretsMigration` Lambda function as part of the
    deployment, which will cause the deployment to fail if the migration
    Lambda has not been run.

- **CUMULUS-1718**
  - The `@cumulus/sf-sns-report` task for reporting mid-workflow updates has been retired.
  This task was used as the `PdrStatusReport` task in our ParsePdr example workflow.
  If you have a ParsePdr or other workflow using this task, use `@cumulus/sf-sqs-report` instead.
  Trying to deploy the old task will result in an error as the cumulus module no longer exports `sf_sns_report_task`.
  - Migration instruction: In your workflow definition, for each step using the old task change:
  `"Resource": "${module.cumulus.sf_sns_report_task.task_arn}"`
  to
  `"Resource": "${module.cumulus.sf_sqs_report_task.task_arn}"`

- **CUMULUS-1755**
  - The `thin_egress_jwt_secret_name` variable for the `tf-modules/cumulus` Terraform module is now **required**. This variable is passed on to the Thin Egress App in `tf-modules/distribution/main.tf`, which uses the keys stored in the secret to sign JWTs. See the [Thin Egress App documentation on how to create a value for this secret](https://github.com/asfadmin/thin-egress-app#setting-up-the-jwt-cookie-secrets).

### Added

- **CUMULUS-1446**
  - Add `@cumulus/common/FileUtils.readJsonFile()` function
  - Add `@cumulus/common/FileUtils.readTextFile()` function
  - Add `@cumulus/integration-tests/api/collections.createCollection()` function
  - Add `@cumulus/integration-tests/api/collections.deleteCollection()` function
  - Add `@cumulus/integration-tests/api/collections.getCollection()` function
  - Add `@cumulus/integration-tests/api/providers.getProvider()` function
  - Add `@cumulus/integration-tests/index.getExecutionOutput()` function
  - Add `@cumulus/integration-tests/index.loadCollection()` function
  - Add `@cumulus/integration-tests/index.loadProvider()` function
  - Add `@cumulus/integration-tests/index.readJsonFilesFromDir()` function

- **CUMULUS-1672**
  - Add a `tags` input variable to the `archive` Terraform module
  - Add a `tags` input variable to the `cumulus` Terraform module
  - Add a `tags` input variable to the `cumulus_ecs_service` Terraform module
  - Add a `tags` input variable to the `data-persistence` Terraform module
  - Add a `tags` input variable to the `distribution` Terraform module
  - Add a `tags` input variable to the `ingest` Terraform module
  - Add a `tags` input variable to the `s3-replicator` Terraform module

- **CUMULUS-1707**
  - Enable logrotate on ECS cluster

- **CUMULUS-1684**
  - Add a `@cumulus/aws-client/KMS` library of KMS-related functions
  - Add `@cumulus/aws-client/S3.getTextObject()`
  - Add `@cumulus/sftp-client` package
  - Create `ProviderSecretsMigration` Lambda function
  - Create `VerifyProviderSecretsMigration` Lambda function

- **CUMULUS-1548**
  - Add ability to put default Cumulus logs in Metrics' ELK stack
  - Add ability to add custom logs to Metrics' ELK Stack

- **CUMULUS-1702**
  - When logs are sent to Metrics' ELK stack, the logs endpoints will return results from there

- **CUMULUS-1459**
  - Async Operations are indexed in Elasticsearch
  - To index any existing async operations you'll need to perform an index from
    database function.

- **CUMULUS-1717**
  - Add `@cumulus/aws-client/deleteAndWaitForDynamoDbTableNotExists`, which
    deletes a DynamoDB table and waits to ensure the table no longer exists
  - Added `publishGranules` Lambda to handle publishing granule messages to SNS when granule records are written to DynamoDB
  - Added `@cumulus/api/models/Granule.storeGranulesFromCumulusMessage` to store granules from a Cumulus message to DynamoDB

- **CUMULUS-1718**
  - Added `@cumulus/sf-sqs-report` task to allow mid-workflow reporting updates.
  - Added `stepfunction_event_reporter_queue_url` and `sf_sqs_report_task` outputs to the `cumulus` module.
  - Added `publishPdrs` Lambda to handle publishing PDR messages to SNS when PDR records are written to DynamoDB.
  - Added `@cumulus/api/models/Pdr.storePdrFromCumulusMessage` to store PDRs from a Cumulus message to DynamoDB.
  - Added `@cumulus/aws-client/parseSQSMessageBody` to parse an SQS message body string into an object.

- **Ability to set custom backend API url in the archive module**
  - Add `api_url` definition in `tf-modules/cumulus/archive.tf`
  - Add `archive_api_url` variable in `tf-modules/cumulus/variables.tf`

- **CUMULUS-1741**
  - Added an optional `elasticsearch_security_group_ids` variable to the
    `data-persistence` Terraform module to allow additional security groups to
    be assigned to the Elasticsearch Domain.

- **CUMULUS-1752**
  - Added `@cumulus/integration-tests/api/distribution.invokeTEADistributionLambda` to simulate a request to the [Thin Egress App](https://github.com/asfadmin/thin-egress-app) by invoking the Lambda and getting a response payload.
  - Added `@cumulus/integration-tests/api/distribution.getTEARequestHeaders` to generate necessary request headers for a request to the Thin Egress App
  - Added `@cumulus/integration-tests/api/distribution.getTEADistributionApiFileStream` to get a response stream for a file served by Thin Egress App
  - Added `@cumulus/integration-tests/api/distribution.getTEADistributionApiRedirect` to get a redirect response from the Thin Egress App

- **CUMULUS-1755**
  - Added `@cumulus/aws-client/CloudFormation.describeCfStack()` to describe a Cloudformation stack
  - Added `@cumulus/aws-client/CloudFormation.getCfStackParameterValues()` to get multiple parameter values for a Cloudformation stack

### Changed

- **CUMULUS-1725**
  - Moved the logic that updates the granule files cache Dynamo table into its
    own Lambda function called `granuleFilesCacheUpdater`.

- **CUMULUS-1736**
  - The `collections` model in the API package now determines the name of a
    collection based on the `name` property, rather than using `dataType` and
    then falling back to `name`.
  - The `@cumulus/integration-tests.loadCollection()` function no longer appends
    the postfix to the end of the collection's `dataType`.
  - The `@cumulus/integration-tests.addCollections()` function no longer appends
    the postfix to the end of the collection's `dataType`.

- **CUMULUS-1672**
  - Add a `retryOptions` parameter to the `@cumulus/aws-client/S3.headObject`
     function, which will retry if the object being queried does not exist.

- **CUMULUS-1446**
  - Mark the `@cumulus/integration-tests/api.addCollectionApi()` function as
    deprecated
  - Mark the `@cumulus/integration-tests/index.listCollections()` function as
    deprecated
  - Mark the `@cumulus/integration-tests/index.listProviders()` function as
    deprecated
  - Mark the `@cumulus/integration-tests/index.rulesList()` function as
    deprecated

- **CUMULUS-1672**
  - Previously, the `cumulus` module defaulted to setting a
    `Deployment = var.prefix` tag on all resources that it managed. In this
    release, the `cumulus` module will now accept a `tags` input variable that
    defines the tags to be assigned to all resources that it manages.
  - Previously, the `data-persistence` module defaulted to setting a
    `Deployment = var.prefix` tag on all resources that it managed. In this
    release, the `data-persistence` module will now accept a `tags` input
    variable that defines the tags to be assigned to all resources that it
    manages.
  - Previously, the `distribution` module defaulted to setting a
    `Deployment = var.prefix` tag on all resources that it managed. In this
    release, the `distribution` module will now accept a `tags` input variable
    that defines the tags to be assigned to all resources that it manages.
  - Previously, the `ingest` module defaulted to setting a
    `Deployment = var.prefix` tag on all resources that it managed. In this
    release, the `ingest` module will now accept a `tags` input variable that
    defines the tags to be assigned to all resources that it manages.
  - Previously, the `s3-replicator` module defaulted to setting a
    `Deployment = var.prefix` tag on all resources that it managed. In this
    release, the `s3-replicator` module will now accept a `tags` input variable
    that defines the tags to be assigned to all resources that it manages.

- **CUMULUS-1684**
  - Update the API package to encrypt provider credentials using KMS instead of
    using RSA keys stored in S3

- **CUMULUS-1717**
  - Changed name of `cwSfExecutionEventToDb` Lambda to `cwSfEventToDbRecords`
  - Updated `cwSfEventToDbRecords` to write granule records to DynamoDB from the incoming Cumulus message

- **CUMULUS-1718**
  - Renamed `cwSfEventToDbRecords` to `sfEventSqsToDbRecords` due to architecture change to being a consumer of an SQS queue of Step Function Cloudwatch events.
  - Updated `sfEventSqsToDbRecords` to write PDR records to DynamoDB from the incoming Cumulus message
  - Moved `data-cookbooks/sns.md` to `data-cookbooks/ingest-notifications.md` and updated it to reflect recent changes.

- **CUMULUS-1748**
  - (S)FTP discovery tasks now use the provider-path as-is instead of forcing it to a relative path.
  - Improved error handling to catch permission denied FTP errors better and log them properly. Workflows will still fail encountering this error and we intend to consider that approach in a future ticket.

- **CUMULUS-1752**
  - Moved class for parsing distribution events to its own file: `@cumulus/api/lib/DistributionEvent.js`
    - Updated `DistributionEvent` to properly parse S3 access logs generated by requests from the [Thin Egress App](https://github.com/asfadmin/thin-egress-app)

- **CUMULUS-1753** - Changes to `@cumulus/ingest/HttpProviderClient.js`:
  - Removed regex filter in `HttpProviderClient.list()` that was used to return only files with an extension between 1 and 4 characters long. `HttpProviderClient.list()` will now return all files linked from the HTTP provider host.

- **CUMULUS-1755**
  - Updated the Thin Egress App module used in `tf-modules/distribution/main.tf` to build 61. [See the release notes](https://github.com/asfadmin/thin-egress-app/releases/tag/tea-build.61).

- **CUMULUS-1757**
  - Update @cumulus/cmr-client CMRSearchConceptQueue to take optional cmrEnvironment parameter

### Deprecated

- **CUMULUS-1684**
  - Deprecate `@cumulus/common/key-pair-provider/S3KeyPairProvider`
  - Deprecate `@cumulus/common/key-pair-provider/S3KeyPairProvider.encrypt()`
  - Deprecate `@cumulus/common/key-pair-provider/S3KeyPairProvider.decrypt()`
  - Deprecate `@cumulus/common/kms/KMS`
  - Deprecate `@cumulus/common/kms/KMS.encrypt()`
  - Deprecate `@cumulus/common/kms/KMS.decrypt()`
  - Deprecate `@cumulus/common/sftp.Sftp`

- **CUMULUS-1717**
  - Deprecate `@cumulus/api/models/Granule.createGranulesFromSns`

- **CUMULUS-1718**
  - Deprecate `@cumulus/sf-sns-report`.
    - This task has been updated to always throw an error directing the user to use `@cumulus/sf-sqs-report` instead. This was done because there is no longer an SNS topic to which to publish, and no consumers to listen to it.

- **CUMULUS-1748**
  - Deprecate `@cumulus/ingest/util.normalizeProviderPath`

- **CUMULUS-1752**
  - Deprecate `@cumulus/integration-tests/api/distribution.getDistributionApiFileStream`
  - Deprecate `@cumulus/integration-tests/api/distribution.getDistributionApiRedirect`
  - Deprecate `@cumulus/integration-tests/api/distribution.invokeApiDistributionLambda`

### Removed

- **CUMULUS-1684**
  - Remove the deployment script that creates encryption keys and stores them to
    S3

- **CUMULUS-1768**
  - Removed API endpoints `stats/histogram` and `stats/average`. All advanced stats needs should be acquired from Cloud Metrics or similarly configured ELK stack.

### Fixed

- **Fix default values for urs_url in variables.tf files**
  - Remove trailing `/` from default `urs_url` values.

- **CUMULUS-1610** - Add the Elasticsearch security group to the EC2 security groups

- **CUMULUS-1740** - `cumulus_meta.workflow_start_time` is now set in Cumulus
  messages

- **CUMULUS-1753** - Fixed `@cumulus/ingest/HttpProviderClient.js` to properly handle HTTP providers with:
  - Multiple link tags (e.g. `<a>`) per line of source code
  - Link tags in uppercase or lowercase (e.g. `<A>`)
  - Links with filepaths in the link target (e.g. `<a href="/path/to/file.txt">`). These files will be returned from HTTP file discovery **as the file name only** (e.g. `file.txt`).

- **CUMULUS-1768**
  - Fix an issue in the stats endpoints in `@cumulus/api` to send back stats for the correct type

## [v1.18.0] 2020-02-03

### BREAKING CHANGES

- **CUMULUS-1686**

  - `ecs_cluster_instance_image_id` is now a _required_ variable of the `cumulus` module, instead of optional.

- **CUMULUS-1698**

  - Change variable `saml_launchpad_metadata_path` to `saml_launchpad_metadata_url` in the `tf-modules/cumulus` Terraform module.

- **CUMULUS-1703**
  - Remove the unused `forceDownload` option from the `sync-granule` tasks's config
  - Remove the `@cumulus/ingest/granule.Discover` class
  - Remove the `@cumulus/ingest/granule.Granule` class
  - Remove the `@cumulus/ingest/pdr.Discover` class
  - Remove the `@cumulus/ingest/pdr.Granule` class
  - Remove the `@cumulus/ingest/parse-pdr.parsePdr` function

### Added

- **CUMULUS-1040**

  - Added `@cumulus/aws-client` package to provide utilities for working with AWS services and the Node.js AWS SDK
  - Added `@cumulus/errors` package which exports error classes for use in Cumulus workflow code
  - Added `@cumulus/integration-tests/sfnStep` to provide utilities for parsing step function execution histories

- **CUMULUS-1102**

  - Adds functionality to the @cumulus/api package for better local testing.
    - Adds data seeding for @cumulus/api's localAPI.
      - seed functions allow adding collections, executions, granules, pdrs, providers, and rules to a Localstack Elasticsearch and DynamoDB via `addCollections`, `addExecutions`, `addGranules`, `addPdrs`, `addProviders`, and `addRules`.
    - Adds `eraseDataStack` function to local API server code allowing resetting of local datastack for testing (ES and DynamoDB).
    - Adds optional parameters to the @cumulus/api bin serve to allow for launching the api without destroying the current data.

- **CUMULUS-1697**

  - Added the `@cumulus/tf-inventory` package that provides command line utilities for managing Terraform resources in your AWS account

- **CUMULUS-1703**

  - Add `@cumulus/aws-client/S3.createBucket` function
  - Add `@cumulus/aws-client/S3.putFile` function
  - Add `@cumulus/common/string.isNonEmptyString` function
  - Add `@cumulus/ingest/FtpProviderClient` class
  - Add `@cumulus/ingest/HttpProviderClient` class
  - Add `@cumulus/ingest/S3ProviderClient` class
  - Add `@cumulus/ingest/SftpProviderClient` class
  - Add `@cumulus/ingest/providerClientUtils.buildProviderClient` function
  - Add `@cumulus/ingest/providerClientUtils.fetchTextFile` function

- **CUMULUS-1731**

  - Add new optional input variables to the Cumulus Terraform module to support TEA upgrade:
    - `thin_egress_cookie_domain` - Valid domain for Thin Egress App cookie
    - `thin_egress_domain_cert_arn` - Certificate Manager SSL Cert ARN for Thin
      Egress App if deployed outside NGAP/CloudFront
    - `thin_egress_download_role_in_region_arn` - ARN for reading of Thin Egress
      App data buckets for in-region requests
    - `thin_egress_jwt_algo` - Algorithm with which to encode the Thin Egress
      App JWT cookie
    - `thin_egress_jwt_secret_name` - Name of AWS secret where keys for the Thin
      Egress App JWT encode/decode are stored
    - `thin_egress_lambda_code_dependency_archive_key` - Thin Egress App - S3
      Key of packaged python modules for lambda dependency layer

- **CUMULUS-1733**
  - Add `discovery-filtering` operator doc to document previously undocumented functionality.

- **CUMULUS-1737**
  - Added the `cumulus-test-cleanup` module to run a nightly cleanup on resources left over from the integration tests run from the `example/spec` directory.

### Changed

- **CUMULUS-1102**

  - Updates `@cumulus/api/auth/testAuth` to use JWT instead of random tokens.
  - Updates the default AMI for the ecs_cluster_instance_image_id.

- **CUMULUS-1622**

  - Mutex class has been deprecated in `@cumulus/common/concurrency` and will be removed in a future release.

- **CUMULUS-1686**

  - Changed `ecs_cluster_instance_image_id` to be a required variable of the `cumulus` module and removed the default value.
    The default was not available across accounts and regions, nor outside of NGAP and therefore not particularly useful.

- **CUMULUS-1688**

  - Updated `@cumulus/aws.receiveSQSMessages` not to replace `message.Body` with a parsed object. This behavior was undocumented and confusing as received messages appeared to contradict AWS docs that state `message.Body` is always a string.
  - Replaced `sf_watcher` CloudWatch rule from `cloudwatch-events.tf` with an EventSourceMapping on `sqs2sf` mapped to the `start_sf` SQS queue (in `event-sources.tf`).
  - Updated `sqs2sf` with an EventSourceMapping handler and unit test.

- **CUMULUS-1698**

  - Change variable `saml_launchpad_metadata_path` to `saml_launchpad_metadata_url` in the `tf-modules/cumulus` Terraform module.
  - Updated `@cumulus/api/launchpadSaml` to download launchpad IDP metadata from configured location when the metadata in s3 is not valid, and to work with updated IDP metadata and SAML response.

- **CUMULUS-1731**
  - Upgrade the version of the Thin Egress App deployed by Cumulus to v48
    - Note: New variables available, see the 'Added' section of this changelog.

### Fixed

- **CUMULUS-1664**

  - Updated `dbIndexer` Lambda to remove hardcoded references to DynamoDB table names.

- **CUMULUS-1733**
  - Fixed granule discovery recursion algorithm used in S/FTP protocols.

### Removed

- **CUMULUS-1481**
  - removed `process` config and output from PostToCmr as it was not required by the task nor downstream steps, and should still be in the output message's `meta` regardless.

### Deprecated

- **CUMULUS-1040**
  - Deprecated the following code. For cases where the code was moved into another package, the new code location is noted:
    - `@cumulus/common/CloudFormationGateway` -> `@cumulus/aws-client/CloudFormationGateway`
    - `@cumulus/common/DynamoDb` -> `@cumulus/aws-client/DynamoDb`
    - `@cumulus/common/errors` -> `@cumulus/errors`
    - `@cumulus/common/StepFunctions` -> `@cumulus/aws-client/StepFunctions`
    - All of the exported functions in `@cumulus/commmon/aws` (moved into `@cumulus/aws-client`), except:
      - `@cumulus/common/aws/isThrottlingException` -> `@cumulus/errors/isThrottlingException`
      - `@cumulus/common/aws/improveStackTrace` (not deprecated)
      - `@cumulus/common/aws/retryOnThrottlingException` (not deprecated)
    - `@cumulus/common/sfnStep/SfnStep.parseStepMessage` -> `@cumulus/integration-tests/sfnStep/SfnStep.parseStepMessage`
    - `@cumulus/common/sfnStep/ActivityStep` -> `@cumulus/integration-tests/sfnStep/ActivityStep`
    - `@cumulus/common/sfnStep/LambdaStep` -> `@cumulus/integration-tests/sfnStep/LambdaStep`
    - `@cumulus/common/string/unicodeEscape` -> `@cumulus/aws-client/StepFunctions.unicodeEscape`
    - `@cumulus/common/util/setErrorStack` -> `@cumulus/aws-client/util/setErrorStack`
    - `@cumulus/ingest/aws/invoke` -> `@cumulus/aws-client/Lambda/invoke`
    - `@cumulus/ingest/aws/CloudWatch.bucketSize`
    - `@cumulus/ingest/aws/CloudWatch.cw`
    - `@cumulus/ingest/aws/ECS.ecs`
    - `@cumulus/ingest/aws/ECS`
    - `@cumulus/ingest/aws/Events.putEvent` -> `@cumulus/aws-client/CloudwatchEvents.putEvent`
    - `@cumulus/ingest/aws/Events.deleteEvent` -> `@cumulus/aws-client/CloudwatchEvents.deleteEvent`
    - `@cumulus/ingest/aws/Events.deleteTarget` -> `@cumulus/aws-client/CloudwatchEvents.deleteTarget`
    - `@cumulus/ingest/aws/Events.putTarget` -> `@cumulus/aws-client/CloudwatchEvents.putTarget`
    - `@cumulus/ingest/aws/SQS.attributes` -> `@cumulus/aws-client/SQS.getQueueAttributes`
    - `@cumulus/ingest/aws/SQS.deleteMessage` -> `@cumulus/aws-client/SQS.deleteSQSMessage`
    - `@cumulus/ingest/aws/SQS.deleteQueue` -> `@cumulus/aws-client/SQS.deleteQueue`
    - `@cumulus/ingest/aws/SQS.getUrl` -> `@cumulus/aws-client/SQS.getQueueUrlByName`
    - `@cumulus/ingest/aws/SQS.receiveMessage` -> `@cumulus/aws-client/SQS.receiveSQSMessages`
    - `@cumulus/ingest/aws/SQS.sendMessage` -> `@cumulus/aws-client/SQS.sendSQSMessage`
    - `@cumulus/ingest/aws/StepFunction.getExecutionStatus` -> `@cumulus/aws-client/StepFunction.getExecutionStatus`
    - `@cumulus/ingest/aws/StepFunction.getExecutionUrl` -> `@cumulus/aws-client/StepFunction.getExecutionUrl`

## [v1.17.0] - 2019-12-31

### BREAKING CHANGES

- **CUMULUS-1498**
  - The `@cumulus/cmrjs.publish2CMR` function expects that the value of its
    `creds.password` parameter is a plaintext password.
  - Rather than using an encrypted password from the `cmr_password` environment
    variable, the `@cumulus/cmrjs.updateCMRMetadata` function now looks for an
    environment variable called `cmr_password_secret_name` and fetches the CMR
    password from that secret in AWS Secrets Manager.
  - The `@cumulus/post-to-cmr` task now expects a
    `config.cmr.passwordSecretName` value, rather than `config.cmr.password`.
    The CMR password will be fetched from that secret in AWS Secrets Manager.

### Added

- **CUMULUS-630**

  - Added support for replaying Kinesis records on a stream into the Cumulus Kinesis workflow triggering mechanism: either all the records, or some time slice delimited by start and end timestamps.
  - Added `/replays` endpoint to the operator API for triggering replays.
  - Added `Replay Kinesis Messages` documentation to Operator Docs.
  - Added `manualConsumer` lambda function to consume a Kinesis stream. Used by the replay AsyncOperation.

- **CUMULUS-1687**
  - Added new API endpoint for listing async operations at `/asyncOperations`
  - All asyncOperations now include the fields `description` and `operationType`. `operationType` can be one of the following. [`Bulk Delete`, `Bulk Granules`, `ES Index`, `Kinesis Replay`]

### Changed

- **CUMULUS-1626**

  - Updates Cumulus to use node10/CMA 1.1.2 for all of its internal lambdas in prep for AWS node 8 EOL

- **CUMULUS-1498**
  - Remove the DynamoDB Users table. The list of OAuth users who are allowed to
    use the API is now stored in S3.
  - The CMR password and Launchpad passphrase are now stored in Secrets Manager

## [v1.16.1] - 2019-12-6

**Please note**:

- The `region` argument to the `cumulus` Terraform module has been removed. You may see a warning or error if you have that variable populated.
- Your workflow tasks should use the following versions of the CMA libraries to utilize new granule, parentArn, asyncOperationId, and stackName fields on the logs:
  - `cumulus-message-adapter-js` version 1.0.10+
  - `cumulus-message-adapter-python` version 1.1.1+
  - `cumulus-message-adapter-java` version 1.2.11+
- The `data-persistence` module no longer manages the creation of an Elasticsearch service-linked role for deploying Elasticsearch to a VPC. Follow the [deployment instructions on preparing your VPC](https://nasa.github.io/cumulus/docs/deployment/deployment-readme#vpc-subnets-and-security-group) for guidance on how to create the Elasticsearch service-linked role manually.
- There is now a `distribution_api_gateway_stage` variable for the `tf-modules/cumulus` Terraform module that will be used as the API gateway stage name used for the distribution API (Thin Egress App)
- Default value for the `urs_url` variable is now `https://uat.urs.earthdata.nasa.gov/` in the `tf-modules/cumulus` and `tf-modules/archive` Terraform modules. So deploying the `cumulus` module without a `urs_url` variable set will integrate your Cumulus deployment with the UAT URS environment.

### Added

- **CUMULUS-1563**

  - Added `custom_domain_name` variable to `tf-modules/data-persistence` module

- **CUMULUS-1654**
  - Added new helpers to `@cumulus/common/execution-history`:
    - `getStepExitedEvent()` returns the `TaskStateExited` event in a workflow execution history after the given step completion/failure event
    - `getTaskExitedEventOutput()` returns the output message for a `TaskStateExited` event in a workflow execution history

### Changed

- **CUMULUS-1578**

  - Updates SAML launchpad configuration to authorize via configured userGroup.
    [See the NASA specific documentation (protected)](https://wiki.earthdata.nasa.gov/display/CUMULUS/Cumulus+SAML+Launchpad+Integration)

- **CUMULUS-1579**

  - Elasticsearch list queries use `match` instead of `term`. `term` had been analyzing the terms and not supporting `-` in the field values.

- **CUMULUS-1619**

  - Adds 4 new keys to `@cumulus/logger` to display granules, parentArn, asyncOperationId, and stackName.
  - Depends on `cumulus-message-adapter-js` version 1.0.10+. Cumulus tasks updated to use this version.

- **CUMULUS-1654**

  - Changed `@cumulus/common/SfnStep.parseStepMessage()` to a static class method

- **CUMULUS-1641**
  - Added `meta.retries` and `meta.visibilityTimeout` properties to sqs-type rule. To create sqs-type rule, you're required to configure a dead-letter queue on your queue.
  - Added `sqsMessageRemover` lambda which removes the message from SQS queue upon successful workflow execution.
  - Updated `sqsMessageConsumer` lambda to not delete message from SQS queue, and to retry the SQS message for configured number of times.

### Removed

- Removed `create_service_linked_role` variable from `tf-modules/data-persistence` module.

- **CUMULUS-1321**
  - The `region` argument to the `cumulus` Terraform module has been removed

### Fixed

- **CUMULUS-1668** - Fixed a race condition where executions may not have been
  added to the database correctly
- **CUMULUS-1654** - Fixed issue with `publishReports` Lambda not including workflow execution error information for failed workflows with a single step
- Fixed `tf-modules/cumulus` module so that the `urs_url` variable is passed on to its invocation of the `tf-modules/archive` module

## [v1.16.0] - 2019-11-15

### Added

- **CUMULUS-1321**

  - A `deploy_distribution_s3_credentials_endpoint` variable has been added to
    the `cumulus` Terraform module. If true, the NGAP-backed S3 credentials
    endpoint will be added to the Thin Egress App's API. Default: true

- **CUMULUS-1544**

  - Updated the `/granules/bulk` endpoint to correctly query Elasticsearch when
    granule ids are not provided.

- **CUMULUS-1580**
  - Added `/granules/bulk` endpoint to `@cumulus/api` to perform bulk actions on granules given either a list of granule ids or an Elasticsearch query and the workflow to perform.

### Changed

- **CUMULUS-1561**

  - Fix the way that we are handling Terraform provider version requirements
  - Pass provider configs into child modules using the method that the
    [Terraform documentation](https://www.terraform.io/docs/configuration/modules.html#providers-within-modules)
    suggests
  - Remove the `region` input variable from the `s3_access_test` Terraform module
  - Remove the `aws_profile` and `aws_region` input variables from the
    `s3-replicator` Terraform module

- **CUMULUS-1639**
  - Because of
    [S3's Data Consistency Model](https://docs.aws.amazon.com/AmazonS3/latest/dev/Introduction.html#BasicsObjects),
    there may be situations where a GET operation for an object can temporarily
    return a `NoSuchKey` response even if that object _has_ been created. The
    `@cumulus/common/aws.getS3Object()` function has been updated to support
    retries if a `NoSuchKey` response is returned by S3. This behavior can be
    enabled by passing a `retryOptions` object to that function. Supported
    values for that object can be found here:
    <https://github.com/tim-kos/node-retry#retryoperationoptions>

### Removed

- **CUMULUS-1559**
  - `logToSharedDestination` has been migrated to the Terraform deployment as `log_api_gateway_to_cloudwatch` and will ONLY apply to egress lambdas.
    Due to the differences in the Terraform deployment model, we cannot support a global log subscription toggle for a configurable subset of lambdas.
    However, setting up your own log forwarding for a Lambda with Terraform is fairly simple, as you will only need to add SubscriptionFilters to your Terraform configuration, one per log group.
    See [the Terraform documentation](https://www.terraform.io/docs/providers/aws/r/cloudwatch_log_subscription_filter.html) for details on how to do this.
    An empty FilterPattern ("") will capture all logs in a group.

## [v1.15.0] - 2019-11-04

### BREAKING CHANGES

- **CUMULUS-1644** - When a workflow execution begins or ends, the workflow
  payload is parsed and any new or updated PDRs or granules referenced in that
  workflow are stored to the Cumulus archive. The defined interface says that a
  PDR in `payload.pdr` will be added to the archive, and any granules in
  `payload.granules` will also be added to the archive. In previous releases,
  PDRs found in `meta.pdr` and granules found in `meta.input_granules` were also
  added to the archive. This caused unexpected behavior and has been removed.
  Only PDRs from `payload.pdr` and granules from `payload.granules` will now be
  added to the Cumulus archive.

- **CUMULUS-1449** - Cumulus now uses a universal workflow template when
  starting a workflow that contains general information specific to the
  deployment, but not specific to the workflow. Workflow task configs must be
  defined using AWS step function parameters. As part of this change,
  `CumulusConfig` has been retired and task configs must now be defined under
  the `cma.task_config` key in the Parameters section of a step function
  definition.

  **Migration instructions**:

  NOTE: These instructions require the use of Cumulus Message Adapter v1.1.x+.
  Please ensure you are using a compatible version before attempting to migrate
  workflow configurations. When defining workflow steps, remove any
  `CumulusConfig` section, as shown below:

  ```yaml
  ParsePdr:
    CumulusConfig:
      provider: "{$.meta.provider}"
      bucket: "{$.meta.buckets.internal.name}"
      stack: "{$.meta.stack}"
  ```

  Instead, use AWS Parameters to pass `task_config` for the task directly into
  the Cumulus Message Adapter:

  ```yaml
  ParsePdr:
    Parameters:
      cma:
        event.$: "$"
        task_config:
          provider: "{$.meta.provider}"
          bucket: "{$.meta.buckets.internal.name}"
          stack: "{$.meta.stack}"
  ```

  In this example, the `cma` key is used to pass parameters to the message
  adapter. Using `task_config` in combination with `event.$: '$'` allows the
  message adapter to process `task_config` as the `config` passed to the Cumulus
  task. See `example/workflows/sips.yml` in the core repository for further
  examples of how to set the Parameters.

  Additionally, workflow configurations for the `QueueGranules` and `QueuePdrs`
  tasks need to be updated:

  - `queue-pdrs` config changes:
    - `parsePdrMessageTemplateUri` replaced with `parsePdrWorkflow`, which is
      the workflow name (i.e. top-level name in `config.yml`, e.g. 'ParsePdr').
    - `internalBucket` and `stackName` configs now required to look up
      configuration from the deployment. Brings the task config in line with
      that of `queue-granules`.
  - `queue-granules` config change: `ingestGranuleMessageTemplateUri` replaced
    with `ingestGranuleWorkflow`, which is the workflow name (e.g.
    'IngestGranule').

- **CUMULUS-1396** - **Workflow steps at the beginning and end of a workflow
  using the `SfSnsReport` Lambda have now been deprecated (e.g. `StartStatus`,
  `StopStatus`) and should be removed from your workflow definitions**. These
  steps were used for publishing ingest notifications and have been replaced by
  an implementation using Cloudwatch events for Step Functions to trigger a
  Lambda that publishes ingest notifications. For further detail on how ingest
  notifications are published, see the notes below on **CUMULUS-1394**. For
  examples of how to update your workflow definitions, see our
  [example workflow definitions](https://github.com/nasa/cumulus/blob/master/example/workflows/).

- **CUMULUS-1470**
  - Remove Cumulus-defined ECS service autoscaling, allowing integrators to
    better customize autoscaling to meet their needs. In order to use
    autoscaling with ECS services, appropriate
    `AWS::ApplicationAutoScaling::ScalableTarget`,
    `AWS::ApplicationAutoScaling::ScalingPolicy`, and `AWS::CloudWatch::Alarm`
    resources should be defined in a kes overrides file. See
    [this example](https://github.com/nasa/cumulus/blob/release-1.15.x/example/overrides/app/cloudformation.template.yml)
    for an example.
  - The following config parameters are no longer used:
    - ecs.services.\<NAME\>.minTasks
    - ecs.services.\<NAME\>.maxTasks
    - ecs.services.\<NAME\>.scaleInActivityScheduleTime
    - ecs.services.\<NAME\>.scaleInAdjustmentPercent
    - ecs.services.\<NAME\>.scaleOutActivityScheduleTime
    - ecs.services.\<NAME\>.scaleOutAdjustmentPercent
    - ecs.services.\<NAME\>.activityName

### Added

- **CUMULUS-1100**

  - Added 30-day retention properties to all log groups that were missing those policies.

- **CUMULUS-1396**

  - Added `@cumulus/common/sfnStep`:
    - `LambdaStep` - A class for retrieving and parsing input and output to Lambda steps in AWS Step Functions
    - `ActivityStep` - A class for retrieving and parsing input and output to ECS activity steps in AWS Step Functions

- **CUMULUS-1574**

  - Added `GET /token` endpoint for SAML authorization when cumulus is protected by Launchpad.
    This lets a user retrieve a token by hand that can be presented to the API.

- **CUMULUS-1625**

  - Added `sf_start_rate` variable to the `ingest` Terraform module, equivalent to `sqs_consumer_rate` in the old model, but will not be automatically applied to custom queues as that was.

- **CUMULUS-1513**
  - Added `sqs`-type rule support in the Cumulus API `@cumulus/api`
  - Added `sqsMessageConsumer` lambda which processes messages from the SQS queues configured in the `sqs` rules.

### Changed

- **CUMULUS-1639**

  - Because of
    [S3's Data Consistency Model](https://docs.aws.amazon.com/AmazonS3/latest/dev/Introduction.html#BasicsObjects),
    there may be situations where a GET operation for an object can temporarily
    return a `NoSuchKey` response even if that object _has_ been created. The
    `@cumulus/common/aws.getS3Object()` function will now retry up to 10 times
    if a `NoSuchKey` response is returned by S3. This can behavior can be
    overridden by passing `{ retries: 0 }` as the `retryOptions` argument.

- **CUMULUS-1449**

  - `queue-pdrs` & `queue-granules` config changes. Details in breaking changes section.
  - Cumulus now uses a universal workflow template when starting workflow that contains general information specific to the deployment, but not specific to the workflow.
  - Changed the way workflow configs are defined, from `CumulusConfig` to a `task_config` AWS Parameter.

- **CUMULUS-1452**

  - Changed the default ECS docker storage drive to `devicemapper`

- **CUMULUS-1453**
  - Removed config schema for `@cumulus/sf-sns-report` task
  - Updated `@cumulus/sf-sns-report` to always assume that it is running as an intermediate step in a workflow, not as the first or last step

### Removed

- **CUMULUS-1449**
  - Retired `CumulusConfig` as part of step function definitions, as this is an artifact of the way Kes parses workflow definitions that was not possible to migrate to Terraform. Use AWS Parameters and the `task_config` key instead. See change note above.
  - Removed individual workflow templates.

### Fixed

- **CUMULUS-1620** - Fixed bug where `message_adapter_version` does not correctly inject the CMA

- **CUMULUS-1396** - Updated `@cumulus/common/StepFunctions.getExecutionHistory()` to recursively fetch execution history when `nextToken` is returned in response

- **CUMULUS-1571** - Updated `@cumulus/common/DynamoDb.get()` to throw any errors encountered when trying to get a record and the record does exist

- **CUMULUS-1452**
  - Updated the EC2 initialization scripts to use full volume size for docker storage
  - Changed the default ECS docker storage drive to `devicemapper`

## [v1.14.5] - 2019-12-30 - [BACKPORT]

### Updated

- **CUMULUS-1626**
  - Updates Cumulus to use node10/CMA 1.1.2 for all of its internal lambdas in prep for AWS node 8 EOL

## [v1.14.4] - 2019-10-28

### Fixed

- **CUMULUS-1632** - Pinned `aws-elasticsearch-connector` package in `@cumulus/api` to version `8.1.3`, since `8.2.0` includes breaking changes

## [v1.14.3] - 2019-10-18

### Fixed

- **CUMULUS-1620** - Fixed bug where `message_adapter_version` does not correctly inject the CMA

- **CUMULUS-1572** - A granule is now included in discovery results even when
  none of its files has a matching file type in the associated collection
  configuration. Previously, if all files for a granule were unmatched by a file
  type configuration, the granule was excluded from the discovery results.
  Further, added support for a `boolean` property
  `ignoreFilesConfigForDiscovery`, which controls how a granule's files are
  filtered at discovery time.

## [v1.14.2] - 2019-10-08

### BREAKING CHANGES

Your Cumulus Message Adapter version should be pinned to `v1.0.13` or lower in your `app/config.yml` using `message_adapter_version: v1.0.13` OR you should use the workflow migration steps below to work with CMA v1.1.1+.

- **CUMULUS-1394** - The implementation of the `SfSnsReport` Lambda requires additional environment variables for integration with the new ingest notification SNS topics. Therefore, **you must update the definition of `SfSnsReport` in your `lambdas.yml` like so**:

```yaml
SfSnsReport:
  handler: index.handler
  timeout: 300
  source: node_modules/@cumulus/sf-sns-report/dist
  tables:
    - ExecutionsTable
  envs:
    execution_sns_topic_arn:
      function: Ref
      value: reportExecutionsSns
    granule_sns_topic_arn:
      function: Ref
      value: reportGranulesSns
    pdr_sns_topic_arn:
      function: Ref
      value: reportPdrsSns
```

- **CUMULUS-1447** -
  The newest release of the Cumulus Message Adapter (v1.1.1) requires that parameterized configuration be used for remote message functionality. Once released, Kes will automatically bring in CMA v1.1.1 without additional configuration.

  **Migration instructions**
  Oversized messages are no longer written to S3 automatically. In order to utilize remote messaging functionality, configure a `ReplaceConfig` AWS Step Function parameter on your CMA task:

  ```yaml
  ParsePdr:
    Parameters:
      cma:
        event.$: "$"
        ReplaceConfig:
          FullMessage: true
  ```

  Accepted fields in `ReplaceConfig` include `MaxSize`, `FullMessage`, `Path` and `TargetPath`.
  See https://github.com/nasa/cumulus-message-adapter/blob/master/CONTRACT.md#remote-message-configuration for full details.

  As this change is backward compatible in Cumulus Core, users wishing to utilize the previous version of the CMA may opt to transition to using a CMA lambda layer, or set `message_adapter_version` in their configuration to a version prior to v1.1.0.

### PLEASE NOTE

- **CUMULUS-1394** - Ingest notifications are now provided via 3 separate SNS topics for executions, granules, and PDRs, instead of a single `sftracker` SNS topic. Whereas the `sftracker` SNS topic received a full Cumulus execution message, the new topics all receive generated records for the given object. The new topics are only published to if the given object exists for the current execution. For a given execution/granule/PDR, **two messages will be received by each topic**: one message indicating that ingest is running and another message indicating that ingest has completed or failed. The new SNS topics are:

  - `reportExecutions` - Receives 1 message per execution
  - `reportGranules` - Receives 1 message per granule in an execution
  - `reportPdrs` - Receives 1 message per PDR

### Added

- **CUMULUS-639**

  - Adds SAML JWT and launchpad token authentication to Cumulus API (configurable)
    - **NOTE** to authenticate with Launchpad ensure your launchpad user_id is in the `<prefix>-UsersTable`
    - when Cumulus configured to protect API via Launchpad:
      - New endpoints
        - `GET /saml/login` - starting point for SAML SSO creates the login request url and redirects to the SAML Identity Provider Service (IDP)
        - `POST /saml/auth` - SAML Assertion Consumer Service. POST receiver from SAML IDP. Validates response, logs the user in, and returns a SAML-based JWT.
    - Disabled endpoints
      - `POST /refresh`
      - Changes authorization worklow:
      - `ensureAuthorized` now presumes the bearer token is a JWT and tries to validate. If the token is malformed, it attempts to validate the token against Launchpad. This allows users to bring their own token as described here https://wiki.earthdata.nasa.gov/display/CUMULUS/Cumulus+API+with+Launchpad+Authentication. But it also allows dashboard users to manually authenticate via Launchpad SAML to receive a Launchpad-based JWT.

- **CUMULUS-1394**
  - Added `Granule.generateGranuleRecord()` method to granules model to generate a granule database record from a Cumulus execution message
  - Added `Pdr.generatePdrRecord()` method to PDRs model to generate a granule database record from a Cumulus execution message
  - Added helpers to `@cumulus/common/message`:
    - `getMessageExecutionName()` - Get the execution name from a Cumulus execution message
    - `getMessageStateMachineArn()` - Get the state machine ARN from a Cumulus execution message
    - `getMessageExecutionArn()` - Get the execution ARN for a Cumulus execution message
    - `getMessageGranules()` - Get the granules from a Cumulus execution message, if any.
  - Added `@cumulus/common/cloudwatch-event/isFailedSfStatus()` to determine if a Step Function status from a Cloudwatch event is a failed status

### Changed

- **CUMULUS-1308**

  - HTTP PUT of a Collection, Provider, or Rule via the Cumulus API now
    performs full replacement of the existing object with the object supplied
    in the request payload. Previous behavior was to perform a modification
    (partial update) by merging the existing object with the (possibly partial)
    object in the payload, but this did not conform to the HTTP standard, which
    specifies PATCH as the means for modifications rather than replacements.

- **CUMULUS-1375**

  - Migrate Cumulus from deprecated Elasticsearch JS client to new, supported one in `@cumulus/api`

- **CUMULUS-1485** Update `@cumulus/cmr-client` to return error message from CMR for validation failures.

- **CUMULUS-1394**

  - Renamed `Execution.generateDocFromPayload()` to `Execution.generateRecord()` on executions model. The method generates an execution database record from a Cumulus execution message.

- **CUMULUS-1432**

  - `logs` endpoint takes the level parameter as a string and not a number
  - Elasticsearch term query generation no longer converts numbers to boolean

- **CUMULUS-1447**

  - Consolidated all remote message handling code into @common/aws
  - Update remote message code to handle updated CMA remote message flags
  - Update example SIPS workflows to utilize Parameterized CMA configuration

- **CUMULUS-1448** Refactor workflows that are mutating cumulus_meta to utilize meta field

- **CUMULUS-1451**

  - Elasticsearch cluster setting `auto_create_index` will be set to false. This had been causing issues in the bootstrap lambda on deploy.

- **CUMULUS-1456**
  - `@cumulus/api` endpoints default error handler uses `boom` package to format errors, which is consistent with other API endpoint errors.

### Fixed

- **CUMULUS-1432** `logs` endpoint filter correctly filters logs by level
- **CUMULUS-1484** `useMessageAdapter` now does not set CUMULUS_MESSAGE_ADAPTER_DIR when `true`

### Removed

- **CUMULUS-1394**
  - Removed `sfTracker` SNS topic. Replaced by three new SNS topics for granule, execution, and PDR ingest notifications.
  - Removed unused functions from `@cumulus/common/aws`:
    - `getGranuleS3Params()`
    - `setGranuleStatus()`

## [v1.14.1] - 2019-08-29

### Fixed

- **CUMULUS-1455**

  - CMR token links updated to point to CMR legacy services rather than echo

- **CUMULUS-1211**
  - Errors thrown during granule discovery are no longer swallowed and ignored.
    Rather, errors are propagated to allow for proper error-handling and
    meaningful messaging.

## [v1.14.0] - 2019-08-22

### PLEASE NOTE

- We have encountered transient lambda service errors in our integration testing. Please handle transient service errors following [these guidelines](https://docs.aws.amazon.com/step-functions/latest/dg/bp-lambda-serviceexception.html). The workflows in the `example/workflows` folder have been updated with retries configured for these errors.

- **CUMULUS-799** added additional IAM permissions to support reading CloudWatch and API Gateway, so **you will have to redeploy your IAM stack.**

- **CUMULUS-800** Several items:

  - **Delete existing API Gateway stages**: To allow enabling of API Gateway logging, Cumulus now creates and manages a Stage resource during deployment. Before upgrading Cumulus, it is necessary to delete the API Gateway stages on both the Backend API and the Distribution API. Instructions are included in the documentation under [Delete API Gateway Stages](https://nasa.github.io/cumulus/docs/additional-deployment-options/delete-api-gateway-stages).

  - **Set up account permissions for API Gateway to write to CloudWatch**: In a one time operation for your AWS account, to enable CloudWatch Logs for API Gateway, you must first grant the API Gateway permission to read and write logs to CloudWatch for your account. The `AmazonAPIGatewayPushToCloudWatchLogs` managed policy (with an ARN of `arn:aws:iam::aws:policy/service-role/AmazonAPIGatewayPushToCloudWatchLogs`) has all the required permissions. You can find a simple how to in the documentation under [Enable API Gateway Logging.](https://nasa.github.io/cumulus/docs/additional-deployment-options/enable-gateway-logging-permissions)

  - **Configure API Gateway to write logs to CloudWatch** To enable execution logging for the distribution API set `config.yaml` `apiConfigs.distribution.logApigatewayToCloudwatch` value to `true`. More information [Enable API Gateway Logs](https://nasa.github.io/cumulus/docs/additional-deployment-options/enable-api-logs)

  - **Configure CloudWatch log delivery**: It is possible to deliver CloudWatch API execution and access logs to a cross-account shared AWS::Logs::Destination. An operator does this by adding the key `logToSharedDestination` to the `config.yml` at the default level with a value of a writable log destination. More information in the documentation under [Configure CloudWatch Logs Delivery.](https://nasa.github.io/cumulus/docs/additional-deployment-options/configure-cloudwatch-logs-delivery)

  - **Additional Lambda Logging**: It is now possible to configure any lambda to deliver logs to a shared subscriptions by setting `logToSharedDestination` to the ARN of a writable location (either an AWS::Logs::Destination or a Kinesis Stream) on any lambda config. Documentation for [Lambda Log Subscriptions](https://nasa.github.io/cumulus/docs/additional-deployment-options/additional-lambda-logging)

  - **Configure S3 Server Access Logs**: If you are running Cumulus in an NGAP environment you may [configure S3 Server Access Logs](https://nasa.github.io/cumulus/docs/next/deployment/server_access_logging) to be delivered to a shared bucket where the Metrics Team will ingest the logs into their ELK stack. Contact the Metrics team for permission and location.

- **CUMULUS-1368** The Cumulus distribution API has been deprecated and is being replaced by ASF's Thin Egress App. By default, the distribution API will not deploy. Please follow [the instructions for deploying and configuring Thin Egress](https://nasa.github.io/cumulus/docs/deployment/thin_egress_app).

To instead continue to deploy and use the legacy Cumulus distribution app, add the following to your `config.yml`:

```yaml
deployDistributionApi: true
```

If you deploy with no distribution app your deployment will succeed but you may encounter errors in your workflows, particularly in the `MoveGranule` task.

- **CUMULUS-1418** Users who are packaging the CMA in their Lambdas outside of Cumulus may need to update their Lambda configuration. Please see `BREAKING CHANGES` below for details.

### Added

- **CUMULUS-642**
  - Adds Launchpad as an authentication option for the Cumulus API.
  - Updated deployment documentation and added [instructions to setup Cumulus API Launchpad authentication](https://wiki.earthdata.nasa.gov/display/CUMULUS/Cumulus+API+with+Launchpad+Authentication)
- **CUMULUS-1418**
  - Adds usage docs/testing of lambda layers (introduced in PR1125), updates Core example tasks to use the updated `cumulus-ecs-task` and a CMA layer instead of kes CMA injection.
  - Added Terraform module to publish CMA as layer to user account.
- **PR1125** - Adds `layers` config option to support deploying Lambdas with layers
- **PR1128** - Added `useXRay` config option to enable AWS X-Ray for Lambdas.
- **CUMULUS-1345**
  - Adds new variables to the app deployment under `cmr`.
  - `cmrEnvironment` values are `SIT`, `UAT`, or `OPS` with `UAT` as the default.
  - `cmrLimit` and `cmrPageSize` have been added as configurable options.
- **CUMULUS-1273**
  - Added lambda function EmsProductMetadataReport to generate EMS Product Metadata report
- **CUMULUS-1226**
  - Added API endpoint `elasticsearch/index-from-database` to index to an Elasticsearch index from the database for recovery purposes and `elasticsearch/indices-status` to check the status of Elasticsearch indices via the API.
- **CUMULUS-824**
  - Added new Collection parameter `reportToEms` to configure whether the collection is reported to EMS
- **CUMULUS-1357**
  - Added new BackendApi endpoint `ems` that generates EMS reports.
- **CUMULUS-1241**
  - Added information about queues with maximum execution limits defined to default workflow templates (`meta.queueExecutionLimits`)
- **CUMULUS-1311**
  - Added `@cumulus/common/message` with various message parsing/preparation helpers
- **CUMULUS-812**

  - Added support for limiting the number of concurrent executions started from a queue. [See the data cookbook](https://nasa.github.io/cumulus/docs/data-cookbooks/throttling-queued-executions) for more information.

- **CUMULUS-1337**

  - Adds `cumulus.stackName` value to the `instanceMetadata` endpoint.

- **CUMULUS-1368**

  - Added `cmrGranuleUrlType` to the `@cumulus/move-granules` task. This determines what kind of links go in the CMR files. The options are `distribution`, `s3`, or `none`, with the default being distribution. If there is no distribution API being used with Cumulus, you must set the value to `s3` or `none`.

- Added `packages/s3-replicator` Terraform module to allow same-region s3 replication to metrics bucket.

- **CUMULUS-1392**

  - Added `tf-modules/report-granules` Terraform module which processes granule ingest notifications received via SNS and stores granule data to a database. The module includes:
    - SNS topic for publishing granule ingest notifications
    - Lambda to process granule notifications and store data
    - IAM permissions for the Lambda
    - Subscription for the Lambda to the SNS topic

- **CUMULUS-1393**

  - Added `tf-modules/report-pdrs` Terraform module which processes PDR ingest notifications received via SNS and stores PDR data to a database. The module includes:
    - SNS topic for publishing PDR ingest notifications
    - Lambda to process PDR notifications and store data
    - IAM permissions for the Lambda
    - Subscription for the Lambda to the SNS topic
  - Added unit tests for `@cumulus/api/models/pdrs.createPdrFromSns()`

- **CUMULUS-1400**

  - Added `tf-modules/report-executions` Terraform module which processes workflow execution information received via SNS and stores it to a database. The module includes:
    - SNS topic for publishing execution data
    - Lambda to process and store execution data
    - IAM permissions for the Lambda
    - Subscription for the Lambda to the SNS topic
  - Added `@cumulus/common/sns-event` which contains helpers for SNS events:
    - `isSnsEvent()` returns true if event is from SNS
    - `getSnsEventMessage()` extracts and parses the message from an SNS event
    - `getSnsEventMessageObject()` extracts and parses message object from an SNS event
  - Added `@cumulus/common/cloudwatch-event` which contains helpers for Cloudwatch events:
    - `isSfExecutionEvent()` returns true if event is from Step Functions
    - `isTerminalSfStatus()` determines if a Step Function status from a Cloudwatch event is a terminal status
    - `getSfEventStatus()` gets the Step Function status from a Cloudwatch event
    - `getSfEventDetailValue()` extracts a Step Function event detail field from a Cloudwatch event
    - `getSfEventMessageObject()` extracts and parses Step Function detail object from a Cloudwatch event

- **CUMULUS-1429**

  - Added `tf-modules/data-persistence` Terraform module which includes resources for data persistence in Cumulus:
    - DynamoDB tables
    - Elasticsearch with optional support for VPC
    - Cloudwatch alarm for number of Elasticsearch nodes

- **CUMULUS-1379** CMR Launchpad Authentication
  - Added `launchpad` configuration to `@cumulus/deployment/app/config.yml`, and cloudformation templates, workflow message, lambda configuration, api endpoint configuration
  - Added `@cumulus/common/LaunchpadToken` and `@cumulus/common/launchpad` to provide methods to get token and validate token
  - Updated lambdas to use Launchpad token for CMR actions (ingest and delete granules)
  - Updated deployment documentation and added [instructions to setup CMR client for Launchpad authentication](https://wiki.earthdata.nasa.gov/display/CUMULUS/CMR+Launchpad+Authentication)

## Changed

- **CUMULUS-1232**

  - Added retries to update `@cumulus/cmr-client` `updateToken()`

- **CUMULUS-1245 CUMULUS-795**

  - Added additional `ems` configuration parameters for sending the ingest reports to EMS
  - Added functionality to send daily ingest reports to EMS

- **CUMULUS-1241**

  - Removed the concept of "priority levels" and added ability to define a number of maximum concurrent executions per SQS queue
  - Changed mapping of Cumulus message properties for the `sqs2sfThrottle` lambda:
    - Queue name is read from `cumulus_meta.queueName`
    - Maximum executions for the queue is read from `meta.queueExecutionLimits[queueName]`, where `queueName` is `cumulus_meta.queueName`
  - Changed `sfSemaphoreDown` lambda to only attempt decrementing semaphores when:
    - the message is for a completed/failed/aborted/timed out workflow AND
    - `cumulus_meta.queueName` exists on the Cumulus message AND
    - An entry for the queue name (`cumulus_meta.queueName`) exists in the the object `meta.queueExecutionLimits` on the Cumulus message

- **CUMULUS-1338**

  - Updated `sfSemaphoreDown` lambda to be triggered via AWS Step Function Cloudwatch events instead of subscription to `sfTracker` SNS topic

- **CUMULUS-1311**

  - Updated `@cumulus/queue-granules` to set `cumulus_meta.queueName` for queued execution messages
  - Updated `@cumulus/queue-pdrs` to set `cumulus_meta.queueName` for queued execution messages
  - Updated `sqs2sfThrottle` lambda to immediately decrement queue semaphore value if dispatching Step Function execution throws an error

- **CUMULUS-1362**

  - Granule `processingStartTime` and `processingEndTime` will be set to the execution start time and end time respectively when there is no sync granule or post to cmr task present in the workflow

- **CUMULUS-1400**
  - Deprecated `@cumulus/ingest/aws/getExecutionArn`. Use `@cumulus/common/aws/getExecutionArn` instead.

### Fixed

- **CUMULUS-1439**

  - Fix bug with rule.logEventArn deletion on Kinesis rule update and fix unit test to verify

- **CUMULUS-796**

  - Added production information (collection ShortName and Version, granuleId) to EMS distribution report
  - Added functionality to send daily distribution reports to EMS

- **CUMULUS-1319**

  - Fixed a bug where granule ingest times were not being stored to the database

- **CUMULUS-1356**

  - The `Collection` model's `delete` method now _removes_ the specified item
    from the collection config store that was inserted by the `create` method.
    Previously, this behavior was missing.

- **CUMULUS-1374**
  - Addressed audit concerns (https://www.npmjs.com/advisories/782) in api package

### BREAKING CHANGES

### Changed

- **CUMULUS-1418**
  - Adding a default `cmaDir` key to configuration will cause `CUMULUS_MESSAGE_ADAPTER_DIR` to be set by default to `/opt` for any Lambda not setting `useCma` to true, or explicitly setting the CMA environment variable. In lambdas that package the CMA independently of the Cumulus packaging. Lambdas manually packaging the CMA should have their Lambda configuration updated to set the CMA path, or alternately if not using the CMA as a Lambda layer in this deployment set `cmaDir` to `./cumulus-message-adapter`.

### Removed

- **CUMULUS-1337**

  - Removes the S3 Access Metrics package added in CUMULUS-799

- **PR1130**
  - Removed code deprecated since v1.11.1:
    - Removed `@cumulus/common/step-functions`. Use `@cumulus/common/StepFunctions` instead.
    - Removed `@cumulus/api/lib/testUtils.fakeFilesFactory`. Use `@cumulus/api/lib/testUtils.fakeFileFactory` instead.
    - Removed `@cumulus/cmrjs/cmr` functions: `searchConcept`, `ingestConcept`, `deleteConcept`. Use the functions in `@cumulus/cmr-client` instead.
    - Removed `@cumulus/ingest/aws.getExecutionHistory`. Use `@cumulus/common/StepFunctions.getExecutionHistory` instead.

## [v1.13.5] - 2019-08-29 - [BACKPORT]

### Fixed

- **CUMULUS-1455** - CMR token links updated to point to CMR legacy services rather than echo

## [v1.13.4] - 2019-07-29

- **CUMULUS-1411** - Fix deployment issue when using a template override

## [v1.13.3] - 2019-07-26

- **CUMULUS-1345** Full backport of CUMULUS-1345 features - Adds new variables to the app deployment under `cmr`.
  - `cmrEnvironment` values are `SIT`, `UAT`, or `OPS` with `UAT` as the default.
  - `cmrLimit` and `cmrPageSize` have been added as configurable options.

## [v1.13.2] - 2019-07-25

- Re-release of v1.13.1 to fix broken npm packages.

## [v1.13.1] - 2019-07-22

- **CUMULUS-1374** - Resolve audit compliance with lodash version for api package subdependency
- **CUMULUS-1412** - Resolve audit compliance with googleapi package
- **CUMULUS-1345** - Backported CMR environment setting in getUrl to address immediate user need. CMR_ENVIRONMENT can now be used to set the CMR environment to OPS/SIT

## [v1.13.0] - 2019-5-20

### PLEASE NOTE

**CUMULUS-802** added some additional IAM permissions to support ECS autoscaling, so **you will have to redeploy your IAM stack.**
As a result of the changes for **CUMULUS-1193**, **CUMULUS-1264**, and **CUMULUS-1310**, **you must delete your existing stacks (except IAM) before deploying this version of Cumulus.**
If running Cumulus within a VPC and extended downtime is acceptable, we recommend doing this at the end of the day to allow AWS backend resources and network interfaces to be cleaned up overnight.

### BREAKING CHANGES

- **CUMULUS-1228**

  - The default AMI used by ECS instances is now an NGAP-compliant AMI. This
    will be a breaking change for non-NGAP deployments. If you do not deploy to
    NGAP, you will need to find the AMI ID of the
    [most recent Amazon ECS-optimized AMI](https://docs.aws.amazon.com/AmazonECS/latest/developerguide/ecs-optimized_AMI.html),
    and set the `ecs.amiid` property in your config. Instructions for finding
    the most recent NGAP AMI can be found using
    [these instructions](https://wiki.earthdata.nasa.gov/display/ESKB/Select+an+NGAP+Created+AMI).

- **CUMULUS-1310**

  - Database resources (DynamoDB, ElasticSearch) have been moved to an independent `db` stack.
    Migrations for this version will need to be user-managed. (e.g. [elasticsearch](https://docs.aws.amazon.com/elasticsearch-service/latest/developerguide/es-version-migration.html#snapshot-based-migration) and [dynamoDB](https://docs.aws.amazon.com/datapipeline/latest/DeveloperGuide/dp-template-exports3toddb.html)).
    Order of stack deployment is `iam` -> `db` -> `app`.
  - All stacks can now be deployed using a single `config.yml` file, i.e.: `kes cf deploy --kes-folder app --template node_modules/@cumulus/deployment/[iam|db|app] [...]`
    Backwards-compatible. For development, please re-run `npm run bootstrap` to build new `kes` overrides.
    Deployment docs have been updated to show how to deploy a single-config Cumulus instance.
  - `params` have been moved: Nest `params` fields under `app`, `db` or `iam` to override all Parameters for a particular stack's cloudformation template. Backwards-compatible with multi-config setups.
  - `stackName` and `stackNameNoDash` have been retired. Use `prefix` and `prefixNoDash` instead.
  - The `iams` section in `app/config.yml` IAM roles has been deprecated as a user-facing parameter,
    _unless_ your IAM role ARNs do not match the convention shown in `@cumulus/deployment/app/config.yml`
  - The `vpc.securityGroup` will need to be set with a pre-existing security group ID to use Cumulus in a VPC. Must allow inbound HTTP(S) (Port 443).

- **CUMULUS-1212**

  - `@cumulus/post-to-cmr` will now fail if any granules being processed are missing a metadata file. You can set the new config option `skipMetaCheck` to `true` to pass post-to-cmr without a metadata file.

- **CUMULUS-1232**

  - `@cumulus/sync-granule` will no longer silently pass if no checksum data is provided. It will use input
    from the granule object to:
    - Verify checksum if `checksumType` and `checksumValue` are in the file record OR a checksum file is provided
      (throws `InvalidChecksum` on fail), else log warning that no checksum is available.
    - Then, verify synced S3 file size if `file.size` is in the file record (throws `UnexpectedFileSize` on fail),
      else log warning that no file size is available.
    - Pass the step.

- **CUMULUS-1264**

  - The Cloudformation templating and deployment configuration has been substantially refactored.
    - `CumulusApiDefault` nested stack resource has been renamed to `CumulusApiDistribution`
    - `CumulusApiV1` nested stack resource has been renamed to `CumulusApiBackend`
  - The `urs: true` config option for when defining your lambdas (e.g. in `lambdas.yml`) has been deprecated. There are two new options to replace it:
    - `urs_redirect: 'token'`: This will expose a `TOKEN_REDIRECT_ENDPOINT` environment variable to your lambda that references the `/token` endpoint on the Cumulus backend API
    - `urs_redirect: 'distribution'`: This will expose a `DISTRIBUTION_REDIRECT_ENDPOINT` environment variable to your lambda that references the `/redirect` endpoint on the Cumulus distribution API

- **CUMULUS-1193**

  - The elasticsearch instance is moved behind the VPC.
  - Your account will need an Elasticsearch Service Linked role. This is a one-time setup for the account. You can follow the instructions to use the AWS console or AWS CLI [here](https://docs.aws.amazon.com/IAM/latest/UserGuide/using-service-linked-roles.html) or use the following AWS CLI command: `aws iam create-service-linked-role --aws-service-name es.amazonaws.com`

- **CUMULUS-802**

  - ECS `maxInstances` must be greater than `minInstances`. If you use defaults, no change is required.

- **CUMULUS-1269**
  - Brought Cumulus data models in line with CNM JSON schema:
    - Renamed file object `fileType` field to `type`
    - Renamed file object `fileSize` field to `size`
    - Renamed file object `checksumValue` field to `checksum` where not already done.
    - Added `ancillary` and `linkage` type support to file objects.

### Added

- **CUMULUS-799**

  - Added an S3 Access Metrics package which will take S3 Server Access Logs and
    write access metrics to CloudWatch

- **CUMULUS-1242** - Added `sqs2sfThrottle` lambda. The lambda reads SQS messages for queued executions and uses semaphores to only start new executions if the maximum number of executions defined for the priority key (`cumulus_meta.priorityKey`) has not been reached. Any SQS messages that are read but not used to start executions remain in the queue.

- **CUMULUS-1240**

  - Added `sfSemaphoreDown` lambda. This lambda receives SNS messages and for each message it decrements the semaphore used to track the number of running executions if:
    - the message is for a completed/failed workflow AND
    - the message contains a level of priority (`cumulus_meta.priorityKey`)
  - Added `sfSemaphoreDown` lambda as a subscriber to the `sfTracker` SNS topic

- **CUMULUS-1265**

  - Added `apiConfigs` configuration option to configure API Gateway to be private
  - All internal lambdas configured to run inside the VPC by default
  - Removed references to `NoVpc` lambdas from documentation and `example` folder.

- **CUMULUS-802**
  - Adds autoscaling of ECS clusters
  - Adds autoscaling of ECS services that are handling StepFunction activities

## Changed

- Updated `@cumulus/ingest/http/httpMixin.list()` to trim trailing spaces on discovered filenames

- **CUMULUS-1310**

  - Database resources (DynamoDB, ElasticSearch) have been moved to an independent `db` stack.
    This will enable future updates to avoid affecting database resources or requiring migrations.
    Migrations for this version will need to be user-managed.
    (e.g. [elasticsearch](https://docs.aws.amazon.com/elasticsearch-service/latest/developerguide/es-version-migration.html#snapshot-based-migration) and [dynamoDB](https://docs.aws.amazon.com/datapipeline/latest/DeveloperGuide/dp-template-exports3toddb.html)).
    Order of stack deployment is `iam` -> `db` -> `app`.
  - All stacks can now be deployed using a single `config.yml` file, i.e.: `kes cf deploy --kes-folder app --template node_modules/@cumulus/deployment/[iam|db|app] [...]`
    Backwards-compatible. Please re-run `npm run bootstrap` to build new `kes` overrides.
    Deployment docs have been updated to show how to deploy a single-config Cumulus instance.
  - `params` fields should now be nested under the stack key (i.e. `app`, `db` or `iam`) to provide Parameters for a particular stack's cloudformation template,
    for use with single-config instances. Keys _must_ match the name of the deployment package folder (`app`, `db`, or `iam`).
    Backwards-compatible with multi-config setups.
  - `stackName` and `stackNameNoDash` have been retired as user-facing config parameters. Use `prefix` and `prefixNoDash` instead.
    This will be used to create stack names for all stacks in a single-config use case.
    `stackName` may still be used as an override in multi-config usage, although this is discouraged.
    Warning: overriding the `db` stack's `stackName` will require you to set `dbStackName` in your `app/config.yml`.
    This parameter is required to fetch outputs from the `db` stack to reference in the `app` stack.
  - The `iams` section in `app/config.yml` IAM roles has been retired as a user-facing parameter,
    _unless_ your IAM role ARNs do not match the convention shown in `@cumulus/deployment/app/config.yml`
    In that case, overriding `iams` in your own config is recommended.
  - `iam` and `db` `cloudformation.yml` file names will have respective prefixes (e.g `iam.cloudformation.yml`).
  - Cumulus will now only attempt to create reconciliation reports for buckets of the `private`, `public` and `protected` types.
  - Cumulus will no longer set up its own security group.
    To pass a pre-existing security group for in-VPC deployments as a parameter to the Cumulus template, populate `vpc.securityGroup` in `config.yml`.
    This security group must allow inbound HTTP(S) traffic (Port 443). SSH traffic (Port 22) must be permitted for SSH access to ECS instances.
  - Deployment docs have been updated with examples for the new deployment model.

- **CUMULUS-1236**

  - Moves access to public files behind the distribution endpoint. Authentication is not required, but direct http access has been disallowed.

- **CUMULUS-1223**

  - Adds unauthenticated access for public bucket files to the Distribution API. Public files should be requested the same way as protected files, but for public files a redirect to a self-signed S3 URL will happen without requiring authentication with Earthdata login.

- **CUMULUS-1232**

  - Unifies duplicate handling in `ingest/granule.handleDuplicateFile` for maintainability.
  - Changed `ingest/granule.ingestFile` and `move-granules/index.moveFileRequest` to use new function.
  - Moved file versioning code to `ingest/granule.moveGranuleFileWithVersioning`
  - `ingest/granule.verifyFile` now also tests `file.size` for verification if it is in the file record and throws
    `UnexpectedFileSize` error for file size not matching input.
  - `ingest/granule.verifyFile` logs warnings if checksum and/or file size are not available.

- **CUMULUS-1193**

  - Moved reindex CLI functionality to an API endpoint. See [API docs](https://nasa.github.io/cumulus-api/#elasticsearch-1)

- **CUMULUS-1207**
  - No longer disable lambda event source mappings when disabling a rule

### Fixed

- Updated Lerna publish script so that published Cumulus packages will pin their dependencies on other Cumulus packages to exact versions (e.g. `1.12.1` instead of `^1.12.1`)

- **CUMULUS-1203**

  - Fixes IAM template's use of intrinsic functions such that IAM template overrides now work with kes

- **CUMULUS-1268**
  - Deployment will not fail if there are no ES alarms or ECS services

## [v1.12.1] - 2019-4-8

## [v1.12.0] - 2019-4-4

Note: There was an issue publishing 1.12.0. Upgrade to 1.12.1.

### BREAKING CHANGES

- **CUMULUS-1139**

  - `granule.applyWorkflow` uses the new-style granule record as input to workflows.

- **CUMULUS-1171**

  - Fixed provider handling in the API to make it consistent between protocols.
    NOTE: This is a breaking change. When applying this upgrade, users will need to:
    1. Disable all workflow rules
    2. Update any `http` or `https` providers so that the host field only
       contains a valid hostname or IP address, and the port field contains the
       provider port.
    3. Perform the deployment
    4. Re-enable workflow rules

- **CUMULUS-1176**:

  - `@cumulus/move-granules` input expectations have changed. `@cumulus/files-to-granules` is a new intermediate task to perform input translation in the old style.
    See the Added and Changed sections of this release changelog for more information.

- **CUMULUS-670**

  - The behavior of ParsePDR and related code has changed in this release. PDRs with FILE_TYPEs that do not conform to the PDR ICD (+ TGZ) (https://cdn.earthdata.nasa.gov/conduit/upload/6376/ESDS-RFC-030v1.0.pdf) will fail to parse.

- **CUMULUS-1208**
  - The granule object input to `@cumulus/queue-granules` will now be added to ingest workflow messages **as is**. In practice, this means that if you are using `@cumulus/queue-granules` to trigger ingest workflows and your granule objects input have invalid properties, then your ingest workflows will fail due to schema validation errors.

### Added

- **CUMULUS-777**
  - Added new cookbook entry on configuring Cumulus to track ancillary files.
- **CUMULUS-1183**
  - Kes overrides will now abort with a warning if a workflow step is configured without a corresponding
    lambda configuration
- **CUMULUS-1223**

  - Adds convenience function `@cumulus/common/bucketsConfigJsonObject` for fetching stack's bucket configuration as an object.

- **CUMULUS-853**
  - Updated FakeProcessing example lambda to include option to generate fake browse
  - Added feature documentation for ancillary metadata export, a new cookbook entry describing a workflow with ancillary metadata generation(browse), and related task definition documentation
- **CUMULUS-805**
  - Added a CloudWatch alarm to check running ElasticSearch instances, and a CloudWatch dashboard to view the health of ElasticSearch
  - Specify `AWS_REGION` in `.env` to be used by deployment script
- **CUMULUS-803**
  - Added CloudWatch alarms to check running tasks of each ECS service, and add the alarms to CloudWatch dashboard
- **CUMULUS-670**
  - Added Ancillary Metadata Export feature (see https://nasa.github.io/cumulus/docs/features/ancillary_metadata for more information)
  - Added new Collection file parameter "fileType" that allows configuration of workflow granule file fileType
- **CUMULUS-1184** - Added kes logging output to ensure we always see the state machine reference before failures due to configuration
- **CUMULUS-1105** - Added a dashboard endpoint to serve the dashboard from an S3 bucket
- **CUMULUS-1199** - Moves `s3credentials` endpoint from the backend to the distribution API.
- **CUMULUS-666**
  - Added `@api/endpoints/s3credentials` to allow EarthData Login authorized users to retrieve temporary security credentials for same-region direct S3 access.
- **CUMULUS-671**
  - Added `@packages/integration-tests/api/distribution/getDistributionApiS3SignedUrl()` to return the S3 signed URL for a file protected by the distribution API
- **CUMULUS-672**
  - Added `cmrMetadataFormat` and `cmrConceptId` to output for individual granules from `@cumulus/post-to-cmr`. `cmrMetadataFormat` will be read from the `cmrMetadataFormat` generated for each granule in `@cumulus/cmrjs/publish2CMR()`
  - Added helpers to `@packages/integration-tests/api/distribution`:
    - `getDistributionApiFileStream()` returns a stream to download files protected by the distribution API
    - `getDistributionFileUrl()` constructs URLs for requesting files from the distribution API
- **CUMULUS-1185** `@cumulus/api/models/Granule.removeGranuleFromCmrByGranule` to replace `@cumulus/api/models/Granule.removeGranuleFromCmr` and use the Granule UR from the CMR metadata to remove the granule from CMR

- **CUMULUS-1101**

  - Added new `@cumulus/checksum` package. This package provides functions to calculate and validate checksums.
  - Added new checksumming functions to `@cumulus/common/aws`: `calculateS3ObjectChecksum` and `validateS3ObjectChecksum`, which depend on the `checksum` package.

- CUMULUS-1171

  - Added `@cumulus/common` API documentation to `packages/common/docs/API.md`
  - Added an `npm run build-docs` task to `@cumulus/common`
  - Added `@cumulus/common/string#isValidHostname()`
  - Added `@cumulus/common/string#match()`
  - Added `@cumulus/common/string#matches()`
  - Added `@cumulus/common/string#toLower()`
  - Added `@cumulus/common/string#toUpper()`
  - Added `@cumulus/common/URLUtils#buildURL()`
  - Added `@cumulus/common/util#isNil()`
  - Added `@cumulus/common/util#isNull()`
  - Added `@cumulus/common/util#isUndefined()`
  - Added `@cumulus/common/util#negate()`

- **CUMULUS-1176**

  - Added new `@cumulus/files-to-granules` task to handle converting file array output from `cumulus-process` tasks into granule objects.
    Allows simplification of `@cumulus/move-granules` and `@cumulus/post-to-cmr`, see Changed section for more details.

- CUMULUS-1151 Compare the granule holdings in CMR with Cumulus' internal data store
- CUMULUS-1152 Compare the granule file holdings in CMR with Cumulus' internal data store

### Changed

- **CUMULUS-1216** - Updated `@cumulus/ingest/granule/ingestFile` to download files to expected staging location.
- **CUMULUS-1208** - Updated `@cumulus/ingest/queue/enqueueGranuleIngestMessage()` to not transform granule object passed to it when building an ingest message
- **CUMULUS-1198** - `@cumulus/ingest` no longer enforces any expectations about whether `provider_path` contains a leading slash or not.
- **CUMULUS-1170**
  - Update scripts and docs to use `npm` instead of `yarn`
  - Use `package-lock.json` files to ensure matching versions of npm packages
  - Update CI builds to use `npm ci` instead of `npm install`
- **CUMULUS-670**
  - Updated ParsePDR task to read standard PDR types+ (+ tgz as an external customer requirement) and add a fileType to granule-files on Granule discovery
  - Updated ParsePDR to fail if unrecognized type is used
  - Updated all relevant task schemas to include granule->files->filetype as a string value
  - Updated tests/test fixtures to include the fileType in the step function/task inputs and output validations as needed
  - Updated MoveGranules task to handle incoming configuration with new "fileType" values and to add them as appropriate to the lambda output.
  - Updated DiscoverGranules step/related workflows to read new Collection file parameter fileType that will map a discovered file to a workflow fileType
  - Updated CNM parser to add the fileType to the defined granule file fileType on ingest and updated integration tests to verify/validate that behavior
  - Updated generateEcho10XMLString in cmr-utils.js to use a map/related library to ensure order as CMR requires ordering for their online resources.
  - Updated post-to-cmr task to appropriately export CNM filetypes to CMR in echo10/UMM exports
- **CUMULUS-1139** - Granules stored in the API contain a `files` property. That schema has been greatly
  simplified and now better matches the CNM format.
  - The `name` property has been renamed to `fileName`.
  - The `filepath` property has been renamed to `key`.
  - The `checksumValue` property has been renamed to `checksum`.
  - The `path` property has been removed.
  - The `url_path` property has been removed.
  - The `filename` property (which contained an `s3://` URL) has been removed, and the `bucket`
    and `key` properties should be used instead. Any requests sent to the API containing a `granule.files[].filename`
    property will be rejected, and any responses coming back from the API will not contain that
    `filename` property.
  - A `source` property has been added, which is a URL indicating the original source of the file.
  - `@cumulus/ingest/granule.moveGranuleFiles()` no longer includes a `filename` field in its
    output. The `bucket` and `key` fields should be used instead.
- **CUMULUS-672**

  - Changed `@cumulus/integration-tests/api/EarthdataLogin.getEarthdataLoginRedirectResponse` to `@cumulus/integration-tests/api/EarthdataLogin.getEarthdataAccessToken`. The new function returns an access response from Earthdata login, if successful.
  - `@cumulus/integration-tests/cmr/getOnlineResources` now accepts an object of options, including `cmrMetadataFormat`. Based on the `cmrMetadataFormat`, the function will correctly retrieve the online resources for each metadata format (ECHO10, UMM-G)

- **CUMULUS-1101**

  - Moved `@cumulus/common/file/getFileChecksumFromStream` into `@cumulus/checksum`, and renamed it to `generateChecksumFromStream`.
    This is a breaking change for users relying on `@cumulus/common/file/getFileChecksumFromStream`.
  - Refactored `@cumulus/ingest/Granule` to depend on new `common/aws` checksum functions and remove significantly present checksumming code.
    - Deprecated `@cumulus/ingest/granule.validateChecksum`. Replaced with `@cumulus/ingest/granule.verifyFile`.
    - Renamed `granule.getChecksumFromFile` to `granule.retrieveSuppliedFileChecksumInformation` to be more accurate.
  - Deprecated `@cumulus/common/aws.checksumS3Objects`. Use `@cumulus/common/aws.calculateS3ObjectChecksum` instead.

- CUMULUS-1171

  - Fixed provider handling in the API to make it consistent between protocols.
    Before this change, FTP providers were configured using the `host` and
    `port` properties. HTTP providers ignored `port` and `protocol`, and stored
    an entire URL in the `host` property. Updated the API to only accept valid
    hostnames or IP addresses in the `provider.host` field. Updated ingest code
    to properly build HTTP and HTTPS URLs from `provider.protocol`,
    `provider.host`, and `provider.port`.
  - The default provider port was being set to 21, no matter what protocol was
    being used. Removed that default.

- **CUMULUS-1176**

  - `@cumulus/move-granules` breaking change:
    Input to `move-granules` is now expected to be in the form of a granules object (i.e. `{ granules: [ { ... }, { ... } ] }`);
    For backwards compatibility with array-of-files outputs from processing steps, use the new `@cumulus/files-to-granules` task as an intermediate step.
    This task will perform the input translation. This change allows `move-granules` to be simpler and behave more predictably.
    `config.granuleIdExtraction` and `config.input_granules` are no longer needed/used by `move-granules`.
  - `@cumulus/post-to-cmr`: `config.granuleIdExtraction` is no longer needed/used by `post-to-cmr`.

- CUMULUS-1174
  - Better error message and stacktrace for S3KeyPairProvider error reporting.

### Fixed

- **CUMULUS-1218** Reconciliation report will now scan only completed granules.
- `@cumulus/api` files and granules were not getting indexed correctly because files indexing was failing in `db-indexer`
- `@cumulus/deployment` A bug in the Cloudformation template was preventing the API from being able to be launched in a VPC, updated the IAM template to give the permissions to be able to run the API in a VPC

### Deprecated

- `@cumulus/api/models/Granule.removeGranuleFromCmr`, instead use `@cumulus/api/models/Granule.removeGranuleFromCmrByGranule`
- `@cumulus/ingest/granule.validateChecksum`, instead use `@cumulus/ingest/granule.verifyFile`
- `@cumulus/common/aws.checksumS3Objects`, instead use `@cumulus/common/aws.calculateS3ObjectChecksum`
- `@cumulus/cmrjs`: `getGranuleId` and `getCmrFiles` are deprecated due to changes in input handling.

## [v1.11.3] - 2019-3-5

### Added

- **CUMULUS-1187** - Added `@cumulus/ingest/granule/duplicateHandlingType()` to determine how duplicate files should be handled in an ingest workflow

### Fixed

- **CUMULUS-1187** - workflows not respecting the duplicate handling value specified in the collection
- Removed refreshToken schema requirement for OAuth

## [v1.11.2] - 2019-2-15

### Added

- CUMULUS-1169
  - Added a `@cumulus/common/StepFunctions` module. It contains functions for querying the AWS
    StepFunctions API. These functions have the ability to retry when a ThrottlingException occurs.
  - Added `@cumulus/common/aws.retryOnThrottlingException()`, which will wrap a function in code to
    retry on ThrottlingExceptions.
  - Added `@cumulus/common/test-utils.throttleOnce()`, which will cause a function to return a
    ThrottlingException the first time it is called, then return its normal result after that.
- CUMULUS-1103 Compare the collection holdings in CMR with Cumulus' internal data store
- CUMULUS-1099 Add support for UMMG JSON metadata versions > 1.4.
  - If a version is found in the metadata object, that version is used for processing and publishing to CMR otherwise, version 1.4 is assumed.
- CUMULUS-678
  - Added support for UMMG json v1.4 metadata files.
    `reconcileCMRMetadata` added to `@cumulus/cmrjs` to update metadata record with new file locations.
    `@cumulus/common/errors` adds two new error types `CMRMetaFileNotFound` and `InvalidArgument`.
    `@cumulus/common/test-utils` adds new function `randomId` to create a random string with id to help in debugging.
    `@cumulus/common/BucketsConfig` adds a new helper class `BucketsConfig` for working with bucket stack configuration and bucket names.
    `@cumulus/common/aws` adds new function `s3PutObjectTagging` as a convenience for the aws [s3().putObjectTagging](https://docs.aws.amazon.com/AWSJavaScriptSDK/latest/AWS/S3.html#putObjectTagging-property) function.
    `@cumulus/cmrjs` Adds: - `isCMRFile` - Identify an echo10(xml) or UMMG(json) metadata file. - `metadataObjectFromCMRFile` Read and parse CMR XML file from s3. - `updateCMRMetadata` Modify a cmr metadata (xml/json) file with updated information. - `publish2CMR` Posts XML or UMMG CMR data to CMR service. - `reconcileCMRMetadata` Reconciles cmr metadata file after a file moves.
- Adds some ECS and other permissions to StepRole to enable running ECS tasks from a workflow
- Added Apache logs to cumulus api and distribution lambdas
- **CUMULUS-1119** - Added `@cumulus/integration-tests/api/EarthdataLogin.getEarthdataLoginRedirectResponse` helper for integration tests to handle login with Earthdata and to return response from redirect to Cumulus API
- **CUMULUS-673** Added `@cumulus/common/file/getFileChecksumFromStream` to get file checksum from a readable stream

### Fixed

- CUMULUS-1123
  - Cloudformation template overrides now work as expected

### Changed

- CUMULUS-1169
  - Deprecated the `@cumulus/common/step-functions` module.
  - Updated code that queries the StepFunctions API to use the retry-enabled functions from
    `@cumulus/common/StepFunctions`
- CUMULUS-1121
  - Schema validation is now strongly enforced when writing to the database.
    Additional properties are not allowed and will result in a validation error.
- CUMULUS-678
  `tasks/move-granules` simplified and refactored to use functionality from cmrjs.
  `ingest/granules.moveGranuleFiles` now just moves granule files and returns a list of the updated files. Updating metadata now handled by `@cumulus/cmrjs/reconcileCMRMetadata`.
  `move-granules.updateGranuleMetadata` refactored and bugs fixed in the case of a file matching multiple collection.files.regexps.
  `getCmrXmlFiles` simplified and now only returns an object with the cmrfilename and the granuleId.
  `@cumulus/test-processing` - test processing task updated to generate UMM-G metadata

- CUMULUS-1043

  - `@cumulus/api` now uses [express](http://expressjs.com/) as the API engine.
  - All `@cumulus/api` endpoints on ApiGateway are consolidated to a single endpoint the uses `{proxy+}` definition.
  - All files under `packages/api/endpoints` along with associated tests are updated to support express's request and response objects.
  - Replaced environment variables `internal`, `bucket` and `systemBucket` with `system_bucket`.
  - Update `@cumulus/integration-tests` to work with updated cumulus-api express endpoints

- `@cumulus/integration-tests` - `buildAndExecuteWorkflow` and `buildWorkflow` updated to take a `meta` param to allow for additional fields to be added to the workflow `meta`

- **CUMULUS-1049** Updated `Retrieve Execution Status API` in `@cumulus/api`: If the execution doesn't exist in Step Function API, Cumulus API returns the execution status information from the database.

- **CUMULUS-1119**
  - Renamed `DISTRIBUTION_URL` environment variable to `DISTRIBUTION_ENDPOINT`
  - Renamed `DEPLOYMENT_ENDPOINT` environment variable to `DISTRIBUTION_REDIRECT_ENDPOINT`
  - Renamed `API_ENDPOINT` environment variable to `TOKEN_REDIRECT_ENDPOINT`

### Removed

- Functions deprecated before 1.11.0:
  - @cumulus/api/models/base: static Manager.createTable() and static Manager.deleteTable()
  - @cumulus/ingest/aws/S3
  - @cumulus/ingest/aws/StepFunction.getExecution()
  - @cumulus/ingest/aws/StepFunction.pullEvent()
  - @cumulus/ingest/consumer.Consume
  - @cumulus/ingest/granule/Ingest.getBucket()

### Deprecated

`@cmrjs/ingestConcept`, instead use the CMR object methods. `@cmrjs/CMR.ingestGranule` or `@cmrjs/CMR.ingestCollection`
`@cmrjs/searchConcept`, instead use the CMR object methods. `@cmrjs/CMR.searchGranules` or `@cmrjs/CMR.searchCollections`
`@cmrjs/deleteConcept`, instead use the CMR object methods. `@cmrjs/CMR.deleteGranule` or `@cmrjs/CMR.deleteCollection`

## [v1.11.1] - 2018-12-18

**Please Note**

- Ensure your `app/config.yml` has a `clientId` specified in the `cmr` section. This will allow CMR to identify your requests for better support and metrics.
  - For an example, please see [the example config](https://github.com/nasa/cumulus/blob/1c7e2bf41b75da9f87004c4e40fbcf0f39f56794/example/app/config.yml#L128).

### Added

- Added a `/tokenDelete` endpoint in `@cumulus/api` to delete access token records

### Changed

- CUMULUS-678
  `@cumulus/ingest/crypto` moved and renamed to `@cumulus/common/key-pair-provider`
  `@cumulus/ingest/aws` function: `KMSDecryptionFailed` and class: `KMS` extracted and moved to `@cumulus/common` and `KMS` is exported as `KMSProvider` from `@cumulus/common/key-pair-provider`
  `@cumulus/ingest/granule` functions: `publish`, `getGranuleId`, `getXMLMetadataAsString`, `getMetadataBodyAndTags`, `parseXmlString`, `getCmrXMLFiles`, `postS3Object`, `contructOnlineAccessUrls`, `updateMetadata`, extracted and moved to `@cumulus/cmrjs`
  `getGranuleId`, `getCmrXMLFiles`, `publish`, `updateMetadata` removed from `@cumulus/ingest/granule` and added to `@cumulus/cmrjs`;
  `updateMetadata` renamed `updateCMRMetadata`.
  `@cumulus/ingest` test files renamed.
- **CUMULUS-1070**
  - Add `'Client-Id'` header to all `@cumulus/cmrjs` requests (made via `searchConcept`, `ingestConcept`, and `deleteConcept`).
  - Updated `cumulus/example/app/config.yml` entry for `cmr.clientId` to use stackName for easier CMR-side identification.

## [v1.11.0] - 2018-11-30

**Please Note**

- Redeploy IAM roles:
  - CUMULUS-817 includes a migration that requires reconfiguration/redeployment of IAM roles. Please see the [upgrade instructions](https://nasa.github.io/cumulus/docs/upgrade/1.11.0) for more information.
  - CUMULUS-977 includes a few new SNS-related permissions added to the IAM roles that will require redeployment of IAM roles.
- `cumulus-message-adapter` v1.0.13+ is required for `@cumulus/api` granule reingest API to work properly. The latest version should be downloaded automatically by kes.
- A `TOKEN_SECRET` value (preferably 256-bit for security) must be added to `.env` to securely sign JWTs used for authorization in `@cumulus/api`

### Changed

- **CUUMULUS-1000** - Distribution endpoint now persists logins, instead of
  redirecting to Earthdata Login on every request
- **CUMULUS-783 CUMULUS-790** - Updated `@cumulus/sync-granule` and `@cumulus/move-granules` tasks to always overwrite existing files for manually-triggered reingest.
- **CUMULUS-906** - Updated `@cumulus/api` granule reingest API to
  - add `reingestGranule: true` and `forceDuplicateOverwrite: true` to Cumulus message `cumulus_meta.cumulus_context` field to indicate that the workflow is a manually triggered re-ingest.
  - return warning message to operator when duplicateHandling is not `replace`
  - `cumulus-message-adapter` v1.0.13+ is required.
- **CUMULUS-793** - Updated the granule move PUT request in `@cumulus/api` to reject the move with a 409 status code if one or more of the files already exist at the destination location
- Updated `@cumulus/helloworld` to use S3 to store state for pass on retry tests
- Updated `@cumulus/ingest`:
  - [Required for MAAP] `http.js#list` will now find links with a trailing whitespace
  - Removed code from `granule.js` which looked for files in S3 using `{ Bucket: discoveredFile.bucket, Key: discoveredFile.name }`. This is obsolete since `@cumulus/ingest` uses a `file-staging` and `constructCollectionId()` directory prefixes by default.
- **CUMULUS-989**
  - Updated `@cumulus/api` to use [JWT (JSON Web Token)](https://jwt.io/introduction/) as the transport format for API authorization tokens and to use JWT verification in the request authorization
  - Updated `/token` endpoint in `@cumulus/api` to return tokens as JWTs
  - Added a `/refresh` endpoint in `@cumulus/api` to request new access tokens from the OAuth provider using the refresh token
  - Added `refreshAccessToken` to `@cumulus/api/lib/EarthdataLogin` to manage refresh token requests with the Earthdata OAuth provider

### Added

- **CUMULUS-1050**
  - Separated configuration flags for originalPayload/finalPayload cleanup such that they can be set to different retention times
- **CUMULUS-798**
  - Added daily Executions cleanup CloudWatch event that triggers cleanExecutions lambda
  - Added cleanExecutions lambda that removes finalPayload/originalPayload field entries for records older than configured timeout value (execution_payload_retention_period), with a default of 30 days
- **CUMULUS-815/816**
  - Added 'originalPayload' and 'finalPayload' fields to Executions table
  - Updated Execution model to populate originalPayload with the execution payload on record creation
  - Updated Execution model code to populate finalPayload field with the execution payload on execution completion
  - Execution API now exposes the above fields
- **CUMULUS-977**
  - Rename `kinesisConsumer` to `messageConsumer` as it handles both Kinesis streams and SNS topics as of this version.
  - Add `sns`-type rule support. These rules create a subscription between an SNS topic and the `messageConsumer`.
    When a message is received, `messageConsumer` is triggered and passes the SNS message (JSON format expected) in
    its entirety to the workflow in the `payload` field of the Cumulus message. For more information on sns-type rules,
    see the [documentation](https://nasa.github.io/cumulus/docs/data-cookbooks/setup#rules).
- **CUMULUS-975**
  - Add `KinesisInboundEventLogger` and `KinesisOutboundEventLogger` API lambdas. These lambdas
    are utilized to dump incoming and outgoing ingest workflow kinesis streams
    to cloudwatch for analytics in case of AWS/stream failure.
  - Update rules model to allow tracking of log_event ARNs related to
    Rule event logging. Kinesis rule types will now automatically log
    incoming events via a Kinesis event triggered lambda.
    CUMULUS-975-migration-4
  - Update migration code to require explicit migration names per run
  - Added migration_4 to migrate/update existing Kinesis rules to have a log event mapping
  - Added new IAM policy for migration lambda
- **CUMULUS-775**
  - Adds a instance metadata endpoint to the `@cumulus/api` package.
  - Adds a new convenience function `hostId` to the `@cumulus/cmrjs` to help build environment specific cmr urls.
  - Fixed `@cumulus/cmrjs.searchConcept` to search and return CMR results.
  - Modified `@cumulus/cmrjs.CMR.searchGranule` and `@cumulus/cmrjs.CMR.searchCollection` to include CMR's provider as a default parameter to searches.
- **CUMULUS-965**
  - Add `@cumulus/test-data.loadJSONTestData()`,
    `@cumulus/test-data.loadTestData()`, and
    `@cumulus/test-data.streamTestData()` to safely load test data. These
    functions should be used instead of using `require()` to load test data,
    which could lead to tests interfering with each other.
  - Add a `@cumulus/common/util/deprecate()` function to mark a piece of code as
    deprecated
- **CUMULUS-986**
  - Added `waitForTestExecutionStart` to `@cumulus/integration-tests`
- **CUMULUS-919**
  - In `@cumulus/deployment`, added support for NGAP permissions boundaries for IAM roles with `useNgapPermissionBoundary` flag in `iam/config.yml`. Defaults to false.

### Fixed

- Fixed a bug where FTP sockets were not closed after an error, keeping the Lambda function active until it timed out [CUMULUS-972]
- **CUMULUS-656**
  - The API will no longer allow the deletion of a provider if that provider is
    referenced by a rule
  - The API will no longer allow the deletion of a collection if that collection
    is referenced by a rule
- Fixed a bug where `@cumulus/sf-sns-report` was not pulling large messages from S3 correctly.

### Deprecated

- `@cumulus/ingest/aws/StepFunction.pullEvent()`. Use `@cumulus/common/aws.pullStepFunctionEvent()`.
- `@cumulus/ingest/consumer.Consume` due to unpredictable implementation. Use `@cumulus/ingest/consumer.Consumer`.
  Call `Consumer.consume()` instead of `Consume.read()`.

## [v1.10.4] - 2018-11-28

### Added

- **CUMULUS-1008**
  - New `config.yml` parameter for SQS consumers: `sqs_consumer_rate: (default 500)`, which is the maximum number of
    messages the consumer will attempt to process per execution. Currently this is only used by the sf-starter consumer,
    which runs every minute by default, making this a messages-per-minute upper bound. SQS does not guarantee the number
    of messages returned per call, so this is not a fixed rate of consumption, only attempted number of messages received.

### Deprecated

- `@cumulus/ingest/consumer.Consume` due to unpredictable implementation. Use `@cumulus/ingest/consumer.Consumer`.

### Changed

- Backported update of `packages/api` dependency `@mapbox/dyno` to `1.4.2` to mitigate `event-stream` vulnerability.

## [v1.10.3] - 2018-10-31

### Added

- **CUMULUS-817**
  - Added AWS Dead Letter Queues for lambdas that are scheduled asynchronously/such that failures show up only in cloudwatch logs.
- **CUMULUS-956**
  - Migrated developer documentation and data-cookbooks to Docusaurus
    - supports versioning of documentation
  - Added `docs/docs-how-to.md` to outline how to do things like add new docs or locally install for testing.
  - Deployment/CI scripts have been updated to work with the new format
- **CUMULUS-811**
  - Added new S3 functions to `@cumulus/common/aws`:
    - `aws.s3TagSetToQueryString`: converts S3 TagSet array to querystring (for use with upload()).
    - `aws.s3PutObject`: Returns promise of S3 `putObject`, which puts an object on S3
    - `aws.s3CopyObject`: Returns promise of S3 `copyObject`, which copies an object in S3 to a new S3 location
    - `aws.s3GetObjectTagging`: Returns promise of S3 `getObjectTagging`, which returns an object containing an S3 TagSet.
  - `@/cumulus/common/aws.s3PutObject` defaults to an explicit `ACL` of 'private' if not overridden.
  - `@/cumulus/common/aws.s3CopyObject` defaults to an explicit `TaggingDirective` of 'COPY' if not overridden.

### Deprecated

- **CUMULUS-811**
  - Deprecated `@cumulus/ingest/aws.S3`. Member functions of this class will now
    log warnings pointing to similar functionality in `@cumulus/common/aws`.

## [v1.10.2] - 2018-10-24

### Added

- **CUMULUS-965**
  - Added a `@cumulus/logger` package
- **CUMULUS-885**
  - Added 'human readable' version identifiers to Lambda Versioning lambda aliases
- **CUMULUS-705**
  - Note: Make sure to update the IAM stack when deploying this update.
  - Adds an AsyncOperations model and associated DynamoDB table to the
    `@cumulus/api` package
  - Adds an /asyncOperations endpoint to the `@cumulus/api` package, which can
    be used to fetch the status of an AsyncOperation.
  - Adds a /bulkDelete endpoint to the `@cumulus/api` package, which performs an
    asynchronous bulk-delete operation. This is a stub right now which is only
    intended to demonstration how AsyncOperations work.
  - Adds an AsyncOperation ECS task to the `@cumulus/api` package, which will
    fetch an Lambda function, run it in ECS, and then store the result to the
    AsyncOperations table in DynamoDB.
- **CUMULUS-851** - Added workflow lambda versioning feature to allow in-flight workflows to use lambda versions that were in place when a workflow was initiated

  - Updated Kes custom code to remove logic that used the CMA file key to determine template compilation logic. Instead, utilize a `customCompilation` template configuration flag to indicate a template should use Cumulus's kes customized methods instead of 'core'.
  - Added `useWorkflowLambdaVersions` configuration option to enable the lambdaVersioning feature set. **This option is set to true by default** and should be set to false to disable the feature.
  - Added uniqueIdentifier configuration key to S3 sourced lambdas to optionally support S3 lambda resource versioning within this scheme. This key must be unique for each modified version of the lambda package and must be updated in configuration each time the source changes.
  - Added a new nested stack template that will create a `LambdaVersions` stack that will take lambda parameters from the base template, generate lambda versions/aliases and return outputs with references to the most 'current' lambda alias reference, and updated 'core' template to utilize these outputs (if `useWorkflowLambdaVersions` is enabled).

- Created a `@cumulus/api/lib/OAuth2` interface, which is implemented by the
  `@cumulus/api/lib/EarthdataLogin` and `@cumulus/api/lib/GoogleOAuth2` classes.
  Endpoints that need to handle authentication will determine which class to use
  based on environment variables. This also greatly simplifies testing.
- Added `@cumulus/api/lib/assertions`, containing more complex AVA test assertions
- Added PublishGranule workflow to publish a granule to CMR without full reingest. (ingest-in-place capability)

- `@cumulus/integration-tests` new functionality:
  - `listCollections` to list collections from a provided data directory
  - `deleteCollection` to delete list of collections from a deployed stack
  - `cleanUpCollections` combines the above in one function.
  - `listProviders` to list providers from a provided data directory
  - `deleteProviders` to delete list of providers from a deployed stack
  - `cleanUpProviders` combines the above in one function.
  - `@cumulus/integrations-tests/api.js`: `deleteGranule` and `deletePdr` functions to make `DELETE` requests to Cumulus API
  - `rules` API functionality for posting and deleting a rule and listing all rules
  - `wait-for-deploy` lambda for use in the redeployment tests
- `@cumulus/ingest/granule.js`: `ingestFile` inserts new `duplicate_found: true` field in the file's record if a duplicate file already exists on S3.
- `@cumulus/api`: `/execution-status` endpoint requests and returns complete execution output if execution output is stored in S3 due to size.
- Added option to use environment variable to set CMR host in `@cumulus/cmrjs`.
- **CUMULUS-781** - Added integration tests for `@cumulus/sync-granule` when `duplicateHandling` is set to `replace` or `skip`
- **CUMULUS-791** - `@cumulus/move-granules`: `moveFileRequest` inserts new `duplicate_found: true` field in the file's record if a duplicate file already exists on S3. Updated output schema to document new `duplicate_found` field.

### Removed

- Removed `@cumulus/common/fake-earthdata-login-server`. Tests can now create a
  service stub based on `@cumulus/api/lib/OAuth2` if testing requires handling
  authentication.

### Changed

- **CUMULUS-940** - modified `@cumulus/common/aws` `receiveSQSMessages` to take a parameter object instead of positional parameters. All defaults remain the same, but now access to long polling is available through `options.waitTimeSeconds`.
- **CUMULUS-948** - Update lambda functions `CNMToCMA` and `CnmResponse` in the `cumulus-data-shared` bucket and point the default stack to them.
- **CUMULUS-782** - Updated `@cumulus/sync-granule` task and `Granule.ingestFile` in `@cumulus/ingest` to keep both old and new data when a destination file with different checksum already exists and `duplicateHandling` is `version`
- Updated the config schema in `@cumulus/move-granules` to include the `moveStagedFiles` param.
- **CUMULUS-778** - Updated config schema and documentation in `@cumulus/sync-granule` to include `duplicateHandling` parameter for specifying how duplicate filenames should be handled
- **CUMULUS-779** - Updated `@cumulus/sync-granule` to throw `DuplicateFile` error when destination files already exist and `duplicateHandling` is `error`
- **CUMULUS-780** - Updated `@cumulus/sync-granule` to use `error` as the default for `duplicateHandling` when it is not specified
- **CUMULUS-780** - Updated `@cumulus/api` to use `error` as the default value for `duplicateHandling` in the `Collection` model
- **CUMULUS-785** - Updated the config schema and documentation in `@cumulus/move-granules` to include `duplicateHandling` parameter for specifying how duplicate filenames should be handled
- **CUMULUS-786, CUMULUS-787** - Updated `@cumulus/move-granules` to throw `DuplicateFile` error when destination files already exist and `duplicateHandling` is `error` or not specified
- **CUMULUS-789** - Updated `@cumulus/move-granules` to keep both old and new data when a destination file with different checksum already exists and `duplicateHandling` is `version`

### Fixed

- `getGranuleId` in `@cumulus/ingest` bug: `getGranuleId` was constructing an error using `filename` which was undefined. The fix replaces `filename` with the `uri` argument.
- Fixes to `del` in `@cumulus/api/endpoints/granules.js` to not error/fail when not all files exist in S3 (e.g. delete granule which has only 2 of 3 files ingested).
- `@cumulus/deployment/lib/crypto.js` now checks for private key existence properly.

## [v1.10.1] - 2018-09-4

### Fixed

- Fixed cloudformation template errors in `@cumulus/deployment/`
  - Replaced references to Fn::Ref: with Ref:
  - Moved long form template references to a newline

## [v1.10.0] - 2018-08-31

### Removed

- Removed unused and broken code from `@cumulus/common`
  - Removed `@cumulus/common/test-helpers`
  - Removed `@cumulus/common/task`
  - Removed `@cumulus/common/message-source`
  - Removed the `getPossiblyRemote` function from `@cumulus/common/aws`
  - Removed the `startPromisedSfnExecution` function from `@cumulus/common/aws`
  - Removed the `getCurrentSfnTask` function from `@cumulus/common/aws`

### Changed

- **CUMULUS-839** - In `@cumulus/sync-granule`, 'collection' is now an optional config parameter

### Fixed

- **CUMULUS-859** Moved duplicate code in `@cumulus/move-granules` and `@cumulus/post-to-cmr` to `@cumulus/ingest`. Fixed imports making assumptions about directory structure.
- `@cumulus/ingest/consumer` correctly limits the number of messages being received and processed from SQS. Details:
  - **Background:** `@cumulus/api` includes a lambda `<stack-name>-sqs2sf` which processes messages from the `<stack-name>-startSF` SQS queue every minute. The `sqs2sf` lambda uses `@cumulus/ingest/consumer` to receive and process messages from SQS.
  - **Bug:** More than `messageLimit` number of messages were being consumed and processed from the `<stack-name>-startSF` SQS queue. Many step functions were being triggered simultaneously by the lambda `<stack-name>-sqs2sf` (which consumes every minute from the `startSF` queue) and resulting in step function failure with the error: `An error occurred (ThrottlingException) when calling the GetExecutionHistory`.
  - **Fix:** `@cumulus/ingest/consumer#processMessages` now processes messages until `timeLimit` has passed _OR_ once it receives up to `messageLimit` messages. `sqs2sf` is deployed with a [default `messageLimit` of 10](https://github.com/nasa/cumulus/blob/670000c8a821ff37ae162385f921c40956e293f7/packages/deployment/app/config.yml#L147).
  - **IMPORTANT NOTE:** `consumer` will actually process up to `messageLimit * 2 - 1` messages. This is because sometimes `receiveSQSMessages` will return less than `messageLimit` messages and thus the consumer will continue to make calls to `receiveSQSMessages`. For example, given a `messageLimit` of 10 and subsequent calls to `receiveSQSMessages` returns up to 9 messages, the loop will continue and a final call could return up to 10 messages.

## [v1.9.1] - 2018-08-22

**Please Note** To take advantage of the added granule tracking API functionality, updates are required for the message adapter and its libraries. You should be on the following versions:

- `cumulus-message-adapter` 1.0.9+
- `cumulus-message-adapter-js` 1.0.4+
- `cumulus-message-adapter-java` 1.2.7+
- `cumulus-message-adapter-python` 1.0.5+

### Added

- **CUMULUS-687** Added logs endpoint to search for logs from a specific workflow execution in `@cumulus/api`. Added integration test.
- **CUMULUS-836** - `@cumulus/deployment` supports a configurable docker storage driver for ECS. ECS can be configured with either `devicemapper` (the default storage driver for AWS ECS-optimized AMIs) or `overlay2` (the storage driver used by the NGAP 2.0 AMI). The storage driver can be configured in `app/config.yml` with `ecs.docker.storageDriver: overlay2 | devicemapper`. The default is `overlay2`.
  - To support this configuration, a [Handlebars](https://handlebarsjs.com/) helper `ifEquals` was added to `packages/deployment/lib/kes.js`.
- **CUMULUS-836** - `@cumulus/api` added IAM roles required by the NGAP 2.0 AMI. The NGAP 2.0 AMI runs a script `register_instances_with_ssm.py` which requires the ECS IAM role to include `ec2:DescribeInstances` and `ssm:GetParameter` permissions.

### Fixed

- **CUMULUS-836** - `@cumulus/deployment` uses `overlay2` driver by default and does not attempt to write `--storage-opt dm.basesize` to fix [this error](https://github.com/moby/moby/issues/37039).
- **CUMULUS-413** Kinesis processing now captures all errors.
  - Added kinesis fallback mechanism when errors occur during record processing.
  - Adds FallbackTopicArn to `@cumulus/api/lambdas.yml`
  - Adds fallbackConsumer lambda to `@cumulus/api`
  - Adds fallbackqueue option to lambda definitions capture lambda failures after three retries.
  - Adds kinesisFallback SNS topic to signal incoming errors from kinesis stream.
  - Adds kinesisFailureSQS to capture fully failed events from all retries.
- **CUMULUS-855** Adds integration test for kinesis' error path.
- **CUMULUS-686** Added workflow task name and version tracking via `@cumulus/api` executions endpoint under new `tasks` property, and under `workflow_tasks` in step input/output.
  - Depends on `cumulus-message-adapter` 1.0.9+, `cumulus-message-adapter-js` 1.0.4+, `cumulus-message-adapter-java` 1.2.7+ and `cumulus-message-adapter-python` 1.0.5+
- **CUMULUS-771**
  - Updated sync-granule to stream the remote file to s3
  - Added integration test for ingesting granules from ftp provider
  - Updated http/https integration tests for ingesting granules from http/https providers
- **CUMULUS-862** Updated `@cumulus/integration-tests` to handle remote lambda output
- **CUMULUS-856** Set the rule `state` to have default value `ENABLED`

### Changed

- In `@cumulus/deployment`, changed the example app config.yml to have additional IAM roles

## [v1.9.0] - 2018-08-06

**Please note** additional information and upgrade instructions [here](https://nasa.github.io/cumulus/docs/upgrade/1.9.0)

### Added

- **CUMULUS-712** - Added integration tests verifying expected behavior in workflows
- **GITC-776-2** - Add support for versioned collections

### Fixed

- **CUMULUS-832**
  - Fixed indentation in example config.yml in `@cumulus/deployment`
  - Fixed issue with new deployment using the default distribution endpoint in `@cumulus/deployment` and `@cumulus/api`

## [v1.8.1] - 2018-08-01

**Note** IAM roles should be re-deployed with this release.

- **Cumulus-726**
  - Added function to `@cumulus/integration-tests`: `sfnStep` includes `getStepInput` which returns the input to the schedule event of a given step function step.
  - Added IAM policy `@cumulus/deployment`: Lambda processing IAM role includes `kinesis::PutRecord` so step function lambdas can write to kinesis streams.
- **Cumulus Community Edition**
  - Added Google OAuth authentication token logic to `@cumulus/api`. Refactored token endpoint to use environment variable flag `OAUTH_PROVIDER` when determining with authentication method to use.
  - Added API Lambda memory configuration variable `api_lambda_memory` to `@cumulus/api` and `@cumulus/deployment`.

### Changed

- **Cumulus-726**
  - Changed function in `@cumulus/api`: `models/rules.js#addKinesisEventSource` was modified to call to `deleteKinesisEventSource` with all required parameters (rule's name, arn and type).
  - Changed function in `@cumulus/integration-tests`: `getStepOutput` can now be used to return output of failed steps. If users of this function want the output of a failed event, they can pass a third parameter `eventType` as `'failure'`. This function will work as always for steps which completed successfully.

### Removed

- **Cumulus-726**

  - Configuration change to `@cumulus/deployment`: Removed default auto scaling configuration for Granules and Files DynamoDB tables.

- **CUMULUS-688**
  - Add integration test for ExecutionStatus
  - Function addition to `@cumulus/integration-tests`: `api` includes `getExecutionStatus` which returns the execution status from the Cumulus API

## [v1.8.0] - 2018-07-23

### Added

- **CUMULUS-718** Adds integration test for Kinesis triggering a workflow.

- **GITC-776-3** Added more flexibility for rules. You can now edit all fields on the rule's record
  We may need to update the api documentation to reflect this.

- **CUMULUS-681** - Add ingest-in-place action to granules endpoint

  - new applyWorkflow action at PUT /granules/{granuleid} Applying a workflow starts an execution of the provided workflow and passes the granule record as payload.
    Parameter(s):
    - workflow - the workflow name

- **CUMULUS-685** - Add parent exeuction arn to the execution which is triggered from a parent step function

### Changed

- **CUMULUS-768** - Integration tests get S3 provider data from shared data folder

### Fixed

- **CUMULUS-746** - Move granule API correctly updates record in dynamo DB and cmr xml file
- **CUMULUS-766** - Populate database fileSize field from S3 if value not present in Ingest payload

## [v1.7.1] - 2018-07-27 - [BACKPORT]

### Fixed

- **CUMULUS-766** - Backport from 1.8.0 - Populate database fileSize field from S3 if value not present in Ingest payload

## [v1.7.0] - 2018-07-02

### Please note: [Upgrade Instructions](https://nasa.github.io/cumulus/docs/upgrade/1.7.0)

### Added

- **GITC-776-2** - Add support for versioned collections
- **CUMULUS-491** - Add granule reconciliation API endpoints.
- **CUMULUS-480** Add support for backup and recovery:
  - Add DynamoDB tables for granules, executions and pdrs
  - Add ability to write all records to S3
  - Add ability to download all DynamoDB records in form json files
  - Add ability to upload records to DynamoDB
  - Add migration scripts for copying granule, pdr and execution records from ElasticSearch to DynamoDB
  - Add IAM support for batchWrite on dynamoDB
-
- **CUMULUS-508** - `@cumulus/deployment` cloudformation template allows for lambdas and ECS clusters to have multiple AZ availability.
  - `@cumulus/deployment` also ensures docker uses `devicemapper` storage driver.
- **CUMULUS-755** - `@cumulus/deployment` Add DynamoDB autoscaling support.
  - Application developers can add autoscaling and override default values in their deployment's `app/config.yml` file using a `{TableName}Table:` key.

### Fixed

- **CUMULUS-747** - Delete granule API doesn't delete granule files in s3 and granule in elasticsearch
  - update the StreamSpecification DynamoDB tables to have StreamViewType: "NEW_AND_OLD_IMAGES"
  - delete granule files in s3
- **CUMULUS-398** - Fix not able to filter executions by workflow
- **CUMULUS-748** - Fix invalid lambda .zip files being validated/uploaded to AWS
- **CUMULUS-544** - Post to CMR task has UAT URL hard-coded
  - Made configurable: PostToCmr now requires CMR_ENVIRONMENT env to be set to 'SIT' or 'OPS' for those CMR environments. Default is UAT.

### Changed

- **GITC-776-4** - Changed Discover-pdrs to not rely on collection but use provider_path in config. It also has an optional filterPdrs regex configuration parameter

- **CUMULUS-710** - In the integration test suite, `getStepOutput` returns the output of the first successful step execution or last failed, if none exists

## [v1.6.0] - 2018-06-06

### Please note: [Upgrade Instructions](https://nasa.github.io/cumulus/docs/upgrade/1.6.0)

### Fixed

- **CUMULUS-602** - Format all logs sent to Elastic Search.
  - Extract cumulus log message and index it to Elastic Search.

### Added

- **CUMULUS-556** - add a mechanism for creating and running migration scripts on deployment.
- **CUMULUS-461** Support use of metadata date and other components in `url_path` property

### Changed

- **CUMULUS-477** Update bucket configuration to support multiple buckets of the same type:
  - Change the structure of the buckets to allow for more than one bucket of each type. The bucket structure is now:
    bucket-key:
    name: <bucket-name>
    type: <type> i.e. internal, public, etc.
  - Change IAM and app deployment configuration to support new bucket structure
  - Update tasks and workflows to support new bucket structure
  - Replace instances where buckets.internal is relied upon to either use the system bucket or a configured bucket
  - Move IAM template to the deployment package. NOTE: You now have to specify '--template node_modules/@cumulus/deployment/iam' in your IAM deployment
  - Add IAM cloudformation template support to filter buckets by type

## [v1.5.5] - 2018-05-30

### Added

- **CUMULUS-530** - PDR tracking through Queue-granules
  - Add optional `pdr` property to the sync-granule task's input config and output payload.
- **CUMULUS-548** - Create a Lambda task that generates EMS distribution reports
  - In order to supply EMS Distribution Reports, you must enable S3 Server
    Access Logging on any S3 buckets used for distribution. See [How Do I Enable Server Access Logging for an S3 Bucket?](https://docs.aws.amazon.com/AmazonS3/latest/user-guide/server-access-logging.html)
    The "Target bucket" setting should point at the Cumulus internal bucket.
    The "Target prefix" should be
    "<STACK_NAME>/ems-distribution/s3-server-access-logs/", where "STACK_NAME"
    is replaced with the name of your Cumulus stack.

### Fixed

- **CUMULUS-546 - Kinesis Consumer should catch and log invalid JSON**
  - Kinesis Consumer lambda catches and logs errors so that consumer doesn't get stuck in a loop re-processing bad json records.
- EMS report filenames are now based on their start time instead of the time
  instead of the time that the report was generated
- **CUMULUS-552 - Cumulus API returns different results for the same collection depending on query**
  - The collection, provider and rule records in elasticsearch are now replaced with records from dynamo db when the dynamo db records are updated.

### Added

- `@cumulus/deployment`'s default cloudformation template now configures storage for Docker to match the configured ECS Volume. The template defines Docker's devicemapper basesize (`dm.basesize`) using `ecs.volumeSize`. This addresses ECS default of limiting Docker containers to 10GB of storage ([Read more](https://aws.amazon.com/premiumsupport/knowledge-center/increase-default-ecs-docker-limit/)).

## [v1.5.4] - 2018-05-21

### Added

- **CUMULUS-535** - EMS Ingest, Archive, Archive Delete reports
  - Add lambda EmsReport to create daily EMS Ingest, Archive, Archive Delete reports
  - ems.provider property added to `@cumulus/deployment/app/config.yml`.
    To change the provider name, please add `ems: provider` property to `app/config.yml`.
- **CUMULUS-480** Use DynamoDB to store granules, pdrs and execution records
  - Activate PointInTime feature on DynamoDB tables
  - Increase test coverage on api package
  - Add ability to restore metadata records from json files to DynamoDB
- **CUMULUS-459** provide API endpoint for moving granules from one location on s3 to another

## [v1.5.3] - 2018-05-18

### Fixed

- **CUMULUS-557 - "Add dataType to DiscoverGranules output"**
  - Granules discovered by the DiscoverGranules task now include dataType
  - dataType is now a required property for granules used as input to the
    QueueGranules task
- **CUMULUS-550** Update deployment app/config.yml to force elasticsearch updates for deleted granules

## [v1.5.2] - 2018-05-15

### Fixed

- **CUMULUS-514 - "Unable to Delete the Granules"**
  - updated cmrjs.deleteConcept to return success if the record is not found
    in CMR.

### Added

- **CUMULUS-547** - The distribution API now includes an
  "earthdataLoginUsername" query parameter when it returns a signed S3 URL
- **CUMULUS-527 - "parse-pdr queues up all granules and ignores regex"**
  - Add an optional config property to the ParsePdr task called
    "granuleIdFilter". This property is a regular expression that is applied
    against the filename of the first file of each granule contained in the
    PDR. If the regular expression matches, then the granule is included in
    the output. Defaults to '.', which will match all granules in the PDR.
- File checksums in PDRs now support MD5
- Deployment support to subscribe to an SNS topic that already exists
- **CUMULUS-470, CUMULUS-471** In-region S3 Policy lambda added to API to update bucket policy for in-region access.
- **CUMULUS-533** Added fields to granule indexer to support EMS ingest and archive record creation
- **CUMULUS-534** Track deleted granules
  - added `deletedgranule` type to `cumulus` index.
  - **Important Note:** Force custom bootstrap to re-run by adding this to
    app/config.yml `es: elasticSearchMapping: 7`
- You can now deploy cumulus without ElasticSearch. Just add `es: null` to your `app/config.yml` file. This is only useful for debugging purposes. Cumulus still requires ElasticSearch to properly operate.
- `@cumulus/integration-tests` includes and exports the `addRules` function, which seeds rules into the DynamoDB table.
- Added capability to support EFS in cloud formation template. Also added
  optional capability to ssh to your instance and privileged lambda functions.
- Added support to force discovery of PDRs that have already been processed
  and filtering of selected data types
- `@cumulus/cmrjs` uses an environment variable `USER_IP_ADDRESS` or fallback
  IP address of `10.0.0.0` when a public IP address is not available. This
  supports lambda functions deployed into a VPC's private subnet, where no
  public IP address is available.

### Changed

- **CUMULUS-550** Custom bootstrap automatically adds new types to index on
  deployment

## [v1.5.1] - 2018-04-23

### Fixed

- add the missing dist folder to the hello-world task
- disable uglifyjs on the built version of the pdr-status-check (read: https://github.com/webpack-contrib/uglifyjs-webpack-plugin/issues/264)

## [v1.5.0] - 2018-04-23

### Changed

- Removed babel from all tasks and packages and increased minimum node requirements to version 8.10
- Lambda functions created by @cumulus/deployment will use node8.10 by default
- Moved [cumulus-integration-tests](https://github.com/nasa/cumulus-integration-tests) to the `example` folder CUMULUS-512
- Streamlined all packages dependencies (e.g. remove redundant dependencies and make sure versions are the same across packages)
- **CUMULUS-352:** Update Cumulus Elasticsearch indices to use [index aliases](https://www.elastic.co/guide/en/elasticsearch/reference/current/indices-aliases.html).
- **CUMULUS-519:** ECS tasks are no longer restarted after each CF deployment unless `ecs.restartTasksOnDeploy` is set to true
- **CUMULUS-298:** Updated log filterPattern to include all CloudWatch logs in ElasticSearch
- **CUMULUS-518:** Updates to the SyncGranule config schema
  - `granuleIdExtraction` is no longer a property
  - `process` is now an optional property
  - `provider_path` is no longer a property

### Fixed

- **CUMULUS-455 "Kes deployments using only an updated message adapter do not get automatically deployed"**
  - prepended the hash value of cumulus-message-adapter.zip file to the zip file name of lambda which uses message adapter.
  - the lambda function will be redeployed when message adapter or lambda function are updated
- Fixed a bug in the bootstrap lambda function where it stuck during update process
- Fixed a bug where the sf-sns-report task did not return the payload of the incoming message as the output of the task [CUMULUS-441]

### Added

- **CUMULUS-352:** Add reindex CLI to the API package.
- **CUMULUS-465:** Added mock http/ftp/sftp servers to the integration tests
- Added a `delete` method to the `@common/CollectionConfigStore` class
- **CUMULUS-467 "@cumulus/integration-tests or cumulus-integration-tests should seed provider and collection in deployed DynamoDB"**
  - `example` integration-tests populates providers and collections to database
  - `example` workflow messages are populated from workflow templates in s3, provider and collection information in database, and input payloads. Input templates are removed.
  - added `https` protocol to provider schema

## [v1.4.1] - 2018-04-11

### Fixed

- Sync-granule install

## [v1.4.0] - 2018-04-09

### Fixed

- **CUMULUS-392 "queue-granules not returning the sfn-execution-arns queued"**
  - updated queue-granules to return the sfn-execution-arns queued and pdr if exists.
  - added pdr to ingest message meta.pdr instead of payload, so the pdr information doesn't get lost in the ingest workflow, and ingested granule in elasticsearch has pdr name.
  - fixed sf-sns-report schema, remove the invalid part
  - fixed pdr-status-check schema, the failed execution contains arn and reason
- **CUMULUS-206** make sure homepage and repository urls exist in package.json files of tasks and packages

### Added

- Example folder with a cumulus deployment example

### Changed

- [CUMULUS-450](https://bugs.earthdata.nasa.gov/browse/CUMULUS-450) - Updated
  the config schema of the **queue-granules** task
  - The config no longer takes a "collection" property
  - The config now takes an "internalBucket" property
  - The config now takes a "stackName" property
- [CUMULUS-450](https://bugs.earthdata.nasa.gov/browse/CUMULUS-450) - Updated
  the config schema of the **parse-pdr** task
  - The config no longer takes a "collection" property
  - The "stack", "provider", and "bucket" config properties are now
    required
- **CUMULUS-469** Added a lambda to the API package to prototype creating an S3 bucket policy for direct, in-region S3 access for the prototype bucket

### Removed

- Removed the `findTmpTestDataDirectory()` function from
  `@cumulus/common/test-utils`

### Fixed

- [CUMULUS-450](https://bugs.earthdata.nasa.gov/browse/CUMULUS-450)
  - The **queue-granules** task now enqueues a **sync-granule** task with the
    correct collection config for that granule based on the granule's
    data-type. It had previously been using the collection config from the
    config of the **queue-granules** task, which was a problem if the granules
    being queued belonged to different data-types.
  - The **parse-pdr** task now handles the case where a PDR contains granules
    with different data types, and uses the correct granuleIdExtraction for
    each granule.

### Added

- **CUMULUS-448** Add code coverage checking using [nyc](https://github.com/istanbuljs/nyc).

## [v1.3.0] - 2018-03-29

### Deprecated

- discover-s3-granules is deprecated. The functionality is provided by the discover-granules task

### Fixed

- **CUMULUS-331:** Fix aws.downloadS3File to handle non-existent key
- Using test ftp provider for discover-granules testing [CUMULUS-427]
- **CUMULUS-304: "Add AWS API throttling to pdr-status-check task"** Added concurrency limit on SFN API calls. The default concurrency is 10 and is configurable through Lambda environment variable CONCURRENCY.
- **CUMULUS-414: "Schema validation not being performed on many tasks"** revised npm build scripts of tasks that use cumulus-message-adapter to place schema directories into dist directories.
- **CUMULUS-301:** Update all tests to use test-data package for testing data.
- **CUMULUS-271: "Empty response body from rules PUT endpoint"** Added the updated rule to response body.
- Increased memory allotment for `CustomBootstrap` lambda function. Resolves failed deployments where `CustomBootstrap` lambda function was failing with error `Process exited before completing request`. This was causing deployments to stall, fail to update and fail to rollback. This error is thrown when the lambda function tries to use more memory than it is allotted.
- Cumulus repository folders structure updated:
  - removed the `cumulus` folder altogether
  - moved `cumulus/tasks` to `tasks` folder at the root level
  - moved the tasks that are not converted to use CMA to `tasks/.not_CMA_compliant`
  - updated paths where necessary

### Added

- `@cumulus/integration-tests` - Added support for testing the output of an ECS activity as well as a Lambda function.

## [v1.2.0] - 2018-03-20

### Fixed

- Update vulnerable npm packages [CUMULUS-425]
- `@cumulus/api`: `kinesis-consumer.js` uses `sf-scheduler.js#schedule` instead of placing a message directly on the `startSF` SQS queue. This is a fix for [CUMULUS-359](https://bugs.earthdata.nasa.gov/browse/CUMULUS-359) because `sf-scheduler.js#schedule` looks up the provider and collection data in DynamoDB and adds it to the `meta` object of the enqueued message payload.
- `@cumulus/api`: `kinesis-consumer.js` catches and logs errors instead of doing an error callback. Before this change, `kinesis-consumer` was failing to process new records when an existing record caused an error because it would call back with an error and stop processing additional records. It keeps trying to process the record causing the error because it's "position" in the stream is unchanged. Catching and logging the errors is part 1 of the fix. Proposed part 2 is to enqueue the error and the message on a "dead-letter" queue so it can be processed later ([CUMULUS-413](https://bugs.earthdata.nasa.gov/browse/CUMULUS-413)).
- **CUMULUS-260: "PDR page on dashboard only shows zeros."** The PDR stats in LPDAAC are all 0s, even if the dashboard has been fixed to retrieve the correct fields. The current version of pdr-status-check has a few issues.
  - pdr is not included in the input/output schema. It's available from the input event. So the pdr status and stats are not updated when the ParsePdr workflow is complete. Adding the pdr to the input/output of the task will fix this.
  - pdr-status-check doesn't update pdr stats which prevent the real time pdr progress from showing up in the dashboard. To solve this, added lambda function sf-sns-report which is copied from @cumulus/api/lambdas/sf-sns-broadcast with modification, sf-sns-report can be used to report step function status anywhere inside a step function. So add step sf-sns-report after each pdr-status-check, we will get the PDR status progress at real time.
  - It's possible an execution is still in the queue and doesn't exist in sfn yet. Added code to handle 'ExecutionDoesNotExist' error when checking the execution status.
- Fixed `aws.cloudwatchevents()` typo in `packages/ingest/aws.js`. This typo was the root cause of the error: `Error: Could not process scheduled_ingest, Error: : aws.cloudwatchevents is not a constructor` seen when trying to update a rule.

### Removed

- `@cumulus/ingest/aws`: Remove queueWorkflowMessage which is no longer being used by `@cumulus/api`'s `kinesis-consumer.js`.

## [v1.1.4] - 2018-03-15

### Added

- added flag `useList` to parse-pdr [CUMULUS-404]

### Fixed

- Pass encrypted password to the ApiGranule Lambda function [CUMULUS-424]

## [v1.1.3] - 2018-03-14

### Fixed

- Changed @cumulus/deployment package install behavior. The build process will happen after installation

## [v1.1.2] - 2018-03-14

### Added

- added tools to @cumulus/integration-tests for local integration testing
- added end to end testing for discovering and parsing of PDRs
- `yarn e2e` command is available for end to end testing

### Fixed

- **CUMULUS-326: "Occasionally encounter "Too Many Requests" on deployment"** The api gateway calls will handle throttling errors
- **CUMULUS-175: "Dashboard providers not in sync with AWS providers."** The root cause of this bug - DynamoDB operations not showing up in Elasticsearch - was shared by collections and rules. The fix was to update providers', collections' and rules; POST, PUT and DELETE endpoints to operate on DynamoDB and using DynamoDB streams to update Elasticsearch. The following packages were made:
  - `@cumulus/deployment` deploys DynamoDB streams for the Collections, Providers and Rules tables as well as a new lambda function called `dbIndexer`. The `dbIndexer` lambda has an event source mapping which listens to each of the DynamoDB streams. The dbIndexer lambda receives events referencing operations on the DynamoDB table and updates the elasticsearch cluster accordingly.
  - The `@cumulus/api` endpoints for collections, providers and rules _only_ query DynamoDB, with the exception of LIST endpoints and the collections' GET endpoint.

### Updated

- Broke up `kes.override.js` of @cumulus/deployment to multiple modules and moved to a new location
- Expanded @cumulus/deployment test coverage
- all tasks were updated to use cumulus-message-adapter-js 1.0.1
- added build process to integration-tests package to babelify it before publication
- Update @cumulus/integration-tests lambda.js `getLambdaOutput` to return the entire lambda output. Previously `getLambdaOutput` returned only the payload.

## [v1.1.1] - 2018-03-08

### Removed

- Unused queue lambda in api/lambdas [CUMULUS-359]

### Fixed

- Kinesis message content is passed to the triggered workflow [CUMULUS-359]
- Kinesis message queues a workflow message and does not write to rules table [CUMULUS-359]

## [v1.1.0] - 2018-03-05

### Added

- Added a `jlog` function to `common/test-utils` to aid in test debugging
- Integration test package with command line tool [CUMULUS-200] by @laurenfrederick
- Test for FTP `useList` flag [CUMULUS-334] by @kkelly51

### Updated

- The `queue-pdrs` task now uses the [cumulus-message-adapter-js](https://github.com/nasa/cumulus-message-adapter-js)
  library
- Updated the `queue-pdrs` JSON schemas
- The test-utils schema validation functions now throw an error if validation
  fails
- The `queue-granules` task now uses the [cumulus-message-adapter-js](https://github.com/nasa/cumulus-message-adapter-js)
  library
- Updated the `queue-granules` JSON schemas

### Removed

- Removed the `getSfnExecutionByName` function from `common/aws`
- Removed the `getGranuleStatus` function from `common/aws`

## [v1.0.1] - 2018-02-27

### Added

- More tests for discover-pdrs, dicover-granules by @yjpa7145
- Schema validation utility for tests by @yjpa7145

### Changed

- Fix an FTP listing bug for servers that do not support STAT [CUMULUS-334] by @kkelly51

## [v1.0.0] - 2018-02-23

[unreleased]: https://github.com/nasa/cumulus/compare/v14.0.0...HEAD
[v14.0.0]: https://github.com/nasa/cumulus/compare/v13.4.0...v14.0.0
[v13.4.0]: https://github.com/nasa/cumulus/compare/v13.3.2...v13.4.0
[v13.3.2]: https://github.com/nasa/cumulus/compare/v13.3.0...v13.3.2
[v13.3.0]: https://github.com/nasa/cumulus/compare/v13.2.1...v13.3.0
[v13.2.1]: https://github.com/nasa/cumulus/compare/v13.2.0...v13.2.1
[v13.2.0]: https://github.com/nasa/cumulus/compare/v13.1.0...v13.2.0
[v13.1.0]: https://github.com/nasa/cumulus/compare/v13.0.1...v13.1.0
[v13.0.1]: https://github.com/nasa/cumulus/compare/v13.0.0...v13.0.1
[v13.0.0]: https://github.com/nasa/cumulus/compare/v12.0.3...v13.0.0
[v12.0.3]: https://github.com/nasa/cumulus/compare/v12.0.2...v12.0.3
[v12.0.2]: https://github.com/nasa/cumulus/compare/v12.0.1...v12.0.2
[v12.0.1]: https://github.com/nasa/cumulus/compare/v12.0.0...v12.0.1
[v12.0.0]: https://github.com/nasa/cumulus/compare/v11.1.8...v12.0.0
[v11.1.8]: https://github.com/nasa/cumulus/compare/v11.1.7...v11.1.8
[v11.1.7]: https://github.com/nasa/cumulus/compare/v11.1.5...v11.1.7
[v11.1.5]: https://github.com/nasa/cumulus/compare/v11.1.4...v11.1.5
[v11.1.4]: https://github.com/nasa/cumulus/compare/v11.1.3...v11.1.4
[v11.1.3]: https://github.com/nasa/cumulus/compare/v11.1.2...v11.1.3
[v11.1.2]: https://github.com/nasa/cumulus/compare/v11.1.1...v11.1.2
[v11.1.1]: https://github.com/nasa/cumulus/compare/v11.1.0...v11.1.1
[v11.1.0]: https://github.com/nasa/cumulus/compare/v11.0.0...v11.1.0
[v11.0.0]: https://github.com/nasa/cumulus/compare/v10.1.3...v11.0.0
[v10.1.3]: https://github.com/nasa/cumulus/compare/v10.1.2...v10.1.3
[v10.1.2]: https://github.com/nasa/cumulus/compare/v10.1.1...v10.1.2
[v10.1.1]: https://github.com/nasa/cumulus/compare/v10.1.0...v10.1.1
[v10.1.0]: https://github.com/nasa/cumulus/compare/v10.0.1...v10.1.0
[v10.0.1]: https://github.com/nasa/cumulus/compare/v10.0.0...v10.0.1
[v10.0.0]: https://github.com/nasa/cumulus/compare/v9.9.0...v10.0.0
[v9.9.3]: https://github.com/nasa/cumulus/compare/v9.9.2...v9.9.3
[v9.9.2]: https://github.com/nasa/cumulus/compare/v9.9.1...v9.9.2
[v9.9.1]: https://github.com/nasa/cumulus/compare/v9.9.0...v9.9.1
[v9.9.0]: https://github.com/nasa/cumulus/compare/v9.8.0...v9.9.0
[v9.8.0]: https://github.com/nasa/cumulus/compare/v9.7.0...v9.8.0
[v9.7.1]: https://github.com/nasa/cumulus/compare/v9.7.0...v9.7.1
[v9.7.0]: https://github.com/nasa/cumulus/compare/v9.6.0...v9.7.0
[v9.6.0]: https://github.com/nasa/cumulus/compare/v9.5.0...v9.6.0
[v9.5.0]: https://github.com/nasa/cumulus/compare/v9.4.0...v9.5.0
[v9.4.1]: https://github.com/nasa/cumulus/compare/v9.3.0...v9.4.1
[v9.4.0]: https://github.com/nasa/cumulus/compare/v9.3.0...v9.4.0
[v9.3.0]: https://github.com/nasa/cumulus/compare/v9.2.2...v9.3.0
[v9.2.2]: https://github.com/nasa/cumulus/compare/v9.2.1...v9.2.2
[v9.2.1]: https://github.com/nasa/cumulus/compare/v9.2.0...v9.2.1
[v9.2.0]: https://github.com/nasa/cumulus/compare/v9.1.0...v9.2.0
[v9.1.0]: https://github.com/nasa/cumulus/compare/v9.0.1...v9.1.0
[v9.0.1]: https://github.com/nasa/cumulus/compare/v9.0.0...v9.0.1
[v9.0.0]: https://github.com/nasa/cumulus/compare/v8.1.0...v9.0.0
[v8.1.0]: https://github.com/nasa/cumulus/compare/v8.0.0...v8.1.0
[v8.0.0]: https://github.com/nasa/cumulus/compare/v7.2.0...v8.0.0
[v7.2.0]: https://github.com/nasa/cumulus/compare/v7.1.0...v7.2.0
[v7.1.0]: https://github.com/nasa/cumulus/compare/v7.0.0...v7.1.0
[v7.0.0]: https://github.com/nasa/cumulus/compare/v6.0.0...v7.0.0
[v6.0.0]: https://github.com/nasa/cumulus/compare/v5.0.1...v6.0.0
[v5.0.1]: https://github.com/nasa/cumulus/compare/v5.0.0...v5.0.1
[v5.0.0]: https://github.com/nasa/cumulus/compare/v4.0.0...v5.0.0
[v4.0.0]: https://github.com/nasa/cumulus/compare/v3.0.1...v4.0.0
[v3.0.1]: https://github.com/nasa/cumulus/compare/v3.0.0...v3.0.1
[v3.0.0]: https://github.com/nasa/cumulus/compare/v2.0.1...v3.0.0
[v2.0.7]: https://github.com/nasa/cumulus/compare/v2.0.6...v2.0.7
[v2.0.6]: https://github.com/nasa/cumulus/compare/v2.0.5...v2.0.6
[v2.0.5]: https://github.com/nasa/cumulus/compare/v2.0.4...v2.0.5
[v2.0.4]: https://github.com/nasa/cumulus/compare/v2.0.3...v2.0.4
[v2.0.3]: https://github.com/nasa/cumulus/compare/v2.0.2...v2.0.3
[v2.0.2]: https://github.com/nasa/cumulus/compare/v2.0.1...v2.0.2
[v2.0.1]: https://github.com/nasa/cumulus/compare/v1.24.0...v2.0.1
[v2.0.0]: https://github.com/nasa/cumulus/compare/v1.24.0...v2.0.0
[v1.24.0]: https://github.com/nasa/cumulus/compare/v1.23.2...v1.24.0
[v1.23.2]: https://github.com/nasa/cumulus/compare/v1.22.1...v1.23.2
[v1.22.1]: https://github.com/nasa/cumulus/compare/v1.21.0...v1.22.1
[v1.21.0]: https://github.com/nasa/cumulus/compare/v1.20.0...v1.21.0
[v1.20.0]: https://github.com/nasa/cumulus/compare/v1.19.0...v1.20.0
[v1.19.0]: https://github.com/nasa/cumulus/compare/v1.18.0...v1.19.0
[v1.18.0]: https://github.com/nasa/cumulus/compare/v1.17.0...v1.18.0
[v1.17.0]: https://github.com/nasa/cumulus/compare/v1.16.1...v1.17.0
[v1.16.1]: https://github.com/nasa/cumulus/compare/v1.16.0...v1.16.1
[v1.16.0]: https://github.com/nasa/cumulus/compare/v1.15.0...v1.16.0
[v1.15.0]: https://github.com/nasa/cumulus/compare/v1.14.5...v1.15.0
[v1.14.5]: https://github.com/nasa/cumulus/compare/v1.14.4...v1.14.5
[v1.14.4]: https://github.com/nasa/cumulus/compare/v1.14.3...v1.14.4
[v1.14.3]: https://github.com/nasa/cumulus/compare/v1.14.2...v1.14.3
[v1.14.2]: https://github.com/nasa/cumulus/compare/v1.14.1...v1.14.2
[v1.14.1]: https://github.com/nasa/cumulus/compare/v1.14.0...v1.14.1
[v1.14.0]: https://github.com/nasa/cumulus/compare/v1.13.5...v1.14.0
[v1.13.5]: https://github.com/nasa/cumulus/compare/v1.13.4...v1.13.5
[v1.13.4]: https://github.com/nasa/cumulus/compare/v1.13.3...v1.13.4
[v1.13.3]: https://github.com/nasa/cumulus/compare/v1.13.2...v1.13.3
[v1.13.2]: https://github.com/nasa/cumulus/compare/v1.13.1...v1.13.2
[v1.13.1]: https://github.com/nasa/cumulus/compare/v1.13.0...v1.13.1
[v1.13.0]: https://github.com/nasa/cumulus/compare/v1.12.1...v1.13.0
[v1.12.1]: https://github.com/nasa/cumulus/compare/v1.12.0...v1.12.1
[v1.12.0]: https://github.com/nasa/cumulus/compare/v1.11.3...v1.12.0
[v1.11.3]: https://github.com/nasa/cumulus/compare/v1.11.2...v1.11.3
[v1.11.2]: https://github.com/nasa/cumulus/compare/v1.11.1...v1.11.2
[v1.11.1]: https://github.com/nasa/cumulus/compare/v1.11.0...v1.11.1
[v1.11.0]: https://github.com/nasa/cumulus/compare/v1.10.4...v1.11.0
[v1.10.4]: https://github.com/nasa/cumulus/compare/v1.10.3...v1.10.4
[v1.10.3]: https://github.com/nasa/cumulus/compare/v1.10.2...v1.10.3
[v1.10.2]: https://github.com/nasa/cumulus/compare/v1.10.1...v1.10.2
[v1.10.1]: https://github.com/nasa/cumulus/compare/v1.10.0...v1.10.1
[v1.10.0]: https://github.com/nasa/cumulus/compare/v1.9.1...v1.10.0
[v1.9.1]: https://github.com/nasa/cumulus/compare/v1.9.0...v1.9.1
[v1.9.0]: https://github.com/nasa/cumulus/compare/v1.8.1...v1.9.0
[v1.8.1]: https://github.com/nasa/cumulus/compare/v1.8.0...v1.8.1
[v1.8.0]: https://github.com/nasa/cumulus/compare/v1.7.0...v1.8.0
[v1.7.0]: https://github.com/nasa/cumulus/compare/v1.6.0...v1.7.0
[v1.6.0]: https://github.com/nasa/cumulus/compare/v1.5.5...v1.6.0
[v1.5.5]: https://github.com/nasa/cumulus/compare/v1.5.4...v1.5.5
[v1.5.4]: https://github.com/nasa/cumulus/compare/v1.5.3...v1.5.4
[v1.5.3]: https://github.com/nasa/cumulus/compare/v1.5.2...v1.5.3
[v1.5.2]: https://github.com/nasa/cumulus/compare/v1.5.1...v1.5.2
[v1.5.1]: https://github.com/nasa/cumulus/compare/v1.5.0...v1.5.1
[v1.5.0]: https://github.com/nasa/cumulus/compare/v1.4.1...v1.5.0
[v1.4.1]: https://github.com/nasa/cumulus/compare/v1.4.0...v1.4.1
[v1.4.0]: https://github.com/nasa/cumulus/compare/v1.3.0...v1.4.0
[v1.3.0]: https://github.com/nasa/cumulus/compare/v1.2.0...v1.3.0
[v1.2.0]: https://github.com/nasa/cumulus/compare/v1.1.4...v1.2.0
[v1.1.4]: https://github.com/nasa/cumulus/compare/v1.1.3...v1.1.4
[v1.1.3]: https://github.com/nasa/cumulus/compare/v1.1.2...v1.1.3
[v1.1.2]: https://github.com/nasa/cumulus/compare/v1.1.1...v1.1.2
[v1.1.1]: https://github.com/nasa/cumulus/compare/v1.0.1...v1.1.1
[v1.1.0]: https://github.com/nasa/cumulus/compare/v1.0.1...v1.1.0
[v1.0.1]: https://github.com/nasa/cumulus/compare/v1.0.0...v1.0.1
[v1.0.0]: https://github.com/nasa/cumulus/compare/pre-v1-release...v1.0.0

[thin-egress-app]: <https://github.com/asfadmin/thin-egress-app> "Thin Egress App"<|MERGE_RESOLUTION|>--- conflicted
+++ resolved
@@ -100,11 +100,7 @@
     unexpected insertion failure on PATCH.
 - **CUMULUS-3181**
   - Fixed `sqsMessageRemover` lambda to correctly retrieve ENABLED sqs rules.
-<<<<<<< HEAD
-=======
-  - The `getLambdaAliases` function has been removed from the `@cumulus/integration-tests` package
-  - The `getLambdaVersions` function has been removed from the `@cumulus/integration-tests` package
->>>>>>> 64623b17
+
 - **CUMULUS-3189**
   - Upgraded `cumulus-process` and `cumulus-message-adapter-python` versions to
     support pip 23.0
